// Copyright 2016 PingCAP, Inc.
//
// Licensed under the Apache License, Version 2.0 (the "License");
// you may not use this file except in compliance with the License.
// You may obtain a copy of the License at
//
//     http://www.apache.org/licenses/LICENSE-2.0
//
// Unless required by applicable law or agreed to in writing, software
// distributed under the License is distributed on an "AS IS" BASIS,
// See the License for the specific language governing permissions and
// limitations under the License.

use std::boxed::FnBox;
use std::sync::{Arc, Mutex};
use std::fmt::{self, Debug, Display, Formatter};
use std::error;
use std::io::Error as IoError;
use std::u64;
use kvproto::kvrpcpb::{CommandPri, Context, LockInfo};
use kvproto::errorpb;
<<<<<<< HEAD
use util::collections::HashMap;
use futures::Future;
use util::readpool;
=======
>>>>>>> 7af0d1f3
use self::metrics::*;
use self::mvcc::Lock;
use self::txn::CMD_BATCH_SIZE;
use util::collections::HashMap;
use util::worker::{self, Builder, Worker};

pub mod engine;
pub mod mvcc;
pub mod txn;
pub mod config;
pub mod types;
mod metrics;

pub use self::config::{Config, DEFAULT_DATA_DIR, DEFAULT_ROCKSDB_SUB_DIR};
pub use self::engine::{new_local_engine, CFStatistics, Cursor, Engine, Error as EngineError,
                       FlowStatistics, Iterator, Modify, ScanMode, Snapshot, Statistics,
                       StatisticsSummary, TEMP_DIR};
pub use self::engine::raftkv::RaftKv;
pub use self::txn::{Msg, Scheduler, SnapshotStore, StoreScanner};
pub use self::types::{make_key, Key, KvPair, MvccInfo, Value};
pub type Callback<T> = Box<FnBox(Result<T>) + Send>;

pub type CfName = &'static str;
pub const CF_DEFAULT: CfName = "default";
pub const CF_LOCK: CfName = "lock";
pub const CF_WRITE: CfName = "write";
pub const CF_RAFT: CfName = "raft";
// Cfs that should be very large generally.
pub const LARGE_CFS: &[CfName] = &[CF_DEFAULT, CF_WRITE];
pub const ALL_CFS: &[CfName] = &[CF_DEFAULT, CF_LOCK, CF_WRITE, CF_RAFT];
pub const DATA_CFS: &[CfName] = &[CF_DEFAULT, CF_LOCK, CF_WRITE];

// Short value max len must <= 255.
pub const SHORT_VALUE_MAX_LEN: usize = 64;
pub const SHORT_VALUE_PREFIX: u8 = b'v';

pub fn is_short_value(value: &[u8]) -> bool {
    value.len() <= SHORT_VALUE_MAX_LEN
}

#[derive(Debug, Clone)]
pub enum Mutation {
    Put((Key, Value)),
    Delete(Key),
    Lock(Key),
}

#[allow(match_same_arms)]
impl Mutation {
    pub fn key(&self) -> &Key {
        match *self {
            Mutation::Put((ref key, _)) => key,
            Mutation::Delete(ref key) => key,
            Mutation::Lock(ref key) => key,
        }
    }
}

pub enum StorageCb {
    Boolean(Callback<()>),
    Booleans(Callback<Vec<Result<()>>>),
    SingleValue(Callback<Option<Value>>),
    KvPairs(Callback<Vec<Result<KvPair>>>),
    MvccInfoByKey(Callback<MvccInfo>),
    MvccInfoByStartTs(Callback<Option<(Key, MvccInfo)>>),
    Locks(Callback<Vec<LockInfo>>),
}

pub enum Command {
    Get {
        ctx: Context,
        key: Key,
        start_ts: u64,
    },
    BatchGet {
        ctx: Context,
        keys: Vec<Key>,
        start_ts: u64,
    },
    Scan {
        ctx: Context,
        start_key: Key,
        limit: usize,
        start_ts: u64,
        options: Options,
    },
    Prewrite {
        ctx: Context,
        mutations: Vec<Mutation>,
        primary: Vec<u8>,
        start_ts: u64,
        options: Options,
    },
    Commit {
        ctx: Context,
        keys: Vec<Key>,
        lock_ts: u64,
        commit_ts: u64,
    },
    Cleanup {
        ctx: Context,
        key: Key,
        start_ts: u64,
    },
    Rollback {
        ctx: Context,
        keys: Vec<Key>,
        start_ts: u64,
    },
    ScanLock {
        ctx: Context,
        max_ts: u64,
    },
    ResolveLock {
        ctx: Context,
        txn_status: HashMap<u64, u64>,
        scan_key: Option<Key>,
        key_locks: Vec<(Key, Lock)>,
    },
    Gc {
        ctx: Context,
        safe_point: u64,
        ratio_threshold: f64,
        scan_key: Option<Key>,
        keys: Vec<Key>,
    },
    RawGet {
        ctx: Context,
        key: Key,
    },
    RawScan {
        ctx: Context,
        start_key: Key,
        limit: usize,
    },
    DeleteRange {
        ctx: Context,
        start_key: Key,
        end_key: Key,
    },
    Pause {
        ctx: Context,
        duration: u64,
    },
    MvccByKey {
        ctx: Context,
        key: Key,
    },
    MvccByStartTs {
        ctx: Context,
        start_ts: u64,
    },
}

impl Display for Command {
    fn fmt(&self, f: &mut Formatter) -> fmt::Result {
        match *self {
            Command::Get {
                ref ctx,
                ref key,
                start_ts,
                ..
            } => write!(f, "kv::command::get {} @ {} | {:?}", key, start_ts, ctx),
            Command::BatchGet {
                ref ctx,
                ref keys,
                start_ts,
                ..
            } => write!(
                f,
                "kv::command_batch_get {} @ {} | {:?}",
                keys.len(),
                start_ts,
                ctx
            ),
            Command::Scan {
                ref ctx,
                ref start_key,
                limit,
                start_ts,
                ..
            } => write!(
                f,
                "kv::command::scan {}({}) @ {} | {:?}",
                start_key, limit, start_ts, ctx
            ),
            Command::Prewrite {
                ref ctx,
                ref mutations,
                start_ts,
                ..
            } => write!(
                f,
                "kv::command::prewrite mutations({}) @ {} | {:?}",
                mutations.len(),
                start_ts,
                ctx
            ),
            Command::Commit {
                ref ctx,
                ref keys,
                lock_ts,
                commit_ts,
                ..
            } => write!(
                f,
                "kv::command::commit {} {} -> {} | {:?}",
                keys.len(),
                lock_ts,
                commit_ts,
                ctx
            ),
            Command::Cleanup {
                ref ctx,
                ref key,
                start_ts,
                ..
            } => write!(f, "kv::command::cleanup {} @ {} | {:?}", key, start_ts, ctx),
            Command::Rollback {
                ref ctx,
                ref keys,
                start_ts,
                ..
            } => write!(
                f,
                "kv::command::rollback keys({}) @ {} | {:?}",
                keys.len(),
                start_ts,
                ctx
            ),
            Command::ScanLock {
                ref ctx, max_ts, ..
            } => write!(f, "kv::scan_lock {} | {:?}", max_ts, ctx),
            Command::ResolveLock { .. } => write!(f, "kv::resolve_lock"),
            Command::Gc {
                ref ctx,
                safe_point,
                ref scan_key,
                ..
            } => write!(
                f,
                "kv::command::gc scan {:?} @ {} | {:?}",
                scan_key, safe_point, ctx
            ),
            Command::RawGet { ref ctx, ref key } => {
                write!(f, "kv::command::rawget {:?} | {:?}", key, ctx)
            }
            Command::RawScan {
                ref ctx,
                ref start_key,
                limit,
            } => write!(
                f,
                "kv::command::rawscan {:?} {} | {:?}",
                start_key, limit, ctx
            ),
            Command::DeleteRange {
                ref ctx,
                ref start_key,
                ref end_key,
            } => write!(
                f,
                "kv::command::delete range [{:?}, {:?}) | {:?}",
                start_key, end_key, ctx
            ),
            Command::Pause { ref ctx, duration } => {
                write!(f, "kv::command::pause {} ms | {:?}", duration, ctx)
            }
            Command::MvccByKey { ref ctx, ref key } => {
                write!(f, "kv::command::mvccbykey {:?} | {:?}", key, ctx)
            }
            Command::MvccByStartTs {
                ref ctx,
                ref start_ts,
            } => write!(f, "kv::command::mvccbystartts {:?} | {:?}", start_ts, ctx),
        }
    }
}

impl Debug for Command {
    fn fmt(&self, f: &mut Formatter) -> fmt::Result {
        write!(f, "{}", self)
    }
}

pub const CMD_TAG_GC: &str = "gc";

impl Command {
    pub fn readonly(&self) -> bool {
        match *self {
            Command::Get { .. } |
            Command::BatchGet { .. } |
            Command::Scan { .. } |
            Command::ScanLock { .. } |
            Command::RawGet { .. } |
            Command::RawScan { .. } |
            // DeleteRange only called by DDL bg thread after table is dropped and
            // must guarantee that there is no other read or write on these keys, so
            // we can treat DeleteRange as readonly Command.
            Command::DeleteRange { .. } |
            Command::Pause { .. } |
            Command::MvccByKey { .. } |
            Command::MvccByStartTs { .. } => true,
            Command::ResolveLock { ref key_locks, .. } => key_locks.is_empty(),
            Command::Gc { ref keys, .. } => keys.is_empty(),
            _ => false,
        }
    }

    pub fn priority(&self) -> CommandPri {
        self.get_context().get_priority()
    }

    pub fn priority_tag(&self) -> &'static str {
        match self.get_context().get_priority() {
            CommandPri::Low => "low",
            CommandPri::Normal => "normal",
            CommandPri::High => "high",
        }
    }

    pub fn need_flow_control(&self) -> bool {
        !self.readonly() && self.priority() != CommandPri::High
    }

    pub fn tag(&self) -> &'static str {
        match *self {
            Command::Get { .. } => "get",
            Command::BatchGet { .. } => "batch_get",
            Command::Scan { .. } => "scan",
            Command::Prewrite { .. } => "prewrite",
            Command::Commit { .. } => "commit",
            Command::Cleanup { .. } => "cleanup",
            Command::Rollback { .. } => "rollback",
            Command::ScanLock { .. } => "scan_lock",
            Command::ResolveLock { .. } => "resolve_lock",
            Command::Gc { .. } => CMD_TAG_GC,
            Command::RawGet { .. } => "raw_get",
            Command::RawScan { .. } => "raw_scan",
            Command::DeleteRange { .. } => "delete_range",
            Command::Pause { .. } => "pause",
            Command::MvccByKey { .. } => "key_mvcc",
            Command::MvccByStartTs { .. } => "start_ts_mvcc",
        }
    }

    pub fn ts(&self) -> u64 {
        match *self {
            Command::Get { start_ts, .. }
            | Command::BatchGet { start_ts, .. }
            | Command::Scan { start_ts, .. }
            | Command::Prewrite { start_ts, .. }
            | Command::Cleanup { start_ts, .. }
            | Command::Rollback { start_ts, .. }
            | Command::MvccByStartTs { start_ts, .. } => start_ts,
            Command::Commit { lock_ts, .. } => lock_ts,
            Command::ScanLock { max_ts, .. } => max_ts,
            Command::Gc { safe_point, .. } => safe_point,
            Command::ResolveLock { .. }
            | Command::RawGet { .. }
            | Command::RawScan { .. }
            | Command::DeleteRange { .. }
            | Command::Pause { .. }
            | Command::MvccByKey { .. } => 0,
        }
    }

    pub fn get_context(&self) -> &Context {
        match *self {
            Command::Get { ref ctx, .. }
            | Command::BatchGet { ref ctx, .. }
            | Command::Scan { ref ctx, .. }
            | Command::Prewrite { ref ctx, .. }
            | Command::Commit { ref ctx, .. }
            | Command::Cleanup { ref ctx, .. }
            | Command::Rollback { ref ctx, .. }
            | Command::ScanLock { ref ctx, .. }
            | Command::ResolveLock { ref ctx, .. }
            | Command::Gc { ref ctx, .. }
            | Command::RawGet { ref ctx, .. }
            | Command::RawScan { ref ctx, .. }
            | Command::DeleteRange { ref ctx, .. }
            | Command::Pause { ref ctx, .. }
            | Command::MvccByKey { ref ctx, .. }
            | Command::MvccByStartTs { ref ctx, .. } => ctx,
        }
    }

    pub fn mut_context(&mut self) -> &mut Context {
        match *self {
            Command::Get { ref mut ctx, .. }
            | Command::BatchGet { ref mut ctx, .. }
            | Command::Scan { ref mut ctx, .. }
            | Command::Prewrite { ref mut ctx, .. }
            | Command::Commit { ref mut ctx, .. }
            | Command::Cleanup { ref mut ctx, .. }
            | Command::Rollback { ref mut ctx, .. }
            | Command::ScanLock { ref mut ctx, .. }
            | Command::ResolveLock { ref mut ctx, .. }
            | Command::Gc { ref mut ctx, .. }
            | Command::RawGet { ref mut ctx, .. }
            | Command::RawScan { ref mut ctx, .. }
            | Command::DeleteRange { ref mut ctx, .. }
            | Command::Pause { ref mut ctx, .. }
            | Command::MvccByKey { ref mut ctx, .. }
            | Command::MvccByStartTs { ref mut ctx, .. } => ctx,
        }
    }

    pub fn write_bytes(&self) -> usize {
        let mut bytes = 0;
        match *self {
            Command::Prewrite { ref mutations, .. } => for m in mutations {
                match *m {
                    Mutation::Put((ref key, ref value)) => {
                        bytes += key.encoded().len();
                        bytes += value.len();
                    }
                    Mutation::Delete(ref key) | Mutation::Lock(ref key) => {
                        bytes += key.encoded().len();
                    }
                }
            },
            Command::Commit { ref keys, .. } | Command::Rollback { ref keys, .. } => {
                for key in keys {
                    bytes += key.encoded().len();
                }
            }
            Command::ResolveLock { ref key_locks, .. } => for lock in key_locks {
                bytes += lock.0.encoded().len();
            },
            Command::Cleanup { ref key, .. } => {
                bytes += key.encoded().len();
            }
            _ => {}
        }
        bytes
    }
}

#[derive(Clone, Default)]
pub struct Options {
    pub lock_ttl: u64,
    pub skip_constraint_check: bool,
    pub key_only: bool,
}

impl Options {
    pub fn new(lock_ttl: u64, skip_constraint_check: bool, key_only: bool) -> Options {
        Options {
            lock_ttl: lock_ttl,
            skip_constraint_check: skip_constraint_check,
            key_only: key_only,
        }
    }
}

pub struct Storage {
    engine: Box<Engine>,

    // to schedule the execution of storage commands
    worker: Arc<Mutex<Worker<Msg>>>,
    worker_scheduler: worker::Scheduler<Msg>,

    read_pool: readpool::ReadPool,

    // Storage configurations.
    gc_ratio_threshold: f64,
    max_key_size: usize,
}

impl Storage {
<<<<<<< HEAD
    pub fn from_engine(
        engine: Box<Engine>,
        config: &Config,
        read_pool: readpool::ReadPool,
    ) -> Result<Storage> {
        let (tx, rx) = mpsc::sync_channel(config.scheduler_notify_capacity);
        let sendch = SyncSendCh::new(tx, "kv-storage");

=======
    pub fn from_engine(engine: Box<Engine>, config: &Config) -> Result<Storage> {
>>>>>>> 7af0d1f3
        info!("storage {:?} started.", engine);

        let worker = Arc::new(Mutex::new(
            Builder::new("storage-scheduler")
                .batch_size(CMD_BATCH_SIZE)
                .pending_capacity(config.scheduler_notify_capacity)
                .create(),
        ));
        let worker_scheduler = worker.lock().unwrap().scheduler();
        Ok(Storage {
            read_pool,
            engine: engine,
            worker: worker,
            worker_scheduler: worker_scheduler,
            gc_ratio_threshold: config.gc_ratio_threshold,
            max_key_size: config.max_key_size,
        })
    }

    pub fn new(config: &Config, read_pool: readpool::ReadPool) -> Result<Storage> {
        let engine = engine::new_local_engine(&config.data_dir, ALL_CFS)?;
        Storage::from_engine(engine, config, read_pool)
    }

    pub fn start(&mut self, config: &Config) -> Result<()> {
        let sched_concurrency = config.scheduler_concurrency;
        let sched_worker_pool_size = config.scheduler_worker_pool_size;
        let sched_pending_write_threshold = config.scheduler_pending_write_threshold.0 as usize;
        let mut worker = self.worker.lock().unwrap();
        let scheduler = Scheduler::new(
            self.engine.clone(),
            worker.scheduler(),
            sched_concurrency,
            sched_worker_pool_size,
            sched_pending_write_threshold,
        );
        worker.start(scheduler)?;
        Ok(())
    }

    pub fn stop(&mut self) -> Result<()> {
        let mut worker = self.worker.lock().unwrap();
        if let Err(e) = worker.schedule(Msg::Quit) {
            error!("send quit cmd to scheduler failed, error:{:?}", e);
            return Err(box_err!("failed to ask sched to quit: {:?}", e));
        }

        let h = worker.stop().unwrap();
        if let Err(e) = h.join() {
            return Err(box_err!("failed to join sched_handle, err:{:?}", e));
        }

        info!("storage {:?} closed.", self.engine);
        Ok(())
    }

    pub fn get_engine(&self) -> Box<Engine> {
        self.engine.clone()
    }

    fn schedule(&self, cmd: Command, cb: StorageCb) -> Result<()> {
        fail_point!("storage_drop_message", |_| Ok(()));
        box_try!(
            self.worker_scheduler
                .schedule(Msg::RawCmd { cmd: cmd, cb: cb })
        );
        Ok(())
    }

    pub fn async_get(
        &self,
        ctx: Context,
        key: Key,
        start_ts: u64,
<<<<<<< HEAD
    ) -> impl Future<Item = Option<Value>, Error = Error> {
        KV_COMMAND_COUNTER_VEC.with_label_values(&["get"]).inc();
        let engine = self.get_engine();
        self.read_pool
            .future_execute(readpool::Priority::High, move || {
                engine
                    .future_snapshot(&ctx)
                    // map storage::engine::Error -> storage::txn::Error -> storage::Error
                    .map_err(txn::Error::from)
                    .map_err(Error::from)
                    .and_then(move |snapshot: Box<Snapshot>| {
                        // TODO: Collect statistics
                        let mut statistics = Statistics::default();
                        let snap_store = SnapshotStore::new(
                            snapshot,
                            start_ts,
                            ctx.get_isolation_level(),
                            ctx.get_not_fill_cache(),
                        );
                        snap_store
                            .get(&key, &mut statistics)
                            // map storage::txn::Error -> storage::Error
                            .map_err(Error::from)
                    })
            })
=======
        callback: Callback<Option<Value>>,
    ) -> Result<()> {
        let cmd = Command::Get {
            ctx: ctx,
            key: key,
            start_ts: start_ts,
        };
        let tag = cmd.tag();
        self.schedule(cmd, StorageCb::SingleValue(callback))?;
        KV_COMMAND_COUNTER_VEC.with_label_values(&[tag]).inc();
        Ok(())
>>>>>>> 7af0d1f3
    }

    pub fn async_batch_get(
        &self,
        ctx: Context,
        keys: Vec<Key>,
        start_ts: u64,
        callback: Callback<Vec<Result<KvPair>>>,
    ) -> Result<()> {
        let cmd = Command::BatchGet {
            ctx: ctx,
            keys: keys,
            start_ts: start_ts,
        };
        let tag = cmd.tag();
        self.schedule(cmd, StorageCb::KvPairs(callback))?;
        KV_COMMAND_COUNTER_VEC.with_label_values(&[tag]).inc();
        Ok(())
    }

    pub fn async_scan(
        &self,
        ctx: Context,
        start_key: Key,
        limit: usize,
        start_ts: u64,
        options: Options,
        callback: Callback<Vec<Result<KvPair>>>,
    ) -> Result<()> {
        let cmd = Command::Scan {
            ctx: ctx,
            start_key: start_key,
            limit: limit,
            start_ts: start_ts,
            options: options,
        };
        let tag = cmd.tag();
        self.schedule(cmd, StorageCb::KvPairs(callback))?;
        KV_COMMAND_COUNTER_VEC.with_label_values(&[tag]).inc();
        Ok(())
    }

    pub fn async_pause(&self, ctx: Context, duration: u64, callback: Callback<()>) -> Result<()> {
        let cmd = Command::Pause {
            ctx: ctx,
            duration: duration,
        };
        self.schedule(cmd, StorageCb::Boolean(callback))?;
        Ok(())
    }

    pub fn async_prewrite(
        &self,
        ctx: Context,
        mutations: Vec<Mutation>,
        primary: Vec<u8>,
        start_ts: u64,
        options: Options,
        callback: Callback<Vec<Result<()>>>,
    ) -> Result<()> {
        for m in &mutations {
            let size = m.key().encoded().len();
            if size > self.max_key_size {
                callback(Err(Error::KeyTooLarge(size, self.max_key_size)));
                return Ok(());
            }
        }
        let cmd = Command::Prewrite {
            ctx: ctx,
            mutations: mutations,
            primary: primary,
            start_ts: start_ts,
            options: options,
        };
        let tag = cmd.tag();
        self.schedule(cmd, StorageCb::Booleans(callback))?;
        KV_COMMAND_COUNTER_VEC.with_label_values(&[tag]).inc();
        Ok(())
    }

    pub fn async_commit(
        &self,
        ctx: Context,
        keys: Vec<Key>,
        lock_ts: u64,
        commit_ts: u64,
        callback: Callback<()>,
    ) -> Result<()> {
        let cmd = Command::Commit {
            ctx: ctx,
            keys: keys,
            lock_ts: lock_ts,
            commit_ts: commit_ts,
        };
        let tag = cmd.tag();
        self.schedule(cmd, StorageCb::Boolean(callback))?;
        KV_COMMAND_COUNTER_VEC.with_label_values(&[tag]).inc();
        Ok(())
    }

    pub fn async_delete_range(
        &self,
        ctx: Context,
        start_key: Key,
        end_key: Key,
        callback: Callback<()>,
    ) -> Result<()> {
        let mut modifies = Vec::with_capacity(DATA_CFS.len());
        for cf in DATA_CFS {
            // We enable memtable prefix bloom for CF_WRITE column family, for delete_range
            // operation, RocksDB will add start key to the prefix bloom, and the start key
            // will go through function prefix_extractor. In our case the prefix_extractor
            // is FixedSuffixSliceTransform, which will trim the timestamp at the tail. If the
            // length of start key is less than 8, we will encounter index out of range error.
            let s = if *cf == CF_WRITE {
                start_key.append_ts(u64::MAX)
            } else {
                start_key.clone()
            };
            modifies.push(Modify::DeleteRange(cf, s, end_key.clone()));
        }

        self.engine
            .async_write(&ctx, modifies, box |(_, res): (_, engine::Result<_>)| {
                callback(res.map_err(Error::from))
            })?;
        KV_COMMAND_COUNTER_VEC
            .with_label_values(&["delete_range"])
            .inc();
        Ok(())
    }

    pub fn async_cleanup(
        &self,
        ctx: Context,
        key: Key,
        start_ts: u64,
        callback: Callback<()>,
    ) -> Result<()> {
        let cmd = Command::Cleanup {
            ctx: ctx,
            key: key,
            start_ts: start_ts,
        };
        let tag = cmd.tag();
        self.schedule(cmd, StorageCb::Boolean(callback))?;
        KV_COMMAND_COUNTER_VEC.with_label_values(&[tag]).inc();
        Ok(())
    }

    pub fn async_rollback(
        &self,
        ctx: Context,
        keys: Vec<Key>,
        start_ts: u64,
        callback: Callback<()>,
    ) -> Result<()> {
        let cmd = Command::Rollback {
            ctx: ctx,
            keys: keys,
            start_ts: start_ts,
        };
        let tag = cmd.tag();
        self.schedule(cmd, StorageCb::Boolean(callback))?;
        KV_COMMAND_COUNTER_VEC.with_label_values(&[tag]).inc();
        Ok(())
    }

    pub fn async_scan_lock(
        &self,
        ctx: Context,
        max_ts: u64,
        callback: Callback<Vec<LockInfo>>,
    ) -> Result<()> {
        let cmd = Command::ScanLock {
            ctx: ctx,
            max_ts: max_ts,
        };
        let tag = cmd.tag();
        self.schedule(cmd, StorageCb::Locks(callback))?;
        KV_COMMAND_COUNTER_VEC.with_label_values(&[tag]).inc();
        Ok(())
    }

    pub fn async_resolve_lock(
        &self,
        ctx: Context,
        txn_status: HashMap<u64, u64>,
        callback: Callback<()>,
    ) -> Result<()> {
        let cmd = Command::ResolveLock {
            ctx: ctx,
            txn_status: txn_status,
            scan_key: None,
            key_locks: vec![],
        };
        let tag = cmd.tag();
        self.schedule(cmd, StorageCb::Boolean(callback))?;
        KV_COMMAND_COUNTER_VEC.with_label_values(&[tag]).inc();
        Ok(())
    }

    pub fn async_gc(&self, ctx: Context, safe_point: u64, callback: Callback<()>) -> Result<()> {
        let cmd = Command::Gc {
            ctx: ctx,
            safe_point: safe_point,
            ratio_threshold: self.gc_ratio_threshold,
            scan_key: None,
            keys: vec![],
        };
        let tag = cmd.tag();
        self.schedule(cmd, StorageCb::Boolean(callback))?;
        KV_COMMAND_COUNTER_VEC.with_label_values(&[tag]).inc();
        Ok(())
    }

    pub fn async_raw_get(
        &self,
        ctx: Context,
        key: Vec<u8>,
        callback: Callback<Option<Vec<u8>>>,
    ) -> Result<()> {
        let cmd = Command::RawGet {
            ctx: ctx,
            key: Key::from_encoded(key),
        };
        self.schedule(cmd, StorageCb::SingleValue(callback))?;
        RAWKV_COMMAND_COUNTER_VEC.with_label_values(&["get"]).inc();
        Ok(())
    }

    pub fn async_raw_put(
        &self,
        ctx: Context,
        key: Vec<u8>,
        value: Vec<u8>,
        callback: Callback<()>,
    ) -> Result<()> {
        if key.len() > self.max_key_size {
            callback(Err(Error::KeyTooLarge(key.len(), self.max_key_size)));
            return Ok(());
        }
        self.engine.async_write(
            &ctx,
            vec![Modify::Put(CF_DEFAULT, Key::from_encoded(key), value)],
            box |(_, res): (_, engine::Result<_>)| callback(res.map_err(Error::from)),
        )?;
        RAWKV_COMMAND_COUNTER_VEC.with_label_values(&["put"]).inc();
        Ok(())
    }

    pub fn async_raw_delete(
        &self,
        ctx: Context,
        key: Vec<u8>,
        callback: Callback<()>,
    ) -> Result<()> {
        if key.len() > self.max_key_size {
            callback(Err(Error::KeyTooLarge(key.len(), self.max_key_size)));
            return Ok(());
        }
        self.engine.async_write(
            &ctx,
            vec![Modify::Delete(CF_DEFAULT, Key::from_encoded(key))],
            box |(_, res): (_, engine::Result<_>)| callback(res.map_err(Error::from)),
        )?;
        RAWKV_COMMAND_COUNTER_VEC
            .with_label_values(&["delete"])
            .inc();
        Ok(())
    }

    pub fn async_raw_scan(
        &self,
        ctx: Context,
        key: Vec<u8>,
        limit: usize,
        callback: Callback<Vec<Result<KvPair>>>,
    ) -> Result<()> {
        let cmd = Command::RawScan {
            ctx: ctx,
            start_key: Key::from_encoded(key),
            limit: limit,
        };
        self.schedule(cmd, StorageCb::KvPairs(callback))?;
        RAWKV_COMMAND_COUNTER_VEC.with_label_values(&["scan"]).inc();
        Ok(())
    }

    pub fn async_mvcc_by_key(
        &self,
        ctx: Context,
        key: Key,
        callback: Callback<MvccInfo>,
    ) -> Result<()> {
        let cmd = Command::MvccByKey { ctx: ctx, key: key };
        let tag = cmd.tag();
        self.schedule(cmd, StorageCb::MvccInfoByKey(callback))?;
        KV_COMMAND_COUNTER_VEC.with_label_values(&[tag]).inc();
        Ok(())
    }

    pub fn async_mvcc_by_start_ts(
        &self,
        ctx: Context,
        start_ts: u64,
        callback: Callback<Option<(Key, MvccInfo)>>,
    ) -> Result<()> {
        let cmd = Command::MvccByStartTs {
            ctx: ctx,
            start_ts: start_ts,
        };
        let tag = cmd.tag();
        self.schedule(cmd, StorageCb::MvccInfoByStartTs(callback))?;
        KV_COMMAND_COUNTER_VEC.with_label_values(&[tag]).inc();
        Ok(())
    }
}

impl Clone for Storage {
    fn clone(&self) -> Storage {
        Storage {
            read_pool: self.read_pool.clone(),
            engine: self.engine.clone(),
            worker: Arc::clone(&self.worker),
            worker_scheduler: self.worker_scheduler.clone(),
            gc_ratio_threshold: self.gc_ratio_threshold,
            max_key_size: self.max_key_size,
        }
    }
}

quick_error! {
    #[derive(Debug)]
    pub enum Error {
        Engine(err: EngineError) {
            from()
            cause(err)
            description(err.description())
        }
        Txn(err: txn::Error) {
            from()
            cause(err)
            description(err.description())
        }
        Mvcc(err: mvcc::Error) {
            from()
            cause(err)
            description(err.description())
        }
        Closed {
            description("storage is closed.")
        }
        Other(err: Box<error::Error + Send + Sync>) {
            from()
            cause(err.as_ref())
            description(err.description())
        }
        Io(err: IoError) {
            from()
            cause(err)
            description(err.description())
        }
        SchedTooBusy {
            description("scheduler is too busy")
        }
        KeyTooLarge(size: usize, limit: usize) {
            description("max key size exceeded")
            display("max key size exceeded, size: {}, limit: {}", size, limit)
        }
    }
}

pub type Result<T> = ::std::result::Result<T, Error>;

pub fn get_tag_from_header(header: &errorpb::Error) -> &'static str {
    if header.has_not_leader() {
        "not_leader"
    } else if header.has_region_not_found() {
        "region_not_found"
    } else if header.has_key_not_in_region() {
        "key_not_in_region"
    } else if header.has_stale_epoch() {
        "stale_epoch"
    } else if header.has_server_is_busy() {
        "server_is_busy"
    } else {
        "other"
    }
}

#[cfg(test)]
mod tests {
    use super::*;
    use std::sync::mpsc::{channel, Sender};
    use kvproto::kvrpcpb::Context;
    use util::config::ReadableSize;

    fn expect_get_none(x: Result<Option<Value>>) {
        assert_eq!(x.unwrap(), None);
    }

    fn expect_get_val(v: Vec<u8>, x: Result<Option<Value>>) {
        assert_eq!(x.unwrap().unwrap(), v);
    }

    fn expect_ok<T>(done: Sender<i32>, id: i32) -> Callback<T> {
        Box::new(move |x: Result<T>| {
            assert!(x.is_ok());
            done.send(id).unwrap();
        })
    }

    fn expect_fail<T>(done: Sender<i32>, id: i32) -> Callback<T> {
        Box::new(move |x: Result<T>| {
            assert!(x.is_err());
            done.send(id).unwrap();
        })
    }

    fn expect_too_busy<T>(done: Sender<i32>, id: i32) -> Callback<T> {
        Box::new(move |x: Result<T>| {
            assert!(x.is_err());
            match x {
                Err(Error::SchedTooBusy) => {}
                _ => panic!("expect too busy"),
            }
            done.send(id).unwrap();
        })
    }

    fn expect_scan(
        done: Sender<i32>,
        pairs: Vec<Option<KvPair>>,
        id: i32,
    ) -> Callback<Vec<Result<KvPair>>> {
        Box::new(move |rlt: Result<Vec<Result<KvPair>>>| {
            let rlt: Vec<Option<KvPair>> = rlt.unwrap().into_iter().map(Result::ok).collect();
            assert_eq!(rlt, pairs);
            done.send(id).unwrap()
        })
    }

    fn expect_batch_get_vals(
        done: Sender<i32>,
        pairs: Vec<Option<KvPair>>,
        id: i32,
    ) -> Callback<Vec<Result<KvPair>>> {
        Box::new(move |rlt: Result<Vec<Result<KvPair>>>| {
            let rlt: Vec<Option<KvPair>> = rlt.unwrap().into_iter().map(Result::ok).collect();
            assert_eq!(rlt, pairs);
            done.send(id).unwrap()
        })
    }

    #[test]
    fn test_get_put() {
        let read_pool = readpool::ReadPool::new(&readpool::Config::default());
        let config = Config::default();
        let mut storage = Storage::new(&config, read_pool).unwrap();
        storage.start(&config).unwrap();
        let (tx, rx) = channel();
        expect_get_none(
            storage
                .async_get(Context::new(), make_key(b"x"), 100)
                .wait(),
        );
        storage
            .async_prewrite(
                Context::new(),
                vec![Mutation::Put((make_key(b"x"), b"100".to_vec()))],
                b"x".to_vec(),
                100,
                Options::default(),
                expect_ok(tx.clone(), 1),
            )
            .unwrap();
        rx.recv().unwrap();
        storage
            .async_commit(
                Context::new(),
                vec![make_key(b"x")],
                100,
                101,
                expect_ok(tx.clone(), 2),
            )
            .unwrap();
        rx.recv().unwrap();
        expect_get_none(
            storage
                .async_get(Context::new(), make_key(b"x"), 100)
                .wait(),
        );
        expect_get_val(
            b"100".to_vec(),
            storage
                .async_get(Context::new(), make_key(b"x"), 101)
                .wait(),
        );
        storage.stop().unwrap();
    }

    #[test]
    fn test_put_with_err() {
        let read_pool = readpool::ReadPool::new(&readpool::Config::default());
        let config = Config::default();
        // New engine lack of some column families.
        let engine = engine::new_local_engine(&config.data_dir, &["default"]).unwrap();
        let mut storage = Storage::from_engine(engine, &config, read_pool).unwrap();
        storage.start(&config).unwrap();
        let (tx, rx) = channel();
        storage
            .async_prewrite(
                Context::new(),
                vec![
                    Mutation::Put((make_key(b"a"), b"aa".to_vec())),
                    Mutation::Put((make_key(b"b"), b"bb".to_vec())),
                    Mutation::Put((make_key(b"c"), b"cc".to_vec())),
                ],
                b"a".to_vec(),
                1,
                Options::default(),
                expect_fail(tx.clone(), 0),
            )
            .unwrap();
        rx.recv().unwrap();
        storage.stop().unwrap();
    }

    #[test]
    fn test_scan() {
        let read_pool = readpool::ReadPool::new(&readpool::Config::default());
        let config = Config::default();
        let mut storage = Storage::new(&config, read_pool).unwrap();
        storage.start(&config).unwrap();
        let (tx, rx) = channel();
        storage
            .async_prewrite(
                Context::new(),
                vec![
                    Mutation::Put((make_key(b"a"), b"aa".to_vec())),
                    Mutation::Put((make_key(b"b"), b"bb".to_vec())),
                    Mutation::Put((make_key(b"c"), b"cc".to_vec())),
                ],
                b"a".to_vec(),
                1,
                Options::default(),
                expect_ok(tx.clone(), 0),
            )
            .unwrap();
        rx.recv().unwrap();
        storage
            .async_commit(
                Context::new(),
                vec![make_key(b"a"), make_key(b"b"), make_key(b"c")],
                1,
                2,
                expect_ok(tx.clone(), 1),
            )
            .unwrap();
        rx.recv().unwrap();
        storage
            .async_scan(
                Context::new(),
                make_key(b"\x00"),
                1000,
                5,
                Options::default(),
                expect_scan(
                    tx.clone(),
                    vec![
                        Some((b"a".to_vec(), b"aa".to_vec())),
                        Some((b"b".to_vec(), b"bb".to_vec())),
                        Some((b"c".to_vec(), b"cc".to_vec())),
                    ],
                    2,
                ),
            )
            .unwrap();
        rx.recv().unwrap();
        storage.stop().unwrap();
    }

    #[test]
    fn test_batch_get() {
        let read_pool = readpool::ReadPool::new(&readpool::Config::default());
        let config = Config::default();
        let mut storage = Storage::new(&config, read_pool).unwrap();
        storage.start(&config).unwrap();
        let (tx, rx) = channel();
        storage
            .async_prewrite(
                Context::new(),
                vec![
                    Mutation::Put((make_key(b"a"), b"aa".to_vec())),
                    Mutation::Put((make_key(b"b"), b"bb".to_vec())),
                    Mutation::Put((make_key(b"c"), b"cc".to_vec())),
                ],
                b"a".to_vec(),
                1,
                Options::default(),
                expect_ok(tx.clone(), 0),
            )
            .unwrap();
        rx.recv().unwrap();
        storage
            .async_commit(
                Context::new(),
                vec![make_key(b"a"), make_key(b"b"), make_key(b"c")],
                1,
                2,
                expect_ok(tx.clone(), 1),
            )
            .unwrap();
        rx.recv().unwrap();
        storage
            .async_batch_get(
                Context::new(),
                vec![
                    make_key(b"c"),
                    make_key(b"x"),
                    make_key(b"a"),
                    make_key(b"b"),
                ],
                5,
                expect_batch_get_vals(
                    tx.clone(),
                    vec![
                        Some((b"c".to_vec(), b"cc".to_vec())),
                        Some((b"a".to_vec(), b"aa".to_vec())),
                        Some((b"b".to_vec(), b"bb".to_vec())),
                    ],
                    2,
                ),
            )
            .unwrap();
        rx.recv().unwrap();
        storage.stop().unwrap();
    }

    #[test]
    fn test_txn() {
        let read_pool = readpool::ReadPool::new(&readpool::Config::default());
        let config = Config::default();
        let mut storage = Storage::new(&config, read_pool).unwrap();
        storage.start(&config).unwrap();
        let (tx, rx) = channel();
        storage
            .async_prewrite(
                Context::new(),
                vec![Mutation::Put((make_key(b"x"), b"100".to_vec()))],
                b"x".to_vec(),
                100,
                Options::default(),
                expect_ok(tx.clone(), 0),
            )
            .unwrap();
        storage
            .async_prewrite(
                Context::new(),
                vec![Mutation::Put((make_key(b"y"), b"101".to_vec()))],
                b"y".to_vec(),
                101,
                Options::default(),
                expect_ok(tx.clone(), 1),
            )
            .unwrap();
        rx.recv().unwrap();
        rx.recv().unwrap();
        storage
            .async_commit(
                Context::new(),
                vec![make_key(b"x")],
                100,
                110,
                expect_ok(tx.clone(), 2),
            )
            .unwrap();
        storage
            .async_commit(
                Context::new(),
                vec![make_key(b"y")],
                101,
                111,
                expect_ok(tx.clone(), 3),
            )
            .unwrap();
        rx.recv().unwrap();
        rx.recv().unwrap();
        expect_get_val(
            b"100".to_vec(),
            storage
                .async_get(Context::new(), make_key(b"x"), 120)
                .wait(),
        );
        expect_get_val(
            b"101".to_vec(),
            storage
                .async_get(Context::new(), make_key(b"y"), 120)
                .wait(),
        );
        storage
            .async_prewrite(
                Context::new(),
                vec![Mutation::Put((make_key(b"x"), b"105".to_vec()))],
                b"x".to_vec(),
                105,
                Options::default(),
                expect_fail(tx.clone(), 6),
            )
            .unwrap();
        rx.recv().unwrap();
        storage.stop().unwrap();
    }

    #[test]
    fn test_sched_too_busy() {
        let read_pool = readpool::ReadPool::new(&readpool::Config::default());
        let mut config = Config::default();
        config.scheduler_pending_write_threshold = ReadableSize(1);
        let mut storage = Storage::new(&config, read_pool).unwrap();
        storage.start(&config).unwrap();
        let (tx, rx) = channel();
        expect_get_none(
            storage
                .async_get(Context::new(), make_key(b"x"), 100)
                .wait(),
        );
        storage
            .async_prewrite(
                Context::new(),
                vec![Mutation::Put((make_key(b"x"), b"100".to_vec()))],
                b"x".to_vec(),
                100,
                Options::default(),
                expect_ok(tx.clone(), 1),
            )
            .unwrap();
        storage
            .async_prewrite(
                Context::new(),
                vec![Mutation::Put((make_key(b"y"), b"101".to_vec()))],
                b"y".to_vec(),
                101,
                Options::default(),
                expect_too_busy(tx.clone(), 2),
            )
            .unwrap();
        rx.recv().unwrap();
        rx.recv().unwrap();
        storage
            .async_prewrite(
                Context::new(),
                vec![Mutation::Put((make_key(b"z"), b"102".to_vec()))],
                b"y".to_vec(),
                102,
                Options::default(),
                expect_ok(tx.clone(), 3),
            )
            .unwrap();
        rx.recv().unwrap();
        storage.stop().unwrap();
    }

    #[test]
    fn test_cleanup() {
        let read_pool = readpool::ReadPool::new(&readpool::Config::default());
        let config = Config::default();
        let mut storage = Storage::new(&config, read_pool).unwrap();
        storage.start(&config).unwrap();
        let (tx, rx) = channel();
        storage
            .async_prewrite(
                Context::new(),
                vec![Mutation::Put((make_key(b"x"), b"100".to_vec()))],
                b"x".to_vec(),
                100,
                Options::default(),
                expect_ok(tx.clone(), 0),
            )
            .unwrap();
        rx.recv().unwrap();
        storage
            .async_cleanup(
                Context::new(),
                make_key(b"x"),
                100,
                expect_ok(tx.clone(), 1),
            )
            .unwrap();
        rx.recv().unwrap();
        expect_get_none(
            storage
                .async_get(Context::new(), make_key(b"x"), 105)
                .wait(),
        );
        storage.stop().unwrap();
    }

    #[test]
    fn test_high_priority_get_put() {
        let read_pool = readpool::ReadPool::new(&readpool::Config::default());
        let config = Config::default();
        let mut storage = Storage::new(&config, read_pool).unwrap();
        storage.start(&config).unwrap();
        let (tx, rx) = channel();
        let mut ctx = Context::new();
        ctx.set_priority(CommandPri::High);
        expect_get_none(storage.async_get(ctx, make_key(b"x"), 100).wait());
        let mut ctx = Context::new();
        ctx.set_priority(CommandPri::High);
        storage
            .async_prewrite(
                ctx,
                vec![Mutation::Put((make_key(b"x"), b"100".to_vec()))],
                b"x".to_vec(),
                100,
                Options::default(),
                expect_ok(tx.clone(), 1),
            )
            .unwrap();
        rx.recv().unwrap();
        let mut ctx = Context::new();
        ctx.set_priority(CommandPri::High);
        storage
            .async_commit(
                ctx,
                vec![make_key(b"x")],
                100,
                101,
                expect_ok(tx.clone(), 2),
            )
            .unwrap();
        rx.recv().unwrap();
        let mut ctx = Context::new();
        ctx.set_priority(CommandPri::High);
        expect_get_none(storage.async_get(ctx, make_key(b"x"), 100).wait());
        let mut ctx = Context::new();
        ctx.set_priority(CommandPri::High);
        expect_get_val(
            b"100".to_vec(),
            storage.async_get(ctx, make_key(b"x"), 101).wait(),
        );
        storage.stop().unwrap();
    }

    /*
#[test]
fn test_high_priority_no_block() {
    let read_pool = readpool::ReadPool::new(&readpool::Config::default());
    let mut config = Config::default();
    config.scheduler_worker_pool_size = 1;
    let mut storage = Storage::new(&config, read_pool).unwrap();
    storage.start(&config).unwrap();
    let (tx, rx) = channel();
    expect_get_none(
        storage
            .async_get(
                Context::new(),
                make_key(b"x"),
                100,
            )
            .wait()
    );
    storage
        .async_prewrite(
            Context::new(),
            vec![Mutation::Put((make_key(b"x"), b"100".to_vec()))],
            b"x".to_vec(),
            100,
            Options::default(),
            expect_ok(tx.clone(), 1),
        )
        .unwrap();
    rx.recv().unwrap();
    storage
        .async_commit(
            Context::new(),
            vec![make_key(b"x")],
            100,
            101,
            expect_ok(tx.clone(), 2),
        )
        .unwrap();
    rx.recv().unwrap();

    storage
        .async_pause(Context::new(), 1000, expect_ok(tx.clone(), 3))
        .unwrap();
    let mut ctx = Context::new();
    ctx.set_priority(CommandPri::High);
    expect_get_val(
        b"100".to_vec(),
        storage
            .async_get(
                ctx,
                make_key(b"x"),
                101,
            )
            .wait()
    );
    // Command Get with high priority not block by command Pause.
    assert_eq!(rx.recv().unwrap(), 3);

    storage.stop().unwrap();
}
*/

    #[test]
    fn test_delete_range() {
        let read_pool = readpool::ReadPool::new(&readpool::Config::default());
        let config = Config::default();
        let mut storage = Storage::new(&config, read_pool).unwrap();
        storage.start(&config).unwrap();
        let (tx, rx) = channel();
        // Write x and y.
        storage
            .async_prewrite(
                Context::new(),
                vec![
                    Mutation::Put((make_key(b"x"), b"100".to_vec())),
                    Mutation::Put((make_key(b"y"), b"100".to_vec())),
                    Mutation::Put((make_key(b"z"), b"100".to_vec())),
                ],
                b"x".to_vec(),
                100,
                Options::default(),
                expect_ok(tx.clone(), 0),
            )
            .unwrap();
        rx.recv().unwrap();
        storage
            .async_commit(
                Context::new(),
                vec![make_key(b"x"), make_key(b"y"), make_key(b"z")],
                100,
                101,
                expect_ok(tx.clone(), 1),
            )
            .unwrap();
        rx.recv().unwrap();
        expect_get_val(
            b"100".to_vec(),
            storage
                .async_get(Context::new(), make_key(b"x"), 101)
                .wait(),
        );
        expect_get_val(
            b"100".to_vec(),
            storage
                .async_get(Context::new(), make_key(b"y"), 101)
                .wait(),
        );
        expect_get_val(
            b"100".to_vec(),
            storage
                .async_get(Context::new(), make_key(b"z"), 101)
                .wait(),
        );

        // Delete range [x, z)
        storage
            .async_delete_range(
                Context::new(),
                make_key(b"x"),
                make_key(b"z"),
                expect_ok(tx.clone(), 5),
            )
            .unwrap();
        rx.recv().unwrap();
        expect_get_none(
            storage
                .async_get(Context::new(), make_key(b"x"), 101)
                .wait(),
        );
        expect_get_none(
            storage
                .async_get(Context::new(), make_key(b"y"), 101)
                .wait(),
        );
        expect_get_val(
            b"100".to_vec(),
            storage
                .async_get(Context::new(), make_key(b"z"), 101)
                .wait(),
        );

        // Delete range ["", ""), it means delete all
        storage
            .async_delete_range(
                Context::new(),
                make_key(b""),
                make_key(b""),
                expect_ok(tx.clone(), 9),
            )
            .unwrap();
        rx.recv().unwrap();
        expect_get_none(
            storage
                .async_get(Context::new(), make_key(b"z"), 101)
                .wait(),
        );
        storage.stop().unwrap();
    }
}<|MERGE_RESOLUTION|>--- conflicted
+++ resolved
@@ -19,16 +19,12 @@
 use std::u64;
 use kvproto::kvrpcpb::{CommandPri, Context, LockInfo};
 use kvproto::errorpb;
-<<<<<<< HEAD
 use util::collections::HashMap;
 use futures::Future;
 use util::readpool;
-=======
->>>>>>> 7af0d1f3
 use self::metrics::*;
 use self::mvcc::Lock;
 use self::txn::CMD_BATCH_SIZE;
-use util::collections::HashMap;
 use util::worker::{self, Builder, Worker};
 
 pub mod engine;
@@ -497,18 +493,11 @@
 }
 
 impl Storage {
-<<<<<<< HEAD
     pub fn from_engine(
         engine: Box<Engine>,
         config: &Config,
         read_pool: readpool::ReadPool,
     ) -> Result<Storage> {
-        let (tx, rx) = mpsc::sync_channel(config.scheduler_notify_capacity);
-        let sendch = SyncSendCh::new(tx, "kv-storage");
-
-=======
-    pub fn from_engine(engine: Box<Engine>, config: &Config) -> Result<Storage> {
->>>>>>> 7af0d1f3
         info!("storage {:?} started.", engine);
 
         let worker = Arc::new(Mutex::new(
@@ -583,7 +572,6 @@
         ctx: Context,
         key: Key,
         start_ts: u64,
-<<<<<<< HEAD
     ) -> impl Future<Item = Option<Value>, Error = Error> {
         KV_COMMAND_COUNTER_VEC.with_label_values(&["get"]).inc();
         let engine = self.get_engine();
@@ -609,19 +597,6 @@
                             .map_err(Error::from)
                     })
             })
-=======
-        callback: Callback<Option<Value>>,
-    ) -> Result<()> {
-        let cmd = Command::Get {
-            ctx: ctx,
-            key: key,
-            start_ts: start_ts,
-        };
-        let tag = cmd.tag();
-        self.schedule(cmd, StorageCb::SingleValue(callback))?;
-        KV_COMMAND_COUNTER_VEC.with_label_values(&[tag]).inc();
-        Ok(())
->>>>>>> 7af0d1f3
     }
 
     pub fn async_batch_get(
