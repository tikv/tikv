--- conflicted
+++ resolved
@@ -49,11 +49,7 @@
 };
 pub use self::readpool_context::Context as ReadPoolContext;
 pub use self::txn::{Msg, Scheduler, SnapshotStore, StoreScanner};
-<<<<<<< HEAD
-pub use self::types::{make_key, slice_without_ts, Key, KvPair, MvccInfo, Value};
-=======
 pub use self::types::{decode_ts, make_key, Key, KvPair, MvccInfo, Value};
->>>>>>> b00129c1
 pub type Callback<T> = Box<FnBox(Result<T>) + Send>;
 
 pub type CfName = &'static str;
