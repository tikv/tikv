--- conflicted
+++ resolved
@@ -1619,19 +1619,6 @@
                             let mut stats = Statistics::default();
                             let buckets = snapshot.ext().get_buckets();
                             let store = RawStore::new(snapshot, api_version);
-<<<<<<< HEAD
-                            let key = Api::encode_raw_key_owned(key, None);
-                            // Keys pass to `tls_collect_query` should be encoded, to get correct keys for region split.
-                            tls_collect_query(
-                                ctx.get_region_id(),
-                                ctx.get_peer(),
-                                key.as_encoded(),
-                                key.as_encoded(),
-                                false,
-                                QueryKind::Get,
-                            );
-=======
->>>>>>> 4cabf515
                             match Self::rawkv_cf(&cf, api_version) {
                                 Ok(cf) => {
                                     consumer.consume(
@@ -1721,10 +1708,6 @@
                     let mut stats = Statistics::default();
                     let result: Vec<Result<KvPair>> = keys
                         .into_iter()
-<<<<<<< HEAD
-                        .map(|k| Api::encode_raw_key_owned(k, None))
-=======
->>>>>>> 4cabf515
                         .map(|k| {
                             let k = Api::encode_raw_key_owned(k, None);
                             let mut s = Statistics::default();
@@ -1918,28 +1901,7 @@
 
         check_key_size!(Some(&key).into_iter(), self.max_key_size, callback);
 
-<<<<<<< HEAD
-        let m = match self.api_version {
-            ApiVersion::V2 => {
-                let raw_value = RawValue {
-                    user_value: vec![],
-                    expire_ts: None,
-                    is_delete: true,
-                };
-                Modify::Put(
-                    Self::rawkv_cf(&cf, self.api_version)?,
-                    APIV2::encode_raw_key_owned(key, None),
-                    APIV2::encode_raw_value_owned(raw_value),
-                )
-            }
-            _ => Modify::Delete(
-                Self::rawkv_cf(&cf, self.api_version)?,
-                Key::from_encoded(key),
-            ),
-        };
-=======
         let m = Self::raw_delete_request_to_modify(Self::rawkv_cf(&cf, self.api_version)?, key);
->>>>>>> 4cabf515
         let mut batch = WriteData::from_modifies(vec![m]);
         batch.set_allowed_on_disk_almost_full();
 
@@ -2031,14 +1993,10 @@
         let cf = Self::rawkv_cf(&cf, self.api_version)?;
         check_key_size!(keys.iter(), self.max_key_size, callback);
 
-<<<<<<< HEAD
-        let modifies = Self::raw_batch_delete_requests_to_modifies(cf, keys);
-=======
         let modifies = keys
             .into_iter()
             .map(|k| Self::raw_delete_request_to_modify(cf, k))
             .collect();
->>>>>>> 4cabf515
         let mut batch = WriteData::from_modifies(modifies);
         batch.set_allowed_on_disk_almost_full();
 
@@ -2486,14 +2444,10 @@
         )?;
 
         let cf = Self::rawkv_cf(&cf, self.api_version)?;
-<<<<<<< HEAD
-        let modifies = Self::raw_batch_delete_requests_to_modifies(cf, keys);
-=======
         let modifies = keys
             .into_iter()
             .map(|k| Self::raw_delete_request_to_modify(cf, k))
             .collect();
->>>>>>> 4cabf515
         let cmd = RawAtomicStore::new(cf, modifies, ctx);
         self.sched_txn_command(cmd, callback)
     }
@@ -4704,92 +4658,6 @@
                 ctx.clone(),
                 "".to_string(),
                 b"r\0a".to_vec(),
-<<<<<<< HEAD
-                expect_ok_callback(tx.clone(), 1),
-            )
-            .unwrap();
-        rx.recv().unwrap();
-
-        // Assert key "a" has gone
-        expect_none(
-            block_on(storage.raw_get(ctx.clone(), "".to_string(), b"r\0a".to_vec())).unwrap(),
-        );
-
-        // Delete all
-        for kv in &test_data {
-            storage
-                .raw_delete(
-                    ctx.clone(),
-                    "".to_string(),
-                    kv.0.to_vec(),
-                    expect_ok_callback(tx.clone(), 1),
-                )
-                .unwrap();
-            rx.recv().unwrap();
-        }
-
-        // Assert now no key remains
-        for kv in &test_data {
-            expect_none(
-                block_on(storage.raw_get(ctx.clone(), "".to_string(), kv.0.to_vec())).unwrap(),
-            );
-        }
-    }
-
-    #[test]
-    fn test_raw_delete_range() {
-        test_raw_delete_range_impl::<APIV1>();
-        test_raw_delete_range_impl::<APIV1TTL>();
-        test_raw_delete_range_impl::<APIV2>();
-    }
-
-    fn test_raw_delete_range_impl<Api: APIVersion>() {
-        let storage = TestStorageBuilder::<_, _, Api>::new(DummyLockManager)
-            .build()
-            .unwrap();
-        let (tx, rx) = channel();
-        let ctx = Context {
-            api_version: Api::CLIENT_TAG,
-            ..Default::default()
-        };
-
-        let test_data = [
-            (b"r\0a", b"001"),
-            (b"r\0b", b"002"),
-            (b"r\0c", b"003"),
-            (b"r\0d", b"004"),
-            (b"r\0e", b"005"),
-        ];
-
-        // Write some key-value pairs to the db
-        for kv in &test_data {
-            storage
-                .raw_put(
-                    ctx.clone(),
-                    "".to_string(),
-                    kv.0.to_vec(),
-                    kv.1.to_vec(),
-                    0,
-                    expect_ok_callback(tx.clone(), 0),
-                )
-                .unwrap();
-            rx.recv().unwrap();
-        }
-
-        expect_value(
-            b"004".to_vec(),
-            block_on(storage.raw_get(ctx.clone(), "".to_string(), b"r\0d".to_vec())).unwrap(),
-        );
-
-        // Delete ["d", "e")
-        storage
-            .raw_delete_range(
-                ctx.clone(),
-                "".to_string(),
-                b"r\0d".to_vec(),
-                b"r\0e".to_vec(),
-=======
->>>>>>> 4cabf515
                 expect_ok_callback(tx.clone(), 1),
             )
             .unwrap();
@@ -5147,7 +5015,6 @@
             test_raw_batch_delete_impl::<APIV1TTL>(for_cas);
             test_raw_batch_delete_impl::<APIV2>(for_cas);
         }
-<<<<<<< HEAD
     }
 
     fn run_raw_batch_delete<Api: APIVersion>(
@@ -5164,24 +5031,6 @@
         }
     }
 
-=======
-    }
-
-    fn run_raw_batch_delete<Api: APIVersion>(
-        for_cas: bool,
-        storage: &Storage<RocksEngine, DummyLockManager, Api>,
-        ctx: Context,
-        keys: Vec<Vec<u8>>,
-        cb: Callback<()>,
-    ) -> Result<()> {
-        if for_cas {
-            storage.raw_batch_delete_atomic(ctx, "".to_string(), keys, cb)
-        } else {
-            storage.raw_batch_delete(ctx, "".to_string(), keys, cb)
-        }
-    }
-
->>>>>>> 4cabf515
     fn test_raw_batch_delete_impl<Api: APIVersion>(for_cas: bool) {
         let storage = TestStorageBuilder::<_, _, Api>::new(DummyLockManager)
             .build()
