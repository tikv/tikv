// Copyright 2016 PingCAP, Inc.
//
// Licensed under the Apache License, Version 2.0 (the "License");
// you may not use this file except in compliance with the License.
// You may obtain a copy of the License at
//
//     http://www.apache.org/licenses/LICENSE-2.0
//
// Unless required by applicable law or agreed to in writing, software
// distributed under the License is distributed on an "AS IS" BASIS,
// See the License for the specific language governing permissions and
// limitations under the License.

use std::thread;
use std::boxed::FnBox;
use std::fmt::{self, Debug, Display, Formatter};
use std::sync::mpsc::{self, Receiver};
use std::error;
use std::sync::{Arc, Mutex};
use std::io::Error as IoError;
use std::u64;
use kvproto::kvrpcpb::{CommandPri, LockInfo};
use kvproto::errorpb;
use util::collections::HashMap;
use self::metrics::*;

pub mod engine;
pub mod mvcc;
pub mod txn;
pub mod config;
pub mod types;
mod metrics;

pub use self::config::{Config, DEFAULT_DATA_DIR, DEFAULT_ROCKSDB_SUB_DIR};
pub use self::engine::{new_local_engine, CFStatistics, Cursor, Engine, Error as EngineError,
                       FlowStatistics, Modify, ScanMode, Snapshot, Statistics, StatisticsSummary,
                       TEMP_DIR};
pub use self::engine::raftkv::RaftKv;
use self::mvcc::Lock;
pub use self::txn::{Msg, Scheduler, SnapshotStore, StoreScanner};
pub use self::types::{make_key, Key, KvPair, MvccInfo, Value};
pub type Callback<T> = Box<FnBox(Result<T>) + Send>;

pub type CfName = &'static str;
pub const CF_DEFAULT: CfName = "default";
pub const CF_LOCK: CfName = "lock";
pub const CF_WRITE: CfName = "write";
pub const CF_RAFT: CfName = "raft";
// Cfs that should be very large generally.
pub const LARGE_CFS: &'static [CfName] = &[CF_DEFAULT, CF_WRITE];
pub const ALL_CFS: &'static [CfName] = &[CF_DEFAULT, CF_LOCK, CF_WRITE, CF_RAFT];
pub const DATA_CFS: &'static [CfName] = &[CF_DEFAULT, CF_LOCK, CF_WRITE];

// Short value max len must <= 255.
pub const SHORT_VALUE_MAX_LEN: usize = 64;
pub const SHORT_VALUE_PREFIX: u8 = b'v';

pub fn is_short_value(value: &[u8]) -> bool {
    value.len() <= SHORT_VALUE_MAX_LEN
}

#[derive(Debug, Clone)]
pub enum Mutation {
    Put((Key, Value)),
    Delete(Key),
    Lock(Key),
}

#[allow(match_same_arms)]
impl Mutation {
    pub fn key(&self) -> &Key {
        match *self {
            Mutation::Put((ref key, _)) => key,
            Mutation::Delete(ref key) => key,
            Mutation::Lock(ref key) => key,
        }
    }
}

use kvproto::kvrpcpb::Context;

pub enum StorageCb {
    Boolean(Callback<()>),
    Booleans(Callback<Vec<Result<()>>>),
    SingleValue(Callback<Option<Value>>),
    KvPairs(Callback<Vec<Result<KvPair>>>),
    MvccInfoByKey(Callback<MvccInfo>),
    MvccInfoByStartTs(Callback<Option<(Key, MvccInfo)>>),
    Locks(Callback<Vec<LockInfo>>),
}

pub enum Command {
    Get {
        ctx: Context,
        key: Key,
        start_ts: u64,
    },
    BatchGet {
        ctx: Context,
        keys: Vec<Key>,
        start_ts: u64,
    },
    Scan {
        ctx: Context,
        start_key: Key,
        limit: usize,
        start_ts: u64,
        options: Options,
    },
    Prewrite {
        ctx: Context,
        mutations: Vec<Mutation>,
        primary: Vec<u8>,
        start_ts: u64,
        options: Options,
    },
    Commit {
        ctx: Context,
        keys: Vec<Key>,
        lock_ts: u64,
        commit_ts: u64,
    },
    Cleanup {
        ctx: Context,
        key: Key,
        start_ts: u64,
    },
    Rollback {
        ctx: Context,
        keys: Vec<Key>,
        start_ts: u64,
    },
    ScanLock { ctx: Context, max_ts: u64 },
    ResolveLock {
        ctx: Context,
        txn_status: HashMap<u64, u64>,
        scan_key: Option<Key>,
        key_locks: Vec<(Key, Lock)>,
    },
    Gc {
        ctx: Context,
        safe_point: u64,
        ratio_threshold: f64,
        scan_key: Option<Key>,
        keys: Vec<Key>,
    },
    RawGet { ctx: Context, key: Key },
    RawScan {
        ctx: Context,
        start_key: Key,
        limit: usize,
    },
    DeleteRange {
        ctx: Context,
        start_key: Key,
        end_key: Key,
    },
    Pause { ctx: Context, duration: u64 },
    MvccByKey { ctx: Context, key: Key },
    MvccByStartTs { ctx: Context, start_ts: u64 },
}

impl Display for Command {
    fn fmt(&self, f: &mut Formatter) -> fmt::Result {
        match *self {
            Command::Get {
                ref ctx,
                ref key,
                start_ts,
                ..
            } => write!(f, "kv::command::get {} @ {} | {:?}", key, start_ts, ctx),
            Command::BatchGet {
                ref ctx,
                ref keys,
                start_ts,
                ..
            } => write!(
                f,
                "kv::command_batch_get {} @ {} | {:?}",
                keys.len(),
                start_ts,
                ctx
            ),
            Command::Scan {
                ref ctx,
                ref start_key,
                limit,
                start_ts,
                ..
            } => write!(
                f,
                "kv::command::scan {}({}) @ {} | {:?}",
                start_key,
                limit,
                start_ts,
                ctx
            ),
            Command::Prewrite {
                ref ctx,
                ref mutations,
                start_ts,
                ..
            } => write!(
                f,
                "kv::command::prewrite mutations({}) @ {} | {:?}",
                mutations.len(),
                start_ts,
                ctx
            ),
            Command::Commit {
                ref ctx,
                ref keys,
                lock_ts,
                commit_ts,
                ..
            } => write!(
                f,
                "kv::command::commit {} {} -> {} | {:?}",
                keys.len(),
                lock_ts,
                commit_ts,
                ctx
            ),
            Command::Cleanup {
                ref ctx,
                ref key,
                start_ts,
                ..
            } => write!(f, "kv::command::cleanup {} @ {} | {:?}", key, start_ts, ctx),
            Command::Rollback {
                ref ctx,
                ref keys,
                start_ts,
                ..
            } => write!(
                f,
                "kv::command::rollback keys({}) @ {} | {:?}",
                keys.len(),
                start_ts,
                ctx
            ),
            Command::ScanLock {
                ref ctx, max_ts, ..
            } => write!(f, "kv::scan_lock {} | {:?}", max_ts, ctx),
            Command::ResolveLock { .. } => write!(f, "kv::resolve_lock"),
            Command::Gc {
                ref ctx,
                safe_point,
                ref scan_key,
                ..
            } => write!(
                f,
                "kv::command::gc scan {:?} @ {} | {:?}",
                scan_key,
                safe_point,
                ctx
            ),
            Command::RawGet { ref ctx, ref key } => {
                write!(f, "kv::command::rawget {:?} | {:?}", key, ctx)
            }
            Command::RawScan {
                ref ctx,
                ref start_key,
                limit,
            } => write!(
                f,
                "kv::command::rawscan {:?} {} | {:?}",
                start_key,
                limit,
                ctx
            ),
            Command::DeleteRange {
                ref ctx,
                ref start_key,
                ref end_key,
            } => write!(
                f,
                "kv::command::delete range [{:?}, {:?}) | {:?}",
                start_key,
                end_key,
                ctx
            ),
            Command::Pause { ref ctx, duration } => {
                write!(f, "kv::command::pause {} ms | {:?}", duration, ctx)
            }
            Command::MvccByKey { ref ctx, ref key } => {
                write!(f, "kv::command::mvccbykey {:?} | {:?}", key, ctx)
            }
            Command::MvccByStartTs {
                ref ctx,
                ref start_ts,
            } => write!(f, "kv::command::mvccbystartts {:?} | {:?}", start_ts, ctx),
        }
    }
}

impl Debug for Command {
    fn fmt(&self, f: &mut Formatter) -> fmt::Result {
        write!(f, "{}", self)
    }
}

pub const CMD_TAG_GC: &'static str = "gc";

impl Command {
    pub fn readonly(&self) -> bool {
        match *self {
            Command::Get { .. } |
            Command::BatchGet { .. } |
            Command::Scan { .. } |
            Command::ScanLock { .. } |
            Command::RawGet { .. } |
            Command::RawScan { .. } |
            // DeleteRange only called by DDL bg thread after table is dropped and
            // must guarantee that there is no other read or write on these keys, so
            // we can treat DeleteRange as readonly Command.
            Command::DeleteRange { .. } |
            Command::Pause { .. } |
            Command::MvccByKey { .. } |
            Command::MvccByStartTs { .. } => true,
            Command::ResolveLock { ref key_locks, .. } => key_locks.is_empty(),
            Command::Gc { ref keys, .. } => keys.is_empty(),
            _ => false,
        }
    }

    pub fn priority(&self) -> CommandPri {
        self.get_context().get_priority()
    }

    pub fn priority_tag(&self) -> &'static str {
        match self.get_context().get_priority() {
            CommandPri::Low => "low",
            CommandPri::Normal => "normal",
            CommandPri::High => "high",
        }
    }

    pub fn need_flow_control(&self) -> bool {
        !self.readonly() && self.priority() != CommandPri::High
    }

    pub fn tag(&self) -> &'static str {
        match *self {
            Command::Get { .. } => "get",
            Command::BatchGet { .. } => "batch_get",
            Command::Scan { .. } => "scan",
            Command::Prewrite { .. } => "prewrite",
            Command::Commit { .. } => "commit",
            Command::Cleanup { .. } => "cleanup",
            Command::Rollback { .. } => "rollback",
            Command::ScanLock { .. } => "scan_lock",
            Command::ResolveLock { .. } => "resolve_lock",
            Command::Gc { .. } => CMD_TAG_GC,
            Command::RawGet { .. } => "raw_get",
            Command::RawScan { .. } => "raw_scan",
            Command::DeleteRange { .. } => "delete_range",
            Command::Pause { .. } => "pause",
            Command::MvccByKey { .. } => "key_mvcc",
            Command::MvccByStartTs { .. } => "start_ts_mvcc",
        }
    }

    pub fn ts(&self) -> u64 {
        match *self {
            Command::Get { start_ts, .. } |
            Command::BatchGet { start_ts, .. } |
            Command::Scan { start_ts, .. } |
            Command::Prewrite { start_ts, .. } |
            Command::Cleanup { start_ts, .. } |
            Command::Rollback { start_ts, .. } |
            Command::MvccByStartTs { start_ts, .. } => start_ts,
            Command::Commit { lock_ts, .. } => lock_ts,
            Command::ScanLock { max_ts, .. } => max_ts,
            Command::Gc { safe_point, .. } => safe_point,
            Command::ResolveLock { .. } |
            Command::RawGet { .. } |
            Command::RawScan { .. } |
            Command::DeleteRange { .. } |
            Command::Pause { .. } |
            Command::MvccByKey { .. } => 0,
        }
    }

    pub fn get_context(&self) -> &Context {
        match *self {
            Command::Get { ref ctx, .. } |
            Command::BatchGet { ref ctx, .. } |
            Command::Scan { ref ctx, .. } |
            Command::Prewrite { ref ctx, .. } |
            Command::Commit { ref ctx, .. } |
            Command::Cleanup { ref ctx, .. } |
            Command::Rollback { ref ctx, .. } |
            Command::ScanLock { ref ctx, .. } |
            Command::ResolveLock { ref ctx, .. } |
            Command::Gc { ref ctx, .. } |
            Command::RawGet { ref ctx, .. } |
            Command::RawScan { ref ctx, .. } |
            Command::DeleteRange { ref ctx, .. } |
            Command::Pause { ref ctx, .. } |
            Command::MvccByKey { ref ctx, .. } |
            Command::MvccByStartTs { ref ctx, .. } => ctx,
        }
    }

    pub fn mut_context(&mut self) -> &mut Context {
        match *self {
            Command::Get { ref mut ctx, .. } |
            Command::BatchGet { ref mut ctx, .. } |
            Command::Scan { ref mut ctx, .. } |
            Command::Prewrite { ref mut ctx, .. } |
            Command::Commit { ref mut ctx, .. } |
            Command::Cleanup { ref mut ctx, .. } |
            Command::Rollback { ref mut ctx, .. } |
            Command::ScanLock { ref mut ctx, .. } |
            Command::ResolveLock { ref mut ctx, .. } |
            Command::Gc { ref mut ctx, .. } |
            Command::RawGet { ref mut ctx, .. } |
            Command::RawScan { ref mut ctx, .. } |
            Command::DeleteRange { ref mut ctx, .. } |
            Command::Pause { ref mut ctx, .. } |
            Command::MvccByKey { ref mut ctx, .. } |
            Command::MvccByStartTs { ref mut ctx, .. } => ctx,
        }
    }

    pub fn write_bytes(&self) -> usize {
        let mut bytes = 0;
        match *self {
            Command::Prewrite { ref mutations, .. } => for m in mutations {
                match *m {
                    Mutation::Put((ref key, ref value)) => {
                        bytes += key.encoded().len();
                        bytes += value.len();
                    }
                    Mutation::Delete(ref key) | Mutation::Lock(ref key) => {
                        bytes += key.encoded().len();
                    }
                }
            },
            Command::Commit { ref keys, .. } |
<<<<<<< HEAD
            Command::Rollback { ref keys, .. } => keys.len(),
            Command::ResolveLock { ref key_locks, .. } => key_locks.len(),
            Command::Prewrite { ref mutations, .. } => mutations.len(),
=======
            Command::Rollback { ref keys, .. } |
            Command::ResolveLock { ref keys, .. } => for key in keys {
                bytes += key.encoded().len();
            },
            Command::Cleanup { ref key, .. } => {
                bytes += key.encoded().len();
            }
            _ => {}
>>>>>>> 104424cb
        }
        bytes
    }
}

use util::transport::SyncSendCh;

#[derive(Clone, Default)]
pub struct Options {
    pub lock_ttl: u64,
    pub skip_constraint_check: bool,
    pub key_only: bool,
}

impl Options {
    pub fn new(lock_ttl: u64, skip_constraint_check: bool, key_only: bool) -> Options {
        Options {
            lock_ttl: lock_ttl,
            skip_constraint_check: skip_constraint_check,
            key_only: key_only,
        }
    }
}

struct StorageHandle {
    handle: Option<thread::JoinHandle<()>>,
    receiver: Option<Receiver<Msg>>,
}

pub struct Storage {
    engine: Box<Engine>,
    sendch: SyncSendCh<Msg>,
    handle: Arc<Mutex<StorageHandle>>,

    // Storage configurations.
    gc_ratio_threshold: f64,
}

impl Storage {
    pub fn from_engine(engine: Box<Engine>, config: &Config) -> Result<Storage> {
        let (tx, rx) = mpsc::sync_channel(config.scheduler_notify_capacity);
        let sendch = SyncSendCh::new(tx, "kv-storage");

        info!("storage {:?} started.", engine);
        Ok(Storage {
            engine: engine,
            sendch: sendch,
            handle: Arc::new(Mutex::new(StorageHandle {
                handle: None,
                receiver: Some(rx),
            })),
            gc_ratio_threshold: config.gc_ratio_threshold,
        })
    }

    pub fn new(config: &Config) -> Result<Storage> {
        let engine = engine::new_local_engine(&config.data_dir, ALL_CFS)?;
        Storage::from_engine(engine, config)
    }

    pub fn start(&mut self, config: &Config) -> Result<()> {
        let mut handle = self.handle.lock().unwrap();
        if handle.handle.is_some() {
            return Err(box_err!("scheduler is already running"));
        }

        let engine = self.engine.clone();
        let builder = thread::Builder::new().name(thd_name!("storage-scheduler"));
        let rx = handle.receiver.take().unwrap();
        let sched_concurrency = config.scheduler_concurrency;
        let sched_worker_pool_size = config.scheduler_worker_pool_size;
        let sched_pending_write_threshold = config.scheduler_pending_write_threshold.0 as usize;
        let ch = self.sendch.clone();
        let h = builder.spawn(move || {
            let mut sched = Scheduler::new(
                engine,
                ch,
                sched_concurrency,
                sched_worker_pool_size,
                sched_pending_write_threshold,
            );
            if let Err(e) = sched.run(rx) {
                panic!("scheduler run err:{:?}", e);
            }
            info!("scheduler stopped");
        })?;
        handle.handle = Some(h);

        Ok(())
    }

    pub fn stop(&mut self) -> Result<()> {
        let mut handle = self.handle.lock().unwrap();
        if handle.handle.is_none() {
            return Ok(());
        }

        if let Err(e) = self.sendch.send(Msg::Quit) {
            error!("send quit cmd to scheduler failed, error:{:?}", e);
            return Err(box_err!("failed to ask sched to quit: {:?}", e));
        }

        let h = handle.handle.take().unwrap();
        if let Err(e) = h.join() {
            return Err(box_err!("failed to join sched_handle, err:{:?}", e));
        }

        info!("storage {:?} closed.", self.engine);
        Ok(())
    }

    pub fn get_engine(&self) -> Box<Engine> {
        self.engine.clone()
    }

    fn send(&self, cmd: Command, cb: StorageCb) -> Result<()> {
        box_try!(self.sendch.try_send(Msg::RawCmd { cmd: cmd, cb: cb }));
        Ok(())
    }

    pub fn async_get(
        &self,
        ctx: Context,
        key: Key,
        start_ts: u64,
        callback: Callback<Option<Value>>,
    ) -> Result<()> {
        let cmd = Command::Get {
            ctx: ctx,
            key: key,
            start_ts: start_ts,
        };
        let tag = cmd.tag();
        self.send(cmd, StorageCb::SingleValue(callback))?;
        KV_COMMAND_COUNTER_VEC.with_label_values(&[tag]).inc();
        Ok(())
    }

    pub fn async_batch_get(
        &self,
        ctx: Context,
        keys: Vec<Key>,
        start_ts: u64,
        callback: Callback<Vec<Result<KvPair>>>,
    ) -> Result<()> {
        let cmd = Command::BatchGet {
            ctx: ctx,
            keys: keys,
            start_ts: start_ts,
        };
        let tag = cmd.tag();
        self.send(cmd, StorageCb::KvPairs(callback))?;
        KV_COMMAND_COUNTER_VEC.with_label_values(&[tag]).inc();
        Ok(())
    }

    pub fn async_scan(
        &self,
        ctx: Context,
        start_key: Key,
        limit: usize,
        start_ts: u64,
        options: Options,
        callback: Callback<Vec<Result<KvPair>>>,
    ) -> Result<()> {
        let cmd = Command::Scan {
            ctx: ctx,
            start_key: start_key,
            limit: limit,
            start_ts: start_ts,
            options: options,
        };
        let tag = cmd.tag();
        self.send(cmd, StorageCb::KvPairs(callback))?;
        KV_COMMAND_COUNTER_VEC.with_label_values(&[tag]).inc();
        Ok(())
    }

    pub fn async_pause(&self, ctx: Context, duration: u64, callback: Callback<()>) -> Result<()> {
        let cmd = Command::Pause {
            ctx: ctx,
            duration: duration,
        };
        self.send(cmd, StorageCb::Boolean(callback))?;
        Ok(())
    }

    pub fn async_prewrite(
        &self,
        ctx: Context,
        mutations: Vec<Mutation>,
        primary: Vec<u8>,
        start_ts: u64,
        options: Options,
        callback: Callback<Vec<Result<()>>>,
    ) -> Result<()> {
        let cmd = Command::Prewrite {
            ctx: ctx,
            mutations: mutations,
            primary: primary,
            start_ts: start_ts,
            options: options,
        };
        let tag = cmd.tag();
        self.send(cmd, StorageCb::Booleans(callback))?;
        KV_COMMAND_COUNTER_VEC.with_label_values(&[tag]).inc();
        Ok(())
    }

    pub fn async_commit(
        &self,
        ctx: Context,
        keys: Vec<Key>,
        lock_ts: u64,
        commit_ts: u64,
        callback: Callback<()>,
    ) -> Result<()> {
        let cmd = Command::Commit {
            ctx: ctx,
            keys: keys,
            lock_ts: lock_ts,
            commit_ts: commit_ts,
        };
        let tag = cmd.tag();
        self.send(cmd, StorageCb::Boolean(callback))?;
        KV_COMMAND_COUNTER_VEC.with_label_values(&[tag]).inc();
        Ok(())
    }

    pub fn async_delete_range(
        &self,
        ctx: Context,
        start_key: Key,
        end_key: Key,
        callback: Callback<()>,
    ) -> Result<()> {
        let mut modifies = Vec::with_capacity(DATA_CFS.len());
        for cf in DATA_CFS {
            // We enable memtable prefix bloom for CF_WRITE column family, for delete_range
            // operation, RocksDB will add start key to the prefix bloom, and the start key
            // will go through function prefix_extractor. In our case the prefix_extractor
            // is FixedSuffixSliceTransform, which will trim the timestamp at the tail. If the
            // length of start key is less than 8, we will encounter index out of range error.
            let s = if *cf == CF_WRITE {
                start_key.append_ts(u64::MAX)
            } else {
                start_key.clone()
            };
            modifies.push(Modify::DeleteRange(cf, s, end_key.clone()));
        }

        self.engine.async_write(
            &ctx,
            modifies,
            box |(_, res): (_, engine::Result<_>)| callback(res.map_err(Error::from)),
        )?;
        KV_COMMAND_COUNTER_VEC
            .with_label_values(&["delete_range"])
            .inc();
        Ok(())
    }

    pub fn async_cleanup(
        &self,
        ctx: Context,
        key: Key,
        start_ts: u64,
        callback: Callback<()>,
    ) -> Result<()> {
        let cmd = Command::Cleanup {
            ctx: ctx,
            key: key,
            start_ts: start_ts,
        };
        let tag = cmd.tag();
        self.send(cmd, StorageCb::Boolean(callback))?;
        KV_COMMAND_COUNTER_VEC.with_label_values(&[tag]).inc();
        Ok(())
    }

    pub fn async_rollback(
        &self,
        ctx: Context,
        keys: Vec<Key>,
        start_ts: u64,
        callback: Callback<()>,
    ) -> Result<()> {
        let cmd = Command::Rollback {
            ctx: ctx,
            keys: keys,
            start_ts: start_ts,
        };
        let tag = cmd.tag();
        self.send(cmd, StorageCb::Boolean(callback))?;
        KV_COMMAND_COUNTER_VEC.with_label_values(&[tag]).inc();
        Ok(())
    }

    pub fn async_scan_lock(
        &self,
        ctx: Context,
        max_ts: u64,
        callback: Callback<Vec<LockInfo>>,
    ) -> Result<()> {
        let cmd = Command::ScanLock {
            ctx: ctx,
            max_ts: max_ts,
        };
        let tag = cmd.tag();
        self.send(cmd, StorageCb::Locks(callback))?;
        KV_COMMAND_COUNTER_VEC.with_label_values(&[tag]).inc();
        Ok(())
    }

    pub fn async_resolve_lock(
        &self,
        ctx: Context,
        txn_status: HashMap<u64, u64>,
        callback: Callback<()>,
    ) -> Result<()> {
        let cmd = Command::ResolveLock {
            ctx: ctx,
            txn_status: txn_status,
            scan_key: None,
            key_locks: vec![],
        };
        let tag = cmd.tag();
        self.send(cmd, StorageCb::Boolean(callback))?;
        KV_COMMAND_COUNTER_VEC.with_label_values(&[tag]).inc();
        Ok(())
    }

    pub fn async_gc(&self, ctx: Context, safe_point: u64, callback: Callback<()>) -> Result<()> {
        let cmd = Command::Gc {
            ctx: ctx,
            safe_point: safe_point,
            ratio_threshold: self.gc_ratio_threshold,
            scan_key: None,
            keys: vec![],
        };
        let tag = cmd.tag();
        self.send(cmd, StorageCb::Boolean(callback))?;
        KV_COMMAND_COUNTER_VEC.with_label_values(&[tag]).inc();
        Ok(())
    }

    pub fn async_raw_get(
        &self,
        ctx: Context,
        key: Vec<u8>,
        callback: Callback<Option<Vec<u8>>>,
    ) -> Result<()> {
        let cmd = Command::RawGet {
            ctx: ctx,
            key: Key::from_encoded(key),
        };
        self.send(cmd, StorageCb::SingleValue(callback))?;
        RAWKV_COMMAND_COUNTER_VEC.with_label_values(&["get"]).inc();
        Ok(())
    }

    pub fn async_raw_put(
        &self,
        ctx: Context,
        key: Vec<u8>,
        value: Vec<u8>,
        callback: Callback<()>,
    ) -> Result<()> {
        try!(self.engine
            .async_write(&ctx,
                         vec![Modify::Put(CF_DEFAULT, Key::from_encoded(key), value)],
                         box |(_, res): (_, engine::Result<_>)| {
                             callback(res.map_err(Error::from))
                         }));
        RAWKV_COMMAND_COUNTER_VEC.with_label_values(&["put"]).inc();
        Ok(())
    }

    pub fn async_raw_delete(
        &self,
        ctx: Context,
        key: Vec<u8>,
        callback: Callback<()>,
    ) -> Result<()> {
        self.engine.async_write(
            &ctx,
            vec![Modify::Delete(CF_DEFAULT, Key::from_encoded(key))],
            box |(_, res): (_, engine::Result<_>)| callback(res.map_err(Error::from)),
        )?;
        RAWKV_COMMAND_COUNTER_VEC
            .with_label_values(&["delete"])
            .inc();
        Ok(())
    }

    pub fn async_raw_scan(
        &self,
        ctx: Context,
        key: Vec<u8>,
        limit: usize,
        callback: Callback<Vec<Result<KvPair>>>,
    ) -> Result<()> {
        let cmd = Command::RawScan {
            ctx: ctx,
            start_key: Key::from_encoded(key),
            limit: limit,
        };
        self.send(cmd, StorageCb::KvPairs(callback))?;
        RAWKV_COMMAND_COUNTER_VEC.with_label_values(&["scan"]).inc();
        Ok(())
    }

    pub fn async_mvcc_by_key(
        &self,
        ctx: Context,
        key: Key,
        callback: Callback<MvccInfo>,
    ) -> Result<()> {
        let cmd = Command::MvccByKey { ctx: ctx, key: key };
        let tag = cmd.tag();
        self.send(cmd, StorageCb::MvccInfoByKey(callback))?;
        KV_COMMAND_COUNTER_VEC.with_label_values(&[tag]).inc();
        Ok(())
    }

    pub fn async_mvcc_by_start_ts(
        &self,
        ctx: Context,
        start_ts: u64,
        callback: Callback<Option<(Key, MvccInfo)>>,
    ) -> Result<()> {
        let cmd = Command::MvccByStartTs {
            ctx: ctx,
            start_ts: start_ts,
        };
        let tag = cmd.tag();
        self.send(cmd, StorageCb::MvccInfoByStartTs(callback))?;
        KV_COMMAND_COUNTER_VEC.with_label_values(&[tag]).inc();
        Ok(())
    }
}

impl Clone for Storage {
    fn clone(&self) -> Storage {
        Storage {
            engine: self.engine.clone(),
            sendch: self.sendch.clone(),
            handle: self.handle.clone(),
            gc_ratio_threshold: self.gc_ratio_threshold,
        }
    }
}

quick_error! {
    #[derive(Debug)]
    pub enum Error {
        Engine(err: EngineError) {
            from()
            cause(err)
            description(err.description())
        }
        Txn(err: txn::Error) {
            from()
            cause(err)
            description(err.description())
        }
        Mvcc(err: mvcc::Error) {
            from()
            cause(err)
            description(err.description())
        }
        Closed {
            description("storage is closed.")
        }
        Other(err: Box<error::Error + Send + Sync>) {
            from()
            cause(err.as_ref())
            description(err.description())
        }
        Io(err: IoError) {
            from()
            cause(err)
            description(err.description())
        }
        SchedTooBusy {
            description("scheduler is too busy")
        }
    }
}

pub type Result<T> = ::std::result::Result<T, Error>;

pub fn get_tag_from_header(header: &errorpb::Error) -> &'static str {
    if header.has_not_leader() {
        "not_leader"
    } else if header.has_region_not_found() {
        "region_not_found"
    } else if header.has_key_not_in_region() {
        "key_not_in_region"
    } else if header.has_stale_epoch() {
        "stale_epoch"
    } else if header.has_server_is_busy() {
        "server_is_busy"
    } else {
        "other"
    }
}

#[cfg(test)]
mod tests {
    use super::*;
    use std::sync::mpsc::{channel, Sender};
    use kvproto::kvrpcpb::Context;
    use util::config::ReadableSize;

    fn expect_get_none(done: Sender<i32>, id: i32) -> Callback<Option<Value>> {
        Box::new(move |x: Result<Option<Value>>| {
            assert_eq!(x.unwrap(), None);
            done.send(id).unwrap();
        })
    }

    fn expect_get_val(done: Sender<i32>, v: Vec<u8>, id: i32) -> Callback<Option<Value>> {
        Box::new(move |x: Result<Option<Value>>| {
            assert_eq!(x.unwrap().unwrap(), v);
            done.send(id).unwrap();
        })
    }

    fn expect_ok<T>(done: Sender<i32>, id: i32) -> Callback<T> {
        Box::new(move |x: Result<T>| {
            assert!(x.is_ok());
            done.send(id).unwrap();
        })
    }

    fn expect_fail<T>(done: Sender<i32>, id: i32) -> Callback<T> {
        Box::new(move |x: Result<T>| {
            assert!(x.is_err());
            done.send(id).unwrap();
        })
    }

    fn expect_too_busy<T>(done: Sender<i32>, id: i32) -> Callback<T> {
        Box::new(move |x: Result<T>| {
            assert!(x.is_err());
            match x {
                Err(Error::SchedTooBusy) => {}
                _ => panic!("expect too busy"),
            }
            done.send(id).unwrap();
        })
    }

    fn expect_scan(
        done: Sender<i32>,
        pairs: Vec<Option<KvPair>>,
        id: i32,
    ) -> Callback<Vec<Result<KvPair>>> {
        Box::new(move |rlt: Result<Vec<Result<KvPair>>>| {
            let rlt: Vec<Option<KvPair>> = rlt.unwrap().into_iter().map(Result::ok).collect();
            assert_eq!(rlt, pairs);
            done.send(id).unwrap()
        })
    }

    fn expect_batch_get_vals(
        done: Sender<i32>,
        pairs: Vec<Option<KvPair>>,
        id: i32,
    ) -> Callback<Vec<Result<KvPair>>> {
        Box::new(move |rlt: Result<Vec<Result<KvPair>>>| {
            let rlt: Vec<Option<KvPair>> = rlt.unwrap().into_iter().map(Result::ok).collect();
            assert_eq!(rlt, pairs);
            done.send(id).unwrap()
        })
    }

    #[test]
    fn test_get_put() {
        let config = Config::default();
        let mut storage = Storage::new(&config).unwrap();
        storage.start(&config).unwrap();
        let (tx, rx) = channel();
        storage
            .async_get(
                Context::new(),
                make_key(b"x"),
                100,
                expect_get_none(tx.clone(), 0),
            )
            .unwrap();
        rx.recv().unwrap();
        storage
            .async_prewrite(
                Context::new(),
                vec![Mutation::Put((make_key(b"x"), b"100".to_vec()))],
                b"x".to_vec(),
                100,
                Options::default(),
                expect_ok(tx.clone(), 1),
            )
            .unwrap();
        rx.recv().unwrap();
        storage
            .async_commit(
                Context::new(),
                vec![make_key(b"x")],
                100,
                101,
                expect_ok(tx.clone(), 2),
            )
            .unwrap();
        rx.recv().unwrap();
        storage
            .async_get(
                Context::new(),
                make_key(b"x"),
                100,
                expect_get_none(tx.clone(), 3),
            )
            .unwrap();
        rx.recv().unwrap();
        storage
            .async_get(
                Context::new(),
                make_key(b"x"),
                101,
                expect_get_val(tx.clone(), b"100".to_vec(), 4),
            )
            .unwrap();
        rx.recv().unwrap();
        storage.stop().unwrap();
    }

    #[test]
    fn test_put_with_err() {
        let config = Config::default();
        // New engine lack of some column families.
        let engine = engine::new_local_engine(&config.data_dir, &["default"]).unwrap();
        let mut storage = Storage::from_engine(engine, &config).unwrap();
        storage.start(&config).unwrap();
        let (tx, rx) = channel();
        storage
            .async_prewrite(
                Context::new(),
                vec![
                    Mutation::Put((make_key(b"a"), b"aa".to_vec())),
                    Mutation::Put((make_key(b"b"), b"bb".to_vec())),
                    Mutation::Put((make_key(b"c"), b"cc".to_vec())),
                ],
                b"a".to_vec(),
                1,
                Options::default(),
                expect_fail(tx.clone(), 0),
            )
            .unwrap();
        rx.recv().unwrap();
        storage.stop().unwrap();
    }

    #[test]
    fn test_scan() {
        let config = Config::default();
        let mut storage = Storage::new(&config).unwrap();
        storage.start(&config).unwrap();
        let (tx, rx) = channel();
        storage
            .async_prewrite(
                Context::new(),
                vec![
                    Mutation::Put((make_key(b"a"), b"aa".to_vec())),
                    Mutation::Put((make_key(b"b"), b"bb".to_vec())),
                    Mutation::Put((make_key(b"c"), b"cc".to_vec())),
                ],
                b"a".to_vec(),
                1,
                Options::default(),
                expect_ok(tx.clone(), 0),
            )
            .unwrap();
        rx.recv().unwrap();
        storage
            .async_commit(
                Context::new(),
                vec![make_key(b"a"), make_key(b"b"), make_key(b"c")],
                1,
                2,
                expect_ok(tx.clone(), 1),
            )
            .unwrap();
        rx.recv().unwrap();
        storage
            .async_scan(
                Context::new(),
                make_key(b"\x00"),
                1000,
                5,
                Options::default(),
                expect_scan(
                    tx.clone(),
                    vec![
                        Some((b"a".to_vec(), b"aa".to_vec())),
                        Some((b"b".to_vec(), b"bb".to_vec())),
                        Some((b"c".to_vec(), b"cc".to_vec())),
                    ],
                    2,
                ),
            )
            .unwrap();
        rx.recv().unwrap();
        storage.stop().unwrap();
    }

    #[test]
    fn test_batch_get() {
        let config = Config::default();
        let mut storage = Storage::new(&config).unwrap();
        storage.start(&config).unwrap();
        let (tx, rx) = channel();
        storage
            .async_prewrite(
                Context::new(),
                vec![
                    Mutation::Put((make_key(b"a"), b"aa".to_vec())),
                    Mutation::Put((make_key(b"b"), b"bb".to_vec())),
                    Mutation::Put((make_key(b"c"), b"cc".to_vec())),
                ],
                b"a".to_vec(),
                1,
                Options::default(),
                expect_ok(tx.clone(), 0),
            )
            .unwrap();
        rx.recv().unwrap();
        storage
            .async_commit(
                Context::new(),
                vec![make_key(b"a"), make_key(b"b"), make_key(b"c")],
                1,
                2,
                expect_ok(tx.clone(), 1),
            )
            .unwrap();
        rx.recv().unwrap();
        storage
            .async_batch_get(
                Context::new(),
                vec![make_key(b"a"), make_key(b"b"), make_key(b"c")],
                5,
                expect_batch_get_vals(
                    tx.clone(),
                    vec![
                        Some((b"a".to_vec(), b"aa".to_vec())),
                        Some((b"b".to_vec(), b"bb".to_vec())),
                        Some((b"c".to_vec(), b"cc".to_vec())),
                    ],
                    2,
                ),
            )
            .unwrap();
        rx.recv().unwrap();
        storage.stop().unwrap();
    }

    #[test]
    fn test_txn() {
        let config = Config::default();
        let mut storage = Storage::new(&config).unwrap();
        storage.start(&config).unwrap();
        let (tx, rx) = channel();
        storage
            .async_prewrite(
                Context::new(),
                vec![Mutation::Put((make_key(b"x"), b"100".to_vec()))],
                b"x".to_vec(),
                100,
                Options::default(),
                expect_ok(tx.clone(), 0),
            )
            .unwrap();
        storage
            .async_prewrite(
                Context::new(),
                vec![Mutation::Put((make_key(b"y"), b"101".to_vec()))],
                b"y".to_vec(),
                101,
                Options::default(),
                expect_ok(tx.clone(), 1),
            )
            .unwrap();
        rx.recv().unwrap();
        rx.recv().unwrap();
        storage
            .async_commit(
                Context::new(),
                vec![make_key(b"x")],
                100,
                110,
                expect_ok(tx.clone(), 2),
            )
            .unwrap();
        storage
            .async_commit(
                Context::new(),
                vec![make_key(b"y")],
                101,
                111,
                expect_ok(tx.clone(), 3),
            )
            .unwrap();
        rx.recv().unwrap();
        rx.recv().unwrap();
        storage
            .async_get(
                Context::new(),
                make_key(b"x"),
                120,
                expect_get_val(tx.clone(), b"100".to_vec(), 4),
            )
            .unwrap();
        storage
            .async_get(
                Context::new(),
                make_key(b"y"),
                120,
                expect_get_val(tx.clone(), b"101".to_vec(), 5),
            )
            .unwrap();
        rx.recv().unwrap();
        rx.recv().unwrap();
        storage
            .async_prewrite(
                Context::new(),
                vec![Mutation::Put((make_key(b"x"), b"105".to_vec()))],
                b"x".to_vec(),
                105,
                Options::default(),
                expect_fail(tx.clone(), 6),
            )
            .unwrap();
        rx.recv().unwrap();
        storage.stop().unwrap();
    }

    #[test]
    fn test_sched_too_busy() {
        let mut config = Config::default();
        config.scheduler_pending_write_threshold = ReadableSize(1);
        let mut storage = Storage::new(&config).unwrap();
        storage.start(&config).unwrap();
        let (tx, rx) = channel();
        storage
            .async_get(
                Context::new(),
                make_key(b"x"),
                100,
                expect_get_none(tx.clone(), 0),
            )
            .unwrap();
        storage
            .async_prewrite(
                Context::new(),
                vec![Mutation::Put((make_key(b"x"), b"100".to_vec()))],
                b"x".to_vec(),
                100,
                Options::default(),
                expect_ok(tx.clone(), 1),
            )
            .unwrap();
        storage
            .async_prewrite(
                Context::new(),
                vec![Mutation::Put((make_key(b"y"), b"101".to_vec()))],
                b"y".to_vec(),
                101,
                Options::default(),
                expect_too_busy(tx.clone(), 2),
            )
            .unwrap();
        rx.recv().unwrap();
        rx.recv().unwrap();
        rx.recv().unwrap();
        storage
            .async_prewrite(
                Context::new(),
                vec![Mutation::Put((make_key(b"z"), b"102".to_vec()))],
                b"y".to_vec(),
                102,
                Options::default(),
                expect_ok(tx.clone(), 3),
            )
            .unwrap();
        rx.recv().unwrap();
        storage.stop().unwrap();
    }

    #[test]
    fn test_cleanup() {
        let config = Config::default();
        let mut storage = Storage::new(&config).unwrap();
        storage.start(&config).unwrap();
        let (tx, rx) = channel();
        storage
            .async_prewrite(
                Context::new(),
                vec![Mutation::Put((make_key(b"x"), b"100".to_vec()))],
                b"x".to_vec(),
                100,
                Options::default(),
                expect_ok(tx.clone(), 0),
            )
            .unwrap();
        rx.recv().unwrap();
        storage
            .async_cleanup(
                Context::new(),
                make_key(b"x"),
                100,
                expect_ok(tx.clone(), 1),
            )
            .unwrap();
        rx.recv().unwrap();
        storage
            .async_get(
                Context::new(),
                make_key(b"x"),
                105,
                expect_get_none(tx.clone(), 2),
            )
            .unwrap();
        rx.recv().unwrap();
        storage.stop().unwrap();
    }

    #[test]
    fn test_high_priority_get_put() {
        let config = Config::default();
        let mut storage = Storage::new(&config).unwrap();
        storage.start(&config).unwrap();
        let (tx, rx) = channel();
        let mut ctx = Context::new();
        ctx.set_priority(CommandPri::High);
        storage
            .async_get(ctx, make_key(b"x"), 100, expect_get_none(tx.clone(), 0))
            .unwrap();
        rx.recv().unwrap();
        let mut ctx = Context::new();
        ctx.set_priority(CommandPri::High);
        storage
            .async_prewrite(
                ctx,
                vec![Mutation::Put((make_key(b"x"), b"100".to_vec()))],
                b"x".to_vec(),
                100,
                Options::default(),
                expect_ok(tx.clone(), 1),
            )
            .unwrap();
        rx.recv().unwrap();
        let mut ctx = Context::new();
        ctx.set_priority(CommandPri::High);
        storage
            .async_commit(
                ctx,
                vec![make_key(b"x")],
                100,
                101,
                expect_ok(tx.clone(), 2),
            )
            .unwrap();
        rx.recv().unwrap();
        let mut ctx = Context::new();
        ctx.set_priority(CommandPri::High);
        storage
            .async_get(ctx, make_key(b"x"), 100, expect_get_none(tx.clone(), 3))
            .unwrap();
        rx.recv().unwrap();
        let mut ctx = Context::new();
        ctx.set_priority(CommandPri::High);
        storage
            .async_get(
                ctx,
                make_key(b"x"),
                101,
                expect_get_val(tx.clone(), b"100".to_vec(), 4),
            )
            .unwrap();
        rx.recv().unwrap();
        storage.stop().unwrap();
    }

    #[test]
    fn test_high_priority_no_block() {
        let mut config = Config::default();
        config.scheduler_worker_pool_size = 1;
        let mut storage = Storage::new(&config).unwrap();
        storage.start(&config).unwrap();
        let (tx, rx) = channel();
        storage
            .async_get(
                Context::new(),
                make_key(b"x"),
                100,
                expect_get_none(tx.clone(), 0),
            )
            .unwrap();
        rx.recv().unwrap();
        storage
            .async_prewrite(
                Context::new(),
                vec![Mutation::Put((make_key(b"x"), b"100".to_vec()))],
                b"x".to_vec(),
                100,
                Options::default(),
                expect_ok(tx.clone(), 1),
            )
            .unwrap();
        rx.recv().unwrap();
        storage
            .async_commit(
                Context::new(),
                vec![make_key(b"x")],
                100,
                101,
                expect_ok(tx.clone(), 2),
            )
            .unwrap();
        rx.recv().unwrap();

        storage
            .async_pause(Context::new(), 1000, expect_ok(tx.clone(), 3))
            .unwrap();
        let mut ctx = Context::new();
        ctx.set_priority(CommandPri::High);
        storage
            .async_get(
                ctx,
                make_key(b"x"),
                101,
                expect_get_val(tx.clone(), b"100".to_vec(), 4),
            )
            .unwrap();
        // Command Get with high priority not block by command Pause.
        assert_eq!(rx.recv().unwrap(), 4);
        assert_eq!(rx.recv().unwrap(), 3);

        storage.stop().unwrap();
    }

    #[test]
    fn test_delete_range() {
        let config = Config::default();
        let mut storage = Storage::new(&config).unwrap();
        storage.start(&config).unwrap();
        let (tx, rx) = channel();
        // Write x and y.
        storage
            .async_prewrite(
                Context::new(),
                vec![
                    Mutation::Put((make_key(b"x"), b"100".to_vec())),
                    Mutation::Put((make_key(b"y"), b"100".to_vec())),
                    Mutation::Put((make_key(b"z"), b"100".to_vec())),
                ],
                b"x".to_vec(),
                100,
                Options::default(),
                expect_ok(tx.clone(), 0),
            )
            .unwrap();
        rx.recv().unwrap();
        storage
            .async_commit(
                Context::new(),
                vec![make_key(b"x"), make_key(b"y"), make_key(b"z")],
                100,
                101,
                expect_ok(tx.clone(), 1),
            )
            .unwrap();
        rx.recv().unwrap();
        storage
            .async_get(
                Context::new(),
                make_key(b"x"),
                101,
                expect_get_val(tx.clone(), b"100".to_vec(), 2),
            )
            .unwrap();
        rx.recv().unwrap();
        storage
            .async_get(
                Context::new(),
                make_key(b"y"),
                101,
                expect_get_val(tx.clone(), b"100".to_vec(), 3),
            )
            .unwrap();
        rx.recv().unwrap();
        storage
            .async_get(
                Context::new(),
                make_key(b"z"),
                101,
                expect_get_val(tx.clone(), b"100".to_vec(), 4),
            )
            .unwrap();
        rx.recv().unwrap();

        // Delete range [x, z)
        storage
            .async_delete_range(
                Context::new(),
                make_key(b"x"),
                make_key(b"z"),
                expect_ok(tx.clone(), 5),
            )
            .unwrap();
        rx.recv().unwrap();
        storage
            .async_get(
                Context::new(),
                make_key(b"x"),
                101,
                expect_get_none(tx.clone(), 6),
            )
            .unwrap();
        rx.recv().unwrap();
        storage
            .async_get(
                Context::new(),
                make_key(b"y"),
                101,
                expect_get_none(tx.clone(), 7),
            )
            .unwrap();
        rx.recv().unwrap();
        storage
            .async_get(
                Context::new(),
                make_key(b"z"),
                101,
                expect_get_val(tx.clone(), b"100".to_vec(), 8),
            )
            .unwrap();
        rx.recv().unwrap();

        // Delete range ["", ""), it means delete all
        storage
            .async_delete_range(
                Context::new(),
                make_key(b""),
                make_key(b""),
                expect_ok(tx.clone(), 9),
            )
            .unwrap();
        rx.recv().unwrap();
        storage
            .async_get(
                Context::new(),
                make_key(b"z"),
                101,
                expect_get_none(tx.clone(), 10),
            )
            .unwrap();
        rx.recv().unwrap();
        storage.stop().unwrap();
    }
}<|MERGE_RESOLUTION|>--- conflicted
+++ resolved
@@ -438,21 +438,18 @@
                     }
                 }
             },
-            Command::Commit { ref keys, .. } |
-<<<<<<< HEAD
-            Command::Rollback { ref keys, .. } => keys.len(),
-            Command::ResolveLock { ref key_locks, .. } => key_locks.len(),
-            Command::Prewrite { ref mutations, .. } => mutations.len(),
-=======
-            Command::Rollback { ref keys, .. } |
-            Command::ResolveLock { ref keys, .. } => for key in keys {
-                bytes += key.encoded().len();
+            Command::Commit { ref keys, .. } | Command::Rollback { ref keys, .. } => {
+                for key in keys {
+                    bytes += key.encoded().len();
+                }
+            }
+            Command::ResolveLock { ref key_locks, .. } => for lock in key_locks {
+                bytes += lock.0.encoded().len();
             },
             Command::Cleanup { ref key, .. } => {
                 bytes += key.encoded().len();
             }
             _ => {}
->>>>>>> 104424cb
         }
         bytes
     }
