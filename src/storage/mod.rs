// Copyright 2016 TiKV Project Authors. Licensed under Apache-2.0.

//! This module contains TiKV's transaction layer. It lowers high-level, transactional
//! commands to low-level (raw key-value) interactions with persistent storage.
//!
//! This module is further split into layers: [`txn`](txn) lowers transactional commands to
//! key-value operations on an MVCC abstraction. [`mvcc`](mvcc) is our MVCC implementation.
//! [`kv`](kv) is an abstraction layer over persistent storage.
//!
//! Other responsibilities of this module are managing latches (see [`latch`](txn::latch)), deadlock
//! and wait handling (see [`lock_manager`](lock_manager)), scheduling command execution (see
//! [`txn::scheduler`](txn::scheduler)), and handling commands from the raw and versioned APIs (in
//! the [`Storage`](Storage) struct).
//!
//! For more information about TiKV's transactions, see the [sig-txn docs](https://github.com/tikv/sig-transaction/tree/master/doc).
//!
//! Some important types are:
//!
//! * the [`Engine`](kv::Engine) trait and related traits, which abstracts over underlying storage,
//! * the [`MvccTxn`](mvcc::txn::MvccTxn) struct, which is the primary object in the MVCC
//!   implementation,
//! * the commands in the [`commands`](txn::commands) module, which are how each command is implemented,
//! * the [`Storage`](Storage) struct, which is the primary entry point for this module.
//!
//! Related code:
//!
//! * the [`kv`](crate::server::service::kv) module, which is the interface for TiKV's APIs,
//! * the [`lock_manager](crate::server::lock_manager), which takes part in lock and deadlock
//!   management,
//! * [`gc_worker`](crate::server::gc_worker), which drives garbage collection of old values,
//! * the [`txn_types](::txn_types) crate, some important types for this module's interface,
//! * the [`kvproto`](::kvproto) crate, which defines TiKV's protobuf API and includes some
//!   documentation of the commands implemented here,
//! * the [`test_storage`](::test_storage) crate, integration tests for this module,
//! * the [`engine_traits`](::engine_traits) crate, more detail of the engine abstraction.

pub mod config;
pub mod errors;
pub mod kv;
pub mod lock_manager;
pub(crate) mod metrics;
pub mod mvcc;
pub mod txn;

mod read_pool;
mod types;

use self::kv::SnapContext;
pub use self::{
    errors::{get_error_kind_from_header, get_tag_from_header, Error, ErrorHeaderKind, ErrorInner},
    kv::{
        CbContext, CfStatistics, Cursor, Engine, FlowStatistics, FlowStatsReporter, Iterator,
        PerfStatisticsDelta, PerfStatisticsInstant, RocksEngine, ScanMode, Snapshot, Statistics,
        TestEngineBuilder,
    },
    read_pool::{build_read_pool, build_read_pool_for_test},
    txn::{ProcessResult, Scanner, SnapshotStore, Store},
    types::{PessimisticLockRes, PrewriteResult, SecondaryLocksStatus, StorageCallback, TxnStatus},
};

use crate::read_pool::{ReadPool, ReadPoolHandle};
use crate::storage::metrics::CommandKind;
use crate::storage::{
    config::Config,
    kv::{with_tls_engine, Modify, WriteData},
    lock_manager::{DummyLockManager, LockManager},
    metrics::*,
    mvcc::PointGetterBuilder,
    txn::{commands::TypedCommand, scheduler::Scheduler as TxnScheduler, Command},
    types::StorageCallbackType,
};
use concurrency_manager::ConcurrencyManager;
use engine_traits::{CfName, ALL_CFS, CF_DEFAULT, DATA_CFS};
use engine_traits::{IterOptions, DATA_KEY_PREFIX_LEN};
use futures::prelude::*;
use kvproto::kvrpcpb::{CommandPri, Context, GetRequest, IsolationLevel, KeyRange, RawGetRequest};
use raftstore::store::util::build_key_range;
use rand::prelude::*;
use std::{
    borrow::Cow,
    iter,
    sync::{atomic, Arc},
};
use tikv_util::time::Instant;
use tikv_util::time::ThreadReadId;
use txn_types::{Key, KvPair, Lock, TimeStamp, TsSet, Value};

pub type Result<T> = std::result::Result<T, Error>;
pub type Callback<T> = Box<dyn FnOnce(Result<T>) + Send>;

/// [`Storage`](Storage) implements transactional KV APIs and raw KV APIs on a given [`Engine`].
/// An [`Engine`] provides low level KV functionality. [`Engine`] has multiple implementations.
/// When a TiKV server is running, a [`RaftKv`](crate::server::raftkv::RaftKv) will be the
/// underlying [`Engine`] of [`Storage`]. The other two types of engines are for test purpose.
///
///[`Storage`] is reference counted and cloning [`Storage`] will just increase the reference counter.
/// Storage resources (i.e. threads, engine) will be released when all references are dropped.
///
/// Notice that read and write methods may not be performed over full data in most cases, i.e. when
/// underlying engine is [`RaftKv`](crate::server::raftkv::RaftKv),
/// which limits data access in the range of a single region
/// according to specified `ctx` parameter. However,
/// [`unsafe_destroy_range`](crate::server::gc_worker::GcTask::UnsafeDestroyRange) is the only exception.
/// It's always performed on the whole TiKV.
///
/// Operations of [`Storage`](Storage) can be divided into two types: MVCC operations and raw operations.
/// MVCC operations uses MVCC keys, which usually consist of several physical keys in different
/// CFs. In default CF and write CF, the key will be memcomparable-encoded and append the timestamp
/// to it, so that multiple versions can be saved at the same time.
/// Raw operations use raw keys, which are saved directly to the engine without memcomparable-
/// encoding and appending timestamp.
pub struct Storage<E: Engine, L: LockManager> {
    // TODO: Too many Arcs, would be slow when clone.
    engine: E,

    sched: TxnScheduler<E, L>,

    /// The thread pool used to run most read operations.
    read_pool: ReadPoolHandle,

    concurrency_manager: ConcurrencyManager,

    /// How many strong references. Thread pool and workers will be stopped
    /// once there are no more references.
    // TODO: This should be implemented in thread pool and worker.
    refs: Arc<atomic::AtomicUsize>,

    // Fields below are storage configurations.
    max_key_size: usize,
}

impl<E: Engine, L: LockManager> Clone for Storage<E, L> {
    #[inline]
    fn clone(&self) -> Self {
        let refs = self.refs.fetch_add(1, atomic::Ordering::SeqCst);

        trace!(
            "Storage referenced"; "original_ref" => refs
        );

        Self {
            engine: self.engine.clone(),
            sched: self.sched.clone(),
            read_pool: self.read_pool.clone(),
            refs: self.refs.clone(),
            max_key_size: self.max_key_size,
            concurrency_manager: self.concurrency_manager.clone(),
        }
    }
}

impl<E: Engine, L: LockManager> Drop for Storage<E, L> {
    #[inline]
    fn drop(&mut self) {
        let refs = self.refs.fetch_sub(1, atomic::Ordering::SeqCst);

        trace!(
            "Storage de-referenced"; "original_ref" => refs
        );

        if refs != 1 {
            return;
        }

        info!("Storage stopped.");
    }
}

macro_rules! check_key_size {
    ($key_iter: expr, $max_key_size: expr, $callback: ident) => {
        for k in $key_iter {
            let key_size = k.len();
            if key_size > $max_key_size {
                $callback(Err(Error::from(ErrorInner::KeyTooLarge(
                    key_size,
                    $max_key_size,
                ))));
                return Ok(());
            }
        }
    };
}

impl<E: Engine, L: LockManager> Storage<E, L> {
    /// Create a `Storage` from given engine.
    pub fn from_engine(
        engine: E,
        config: &Config,
        read_pool: ReadPoolHandle,
        lock_mgr: L,
        concurrency_manager: ConcurrencyManager,
        pipelined_pessimistic_lock: Arc<atomic::AtomicBool>,
    ) -> Result<Self> {
        let sched = TxnScheduler::new(
            engine.clone(),
            lock_mgr,
            concurrency_manager.clone(),
            config.scheduler_concurrency,
            config.scheduler_worker_pool_size,
            config.scheduler_pending_write_threshold.0 as usize,
            pipelined_pessimistic_lock,
            config.enable_async_apply_prewrite,
        );

        info!("Storage started.");

        Ok(Storage {
            engine,
            sched,
            read_pool,
            concurrency_manager,
            refs: Arc::new(atomic::AtomicUsize::new(1)),
            max_key_size: config.max_key_size,
        })
    }

    /// Get the underlying `Engine` of the `Storage`.
    pub fn get_engine(&self) -> E {
        self.engine.clone()
    }

    pub fn get_concurrency_manager(&self) -> ConcurrencyManager {
        self.concurrency_manager.clone()
    }

    /// Get a snapshot of `engine`.
    fn snapshot(
        engine: &E,
        ctx: SnapContext<'_>,
    ) -> impl std::future::Future<Output = Result<E::Snap>> {
        kv::snapshot(engine, ctx)
            .map_err(txn::Error::from)
            .map_err(Error::from)
    }

    pub fn release_snapshot(&self) {
        self.engine.release_snapshot();
    }

    #[inline]
    fn with_tls_engine<F, R>(f: F) -> R
    where
        F: FnOnce(&E) -> R,
    {
        // Safety: the read pools ensure that a TLS engine exists.
        unsafe { with_tls_engine(f) }
    }

    /// Get value of the given key from a snapshot.
    ///
    /// Only writes that are committed before `start_ts` are visible.
    pub fn get(
        &self,
        mut ctx: Context,
        key: Key,
        start_ts: TimeStamp,
    ) -> impl Future<Output = Result<(Option<Value>, Statistics, PerfStatisticsDelta)>> {
        const CMD: CommandKind = CommandKind::get;
        let priority = ctx.get_priority();
        let priority_tag = get_priority_tag(priority);
        let concurrency_manager = self.concurrency_manager.clone();

        let res = self.read_pool.spawn_handle(
            async move {
                if let Ok(key) = key.to_owned().into_raw() {
                    tls_collect_qps(ctx.get_region_id(), ctx.get_peer(), &key, &key, false);
                }

                KV_COMMAND_COUNTER_VEC_STATIC.get(CMD).inc();
                SCHED_COMMANDS_PRI_COUNTER_VEC_STATIC
                    .get(priority_tag)
                    .inc();

                let command_duration = tikv_util::time::Instant::now_coarse();

                // The bypass_locks set will be checked at most once. `TsSet::vec` is more efficient
                // here.
                let bypass_locks = TsSet::vec_from_u64s(ctx.take_resolved_locks());

                let snap_ctx = prepare_snap_ctx(
                    &ctx,
                    iter::once(&key),
                    start_ts,
                    &bypass_locks,
                    &concurrency_manager,
                )?;
                let snapshot =
                    Self::with_tls_engine(|engine| Self::snapshot(engine, snap_ctx)).await?;
                {
                    let begin_instant = Instant::now_coarse();
                    let mut statistics = Statistics::default();
                    let perf_statistics = PerfStatisticsInstant::new();
                    let snap_store = SnapshotStore::new(
                        snapshot,
                        start_ts,
                        ctx.get_isolation_level(),
                        !ctx.get_not_fill_cache(),
                        bypass_locks,
                        false,
                    );
                    let result = snap_store
                        .get(&key, &mut statistics)
                        // map storage::txn::Error -> storage::Error
                        .map_err(Error::from)
                        .map(|r| {
                            KV_COMMAND_KEYREAD_HISTOGRAM_STATIC.get(CMD).observe(1_f64);
                            r
                        });

                    metrics::tls_collect_scan_details(CMD, &statistics);
                    metrics::tls_collect_read_flow(ctx.get_region_id(), &statistics);
                    SCHED_PROCESSING_READ_HISTOGRAM_STATIC
                        .get(CMD)
                        .observe(begin_instant.elapsed_secs());
                    SCHED_HISTOGRAM_VEC_STATIC
                        .get(CMD)
                        .observe(command_duration.elapsed_secs());

                    Ok((result?, statistics, perf_statistics.delta()))
                }
            },
            priority,
            thread_rng().next_u64(),
        );
        async move {
            res.map_err(|_| Error::from(ErrorInner::SchedTooBusy))
                .await?
        }
    }

    /// Get values of a set of keys with seperate context from a snapshot, return a list of `Result`s.
    ///
    /// Only writes that are committed before their respective `start_ts` are visible.
    pub fn batch_get_command(
        &self,
        requests: Vec<GetRequest>,
    ) -> impl Future<Output = Result<Vec<Result<(Option<Vec<u8>>, Statistics, PerfStatisticsDelta)>>>>
    {
        const CMD: CommandKind = CommandKind::batch_get_command;
        // all requests in a batch have the same region, epoch, term, replica_read
        let priority = requests[0].get_context().get_priority();
        let concurrency_manager = self.concurrency_manager.clone();
        let res =
            self.read_pool.spawn_handle(
                async move {
                    for get in &requests {
                        let key = get.key.to_owned();
                        let region_id = get.get_context().get_region_id();
                        let peer = get.get_context().get_peer();
                        tls_collect_qps(region_id, peer, &key, &key, false);
                    }
                    KV_COMMAND_COUNTER_VEC_STATIC.get(CMD).inc();
                    KV_COMMAND_KEYREAD_HISTOGRAM_STATIC
                        .get(CMD)
                        .observe(requests.len() as f64);
                    let command_duration = tikv_util::time::Instant::now_coarse();
                    let read_id = Some(ThreadReadId::new());
                    let mut statistics = Statistics::default();
                    let mut results = Vec::default();
                    let mut req_snaps = vec![];

                    for mut req in requests {
                        let key = Key::from_raw(req.get_key());
                        let start_ts = req.get_version().into();
                        let mut ctx = req.take_context();
                        let isolation_level = ctx.get_isolation_level();
                        let fill_cache = !ctx.get_not_fill_cache();
                        let bypass_locks = TsSet::vec_from_u64s(ctx.take_resolved_locks());
                        let region_id = ctx.get_region_id();

                        let snap_ctx = match prepare_snap_ctx(
                            &ctx,
                            iter::once(&key),
                            start_ts,
                            &bypass_locks,
                            &concurrency_manager,
                        ) {
                            Ok(mut snap_ctx) => {
                                snap_ctx.read_id = read_id.clone();
                                snap_ctx
                            }
                            Err(e) => {
                                req_snaps.push(Err(e));
                                continue;
                            }
                        };

                        let snap = Self::with_tls_engine(|engine| Self::snapshot(engine, snap_ctx));
                        req_snaps.push(Ok((
                            snap,
                            key,
                            start_ts,
                            isolation_level,
                            fill_cache,
                            bypass_locks,
                            region_id,
                        )));
                    }
                    Self::with_tls_engine(|engine| engine.release_snapshot());
                    for req_snap in req_snaps {
                        let (
                            snap,
                            key,
                            start_ts,
                            isolation_level,
                            fill_cache,
                            bypass_locks,
                            region_id,
                        ) = match req_snap {
                            Ok(req_snap) => req_snap,
                            Err(e) => {
                                results.push(Err(e));
                                continue;
                            }
                        };
                        match snap.await {
                            Ok(snapshot) => {
                                match PointGetterBuilder::new(snapshot, start_ts)
                                    .fill_cache(fill_cache)
                                    .isolation_level(isolation_level)
                                    .multi(false)
                                    .bypass_locks(bypass_locks)
                                    .build()
                                {
                                    Ok(mut point_getter) => {
                                        let perf_statistics = PerfStatisticsInstant::new();
                                        let v = point_getter.get(&key);
                                        let stat = point_getter.take_statistics();
                                        metrics::tls_collect_read_flow(region_id, &stat);
                                        statistics.add(&stat);
                                        results.push(
                                            v.map_err(|e| Error::from(txn::Error::from(e)))
                                                .map(|v| (v, stat, perf_statistics.delta())),
                                        );
                                    }
                                    Err(e) => results.push(Err(Error::from(txn::Error::from(e)))),
                                }
                            }
                            Err(e) => {
                                results.push(Err(e));
                            }
                        }
                    }
                    metrics::tls_collect_scan_details(CMD, &statistics);
                    SCHED_HISTOGRAM_VEC_STATIC
                        .get(CMD)
                        .observe(command_duration.elapsed_secs());
                    Ok(results)
                },
                priority,
                thread_rng().next_u64(),
            );
        async move {
            res.map_err(|_| Error::from(ErrorInner::SchedTooBusy))
                .await?
        }
    }

    /// Get values of a set of keys in a batch from the snapshot.
    ///
    /// Only writes that are committed before `start_ts` are visible.
    pub fn batch_get(
        &self,
        mut ctx: Context,
        keys: Vec<Key>,
        start_ts: TimeStamp,
    ) -> impl Future<Output = Result<(Vec<Result<KvPair>>, Statistics, PerfStatisticsDelta)>> {
        const CMD: CommandKind = CommandKind::batch_get;
        let priority = ctx.get_priority();
        let priority_tag = get_priority_tag(priority);
        let concurrency_manager = self.concurrency_manager.clone();

        let res = self.read_pool.spawn_handle(
            async move {
                let mut key_ranges = vec![];
                for key in &keys {
                    if let Ok(key) = key.to_owned().into_raw() {
                        key_ranges.push(build_key_range(&key, &key, false));
                    }
                }
                tls_collect_qps_batch(ctx.get_region_id(), ctx.get_peer(), key_ranges);

                KV_COMMAND_COUNTER_VEC_STATIC.get(CMD).inc();
                SCHED_COMMANDS_PRI_COUNTER_VEC_STATIC
                    .get(priority_tag)
                    .inc();

                let command_duration = tikv_util::time::Instant::now_coarse();

                let bypass_locks = TsSet::from_u64s(ctx.take_resolved_locks());

                let snap_ctx =
                    prepare_snap_ctx(&ctx, &keys, start_ts, &bypass_locks, &concurrency_manager)?;
                let snapshot =
                    Self::with_tls_engine(|engine| Self::snapshot(engine, snap_ctx)).await?;
                {
                    let begin_instant = Instant::now_coarse();
                    let mut statistics = Statistics::default();
                    let perf_statistics = PerfStatisticsInstant::new();
                    let snap_store = SnapshotStore::new(
                        snapshot,
                        start_ts,
                        ctx.get_isolation_level(),
                        !ctx.get_not_fill_cache(),
                        bypass_locks,
                        false,
                    );
                    let result = snap_store
                        .batch_get(&keys, &mut statistics)
                        .map_err(Error::from)
                        .map(|v| {
                            let kv_pairs: Vec<_> = v
                                .into_iter()
                                .zip(keys)
                                .filter(|&(ref v, ref _k)| {
                                    !(v.is_ok() && v.as_ref().unwrap().is_none())
                                })
                                .map(|(v, k)| match v {
                                    Ok(Some(x)) => Ok((k.into_raw().unwrap(), x)),
                                    Err(e) => Err(Error::from(e)),
                                    _ => unreachable!(),
                                })
                                .collect();
                            KV_COMMAND_KEYREAD_HISTOGRAM_STATIC
                                .get(CMD)
                                .observe(kv_pairs.len() as f64);
                            kv_pairs
                        });

                    metrics::tls_collect_scan_details(CMD, &statistics);
                    metrics::tls_collect_read_flow(ctx.get_region_id(), &statistics);
                    SCHED_PROCESSING_READ_HISTOGRAM_STATIC
                        .get(CMD)
                        .observe(begin_instant.elapsed_secs());
                    SCHED_HISTOGRAM_VEC_STATIC
                        .get(CMD)
                        .observe(command_duration.elapsed_secs());

                    Ok((result?, statistics, perf_statistics.delta()))
                }
            },
            priority,
            thread_rng().next_u64(),
        );

        async move {
            res.map_err(|_| Error::from(ErrorInner::SchedTooBusy))
                .await?
        }
    }

    /// Scan keys in [`start_key`, `end_key`) up to `limit` keys from the snapshot.
    ///
    /// If `end_key` is `None`, it means the upper bound is unbounded.
    ///
    /// Only writes committed before `start_ts` are visible.
    pub fn scan(
        &self,
        mut ctx: Context,
        start_key: Key,
        end_key: Option<Key>,
        limit: usize,
        sample_step: usize,
        start_ts: TimeStamp,
        key_only: bool,
        reverse_scan: bool,
    ) -> impl Future<Output = Result<Vec<Result<KvPair>>>> {
        const CMD: CommandKind = CommandKind::scan;
        let priority = ctx.get_priority();
        let priority_tag = get_priority_tag(priority);
        let concurrency_manager = self.concurrency_manager.clone();

        let res = self.read_pool.spawn_handle(
            async move {
                if let Ok(start_key) = start_key.to_owned().into_raw() {
                    let mut key = vec![];
                    if let Some(end_key) = &end_key {
                        if let Ok(end_key) = end_key.to_owned().into_raw() {
                            key = end_key;
                        }
                    }
                    tls_collect_qps(
                        ctx.get_region_id(),
                        ctx.get_peer(),
                        &start_key,
                        &key,
                        reverse_scan,
                    );
                }

                KV_COMMAND_COUNTER_VEC_STATIC.get(CMD).inc();
                SCHED_COMMANDS_PRI_COUNTER_VEC_STATIC
                    .get(priority_tag)
                    .inc();

                let command_duration = tikv_util::time::Instant::now_coarse();

                let bypass_locks = TsSet::from_u64s(ctx.take_resolved_locks());

                // Update max_ts and check the in-memory lock table before getting the snapshot
                concurrency_manager.update_max_ts(start_ts);
                if ctx.get_isolation_level() == IsolationLevel::Si {
                    concurrency_manager
                        .read_range_check(Some(&start_key), end_key.as_ref(), |key, lock| {
                            Lock::check_ts_conflict(
                                Cow::Borrowed(lock),
                                &key,
                                start_ts,
                                &bypass_locks,
                            )
                        })
                        .map_err(mvcc::Error::from)?;
                }

                let snap_ctx = if need_check_locks_in_replica_read(&ctx) {
                    let mut key_range = KeyRange::default();
                    key_range.set_start_key(start_key.as_encoded().to_vec());
                    if let Some(end_key) = &end_key {
                        key_range.set_end_key(end_key.as_encoded().to_vec());
                    }
                    SnapContext {
                        pb_ctx: &ctx,
                        read_id: None,
                        start_ts,
                        key_ranges: vec![key_range],
                    }
                } else {
                    SnapContext {
                        pb_ctx: &ctx,
                        ..Default::default()
                    }
                };

                let snapshot =
                    Self::with_tls_engine(|engine| Self::snapshot(engine, snap_ctx)).await?;
                {
                    let begin_instant = Instant::now_coarse();

                    let snap_store = SnapshotStore::new(
                        snapshot,
                        start_ts,
                        ctx.get_isolation_level(),
                        !ctx.get_not_fill_cache(),
                        bypass_locks,
                        false,
                    );

                    let mut scanner;
                    if !reverse_scan {
                        scanner =
                            snap_store.scanner(false, key_only, false, Some(start_key), end_key)?;
                    } else {
                        scanner =
                            snap_store.scanner(true, key_only, false, end_key, Some(start_key))?;
                    };
                    let res = scanner.scan(limit, sample_step);

                    let statistics = scanner.take_statistics();
                    metrics::tls_collect_scan_details(CMD, &statistics);
                    metrics::tls_collect_read_flow(ctx.get_region_id(), &statistics);
                    SCHED_PROCESSING_READ_HISTOGRAM_STATIC
                        .get(CMD)
                        .observe(begin_instant.elapsed_secs());
                    SCHED_HISTOGRAM_VEC_STATIC
                        .get(CMD)
                        .observe(command_duration.elapsed_secs());

                    res.map_err(Error::from).map(|results| {
                        KV_COMMAND_KEYREAD_HISTOGRAM_STATIC
                            .get(CMD)
                            .observe(results.len() as f64);
                        results
                            .into_iter()
                            .map(|x| x.map_err(Error::from))
                            .collect()
                    })
                }
            },
            priority,
            thread_rng().next_u64(),
        );

        async move {
            res.map_err(|_| Error::from(ErrorInner::SchedTooBusy))
                .await?
        }
    }

    pub fn sched_txn_command<T: StorageCallbackType>(
        &self,
        cmd: TypedCommand<T>,
        callback: Callback<T>,
    ) -> Result<()> {
        use crate::storage::txn::commands::{
            AcquirePessimisticLock, Prewrite, PrewritePessimistic,
        };

        let cmd: Command = cmd.into();

        match &cmd {
            Command::Prewrite(Prewrite { mutations, .. }) => {
                check_key_size!(
                    mutations.iter().map(|m| m.key().as_encoded()),
                    self.max_key_size,
                    callback
                );
            }
            Command::PrewritePessimistic(PrewritePessimistic { mutations, .. }) => {
                check_key_size!(
                    mutations.iter().map(|(m, _)| m.key().as_encoded()),
                    self.max_key_size,
                    callback
                );
            }
            Command::AcquirePessimisticLock(AcquirePessimisticLock { keys, .. }) => {
                check_key_size!(
                    keys.iter().map(|k| k.0.as_encoded()),
                    self.max_key_size,
                    callback
                );
            }
            _ => {}
        }

        fail_point!("storage_drop_message", |_| Ok(()));
        cmd.incr_cmd_metric();
        self.sched.run_cmd(cmd, T::callback(callback));

        Ok(())
    }

    /// Delete all keys in the range [`start_key`, `end_key`).
    ///
    /// All keys in the range will be deleted permanently regardless of their timestamps.
    /// This means that deleted keys will not be retrievable by specifying an older timestamp.
    /// If `notify_only` is set, the data will not be immediately deleted, but the operation will
    /// still be replicated via Raft. This is used to notify that the data will be deleted by
    /// [`unsafe_destroy_range`](crate::server::gc_worker::GcTask::UnsafeDestroyRange) soon.
    pub fn delete_range(
        &self,
        ctx: Context,
        start_key: Key,
        end_key: Key,
        notify_only: bool,
        callback: Callback<()>,
    ) -> Result<()> {
        let mut modifies = Vec::with_capacity(DATA_CFS.len());
        for cf in DATA_CFS {
            modifies.push(Modify::DeleteRange(
                cf,
                start_key.clone(),
                end_key.clone(),
                notify_only,
            ));
        }

        self.engine.async_write(
            &ctx,
            WriteData::from_modifies(modifies),
            Box::new(|(_, res): (_, kv::Result<_>)| callback(res.map_err(Error::from))),
        )?;
        KV_COMMAND_COUNTER_VEC_STATIC.delete_range.inc();
        Ok(())
    }

    fn raw_get_key_value<S: Snapshot>(
        snapshot: &S,
        cf: String,
        key: Vec<u8>,
        stats: &mut Statistics,
    ) -> Result<Option<Vec<u8>>> {
        let cf = Self::rawkv_cf(&cf)?;
        // no scan_count for this kind of op.

        let key_len = key.len();
        snapshot
            .get_cf(cf, &Key::from_encoded(key))
            .map(|value| {
                stats.data.flow_stats.read_keys = 1;
                stats.data.flow_stats.read_bytes =
                    key_len + value.as_ref().map(|v| v.len()).unwrap_or(0);
                value
            })
            .map_err(Error::from)
    }

    /// Get the value of a raw key.
    pub fn raw_get(
        &self,
        ctx: Context,
        cf: String,
        key: Vec<u8>,
    ) -> impl Future<Output = Result<Option<Vec<u8>>>> {
        const CMD: CommandKind = CommandKind::raw_get;
        let priority = ctx.get_priority();
        let priority_tag = get_priority_tag(priority);

        let res = self.read_pool.spawn_handle(
            async move {
                tls_collect_qps(ctx.get_region_id(), ctx.get_peer(), &key, &key, false);

                KV_COMMAND_COUNTER_VEC_STATIC.get(CMD).inc();
                SCHED_COMMANDS_PRI_COUNTER_VEC_STATIC
                    .get(priority_tag)
                    .inc();

                let command_duration = tikv_util::time::Instant::now_coarse();
                let snap_ctx = SnapContext {
                    pb_ctx: &ctx,
                    ..Default::default()
                };
                let snapshot =
                    Self::with_tls_engine(|engine| Self::snapshot(engine, snap_ctx)).await?;
                {
                    let begin_instant = Instant::now_coarse();
                    let mut stats = Statistics::default();
                    let r = Self::raw_get_key_value(&snapshot, cf, key, &mut stats);
                    KV_COMMAND_KEYREAD_HISTOGRAM_STATIC.get(CMD).observe(1_f64);
                    tls_collect_read_flow(ctx.get_region_id(), &stats);
                    SCHED_PROCESSING_READ_HISTOGRAM_STATIC
                        .get(CMD)
                        .observe(begin_instant.elapsed_secs());
                    SCHED_HISTOGRAM_VEC_STATIC
                        .get(CMD)
                        .observe(command_duration.elapsed_secs());
                    r
                }
            },
            priority,
            thread_rng().next_u64(),
        );

        async move {
            res.map_err(|_| Error::from(ErrorInner::SchedTooBusy))
                .await?
        }
    }

    /// Get the values of a set of raw keys, return a list of `Result`s.
    pub fn raw_batch_get_command(
        &self,
        gets: Vec<RawGetRequest>,
    ) -> impl Future<Output = Result<Vec<Result<Option<Vec<u8>>>>>> {
        const CMD: CommandKind = CommandKind::raw_batch_get_command;
        // all requests in a batch have the same region, epoch, term, replica_read
        let priority = gets[0].get_context().get_priority();
        let priority_tag = get_priority_tag(priority);
        let res = self.read_pool.spawn_handle(
            async move {
                for get in &gets {
                    let key = get.key.to_owned();
                    let region_id = get.get_context().get_region_id();
                    let peer = get.get_context().get_peer();
                    tls_collect_qps(region_id, peer, &key, &key, false);
                }
                KV_COMMAND_COUNTER_VEC_STATIC.get(CMD).inc();
                SCHED_COMMANDS_PRI_COUNTER_VEC_STATIC
                    .get(priority_tag)
                    .inc();
                KV_COMMAND_KEYREAD_HISTOGRAM_STATIC
                    .get(CMD)
                    .observe(gets.len() as f64);
                let command_duration = tikv_util::time::Instant::now_coarse();
                let read_id = Some(ThreadReadId::new());
                let mut results = Vec::default();
                let mut snaps = vec![];
                for req in gets {
                    let snap_ctx = SnapContext {
                        pb_ctx: req.get_context(),
                        read_id: read_id.clone(),
                        ..Default::default()
                    };
                    let snap = Self::with_tls_engine(|engine| Self::snapshot(engine, snap_ctx));
                    snaps.push((req, snap));
                }
                Self::with_tls_engine(|engine| engine.release_snapshot());
                let begin_instant = Instant::now_coarse();
                for (mut req, snap) in snaps {
                    let ctx = req.take_context();
                    let cf = req.take_cf();
                    let key = req.take_key();
                    match snap.await {
                        Ok(snapshot) => {
                            let mut stats = Statistics::default();
                            results.push(Self::raw_get_key_value(&snapshot, cf, key, &mut stats));
                            tls_collect_read_flow(ctx.get_region_id(), &stats);
                        }
                        Err(e) => {
                            results.push(Err(e));
                        }
                    }
                }

                SCHED_PROCESSING_READ_HISTOGRAM_STATIC
                    .get(CMD)
                    .observe(begin_instant.elapsed_secs());
                SCHED_HISTOGRAM_VEC_STATIC
                    .get(CMD)
                    .observe(command_duration.elapsed_secs());
                Ok(results)
            },
            priority,
            thread_rng().next_u64(),
        );
        async move {
            res.map_err(|_| Error::from(ErrorInner::SchedTooBusy))
                .await?
        }
    }

    /// Get the values of some raw keys in a batch.
    pub fn raw_batch_get(
        &self,
        ctx: Context,
        cf: String,
        keys: Vec<Vec<u8>>,
    ) -> impl Future<Output = Result<Vec<Result<KvPair>>>> {
        const CMD: CommandKind = CommandKind::raw_batch_get;
        let priority = ctx.get_priority();
        let priority_tag = get_priority_tag(priority);

        let res = self.read_pool.spawn_handle(
            async move {
                let mut key_ranges = vec![];
                for key in &keys {
                    key_ranges.push(build_key_range(key, key, false));
                }
                tls_collect_qps_batch(ctx.get_region_id(), ctx.get_peer(), key_ranges);

                KV_COMMAND_COUNTER_VEC_STATIC.get(CMD).inc();
                SCHED_COMMANDS_PRI_COUNTER_VEC_STATIC
                    .get(priority_tag)
                    .inc();

                let command_duration = tikv_util::time::Instant::now_coarse();
                let snap_ctx = SnapContext {
                    pb_ctx: &ctx,
                    ..Default::default()
                };
                let snapshot =
                    Self::with_tls_engine(|engine| Self::snapshot(engine, snap_ctx)).await?;
                {
                    let begin_instant = Instant::now_coarse();
                    let keys: Vec<Key> = keys.into_iter().map(Key::from_encoded).collect();
                    let cf = Self::rawkv_cf(&cf)?;
                    // no scan_count for this kind of op.
                    let mut stats = Statistics::default();
                    let result: Vec<Result<KvPair>> = keys
                        .into_iter()
                        .map(|k| {
                            let v = snapshot.get_cf(cf, &k);
                            (k, v)
                        })
                        .filter(|&(_, ref v)| !(v.is_ok() && v.as_ref().unwrap().is_none()))
                        .map(|(k, v)| match v {
                            Ok(Some(v)) => {
                                stats.data.flow_stats.read_keys += 1;
                                stats.data.flow_stats.read_bytes += k.as_encoded().len() + v.len();
                                Ok((k.into_encoded(), v))
                            }
                            Err(e) => Err(Error::from(e)),
                            _ => unreachable!(),
                        })
                        .collect();

                    KV_COMMAND_KEYREAD_HISTOGRAM_STATIC
                        .get(CMD)
                        .observe(stats.data.flow_stats.read_keys as f64);
                    tls_collect_read_flow(ctx.get_region_id(), &stats);
                    SCHED_PROCESSING_READ_HISTOGRAM_STATIC
                        .get(CMD)
                        .observe(begin_instant.elapsed_secs());
                    SCHED_HISTOGRAM_VEC_STATIC
                        .get(CMD)
                        .observe(command_duration.elapsed_secs());
                    Ok(result)
                }
            },
            priority,
            thread_rng().next_u64(),
        );

        async move {
            res.map_err(|_| Error::from(ErrorInner::SchedTooBusy))
                .await?
        }
    }

    /// Write a raw key to the storage.
    pub fn raw_put(
        &self,
        ctx: Context,
        cf: String,
        key: Vec<u8>,
        value: Vec<u8>,
        callback: Callback<()>,
    ) -> Result<()> {
        check_key_size!(Some(&key).into_iter(), self.max_key_size, callback);

        self.engine.async_write(
            &ctx,
            WriteData::from_modifies(vec![Modify::Put(
                Self::rawkv_cf(&cf)?,
                Key::from_encoded(key),
                value,
            )]),
            Box::new(|(_, res): (_, kv::Result<_>)| callback(res.map_err(Error::from))),
        )?;
        KV_COMMAND_COUNTER_VEC_STATIC.raw_put.inc();
        Ok(())
    }

    /// Write some keys to the storage in a batch.
    pub fn raw_batch_put(
        &self,
        ctx: Context,
        cf: String,
        pairs: Vec<KvPair>,
        callback: Callback<()>,
    ) -> Result<()> {
        let cf = Self::rawkv_cf(&cf)?;

        check_key_size!(
            pairs.iter().map(|(ref k, _)| k),
            self.max_key_size,
            callback
        );

        let modifies = pairs
            .into_iter()
            .map(|(k, v)| Modify::Put(cf, Key::from_encoded(k), v))
            .collect();
        self.engine.async_write(
            &ctx,
            WriteData::from_modifies(modifies),
            Box::new(|(_, res): (_, kv::Result<_>)| callback(res.map_err(Error::from))),
        )?;
        KV_COMMAND_COUNTER_VEC_STATIC.raw_batch_put.inc();
        Ok(())
    }

    /// Delete a raw key from the storage.
    pub fn raw_delete(
        &self,
        ctx: Context,
        cf: String,
        key: Vec<u8>,
        callback: Callback<()>,
    ) -> Result<()> {
        check_key_size!(Some(&key).into_iter(), self.max_key_size, callback);

        self.engine.async_write(
            &ctx,
            WriteData::from_modifies(vec![Modify::Delete(
                Self::rawkv_cf(&cf)?,
                Key::from_encoded(key),
            )]),
            Box::new(|(_, res): (_, kv::Result<_>)| callback(res.map_err(Error::from))),
        )?;
        KV_COMMAND_COUNTER_VEC_STATIC.raw_delete.inc();
        Ok(())
    }

    /// Delete all raw keys in [`start_key`, `end_key`).
    pub fn raw_delete_range(
        &self,
        ctx: Context,
        cf: String,
        start_key: Vec<u8>,
        end_key: Vec<u8>,
        callback: Callback<()>,
    ) -> Result<()> {
        check_key_size!(
            Some(&start_key)
                .into_iter()
                .chain(Some(&end_key).into_iter()),
            self.max_key_size,
            callback
        );

        let cf = Self::rawkv_cf(&cf)?;
        let start_key = Key::from_encoded(start_key);
        let end_key = Key::from_encoded(end_key);

        self.engine.async_write(
            &ctx,
            WriteData::from_modifies(vec![Modify::DeleteRange(cf, start_key, end_key, false)]),
            Box::new(|(_, res): (_, kv::Result<_>)| callback(res.map_err(Error::from))),
        )?;
        KV_COMMAND_COUNTER_VEC_STATIC.raw_delete_range.inc();
        Ok(())
    }

    /// Delete some raw keys in a batch.
    pub fn raw_batch_delete(
        &self,
        ctx: Context,
        cf: String,
        keys: Vec<Vec<u8>>,
        callback: Callback<()>,
    ) -> Result<()> {
        let cf = Self::rawkv_cf(&cf)?;
        check_key_size!(keys.iter(), self.max_key_size, callback);

        let modifies = keys
            .into_iter()
            .map(|k| Modify::Delete(cf, Key::from_encoded(k)))
            .collect();
        self.engine.async_write(
            &ctx,
            WriteData::from_modifies(modifies),
            Box::new(|(_, res): (_, kv::Result<_>)| callback(res.map_err(Error::from))),
        )?;
        KV_COMMAND_COUNTER_VEC_STATIC.raw_batch_delete.inc();
        Ok(())
    }

    /// Scan raw keys in [`start_key`, `end_key`), returns at most `limit` keys. If `end_key` is
    /// `None`, it means unbounded.
    ///
    /// If `key_only` is true, the value corresponding to the key will not be read. Only scanned
    /// keys will be returned.
    fn forward_raw_scan(
        snapshot: &E::Snap,
        cf: &str,
        start_key: &Key,
        end_key: Option<Key>,
        limit: usize,
        statistics: &mut Statistics,
        key_only: bool,
    ) -> Result<Vec<Result<KvPair>>> {
        let mut option = IterOptions::default();
        if let Some(end) = end_key {
            option.set_upper_bound(end.as_encoded(), DATA_KEY_PREFIX_LEN);
        }
        if key_only {
            option.set_key_only(key_only);
        }
        let mut cursor = snapshot.iter_cf(Self::rawkv_cf(cf)?, option, ScanMode::Forward)?;
        let statistics = statistics.mut_cf_statistics(cf);
        if !cursor.seek(start_key, statistics)? {
            return Ok(vec![]);
        }
        let mut pairs = vec![];
        while cursor.valid()? && pairs.len() < limit {
            pairs.push(Ok((
                cursor.key(statistics).to_owned(),
                if key_only {
                    vec![]
                } else {
                    cursor.value(statistics).to_owned()
                },
            )));
            cursor.next(statistics);
        }
        Ok(pairs)
    }

    /// Scan raw keys in [`end_key`, `start_key`) in reverse order, returns at most `limit` keys. If
    /// `start_key` is `None`, it means it's unbounded.
    ///
    /// If `key_only` is true, the value
    /// corresponding to the key will not be read out. Only scanned keys will be returned.
    fn reverse_raw_scan(
        snapshot: &E::Snap,
        cf: &str,
        start_key: &Key,
        end_key: Option<Key>,
        limit: usize,
        statistics: &mut Statistics,
        key_only: bool,
    ) -> Result<Vec<Result<KvPair>>> {
        let mut option = IterOptions::default();
        if let Some(end) = end_key {
            option.set_lower_bound(end.as_encoded(), DATA_KEY_PREFIX_LEN);
        }
        if key_only {
            option.set_key_only(key_only);
        }
        let mut cursor = snapshot.iter_cf(Self::rawkv_cf(cf)?, option, ScanMode::Backward)?;
        let statistics = statistics.mut_cf_statistics(cf);
        if !cursor.reverse_seek(start_key, statistics)? {
            return Ok(vec![]);
        }
        let mut pairs = vec![];
        while cursor.valid()? && pairs.len() < limit {
            pairs.push(Ok((
                cursor.key(statistics).to_owned(),
                if key_only {
                    vec![]
                } else {
                    cursor.value(statistics).to_owned()
                },
            )));
            cursor.prev(statistics);
        }
        Ok(pairs)
    }

    /// Scan raw keys in a range.
    ///
    /// If `reverse_scan` is false, the range is [`start_key`, `end_key`); otherwise, the range is
    /// [`end_key`, `start_key`) and it scans from `start_key` and goes backwards. If `end_key` is `None`, it
    /// means unbounded.
    ///
    /// This function scans at most `limit` keys.
    ///
    /// If `key_only` is true, the value
    /// corresponding to the key will not be read out. Only scanned keys will be returned.
    pub fn raw_scan(
        &self,
        ctx: Context,
        cf: String,
        start_key: Vec<u8>,
        end_key: Option<Vec<u8>>,
        limit: usize,
        key_only: bool,
        reverse_scan: bool,
    ) -> impl Future<Output = Result<Vec<Result<KvPair>>>> {
        const CMD: CommandKind = CommandKind::raw_scan;
        let priority = ctx.get_priority();
        let priority_tag = get_priority_tag(priority);

        let res = self.read_pool.spawn_handle(
            async move {
                {
                    let end_key = match &end_key {
                        Some(end_key) => end_key.to_vec(),
                        None => vec![],
                    };
                    tls_collect_qps(
                        ctx.get_region_id(),
                        ctx.get_peer(),
                        &start_key,
                        &end_key,
                        reverse_scan,
                    );
                }

                KV_COMMAND_COUNTER_VEC_STATIC.get(CMD).inc();
                SCHED_COMMANDS_PRI_COUNTER_VEC_STATIC
                    .get(priority_tag)
                    .inc();

                let command_duration = tikv_util::time::Instant::now_coarse();
                let snap_ctx = SnapContext {
                    pb_ctx: &ctx,
                    ..Default::default()
                };
                let snapshot =
                    Self::with_tls_engine(|engine| Self::snapshot(engine, snap_ctx)).await?;
                {
                    let begin_instant = Instant::now_coarse();

                    let end_key = end_key.map(Key::from_encoded);

                    let mut statistics = Statistics::default();
                    let result = if reverse_scan {
                        Self::reverse_raw_scan(
                            &snapshot,
                            &cf,
                            &Key::from_encoded(start_key),
                            end_key,
                            limit,
                            &mut statistics,
                            key_only,
                        )
                        .map_err(Error::from)
                    } else {
                        Self::forward_raw_scan(
                            &snapshot,
                            &cf,
                            &Key::from_encoded(start_key),
                            end_key,
                            limit,
                            &mut statistics,
                            key_only,
                        )
                        .map_err(Error::from)
                    };

                    metrics::tls_collect_read_flow(ctx.get_region_id(), &statistics);
                    KV_COMMAND_KEYREAD_HISTOGRAM_STATIC
                        .get(CMD)
                        .observe(statistics.write.flow_stats.read_keys as f64);
                    metrics::tls_collect_scan_details(CMD, &statistics);
                    SCHED_PROCESSING_READ_HISTOGRAM_STATIC
                        .get(CMD)
                        .observe(begin_instant.elapsed_secs());
                    SCHED_HISTOGRAM_VEC_STATIC
                        .get(CMD)
                        .observe(command_duration.elapsed_secs());

                    result
                }
            },
            priority,
            thread_rng().next_u64(),
        );

        async move {
            res.map_err(|_| Error::from(ErrorInner::SchedTooBusy))
                .await?
        }
    }

    /// Check the given raw kv CF name. Return the CF name, or `Err` if given CF name is invalid.
    /// The CF name can be one of `"default"`, `"write"` and `"lock"`. If given `cf` is empty,
    /// `CF_DEFAULT` (`"default"`) will be returned.
    fn rawkv_cf(cf: &str) -> Result<CfName> {
        if cf.is_empty() {
            return Ok(CF_DEFAULT);
        }
        for c in DATA_CFS {
            if cf == *c {
                return Ok(c);
            }
        }
        Err(Error::from(ErrorInner::InvalidCf(cf.to_owned())))
    }

    /// Check if key range is valid
    ///
    /// - If `reverse` is true, `end_key` is less than `start_key`. `end_key` is the lower bound.
    /// - If `reverse` is false, `end_key` is greater than `start_key`. `end_key` is the upper bound.
    fn check_key_ranges(ranges: &[KeyRange], reverse: bool) -> bool {
        let ranges_len = ranges.len();
        for i in 0..ranges_len {
            let start_key = ranges[i].get_start_key();
            let mut end_key = ranges[i].get_end_key();
            if end_key.is_empty() && i + 1 != ranges_len {
                end_key = ranges[i + 1].get_start_key();
            }
            if !end_key.is_empty()
                && (!reverse && start_key >= end_key || reverse && start_key <= end_key)
            {
                return false;
            }
        }
        true
    }

    /// Scan raw keys in multiple ranges in a batch.
    pub fn raw_batch_scan(
        &self,
        ctx: Context,
        cf: String,
        mut ranges: Vec<KeyRange>,
        each_limit: usize,
        key_only: bool,
        reverse_scan: bool,
    ) -> impl Future<Output = Result<Vec<Result<KvPair>>>> {
        const CMD: CommandKind = CommandKind::raw_batch_scan;
        let priority = ctx.get_priority();
        let priority_tag = get_priority_tag(priority);

        let res = self.read_pool.spawn_handle(
            async move {
                KV_COMMAND_COUNTER_VEC_STATIC.get(CMD).inc();
                SCHED_COMMANDS_PRI_COUNTER_VEC_STATIC
                    .get(priority_tag)
                    .inc();
                let command_duration = tikv_util::time::Instant::now_coarse();
                let snap_ctx = SnapContext {
                    pb_ctx: &ctx,
                    ..Default::default()
                };
                let snapshot =
                    Self::with_tls_engine(|engine| Self::snapshot(engine, snap_ctx)).await?;
                {
                    let begin_instant = Instant::now();
                    let mut statistics = Statistics::default();
                    if !Self::check_key_ranges(&ranges, reverse_scan) {
                        return Err(box_err!("Invalid KeyRanges"));
                    };
                    let mut result = Vec::new();
                    let ranges_len = ranges.len();
                    for i in 0..ranges_len {
                        let start_key = Key::from_encoded(ranges[i].take_start_key());
                        let end_key = ranges[i].take_end_key();
                        let end_key = if end_key.is_empty() {
                            if i + 1 == ranges_len {
                                None
                            } else {
                                Some(Key::from_encoded_slice(ranges[i + 1].get_start_key()))
                            }
                        } else {
                            Some(Key::from_encoded(end_key))
                        };
                        let pairs = if reverse_scan {
                            Self::reverse_raw_scan(
                                &snapshot,
                                &cf,
                                &start_key,
                                end_key,
                                each_limit,
                                &mut statistics,
                                key_only,
                            )?
                        } else {
                            Self::forward_raw_scan(
                                &snapshot,
                                &cf,
                                &start_key,
                                end_key,
                                each_limit,
                                &mut statistics,
                                key_only,
                            )?
                        };
                        result.extend(pairs.into_iter());
                    }
                    let mut key_ranges = vec![];
                    for range in ranges {
                        key_ranges.push(build_key_range(
                            &range.start_key,
                            &range.end_key,
                            reverse_scan,
                        ));
                    }
                    tls_collect_qps_batch(ctx.get_region_id(), ctx.get_peer(), key_ranges);
                    metrics::tls_collect_read_flow(ctx.get_region_id(), &statistics);
                    KV_COMMAND_KEYREAD_HISTOGRAM_STATIC
                        .get(CMD)
                        .observe(statistics.write.flow_stats.read_keys as f64);
                    metrics::tls_collect_scan_details(CMD, &statistics);
                    SCHED_PROCESSING_READ_HISTOGRAM_STATIC
                        .get(CMD)
                        .observe(begin_instant.elapsed_secs());
                    SCHED_HISTOGRAM_VEC_STATIC
                        .get(CMD)
                        .observe(command_duration.elapsed_secs());
                    Ok(result)
                }
            },
            priority,
            thread_rng().next_u64(),
        );

        async move {
            res.map_err(|_| Error::from(ErrorInner::SchedTooBusy))
                .await?
        }
    }
}

fn get_priority_tag(priority: CommandPri) -> CommandPriority {
    match priority {
        CommandPri::Low => CommandPriority::low,
        CommandPri::Normal => CommandPriority::normal,
        CommandPri::High => CommandPriority::high,
    }
}

fn prepare_snap_ctx<'a>(
    pb_ctx: &'a Context,
    keys: impl IntoIterator<Item = &'a Key> + Clone,
    start_ts: TimeStamp,
    bypass_locks: &'a TsSet,
    concurrency_manager: &ConcurrencyManager,
) -> Result<SnapContext<'a>> {
    // Update max_ts and check the in-memory lock table before getting the snapshot
    concurrency_manager.update_max_ts(start_ts);
    fail_point!("before-storage-check-memory-locks");
    let isolation_level = pb_ctx.get_isolation_level();
    if isolation_level == IsolationLevel::Si {
        for key in keys.clone() {
            concurrency_manager
                .read_key_check(&key, |lock| {
                    Lock::check_ts_conflict(Cow::Borrowed(lock), &key, start_ts, bypass_locks)
                })
                .map_err(mvcc::Error::from)?;
        }
    }

    let mut snap_ctx = SnapContext {
        pb_ctx,
        start_ts,
        ..Default::default()
    };
    if need_check_locks_in_replica_read(pb_ctx) {
        snap_ctx.key_ranges = keys
            .into_iter()
            .map(|k| point_key_range(k.clone()))
            .collect();
    }
    Ok(snap_ctx)
}

pub fn need_check_locks_in_replica_read(ctx: &Context) -> bool {
    ctx.get_replica_read() && ctx.get_isolation_level() == IsolationLevel::Si
}

fn point_key_range(key: Key) -> KeyRange {
    let mut end_key = key.as_encoded().to_vec();
    end_key.push(0);
    let end_key = Key::from_encoded(end_key);
    let mut key_range = KeyRange::default();
    key_range.set_start_key(key.into_encoded());
    key_range.set_end_key(end_key.into_encoded());
    key_range
}

/// A builder to build a temporary `Storage<E>`.
///
/// Only used for test purpose.
#[must_use]
pub struct TestStorageBuilder<E: Engine, L: LockManager> {
    engine: E,
    config: Config,
    pipelined_pessimistic_lock: Arc<atomic::AtomicBool>,
    lock_mgr: L,
}

impl TestStorageBuilder<RocksEngine, DummyLockManager> {
    /// Build `Storage<RocksEngine>`.
    pub fn new(lock_mgr: DummyLockManager) -> Self {
        let config = Config::default();
        Self {
            engine: TestEngineBuilder::new().build().unwrap(),
            config,
            pipelined_pessimistic_lock: Arc::new(atomic::AtomicBool::new(false)),
            lock_mgr,
        }
    }
}

impl<E: Engine, L: LockManager> TestStorageBuilder<E, L> {
    pub fn from_engine_and_lock_mgr(engine: E, lock_mgr: L) -> Self {
        let config = Config::default();
        Self {
            engine,
            config,
            pipelined_pessimistic_lock: Arc::new(atomic::AtomicBool::new(false)),
            lock_mgr,
        }
    }

    /// Customize the config of the `Storage`.
    ///
    /// By default, `Config::default()` will be used.
    pub fn config(mut self, config: Config) -> Self {
        self.config = config;
        self
    }

    pub fn set_pipelined_pessimistic_lock(self, enabled: bool) -> Self {
        self.pipelined_pessimistic_lock
            .store(enabled, atomic::Ordering::Relaxed);
        self
    }

    pub fn set_async_apply_prewrite(mut self, enabled: bool) -> Self {
        self.config.enable_async_apply_prewrite = enabled;
        self
    }

    /// Build a `Storage<E>`.
    pub fn build(self) -> Result<Storage<E, L>> {
        let read_pool = build_read_pool_for_test(
            &crate::config::StorageReadPoolConfig::default_for_test(),
            self.engine.clone(),
        );

        Storage::from_engine(
            self.engine,
            &self.config,
            ReadPool::from(read_pool).handle(),
            self.lock_mgr,
            ConcurrencyManager::new(1.into()),
            self.pipelined_pessimistic_lock,
        )
    }
}

pub mod test_util {
    use super::*;
    use crate::storage::txn::commands;
    use std::{
        fmt::Debug,
        sync::mpsc::{channel, Sender},
    };

    pub fn expect_none(x: Option<Value>) {
        assert_eq!(x, None);
    }

    pub fn expect_value(v: Vec<u8>, x: Option<Value>) {
        assert_eq!(x.unwrap(), v);
    }

    pub fn expect_multi_values(v: Vec<Option<KvPair>>, x: Vec<Result<KvPair>>) {
        let x: Vec<Option<KvPair>> = x.into_iter().map(Result::ok).collect();
        assert_eq!(x, v);
    }

    pub fn expect_error<T, F>(err_matcher: F, x: Result<T>)
    where
        F: FnOnce(Error) + Send + 'static,
    {
        match x {
            Err(e) => err_matcher(e),
            _ => panic!("expect result to be an error"),
        }
    }

    pub fn expect_ok_callback<T: Debug>(done: Sender<i32>, id: i32) -> Callback<T> {
        Box::new(move |x: Result<T>| {
            x.unwrap();
            done.send(id).unwrap();
        })
    }

    pub fn expect_fail_callback<T, F>(done: Sender<i32>, id: i32, err_matcher: F) -> Callback<T>
    where
        F: FnOnce(Error) + Send + 'static,
    {
        Box::new(move |x: Result<T>| {
            expect_error(err_matcher, x);
            done.send(id).unwrap();
        })
    }

    pub fn expect_too_busy_callback<T>(done: Sender<i32>, id: i32) -> Callback<T> {
        Box::new(move |x: Result<T>| {
            expect_error(
                |err| match err {
                    Error(box ErrorInner::SchedTooBusy) => {}
                    e => panic!("unexpected error chain: {:?}, expect too busy", e),
                },
                x,
            );
            done.send(id).unwrap();
        })
    }

    pub fn expect_value_callback<T: PartialEq + Debug + Send + 'static>(
        done: Sender<i32>,
        id: i32,
        value: T,
    ) -> Callback<T> {
        Box::new(move |x: Result<T>| {
            assert_eq!(x.unwrap(), value);
            done.send(id).unwrap();
        })
    }

    pub fn expect_pessimistic_lock_res_callback(
        done: Sender<i32>,
        pessimistic_lock_res: PessimisticLockRes,
    ) -> Callback<Result<PessimisticLockRes>> {
        Box::new(move |res: Result<Result<PessimisticLockRes>>| {
            assert_eq!(res.unwrap().unwrap(), pessimistic_lock_res);
            done.send(0).unwrap();
        })
    }

    pub fn expect_secondary_locks_status_callback(
        done: Sender<i32>,
        secondary_locks_status: SecondaryLocksStatus,
    ) -> Callback<SecondaryLocksStatus> {
        Box::new(move |res: Result<SecondaryLocksStatus>| {
            assert_eq!(res.unwrap(), secondary_locks_status);
            done.send(0).unwrap();
        })
    }

    type PessimisticLockCommand = TypedCommand<Result<PessimisticLockRes>>;

    pub fn new_acquire_pessimistic_lock_command(
        keys: Vec<(Key, bool)>,
        start_ts: impl Into<TimeStamp>,
        for_update_ts: impl Into<TimeStamp>,
        return_values: bool,
    ) -> PessimisticLockCommand {
        let primary = keys[0].0.clone().to_raw().unwrap();
        let for_update_ts: TimeStamp = for_update_ts.into();
        commands::AcquirePessimisticLock::new(
            keys,
            primary,
            start_ts.into(),
            3000,
            false,
            for_update_ts,
            None,
            return_values,
            for_update_ts.next(),
            Context::default(),
        )
    }

    pub fn delete_pessimistic_lock<E: Engine, L: LockManager>(
        storage: &Storage<E, L>,
        key: Key,
        start_ts: u64,
        for_update_ts: u64,
    ) {
        let (tx, rx) = channel();
        storage
            .sched_txn_command(
                commands::PessimisticRollback::new(
                    vec![key],
                    start_ts.into(),
                    for_update_ts.into(),
                    Context::default(),
                ),
                expect_ok_callback(tx, 0),
            )
            .unwrap();
        rx.recv().unwrap();
    }
}

#[cfg(test)]
mod tests {
    use super::{
        mvcc::tests::{must_unlocked, must_written},
        test_util::*,
        *,
    };

    use crate::config::TitanDBConfig;
    use crate::storage::kv::{ExpectedWrite, MockEngineBuilder};
    use crate::storage::mvcc::LockType;
    use crate::storage::txn::commands::{AcquirePessimisticLock, Prewrite};
    use crate::storage::{
        config::BlockCacheConfig,
        kv::{Error as EngineError, ErrorInner as EngineErrorInner},
        lock_manager::{Lock, WaitTimeout},
        mvcc::{Error as MvccError, ErrorInner as MvccErrorInner},
        txn::{commands, Error as TxnError, ErrorInner as TxnErrorInner},
    };
    use collections::HashMap;
    use engine_rocks::raw_util::CFOptions;
    use engine_traits::{CF_LOCK, CF_RAFT, CF_WRITE};
    use errors::extract_key_error;
    use futures::executor::block_on;
    use kvproto::kvrpcpb::{CommandPri, LockInfo, Op};
    use std::{
        sync::{
            atomic::{AtomicBool, Ordering},
            mpsc::{channel, Sender},
            Arc,
        },
        time::Duration,
    };
    use tikv_util::config::ReadableSize;
    use txn_types::{Mutation, WriteType};

    #[test]
    fn test_prewrite_blocks_read() {
        use kvproto::kvrpcpb::ExtraOp;
        let storage = TestStorageBuilder::new(DummyLockManager {})
            .build()
            .unwrap();

        // We have to do the prewrite manually so that the mem locks don't get released.
        let snapshot = storage.engine.snapshot(Default::default()).unwrap();
        let mutations = vec![Mutation::Put((Key::from_raw(b"x"), b"z".to_vec()))];
        let mut cmd = commands::Prewrite::with_defaults(mutations, vec![1, 2, 3], 10.into());
        if let Command::Prewrite(p) = &mut cmd.cmd {
            p.secondary_keys = Some(vec![]);
        }
        let wr = cmd
            .cmd
            .process_write(
                snapshot,
                commands::WriteContext {
                    lock_mgr: &DummyLockManager {},
                    concurrency_manager: storage.concurrency_manager.clone(),
                    extra_op: ExtraOp::Noop,
                    statistics: &mut Statistics::default(),
                    async_apply_prewrite: false,
                },
            )
            .unwrap();
        assert_eq!(wr.lock_guards.len(), 1);

        let result = block_on(storage.get(Context::default(), Key::from_raw(b"x"), 100.into()));
        assert!(matches!(
            result,
            Err(Error(box ErrorInner::Mvcc(mvcc::Error(box mvcc::ErrorInner::KeyIsLocked {
                ..
            }))))
        ));
    }

    #[test]
    fn test_get_put() {
        let storage = TestStorageBuilder::new(DummyLockManager {})
            .build()
            .unwrap();
        let (tx, rx) = channel();
        expect_none(
            block_on(storage.get(Context::default(), Key::from_raw(b"x"), 100.into()))
                .unwrap()
                .0,
        );
        storage
            .sched_txn_command(
                commands::Prewrite::with_defaults(
                    vec![Mutation::Put((Key::from_raw(b"x"), b"100".to_vec()))],
                    b"x".to_vec(),
                    100.into(),
                ),
                expect_ok_callback(tx.clone(), 1),
            )
            .unwrap();
        rx.recv().unwrap();
        expect_error(
            |e| match e {
                Error(box ErrorInner::Txn(TxnError(box TxnErrorInner::Mvcc(mvcc::Error(
                    box mvcc::ErrorInner::KeyIsLocked { .. },
                ))))) => (),
                e => panic!("unexpected error chain: {:?}", e),
            },
            block_on(storage.get(Context::default(), Key::from_raw(b"x"), 101.into())),
        );
        storage
            .sched_txn_command(
                commands::Commit::new(
                    vec![Key::from_raw(b"x")],
                    100.into(),
                    101.into(),
                    Context::default(),
                ),
                expect_ok_callback(tx, 3),
            )
            .unwrap();
        rx.recv().unwrap();
        expect_none(
            block_on(storage.get(Context::default(), Key::from_raw(b"x"), 100.into()))
                .unwrap()
                .0,
        );
        expect_value(
            b"100".to_vec(),
            block_on(storage.get(Context::default(), Key::from_raw(b"x"), 101.into()))
                .unwrap()
                .0,
        );
    }

    #[test]
    fn test_cf_error() {
        // New engine lacks normal column families.
        let engine = TestEngineBuilder::new().cfs(["foo"]).build().unwrap();
        let storage = TestStorageBuilder::<_, DummyLockManager>::from_engine_and_lock_mgr(
            engine,
            DummyLockManager {},
        )
        .build()
        .unwrap();
        let (tx, rx) = channel();
        storage
            .sched_txn_command(
                commands::Prewrite::with_defaults(
                    vec![
                        Mutation::Put((Key::from_raw(b"a"), b"aa".to_vec())),
                        Mutation::Put((Key::from_raw(b"b"), b"bb".to_vec())),
                        Mutation::Put((Key::from_raw(b"c"), b"cc".to_vec())),
                    ],
                    b"a".to_vec(),
                    1.into(),
                ),
                expect_fail_callback(tx, 0, |e| match e {
                    Error(box ErrorInner::Txn(TxnError(box TxnErrorInner::Mvcc(mvcc::Error(
                        box mvcc::ErrorInner::Engine(EngineError(box EngineErrorInner::Request(
                            ..,
                        ))),
                    ))))) => {}
                    e => panic!("unexpected error chain: {:?}", e),
                }),
            )
            .unwrap();
        rx.recv().unwrap();
        expect_error(
            |e| match e {
                Error(box ErrorInner::Txn(TxnError(box TxnErrorInner::Mvcc(mvcc::Error(
                    box mvcc::ErrorInner::Engine(EngineError(box EngineErrorInner::Request(..))),
                ))))) => (),
                e => panic!("unexpected error chain: {:?}", e),
            },
            block_on(storage.get(Context::default(), Key::from_raw(b"x"), 1.into())),
        );
        expect_error(
            |e| match e {
                Error(box ErrorInner::Txn(TxnError(box TxnErrorInner::Mvcc(mvcc::Error(
                    box mvcc::ErrorInner::Engine(EngineError(box EngineErrorInner::Request(..))),
                ))))) => (),
                e => panic!("unexpected error chain: {:?}", e),
            },
            block_on(storage.scan(
                Context::default(),
                Key::from_raw(b"x"),
                None,
                1000,
                0,
                1.into(),
                false,
                false,
            )),
        );
        expect_error(
            |e| match e {
                Error(box ErrorInner::Txn(TxnError(box TxnErrorInner::Mvcc(mvcc::Error(
                    box mvcc::ErrorInner::Engine(EngineError(box EngineErrorInner::Request(..))),
                ))))) => (),
                e => panic!("unexpected error chain: {:?}", e),
            },
            block_on(storage.batch_get(
                Context::default(),
                vec![Key::from_raw(b"c"), Key::from_raw(b"d")],
                1.into(),
            )),
        );
        let x = block_on(storage.batch_get_command(vec![
            create_get_request(b"c", 1),
            create_get_request(b"d", 1),
        ]))
        .unwrap();
        for v in x {
            expect_error(
                |e| match e {
                    Error(box ErrorInner::Txn(TxnError(box TxnErrorInner::Mvcc(mvcc::Error(
                        box mvcc::ErrorInner::Engine(EngineError(box EngineErrorInner::Request(
                            ..,
                        ))),
                    ))))) => {}
                    e => panic!("unexpected error chain: {:?}", e),
                },
                v,
            );
        }
    }

    #[test]
    fn test_scan() {
        let storage = TestStorageBuilder::new(DummyLockManager {})
            .build()
            .unwrap();
        let (tx, rx) = channel();
        storage
            .sched_txn_command(
                commands::Prewrite::with_defaults(
                    vec![
                        Mutation::Put((Key::from_raw(b"a"), b"aa".to_vec())),
                        Mutation::Put((Key::from_raw(b"b"), b"bb".to_vec())),
                        Mutation::Put((Key::from_raw(b"c"), b"cc".to_vec())),
                    ],
                    b"a".to_vec(),
                    1.into(),
                ),
                expect_ok_callback(tx.clone(), 0),
            )
            .unwrap();
        rx.recv().unwrap();
        // Forward
        expect_multi_values(
            vec![None, None, None],
            block_on(storage.scan(
                Context::default(),
                Key::from_raw(b"\x00"),
                None,
                1000,
                0,
                5.into(),
                false,
                false,
            ))
            .unwrap(),
        );
        // Backward
        expect_multi_values(
            vec![None, None, None],
            block_on(storage.scan(
                Context::default(),
                Key::from_raw(b"\xff"),
                None,
                1000,
                0,
                5.into(),
                false,
                true,
            ))
            .unwrap(),
        );
        // Forward with bound
        expect_multi_values(
            vec![None, None],
            block_on(storage.scan(
                Context::default(),
                Key::from_raw(b"\x00"),
                Some(Key::from_raw(b"c")),
                1000,
                0,
                5.into(),
                false,
                false,
            ))
            .unwrap(),
        );
        // Backward with bound
        expect_multi_values(
            vec![None, None],
            block_on(storage.scan(
                Context::default(),
                Key::from_raw(b"\xff"),
                Some(Key::from_raw(b"b")),
                1000,
                0,
                5.into(),
                false,
                true,
            ))
            .unwrap(),
        );
        // Forward with limit
        expect_multi_values(
            vec![None, None],
            block_on(storage.scan(
                Context::default(),
                Key::from_raw(b"\x00"),
                None,
                2,
                0,
                5.into(),
                false,
                false,
            ))
            .unwrap(),
        );
        // Backward with limit
        expect_multi_values(
            vec![None, None],
            block_on(storage.scan(
                Context::default(),
                Key::from_raw(b"\xff"),
                None,
                2,
                0,
                5.into(),
                false,
                true,
            ))
            .unwrap(),
        );

        storage
            .sched_txn_command(
                commands::Commit::new(
                    vec![
                        Key::from_raw(b"a"),
                        Key::from_raw(b"b"),
                        Key::from_raw(b"c"),
                    ],
                    1.into(),
                    2.into(),
                    Context::default(),
                ),
                expect_ok_callback(tx, 1),
            )
            .unwrap();
        rx.recv().unwrap();
        // Forward
        expect_multi_values(
            vec![
                Some((b"a".to_vec(), b"aa".to_vec())),
                Some((b"b".to_vec(), b"bb".to_vec())),
                Some((b"c".to_vec(), b"cc".to_vec())),
            ],
            block_on(storage.scan(
                Context::default(),
                Key::from_raw(b"\x00"),
                None,
                1000,
                0,
                5.into(),
                false,
                false,
            ))
            .unwrap(),
        );
        // Backward
        expect_multi_values(
            vec![
                Some((b"c".to_vec(), b"cc".to_vec())),
                Some((b"b".to_vec(), b"bb".to_vec())),
                Some((b"a".to_vec(), b"aa".to_vec())),
            ],
            block_on(storage.scan(
                Context::default(),
                Key::from_raw(b"\xff"),
                None,
                1000,
                0,
                5.into(),
                false,
                true,
            ))
            .unwrap(),
        );
        // Forward with sample step
        expect_multi_values(
            vec![
                Some((b"a".to_vec(), b"aa".to_vec())),
                Some((b"c".to_vec(), b"cc".to_vec())),
            ],
            block_on(storage.scan(
                Context::default(),
                Key::from_raw(b"\x00"),
                None,
                1000,
                2,
                5.into(),
                false,
                false,
            ))
            .unwrap(),
        );
        // Backward with sample step
        expect_multi_values(
            vec![
                Some((b"c".to_vec(), b"cc".to_vec())),
                Some((b"a".to_vec(), b"aa".to_vec())),
            ],
            block_on(storage.scan(
                Context::default(),
                Key::from_raw(b"\xff"),
                None,
                1000,
                2,
                5.into(),
                false,
                true,
            ))
            .unwrap(),
        );
        // Forward with sample step and limit
        expect_multi_values(
            vec![Some((b"a".to_vec(), b"aa".to_vec()))],
            block_on(storage.scan(
                Context::default(),
                Key::from_raw(b"\x00"),
                None,
                1,
                2,
                5.into(),
                false,
                false,
            ))
            .unwrap(),
        );
        // Backward with sample step and limit
        expect_multi_values(
            vec![Some((b"c".to_vec(), b"cc".to_vec()))],
            block_on(storage.scan(
                Context::default(),
                Key::from_raw(b"\xff"),
                None,
                1,
                2,
                5.into(),
                false,
                true,
            ))
            .unwrap(),
        );
        // Forward with bound
        expect_multi_values(
            vec![
                Some((b"a".to_vec(), b"aa".to_vec())),
                Some((b"b".to_vec(), b"bb".to_vec())),
            ],
            block_on(storage.scan(
                Context::default(),
                Key::from_raw(b"\x00"),
                Some(Key::from_raw(b"c")),
                1000,
                0,
                5.into(),
                false,
                false,
            ))
            .unwrap(),
        );
        // Backward with bound
        expect_multi_values(
            vec![
                Some((b"c".to_vec(), b"cc".to_vec())),
                Some((b"b".to_vec(), b"bb".to_vec())),
            ],
            block_on(storage.scan(
                Context::default(),
                Key::from_raw(b"\xff"),
                Some(Key::from_raw(b"b")),
                1000,
                0,
                5.into(),
                false,
                true,
            ))
            .unwrap(),
        );

        // Forward with limit
        expect_multi_values(
            vec![
                Some((b"a".to_vec(), b"aa".to_vec())),
                Some((b"b".to_vec(), b"bb".to_vec())),
            ],
            block_on(storage.scan(
                Context::default(),
                Key::from_raw(b"\x00"),
                None,
                2,
                0,
                5.into(),
                false,
                false,
            ))
            .unwrap(),
        );
        // Backward with limit
        expect_multi_values(
            vec![
                Some((b"c".to_vec(), b"cc".to_vec())),
                Some((b"b".to_vec(), b"bb".to_vec())),
            ],
            block_on(storage.scan(
                Context::default(),
                Key::from_raw(b"\xff"),
                None,
                2,
                0,
                5.into(),
                false,
                true,
            ))
            .unwrap(),
        );
    }

    #[test]
    fn test_scan_with_key_only() {
        let mut titan_db_config = TitanDBConfig::default();
        titan_db_config.enabled = true;
        let mut db_config = crate::config::DbConfig::default();
        db_config.titan = titan_db_config;
        let engine = {
            let path = "".to_owned();
            let cfs = crate::storage::ALL_CFS.to_vec();
            let cfg_rocksdb = db_config;
            let cache = BlockCacheConfig::default().build_shared_cache();
            let cfs_opts = vec![
                CFOptions::new(CF_DEFAULT, cfg_rocksdb.defaultcf.build_opt(&cache, None)),
                CFOptions::new(CF_LOCK, cfg_rocksdb.lockcf.build_opt(&cache, None)),
                CFOptions::new(CF_WRITE, cfg_rocksdb.writecf.build_opt(&cache, None)),
                CFOptions::new(CF_RAFT, cfg_rocksdb.raftcf.build_opt(&cache, None)),
            ];
            RocksEngine::new(&path, &cfs, Some(cfs_opts), cache.is_some())
        }
        .unwrap();
        let storage = TestStorageBuilder::<_, DummyLockManager>::from_engine_and_lock_mgr(
            engine,
            DummyLockManager {},
        )
        .build()
        .unwrap();
        let (tx, rx) = channel();
        storage
            .sched_txn_command(
                commands::Prewrite::with_defaults(
                    vec![
                        Mutation::Put((Key::from_raw(b"a"), b"aa".to_vec())),
                        Mutation::Put((Key::from_raw(b"b"), b"bb".to_vec())),
                        Mutation::Put((Key::from_raw(b"c"), b"cc".to_vec())),
                    ],
                    b"a".to_vec(),
                    1.into(),
                ),
                expect_ok_callback(tx.clone(), 0),
            )
            .unwrap();
        rx.recv().unwrap();
        // Forward
        expect_multi_values(
            vec![None, None, None],
            block_on(storage.scan(
                Context::default(),
                Key::from_raw(b"\x00"),
                None,
                1000,
                0,
                5.into(),
                true,
                false,
            ))
            .unwrap(),
        );
        // Backward
        expect_multi_values(
            vec![None, None, None],
            block_on(storage.scan(
                Context::default(),
                Key::from_raw(b"\xff"),
                None,
                1000,
                0,
                5.into(),
                true,
                true,
            ))
            .unwrap(),
        );
        // Forward with bound
        expect_multi_values(
            vec![None, None],
            block_on(storage.scan(
                Context::default(),
                Key::from_raw(b"\x00"),
                Some(Key::from_raw(b"c")),
                1000,
                0,
                5.into(),
                true,
                false,
            ))
            .unwrap(),
        );
        // Backward with bound
        expect_multi_values(
            vec![None, None],
            block_on(storage.scan(
                Context::default(),
                Key::from_raw(b"\xff"),
                Some(Key::from_raw(b"b")),
                1000,
                0,
                5.into(),
                true,
                true,
            ))
            .unwrap(),
        );
        // Forward with limit
        expect_multi_values(
            vec![None, None],
            block_on(storage.scan(
                Context::default(),
                Key::from_raw(b"\x00"),
                None,
                2,
                0,
                5.into(),
                true,
                false,
            ))
            .unwrap(),
        );
        // Backward with limit
        expect_multi_values(
            vec![None, None],
            block_on(storage.scan(
                Context::default(),
                Key::from_raw(b"\xff"),
                None,
                2,
                0,
                5.into(),
                true,
                true,
            ))
            .unwrap(),
        );

        storage
            .sched_txn_command(
                commands::Commit::new(
                    vec![
                        Key::from_raw(b"a"),
                        Key::from_raw(b"b"),
                        Key::from_raw(b"c"),
                    ],
                    1.into(),
                    2.into(),
                    Context::default(),
                ),
                expect_ok_callback(tx, 1),
            )
            .unwrap();
        rx.recv().unwrap();
        // Forward
        expect_multi_values(
            vec![
                Some((b"a".to_vec(), vec![])),
                Some((b"b".to_vec(), vec![])),
                Some((b"c".to_vec(), vec![])),
            ],
            block_on(storage.scan(
                Context::default(),
                Key::from_raw(b"\x00"),
                None,
                1000,
                0,
                5.into(),
                true,
                false,
            ))
            .unwrap(),
        );
        // Backward
        expect_multi_values(
            vec![
                Some((b"c".to_vec(), vec![])),
                Some((b"b".to_vec(), vec![])),
                Some((b"a".to_vec(), vec![])),
            ],
            block_on(storage.scan(
                Context::default(),
                Key::from_raw(b"\xff"),
                None,
                1000,
                0,
                5.into(),
                true,
                true,
            ))
            .unwrap(),
        );
        // Forward with bound
        expect_multi_values(
            vec![Some((b"a".to_vec(), vec![])), Some((b"b".to_vec(), vec![]))],
            block_on(storage.scan(
                Context::default(),
                Key::from_raw(b"\x00"),
                Some(Key::from_raw(b"c")),
                1000,
                0,
                5.into(),
                true,
                false,
            ))
            .unwrap(),
        );
        // Backward with bound
        expect_multi_values(
            vec![Some((b"c".to_vec(), vec![])), Some((b"b".to_vec(), vec![]))],
            block_on(storage.scan(
                Context::default(),
                Key::from_raw(b"\xff"),
                Some(Key::from_raw(b"b")),
                1000,
                0,
                5.into(),
                true,
                true,
            ))
            .unwrap(),
        );

        // Forward with limit
        expect_multi_values(
            vec![Some((b"a".to_vec(), vec![])), Some((b"b".to_vec(), vec![]))],
            block_on(storage.scan(
                Context::default(),
                Key::from_raw(b"\x00"),
                None,
                2,
                0,
                5.into(),
                true,
                false,
            ))
            .unwrap(),
        );
        // Backward with limit
        expect_multi_values(
            vec![Some((b"c".to_vec(), vec![])), Some((b"b".to_vec(), vec![]))],
            block_on(storage.scan(
                Context::default(),
                Key::from_raw(b"\xff"),
                None,
                2,
                0,
                5.into(),
                true,
                true,
            ))
            .unwrap(),
        );
    }

    #[test]
    fn test_batch_get() {
        let storage = TestStorageBuilder::new(DummyLockManager {})
            .build()
            .unwrap();
        let (tx, rx) = channel();
        storage
            .sched_txn_command(
                commands::Prewrite::with_defaults(
                    vec![
                        Mutation::Put((Key::from_raw(b"a"), b"aa".to_vec())),
                        Mutation::Put((Key::from_raw(b"b"), b"bb".to_vec())),
                        Mutation::Put((Key::from_raw(b"c"), b"cc".to_vec())),
                    ],
                    b"a".to_vec(),
                    1.into(),
                ),
                expect_ok_callback(tx.clone(), 0),
            )
            .unwrap();
        rx.recv().unwrap();
        expect_multi_values(
            vec![None],
            block_on(storage.batch_get(
                Context::default(),
                vec![Key::from_raw(b"c"), Key::from_raw(b"d")],
                2.into(),
            ))
            .unwrap()
            .0,
        );
        storage
            .sched_txn_command(
                commands::Commit::new(
                    vec![
                        Key::from_raw(b"a"),
                        Key::from_raw(b"b"),
                        Key::from_raw(b"c"),
                    ],
                    1.into(),
                    2.into(),
                    Context::default(),
                ),
                expect_ok_callback(tx, 1),
            )
            .unwrap();
        rx.recv().unwrap();
        expect_multi_values(
            vec![
                Some((b"c".to_vec(), b"cc".to_vec())),
                Some((b"a".to_vec(), b"aa".to_vec())),
                Some((b"b".to_vec(), b"bb".to_vec())),
            ],
            block_on(storage.batch_get(
                Context::default(),
                vec![
                    Key::from_raw(b"c"),
                    Key::from_raw(b"x"),
                    Key::from_raw(b"a"),
                    Key::from_raw(b"b"),
                ],
                5.into(),
            ))
            .unwrap()
            .0,
        );
    }

    fn create_get_request(key: &[u8], start_ts: u64) -> GetRequest {
        let mut req = GetRequest::default();
        req.set_key(key.to_owned());
        req.set_version(start_ts);
        req
    }

    #[test]
    fn test_batch_get_command() {
        let storage = TestStorageBuilder::new(DummyLockManager {})
            .build()
            .unwrap();
        let (tx, rx) = channel();
        storage
            .sched_txn_command(
                commands::Prewrite::with_defaults(
                    vec![
                        Mutation::Put((Key::from_raw(b"a"), b"aa".to_vec())),
                        Mutation::Put((Key::from_raw(b"b"), b"bb".to_vec())),
                        Mutation::Put((Key::from_raw(b"c"), b"cc".to_vec())),
                    ],
                    b"a".to_vec(),
                    1.into(),
                ),
                expect_ok_callback(tx.clone(), 0),
            )
            .unwrap();
        rx.recv().unwrap();
        let mut x = block_on(storage.batch_get_command(vec![
            create_get_request(b"c", 2),
            create_get_request(b"d", 2),
        ]))
        .unwrap();
        expect_error(
            |e| match e {
                Error(box ErrorInner::Txn(TxnError(box TxnErrorInner::Mvcc(mvcc::Error(
                    box mvcc::ErrorInner::KeyIsLocked(..),
                ))))) => {}
                e => panic!("unexpected error chain: {:?}", e),
            },
            x.remove(0),
        );
        assert_eq!(x.remove(0).unwrap().0, None);
        storage
            .sched_txn_command(
                commands::Commit::new(
                    vec![
                        Key::from_raw(b"a"),
                        Key::from_raw(b"b"),
                        Key::from_raw(b"c"),
                    ],
                    1.into(),
                    2.into(),
                    Context::default(),
                ),
                expect_ok_callback(tx, 1),
            )
            .unwrap();
        rx.recv().unwrap();
        let x: Vec<Option<Vec<u8>>> = block_on(storage.batch_get_command(vec![
            create_get_request(b"c", 5),
            create_get_request(b"x", 5),
            create_get_request(b"a", 5),
            create_get_request(b"b", 5),
        ]))
        .unwrap()
        .into_iter()
        .map(|x| x.unwrap())
        .map(|(x, _, _)| x)
        .collect();
        assert_eq!(
            x,
            vec![
                Some(b"cc".to_vec()),
                None,
                Some(b"aa".to_vec()),
                Some(b"bb".to_vec())
            ]
        );
    }

    #[test]
    fn test_txn() {
        let storage = TestStorageBuilder::new(DummyLockManager {})
            .build()
            .unwrap();
        let (tx, rx) = channel();
        storage
            .sched_txn_command(
                commands::Prewrite::with_defaults(
                    vec![Mutation::Put((Key::from_raw(b"x"), b"100".to_vec()))],
                    b"x".to_vec(),
                    100.into(),
                ),
                expect_ok_callback(tx.clone(), 0),
            )
            .unwrap();
        storage
            .sched_txn_command(
                commands::Prewrite::with_defaults(
                    vec![Mutation::Put((Key::from_raw(b"y"), b"101".to_vec()))],
                    b"y".to_vec(),
                    101.into(),
                ),
                expect_ok_callback(tx.clone(), 1),
            )
            .unwrap();
        rx.recv().unwrap();
        rx.recv().unwrap();
        storage
            .sched_txn_command(
                commands::Commit::new(
                    vec![Key::from_raw(b"x")],
                    100.into(),
                    110.into(),
                    Context::default(),
                ),
                expect_value_callback(tx.clone(), 2, TxnStatus::committed(110.into())),
            )
            .unwrap();
        storage
            .sched_txn_command(
                commands::Commit::new(
                    vec![Key::from_raw(b"y")],
                    101.into(),
                    111.into(),
                    Context::default(),
                ),
                expect_value_callback(tx.clone(), 3, TxnStatus::committed(111.into())),
            )
            .unwrap();
        rx.recv().unwrap();
        rx.recv().unwrap();
        expect_value(
            b"100".to_vec(),
            block_on(storage.get(Context::default(), Key::from_raw(b"x"), 120.into()))
                .unwrap()
                .0,
        );
        expect_value(
            b"101".to_vec(),
            block_on(storage.get(Context::default(), Key::from_raw(b"y"), 120.into()))
                .unwrap()
                .0,
        );
        storage
            .sched_txn_command(
                commands::Prewrite::with_defaults(
                    vec![Mutation::Put((Key::from_raw(b"x"), b"105".to_vec()))],
                    b"x".to_vec(),
                    105.into(),
                ),
                expect_fail_callback(tx, 6, |e| match e {
                    Error(box ErrorInner::Txn(TxnError(box TxnErrorInner::Mvcc(mvcc::Error(
                        box mvcc::ErrorInner::WriteConflict { .. },
                    ))))) => (),
                    e => panic!("unexpected error chain: {:?}", e),
                }),
            )
            .unwrap();
        rx.recv().unwrap();
    }

    #[test]
    fn test_sched_too_busy() {
        let mut config = Config::default();
        config.scheduler_pending_write_threshold = ReadableSize(1);
        let storage = TestStorageBuilder::new(DummyLockManager {})
            .config(config)
            .build()
            .unwrap();
        let (tx, rx) = channel();
        expect_none(
            block_on(storage.get(Context::default(), Key::from_raw(b"x"), 100.into()))
                .unwrap()
                .0,
        );
        storage
            .sched_txn_command::<()>(
                commands::Pause::new(vec![Key::from_raw(b"x")], 1000, Context::default()),
                expect_ok_callback(tx.clone(), 1),
            )
            .unwrap();
        storage
            .sched_txn_command(
                commands::Prewrite::with_defaults(
                    vec![Mutation::Put((Key::from_raw(b"y"), b"101".to_vec()))],
                    b"y".to_vec(),
                    101.into(),
                ),
                expect_too_busy_callback(tx.clone(), 2),
            )
            .unwrap();
        rx.recv().unwrap();
        rx.recv().unwrap();
        storage
            .sched_txn_command(
                commands::Prewrite::with_defaults(
                    vec![Mutation::Put((Key::from_raw(b"z"), b"102".to_vec()))],
                    b"y".to_vec(),
                    102.into(),
                ),
                expect_ok_callback(tx, 3),
            )
            .unwrap();
        rx.recv().unwrap();
    }

    #[test]
    fn test_cleanup() {
        let storage = TestStorageBuilder::new(DummyLockManager {})
            .build()
            .unwrap();
        let cm = storage.concurrency_manager.clone();
        let (tx, rx) = channel();
        storage
            .sched_txn_command(
                commands::Prewrite::with_defaults(
                    vec![Mutation::Put((Key::from_raw(b"x"), b"100".to_vec()))],
                    b"x".to_vec(),
                    100.into(),
                ),
                expect_ok_callback(tx.clone(), 0),
            )
            .unwrap();
        rx.recv().unwrap();
        storage
            .sched_txn_command(
                commands::Cleanup::new(
                    Key::from_raw(b"x"),
                    100.into(),
                    TimeStamp::zero(),
                    Context::default(),
                ),
                expect_ok_callback(tx, 1),
            )
            .unwrap();
        rx.recv().unwrap();
        assert_eq!(cm.max_ts(), 100.into());
        expect_none(
            block_on(storage.get(Context::default(), Key::from_raw(b"x"), 105.into()))
                .unwrap()
                .0,
        );
    }

    #[test]
    fn test_cleanup_check_ttl() {
        let storage = TestStorageBuilder::new(DummyLockManager {})
            .build()
            .unwrap();
        let (tx, rx) = channel();

        let ts = TimeStamp::compose;
        storage
            .sched_txn_command(
                commands::Prewrite::with_lock_ttl(
                    vec![Mutation::Put((Key::from_raw(b"x"), b"110".to_vec()))],
                    b"x".to_vec(),
                    ts(110, 0),
                    100,
                ),
                expect_ok_callback(tx.clone(), 0),
            )
            .unwrap();
        rx.recv().unwrap();

        storage
            .sched_txn_command(
                commands::Cleanup::new(
                    Key::from_raw(b"x"),
                    ts(110, 0),
                    ts(120, 0),
                    Context::default(),
                ),
                expect_fail_callback(tx.clone(), 0, |e| match e {
                    Error(box ErrorInner::Txn(TxnError(box TxnErrorInner::Mvcc(mvcc::Error(
                        box mvcc::ErrorInner::KeyIsLocked(info),
                    ))))) => assert_eq!(info.get_lock_ttl(), 100),
                    e => panic!("unexpected error chain: {:?}", e),
                }),
            )
            .unwrap();
        rx.recv().unwrap();

        storage
            .sched_txn_command(
                commands::Cleanup::new(
                    Key::from_raw(b"x"),
                    ts(110, 0),
                    ts(220, 0),
                    Context::default(),
                ),
                expect_ok_callback(tx, 0),
            )
            .unwrap();
        rx.recv().unwrap();
        expect_none(
            block_on(storage.get(Context::default(), Key::from_raw(b"x"), ts(230, 0)))
                .unwrap()
                .0,
        );
    }

    #[test]
    fn test_high_priority_get_put() {
        let storage = TestStorageBuilder::new(DummyLockManager {})
            .build()
            .unwrap();
        let (tx, rx) = channel();
        let mut ctx = Context::default();
        ctx.set_priority(CommandPri::High);
        expect_none(
            block_on(storage.get(ctx, Key::from_raw(b"x"), 100.into()))
                .unwrap()
                .0,
        );
        let mut ctx = Context::default();
        ctx.set_priority(CommandPri::High);
        storage
            .sched_txn_command(
                commands::Prewrite::with_context(
                    vec![Mutation::Put((Key::from_raw(b"x"), b"100".to_vec()))],
                    b"x".to_vec(),
                    100.into(),
                    ctx,
                ),
                expect_ok_callback(tx.clone(), 1),
            )
            .unwrap();
        rx.recv().unwrap();
        let mut ctx = Context::default();
        ctx.set_priority(CommandPri::High);
        storage
            .sched_txn_command(
                commands::Commit::new(vec![Key::from_raw(b"x")], 100.into(), 101.into(), ctx),
                expect_ok_callback(tx, 2),
            )
            .unwrap();
        rx.recv().unwrap();
        let mut ctx = Context::default();
        ctx.set_priority(CommandPri::High);
        expect_none(
            block_on(storage.get(ctx, Key::from_raw(b"x"), 100.into()))
                .unwrap()
                .0,
        );
        let mut ctx = Context::default();
        ctx.set_priority(CommandPri::High);
        expect_value(
            b"100".to_vec(),
            block_on(storage.get(ctx, Key::from_raw(b"x"), 101.into()))
                .unwrap()
                .0,
        );
    }

    #[test]
    fn test_high_priority_no_block() {
        let mut config = Config::default();
        config.scheduler_worker_pool_size = 1;
        let storage = TestStorageBuilder::new(DummyLockManager {})
            .config(config)
            .build()
            .unwrap();
        let (tx, rx) = channel();
        expect_none(
            block_on(storage.get(Context::default(), Key::from_raw(b"x"), 100.into()))
                .unwrap()
                .0,
        );
        storage
            .sched_txn_command(
                commands::Prewrite::with_defaults(
                    vec![Mutation::Put((Key::from_raw(b"x"), b"100".to_vec()))],
                    b"x".to_vec(),
                    100.into(),
                ),
                expect_ok_callback(tx.clone(), 1),
            )
            .unwrap();
        rx.recv().unwrap();
        storage
            .sched_txn_command(
                commands::Commit::new(
                    vec![Key::from_raw(b"x")],
                    100.into(),
                    101.into(),
                    Context::default(),
                ),
                expect_ok_callback(tx.clone(), 2),
            )
            .unwrap();
        rx.recv().unwrap();

        storage
            .sched_txn_command(
                commands::Pause::new(vec![Key::from_raw(b"y")], 1000, Context::default()),
                expect_ok_callback(tx, 3),
            )
            .unwrap();
        let mut ctx = Context::default();
        ctx.set_priority(CommandPri::High);
        expect_value(
            b"100".to_vec(),
            block_on(storage.get(ctx, Key::from_raw(b"x"), 101.into()))
                .unwrap()
                .0,
        );
        // Command Get with high priority not block by command Pause.
        assert_eq!(rx.recv().unwrap(), 3);
    }

    #[test]
    fn test_delete_range() {
        let storage = TestStorageBuilder::new(DummyLockManager {})
            .build()
            .unwrap();
        let (tx, rx) = channel();
        // Write x and y.
        storage
            .sched_txn_command(
                commands::Prewrite::with_defaults(
                    vec![
                        Mutation::Put((Key::from_raw(b"x"), b"100".to_vec())),
                        Mutation::Put((Key::from_raw(b"y"), b"100".to_vec())),
                        Mutation::Put((Key::from_raw(b"z"), b"100".to_vec())),
                    ],
                    b"x".to_vec(),
                    100.into(),
                ),
                expect_ok_callback(tx.clone(), 0),
            )
            .unwrap();
        rx.recv().unwrap();
        storage
            .sched_txn_command(
                commands::Commit::new(
                    vec![
                        Key::from_raw(b"x"),
                        Key::from_raw(b"y"),
                        Key::from_raw(b"z"),
                    ],
                    100.into(),
                    101.into(),
                    Context::default(),
                ),
                expect_ok_callback(tx.clone(), 1),
            )
            .unwrap();
        rx.recv().unwrap();
        expect_value(
            b"100".to_vec(),
            block_on(storage.get(Context::default(), Key::from_raw(b"x"), 101.into()))
                .unwrap()
                .0,
        );
        expect_value(
            b"100".to_vec(),
            block_on(storage.get(Context::default(), Key::from_raw(b"y"), 101.into()))
                .unwrap()
                .0,
        );
        expect_value(
            b"100".to_vec(),
            block_on(storage.get(Context::default(), Key::from_raw(b"z"), 101.into()))
                .unwrap()
                .0,
        );

        // Delete range [x, z)
        storage
            .delete_range(
                Context::default(),
                Key::from_raw(b"x"),
                Key::from_raw(b"z"),
                false,
                expect_ok_callback(tx.clone(), 5),
            )
            .unwrap();
        rx.recv().unwrap();
        expect_none(
            block_on(storage.get(Context::default(), Key::from_raw(b"x"), 101.into()))
                .unwrap()
                .0,
        );
        expect_none(
            block_on(storage.get(Context::default(), Key::from_raw(b"y"), 101.into()))
                .unwrap()
                .0,
        );
        expect_value(
            b"100".to_vec(),
            block_on(storage.get(Context::default(), Key::from_raw(b"z"), 101.into()))
                .unwrap()
                .0,
        );

        storage
            .delete_range(
                Context::default(),
                Key::from_raw(b""),
                Key::from_raw(&[255]),
                false,
                expect_ok_callback(tx, 9),
            )
            .unwrap();
        rx.recv().unwrap();
        expect_none(
            block_on(storage.get(Context::default(), Key::from_raw(b"z"), 101.into()))
                .unwrap()
                .0,
        );
    }

    #[test]
    fn test_raw_delete_range() {
        let storage = TestStorageBuilder::new(DummyLockManager {})
            .build()
            .unwrap();
        let (tx, rx) = channel();

        let test_data = [
            (b"a", b"001"),
            (b"b", b"002"),
            (b"c", b"003"),
            (b"d", b"004"),
            (b"e", b"005"),
        ];

        // Write some key-value pairs to the db
        for kv in &test_data {
            storage
                .raw_put(
                    Context::default(),
                    "".to_string(),
                    kv.0.to_vec(),
                    kv.1.to_vec(),
                    expect_ok_callback(tx.clone(), 0),
                )
                .unwrap();
        }

        expect_value(
            b"004".to_vec(),
            block_on(storage.raw_get(Context::default(), "".to_string(), b"d".to_vec())).unwrap(),
        );

        // Delete ["d", "e")
        storage
            .raw_delete_range(
                Context::default(),
                "".to_string(),
                b"d".to_vec(),
                b"e".to_vec(),
                expect_ok_callback(tx.clone(), 1),
            )
            .unwrap();
        rx.recv().unwrap();

        // Assert key "d" has gone
        expect_value(
            b"003".to_vec(),
            block_on(storage.raw_get(Context::default(), "".to_string(), b"c".to_vec())).unwrap(),
        );
        expect_none(
            block_on(storage.raw_get(Context::default(), "".to_string(), b"d".to_vec())).unwrap(),
        );
        expect_value(
            b"005".to_vec(),
            block_on(storage.raw_get(Context::default(), "".to_string(), b"e".to_vec())).unwrap(),
        );

        // Delete ["aa", "ab")
        storage
            .raw_delete_range(
                Context::default(),
                "".to_string(),
                b"aa".to_vec(),
                b"ab".to_vec(),
                expect_ok_callback(tx.clone(), 2),
            )
            .unwrap();
        rx.recv().unwrap();

        // Assert nothing happened
        expect_value(
            b"001".to_vec(),
            block_on(storage.raw_get(Context::default(), "".to_string(), b"a".to_vec())).unwrap(),
        );
        expect_value(
            b"002".to_vec(),
            block_on(storage.raw_get(Context::default(), "".to_string(), b"b".to_vec())).unwrap(),
        );

        // Delete all
        storage
            .raw_delete_range(
                Context::default(),
                "".to_string(),
                b"a".to_vec(),
                b"z".to_vec(),
                expect_ok_callback(tx, 3),
            )
            .unwrap();
        rx.recv().unwrap();

        // Assert now no key remains
        for kv in &test_data {
            expect_none(
                block_on(storage.raw_get(Context::default(), "".to_string(), kv.0.to_vec()))
                    .unwrap(),
            );
        }

        rx.recv().unwrap();
    }

    #[test]
    fn test_raw_batch_put() {
        let storage = TestStorageBuilder::new(DummyLockManager {})
            .build()
            .unwrap();
        let (tx, rx) = channel();

        let test_data = vec![
            (b"a".to_vec(), b"aa".to_vec()),
            (b"b".to_vec(), b"bb".to_vec()),
            (b"c".to_vec(), b"cc".to_vec()),
            (b"d".to_vec(), b"dd".to_vec()),
            (b"e".to_vec(), b"ee".to_vec()),
        ];

        // Write key-value pairs in a batch
        storage
            .raw_batch_put(
                Context::default(),
                "".to_string(),
                test_data.clone(),
                expect_ok_callback(tx, 0),
            )
            .unwrap();
        rx.recv().unwrap();

        // Verify pairs one by one
        for (key, val) in test_data {
            expect_value(
                val,
                block_on(storage.raw_get(Context::default(), "".to_string(), key)).unwrap(),
            );
        }
    }

    #[test]
    fn test_raw_batch_get() {
        let storage = TestStorageBuilder::new(DummyLockManager {})
            .build()
            .unwrap();
        let (tx, rx) = channel();

        let test_data = vec![
            (b"a".to_vec(), b"aa".to_vec()),
            (b"b".to_vec(), b"bb".to_vec()),
            (b"c".to_vec(), b"cc".to_vec()),
            (b"d".to_vec(), b"dd".to_vec()),
            (b"e".to_vec(), b"ee".to_vec()),
        ];

        // Write key-value pairs one by one
        for &(ref key, ref value) in &test_data {
            storage
                .raw_put(
                    Context::default(),
                    "".to_string(),
                    key.clone(),
                    value.clone(),
                    expect_ok_callback(tx.clone(), 0),
                )
                .unwrap();
        }
        rx.recv().unwrap();

        // Verify pairs in a batch
        let keys = test_data.iter().map(|&(ref k, _)| k.clone()).collect();
        let results = test_data.into_iter().map(|(k, v)| Some((k, v))).collect();
        expect_multi_values(
            results,
            block_on(storage.raw_batch_get(Context::default(), "".to_string(), keys)).unwrap(),
        );
    }

    #[test]
    fn test_batch_raw_get() {
        let storage = TestStorageBuilder::new(DummyLockManager {})
            .build()
            .unwrap();
        let (tx, rx) = channel();

        let test_data = vec![
            (b"a".to_vec(), b"aa".to_vec()),
            (b"b".to_vec(), b"bb".to_vec()),
            (b"c".to_vec(), b"cc".to_vec()),
            (b"d".to_vec(), b"dd".to_vec()),
            (b"e".to_vec(), b"ee".to_vec()),
        ];

        // Write key-value pairs one by one
        for &(ref key, ref value) in &test_data {
            storage
                .raw_put(
                    Context::default(),
                    "".to_string(),
                    key.clone(),
                    value.clone(),
                    expect_ok_callback(tx.clone(), 0),
                )
                .unwrap();
        }
        rx.recv().unwrap();

        // Verify pairs in a batch
        let cmds = test_data
            .iter()
            .map(|&(ref k, _)| {
                let mut req = RawGetRequest::default();
                req.set_key(k.clone());
                req
            })
            .collect();
        let results: Vec<Option<Vec<u8>>> = test_data.into_iter().map(|(_, v)| Some(v)).collect();
        let x: Vec<Option<Vec<u8>>> = block_on(storage.raw_batch_get_command(cmds))
            .unwrap()
            .into_iter()
            .map(|x| x.unwrap())
            .collect();
        assert_eq!(x, results);
    }

    #[test]
    fn test_raw_batch_delete() {
        let storage = TestStorageBuilder::new(DummyLockManager {})
            .build()
            .unwrap();
        let (tx, rx) = channel();

        let test_data = vec![
            (b"a".to_vec(), b"aa".to_vec()),
            (b"b".to_vec(), b"bb".to_vec()),
            (b"c".to_vec(), b"cc".to_vec()),
            (b"d".to_vec(), b"dd".to_vec()),
            (b"e".to_vec(), b"ee".to_vec()),
        ];

        // Write key-value pairs in batch
        storage
            .raw_batch_put(
                Context::default(),
                "".to_string(),
                test_data.clone(),
                expect_ok_callback(tx.clone(), 0),
            )
            .unwrap();
        rx.recv().unwrap();

        // Verify pairs exist
        let keys = test_data.iter().map(|&(ref k, _)| k.clone()).collect();
        let results = test_data
            .iter()
            .map(|&(ref k, ref v)| Some((k.clone(), v.clone())))
            .collect();
        expect_multi_values(
            results,
            block_on(storage.raw_batch_get(Context::default(), "".to_string(), keys)).unwrap(),
        );

        // Delete ["b", "d"]
        storage
            .raw_batch_delete(
                Context::default(),
                "".to_string(),
                vec![b"b".to_vec(), b"d".to_vec()],
                expect_ok_callback(tx.clone(), 1),
            )
            .unwrap();
        rx.recv().unwrap();

        // Assert "b" and "d" are gone
        expect_value(
            b"aa".to_vec(),
            block_on(storage.raw_get(Context::default(), "".to_string(), b"a".to_vec())).unwrap(),
        );
        expect_none(
            block_on(storage.raw_get(Context::default(), "".to_string(), b"b".to_vec())).unwrap(),
        );
        expect_value(
            b"cc".to_vec(),
            block_on(storage.raw_get(Context::default(), "".to_string(), b"c".to_vec())).unwrap(),
        );
        expect_none(
            block_on(storage.raw_get(Context::default(), "".to_string(), b"d".to_vec())).unwrap(),
        );
        expect_value(
            b"ee".to_vec(),
            block_on(storage.raw_get(Context::default(), "".to_string(), b"e".to_vec())).unwrap(),
        );

        // Delete ["a", "c", "e"]
        storage
            .raw_batch_delete(
                Context::default(),
                "".to_string(),
                vec![b"a".to_vec(), b"c".to_vec(), b"e".to_vec()],
                expect_ok_callback(tx, 2),
            )
            .unwrap();
        rx.recv().unwrap();

        // Assert no key remains
        for (k, _) in test_data {
            expect_none(block_on(storage.raw_get(Context::default(), "".to_string(), k)).unwrap());
        }
    }

    #[test]
    fn test_raw_scan() {
        let storage = TestStorageBuilder::new(DummyLockManager {})
            .build()
            .unwrap();
        let (tx, rx) = channel();

        let test_data = vec![
            (b"a".to_vec(), b"aa".to_vec()),
            (b"a1".to_vec(), b"aa11".to_vec()),
            (b"a2".to_vec(), b"aa22".to_vec()),
            (b"a3".to_vec(), b"aa33".to_vec()),
            (b"b".to_vec(), b"bb".to_vec()),
            (b"b1".to_vec(), b"bb11".to_vec()),
            (b"b2".to_vec(), b"bb22".to_vec()),
            (b"b3".to_vec(), b"bb33".to_vec()),
            (b"c".to_vec(), b"cc".to_vec()),
            (b"c1".to_vec(), b"cc11".to_vec()),
            (b"c2".to_vec(), b"cc22".to_vec()),
            (b"c3".to_vec(), b"cc33".to_vec()),
            (b"d".to_vec(), b"dd".to_vec()),
            (b"d1".to_vec(), b"dd11".to_vec()),
            (b"d2".to_vec(), b"dd22".to_vec()),
            (b"d3".to_vec(), b"dd33".to_vec()),
            (b"e".to_vec(), b"ee".to_vec()),
            (b"e1".to_vec(), b"ee11".to_vec()),
            (b"e2".to_vec(), b"ee22".to_vec()),
            (b"e3".to_vec(), b"ee33".to_vec()),
        ];

        // Write key-value pairs in batch
        storage
            .raw_batch_put(
                Context::default(),
                "".to_string(),
                test_data.clone(),
                expect_ok_callback(tx, 0),
            )
            .unwrap();
        rx.recv().unwrap();

        // Scan pairs with key only
        let mut results: Vec<Option<KvPair>> = test_data
            .iter()
            .map(|&(ref k, _)| Some((k.clone(), vec![])))
            .collect();
        expect_multi_values(
            results.clone(),
            block_on(storage.raw_scan(
                Context::default(),
                "".to_string(),
                vec![],
                None,
                20,
                true,
                false,
            ))
            .unwrap(),
        );
        results = results.split_off(10);
        expect_multi_values(
            results,
            block_on(storage.raw_scan(
                Context::default(),
                "".to_string(),
                b"c2".to_vec(),
                None,
                20,
                true,
                false,
            ))
            .unwrap(),
        );
        let mut results: Vec<Option<KvPair>> = test_data
            .clone()
            .into_iter()
            .map(|(k, v)| Some((k, v)))
            .collect();
        expect_multi_values(
            results.clone(),
            block_on(storage.raw_scan(
                Context::default(),
                "".to_string(),
                vec![],
                None,
                20,
                false,
                false,
            ))
            .unwrap(),
        );
        results = results.split_off(10);
        expect_multi_values(
            results,
            block_on(storage.raw_scan(
                Context::default(),
                "".to_string(),
                b"c2".to_vec(),
                None,
                20,
                false,
                false,
            ))
            .unwrap(),
        );
        let results: Vec<Option<KvPair>> = test_data
            .clone()
            .into_iter()
            .map(|(k, v)| Some((k, v)))
            .rev()
            .collect();
        expect_multi_values(
            results,
            block_on(storage.raw_scan(
                Context::default(),
                "".to_string(),
                b"z".to_vec(),
                None,
                20,
                false,
                true,
            ))
            .unwrap(),
        );
        let results: Vec<Option<KvPair>> = test_data
            .clone()
            .into_iter()
            .map(|(k, v)| Some((k, v)))
            .rev()
            .take(5)
            .collect();
        expect_multi_values(
            results,
            block_on(storage.raw_scan(
                Context::default(),
                "".to_string(),
                b"z".to_vec(),
                None,
                5,
                false,
                true,
            ))
            .unwrap(),
        );

        // Scan with end_key
        let results: Vec<Option<KvPair>> = test_data
            .clone()
            .into_iter()
            .skip(6)
            .take(4)
            .map(|(k, v)| Some((k, v)))
            .collect();
        expect_multi_values(
            results,
            block_on(storage.raw_scan(
                Context::default(),
                "".to_string(),
                b"b2".to_vec(),
                Some(b"c2".to_vec()),
                20,
                false,
                false,
            ))
            .unwrap(),
        );
        let results: Vec<Option<KvPair>> = test_data
            .clone()
            .into_iter()
            .skip(6)
            .take(1)
            .map(|(k, v)| Some((k, v)))
            .collect();
        expect_multi_values(
            results,
            block_on(storage.raw_scan(
                Context::default(),
                "".to_string(),
                b"b2".to_vec(),
                Some(b"b2\x00".to_vec()),
                20,
                false,
                false,
            ))
            .unwrap(),
        );

        // Reverse scan with end_key
        let results: Vec<Option<KvPair>> = test_data
            .clone()
            .into_iter()
            .rev()
            .skip(10)
            .take(4)
            .map(|(k, v)| Some((k, v)))
            .collect();
        expect_multi_values(
            results,
            block_on(storage.raw_scan(
                Context::default(),
                "".to_string(),
                b"c2".to_vec(),
                Some(b"b2".to_vec()),
                20,
                false,
                true,
            ))
            .unwrap(),
        );
        let results: Vec<Option<KvPair>> = test_data
            .into_iter()
            .skip(6)
            .take(1)
            .map(|(k, v)| Some((k, v)))
            .collect();
        expect_multi_values(
            results,
            block_on(storage.raw_scan(
                Context::default(),
                "".to_string(),
                b"b2\x00".to_vec(),
                Some(b"b2".to_vec()),
                20,
                false,
                true,
            ))
            .unwrap(),
        );

        // End key tests. Confirm that lower/upper bound works correctly.
        let results = vec![
            (b"c1".to_vec(), b"cc11".to_vec()),
            (b"c2".to_vec(), b"cc22".to_vec()),
            (b"c3".to_vec(), b"cc33".to_vec()),
            (b"d".to_vec(), b"dd".to_vec()),
            (b"d1".to_vec(), b"dd11".to_vec()),
            (b"d2".to_vec(), b"dd22".to_vec()),
        ]
        .into_iter()
        .map(|(k, v)| Some((k, v)));
        let engine = storage.get_engine();
        expect_multi_values(
            results.clone().collect(),
            block_on(async {
                let snapshot = <Storage<RocksEngine, DummyLockManager>>::snapshot(
                    &engine,
                    SnapContext::default(),
                )
                .await?;
                <Storage<RocksEngine, DummyLockManager>>::forward_raw_scan(
                    &snapshot,
                    &"".to_string(),
                    &Key::from_encoded(b"c1".to_vec()),
                    Some(Key::from_encoded(b"d3".to_vec())),
                    20,
                    &mut Statistics::default(),
                    false,
                )
            })
            .unwrap(),
        );
        expect_multi_values(
            results.rev().collect(),
            block_on(async move {
                let snapshot = <Storage<RocksEngine, DummyLockManager>>::snapshot(
                    &engine,
                    SnapContext::default(),
                )
                .await?;
                <Storage<RocksEngine, DummyLockManager>>::reverse_raw_scan(
                    &snapshot,
                    &"".to_string(),
                    &Key::from_encoded(b"d3".to_vec()),
                    Some(Key::from_encoded(b"c1".to_vec())),
                    20,
                    &mut Statistics::default(),
                    false,
                )
            })
            .unwrap(),
        );
    }

    #[test]
    fn test_check_key_ranges() {
        fn make_ranges(ranges: Vec<(Vec<u8>, Vec<u8>)>) -> Vec<KeyRange> {
            ranges
                .into_iter()
                .map(|(s, e)| {
                    let mut range = KeyRange::default();
                    range.set_start_key(s);
                    if !e.is_empty() {
                        range.set_end_key(e);
                    }
                    range
                })
                .collect()
        }

        let ranges = make_ranges(vec![
            (b"a".to_vec(), b"a3".to_vec()),
            (b"b".to_vec(), b"b3".to_vec()),
            (b"c".to_vec(), b"c3".to_vec()),
        ]);
        assert_eq!(
            <Storage<RocksEngine, DummyLockManager>>::check_key_ranges(&ranges, false,),
            true
        );

        let ranges = make_ranges(vec![
            (b"a".to_vec(), vec![]),
            (b"b".to_vec(), vec![]),
            (b"c".to_vec(), vec![]),
        ]);
        assert_eq!(
            <Storage<RocksEngine, DummyLockManager>>::check_key_ranges(&ranges, false,),
            true
        );

        let ranges = make_ranges(vec![
            (b"a3".to_vec(), b"a".to_vec()),
            (b"b3".to_vec(), b"b".to_vec()),
            (b"c3".to_vec(), b"c".to_vec()),
        ]);
        assert_eq!(
            <Storage<RocksEngine, DummyLockManager>>::check_key_ranges(&ranges, false,),
            false
        );

        // if end_key is omitted, the next start_key is used instead. so, false is returned.
        let ranges = make_ranges(vec![
            (b"c".to_vec(), vec![]),
            (b"b".to_vec(), vec![]),
            (b"a".to_vec(), vec![]),
        ]);
        assert_eq!(
            <Storage<RocksEngine, DummyLockManager>>::check_key_ranges(&ranges, false,),
            false
        );

        let ranges = make_ranges(vec![
            (b"a3".to_vec(), b"a".to_vec()),
            (b"b3".to_vec(), b"b".to_vec()),
            (b"c3".to_vec(), b"c".to_vec()),
        ]);
        assert_eq!(
            <Storage<RocksEngine, DummyLockManager>>::check_key_ranges(&ranges, true,),
            true
        );

        let ranges = make_ranges(vec![
            (b"c3".to_vec(), vec![]),
            (b"b3".to_vec(), vec![]),
            (b"a3".to_vec(), vec![]),
        ]);
        assert_eq!(
            <Storage<RocksEngine, DummyLockManager>>::check_key_ranges(&ranges, true,),
            true
        );

        let ranges = make_ranges(vec![
            (b"a".to_vec(), b"a3".to_vec()),
            (b"b".to_vec(), b"b3".to_vec()),
            (b"c".to_vec(), b"c3".to_vec()),
        ]);
        assert_eq!(
            <Storage<RocksEngine, DummyLockManager>>::check_key_ranges(&ranges, true,),
            false
        );

        let ranges = make_ranges(vec![
            (b"a3".to_vec(), vec![]),
            (b"b3".to_vec(), vec![]),
            (b"c3".to_vec(), vec![]),
        ]);
        assert_eq!(
            <Storage<RocksEngine, DummyLockManager>>::check_key_ranges(&ranges, true,),
            false
        );
    }

    #[test]
    fn test_raw_batch_scan() {
        let storage = TestStorageBuilder::new(DummyLockManager {})
            .build()
            .unwrap();
        let (tx, rx) = channel();

        let test_data = vec![
            (b"a".to_vec(), b"aa".to_vec()),
            (b"a1".to_vec(), b"aa11".to_vec()),
            (b"a2".to_vec(), b"aa22".to_vec()),
            (b"a3".to_vec(), b"aa33".to_vec()),
            (b"b".to_vec(), b"bb".to_vec()),
            (b"b1".to_vec(), b"bb11".to_vec()),
            (b"b2".to_vec(), b"bb22".to_vec()),
            (b"b3".to_vec(), b"bb33".to_vec()),
            (b"c".to_vec(), b"cc".to_vec()),
            (b"c1".to_vec(), b"cc11".to_vec()),
            (b"c2".to_vec(), b"cc22".to_vec()),
            (b"c3".to_vec(), b"cc33".to_vec()),
            (b"d".to_vec(), b"dd".to_vec()),
            (b"d1".to_vec(), b"dd11".to_vec()),
            (b"d2".to_vec(), b"dd22".to_vec()),
            (b"d3".to_vec(), b"dd33".to_vec()),
            (b"e".to_vec(), b"ee".to_vec()),
            (b"e1".to_vec(), b"ee11".to_vec()),
            (b"e2".to_vec(), b"ee22".to_vec()),
            (b"e3".to_vec(), b"ee33".to_vec()),
        ];

        // Write key-value pairs in batch
        storage
            .raw_batch_put(
                Context::default(),
                "".to_string(),
                test_data.clone(),
                expect_ok_callback(tx, 0),
            )
            .unwrap();
        rx.recv().unwrap();

        // Verify pairs exist
        let keys = test_data.iter().map(|&(ref k, _)| k.clone()).collect();
        let results = test_data.into_iter().map(|(k, v)| Some((k, v))).collect();
        expect_multi_values(
            results,
            block_on(storage.raw_batch_get(Context::default(), "".to_string(), keys)).unwrap(),
        );

        let results = vec![
            Some((b"a".to_vec(), b"aa".to_vec())),
            Some((b"a1".to_vec(), b"aa11".to_vec())),
            Some((b"a2".to_vec(), b"aa22".to_vec())),
            Some((b"a3".to_vec(), b"aa33".to_vec())),
            Some((b"b".to_vec(), b"bb".to_vec())),
            Some((b"b1".to_vec(), b"bb11".to_vec())),
            Some((b"b2".to_vec(), b"bb22".to_vec())),
            Some((b"b3".to_vec(), b"bb33".to_vec())),
            Some((b"c".to_vec(), b"cc".to_vec())),
            Some((b"c1".to_vec(), b"cc11".to_vec())),
            Some((b"c2".to_vec(), b"cc22".to_vec())),
            Some((b"c3".to_vec(), b"cc33".to_vec())),
            Some((b"d".to_vec(), b"dd".to_vec())),
        ];
        let ranges: Vec<KeyRange> = vec![b"a".to_vec(), b"b".to_vec(), b"c".to_vec()]
            .into_iter()
            .map(|k| {
                let mut range = KeyRange::default();
                range.set_start_key(k);
                range
            })
            .collect();
        expect_multi_values(
            results,
            block_on(storage.raw_batch_scan(
                Context::default(),
                "".to_string(),
                ranges.clone(),
                5,
                false,
                false,
            ))
            .unwrap(),
        );

        let results = vec![
            Some((b"a".to_vec(), vec![])),
            Some((b"a1".to_vec(), vec![])),
            Some((b"a2".to_vec(), vec![])),
            Some((b"a3".to_vec(), vec![])),
            Some((b"b".to_vec(), vec![])),
            Some((b"b1".to_vec(), vec![])),
            Some((b"b2".to_vec(), vec![])),
            Some((b"b3".to_vec(), vec![])),
            Some((b"c".to_vec(), vec![])),
            Some((b"c1".to_vec(), vec![])),
            Some((b"c2".to_vec(), vec![])),
            Some((b"c3".to_vec(), vec![])),
            Some((b"d".to_vec(), vec![])),
        ];
        expect_multi_values(
            results,
            block_on(storage.raw_batch_scan(
                Context::default(),
                "".to_string(),
                ranges.clone(),
                5,
                true,
                false,
            ))
            .unwrap(),
        );

        let results = vec![
            Some((b"a".to_vec(), b"aa".to_vec())),
            Some((b"a1".to_vec(), b"aa11".to_vec())),
            Some((b"a2".to_vec(), b"aa22".to_vec())),
            Some((b"b".to_vec(), b"bb".to_vec())),
            Some((b"b1".to_vec(), b"bb11".to_vec())),
            Some((b"b2".to_vec(), b"bb22".to_vec())),
            Some((b"c".to_vec(), b"cc".to_vec())),
            Some((b"c1".to_vec(), b"cc11".to_vec())),
            Some((b"c2".to_vec(), b"cc22".to_vec())),
        ];
        expect_multi_values(
            results,
            block_on(storage.raw_batch_scan(
                Context::default(),
                "".to_string(),
                ranges.clone(),
                3,
                false,
                false,
            ))
            .unwrap(),
        );

        let results = vec![
            Some((b"a".to_vec(), vec![])),
            Some((b"a1".to_vec(), vec![])),
            Some((b"a2".to_vec(), vec![])),
            Some((b"b".to_vec(), vec![])),
            Some((b"b1".to_vec(), vec![])),
            Some((b"b2".to_vec(), vec![])),
            Some((b"c".to_vec(), vec![])),
            Some((b"c1".to_vec(), vec![])),
            Some((b"c2".to_vec(), vec![])),
        ];
        expect_multi_values(
            results,
            block_on(storage.raw_batch_scan(
                Context::default(),
                "".to_string(),
                ranges,
                3,
                true,
                false,
            ))
            .unwrap(),
        );

        let results = vec![
            Some((b"a2".to_vec(), b"aa22".to_vec())),
            Some((b"a1".to_vec(), b"aa11".to_vec())),
            Some((b"a".to_vec(), b"aa".to_vec())),
            Some((b"b2".to_vec(), b"bb22".to_vec())),
            Some((b"b1".to_vec(), b"bb11".to_vec())),
            Some((b"b".to_vec(), b"bb".to_vec())),
            Some((b"c2".to_vec(), b"cc22".to_vec())),
            Some((b"c1".to_vec(), b"cc11".to_vec())),
            Some((b"c".to_vec(), b"cc".to_vec())),
        ];
        let ranges: Vec<KeyRange> = vec![
            (b"a3".to_vec(), b"a".to_vec()),
            (b"b3".to_vec(), b"b".to_vec()),
            (b"c3".to_vec(), b"c".to_vec()),
        ]
        .into_iter()
        .map(|(s, e)| {
            let mut range = KeyRange::default();
            range.set_start_key(s);
            range.set_end_key(e);
            range
        })
        .collect();
        expect_multi_values(
            results,
            block_on(storage.raw_batch_scan(
                Context::default(),
                "".to_string(),
                ranges,
                5,
                false,
                true,
            ))
            .unwrap(),
        );

        let results = vec![
            Some((b"c2".to_vec(), b"cc22".to_vec())),
            Some((b"c1".to_vec(), b"cc11".to_vec())),
            Some((b"b2".to_vec(), b"bb22".to_vec())),
            Some((b"b1".to_vec(), b"bb11".to_vec())),
            Some((b"a2".to_vec(), b"aa22".to_vec())),
            Some((b"a1".to_vec(), b"aa11".to_vec())),
        ];
        let ranges: Vec<KeyRange> = vec![b"c3".to_vec(), b"b3".to_vec(), b"a3".to_vec()]
            .into_iter()
            .map(|s| {
                let mut range = KeyRange::default();
                range.set_start_key(s);
                range
            })
            .collect();
        expect_multi_values(
            results,
            block_on(storage.raw_batch_scan(
                Context::default(),
                "".to_string(),
                ranges,
                2,
                false,
                true,
            ))
            .unwrap(),
        );

        let results = vec![
            Some((b"a2".to_vec(), vec![])),
            Some((b"a1".to_vec(), vec![])),
            Some((b"a".to_vec(), vec![])),
            Some((b"b2".to_vec(), vec![])),
            Some((b"b1".to_vec(), vec![])),
            Some((b"b".to_vec(), vec![])),
            Some((b"c2".to_vec(), vec![])),
            Some((b"c1".to_vec(), vec![])),
            Some((b"c".to_vec(), vec![])),
        ];
        let ranges: Vec<KeyRange> = vec![
            (b"a3".to_vec(), b"a".to_vec()),
            (b"b3".to_vec(), b"b".to_vec()),
            (b"c3".to_vec(), b"c".to_vec()),
        ]
        .into_iter()
        .map(|(s, e)| {
            let mut range = KeyRange::default();
            range.set_start_key(s);
            range.set_end_key(e);
            range
        })
        .collect();
        expect_multi_values(
            results,
            block_on(storage.raw_batch_scan(
                Context::default(),
                "".to_string(),
                ranges,
                5,
                true,
                true,
            ))
            .unwrap(),
        );
    }

    #[test]
    fn test_scan_lock() {
        let storage = TestStorageBuilder::new(DummyLockManager {})
            .build()
            .unwrap();
        let (tx, rx) = channel();
        storage
            .sched_txn_command(
                commands::Prewrite::with_defaults(
                    vec![
                        Mutation::Put((Key::from_raw(b"x"), b"foo".to_vec())),
                        Mutation::Put((Key::from_raw(b"y"), b"foo".to_vec())),
                        Mutation::Put((Key::from_raw(b"z"), b"foo".to_vec())),
                    ],
                    b"x".to_vec(),
                    100.into(),
                ),
                expect_ok_callback(tx.clone(), 0),
            )
            .unwrap();
        rx.recv().unwrap();

        storage
            .sched_txn_command(
                commands::Prewrite::new(
                    vec![
                        Mutation::Put((Key::from_raw(b"a"), b"foo".to_vec())),
                        Mutation::Put((Key::from_raw(b"b"), b"foo".to_vec())),
                        Mutation::Put((Key::from_raw(b"c"), b"foo".to_vec())),
                    ],
                    b"c".to_vec(),
                    101.into(),
                    123,
                    false,
                    3,
                    TimeStamp::default(),
                    TimeStamp::default(),
                    None,
                    false,
                    Context::default(),
                ),
                expect_ok_callback(tx.clone(), 0),
            )
            .unwrap();
        rx.recv().unwrap();

        let (lock_a, lock_b, lock_c, lock_x, lock_y, lock_z) = (
            {
                let mut lock = LockInfo::default();
                lock.set_primary_lock(b"c".to_vec());
                lock.set_lock_version(101);
                lock.set_key(b"a".to_vec());
                lock.set_lock_ttl(123);
                lock.set_txn_size(3);
                lock
            },
            {
                let mut lock = LockInfo::default();
                lock.set_primary_lock(b"c".to_vec());
                lock.set_lock_version(101);
                lock.set_key(b"b".to_vec());
                lock.set_lock_ttl(123);
                lock.set_txn_size(3);
                lock
            },
            {
                let mut lock = LockInfo::default();
                lock.set_primary_lock(b"c".to_vec());
                lock.set_lock_version(101);
                lock.set_key(b"c".to_vec());
                lock.set_lock_ttl(123);
                lock.set_txn_size(3);
                lock
            },
            {
                let mut lock = LockInfo::default();
                lock.set_primary_lock(b"x".to_vec());
                lock.set_lock_version(100);
                lock.set_key(b"x".to_vec());
                lock
            },
            {
                let mut lock = LockInfo::default();
                lock.set_primary_lock(b"x".to_vec());
                lock.set_lock_version(100);
                lock.set_key(b"y".to_vec());
                lock
            },
            {
                let mut lock = LockInfo::default();
                lock.set_primary_lock(b"x".to_vec());
                lock.set_lock_version(100);
                lock.set_key(b"z".to_vec());
                lock
            },
        );

        storage
            .sched_txn_command(
                commands::ScanLock::new(99.into(), None, 10, Context::default()),
                expect_value_callback(tx.clone(), 0, vec![]),
            )
            .unwrap();
        rx.recv().unwrap();
        storage
            .sched_txn_command(
                commands::ScanLock::new(100.into(), None, 10, Context::default()),
                expect_value_callback(
                    tx.clone(),
                    0,
                    vec![lock_x.clone(), lock_y.clone(), lock_z.clone()],
                ),
            )
            .unwrap();
        rx.recv().unwrap();
        storage
            .sched_txn_command(
                commands::ScanLock::new(
                    100.into(),
                    Some(Key::from_raw(b"a")),
                    10,
                    Context::default(),
                ),
                expect_value_callback(
                    tx.clone(),
                    0,
                    vec![lock_x.clone(), lock_y.clone(), lock_z.clone()],
                ),
            )
            .unwrap();
        rx.recv().unwrap();
        storage
            .sched_txn_command(
                commands::ScanLock::new(
                    100.into(),
                    Some(Key::from_raw(b"y")),
                    10,
                    Context::default(),
                ),
                expect_value_callback(tx.clone(), 0, vec![lock_y.clone(), lock_z.clone()]),
            )
            .unwrap();
        rx.recv().unwrap();
        storage
            .sched_txn_command(
                commands::ScanLock::new(101.into(), None, 10, Context::default()),
                expect_value_callback(
                    tx.clone(),
                    0,
                    vec![
                        lock_a.clone(),
                        lock_b.clone(),
                        lock_c.clone(),
                        lock_x.clone(),
                        lock_y.clone(),
                        lock_z.clone(),
                    ],
                ),
            )
            .unwrap();
        rx.recv().unwrap();
        storage
            .sched_txn_command(
                commands::ScanLock::new(101.into(), None, 4, Context::default()),
                expect_value_callback(
                    tx.clone(),
                    0,
                    vec![lock_a, lock_b.clone(), lock_c.clone(), lock_x.clone()],
                ),
            )
            .unwrap();
        rx.recv().unwrap();
        storage
            .sched_txn_command(
                commands::ScanLock::new(
                    101.into(),
                    Some(Key::from_raw(b"b")),
                    4,
                    Context::default(),
                ),
                expect_value_callback(
                    tx.clone(),
                    0,
                    vec![
                        lock_b.clone(),
                        lock_c.clone(),
                        lock_x.clone(),
                        lock_y.clone(),
                    ],
                ),
            )
            .unwrap();
        rx.recv().unwrap();
        storage
            .sched_txn_command(
                commands::ScanLock::new(
                    101.into(),
                    Some(Key::from_raw(b"b")),
                    0,
                    Context::default(),
                ),
                expect_value_callback(tx, 0, vec![lock_b, lock_c, lock_x, lock_y, lock_z]),
            )
            .unwrap();
        rx.recv().unwrap();
    }

    #[test]
    fn test_resolve_lock() {
        use crate::storage::txn::RESOLVE_LOCK_BATCH_SIZE;

        let storage = TestStorageBuilder::new(DummyLockManager {})
            .build()
            .unwrap();
        let (tx, rx) = channel();

        // These locks (transaction ts=99) are not going to be resolved.
        storage
            .sched_txn_command(
                commands::Prewrite::with_defaults(
                    vec![
                        Mutation::Put((Key::from_raw(b"a"), b"foo".to_vec())),
                        Mutation::Put((Key::from_raw(b"b"), b"foo".to_vec())),
                        Mutation::Put((Key::from_raw(b"c"), b"foo".to_vec())),
                    ],
                    b"c".to_vec(),
                    99.into(),
                ),
                expect_ok_callback(tx.clone(), 0),
            )
            .unwrap();
        rx.recv().unwrap();

        let (lock_a, lock_b, lock_c) = (
            {
                let mut lock = LockInfo::default();
                lock.set_primary_lock(b"c".to_vec());
                lock.set_lock_version(99);
                lock.set_key(b"a".to_vec());
                lock
            },
            {
                let mut lock = LockInfo::default();
                lock.set_primary_lock(b"c".to_vec());
                lock.set_lock_version(99);
                lock.set_key(b"b".to_vec());
                lock
            },
            {
                let mut lock = LockInfo::default();
                lock.set_primary_lock(b"c".to_vec());
                lock.set_lock_version(99);
                lock.set_key(b"c".to_vec());
                lock
            },
        );

        // We should be able to resolve all locks for transaction ts=100 when there are this
        // many locks.
        let scanned_locks_coll = vec![
            1,
            RESOLVE_LOCK_BATCH_SIZE,
            RESOLVE_LOCK_BATCH_SIZE - 1,
            RESOLVE_LOCK_BATCH_SIZE + 1,
            RESOLVE_LOCK_BATCH_SIZE * 2,
            RESOLVE_LOCK_BATCH_SIZE * 2 - 1,
            RESOLVE_LOCK_BATCH_SIZE * 2 + 1,
        ];

        let is_rollback_coll = vec![
            false, // commit
            true,  // rollback
        ];
        let mut ts = 100.into();

        for scanned_locks in scanned_locks_coll {
            for is_rollback in &is_rollback_coll {
                let mut mutations = vec![];
                for i in 0..scanned_locks {
                    mutations.push(Mutation::Put((
                        Key::from_raw(format!("x{:08}", i).as_bytes()),
                        b"foo".to_vec(),
                    )));
                }

                storage
                    .sched_txn_command(
                        commands::Prewrite::with_defaults(mutations, b"x".to_vec(), ts),
                        expect_ok_callback(tx.clone(), 0),
                    )
                    .unwrap();
                rx.recv().unwrap();

                let mut txn_status = HashMap::default();
                txn_status.insert(
                    ts,
                    if *is_rollback {
                        TimeStamp::zero() // rollback
                    } else {
                        (ts.into_inner() + 5).into() // commit, commit_ts = start_ts + 5
                    },
                );
                storage
                    .sched_txn_command(
                        commands::ResolveLockReadPhase::new(txn_status, None, Context::default()),
                        expect_ok_callback(tx.clone(), 0),
                    )
                    .unwrap();
                rx.recv().unwrap();

                // All locks should be resolved except for a, b and c.
                storage
                    .sched_txn_command(
                        commands::ScanLock::new(ts, None, 0, Context::default()),
                        expect_value_callback(
                            tx.clone(),
                            0,
                            vec![lock_a.clone(), lock_b.clone(), lock_c.clone()],
                        ),
                    )
                    .unwrap();
                rx.recv().unwrap();

                ts = (ts.into_inner() + 10).into();
            }
        }
    }

    #[test]
    fn test_resolve_lock_lite() {
        let storage = TestStorageBuilder::new(DummyLockManager {})
            .build()
            .unwrap();
        let (tx, rx) = channel();

        storage
            .sched_txn_command(
                commands::Prewrite::with_defaults(
                    vec![
                        Mutation::Put((Key::from_raw(b"a"), b"foo".to_vec())),
                        Mutation::Put((Key::from_raw(b"b"), b"foo".to_vec())),
                        Mutation::Put((Key::from_raw(b"c"), b"foo".to_vec())),
                    ],
                    b"c".to_vec(),
                    99.into(),
                ),
                expect_ok_callback(tx.clone(), 0),
            )
            .unwrap();
        rx.recv().unwrap();

        // Rollback key 'b' and key 'c' and left key 'a' still locked.
        let resolve_keys = vec![Key::from_raw(b"b"), Key::from_raw(b"c")];
        storage
            .sched_txn_command(
                commands::ResolveLockLite::new(
                    99.into(),
                    TimeStamp::zero(),
                    resolve_keys,
                    Context::default(),
                ),
                expect_ok_callback(tx.clone(), 0),
            )
            .unwrap();
        rx.recv().unwrap();

        // Check lock for key 'a'.
        let lock_a = {
            let mut lock = LockInfo::default();
            lock.set_primary_lock(b"c".to_vec());
            lock.set_lock_version(99);
            lock.set_key(b"a".to_vec());
            lock
        };
        storage
            .sched_txn_command(
                commands::ScanLock::new(99.into(), None, 0, Context::default()),
                expect_value_callback(tx.clone(), 0, vec![lock_a]),
            )
            .unwrap();
        rx.recv().unwrap();

        // Resolve lock for key 'a'.
        storage
            .sched_txn_command(
                commands::ResolveLockLite::new(
                    99.into(),
                    TimeStamp::zero(),
                    vec![Key::from_raw(b"a")],
                    Context::default(),
                ),
                expect_ok_callback(tx.clone(), 0),
            )
            .unwrap();
        rx.recv().unwrap();

        storage
            .sched_txn_command(
                commands::Prewrite::with_defaults(
                    vec![
                        Mutation::Put((Key::from_raw(b"a"), b"foo".to_vec())),
                        Mutation::Put((Key::from_raw(b"b"), b"foo".to_vec())),
                        Mutation::Put((Key::from_raw(b"c"), b"foo".to_vec())),
                    ],
                    b"c".to_vec(),
                    101.into(),
                ),
                expect_ok_callback(tx.clone(), 0),
            )
            .unwrap();
        rx.recv().unwrap();

        // Commit key 'b' and key 'c' and left key 'a' still locked.
        let resolve_keys = vec![Key::from_raw(b"b"), Key::from_raw(b"c")];
        storage
            .sched_txn_command(
                commands::ResolveLockLite::new(
                    101.into(),
                    102.into(),
                    resolve_keys,
                    Context::default(),
                ),
                expect_ok_callback(tx.clone(), 0),
            )
            .unwrap();
        rx.recv().unwrap();

        // Check lock for key 'a'.
        let lock_a = {
            let mut lock = LockInfo::default();
            lock.set_primary_lock(b"c".to_vec());
            lock.set_lock_version(101);
            lock.set_key(b"a".to_vec());
            lock
        };
        storage
            .sched_txn_command(
                commands::ScanLock::new(101.into(), None, 0, Context::default()),
                expect_value_callback(tx, 0, vec![lock_a]),
            )
            .unwrap();
        rx.recv().unwrap();
    }

    #[test]
    fn test_txn_heart_beat() {
        let storage = TestStorageBuilder::new(DummyLockManager {})
            .build()
            .unwrap();
        let (tx, rx) = channel();

        let k = Key::from_raw(b"k");
        let v = b"v".to_vec();

        let uncommitted = TxnStatus::uncommitted;

        // No lock.
        storage
            .sched_txn_command(
                commands::TxnHeartBeat::new(k.clone(), 10.into(), 100, Context::default()),
                expect_fail_callback(tx.clone(), 0, |e| match e {
                    Error(box ErrorInner::Txn(TxnError(box TxnErrorInner::Mvcc(mvcc::Error(
                        box mvcc::ErrorInner::TxnNotFound { .. },
                    ))))) => (),
                    e => panic!("unexpected error chain: {:?}", e),
                }),
            )
            .unwrap();
        rx.recv().unwrap();

        storage
            .sched_txn_command(
                commands::Prewrite::with_lock_ttl(
                    vec![Mutation::Put((k.clone(), v.clone()))],
                    b"k".to_vec(),
                    10.into(),
                    100,
                ),
                expect_ok_callback(tx.clone(), 0),
            )
            .unwrap();
        rx.recv().unwrap();

        let lock_with_ttl = |ttl| {
            txn_types::Lock::new(
                LockType::Put,
                b"k".to_vec(),
                10.into(),
                ttl,
                Some(v.clone()),
                0.into(),
                0,
                0.into(),
            )
        };

        // `advise_ttl` = 90, which is less than current ttl 100. The lock's ttl will remains 100.
        storage
            .sched_txn_command(
                commands::TxnHeartBeat::new(k.clone(), 10.into(), 90, Context::default()),
                expect_value_callback(tx.clone(), 0, uncommitted(lock_with_ttl(100), false)),
            )
            .unwrap();
        rx.recv().unwrap();

        // `advise_ttl` = 110, which is greater than current ttl. The lock's ttl will be updated to
        // 110.
        storage
            .sched_txn_command(
                commands::TxnHeartBeat::new(k.clone(), 10.into(), 110, Context::default()),
                expect_value_callback(tx.clone(), 0, uncommitted(lock_with_ttl(110), false)),
            )
            .unwrap();
        rx.recv().unwrap();

        // Lock not match. Nothing happens except throwing an error.
        storage
            .sched_txn_command(
                commands::TxnHeartBeat::new(k, 11.into(), 150, Context::default()),
                expect_fail_callback(tx, 0, |e| match e {
                    Error(box ErrorInner::Txn(TxnError(box TxnErrorInner::Mvcc(mvcc::Error(
                        box mvcc::ErrorInner::TxnNotFound { .. },
                    ))))) => (),
                    e => panic!("unexpected error chain: {:?}", e),
                }),
            )
            .unwrap();
        rx.recv().unwrap();
    }

    #[test]
    fn test_check_txn_status() {
        let storage = TestStorageBuilder::new(DummyLockManager {})
            .build()
            .unwrap();
        let cm = storage.concurrency_manager.clone();
        let (tx, rx) = channel();

        let k = Key::from_raw(b"k");
        let v = b"b".to_vec();

        let ts = TimeStamp::compose;
        use TxnStatus::*;
        let uncommitted = TxnStatus::uncommitted;
        let committed = TxnStatus::committed;

        // No lock and no commit info. Gets an error.
        storage
            .sched_txn_command(
                commands::CheckTxnStatus::new(
                    k.clone(),
                    ts(9, 0),
                    ts(9, 1),
                    ts(9, 1),
                    false,
                    false,
                    false,
                    Context::default(),
                ),
                expect_fail_callback(tx.clone(), 0, |e| match e {
                    Error(box ErrorInner::Txn(TxnError(box TxnErrorInner::Mvcc(mvcc::Error(
                        box mvcc::ErrorInner::TxnNotFound { .. },
                    ))))) => (),
                    e => panic!("unexpected error chain: {:?}", e),
                }),
            )
            .unwrap();
        rx.recv().unwrap();

        assert_eq!(cm.max_ts(), ts(9, 1));

        // No lock and no commit info. If specified rollback_if_not_exist, the key will be rolled
        // back.
        storage
            .sched_txn_command(
                commands::CheckTxnStatus::new(
                    k.clone(),
                    ts(9, 0),
                    ts(9, 1),
                    ts(9, 1),
                    true,
                    false,
                    false,
                    Context::default(),
                ),
                expect_value_callback(tx.clone(), 0, LockNotExist),
            )
            .unwrap();
        rx.recv().unwrap();

        // A rollback will be written, so an later-arriving prewrite will fail.
        storage
            .sched_txn_command(
                commands::Prewrite::with_defaults(
                    vec![Mutation::Put((k.clone(), v.clone()))],
                    k.as_encoded().to_vec(),
                    ts(9, 0),
                ),
                expect_fail_callback(tx.clone(), 0, |e| match e {
                    Error(box ErrorInner::Txn(TxnError(box TxnErrorInner::Mvcc(mvcc::Error(
                        box mvcc::ErrorInner::WriteConflict { .. },
                    ))))) => (),
                    e => panic!("unexpected error chain: {:?}", e),
                }),
            )
            .unwrap();
        rx.recv().unwrap();

        storage
            .sched_txn_command(
                commands::Prewrite::new(
                    vec![Mutation::Put((k.clone(), v.clone()))],
                    b"k".to_vec(),
                    ts(10, 0),
                    100,
                    false,
                    3,
                    ts(10, 1),
                    TimeStamp::default(),
                    Some(vec![b"k1".to_vec(), b"k2".to_vec()]),
                    false,
                    Context::default(),
                ),
                expect_ok_callback(tx.clone(), 0),
            )
            .unwrap();
        rx.recv().unwrap();

        // If lock exists and not expired, returns the lock's information.
        storage
            .sched_txn_command(
                commands::CheckTxnStatus::new(
                    k.clone(),
                    ts(10, 0),
                    0.into(),
                    0.into(),
                    true,
                    false,
                    false,
                    Context::default(),
                ),
                expect_value_callback(
                    tx.clone(),
                    0,
                    uncommitted(
                        txn_types::Lock::new(
                            LockType::Put,
                            b"k".to_vec(),
                            ts(10, 0),
                            100,
                            Some(v.clone()),
                            0.into(),
                            3,
                            ts(10, 1),
                        )
                        .use_async_commit(vec![b"k1".to_vec(), b"k2".to_vec()]),
                        false,
                    ),
                ),
            )
            .unwrap();
        rx.recv().unwrap();

        // TODO: Check the lock's min_commit_ts field.

        storage
            .sched_txn_command(
                commands::Commit::new(vec![k.clone()], ts(10, 0), ts(20, 0), Context::default()),
                expect_ok_callback(tx.clone(), 0),
            )
            .unwrap();
        rx.recv().unwrap();

        // If the transaction is committed, returns the commit_ts.
        storage
            .sched_txn_command(
                commands::CheckTxnStatus::new(
                    k.clone(),
                    ts(10, 0),
                    ts(12, 0),
                    ts(15, 0),
                    true,
                    false,
                    false,
                    Context::default(),
                ),
                expect_value_callback(tx.clone(), 0, committed(ts(20, 0))),
            )
            .unwrap();
        rx.recv().unwrap();

        storage
            .sched_txn_command(
                commands::Prewrite::with_lock_ttl(
                    vec![Mutation::Put((k.clone(), v))],
                    k.as_encoded().to_vec(),
                    ts(25, 0),
                    100,
                ),
                expect_ok_callback(tx.clone(), 0),
            )
            .unwrap();
        rx.recv().unwrap();

        // If the lock has expired, cleanup it.
        storage
            .sched_txn_command(
                commands::CheckTxnStatus::new(
                    k.clone(),
                    ts(25, 0),
                    ts(126, 0),
                    ts(127, 0),
                    true,
                    false,
                    false,
                    Context::default(),
                ),
                expect_value_callback(tx.clone(), 0, TtlExpire),
            )
            .unwrap();
        rx.recv().unwrap();

        storage
            .sched_txn_command(
                commands::Commit::new(vec![k], ts(25, 0), ts(28, 0), Context::default()),
                expect_fail_callback(tx, 0, |e| match e {
                    Error(box ErrorInner::Txn(TxnError(box TxnErrorInner::Mvcc(mvcc::Error(
                        box mvcc::ErrorInner::TxnLockNotFound { .. },
                    ))))) => (),
                    e => panic!("unexpected error chain: {:?}", e),
                }),
            )
            .unwrap();
        rx.recv().unwrap();
    }

    #[test]
    fn test_check_secondary_locks() {
        let storage = TestStorageBuilder::new(DummyLockManager {})
            .build()
            .unwrap();
        let cm = storage.concurrency_manager.clone();
        let (tx, rx) = channel();

        let k1 = Key::from_raw(b"k1");
        let k2 = Key::from_raw(b"k2");

        storage
            .sched_txn_command(
                commands::Prewrite::new(
                    vec![Mutation::Lock(k1.clone()), Mutation::Lock(k2.clone())],
                    b"k".to_vec(),
                    10.into(),
                    100,
                    false,
                    2,
                    TimeStamp::zero(),
                    TimeStamp::default(),
                    None,
                    false,
                    Context::default(),
                ),
                expect_ok_callback(tx.clone(), 0),
            )
            .unwrap();
        rx.recv().unwrap();

        // All locks exist

        let mut lock1 = LockInfo::default();
        lock1.set_primary_lock(b"k".to_vec());
        lock1.set_lock_version(10);
        lock1.set_key(b"k1".to_vec());
        lock1.set_txn_size(2);
        lock1.set_lock_ttl(100);
        lock1.set_lock_type(Op::Lock);
        let mut lock2 = lock1.clone();
        lock2.set_key(b"k2".to_vec());

        storage
            .sched_txn_command(
                commands::CheckSecondaryLocks::new(
                    vec![k1.clone(), k2.clone()],
                    10.into(),
                    Context::default(),
                ),
                expect_secondary_locks_status_callback(
                    tx.clone(),
                    SecondaryLocksStatus::Locked(vec![lock1, lock2]),
                ),
            )
            .unwrap();
        rx.recv().unwrap();

        // One of the locks are committed

        storage
            .sched_txn_command(
                commands::Commit::new(vec![k1.clone()], 10.into(), 20.into(), Context::default()),
                expect_ok_callback(tx.clone(), 0),
            )
            .unwrap();
        rx.recv().unwrap();

        storage
            .sched_txn_command(
                commands::CheckSecondaryLocks::new(vec![k1, k2], 10.into(), Context::default()),
                expect_secondary_locks_status_callback(
                    tx.clone(),
                    SecondaryLocksStatus::Committed(20.into()),
                ),
            )
            .unwrap();
        rx.recv().unwrap();

        assert_eq!(cm.max_ts(), 10.into());

        // Some of the locks do not exist
        let k3 = Key::from_raw(b"k3");
        let k4 = Key::from_raw(b"k4");

        storage
            .sched_txn_command(
                commands::Prewrite::new(
                    vec![Mutation::Lock(k3.clone())],
                    b"k".to_vec(),
                    30.into(),
                    100,
                    false,
                    2,
                    TimeStamp::zero(),
                    TimeStamp::default(),
                    None,
                    false,
                    Context::default(),
                ),
                expect_ok_callback(tx.clone(), 0),
            )
            .unwrap();
        rx.recv().unwrap();

        storage
            .sched_txn_command(
                commands::CheckSecondaryLocks::new(vec![k3, k4], 10.into(), Context::default()),
                expect_secondary_locks_status_callback(tx, SecondaryLocksStatus::RolledBack),
            )
            .unwrap();
        rx.recv().unwrap();
    }

    fn test_pessimistic_lock_impl(pipelined_pessimistic_lock: bool) {
        let storage = TestStorageBuilder::new(DummyLockManager {})
            .set_pipelined_pessimistic_lock(pipelined_pessimistic_lock)
            .build()
            .unwrap();
        let cm = storage.concurrency_manager.clone();
        let (tx, rx) = channel();
        let (key, val) = (Key::from_raw(b"key"), b"val".to_vec());
        let (key2, val2) = (Key::from_raw(b"key2"), b"val2".to_vec());

        // Key not exist
        for &return_values in &[false, true] {
            let pessimistic_lock_res = if return_values {
                PessimisticLockRes::Values(vec![None])
            } else {
                PessimisticLockRes::Empty
            };

            storage
                .sched_txn_command(
                    new_acquire_pessimistic_lock_command(
                        vec![(key.clone(), false)],
                        10,
                        10,
                        return_values,
                    ),
                    expect_pessimistic_lock_res_callback(tx.clone(), pessimistic_lock_res.clone()),
                )
                .unwrap();
            rx.recv().unwrap();

            if return_values {
                assert_eq!(cm.max_ts(), 10.into());
            }

            // Duplicated command
            storage
                .sched_txn_command(
                    new_acquire_pessimistic_lock_command(
                        vec![(key.clone(), false)],
                        10,
                        10,
                        return_values,
                    ),
                    expect_pessimistic_lock_res_callback(tx.clone(), pessimistic_lock_res.clone()),
                )
                .unwrap();
            rx.recv().unwrap();

            delete_pessimistic_lock(&storage, key.clone(), 10, 10);
        }

        storage
            .sched_txn_command(
                new_acquire_pessimistic_lock_command(vec![(key.clone(), false)], 10, 10, false),
                expect_pessimistic_lock_res_callback(tx.clone(), PessimisticLockRes::Empty),
            )
            .unwrap();
        rx.recv().unwrap();

        // KeyIsLocked
        for &return_values in &[false, true] {
            storage
                .sched_txn_command(
                    new_acquire_pessimistic_lock_command(
                        vec![(key.clone(), false)],
                        20,
                        20,
                        return_values,
                    ),
                    expect_fail_callback(tx.clone(), 0, |e| match e {
                        Error(box ErrorInner::Txn(TxnError(box TxnErrorInner::Mvcc(
                            mvcc::Error(box mvcc::ErrorInner::KeyIsLocked(_)),
                        )))) => (),
                        e => panic!("unexpected error chain: {:?}", e),
                    }),
                )
                .unwrap();
            // The DummyLockManager consumes the Msg::WaitForLock.
            rx.recv_timeout(Duration::from_millis(100)).unwrap_err();
        }

        // Needn't update max_ts when failing to read value
        assert_eq!(cm.max_ts(), 10.into());

        // Put key and key2.
        storage
            .sched_txn_command(
                commands::PrewritePessimistic::new(
                    vec![
                        (Mutation::Put((key.clone(), val.clone())), true),
                        (Mutation::Put((key2.clone(), val2.clone())), false),
                    ],
                    key.to_raw().unwrap(),
                    10.into(),
                    3000,
                    10.into(),
                    1,
                    TimeStamp::zero(),
                    TimeStamp::default(),
                    None,
                    false,
                    Context::default(),
                ),
                expect_ok_callback(tx.clone(), 0),
            )
            .unwrap();
        rx.recv().unwrap();
        storage
            .sched_txn_command(
                commands::Commit::new(
                    vec![key.clone(), key2.clone()],
                    10.into(),
                    20.into(),
                    Context::default(),
                ),
                expect_ok_callback(tx.clone(), 0),
            )
            .unwrap();
        rx.recv().unwrap();

        // WriteConflict
        for &return_values in &[false, true] {
            storage
                .sched_txn_command(
                    new_acquire_pessimistic_lock_command(
                        vec![(key.clone(), false)],
                        15,
                        15,
                        return_values,
                    ),
                    expect_fail_callback(tx.clone(), 0, |e| match e {
                        Error(box ErrorInner::Txn(TxnError(box TxnErrorInner::Mvcc(
                            mvcc::Error(box mvcc::ErrorInner::WriteConflict { .. }),
                        )))) => (),
                        e => panic!("unexpected error chain: {:?}", e),
                    }),
                )
                .unwrap();
            rx.recv().unwrap();
        }

        // Needn't update max_ts when failing to read value
        assert_eq!(cm.max_ts(), 10.into());

        // Return multiple values
        for &return_values in &[false, true] {
            let pessimistic_lock_res = if return_values {
                PessimisticLockRes::Values(vec![Some(val.clone()), Some(val2.clone()), None])
            } else {
                PessimisticLockRes::Empty
            };
            storage
                .sched_txn_command(
                    new_acquire_pessimistic_lock_command(
                        vec![
                            (key.clone(), false),
                            (key2.clone(), false),
                            (Key::from_raw(b"key3"), false),
                        ],
                        30,
                        30,
                        return_values,
                    ),
                    expect_pessimistic_lock_res_callback(tx.clone(), pessimistic_lock_res),
                )
                .unwrap();
            rx.recv().unwrap();

            if return_values {
                assert_eq!(cm.max_ts(), 30.into());
            }

            delete_pessimistic_lock(&storage, key.clone(), 30, 30);
        }
    }

    #[test]
    fn test_pessimistic_lock() {
        test_pessimistic_lock_impl(false);
        test_pessimistic_lock_impl(true);
    }

    pub enum Msg {
        WaitFor {
            start_ts: TimeStamp,
            cb: StorageCallback,
            pr: ProcessResult,
            lock: Lock,
            is_first_lock: bool,
            timeout: Option<WaitTimeout>,
        },

        WakeUp {
            lock_ts: TimeStamp,
            hashes: Vec<u64>,
            commit_ts: TimeStamp,
            is_pessimistic_txn: bool,
        },
    }

    // `ProxyLockMgr` sends all msgs it received to `Sender`.
    // It's used to check whether we send right messages to lock manager.
    #[derive(Clone)]
    pub struct ProxyLockMgr {
        tx: Sender<Msg>,
        has_waiter: Arc<AtomicBool>,
    }

    impl ProxyLockMgr {
        pub fn new(tx: Sender<Msg>) -> Self {
            Self {
                tx,
                has_waiter: Arc::new(AtomicBool::new(false)),
            }
        }

        pub fn set_has_waiter(&mut self, has_waiter: bool) {
            self.has_waiter.store(has_waiter, Ordering::Relaxed);
        }
    }

    impl LockManager for ProxyLockMgr {
        fn wait_for(
            &self,
            start_ts: TimeStamp,
            cb: StorageCallback,
            pr: ProcessResult,
            lock: Lock,
            is_first_lock: bool,
            timeout: Option<WaitTimeout>,
        ) {
            self.tx
                .send(Msg::WaitFor {
                    start_ts,
                    cb,
                    pr,
                    lock,
                    is_first_lock,
                    timeout,
                })
                .unwrap();
        }

        fn wake_up(
            &self,
            lock_ts: TimeStamp,
            hashes: Vec<u64>,
            commit_ts: TimeStamp,
            is_pessimistic_txn: bool,
        ) {
            self.tx
                .send(Msg::WakeUp {
                    lock_ts,
                    hashes,
                    commit_ts,
                    is_pessimistic_txn,
                })
                .unwrap();
        }

        fn has_waiter(&self) -> bool {
            self.has_waiter.load(Ordering::Relaxed)
        }
    }

    // Test whether `Storage` sends right wait-for-lock msgs to `LockManager`.
    #[test]
    fn validate_wait_for_lock_msg() {
        let (msg_tx, msg_rx) = channel();
        let storage = TestStorageBuilder::from_engine_and_lock_mgr(
            TestEngineBuilder::new().build().unwrap(),
            ProxyLockMgr::new(msg_tx),
        )
        .build()
        .unwrap();

        let (k, v) = (b"k".to_vec(), b"v".to_vec());
        let (tx, rx) = channel();
        // Write lock-k.
        storage
            .sched_txn_command(
                commands::Prewrite::with_defaults(
                    vec![Mutation::Put((Key::from_raw(&k), v))],
                    k.clone(),
                    10.into(),
                ),
                expect_ok_callback(tx.clone(), 0),
            )
            .unwrap();
        rx.recv().unwrap();
        // No wait for msg
        assert!(msg_rx.try_recv().is_err());

        // Meet lock-k.
        storage
            .sched_txn_command(
                commands::AcquirePessimisticLock::new(
                    vec![(Key::from_raw(b"foo"), false), (Key::from_raw(&k), false)],
                    k.clone(),
                    20.into(),
                    3000,
                    true,
                    20.into(),
                    Some(WaitTimeout::Millis(100)),
                    false,
                    21.into(),
                    Context::default(),
                ),
                expect_ok_callback(tx, 0),
            )
            .unwrap();
        // The transaction should be waiting for lock released so cb won't be called.
        rx.recv_timeout(Duration::from_millis(500)).unwrap_err();

        let msg = msg_rx.try_recv().unwrap();
        // Check msg validation.
        match msg {
            Msg::WaitFor {
                start_ts,
                pr,
                lock,
                is_first_lock,
                timeout,
                ..
            } => {
                assert_eq!(start_ts, TimeStamp::new(20));
                assert_eq!(
                    lock,
                    Lock {
                        ts: 10.into(),
                        hash: Key::from_raw(&k).gen_hash(),
                    }
                );
                assert_eq!(is_first_lock, true);
                assert_eq!(timeout, Some(WaitTimeout::Millis(100)));
                match pr {
                    ProcessResult::PessimisticLockRes { res } => match res {
                        Err(Error(box ErrorInner::Txn(TxnError(box TxnErrorInner::Mvcc(
                            MvccError(box MvccErrorInner::KeyIsLocked(info)),
                        ))))) => {
                            assert_eq!(info.get_key(), k.as_slice());
                            assert_eq!(info.get_primary_lock(), k.as_slice());
                            assert_eq!(info.get_lock_version(), 10);
                        }
                        _ => panic!("unexpected error"),
                    },
                    _ => panic!("unexpected process result"),
                };
            }

            _ => panic!("unexpected msg"),
        }
    }

    // Test whether `Storage` sends right wake-up msgs to `LockManager`
    #[test]
    fn validate_wake_up_msg() {
        fn assert_wake_up_msg_eq(
            msg: Msg,
            expected_lock_ts: TimeStamp,
            expected_hashes: Vec<u64>,
            expected_commit_ts: TimeStamp,
            expected_is_pessimistic_txn: bool,
        ) {
            match msg {
                Msg::WakeUp {
                    lock_ts,
                    hashes,
                    commit_ts,
                    is_pessimistic_txn,
                } => {
                    assert_eq!(lock_ts, expected_lock_ts);
                    assert_eq!(hashes, expected_hashes);
                    assert_eq!(commit_ts, expected_commit_ts);
                    assert_eq!(is_pessimistic_txn, expected_is_pessimistic_txn);
                }
                _ => panic!("unexpected msg"),
            }
        }

        let (msg_tx, msg_rx) = channel();
        let mut lock_mgr = ProxyLockMgr::new(msg_tx);
        lock_mgr.set_has_waiter(true);
        let storage = TestStorageBuilder::from_engine_and_lock_mgr(
            TestEngineBuilder::new().build().unwrap(),
            lock_mgr,
        )
        .build()
        .unwrap();

        let (tx, rx) = channel();
        let prewrite_locks = |keys: &[Key], ts: TimeStamp| {
            storage
                .sched_txn_command(
                    commands::Prewrite::with_defaults(
                        keys.iter()
                            .map(|k| Mutation::Put((k.clone(), b"v".to_vec())))
                            .collect(),
                        keys[0].to_raw().unwrap(),
                        ts,
                    ),
                    expect_ok_callback(tx.clone(), 0),
                )
                .unwrap();
            rx.recv().unwrap();
        };
        let acquire_pessimistic_locks = |keys: &[Key], ts: TimeStamp| {
            storage
                .sched_txn_command(
                    new_acquire_pessimistic_lock_command(
                        keys.iter().map(|k| (k.clone(), false)).collect(),
                        ts,
                        ts,
                        false,
                    ),
                    expect_ok_callback(tx.clone(), 0),
                )
                .unwrap();
            rx.recv().unwrap();
        };

        let keys = vec![
            Key::from_raw(b"a"),
            Key::from_raw(b"b"),
            Key::from_raw(b"c"),
        ];
        let key_hashes: Vec<u64> = keys.iter().map(|k| k.gen_hash()).collect();

        // Commit
        prewrite_locks(&keys, 10.into());
        // If locks don't exsit, hashes of released locks should be empty.
        for empty_hashes in &[false, true] {
            storage
                .sched_txn_command(
                    commands::Commit::new(keys.clone(), 10.into(), 20.into(), Context::default()),
                    expect_ok_callback(tx.clone(), 0),
                )
                .unwrap();
            rx.recv().unwrap();

            let msg = msg_rx.recv().unwrap();
            let hashes = if *empty_hashes {
                Vec::new()
            } else {
                key_hashes.clone()
            };
            assert_wake_up_msg_eq(msg, 10.into(), hashes, 20.into(), false);
        }

        // Cleanup
        for pessimistic in &[false, true] {
            let mut ts = TimeStamp::new(30);
            if *pessimistic {
                ts.incr();
                acquire_pessimistic_locks(&keys[..1], ts);
            } else {
                prewrite_locks(&keys[..1], ts);
            }
            for empty_hashes in &[false, true] {
                storage
                    .sched_txn_command(
                        commands::Cleanup::new(
                            keys[0].clone(),
                            ts,
                            TimeStamp::max(),
                            Context::default(),
                        ),
                        expect_ok_callback(tx.clone(), 0),
                    )
                    .unwrap();
                rx.recv().unwrap();

                let msg = msg_rx.recv().unwrap();
                let (hashes, pessimistic) = if *empty_hashes {
                    (Vec::new(), false)
                } else {
                    (key_hashes[..1].to_vec(), *pessimistic)
                };
                assert_wake_up_msg_eq(msg, ts, hashes, 0.into(), pessimistic);
            }
        }

        // Rollback
        for pessimistic in &[false, true] {
            let mut ts = TimeStamp::new(40);
            if *pessimistic {
                ts.incr();
                acquire_pessimistic_locks(&keys, ts);
            } else {
                prewrite_locks(&keys, ts);
            }
            for empty_hashes in &[false, true] {
                storage
                    .sched_txn_command(
                        commands::Rollback::new(keys.clone(), ts, Context::default()),
                        expect_ok_callback(tx.clone(), 0),
                    )
                    .unwrap();
                rx.recv().unwrap();

                let msg = msg_rx.recv().unwrap();
                let (hashes, pessimistic) = if *empty_hashes {
                    (Vec::new(), false)
                } else {
                    (key_hashes.clone(), *pessimistic)
                };
                assert_wake_up_msg_eq(msg, ts, hashes, 0.into(), pessimistic);
            }
        }

        // PessimisticRollback
        acquire_pessimistic_locks(&keys, 50.into());
        for empty_hashes in &[false, true] {
            storage
                .sched_txn_command(
                    commands::PessimisticRollback::new(
                        keys.clone(),
                        50.into(),
                        50.into(),
                        Context::default(),
                    ),
                    expect_ok_callback(tx.clone(), 0),
                )
                .unwrap();
            rx.recv().unwrap();

            let msg = msg_rx.recv().unwrap();
            let (hashes, pessimistic) = if *empty_hashes {
                (Vec::new(), false)
            } else {
                (key_hashes.clone(), true)
            };
            assert_wake_up_msg_eq(msg, 50.into(), hashes, 0.into(), pessimistic);
        }

        // ResolveLockLite
        for commit in &[false, true] {
            let mut start_ts = TimeStamp::new(60);
            let commit_ts = if *commit {
                start_ts.incr();
                start_ts.next()
            } else {
                TimeStamp::zero()
            };
            prewrite_locks(&keys, start_ts);
            for empty_hashes in &[false, true] {
                storage
                    .sched_txn_command(
                        commands::ResolveLockLite::new(
                            start_ts,
                            commit_ts,
                            keys.clone(),
                            Context::default(),
                        ),
                        expect_ok_callback(tx.clone(), 0),
                    )
                    .unwrap();
                rx.recv().unwrap();

                let msg = msg_rx.recv().unwrap();
                let hashes = if *empty_hashes {
                    Vec::new()
                } else {
                    key_hashes.clone()
                };
                assert_wake_up_msg_eq(msg, start_ts, hashes, commit_ts, false);
            }
        }

        // ResolveLock
        let mut txn_status = HashMap::default();
        acquire_pessimistic_locks(&keys, 70.into());
        // Rollback start_ts=70
        txn_status.insert(TimeStamp::new(70), TimeStamp::zero());
        let committed_keys = vec![
            Key::from_raw(b"d"),
            Key::from_raw(b"e"),
            Key::from_raw(b"f"),
        ];
        let committed_key_hashes: Vec<u64> = committed_keys.iter().map(|k| k.gen_hash()).collect();
        // Commit start_ts=75
        prewrite_locks(&committed_keys, 75.into());
        txn_status.insert(TimeStamp::new(75), TimeStamp::new(76));
        storage
            .sched_txn_command(
                commands::ResolveLockReadPhase::new(txn_status, None, Context::default()),
                expect_ok_callback(tx.clone(), 0),
            )
            .unwrap();
        rx.recv().unwrap();

        let mut msg1 = msg_rx.recv().unwrap();
        let mut msg2 = msg_rx.recv().unwrap();
        match msg1 {
            Msg::WakeUp { lock_ts, .. } => {
                if lock_ts != TimeStamp::new(70) {
                    // Let msg1 be the msg of rolled back transaction.
                    std::mem::swap(&mut msg1, &mut msg2);
                }
                assert_wake_up_msg_eq(msg1, 70.into(), key_hashes, 0.into(), true);
                assert_wake_up_msg_eq(msg2, 75.into(), committed_key_hashes, 76.into(), false);
            }
            _ => panic!("unexpect msg"),
        }

        // CheckTxnStatus
        let key = Key::from_raw(b"k");
        let start_ts = TimeStamp::compose(100, 0);
        storage
            .sched_txn_command(
                commands::Prewrite::with_lock_ttl(
                    vec![Mutation::Put((key.clone(), b"v".to_vec()))],
                    key.to_raw().unwrap(),
                    start_ts,
                    100,
                ),
                expect_ok_callback(tx.clone(), 0),
            )
            .unwrap();
        rx.recv().unwrap();

        // Not expire
        storage
            .sched_txn_command(
                commands::CheckTxnStatus::new(
                    key.clone(),
                    start_ts,
                    TimeStamp::compose(110, 0),
                    TimeStamp::compose(150, 0),
                    false,
                    false,
                    false,
                    Context::default(),
                ),
                expect_value_callback(
                    tx.clone(),
                    0,
                    TxnStatus::uncommitted(
                        txn_types::Lock::new(
                            LockType::Put,
                            b"k".to_vec(),
                            start_ts,
                            100,
                            Some(b"v".to_vec()),
                            0.into(),
                            0,
                            0.into(),
                        ),
                        false,
                    ),
                ),
            )
            .unwrap();
        rx.recv().unwrap();
        // No msg
        assert!(msg_rx.try_recv().is_err());

        // Expired
        storage
            .sched_txn_command(
                commands::CheckTxnStatus::new(
                    key.clone(),
                    start_ts,
                    TimeStamp::compose(110, 0),
                    TimeStamp::compose(201, 0),
                    false,
                    false,
                    false,
                    Context::default(),
                ),
                expect_value_callback(tx.clone(), 0, TxnStatus::TtlExpire),
            )
            .unwrap();
        rx.recv().unwrap();
        assert_wake_up_msg_eq(
            msg_rx.recv().unwrap(),
            start_ts,
            vec![key.gen_hash()],
            0.into(),
            false,
        );
    }

    #[test]
    fn test_check_memory_locks() {
        let storage = TestStorageBuilder::new(DummyLockManager {})
            .build()
            .unwrap();
        let cm = storage.get_concurrency_manager();
        let key = Key::from_raw(b"key");
        let guard = block_on(cm.lock_key(&key));
        guard.with_lock(|lock| {
            *lock = Some(txn_types::Lock::new(
                LockType::Put,
                b"key".to_vec(),
                10.into(),
                100,
                Some(vec![]),
                0.into(),
                1,
                20.into(),
            ));
        });

        let mut ctx = Context::default();
        ctx.set_isolation_level(IsolationLevel::Si);

        // Test get
        let key_error = extract_key_error(
            &block_on(storage.get(ctx.clone(), key.clone(), 100.into())).unwrap_err(),
        );
        assert_eq!(key_error.get_locked().get_key(), b"key");

        // Test batch_get
        let key_error = extract_key_error(
            &block_on(storage.batch_get(ctx.clone(), vec![Key::from_raw(b"a"), key], 100.into()))
                .unwrap_err(),
        );
        assert_eq!(key_error.get_locked().get_key(), b"key");

        // Test scan
        let key_error = extract_key_error(
            &block_on(storage.scan(
                ctx.clone(),
                Key::from_raw(b"a"),
                None,
                10,
                0,
                100.into(),
                false,
                false,
            ))
            .unwrap_err(),
        );
        assert_eq!(key_error.get_locked().get_key(), b"key");

        // Test batch_get_command
        let mut req1 = GetRequest::default();
        req1.set_context(ctx.clone());
        req1.set_key(b"a".to_vec());
        req1.set_version(50);
        let mut req2 = GetRequest::default();
        req2.set_context(ctx);
        req2.set_key(b"key".to_vec());
        req2.set_version(100);
        let res = block_on(storage.batch_get_command(vec![req1, req2])).unwrap();
        assert!(res[0].is_ok());
        let key_error = extract_key_error(&res[1].as_ref().unwrap_err());
        assert_eq!(key_error.get_locked().get_key(), b"key");
    }

    #[test]
    fn test_async_commit_prewrite() {
        let storage = TestStorageBuilder::new(DummyLockManager {})
            .build()
            .unwrap();
        let cm = storage.concurrency_manager.clone();
        cm.update_max_ts(10.into());

        // Optimistic prewrite
        let (tx, rx) = channel();
        storage
            .sched_txn_command(
                commands::Prewrite::new(
                    vec![
                        Mutation::Put((Key::from_raw(b"a"), b"v".to_vec())),
                        Mutation::Put((Key::from_raw(b"b"), b"v".to_vec())),
                        Mutation::Put((Key::from_raw(b"c"), b"v".to_vec())),
                    ],
                    b"c".to_vec(),
                    100.into(),
                    1000,
                    false,
                    3,
                    TimeStamp::default(),
                    TimeStamp::default(),
                    Some(vec![b"a".to_vec(), b"b".to_vec()]),
                    false,
                    Context::default(),
                ),
                Box::new(move |res| {
                    tx.send(res).unwrap();
                }),
            )
            .unwrap();
        let res = rx.recv().unwrap().unwrap();
        assert_eq!(res.min_commit_ts, 101.into());

        // Pessimistic prewrite
        let (tx, rx) = channel();
        storage
            .sched_txn_command(
                new_acquire_pessimistic_lock_command(
                    vec![(Key::from_raw(b"d"), false), (Key::from_raw(b"e"), false)],
                    200,
                    300,
                    false,
                ),
                expect_ok_callback(tx, 0),
            )
            .unwrap();
        rx.recv().unwrap();

        cm.update_max_ts(1000.into());

        let (tx, rx) = channel();
        storage
            .sched_txn_command(
                commands::PrewritePessimistic::new(
                    vec![
                        (Mutation::Put((Key::from_raw(b"d"), b"v".to_vec())), true),
                        (Mutation::Put((Key::from_raw(b"e"), b"v".to_vec())), true),
                    ],
                    b"d".to_vec(),
                    200.into(),
                    1000,
                    400.into(),
                    2,
                    401.into(),
                    TimeStamp::default(),
                    Some(vec![b"e".to_vec()]),
                    false,
                    Context::default(),
                ),
                Box::new(move |res| {
                    tx.send(res).unwrap();
                }),
            )
            .unwrap();
        let res = rx.recv().unwrap().unwrap();
        assert_eq!(res.min_commit_ts, 1001.into());
    }

<<<<<<< HEAD
    // This is one of the series of tests to test overlapped timestamps.
    // Overlapped ts means there is a rollback record and a commit record with the same ts.
    // In this test we check that if rollback happens before commit, then they should not have overlapped ts,
    // which is an expected property.
    #[test]
    fn test_overlapped_ts_rollback_before_prewrite() {
        let engine = TestEngineBuilder::new().build().unwrap();
        let storage = TestStorageBuilder::<_, DummyLockManager>::from_engine_and_lock_mgr(
            engine.clone(),
            DummyLockManager {},
        )
        .build()
        .unwrap();

        let (k1, v1) = (b"key1", b"v1");
        let (k2, v2) = (b"key2", b"v2");
        let key1 = Key::from_raw(k1);
        let key2 = Key::from_raw(k2);
        let value1 = v1.to_vec();
        let value2 = v2.to_vec();

        let (tx, rx) = channel();

        // T1 acquires lock on k1, start_ts = 1, for_update_ts = 3
        storage
            .sched_txn_command(
                commands::AcquirePessimisticLock::new(
                    vec![(key1.clone(), false)],
                    k1.to_vec(),
                    1.into(),
                    0,
                    true,
                    3.into(),
                    None,
                    false,
                    0.into(),
                    Default::default(),
                ),
                expect_ok_callback(tx.clone(), 0),
            )
            .unwrap();
        rx.recv().unwrap();

        // T2 acquires lock on k2, start_ts = 10, for_update_ts = 15
        storage
            .sched_txn_command(
                commands::AcquirePessimisticLock::new(
                    vec![(key2.clone(), false)],
                    k2.to_vec(),
                    10.into(),
                    0,
                    true,
                    15.into(),
                    None,
                    false,
                    0.into(),
                    Default::default(),
                ),
                expect_ok_callback(tx.clone(), 0),
            )
            .unwrap();
        rx.recv().unwrap();

        // T2 pessimistically prewrites, start_ts = 10, lock ttl = 0
        storage
            .sched_txn_command(
                commands::PrewritePessimistic::new(
                    vec![(Mutation::Put((key2.clone(), value2.clone())), true)],
                    k2.to_vec(),
                    10.into(),
                    0,
                    15.into(),
                    1,
                    0.into(),
                    100.into(),
                    None,
                    false,
                    Default::default(),
                ),
                expect_ok_callback(tx.clone(), 0),
            )
            .unwrap();
        rx.recv().unwrap();

        // T3 checks T2, which rolls back key2 and pushes max_ts to 10
        // use a large timestamp to make the lock expire so key2 will be rolled back.
        storage
            .sched_txn_command(
                commands::CheckTxnStatus::new(
                    key2.clone(),
                    10.into(),
                    ((1 << 18) + 8).into(),
                    ((1 << 18) + 8).into(),
                    true,
                    Default::default(),
                ),
                expect_ok_callback(tx.clone(), 0),
            )
            .unwrap();
        rx.recv().unwrap();

        must_unlocked(&engine, k2);
        must_written(&engine, k2, 10, 10, WriteType::Rollback);

        // T1 prewrites, start_ts = 1, for_update_ts = 3
        storage
            .sched_txn_command(
                commands::PrewritePessimistic::new(
                    vec![
                        (Mutation::Put((key1.clone(), value1.clone())), true),
                        (Mutation::Put((key2.clone(), value2.clone())), false),
                    ],
                    k1.to_vec(),
                    1.into(),
                    0,
                    3.into(),
                    2,
                    0.into(),
                    (1 << 19).into(),
                    Some(vec![k2.to_vec()]),
                    false,
                    Default::default(),
                ),
                expect_ok_callback(tx.clone(), 0),
            )
            .unwrap();
        rx.recv().unwrap();

        // T1.commit_ts must be pushed to be larger than T2.start_ts (if we resolve T1)
        storage
            .sched_txn_command(
                commands::CheckSecondaryLocks::new(
                    vec![key1.clone(), key2.clone()],
                    1.into(),
                    Default::default(),
                ),
                Box::new(move |res| {
                    let pr = res.unwrap();
                    match pr {
                        SecondaryLocksStatus::Locked(l) => {
                            let min_commit_ts = l
                                .iter()
                                .map(|lock_info| lock_info.min_commit_ts)
                                .max()
                                .unwrap();
                            tx.send(min_commit_ts as i32).unwrap();
                        }
                        _ => unreachable!(),
                    }
                }),
            )
            .unwrap();
        assert!(rx.recv().unwrap() > 10.into());
=======
    // this test shows that the scheduler take `response_policy` in `WriteResult` serious,
    // ie. call the callback at expected stage when writing to the engine
    #[test]
    fn test_scheduler_response_policy() {
        struct Case<T: 'static + StorageCallbackType + Send> {
            expected_writes: Vec<ExpectedWrite>,

            command: TypedCommand<T>,
            pipelined_pessimistic_lock: bool,
        }

        impl<T: 'static + StorageCallbackType + Send> Case<T> {
            fn run(self) {
                let mut builder =
                    MockEngineBuilder::from_rocks_engine(TestEngineBuilder::new().build().unwrap());
                for expected_write in self.expected_writes {
                    builder = builder.add_expected_write(expected_write)
                }
                let engine = builder.build();
                let mut builder =
                    TestStorageBuilder::from_engine_and_lock_mgr(engine, DummyLockManager {});
                builder.config.enable_async_apply_prewrite = true;
                if self.pipelined_pessimistic_lock {
                    builder
                        .pipelined_pessimistic_lock
                        .store(true, Ordering::Relaxed);
                }
                let storage = builder.build().unwrap();
                let (tx, rx) = channel();
                storage
                    .sched_txn_command(
                        self.command,
                        Box::new(move |res| {
                            tx.send(res).unwrap();
                        }),
                    )
                    .unwrap();
                rx.recv().unwrap().unwrap();
            }
        }

        let keys = [b"k1", b"k2"];
        let values = [b"v1", b"v2"];
        let mutations = vec![
            Mutation::Put((Key::from_raw(keys[0]), keys[0].to_vec())),
            Mutation::Put((Key::from_raw(keys[1]), values[1].to_vec())),
        ];

        let on_applied_case = Case {
            // this case's command return ResponsePolicy::OnApplied
            // tested by `test_response_stage` in command::prewrite
            expected_writes: vec![
                ExpectedWrite::new()
                    .expect_no_committed_cb()
                    .expect_no_proposed_cb(),
                ExpectedWrite::new()
                    .expect_no_committed_cb()
                    .expect_no_proposed_cb(),
            ],

            command: Prewrite::new(
                mutations.clone(),
                keys[0].to_vec(),
                TimeStamp::new(10),
                0,
                false,
                1,
                TimeStamp::default(),
                TimeStamp::default(),
                None,
                false,
                Context::default(),
            ),
            pipelined_pessimistic_lock: false,
        };
        let on_commited_case = Case {
            // this case's command return ResponsePolicy::OnCommitted
            // tested by `test_response_stage` in command::prewrite
            expected_writes: vec![
                ExpectedWrite::new().expect_committed_cb(),
                ExpectedWrite::new().expect_committed_cb(),
            ],

            command: Prewrite::new(
                mutations,
                keys[0].to_vec(),
                TimeStamp::new(10),
                0,
                false,
                1,
                TimeStamp::default(),
                TimeStamp::default(),
                Some(vec![]),
                false,
                Context::default(),
            ),
            pipelined_pessimistic_lock: false,
        };
        let on_proposed_case = Case {
            // this case's command return ResponsePolicy::OnProposed
            // untested, but all AcquirePessimisticLock should return ResponsePolicy::OnProposed now
            // and the scheduler expected to take OnProposed serious when
            // enable pipelined pessimistic lock
            expected_writes: vec![
                ExpectedWrite::new().expect_proposed_cb(),
                ExpectedWrite::new().expect_proposed_cb(),
            ],

            command: AcquirePessimisticLock::new(
                keys.iter().map(|&it| (Key::from_raw(it), true)).collect(),
                keys[0].to_vec(),
                TimeStamp::new(10),
                0,
                false,
                TimeStamp::new(11),
                None,
                false,
                TimeStamp::new(12),
                Context::default(),
            ),
            pipelined_pessimistic_lock: true,
        };
        let on_proposed_fallback_case = Case {
            // this case's command return ResponsePolicy::OnProposed
            // but when pipelined pessimistic lock is off,
            // the scheduler should fallback to use OnApplied
            expected_writes: vec![
                ExpectedWrite::new().expect_no_proposed_cb(),
                ExpectedWrite::new().expect_no_proposed_cb(),
            ],

            command: AcquirePessimisticLock::new(
                keys.iter().map(|&it| (Key::from_raw(it), true)).collect(),
                keys[0].to_vec(),
                TimeStamp::new(10),
                0,
                false,
                TimeStamp::new(11),
                None,
                false,
                TimeStamp::new(12),
                Context::default(),
            ),
            pipelined_pessimistic_lock: false,
        };

        on_applied_case.run();
        on_commited_case.run();
        on_proposed_case.run();
        on_proposed_fallback_case.run();
>>>>>>> dade0858
    }
}<|MERGE_RESOLUTION|>--- conflicted
+++ resolved
@@ -5712,7 +5712,6 @@
         assert_eq!(res.min_commit_ts, 1001.into());
     }
 
-<<<<<<< HEAD
     // This is one of the series of tests to test overlapped timestamps.
     // Overlapped ts means there is a rollback record and a commit record with the same ts.
     // In this test we check that if rollback happens before commit, then they should not have overlapped ts,
@@ -5866,7 +5865,6 @@
             )
             .unwrap();
         assert!(rx.recv().unwrap() > 10.into());
-=======
     // this test shows that the scheduler take `response_policy` in `WriteResult` serious,
     // ie. call the callback at expected stage when writing to the engine
     #[test]
@@ -6017,6 +6015,5 @@
         on_commited_case.run();
         on_proposed_case.run();
         on_proposed_fallback_case.run();
->>>>>>> dade0858
     }
 }