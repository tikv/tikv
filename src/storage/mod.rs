// Copyright 2016 TiKV Project Authors. Licensed under Apache-2.0.

//! Interact with persistent storage.
//!
//! The [`Storage`](storage::Storage) structure provides KV APIs on a given [`Engine`](storage::kv::Engine).
//!
//! There are multiple [`Engine`](storage::kv::Engine) implementations, [`RaftKv`](server::raftkv::RaftKv)
//! is used by the [`Server`](server::Server). The [`BTreeEngine`](storage::kv::BTreeEngine) and [`RocksEngine`](storage::RocksEngine) are used for testing only.

pub mod commands;
pub mod config;
pub mod errors;
pub mod kv;
pub mod lock_manager;
pub mod metrics;
pub mod mvcc;
pub mod readpool_impl;
pub mod txn;
pub mod types;

use std::cmp;
use std::sync::{atomic, Arc};

use engine::{
    CfName, IterOption, ALL_CFS, CF_DEFAULT, CF_LOCK, CF_WRITE, DATA_CFS, DATA_KEY_PREFIX_LEN,
};
use futures::{future, Future};
<<<<<<< HEAD
use futures03::prelude::*;
use kvproto::errorpb;
use kvproto::kvrpcpb::{CommandPri, Context, GetRequest, KeyRange, LockInfo, RawGetRequest};
use multi_level_pool::{MultiLevelPool, SpawnOption};
=======
use kvproto::kvrpcpb::{Context, KeyRange, LockInfo};
>>>>>>> 1999eaf8
use tikv_util::collections::HashMap;
use tikv_util::future_pool::FuturePool;

use self::commands::{get_priority_tag, Command};
use self::kv::with_tls_engine;
use self::metrics::*;
use self::mvcc::Lock;
use self::txn::scheduler::Scheduler as TxnScheduler;

pub use self::commands::{is_normal_priority, Options, PointGetCommand};
pub use self::config::{BlockCacheConfig, Config, DEFAULT_DATA_DIR, DEFAULT_ROCKSDB_SUB_DIR};
pub use self::errors::{get_error_kind_from_header, get_tag_from_header, Error, ErrorHeaderKind};
pub use self::kv::{
    CFStatistics, Cursor, CursorBuilder, Engine, Error as EngineError, FlowStatistics,
    FlowStatsReporter, Iterator, Modify, RegionInfoProvider, RocksEngine, ScanMode, Snapshot,
    Statistics, StatisticsSummary, TestEngineBuilder,
};
pub use self::lock_manager::{DummyLockMgr, LockMgr};
pub use self::mvcc::Scanner as StoreScanner;
pub use self::readpool_impl::*;
pub use self::txn::{FixtureStore, FixtureStoreScanner};
pub use self::txn::{Msg, Scanner, Scheduler, SnapshotStore, Store};
pub use self::types::{Key, KvPair, Mutation, MvccInfo, StorageCb, TxnStatus, Value};

pub type Result<T> = std::result::Result<T, Error>;
pub type Callback<T> = Box<dyn FnOnce(Result<T>) + Send>;

// Short value max len must <= 255.
pub const SHORT_VALUE_MAX_LEN: usize = 255;
pub const SHORT_VALUE_PREFIX: u8 = b'v';
pub const FOR_UPDATE_TS_PREFIX: u8 = b'f';
pub const TXN_SIZE_PREFIX: u8 = b't';
pub const MIN_COMMIT_TS_PREFIX: u8 = b'c';

<<<<<<< HEAD
use engine::{CfName, ALL_CFS, CF_DEFAULT, CF_LOCK, CF_WRITE, DATA_CFS};

=======
>>>>>>> 1999eaf8
pub fn is_short_value(value: &[u8]) -> bool {
    value.len() <= SHORT_VALUE_MAX_LEN
}

/// [`Storage`] implements transactional KV APIs and raw KV APIs on a given [`Engine`]. An [`Engine`]
/// provides low level KV functionality. [`Engine`] has multiple implementations. When a TiKV server
/// is running, a [`RaftKv`] will be the underlying [`Engine`] of [`Storage`]. The other two types of
/// engines are for test purpose.
///
///[`Storage`] is reference counted and cloning [`Storage`] will just increase the reference counter.
/// Storage resources (i.e. threads, engine) will be released when all references are dropped.
///
/// Notice that read and write methods may not be performed over full data in most cases, i.e. when
/// underlying engine is [`RaftKv`], which limits data access in the range of a single region
/// according to specified `ctx` parameter. However,
/// [`async_unsafe_destroy_range`](Storage::async_unsafe_destroy_range) is the only exception. It's
/// always performed on the whole TiKV.
///
/// Operations of [`Storage`] can be divided into two types: MVCC operations and raw operations.
/// MVCC operations uses MVCC keys, which usually consist of several physical keys in different
/// CFs. In default CF and write CF, the key will be memcomparable-encoded and append the timestamp
/// to it, so that multiple versions can be saved at the same time.
/// Raw operations use raw keys, which are saved directly to the engine without memcomparable-
/// encoding and appending timestamp.
pub struct Storage<E: Engine, L: LockMgr> {
    // TODO: Too many Arcs, would be slow when clone.
    engine: E,

    sched: TxnScheduler<E, L>,

    /// The thread pool used to run most read operations.
    read_pool: MultiLevelPool,

    /// How many strong references. Thread pool and workers will be stopped
    /// once there are no more references.
    // TODO: This should be implemented in thread pool and worker.
    refs: Arc<atomic::AtomicUsize>,

    // Fields below are storage configurations.
    max_key_size: usize,

    pessimistic_txn_enabled: bool,
}

impl<E: Engine, L: LockMgr> Clone for Storage<E, L> {
    #[inline]
    fn clone(&self) -> Self {
        let refs = self.refs.fetch_add(1, atomic::Ordering::SeqCst);

        trace!(
            "Storage referenced"; "original_ref" => refs
        );

        Self {
            engine: self.engine.clone(),
            sched: self.sched.clone(),
            read_pool: self.read_pool.clone(),
            refs: self.refs.clone(),
            max_key_size: self.max_key_size,
            pessimistic_txn_enabled: self.pessimistic_txn_enabled,
        }
    }
}

impl<E: Engine, L: LockMgr> Drop for Storage<E, L> {
    #[inline]
    fn drop(&mut self) {
        let refs = self.refs.fetch_sub(1, atomic::Ordering::SeqCst);

        trace!(
            "Storage de-referenced"; "original_ref" => refs
        );

        if refs != 1 {
            return;
        }

        info!("Storage stopped.");
    }
}

impl<E: Engine, L: LockMgr> Storage<E, L> {
    /// Get concurrency of normal readpool.
    pub fn readpool_normal_concurrency(&self) -> usize {
        self.read_pool.get_pool_size()
    }

    /// Create a `Storage` from given engine.
    pub fn from_engine(
        engine: E,
        config: &Config,
        read_pool: MultiLevelPool,
        lock_mgr: Option<L>,
    ) -> Result<Self> {
        let pessimistic_txn_enabled = lock_mgr.is_some();
        let sched = TxnScheduler::new(
            engine.clone(),
            lock_mgr,
            config.scheduler_concurrency,
            config.scheduler_worker_pool_size,
            config.scheduler_pending_write_threshold.0 as usize,
        );

        info!("Storage started.");

        Ok(Storage {
            engine,
            sched,
            read_pool,
            refs: Arc::new(atomic::AtomicUsize::new(1)),
            max_key_size: config.max_key_size,
            pessimistic_txn_enabled,
        })
    }

    /// Get the underlying `Engine` of the `Storage`.
    pub fn get_engine(&self) -> E {
        self.engine.clone()
    }

    /// Schedule a command to the transaction scheduler. `cb` will be invoked after finishing
    /// running the command.
    #[inline]
    fn schedule(&self, cmd: Command, cb: StorageCb) -> Result<()> {
        fail_point!("storage_drop_message", |_| Ok(()));
        self.sched.run_cmd(cmd, cb);
        Ok(())
    }

    /// Get a snapshot of `engine`.
    fn async_snapshot(
        engine: &E,
        ctx: &Context,
    ) -> impl std::future::Future<Output = Result<E::Snap>> {
        let (callback, future) = tikv_util::future::paired_future_callback_new();
        let val = engine.async_snapshot(ctx, callback);
        // make engine not cross yield point
        async move {
            val?; // propagate error
            let (_ctx, result) = future
                .map_err(|cancel| EngineError::Other(box_err!(cancel)))
                .await?;
            // map storage::kv::Error -> storage::txn::Error -> storage::Error
            result.map_err(txn::Error::from).map_err(Error::from)
        }
    }

    #[inline]
    fn with_tls_engine<F, R>(f: F) -> R
    where
        F: FnOnce(&E) -> R,
    {
        // Safety: the read pools ensure that a TLS engine exists.
        unsafe { with_tls_engine(f) }
    }

    /// Get value of the given key from a snapshot.
    ///
    /// Only writes that are committed before `start_ts` are visible.
    pub fn async_get(
        &self,
        ctx: Context,
        key: Key,
        start_ts: u64,
    ) -> impl Future<Item = Option<Value>, Error = Error> {
        const CMD: &str = "get";
        let priority = get_priority_tag(ctx.get_priority());

        let res = self.read_pool.spawn_handle_legacy(
            async move {
                tls_collect_command_count(CMD, priority);
                let command_duration = tikv_util::time::Instant::now_coarse();

                let snapshot =
                    Self::with_tls_engine(|engine| Self::async_snapshot(engine, &ctx)).await?;
                let result = tls_processing_read_observe_duration(CMD, || {
                    let mut statistics = Statistics::default();
                    let snap_store = SnapshotStore::new(
                        snapshot,
                        start_ts,
                        ctx.get_isolation_level(),
                        !ctx.get_not_fill_cache(),
                    );
                    let result = snap_store
                        .get(&key, &mut statistics)
                        // map storage::txn::Error -> storage::Error
                        .map_err(Error::from)
                        .map(|r| {
                            tls_collect_key_reads(CMD, 1);
                            r
                        });

                    tls_collect_scan_details(CMD, &statistics);
                    tls_collect_read_flow(ctx.get_region_id(), &statistics);

                    result
                });
                tls_collect_command_duration(CMD, command_duration.elapsed());
                result
            },
            // TODO: pass token from context
            SpawnOption::default(),
        );

        future::result(res)
            .map_err(|_| Error::SchedTooBusy)
            .flatten()
    }

    /// Get values of a set of keys with seperate context from a snapshot, return a list of `Result`s.
    ///
    /// Only writes that are committed before their respective `start_ts` are visible.
    pub fn async_batch_get_command(
        &self,
        gets: Vec<PointGetCommand>,
    ) -> impl Future<Item = Vec<Result<Option<Vec<u8>>>>, Error = Error> {
        const CMD: &str = "batch_get_command";
        // all requests in a batch have the same region, epoch, term, replica_read
        let ctx = gets[0].ctx.clone();
        let priority = get_priority_tag(ctx.get_priority());

        let res = self.read_pool.spawn_handle_legacy(
            async move {
                tls_collect_command_count(CMD, priority);
                let command_duration = tikv_util::time::Instant::now_coarse();

                let snapshot =
                    Self::with_tls_engine(|engine| Self::async_snapshot(engine, &ctx)).await?;
                let results = tls_processing_read_observe_duration(CMD, || {
                    let mut statistics = Statistics::default();
                    let mut snap_store = SnapshotStore::new(
                        snapshot,
                        0,
                        ctx.get_isolation_level(),
                        !ctx.get_not_fill_cache(),
                    );
                    let mut results = vec![];
                    // TODO: optimize using seek.
                    for get in gets {
                        snap_store.set_start_ts(get.ts.unwrap());
                        snap_store.set_isolation_level(get.ctx.get_isolation_level());
                        results.push(
                            snap_store
                                .get(&get.key, &mut statistics)
                                .map_err(Error::from),
                        );
                    }
                    results
                });
                tls_collect_command_duration(CMD, command_duration.elapsed());
                Ok(results)
            },
            // TODO: pass token from context
            SpawnOption::default(),
        );

        future::result(res)
            .map_err(|_| Error::SchedTooBusy)
            .flatten()
    }

    /// Get values of a set of keys in a batch from the snapshot.
    ///
    /// Only writes that are committed before `start_ts` are visible.
    pub fn async_batch_get(
        &self,
        ctx: Context,
        keys: Vec<Key>,
        start_ts: u64,
    ) -> impl Future<Item = Vec<Result<KvPair>>, Error = Error> {
        const CMD: &str = "batch_get";
        let priority = get_priority_tag(ctx.get_priority());

        let res = self.read_pool.spawn_handle_legacy(
            async move {
                tls_collect_command_count(CMD, priority);
                let command_duration = tikv_util::time::Instant::now_coarse();

                let snapshot =
                    Self::with_tls_engine(|engine| Self::async_snapshot(engine, &ctx)).await?;
                let result = tls_processing_read_observe_duration(CMD, || {
                    let mut statistics = Statistics::default();
                    let snap_store = SnapshotStore::new(
                        snapshot,
                        start_ts,
                        ctx.get_isolation_level(),
                        !ctx.get_not_fill_cache(),
                    );
                    let result = snap_store
                        .batch_get(&keys, &mut statistics)
                        .map_err(Error::from)
                        .map(|v| {
                            let kv_pairs: Vec<_> = v
                                .into_iter()
                                .zip(keys)
                                .filter(|&(ref v, ref _k)| {
                                    !(v.is_ok() && v.as_ref().unwrap().is_none())
                                })
                                .map(|(v, k)| match v {
                                    Ok(Some(x)) => Ok((k.into_raw().unwrap(), x)),
                                    Err(e) => Err(Error::from(e)),
                                    _ => unreachable!(),
                                })
                                .collect();
                            tls_collect_key_reads(CMD, kv_pairs.len());
                            kv_pairs
                        });

                    tls_collect_scan_details(CMD, &statistics);
                    tls_collect_read_flow(ctx.get_region_id(), &statistics);

                    result
                });
                tls_collect_command_duration(CMD, command_duration.elapsed());
                result
            },
            // TODO: pass token from context
            SpawnOption::default(),
        );

        future::result(res)
            .map_err(|_| Error::SchedTooBusy)
            .flatten()
    }

    /// Scan keys in [`start_key`, `end_key`) up to `limit` keys from the snapshot.
    ///
    /// If `end_key` is `None`, it means the upper bound is unbounded.
    ///
    /// Only writes committed before `start_ts` are visible.
    pub fn async_scan(
        &self,
        ctx: Context,
        start_key: Key,
        end_key: Option<Key>,
        limit: usize,
        start_ts: u64,
        options: Options,
    ) -> impl Future<Item = Vec<Result<KvPair>>, Error = Error> {
        const CMD: &str = "scan";
        let priority = get_priority_tag(ctx.get_priority());

        let res = self.read_pool.spawn_handle_legacy(
            async move {
                tls_collect_command_count(CMD, priority);
                let command_duration = tikv_util::time::Instant::now_coarse();

                let snapshot =
                    Self::with_tls_engine(|engine| Self::async_snapshot(engine, &ctx)).await?;
                let result = tls_processing_read_observe_duration(CMD, || {
                    let snap_store = SnapshotStore::new(
                        snapshot,
                        start_ts,
                        ctx.get_isolation_level(),
                        !ctx.get_not_fill_cache(),
                    );

                    let mut scanner;
                    if !options.reverse_scan {
                        scanner = snap_store.scanner(
                            false,
                            options.key_only,
                            Some(start_key),
                            end_key,
                        )?;
                    } else {
                        scanner =
                            snap_store.scanner(true, options.key_only, end_key, Some(start_key))?;
                    };
                    let res = scanner.scan(limit);

                    let statistics = scanner.take_statistics();
                    tls_collect_scan_details(CMD, &statistics);
                    tls_collect_read_flow(ctx.get_region_id(), &statistics);

                    res.map_err(Error::from).map(|results| {
                        tls_collect_key_reads(CMD, results.len());
                        results
                            .into_iter()
                            .map(|x| x.map_err(Error::from))
                            .collect()
                    })
                });
                tls_collect_command_duration(CMD, command_duration.elapsed());
                result
            },
            // TODO: pass token from context
            SpawnOption::default(),
        );

        future::result(res)
            .map_err(|_| Error::SchedTooBusy)
            .flatten()
    }

    /// **Testing functionality:** Latch the given keys for given duration.
    ///
    /// This means other write operations that involve these keys will be blocked.
    pub fn async_pause(
        &self,
        ctx: Context,
        keys: Vec<Key>,
        duration: u64,
        callback: Callback<()>,
    ) -> Result<()> {
        let cmd = Command::Pause {
            ctx,
            keys,
            duration,
        };
        self.schedule(cmd, StorageCb::Boolean(callback))?;
        KV_COMMAND_COUNTER_VEC_STATIC.pause.inc();
        Ok(())
    }

    /// The prewrite phase of a transaction. The first phase of 2PC.
    ///
    /// Schedules a [`Command::Prewrite`].
    pub fn async_prewrite(
        &self,
        ctx: Context,
        mutations: Vec<Mutation>,
        primary: Vec<u8>,
        start_ts: u64,
        options: Options,
        callback: Callback<Vec<Result<()>>>,
    ) -> Result<()> {
        for m in &mutations {
            let key_size = m.key().as_encoded().len();
            if key_size > self.max_key_size {
                callback(Err(Error::KeyTooLarge(key_size, self.max_key_size)));
                return Ok(());
            }
        }
        let cmd = Command::Prewrite {
            ctx,
            mutations,
            primary,
            start_ts,
            options,
        };
        self.schedule(cmd, StorageCb::Booleans(callback))?;
        KV_COMMAND_COUNTER_VEC_STATIC.prewrite.inc();
        Ok(())
    }

    /// Acquire a Pessimistic lock on the keys.
    /// Schedules a [`Command::AcquirePessimisticLock`].
    pub fn async_acquire_pessimistic_lock(
        &self,
        ctx: Context,
        keys: Vec<(Key, bool)>,
        primary: Vec<u8>,
        start_ts: u64,
        options: Options,
        callback: Callback<Vec<Result<()>>>,
    ) -> Result<()> {
        if !self.pessimistic_txn_enabled {
            callback(Err(Error::PessimisticTxnNotEnabled));
            return Ok(());
        }

        for k in &keys {
            let key_size = k.0.as_encoded().len();
            if key_size > self.max_key_size {
                callback(Err(Error::KeyTooLarge(key_size, self.max_key_size)));
                return Ok(());
            }
        }
        let cmd = Command::AcquirePessimisticLock {
            ctx,
            keys,
            primary,
            start_ts,
            options,
        };
        self.schedule(cmd, StorageCb::Booleans(callback))?;
        KV_COMMAND_COUNTER_VEC_STATIC.acquire_pessimistic_lock.inc();
        Ok(())
    }

    /// Commit the transaction that started at `lock_ts`.
    ///
    /// Schedules a [`Command::Commit`].
    pub fn async_commit(
        &self,
        ctx: Context,
        keys: Vec<Key>,
        lock_ts: u64,
        commit_ts: u64,
        callback: Callback<()>,
    ) -> Result<()> {
        let cmd = Command::Commit {
            ctx,
            keys,
            lock_ts,
            commit_ts,
        };
        self.schedule(cmd, StorageCb::Boolean(callback))?;
        KV_COMMAND_COUNTER_VEC_STATIC.commit.inc();
        Ok(())
    }

    /// Delete all keys in the range [`start_key`, `end_key`).
    ///
    /// All keys in the range will be deleted permanently regardless of their timestamps.
    /// This means that deleted keys will not be retrievable by specifying an older timestamp.
    /// If `notify_only` is set, the data will not be immediately deleted, but the operation will
    /// still be replicated via Raft. This is used to notify that the data will be deleted by
    /// `unsafe_destroy_range` soon.
    ///
    /// Schedules a [`Command::DeleteRange`].
    pub fn async_delete_range(
        &self,
        ctx: Context,
        start_key: Key,
        end_key: Key,
        notify_only: bool,
        callback: Callback<()>,
    ) -> Result<()> {
        let mut modifies = Vec::with_capacity(DATA_CFS.len());
        for cf in DATA_CFS {
            modifies.push(Modify::DeleteRange(
                cf,
                start_key.clone(),
                end_key.clone(),
                notify_only,
            ));
        }

        self.engine.async_write(
            &ctx,
            modifies,
            Box::new(|(_, res): (_, kv::Result<_>)| callback(res.map_err(Error::from))),
        )?;
        KV_COMMAND_COUNTER_VEC_STATIC.delete_range.inc();
        Ok(())
    }

    /// Rollback mutations on a single key.
    ///
    /// Schedules a [`Command::Cleanup`].
    pub fn async_cleanup(
        &self,
        ctx: Context,
        key: Key,
        start_ts: u64,
        current_ts: u64,
        callback: Callback<()>,
    ) -> Result<()> {
        let cmd = Command::Cleanup {
            ctx,
            key,
            start_ts,
            current_ts,
        };
        self.schedule(cmd, StorageCb::Boolean(callback))?;
        KV_COMMAND_COUNTER_VEC_STATIC.cleanup.inc();
        Ok(())
    }

    /// Rollback from the transaction that was started at `start_ts`.
    ///
    /// Schedules a [`Command::Rollback`].
    pub fn async_rollback(
        &self,
        ctx: Context,
        keys: Vec<Key>,
        start_ts: u64,
        callback: Callback<()>,
    ) -> Result<()> {
        let cmd = Command::Rollback {
            ctx,
            keys,
            start_ts,
        };
        self.schedule(cmd, StorageCb::Boolean(callback))?;
        KV_COMMAND_COUNTER_VEC_STATIC.rollback.inc();
        Ok(())
    }

    /// Rollback pessimistic locks identified by `start_ts` and `for_update_ts`.
    ///
    /// Schedules a [`Command::PessimisticRollback`].
    pub fn async_pessimistic_rollback(
        &self,
        ctx: Context,
        keys: Vec<Key>,
        start_ts: u64,
        for_update_ts: u64,
        callback: Callback<Vec<Result<()>>>,
    ) -> Result<()> {
        if !self.pessimistic_txn_enabled {
            callback(Err(Error::PessimisticTxnNotEnabled));
            return Ok(());
        }

        let cmd = Command::PessimisticRollback {
            ctx,
            keys,
            start_ts,
            for_update_ts,
        };
        self.schedule(cmd, StorageCb::Booleans(callback))?;
        KV_COMMAND_COUNTER_VEC_STATIC.pessimistic_rollback.inc();
        Ok(())
    }

    /// Check the specified primary key and enlarge it's TTL if necessary. Returns the new TTL.
    ///
    /// Schedules a [`Command::TxnHeartBeat`].
    pub fn async_txn_heart_beat(
        &self,
        ctx: Context,
        primary_key: Key,
        start_ts: u64,
        advise_ttl: u64,
        callback: Callback<TxnStatus>,
    ) -> Result<()> {
        let cmd = Command::TxnHeartBeat {
            ctx,
            primary_key,
            start_ts,
            advise_ttl,
        };
        self.schedule(cmd, StorageCb::TxnStatus(callback))?;
        KV_COMMAND_COUNTER_VEC_STATIC.txn_heart_beat.inc();
        Ok(())
    }

    /// Check the status of a transaction.
    ///
    /// This operation checks whether a transaction has expired it's Lock's TTL, rollback the
    /// transaction if expired, and update the transaction's min_commit_ts according to the metadata
    /// in the primary lock.
    /// After checking, if the lock is still alive, it retrieves the Lock's TTL; if the transaction
    /// is committed, get the commit_ts; otherwise, if the transaction is rolled back or there's
    /// no information about the transaction, results will be both 0.
    ///
    /// Schedules a [`Command::CheckTxnStatus`].
    pub fn async_check_txn_status(
        &self,
        ctx: Context,
        primary_key: Key,
        lock_ts: u64,
        caller_start_ts: u64,
        current_ts: u64,
        rollback_if_not_exist: bool,
        callback: Callback<TxnStatus>,
    ) -> Result<()> {
        let cmd = Command::CheckTxnStatus {
            ctx,
            primary_key,
            lock_ts,
            caller_start_ts,
            current_ts,
            rollback_if_not_exist,
        };
        self.schedule(cmd, StorageCb::TxnStatus(callback))?;
        KV_COMMAND_COUNTER_VEC_STATIC.check_txn_status.inc();
        Ok(())
    }

    /// Scan locks from `start_key`, and find all locks whose timestamp is before `max_ts`.
    ///
    /// Schedules a [`Command::ScanLock`].
    pub fn async_scan_locks(
        &self,
        ctx: Context,
        max_ts: u64,
        start_key: Vec<u8>,
        limit: usize,
        callback: Callback<Vec<LockInfo>>,
    ) -> Result<()> {
        let cmd = Command::ScanLock {
            ctx,
            max_ts,
            start_key: if start_key.is_empty() {
                None
            } else {
                Some(Key::from_raw(&start_key))
            },
            limit,
        };
        self.schedule(cmd, StorageCb::Locks(callback))?;
        KV_COMMAND_COUNTER_VEC_STATIC.scan_lock.inc();
        Ok(())
    }

    /// Resolve locks according to `txn_status`.
    ///
    /// During the GC operation, this should be called to clean up stale locks whose timestamp is
    /// before the safe point.
    ///
    /// `txn_status` maps lock_ts to commit_ts. If a transaction is rolled back, it is mapped to 0.
    /// For an example, check the [`Command::ResolveLock`] docs.
    ///
    /// Schedules a [`Command::ResolveLock`].
    pub fn async_resolve_lock(
        &self,
        ctx: Context,
        txn_status: HashMap<u64, u64>,
        callback: Callback<()>,
    ) -> Result<()> {
        let cmd = Command::ResolveLock {
            ctx,
            txn_status,
            scan_key: None,
            key_locks: vec![],
        };
        self.schedule(cmd, StorageCb::Boolean(callback))?;
        KV_COMMAND_COUNTER_VEC_STATIC.resolve_lock.inc();
        Ok(())
    }

    /// Resolve locks on `resolve_keys` according to `start_ts` and `commit_ts`.
    ///
    /// During the GC operation, this should be called to clean up stale locks whose timestamp is
    /// before the safe point.
    ///
    /// Schedules a [`Command::ResolveLockLite`].
    pub fn async_resolve_lock_lite(
        &self,
        ctx: Context,
        start_ts: u64,
        commit_ts: u64,
        resolve_keys: Vec<Key>,
        callback: Callback<()>,
    ) -> Result<()> {
        let cmd = Command::ResolveLockLite {
            ctx,
            start_ts,
            commit_ts,
            resolve_keys,
        };
        self.schedule(cmd, StorageCb::Boolean(callback))?;
        KV_COMMAND_COUNTER_VEC_STATIC.resolve_lock_lite.inc();
        Ok(())
    }

    /// Get the value of a raw key.
    pub fn async_raw_get(
        &self,
        ctx: Context,
        cf: String,
        key: Vec<u8>,
    ) -> impl Future<Item = Option<Vec<u8>>, Error = Error> {
        const CMD: &str = "raw_get";
        let priority = get_priority_tag(ctx.get_priority());

        let res = self.read_pool.spawn_handle_legacy(
            async move {
                tls_collect_command_count(CMD, priority);
                let command_duration = tikv_util::time::Instant::now_coarse();

                let snapshot =
                    Self::with_tls_engine(|engine| Self::async_snapshot(engine, &ctx)).await?;
                let result = tls_processing_read_observe_duration(CMD, || {
                    let cf = Self::rawkv_cf(&cf)?;
                    // no scan_count for this kind of op.

                    let key_len = key.len();
                    let r = snapshot.get_cf(cf, &Key::from_encoded(key))?;
                    if let Some(ref value) = r {
                        let mut stats = Statistics::default();
                        stats.data.flow_stats.read_keys = 1;
                        stats.data.flow_stats.read_bytes = key_len + value.len();
                        tls_collect_read_flow(ctx.get_region_id(), &stats);
                        tls_collect_key_reads(CMD, 1);
                    }
                    Ok(r)
                });
                tls_collect_command_duration(CMD, command_duration.elapsed());
                result
            },
            // TODO: pass token from context
            SpawnOption::default(),
        );

        future::result(res)
            .map_err(|_| Error::SchedTooBusy)
            .flatten()
    }

    /// Get the values of a set of raw keys, return a list of `Result`s.
    pub fn async_raw_batch_get_command(
        &self,
        cf: String,
        gets: Vec<PointGetCommand>,
    ) -> impl Future<Item = Vec<Result<Option<Vec<u8>>>>, Error = Error> {
        const CMD: &str = "raw_batch_get_command";
        // all requests in a batch have the same region, epoch, term, replica_read
        let ctx = gets[0].ctx.clone();
        let priority = get_priority_tag(ctx.get_priority());

        let res = self.read_pool.spawn_handle_legacy(
            async move {
                tls_collect_command_count(CMD, priority);
                let command_duration = tikv_util::time::Instant::now_coarse();

                let snapshot =
                    Self::with_tls_engine(|engine| Self::async_snapshot(engine, &ctx)).await?;
                let results = tls_processing_read_observe_duration(CMD, || {
                    let cf = Self::rawkv_cf(&cf)?;
                    let mut results = vec![];
                    // TODO: optimize using seek.
                    for get in gets {
                        results.push(snapshot.get_cf(cf, &get.key).map_err(Error::from));
                    }
                    Ok(results)
                });
                tls_collect_command_duration(CMD, command_duration.elapsed());
                results
            },
            // TODO: pass token from context
            SpawnOption::default(),
        );

        future::result(res)
            .map_err(|_| Error::SchedTooBusy)
            .flatten()
    }

    /// Get the values of some raw keys in a batch.
    pub fn async_raw_batch_get(
        &self,
        ctx: Context,
        cf: String,
        keys: Vec<Vec<u8>>,
    ) -> impl Future<Item = Vec<Result<KvPair>>, Error = Error> {
        const CMD: &str = "raw_batch_get";
        let priority = get_priority_tag(ctx.get_priority());

        let res = self.read_pool.spawn_handle_legacy(
            async move {
                tls_collect_command_count(CMD, priority);
                let command_duration = tikv_util::time::Instant::now_coarse();

                let snapshot =
                    Self::with_tls_engine(|engine| Self::async_snapshot(engine, &ctx)).await?;
                let result = tls_processing_read_observe_duration(CMD, || {
                    let keys: Vec<Key> = keys.into_iter().map(Key::from_encoded).collect();
                    let cf = Self::rawkv_cf(&cf)?;
                    // no scan_count for this kind of op.
                    let mut stats = Statistics::default();
                    let result: Vec<Result<KvPair>> = keys
                        .into_iter()
                        .map(|k| {
                            let v = snapshot.get_cf(cf, &k);
                            (k, v)
                        })
                        .filter(|&(_, ref v)| !(v.is_ok() && v.as_ref().unwrap().is_none()))
                        .map(|(k, v)| match v {
                            Ok(Some(v)) => {
                                stats.data.flow_stats.read_keys += 1;
                                stats.data.flow_stats.read_bytes += k.as_encoded().len() + v.len();
                                Ok((k.into_encoded(), v))
                            }
                            Err(e) => Err(Error::from(e)),
                            _ => unreachable!(),
                        })
                        .collect();

                    tls_collect_key_reads(CMD, stats.data.flow_stats.read_keys as usize);
                    tls_collect_read_flow(ctx.get_region_id(), &stats);
                    Ok(result)
                });
                tls_collect_command_duration(CMD, command_duration.elapsed());
                result
            },
            // TODO: pass token from context
            SpawnOption::default(),
        );

        future::result(res)
            .map_err(|_| Error::SchedTooBusy)
            .flatten()
    }

    /// Write a raw key to the storage.
    pub fn async_raw_put(
        &self,
        ctx: Context,
        cf: String,
        key: Vec<u8>,
        value: Vec<u8>,
        callback: Callback<()>,
    ) -> Result<()> {
        if key.len() > self.max_key_size {
            callback(Err(Error::KeyTooLarge(key.len(), self.max_key_size)));
            return Ok(());
        }
        self.engine.async_write(
            &ctx,
            vec![Modify::Put(
                Self::rawkv_cf(&cf)?,
                Key::from_encoded(key),
                value,
            )],
            Box::new(|(_, res): (_, kv::Result<_>)| callback(res.map_err(Error::from))),
        )?;
        KV_COMMAND_COUNTER_VEC_STATIC.raw_put.inc();
        Ok(())
    }

    /// Write some keys to the storage in a batch.
    pub fn async_raw_batch_put(
        &self,
        ctx: Context,
        cf: String,
        pairs: Vec<KvPair>,
        callback: Callback<()>,
    ) -> Result<()> {
        let cf = Self::rawkv_cf(&cf)?;
        for &(ref key, _) in &pairs {
            if key.len() > self.max_key_size {
                callback(Err(Error::KeyTooLarge(key.len(), self.max_key_size)));
                return Ok(());
            }
        }
        let requests = pairs
            .into_iter()
            .map(|(k, v)| Modify::Put(cf, Key::from_encoded(k), v))
            .collect();
        self.engine.async_write(
            &ctx,
            requests,
            Box::new(|(_, res): (_, kv::Result<_>)| callback(res.map_err(Error::from))),
        )?;
        KV_COMMAND_COUNTER_VEC_STATIC.raw_batch_put.inc();
        Ok(())
    }

    /// Delete a raw key from the storage.
    pub fn async_raw_delete(
        &self,
        ctx: Context,
        cf: String,
        key: Vec<u8>,
        callback: Callback<()>,
    ) -> Result<()> {
        if key.len() > self.max_key_size {
            callback(Err(Error::KeyTooLarge(key.len(), self.max_key_size)));
            return Ok(());
        }
        self.engine.async_write(
            &ctx,
            vec![Modify::Delete(Self::rawkv_cf(&cf)?, Key::from_encoded(key))],
            Box::new(|(_, res): (_, kv::Result<_>)| callback(res.map_err(Error::from))),
        )?;
        KV_COMMAND_COUNTER_VEC_STATIC.raw_delete.inc();
        Ok(())
    }

    /// Delete all raw keys in [`start_key`, `end_key`).
    pub fn async_raw_delete_range(
        &self,
        ctx: Context,
        cf: String,
        start_key: Vec<u8>,
        end_key: Vec<u8>,
        callback: Callback<()>,
    ) -> Result<()> {
        if start_key.len() > self.max_key_size || end_key.len() > self.max_key_size {
            callback(Err(Error::KeyTooLarge(
                cmp::max(start_key.len(), end_key.len()),
                self.max_key_size,
            )));
            return Ok(());
        }

        let cf = Self::rawkv_cf(&cf)?;
        let start_key = Key::from_encoded(start_key);
        let end_key = Key::from_encoded(end_key);

        self.engine.async_write(
            &ctx,
            vec![Modify::DeleteRange(cf, start_key, end_key, false)],
            Box::new(|(_, res): (_, kv::Result<_>)| callback(res.map_err(Error::from))),
        )?;
        KV_COMMAND_COUNTER_VEC_STATIC.raw_delete_range.inc();
        Ok(())
    }

    /// Delete some raw keys in a batch.
    pub fn async_raw_batch_delete(
        &self,
        ctx: Context,
        cf: String,
        keys: Vec<Vec<u8>>,
        callback: Callback<()>,
    ) -> Result<()> {
        let cf = Self::rawkv_cf(&cf)?;
        for key in &keys {
            if key.len() > self.max_key_size {
                callback(Err(Error::KeyTooLarge(key.len(), self.max_key_size)));
                return Ok(());
            }
        }
        let requests = keys
            .into_iter()
            .map(|k| Modify::Delete(cf, Key::from_encoded(k)))
            .collect();
        self.engine.async_write(
            &ctx,
            requests,
            Box::new(|(_, res): (_, kv::Result<_>)| callback(res.map_err(Error::from))),
        )?;
        KV_COMMAND_COUNTER_VEC_STATIC.raw_batch_delete.inc();
        Ok(())
    }

    /// Scan raw keys in [`start_key`, `end_key`), returns at most `limit` keys. If `end_key` is
    /// `None`, it means unbounded.
    ///
    /// If `key_only` is true, the value corresponding to the key will not be read. Only scanned
    /// keys will be returned.
    fn raw_scan(
        snapshot: &E::Snap,
        cf: &str,
        start_key: &Key,
        end_key: Option<Key>,
        limit: usize,
        statistics: &mut Statistics,
        key_only: bool,
    ) -> Result<Vec<Result<KvPair>>> {
        let mut option = IterOption::default();
        if let Some(end) = end_key {
            option.set_upper_bound(end.as_encoded(), DATA_KEY_PREFIX_LEN);
        }
        let mut cursor = snapshot.iter_cf(Self::rawkv_cf(cf)?, option, ScanMode::Forward)?;
        let statistics = statistics.mut_cf_statistics(cf);
        if !cursor.seek(start_key, statistics)? {
            return Ok(vec![]);
        }
        let mut pairs = vec![];
        while cursor.valid()? && pairs.len() < limit {
            pairs.push(Ok((
                cursor.key(statistics).to_owned(),
                if key_only {
                    vec![]
                } else {
                    cursor.value(statistics).to_owned()
                },
            )));
            cursor.next(statistics);
        }
        Ok(pairs)
    }

    /// Scan raw keys in [`end_key`, `start_key`) in reverse order, returns at most `limit` keys. If
    /// `start_key` is `None`, it means it's unbounded.
    ///
    /// If `key_only` is true, the value
    /// corresponding to the key will not be read out. Only scanned keys will be returned.
    fn reverse_raw_scan(
        snapshot: &E::Snap,
        cf: &str,
        start_key: &Key,
        end_key: Option<Key>,
        limit: usize,
        statistics: &mut Statistics,
        key_only: bool,
    ) -> Result<Vec<Result<KvPair>>> {
        let mut option = IterOption::default();
        if let Some(end) = end_key {
            option.set_lower_bound(end.as_encoded(), DATA_KEY_PREFIX_LEN);
        }
        let mut cursor = snapshot.iter_cf(Self::rawkv_cf(cf)?, option, ScanMode::Backward)?;
        let statistics = statistics.mut_cf_statistics(cf);
        if !cursor.reverse_seek(start_key, statistics)? {
            return Ok(vec![]);
        }
        let mut pairs = vec![];
        while cursor.valid()? && pairs.len() < limit {
            pairs.push(Ok((
                cursor.key(statistics).to_owned(),
                if key_only {
                    vec![]
                } else {
                    cursor.value(statistics).to_owned()
                },
            )));
            cursor.prev(statistics);
        }
        Ok(pairs)
    }

    /// Scan raw keys in a range.
    ///
    /// If `reverse` is false, the range is [`key`, `end_key`); otherwise, the range is
    /// [`end_key`, `key`) and it scans from `key` and goes backwards. If `end_key` is `None`, it
    /// means unbounded.
    ///
    /// This function scans at most `limit` keys.
    ///
    /// If `key_only` is true, the value
    /// corresponding to the key will not be read out. Only scanned keys will be returned.
    pub fn async_raw_scan(
        &self,
        ctx: Context,
        cf: String,
        key: Vec<u8>,
        end_key: Option<Vec<u8>>,
        limit: usize,
        key_only: bool,
        reverse: bool,
    ) -> impl Future<Item = Vec<Result<KvPair>>, Error = Error> {
        const CMD: &str = "raw_scan";
        let priority = get_priority_tag(ctx.get_priority());

        let res = self.read_pool.spawn_handle_legacy(
            async move {
                tls_collect_command_count(CMD, priority);
                let command_duration = tikv_util::time::Instant::now_coarse();

                let snapshot =
                    Self::with_tls_engine(|engine| Self::async_snapshot(engine, &ctx)).await?;
                let result = tls_processing_read_observe_duration(CMD, || {
                    let end_key = end_key.map(Key::from_encoded);

                    let mut statistics = Statistics::default();
                    let result = if reverse {
                        Self::reverse_raw_scan(
                            &snapshot,
                            &cf,
                            &Key::from_encoded(key),
                            end_key,
                            limit,
                            &mut statistics,
                            key_only,
                        )
                        .map_err(Error::from)
                    } else {
                        Self::raw_scan(
                            &snapshot,
                            &cf,
                            &Key::from_encoded(key),
                            end_key,
                            limit,
                            &mut statistics,
                            key_only,
                        )
                        .map_err(Error::from)
                    };

                    tls_collect_read_flow(ctx.get_region_id(), &statistics);
                    tls_collect_key_reads(CMD, statistics.write.flow_stats.read_keys as usize);
                    tls_collect_scan_details(CMD, &statistics);
                    result
                });
                tls_collect_command_duration(CMD, command_duration.elapsed());
                result
            },
            // TODO: pass token from context
            SpawnOption::default(),
        );

        future::result(res)
            .map_err(|_| Error::SchedTooBusy)
            .flatten()
    }

    /// Check the given raw kv CF name. Return the CF name, or `Err` if given CF name is invalid.
    /// The CF name can be one of `"default"`, `"write"` and `"lock"`. If given `cf` is empty,
    /// `CF_DEFAULT` (`"default"`) will be returned.
    fn rawkv_cf(cf: &str) -> Result<CfName> {
        if cf.is_empty() {
            return Ok(CF_DEFAULT);
        }
        for c in DATA_CFS {
            if cf == *c {
                return Ok(c);
            }
        }
        Err(Error::InvalidCf(cf.to_owned()))
    }

    /// Check if key range is valid
    ///
    /// - If `reverse` is true, `end_key` is less than `start_key`. `end_key` is the lower bound.
    /// - If `reverse` is false, `end_key` is greater than `start_key`. `end_key` is the upper bound.
    fn check_key_ranges(ranges: &[KeyRange], reverse: bool) -> bool {
        let ranges_len = ranges.len();
        for i in 0..ranges_len {
            let start_key = ranges[i].get_start_key();
            let mut end_key = ranges[i].get_end_key();
            if end_key.is_empty() && i + 1 != ranges_len {
                end_key = ranges[i + 1].get_start_key();
            }
            if !end_key.is_empty()
                && (!reverse && start_key >= end_key || reverse && start_key <= end_key)
            {
                return false;
            }
        }
        true
    }

    /// Scan raw keys in multiple ranges in a batch.
    pub fn async_raw_batch_scan(
        &self,
        ctx: Context,
        cf: String,
        mut ranges: Vec<KeyRange>,
        each_limit: usize,
        key_only: bool,
        reverse: bool,
    ) -> impl Future<Item = Vec<Result<KvPair>>, Error = Error> {
        const CMD: &str = "raw_batch_scan";
        let priority = get_priority_tag(ctx.get_priority());

        let res = self.read_pool.spawn_handle_legacy(
            async move {
                tls_collect_command_count(CMD, priority);
                let command_duration = tikv_util::time::Instant::now_coarse();

                let snapshot =
                    Self::with_tls_engine(|engine| Self::async_snapshot(engine, &ctx)).await?;
                let result = tls_processing_read_observe_duration(CMD, || {
                    let mut statistics = Statistics::default();
                    if !Self::check_key_ranges(&ranges, reverse) {
                        return Err(box_err!("Invalid KeyRanges"));
                    };
                    let mut result = Vec::new();
                    let ranges_len = ranges.len();
                    for i in 0..ranges_len {
                        let start_key = Key::from_encoded(ranges[i].take_start_key());
                        let end_key = ranges[i].take_end_key();
                        let end_key = if end_key.is_empty() {
                            if i + 1 == ranges_len {
                                None
                            } else {
                                Some(Key::from_encoded_slice(ranges[i + 1].get_start_key()))
                            }
                        } else {
                            Some(Key::from_encoded(end_key))
                        };
                        let pairs = if reverse {
                            Self::reverse_raw_scan(
                                &snapshot,
                                &cf,
                                &start_key,
                                end_key,
                                each_limit,
                                &mut statistics,
                                key_only,
                            )?
                        } else {
                            Self::raw_scan(
                                &snapshot,
                                &cf,
                                &start_key,
                                end_key,
                                each_limit,
                                &mut statistics,
                                key_only,
                            )?
                        };
                        result.extend(pairs.into_iter());
                    }

                    tls_collect_read_flow(ctx.get_region_id(), &statistics);
                    tls_collect_key_reads(CMD, statistics.write.flow_stats.read_keys as usize);
                    tls_collect_scan_details(CMD, &statistics);
                    Ok(result)
                });
                tls_collect_command_duration(CMD, command_duration.elapsed());
                result
            },
            // TODO: pass token from context
            SpawnOption::default(),
        );

        future::result(res)
            .map_err(|_| Error::SchedTooBusy)
            .flatten()
    }

    /// Get MVCC info of a transactional key.
    pub fn async_mvcc_by_key(
        &self,
        ctx: Context,
        key: Key,
        callback: Callback<MvccInfo>,
    ) -> Result<()> {
        let cmd = Command::MvccByKey { ctx, key };
        self.schedule(cmd, StorageCb::MvccInfoByKey(callback))?;
        KV_COMMAND_COUNTER_VEC_STATIC.key_mvcc.inc();

        Ok(())
    }

    /// Find the first key that has a version with its `start_ts` equal to the given `start_ts`, and
    /// return its MVCC info.
    pub fn async_mvcc_by_start_ts(
        &self,
        ctx: Context,
        start_ts: u64,
        callback: Callback<Option<(Key, MvccInfo)>>,
    ) -> Result<()> {
        let cmd = Command::MvccByStartTs { ctx, start_ts };
        self.schedule(cmd, StorageCb::MvccInfoByStartTs(callback))?;
        KV_COMMAND_COUNTER_VEC_STATIC.start_ts_mvcc.inc();
        Ok(())
    }
}

/// A builder to build a temporary `Storage<E>`.
///
/// Only used for test purpose.
#[must_use]
pub struct TestStorageBuilder<E: Engine> {
    engine: E,
    config: Config,
}

impl TestStorageBuilder<RocksEngine> {
    /// Build `Storage<RocksEngine>`.
    pub fn new() -> Self {
        Self {
            engine: TestEngineBuilder::new().build().unwrap(),
            config: Config::default(),
        }
    }
}

impl<E: Engine> TestStorageBuilder<E> {
    pub fn from_engine(engine: E) -> Self {
        Self {
            engine,
            config: Config::default(),
        }
    }

    /// Customize the config of the `Storage`.
    ///
    /// By default, `Config::default()` will be used.
    pub fn config(mut self, config: Config) -> Self {
        self.config = config;
        self
    }

    /// Build a `Storage<E>`.
    pub fn build(self) -> Result<Storage<E, DummyLockMgr>> {
        let read_pool = self::readpool_impl::build_read_pool_for_test(
            &crate::config::StorageReadPoolConfig::default_for_test(),
            self.engine.clone(),
        );
        Storage::from_engine(self.engine, &self.config, read_pool, None)
    }
}

#[cfg(test)]
mod tests {
    use super::lock_manager::DummyLockMgr;
    use super::*;

    use kvproto::kvrpcpb::{CommandPri, Context, LockInfo};
    use tikv_util::config::ReadableSize;

    use std::fmt::Debug;
    use std::sync::mpsc::{channel, Sender};

    fn expect_none(x: Result<Option<Value>>) {
        assert_eq!(x.unwrap(), None);
    }

    fn expect_value(v: Vec<u8>, x: Result<Option<Value>>) {
        assert_eq!(x.unwrap().unwrap(), v);
    }

    fn expect_multi_values(v: Vec<Option<KvPair>>, x: Result<Vec<Result<KvPair>>>) {
        let x: Vec<Option<KvPair>> = x.unwrap().into_iter().map(Result::ok).collect();
        assert_eq!(x, v);
    }

    fn expect_error<T, F>(err_matcher: F, x: Result<T>)
    where
        F: FnOnce(Error) + Send + 'static,
    {
        match x {
            Err(e) => err_matcher(e),
            _ => panic!("expect result to be an error"),
        }
    }

    fn expect_ok_callback<T: Debug>(done: Sender<i32>, id: i32) -> Callback<T> {
        Box::new(move |x: Result<T>| {
            x.unwrap();
            done.send(id).unwrap();
        })
    }

    fn expect_fail_callback<T, F>(done: Sender<i32>, id: i32, err_matcher: F) -> Callback<T>
    where
        F: FnOnce(Error) + Send + 'static,
    {
        Box::new(move |x: Result<T>| {
            expect_error(err_matcher, x);
            done.send(id).unwrap();
        })
    }

    fn expect_too_busy_callback<T>(done: Sender<i32>, id: i32) -> Callback<T> {
        Box::new(move |x: Result<T>| {
            expect_error(
                |err| match err {
                    Error::SchedTooBusy => {}
                    e => panic!("unexpected error chain: {:?}, expect too busy", e),
                },
                x,
            );
            done.send(id).unwrap();
        })
    }

    fn expect_value_callback<T: PartialEq + Debug + Send + 'static>(
        done: Sender<i32>,
        id: i32,
        value: T,
    ) -> Callback<T> {
        Box::new(move |x: Result<T>| {
            assert_eq!(x.unwrap(), value);
            done.send(id).unwrap();
        })
    }

    #[test]
    fn test_get_put() {
        let storage = TestStorageBuilder::new().build().unwrap();
        let (tx, rx) = channel();
        expect_none(
            storage
                .async_get(Context::default(), Key::from_raw(b"x"), 100)
                .wait(),
        );
        storage
            .async_prewrite(
                Context::default(),
                vec![Mutation::Put((Key::from_raw(b"x"), b"100".to_vec()))],
                b"x".to_vec(),
                100,
                Options::default(),
                expect_ok_callback(tx.clone(), 1),
            )
            .unwrap();
        rx.recv().unwrap();
        expect_error(
            |e| match e {
                Error::Txn(txn::Error::Mvcc(mvcc::Error::KeyIsLocked { .. })) => (),
                e => panic!("unexpected error chain: {:?}", e),
            },
            storage
                .async_get(Context::default(), Key::from_raw(b"x"), 101)
                .wait(),
        );
        storage
            .async_commit(
                Context::default(),
                vec![Key::from_raw(b"x")],
                100,
                101,
                expect_ok_callback(tx.clone(), 3),
            )
            .unwrap();
        rx.recv().unwrap();
        expect_none(
            storage
                .async_get(Context::default(), Key::from_raw(b"x"), 100)
                .wait(),
        );
        expect_value(
            b"100".to_vec(),
            storage
                .async_get(Context::default(), Key::from_raw(b"x"), 101)
                .wait(),
        );
    }

    #[test]
    fn test_cf_error() {
        // New engine lacks normal column families.
        let engine = TestEngineBuilder::new().cfs(["foo"]).build().unwrap();
        let storage = TestStorageBuilder::from_engine(engine).build().unwrap();
        let (tx, rx) = channel();
        storage
            .async_prewrite(
                Context::default(),
                vec![
                    Mutation::Put((Key::from_raw(b"a"), b"aa".to_vec())),
                    Mutation::Put((Key::from_raw(b"b"), b"bb".to_vec())),
                    Mutation::Put((Key::from_raw(b"c"), b"cc".to_vec())),
                ],
                b"a".to_vec(),
                1,
                Options::default(),
                expect_fail_callback(tx.clone(), 0, |e| match e {
                    Error::Txn(txn::Error::Mvcc(mvcc::Error::Engine(EngineError::Request(..)))) => {
                    }
                    e => panic!("unexpected error chain: {:?}", e),
                }),
            )
            .unwrap();
        rx.recv().unwrap();
        expect_error(
            |e| match e {
                Error::Txn(txn::Error::Mvcc(mvcc::Error::Engine(EngineError::Request(..)))) => (),
                e => panic!("unexpected error chain: {:?}", e),
            },
            storage
                .async_get(Context::default(), Key::from_raw(b"x"), 1)
                .wait(),
        );
        expect_error(
            |e| match e {
                Error::Txn(txn::Error::Mvcc(mvcc::Error::Engine(EngineError::Request(..)))) => (),
                e => panic!("unexpected error chain: {:?}", e),
            },
            storage
                .async_scan(
                    Context::default(),
                    Key::from_raw(b"x"),
                    None,
                    1000,
                    1,
                    Options::default(),
                )
                .wait(),
        );
        expect_error(
            |e| match e {
                Error::Txn(txn::Error::Mvcc(mvcc::Error::Engine(EngineError::Request(..)))) => (),
                e => panic!("unexpected error chain: {:?}", e),
            },
            storage
                .async_batch_get(
                    Context::default(),
                    vec![Key::from_raw(b"c"), Key::from_raw(b"d")],
                    1,
                )
                .wait(),
        );
        let x = storage
            .async_batch_get_command(vec![
                PointGetCommand::from_key_ts(Key::from_raw(b"c"), Some(1)),
                PointGetCommand::from_key_ts(Key::from_raw(b"d"), Some(1)),
            ])
            .wait()
            .unwrap();
        for v in x {
            expect_error(
                |e| match e {
                    Error::Txn(txn::Error::Mvcc(mvcc::Error::Engine(EngineError::Request(..)))) => {
                    }
                    e => panic!("unexpected error chain: {:?}", e),
                },
                v,
            );
        }
    }

    #[test]
    fn test_scan() {
        let storage = TestStorageBuilder::new().build().unwrap();
        let (tx, rx) = channel();
        storage
            .async_prewrite(
                Context::default(),
                vec![
                    Mutation::Put((Key::from_raw(b"a"), b"aa".to_vec())),
                    Mutation::Put((Key::from_raw(b"b"), b"bb".to_vec())),
                    Mutation::Put((Key::from_raw(b"c"), b"cc".to_vec())),
                ],
                b"a".to_vec(),
                1,
                Options::default(),
                expect_ok_callback(tx.clone(), 0),
            )
            .unwrap();
        rx.recv().unwrap();
        // Forward
        expect_multi_values(
            vec![None, None, None],
            storage
                .async_scan(
                    Context::default(),
                    Key::from_raw(b"\x00"),
                    None,
                    1000,
                    5,
                    Options::default(),
                )
                .wait(),
        );
        // Backward
        expect_multi_values(
            vec![None, None, None],
            storage
                .async_scan(
                    Context::default(),
                    Key::from_raw(b"\xff"),
                    None,
                    1000,
                    5,
                    Options::default().reverse_scan(),
                )
                .wait(),
        );
        // Forward with bound
        expect_multi_values(
            vec![None, None],
            storage
                .async_scan(
                    Context::default(),
                    Key::from_raw(b"\x00"),
                    Some(Key::from_raw(b"c")),
                    1000,
                    5,
                    Options::default(),
                )
                .wait(),
        );
        // Backward with bound
        expect_multi_values(
            vec![None, None],
            storage
                .async_scan(
                    Context::default(),
                    Key::from_raw(b"\xff"),
                    Some(Key::from_raw(b"b")),
                    1000,
                    5,
                    Options::default().reverse_scan(),
                )
                .wait(),
        );
        // Forward with limit
        expect_multi_values(
            vec![None, None],
            storage
                .async_scan(
                    Context::default(),
                    Key::from_raw(b"\x00"),
                    None,
                    2,
                    5,
                    Options::default(),
                )
                .wait(),
        );
        // Backward with limit
        expect_multi_values(
            vec![None, None],
            storage
                .async_scan(
                    Context::default(),
                    Key::from_raw(b"\xff"),
                    None,
                    2,
                    5,
                    Options::default().reverse_scan(),
                )
                .wait(),
        );

        storage
            .async_commit(
                Context::default(),
                vec![
                    Key::from_raw(b"a"),
                    Key::from_raw(b"b"),
                    Key::from_raw(b"c"),
                ],
                1,
                2,
                expect_ok_callback(tx.clone(), 1),
            )
            .unwrap();
        rx.recv().unwrap();
        // Forward
        expect_multi_values(
            vec![
                Some((b"a".to_vec(), b"aa".to_vec())),
                Some((b"b".to_vec(), b"bb".to_vec())),
                Some((b"c".to_vec(), b"cc".to_vec())),
            ],
            storage
                .async_scan(
                    Context::default(),
                    Key::from_raw(b"\x00"),
                    None,
                    1000,
                    5,
                    Options::default(),
                )
                .wait(),
        );
        // Backward
        expect_multi_values(
            vec![
                Some((b"c".to_vec(), b"cc".to_vec())),
                Some((b"b".to_vec(), b"bb".to_vec())),
                Some((b"a".to_vec(), b"aa".to_vec())),
            ],
            storage
                .async_scan(
                    Context::default(),
                    Key::from_raw(b"\xff"),
                    None,
                    1000,
                    5,
                    Options::default().reverse_scan(),
                )
                .wait(),
        );
        // Forward with bound
        expect_multi_values(
            vec![
                Some((b"a".to_vec(), b"aa".to_vec())),
                Some((b"b".to_vec(), b"bb".to_vec())),
            ],
            storage
                .async_scan(
                    Context::default(),
                    Key::from_raw(b"\x00"),
                    Some(Key::from_raw(b"c")),
                    1000,
                    5,
                    Options::default(),
                )
                .wait(),
        );
        // Backward with bound
        expect_multi_values(
            vec![
                Some((b"c".to_vec(), b"cc".to_vec())),
                Some((b"b".to_vec(), b"bb".to_vec())),
            ],
            storage
                .async_scan(
                    Context::default(),
                    Key::from_raw(b"\xff"),
                    Some(Key::from_raw(b"b")),
                    1000,
                    5,
                    Options::default().reverse_scan(),
                )
                .wait(),
        );

        // Forward with limit
        expect_multi_values(
            vec![
                Some((b"a".to_vec(), b"aa".to_vec())),
                Some((b"b".to_vec(), b"bb".to_vec())),
            ],
            storage
                .async_scan(
                    Context::default(),
                    Key::from_raw(b"\x00"),
                    None,
                    2,
                    5,
                    Options::default(),
                )
                .wait(),
        );
        // Backward with limit
        expect_multi_values(
            vec![
                Some((b"c".to_vec(), b"cc".to_vec())),
                Some((b"b".to_vec(), b"bb".to_vec())),
            ],
            storage
                .async_scan(
                    Context::default(),
                    Key::from_raw(b"\xff"),
                    None,
                    2,
                    5,
                    Options::default().reverse_scan(),
                )
                .wait(),
        );
    }

    #[test]
    fn test_batch_get() {
        let storage = TestStorageBuilder::new().build().unwrap();
        let (tx, rx) = channel();
        storage
            .async_prewrite(
                Context::default(),
                vec![
                    Mutation::Put((Key::from_raw(b"a"), b"aa".to_vec())),
                    Mutation::Put((Key::from_raw(b"b"), b"bb".to_vec())),
                    Mutation::Put((Key::from_raw(b"c"), b"cc".to_vec())),
                ],
                b"a".to_vec(),
                1,
                Options::default(),
                expect_ok_callback(tx.clone(), 0),
            )
            .unwrap();
        rx.recv().unwrap();
        expect_multi_values(
            vec![None],
            storage
                .async_batch_get(
                    Context::default(),
                    vec![Key::from_raw(b"c"), Key::from_raw(b"d")],
                    2,
                )
                .wait(),
        );
        storage
            .async_commit(
                Context::default(),
                vec![
                    Key::from_raw(b"a"),
                    Key::from_raw(b"b"),
                    Key::from_raw(b"c"),
                ],
                1,
                2,
                expect_ok_callback(tx.clone(), 1),
            )
            .unwrap();
        rx.recv().unwrap();
        expect_multi_values(
            vec![
                Some((b"c".to_vec(), b"cc".to_vec())),
                Some((b"a".to_vec(), b"aa".to_vec())),
                Some((b"b".to_vec(), b"bb".to_vec())),
            ],
            storage
                .async_batch_get(
                    Context::default(),
                    vec![
                        Key::from_raw(b"c"),
                        Key::from_raw(b"x"),
                        Key::from_raw(b"a"),
                        Key::from_raw(b"b"),
                    ],
                    5,
                )
                .wait(),
        );
    }

    #[test]
    fn test_async_batch_get_command() {
        let storage = TestStorageBuilder::new().build().unwrap();
        let (tx, rx) = channel();
        storage
            .async_prewrite(
                Context::default(),
                vec![
                    Mutation::Put((Key::from_raw(b"a"), b"aa".to_vec())),
                    Mutation::Put((Key::from_raw(b"b"), b"bb".to_vec())),
                    Mutation::Put((Key::from_raw(b"c"), b"cc".to_vec())),
                ],
                b"a".to_vec(),
                1,
                Options::default(),
                expect_ok_callback(tx.clone(), 0),
            )
            .unwrap();
        rx.recv().unwrap();
        let mut x = storage
            .async_batch_get_command(vec![
                PointGetCommand::from_key_ts(Key::from_raw(b"c"), Some(2)),
                PointGetCommand::from_key_ts(Key::from_raw(b"d"), Some(2)),
            ])
            .wait()
            .unwrap();
        expect_error(
            |e| match e {
                Error::Txn(txn::Error::Mvcc(mvcc::Error::KeyIsLocked(..))) => (),
                e => panic!("unexpected error chain: {:?}", e),
            },
            x.remove(0),
        );
        assert_eq!(x.remove(0).unwrap(), None);
        storage
            .async_commit(
                Context::default(),
                vec![
                    Key::from_raw(b"a"),
                    Key::from_raw(b"b"),
                    Key::from_raw(b"c"),
                ],
                1,
                2,
                expect_ok_callback(tx.clone(), 1),
            )
            .unwrap();
        rx.recv().unwrap();
        let x: Vec<Option<Vec<u8>>> = storage
            .async_batch_get_command(vec![
                PointGetCommand::from_key_ts(Key::from_raw(b"c"), Some(5)),
                PointGetCommand::from_key_ts(Key::from_raw(b"x"), Some(5)),
                PointGetCommand::from_key_ts(Key::from_raw(b"a"), Some(5)),
                PointGetCommand::from_key_ts(Key::from_raw(b"b"), Some(5)),
            ])
            .wait()
            .unwrap()
            .into_iter()
            .map(|x| x.unwrap())
            .collect();
        assert_eq!(
            x,
            vec![
                Some(b"cc".to_vec()),
                None,
                Some(b"aa".to_vec()),
                Some(b"bb".to_vec())
            ]
        );
    }

    #[test]
    fn test_txn() {
        let storage = TestStorageBuilder::new().build().unwrap();
        let (tx, rx) = channel();
        storage
            .async_prewrite(
                Context::default(),
                vec![Mutation::Put((Key::from_raw(b"x"), b"100".to_vec()))],
                b"x".to_vec(),
                100,
                Options::default(),
                expect_ok_callback(tx.clone(), 0),
            )
            .unwrap();
        storage
            .async_prewrite(
                Context::default(),
                vec![Mutation::Put((Key::from_raw(b"y"), b"101".to_vec()))],
                b"y".to_vec(),
                101,
                Options::default(),
                expect_ok_callback(tx.clone(), 1),
            )
            .unwrap();
        rx.recv().unwrap();
        rx.recv().unwrap();
        storage
            .async_commit(
                Context::default(),
                vec![Key::from_raw(b"x")],
                100,
                110,
                expect_ok_callback(tx.clone(), 2),
            )
            .unwrap();
        storage
            .async_commit(
                Context::default(),
                vec![Key::from_raw(b"y")],
                101,
                111,
                expect_ok_callback(tx.clone(), 3),
            )
            .unwrap();
        rx.recv().unwrap();
        rx.recv().unwrap();
        expect_value(
            b"100".to_vec(),
            storage
                .async_get(Context::default(), Key::from_raw(b"x"), 120)
                .wait(),
        );
        expect_value(
            b"101".to_vec(),
            storage
                .async_get(Context::default(), Key::from_raw(b"y"), 120)
                .wait(),
        );
        storage
            .async_prewrite(
                Context::default(),
                vec![Mutation::Put((Key::from_raw(b"x"), b"105".to_vec()))],
                b"x".to_vec(),
                105,
                Options::default(),
                expect_fail_callback(tx.clone(), 6, |e| match e {
                    Error::Txn(txn::Error::Mvcc(mvcc::Error::WriteConflict { .. })) => (),
                    e => panic!("unexpected error chain: {:?}", e),
                }),
            )
            .unwrap();
        rx.recv().unwrap();
    }

    #[test]
    fn test_sched_too_busy() {
        let mut config = Config::default();
        config.scheduler_pending_write_threshold = ReadableSize(1);
        let storage = TestStorageBuilder::new().config(config).build().unwrap();
        let (tx, rx) = channel();
        expect_none(
            storage
                .async_get(Context::default(), Key::from_raw(b"x"), 100)
                .wait(),
        );
        storage
            .async_pause(
                Context::default(),
                vec![Key::from_raw(b"x")],
                1000,
                expect_ok_callback(tx.clone(), 1),
            )
            .unwrap();
        storage
            .async_prewrite(
                Context::default(),
                vec![Mutation::Put((Key::from_raw(b"y"), b"101".to_vec()))],
                b"y".to_vec(),
                101,
                Options::default(),
                expect_too_busy_callback(tx.clone(), 2),
            )
            .unwrap();
        rx.recv().unwrap();
        rx.recv().unwrap();
        storage
            .async_prewrite(
                Context::default(),
                vec![Mutation::Put((Key::from_raw(b"z"), b"102".to_vec()))],
                b"y".to_vec(),
                102,
                Options::default(),
                expect_ok_callback(tx.clone(), 3),
            )
            .unwrap();
        rx.recv().unwrap();
    }

    #[test]
    fn test_cleanup() {
        let storage = TestStorageBuilder::new().build().unwrap();
        let (tx, rx) = channel();
        storage
            .async_prewrite(
                Context::default(),
                vec![Mutation::Put((Key::from_raw(b"x"), b"100".to_vec()))],
                b"x".to_vec(),
                100,
                Options::default(),
                expect_ok_callback(tx.clone(), 0),
            )
            .unwrap();
        rx.recv().unwrap();
        storage
            .async_cleanup(
                Context::default(),
                Key::from_raw(b"x"),
                100,
                0,
                expect_ok_callback(tx.clone(), 1),
            )
            .unwrap();
        rx.recv().unwrap();
        expect_none(
            storage
                .async_get(Context::default(), Key::from_raw(b"x"), 105)
                .wait(),
        );
    }

    #[test]
    fn test_cleanup_check_ttl() {
        let storage = TestStorageBuilder::new().build().unwrap();
        let (tx, rx) = channel();

        let mut options = Options::default();
        options.lock_ttl = 100;
        let ts = mvcc::compose_ts;
        storage
            .async_prewrite(
                Context::default(),
                vec![Mutation::Put((Key::from_raw(b"x"), b"110".to_vec()))],
                b"x".to_vec(),
                ts(110, 0),
                options,
                expect_ok_callback(tx.clone(), 0),
            )
            .unwrap();
        rx.recv().unwrap();

        storage
            .async_cleanup(
                Context::default(),
                Key::from_raw(b"x"),
                ts(110, 0),
                ts(120, 0),
                expect_fail_callback(tx.clone(), 0, |e| match e {
                    Error::Txn(txn::Error::Mvcc(mvcc::Error::KeyIsLocked(info))) => {
                        assert_eq!(info.get_lock_ttl(), 100)
                    }
                    e => panic!("unexpected error chain: {:?}", e),
                }),
            )
            .unwrap();
        rx.recv().unwrap();

        storage
            .async_cleanup(
                Context::default(),
                Key::from_raw(b"x"),
                ts(110, 0),
                ts(220, 0),
                expect_ok_callback(tx.clone(), 0),
            )
            .unwrap();
        rx.recv().unwrap();
        expect_none(
            storage
                .async_get(Context::default(), Key::from_raw(b"x"), ts(230, 0))
                .wait(),
        );
    }

    #[test]
    fn test_high_priority_get_put() {
        let storage = TestStorageBuilder::new().build().unwrap();
        let (tx, rx) = channel();
        let mut ctx = Context::default();
        ctx.set_priority(CommandPri::High);
        expect_none(storage.async_get(ctx, Key::from_raw(b"x"), 100).wait());
        let mut ctx = Context::default();
        ctx.set_priority(CommandPri::High);
        storage
            .async_prewrite(
                ctx,
                vec![Mutation::Put((Key::from_raw(b"x"), b"100".to_vec()))],
                b"x".to_vec(),
                100,
                Options::default(),
                expect_ok_callback(tx.clone(), 1),
            )
            .unwrap();
        rx.recv().unwrap();
        let mut ctx = Context::default();
        ctx.set_priority(CommandPri::High);
        storage
            .async_commit(
                ctx,
                vec![Key::from_raw(b"x")],
                100,
                101,
                expect_ok_callback(tx.clone(), 2),
            )
            .unwrap();
        rx.recv().unwrap();
        let mut ctx = Context::default();
        ctx.set_priority(CommandPri::High);
        expect_none(storage.async_get(ctx, Key::from_raw(b"x"), 100).wait());
        let mut ctx = Context::default();
        ctx.set_priority(CommandPri::High);
        expect_value(
            b"100".to_vec(),
            storage.async_get(ctx, Key::from_raw(b"x"), 101).wait(),
        );
    }

    #[test]
    fn test_high_priority_no_block() {
        let mut config = Config::default();
        config.scheduler_worker_pool_size = 1;
        let storage = TestStorageBuilder::new().config(config).build().unwrap();
        let (tx, rx) = channel();
        expect_none(
            storage
                .async_get(Context::default(), Key::from_raw(b"x"), 100)
                .wait(),
        );
        storage
            .async_prewrite(
                Context::default(),
                vec![Mutation::Put((Key::from_raw(b"x"), b"100".to_vec()))],
                b"x".to_vec(),
                100,
                Options::default(),
                expect_ok_callback(tx.clone(), 1),
            )
            .unwrap();
        rx.recv().unwrap();
        storage
            .async_commit(
                Context::default(),
                vec![Key::from_raw(b"x")],
                100,
                101,
                expect_ok_callback(tx.clone(), 2),
            )
            .unwrap();
        rx.recv().unwrap();

        storage
            .async_pause(
                Context::default(),
                vec![Key::from_raw(b"y")],
                1000,
                expect_ok_callback(tx.clone(), 3),
            )
            .unwrap();
        let mut ctx = Context::default();
        ctx.set_priority(CommandPri::High);
        expect_value(
            b"100".to_vec(),
            storage.async_get(ctx, Key::from_raw(b"x"), 101).wait(),
        );
        // Command Get with high priority not block by command Pause.
        assert_eq!(rx.recv().unwrap(), 3);
    }

    #[test]
    fn test_delete_range() {
        let storage = TestStorageBuilder::new().build().unwrap();
        let (tx, rx) = channel();
        // Write x and y.
        storage
            .async_prewrite(
                Context::default(),
                vec![
                    Mutation::Put((Key::from_raw(b"x"), b"100".to_vec())),
                    Mutation::Put((Key::from_raw(b"y"), b"100".to_vec())),
                    Mutation::Put((Key::from_raw(b"z"), b"100".to_vec())),
                ],
                b"x".to_vec(),
                100,
                Options::default(),
                expect_ok_callback(tx.clone(), 0),
            )
            .unwrap();
        rx.recv().unwrap();
        storage
            .async_commit(
                Context::default(),
                vec![
                    Key::from_raw(b"x"),
                    Key::from_raw(b"y"),
                    Key::from_raw(b"z"),
                ],
                100,
                101,
                expect_ok_callback(tx.clone(), 1),
            )
            .unwrap();
        rx.recv().unwrap();
        expect_value(
            b"100".to_vec(),
            storage
                .async_get(Context::default(), Key::from_raw(b"x"), 101)
                .wait(),
        );
        expect_value(
            b"100".to_vec(),
            storage
                .async_get(Context::default(), Key::from_raw(b"y"), 101)
                .wait(),
        );
        expect_value(
            b"100".to_vec(),
            storage
                .async_get(Context::default(), Key::from_raw(b"z"), 101)
                .wait(),
        );

        // Delete range [x, z)
        storage
            .async_delete_range(
                Context::default(),
                Key::from_raw(b"x"),
                Key::from_raw(b"z"),
                false,
                expect_ok_callback(tx.clone(), 5),
            )
            .unwrap();
        rx.recv().unwrap();
        expect_none(
            storage
                .async_get(Context::default(), Key::from_raw(b"x"), 101)
                .wait(),
        );
        expect_none(
            storage
                .async_get(Context::default(), Key::from_raw(b"y"), 101)
                .wait(),
        );
        expect_value(
            b"100".to_vec(),
            storage
                .async_get(Context::default(), Key::from_raw(b"z"), 101)
                .wait(),
        );

        storage
            .async_delete_range(
                Context::default(),
                Key::from_raw(b""),
                Key::from_raw(&[255]),
                false,
                expect_ok_callback(tx.clone(), 9),
            )
            .unwrap();
        rx.recv().unwrap();
        expect_none(
            storage
                .async_get(Context::default(), Key::from_raw(b"z"), 101)
                .wait(),
        );
    }

    #[test]
    fn test_raw_delete_range() {
        let storage = TestStorageBuilder::new().build().unwrap();
        let (tx, rx) = channel();

        let test_data = [
            (b"a", b"001"),
            (b"b", b"002"),
            (b"c", b"003"),
            (b"d", b"004"),
            (b"e", b"005"),
        ];

        // Write some key-value pairs to the db
        for kv in &test_data {
            storage
                .async_raw_put(
                    Context::default(),
                    "".to_string(),
                    kv.0.to_vec(),
                    kv.1.to_vec(),
                    expect_ok_callback(tx.clone(), 0),
                )
                .unwrap();
        }

        expect_value(
            b"004".to_vec(),
            storage
                .async_raw_get(Context::default(), "".to_string(), b"d".to_vec())
                .wait(),
        );

        // Delete ["d", "e")
        storage
            .async_raw_delete_range(
                Context::default(),
                "".to_string(),
                b"d".to_vec(),
                b"e".to_vec(),
                expect_ok_callback(tx.clone(), 1),
            )
            .unwrap();
        rx.recv().unwrap();

        // Assert key "d" has gone
        expect_value(
            b"003".to_vec(),
            storage
                .async_raw_get(Context::default(), "".to_string(), b"c".to_vec())
                .wait(),
        );
        expect_none(
            storage
                .async_raw_get(Context::default(), "".to_string(), b"d".to_vec())
                .wait(),
        );
        expect_value(
            b"005".to_vec(),
            storage
                .async_raw_get(Context::default(), "".to_string(), b"e".to_vec())
                .wait(),
        );

        // Delete ["aa", "ab")
        storage
            .async_raw_delete_range(
                Context::default(),
                "".to_string(),
                b"aa".to_vec(),
                b"ab".to_vec(),
                expect_ok_callback(tx.clone(), 2),
            )
            .unwrap();
        rx.recv().unwrap();

        // Assert nothing happened
        expect_value(
            b"001".to_vec(),
            storage
                .async_raw_get(Context::default(), "".to_string(), b"a".to_vec())
                .wait(),
        );
        expect_value(
            b"002".to_vec(),
            storage
                .async_raw_get(Context::default(), "".to_string(), b"b".to_vec())
                .wait(),
        );

        // Delete all
        storage
            .async_raw_delete_range(
                Context::default(),
                "".to_string(),
                b"a".to_vec(),
                b"z".to_vec(),
                expect_ok_callback(tx, 3),
            )
            .unwrap();
        rx.recv().unwrap();

        // Assert now no key remains
        for kv in &test_data {
            expect_none(
                storage
                    .async_raw_get(Context::default(), "".to_string(), kv.0.to_vec())
                    .wait(),
            );
        }

        rx.recv().unwrap();
    }

    #[test]
    fn test_raw_batch_put() {
        let storage = TestStorageBuilder::new().build().unwrap();
        let (tx, rx) = channel();

        let test_data = vec![
            (b"a".to_vec(), b"aa".to_vec()),
            (b"b".to_vec(), b"bb".to_vec()),
            (b"c".to_vec(), b"cc".to_vec()),
            (b"d".to_vec(), b"dd".to_vec()),
            (b"e".to_vec(), b"ee".to_vec()),
        ];

        // Write key-value pairs in a batch
        storage
            .async_raw_batch_put(
                Context::default(),
                "".to_string(),
                test_data.clone(),
                expect_ok_callback(tx.clone(), 0),
            )
            .unwrap();
        rx.recv().unwrap();

        // Verify pairs one by one
        for (key, val) in test_data {
            expect_value(
                val,
                storage
                    .async_raw_get(Context::default(), "".to_string(), key)
                    .wait(),
            );
        }
    }

    #[test]
    fn test_raw_batch_get() {
        let storage = TestStorageBuilder::new().build().unwrap();
        let (tx, rx) = channel();

        let test_data = vec![
            (b"a".to_vec(), b"aa".to_vec()),
            (b"b".to_vec(), b"bb".to_vec()),
            (b"c".to_vec(), b"cc".to_vec()),
            (b"d".to_vec(), b"dd".to_vec()),
            (b"e".to_vec(), b"ee".to_vec()),
        ];

        // Write key-value pairs one by one
        for &(ref key, ref value) in &test_data {
            storage
                .async_raw_put(
                    Context::default(),
                    "".to_string(),
                    key.clone(),
                    value.clone(),
                    expect_ok_callback(tx.clone(), 0),
                )
                .unwrap();
        }
        rx.recv().unwrap();

        // Verify pairs in a batch
        let keys = test_data.iter().map(|&(ref k, _)| k.clone()).collect();
        let results = test_data.into_iter().map(|(k, v)| Some((k, v))).collect();
        expect_multi_values(
            results,
            storage
                .async_raw_batch_get(Context::default(), "".to_string(), keys)
                .wait(),
        );
    }

    #[test]
    fn test_batch_raw_get() {
        let storage = TestStorageBuilder::new().build().unwrap();
        let (tx, rx) = channel();

        let test_data = vec![
            (b"a".to_vec(), b"aa".to_vec()),
            (b"b".to_vec(), b"bb".to_vec()),
            (b"c".to_vec(), b"cc".to_vec()),
            (b"d".to_vec(), b"dd".to_vec()),
            (b"e".to_vec(), b"ee".to_vec()),
        ];

        // Write key-value pairs one by one
        for &(ref key, ref value) in &test_data {
            storage
                .async_raw_put(
                    Context::default(),
                    "".to_string(),
                    key.clone(),
                    value.clone(),
                    expect_ok_callback(tx.clone(), 0),
                )
                .unwrap();
        }
        rx.recv().unwrap();

        // Verify pairs in a batch
        let cmds = test_data
            .iter()
            .map(|&(ref k, _)| PointGetCommand::from_key_ts(Key::from_encoded(k.clone()), Some(0)))
            .collect();
        let results: Vec<Option<Vec<u8>>> = test_data.into_iter().map(|(_, v)| Some(v)).collect();
        let x: Vec<Option<Vec<u8>>> = storage
            .async_raw_batch_get_command("".to_string(), cmds)
            .wait()
            .unwrap()
            .into_iter()
            .map(|x| x.unwrap())
            .collect();
        assert_eq!(x, results);
    }

    #[test]
    fn test_raw_batch_delete() {
        let storage = TestStorageBuilder::new().build().unwrap();
        let (tx, rx) = channel();

        let test_data = vec![
            (b"a".to_vec(), b"aa".to_vec()),
            (b"b".to_vec(), b"bb".to_vec()),
            (b"c".to_vec(), b"cc".to_vec()),
            (b"d".to_vec(), b"dd".to_vec()),
            (b"e".to_vec(), b"ee".to_vec()),
        ];

        // Write key-value pairs in batch
        storage
            .async_raw_batch_put(
                Context::default(),
                "".to_string(),
                test_data.clone(),
                expect_ok_callback(tx.clone(), 0),
            )
            .unwrap();
        rx.recv().unwrap();

        // Verify pairs exist
        let keys = test_data.iter().map(|&(ref k, _)| k.clone()).collect();
        let results = test_data
            .iter()
            .map(|&(ref k, ref v)| Some((k.clone(), v.clone())))
            .collect();
        expect_multi_values(
            results,
            storage
                .async_raw_batch_get(Context::default(), "".to_string(), keys)
                .wait(),
        );

        // Delete ["b", "d"]
        storage
            .async_raw_batch_delete(
                Context::default(),
                "".to_string(),
                vec![b"b".to_vec(), b"d".to_vec()],
                expect_ok_callback(tx.clone(), 1),
            )
            .unwrap();
        rx.recv().unwrap();

        // Assert "b" and "d" are gone
        expect_value(
            b"aa".to_vec(),
            storage
                .async_raw_get(Context::default(), "".to_string(), b"a".to_vec())
                .wait(),
        );
        expect_none(
            storage
                .async_raw_get(Context::default(), "".to_string(), b"b".to_vec())
                .wait(),
        );
        expect_value(
            b"cc".to_vec(),
            storage
                .async_raw_get(Context::default(), "".to_string(), b"c".to_vec())
                .wait(),
        );
        expect_none(
            storage
                .async_raw_get(Context::default(), "".to_string(), b"d".to_vec())
                .wait(),
        );
        expect_value(
            b"ee".to_vec(),
            storage
                .async_raw_get(Context::default(), "".to_string(), b"e".to_vec())
                .wait(),
        );

        // Delete ["a", "c", "e"]
        storage
            .async_raw_batch_delete(
                Context::default(),
                "".to_string(),
                vec![b"a".to_vec(), b"c".to_vec(), b"e".to_vec()],
                expect_ok_callback(tx.clone(), 2),
            )
            .unwrap();
        rx.recv().unwrap();

        // Assert no key remains
        for (k, _) in test_data {
            expect_none(
                storage
                    .async_raw_get(Context::default(), "".to_string(), k)
                    .wait(),
            );
        }
    }

    #[test]
    fn test_raw_scan() {
        use futures03::executor::block_on;
        use futures03::prelude::*;

        let storage = TestStorageBuilder::new().build().unwrap();
        let (tx, rx) = channel();

        let test_data = vec![
            (b"a".to_vec(), b"aa".to_vec()),
            (b"a1".to_vec(), b"aa11".to_vec()),
            (b"a2".to_vec(), b"aa22".to_vec()),
            (b"a3".to_vec(), b"aa33".to_vec()),
            (b"b".to_vec(), b"bb".to_vec()),
            (b"b1".to_vec(), b"bb11".to_vec()),
            (b"b2".to_vec(), b"bb22".to_vec()),
            (b"b3".to_vec(), b"bb33".to_vec()),
            (b"c".to_vec(), b"cc".to_vec()),
            (b"c1".to_vec(), b"cc11".to_vec()),
            (b"c2".to_vec(), b"cc22".to_vec()),
            (b"c3".to_vec(), b"cc33".to_vec()),
            (b"d".to_vec(), b"dd".to_vec()),
            (b"d1".to_vec(), b"dd11".to_vec()),
            (b"d2".to_vec(), b"dd22".to_vec()),
            (b"d3".to_vec(), b"dd33".to_vec()),
            (b"e".to_vec(), b"ee".to_vec()),
            (b"e1".to_vec(), b"ee11".to_vec()),
            (b"e2".to_vec(), b"ee22".to_vec()),
            (b"e3".to_vec(), b"ee33".to_vec()),
        ];

        // Write key-value pairs in batch
        storage
            .async_raw_batch_put(
                Context::default(),
                "".to_string(),
                test_data.clone(),
                expect_ok_callback(tx.clone(), 0),
            )
            .unwrap();
        rx.recv().unwrap();

        // Scan pairs with key only
        let mut results: Vec<Option<KvPair>> = test_data
            .iter()
            .map(|&(ref k, _)| Some((k.clone(), vec![])))
            .collect();
        expect_multi_values(
            results.clone(),
            storage
                .async_raw_scan(
                    Context::default(),
                    "".to_string(),
                    vec![],
                    None,
                    20,
                    true,
                    false,
                )
                .wait(),
        );
        results = results.split_off(10);
        expect_multi_values(
            results,
            storage
                .async_raw_scan(
                    Context::default(),
                    "".to_string(),
                    b"c2".to_vec(),
                    None,
                    20,
                    true,
                    false,
                )
                .wait(),
        );
        let mut results: Vec<Option<KvPair>> = test_data
            .clone()
            .into_iter()
            .map(|(k, v)| Some((k, v)))
            .collect();
        expect_multi_values(
            results.clone(),
            storage
                .async_raw_scan(
                    Context::default(),
                    "".to_string(),
                    vec![],
                    None,
                    20,
                    false,
                    false,
                )
                .wait(),
        );
        results = results.split_off(10);
        expect_multi_values(
            results,
            storage
                .async_raw_scan(
                    Context::default(),
                    "".to_string(),
                    b"c2".to_vec(),
                    None,
                    20,
                    false,
                    false,
                )
                .wait(),
        );
        let results: Vec<Option<KvPair>> = test_data
            .clone()
            .into_iter()
            .map(|(k, v)| Some((k, v)))
            .rev()
            .collect();
        expect_multi_values(
            results,
            storage
                .async_raw_scan(
                    Context::default(),
                    "".to_string(),
                    b"z".to_vec(),
                    None,
                    20,
                    false,
                    true,
                )
                .wait(),
        );
        let results: Vec<Option<KvPair>> = test_data
            .clone()
            .into_iter()
            .map(|(k, v)| Some((k, v)))
            .rev()
            .take(5)
            .collect();
        expect_multi_values(
            results,
            storage
                .async_raw_scan(
                    Context::default(),
                    "".to_string(),
                    b"z".to_vec(),
                    None,
                    5,
                    false,
                    true,
                )
                .wait(),
        );

        // Scan with end_key
        let results: Vec<Option<KvPair>> = test_data
            .clone()
            .into_iter()
            .skip(6)
            .take(4)
            .map(|(k, v)| Some((k, v)))
            .collect();
        expect_multi_values(
            results.clone(),
            storage
                .async_raw_scan(
                    Context::default(),
                    "".to_string(),
                    b"b2".to_vec(),
                    Some(b"c2".to_vec()),
                    20,
                    false,
                    false,
                )
                .wait(),
        );
        let results: Vec<Option<KvPair>> = test_data
            .clone()
            .into_iter()
            .skip(6)
            .take(1)
            .map(|(k, v)| Some((k, v)))
            .collect();
        expect_multi_values(
            results.clone(),
            storage
                .async_raw_scan(
                    Context::default(),
                    "".to_string(),
                    b"b2".to_vec(),
                    Some(b"b2\x00".to_vec()),
                    20,
                    false,
                    false,
                )
                .wait(),
        );

        // Reverse scan with end_key
        let results: Vec<Option<KvPair>> = test_data
            .clone()
            .into_iter()
            .rev()
            .skip(10)
            .take(4)
            .map(|(k, v)| Some((k, v)))
            .collect();
        expect_multi_values(
            results.clone(),
            storage
                .async_raw_scan(
                    Context::default(),
                    "".to_string(),
                    b"c2".to_vec(),
                    Some(b"b2".to_vec()),
                    20,
                    false,
                    true,
                )
                .wait(),
        );
        let results: Vec<Option<KvPair>> = test_data
            .clone()
            .into_iter()
            .skip(6)
            .take(1)
            .map(|(k, v)| Some((k, v)))
            .collect();
        expect_multi_values(
            results.clone(),
            storage
                .async_raw_scan(
                    Context::default(),
                    "".to_string(),
                    b"b2\x00".to_vec(),
                    Some(b"b2".to_vec()),
                    20,
                    false,
                    true,
                )
                .wait(),
        );

        // End key tests. Confirm that lower/upper bound works correctly.
        let ctx = Context::default();
        let results = vec![
            (b"c1".to_vec(), b"cc11".to_vec()),
            (b"c2".to_vec(), b"cc22".to_vec()),
            (b"c3".to_vec(), b"cc33".to_vec()),
            (b"d".to_vec(), b"dd".to_vec()),
            (b"d1".to_vec(), b"dd11".to_vec()),
            (b"d2".to_vec(), b"dd22".to_vec()),
        ]
        .into_iter()
        .map(|(k, v)| Some((k, v)));
        let engine = storage.get_engine();
        expect_multi_values(
            results.clone().collect(),
            block_on(
                <Storage<RocksEngine, DummyLockMgr>>::async_snapshot(&engine, &ctx).and_then(
                    move |snapshot| {
                        future::ready(<Storage<RocksEngine, DummyLockMgr>>::raw_scan(
                            &snapshot,
                            &"".to_string(),
                            &Key::from_encoded(b"c1".to_vec()),
                            Some(Key::from_encoded(b"d3".to_vec())),
                            20,
                            &mut Statistics::default(),
                            false,
                        ))
                    },
                ),
            ),
        );
        expect_multi_values(
            results.rev().collect(),
            block_on(
                <Storage<RocksEngine, DummyLockMgr>>::async_snapshot(&engine, &ctx).and_then(
                    move |snapshot| {
                        future::ready(<Storage<RocksEngine, DummyLockMgr>>::reverse_raw_scan(
                            &snapshot,
                            &"".to_string(),
                            &Key::from_encoded(b"d3".to_vec()),
                            Some(Key::from_encoded(b"c1".to_vec())),
                            20,
                            &mut Statistics::default(),
                            false,
                        ))
                    },
                ),
            ),
        );
    }

    #[test]
    fn test_check_key_ranges() {
        fn make_ranges(ranges: Vec<(Vec<u8>, Vec<u8>)>) -> Vec<KeyRange> {
            ranges
                .into_iter()
                .map(|(s, e)| {
                    let mut range = KeyRange::default();
                    range.set_start_key(s);
                    if !e.is_empty() {
                        range.set_end_key(e);
                    }
                    range
                })
                .collect()
        }

        let ranges = make_ranges(vec![
            (b"a".to_vec(), b"a3".to_vec()),
            (b"b".to_vec(), b"b3".to_vec()),
            (b"c".to_vec(), b"c3".to_vec()),
        ]);
        assert_eq!(
            <Storage<RocksEngine, DummyLockMgr>>::check_key_ranges(&ranges, false),
            true
        );

        let ranges = make_ranges(vec![
            (b"a".to_vec(), vec![]),
            (b"b".to_vec(), vec![]),
            (b"c".to_vec(), vec![]),
        ]);
        assert_eq!(
            <Storage<RocksEngine, DummyLockMgr>>::check_key_ranges(&ranges, false),
            true
        );

        let ranges = make_ranges(vec![
            (b"a3".to_vec(), b"a".to_vec()),
            (b"b3".to_vec(), b"b".to_vec()),
            (b"c3".to_vec(), b"c".to_vec()),
        ]);
        assert_eq!(
            <Storage<RocksEngine, DummyLockMgr>>::check_key_ranges(&ranges, false),
            false
        );

        // if end_key is omitted, the next start_key is used instead. so, false is returned.
        let ranges = make_ranges(vec![
            (b"c".to_vec(), vec![]),
            (b"b".to_vec(), vec![]),
            (b"a".to_vec(), vec![]),
        ]);
        assert_eq!(
            <Storage<RocksEngine, DummyLockMgr>>::check_key_ranges(&ranges, false),
            false
        );

        let ranges = make_ranges(vec![
            (b"a3".to_vec(), b"a".to_vec()),
            (b"b3".to_vec(), b"b".to_vec()),
            (b"c3".to_vec(), b"c".to_vec()),
        ]);
        assert_eq!(
            <Storage<RocksEngine, DummyLockMgr>>::check_key_ranges(&ranges, true),
            true
        );

        let ranges = make_ranges(vec![
            (b"c3".to_vec(), vec![]),
            (b"b3".to_vec(), vec![]),
            (b"a3".to_vec(), vec![]),
        ]);
        assert_eq!(
            <Storage<RocksEngine, DummyLockMgr>>::check_key_ranges(&ranges, true),
            true
        );

        let ranges = make_ranges(vec![
            (b"a".to_vec(), b"a3".to_vec()),
            (b"b".to_vec(), b"b3".to_vec()),
            (b"c".to_vec(), b"c3".to_vec()),
        ]);
        assert_eq!(
            <Storage<RocksEngine, DummyLockMgr>>::check_key_ranges(&ranges, true),
            false
        );

        let ranges = make_ranges(vec![
            (b"a3".to_vec(), vec![]),
            (b"b3".to_vec(), vec![]),
            (b"c3".to_vec(), vec![]),
        ]);
        assert_eq!(
            <Storage<RocksEngine, DummyLockMgr>>::check_key_ranges(&ranges, true),
            false
        );
    }

    #[test]
    fn test_raw_batch_scan() {
        let storage = TestStorageBuilder::new().build().unwrap();
        let (tx, rx) = channel();

        let test_data = vec![
            (b"a".to_vec(), b"aa".to_vec()),
            (b"a1".to_vec(), b"aa11".to_vec()),
            (b"a2".to_vec(), b"aa22".to_vec()),
            (b"a3".to_vec(), b"aa33".to_vec()),
            (b"b".to_vec(), b"bb".to_vec()),
            (b"b1".to_vec(), b"bb11".to_vec()),
            (b"b2".to_vec(), b"bb22".to_vec()),
            (b"b3".to_vec(), b"bb33".to_vec()),
            (b"c".to_vec(), b"cc".to_vec()),
            (b"c1".to_vec(), b"cc11".to_vec()),
            (b"c2".to_vec(), b"cc22".to_vec()),
            (b"c3".to_vec(), b"cc33".to_vec()),
            (b"d".to_vec(), b"dd".to_vec()),
            (b"d1".to_vec(), b"dd11".to_vec()),
            (b"d2".to_vec(), b"dd22".to_vec()),
            (b"d3".to_vec(), b"dd33".to_vec()),
            (b"e".to_vec(), b"ee".to_vec()),
            (b"e1".to_vec(), b"ee11".to_vec()),
            (b"e2".to_vec(), b"ee22".to_vec()),
            (b"e3".to_vec(), b"ee33".to_vec()),
        ];

        // Write key-value pairs in batch
        storage
            .async_raw_batch_put(
                Context::default(),
                "".to_string(),
                test_data.clone(),
                expect_ok_callback(tx.clone(), 0),
            )
            .unwrap();
        rx.recv().unwrap();

        // Verify pairs exist
        let keys = test_data.iter().map(|&(ref k, _)| k.clone()).collect();
        let results = test_data.into_iter().map(|(k, v)| Some((k, v))).collect();
        expect_multi_values(
            results,
            storage
                .async_raw_batch_get(Context::default(), "".to_string(), keys)
                .wait(),
        );

        let results = vec![
            Some((b"a".to_vec(), b"aa".to_vec())),
            Some((b"a1".to_vec(), b"aa11".to_vec())),
            Some((b"a2".to_vec(), b"aa22".to_vec())),
            Some((b"a3".to_vec(), b"aa33".to_vec())),
            Some((b"b".to_vec(), b"bb".to_vec())),
            Some((b"b1".to_vec(), b"bb11".to_vec())),
            Some((b"b2".to_vec(), b"bb22".to_vec())),
            Some((b"b3".to_vec(), b"bb33".to_vec())),
            Some((b"c".to_vec(), b"cc".to_vec())),
            Some((b"c1".to_vec(), b"cc11".to_vec())),
            Some((b"c2".to_vec(), b"cc22".to_vec())),
            Some((b"c3".to_vec(), b"cc33".to_vec())),
            Some((b"d".to_vec(), b"dd".to_vec())),
        ];
        let ranges: Vec<KeyRange> = vec![b"a".to_vec(), b"b".to_vec(), b"c".to_vec()]
            .into_iter()
            .map(|k| {
                let mut range = KeyRange::default();
                range.set_start_key(k);
                range
            })
            .collect();
        expect_multi_values(
            results,
            storage
                .async_raw_batch_scan(
                    Context::default(),
                    "".to_string(),
                    ranges.clone(),
                    5,
                    false,
                    false,
                )
                .wait(),
        );

        let results = vec![
            Some((b"a".to_vec(), vec![])),
            Some((b"a1".to_vec(), vec![])),
            Some((b"a2".to_vec(), vec![])),
            Some((b"a3".to_vec(), vec![])),
            Some((b"b".to_vec(), vec![])),
            Some((b"b1".to_vec(), vec![])),
            Some((b"b2".to_vec(), vec![])),
            Some((b"b3".to_vec(), vec![])),
            Some((b"c".to_vec(), vec![])),
            Some((b"c1".to_vec(), vec![])),
            Some((b"c2".to_vec(), vec![])),
            Some((b"c3".to_vec(), vec![])),
            Some((b"d".to_vec(), vec![])),
        ];
        expect_multi_values(
            results,
            storage
                .async_raw_batch_scan(
                    Context::default(),
                    "".to_string(),
                    ranges.clone(),
                    5,
                    true,
                    false,
                )
                .wait(),
        );

        let results = vec![
            Some((b"a".to_vec(), b"aa".to_vec())),
            Some((b"a1".to_vec(), b"aa11".to_vec())),
            Some((b"a2".to_vec(), b"aa22".to_vec())),
            Some((b"b".to_vec(), b"bb".to_vec())),
            Some((b"b1".to_vec(), b"bb11".to_vec())),
            Some((b"b2".to_vec(), b"bb22".to_vec())),
            Some((b"c".to_vec(), b"cc".to_vec())),
            Some((b"c1".to_vec(), b"cc11".to_vec())),
            Some((b"c2".to_vec(), b"cc22".to_vec())),
        ];
        expect_multi_values(
            results,
            storage
                .async_raw_batch_scan(
                    Context::default(),
                    "".to_string(),
                    ranges.clone(),
                    3,
                    false,
                    false,
                )
                .wait(),
        );

        let results = vec![
            Some((b"a".to_vec(), vec![])),
            Some((b"a1".to_vec(), vec![])),
            Some((b"a2".to_vec(), vec![])),
            Some((b"b".to_vec(), vec![])),
            Some((b"b1".to_vec(), vec![])),
            Some((b"b2".to_vec(), vec![])),
            Some((b"c".to_vec(), vec![])),
            Some((b"c1".to_vec(), vec![])),
            Some((b"c2".to_vec(), vec![])),
        ];
        expect_multi_values(
            results,
            storage
                .async_raw_batch_scan(Context::default(), "".to_string(), ranges, 3, true, false)
                .wait(),
        );

        let results = vec![
            Some((b"a2".to_vec(), b"aa22".to_vec())),
            Some((b"a1".to_vec(), b"aa11".to_vec())),
            Some((b"a".to_vec(), b"aa".to_vec())),
            Some((b"b2".to_vec(), b"bb22".to_vec())),
            Some((b"b1".to_vec(), b"bb11".to_vec())),
            Some((b"b".to_vec(), b"bb".to_vec())),
            Some((b"c2".to_vec(), b"cc22".to_vec())),
            Some((b"c1".to_vec(), b"cc11".to_vec())),
            Some((b"c".to_vec(), b"cc".to_vec())),
        ];
        let ranges: Vec<KeyRange> = vec![
            (b"a3".to_vec(), b"a".to_vec()),
            (b"b3".to_vec(), b"b".to_vec()),
            (b"c3".to_vec(), b"c".to_vec()),
        ]
        .into_iter()
        .map(|(s, e)| {
            let mut range = KeyRange::default();
            range.set_start_key(s);
            range.set_end_key(e);
            range
        })
        .collect();
        expect_multi_values(
            results,
            storage
                .async_raw_batch_scan(Context::default(), "".to_string(), ranges, 5, false, true)
                .wait(),
        );

        let results = vec![
            Some((b"c2".to_vec(), b"cc22".to_vec())),
            Some((b"c1".to_vec(), b"cc11".to_vec())),
            Some((b"b2".to_vec(), b"bb22".to_vec())),
            Some((b"b1".to_vec(), b"bb11".to_vec())),
            Some((b"a2".to_vec(), b"aa22".to_vec())),
            Some((b"a1".to_vec(), b"aa11".to_vec())),
        ];
        let ranges: Vec<KeyRange> = vec![b"c3".to_vec(), b"b3".to_vec(), b"a3".to_vec()]
            .into_iter()
            .map(|s| {
                let mut range = KeyRange::default();
                range.set_start_key(s);
                range
            })
            .collect();
        expect_multi_values(
            results,
            storage
                .async_raw_batch_scan(Context::default(), "".to_string(), ranges, 2, false, true)
                .wait(),
        );

        let results = vec![
            Some((b"a2".to_vec(), vec![])),
            Some((b"a1".to_vec(), vec![])),
            Some((b"a".to_vec(), vec![])),
            Some((b"b2".to_vec(), vec![])),
            Some((b"b1".to_vec(), vec![])),
            Some((b"b".to_vec(), vec![])),
            Some((b"c2".to_vec(), vec![])),
            Some((b"c1".to_vec(), vec![])),
            Some((b"c".to_vec(), vec![])),
        ];
        let ranges: Vec<KeyRange> = vec![
            (b"a3".to_vec(), b"a".to_vec()),
            (b"b3".to_vec(), b"b".to_vec()),
            (b"c3".to_vec(), b"c".to_vec()),
        ]
        .into_iter()
        .map(|(s, e)| {
            let mut range = KeyRange::default();
            range.set_start_key(s);
            range.set_end_key(e);
            range
        })
        .collect();
        expect_multi_values(
            results,
            storage
                .async_raw_batch_scan(Context::default(), "".to_string(), ranges, 5, true, true)
                .wait(),
        );
    }

    #[test]
    fn test_scan_lock() {
        let storage = TestStorageBuilder::new().build().unwrap();
        let (tx, rx) = channel();
        storage
            .async_prewrite(
                Context::default(),
                vec![
                    Mutation::Put((Key::from_raw(b"x"), b"foo".to_vec())),
                    Mutation::Put((Key::from_raw(b"y"), b"foo".to_vec())),
                    Mutation::Put((Key::from_raw(b"z"), b"foo".to_vec())),
                ],
                b"x".to_vec(),
                100,
                Options::default(),
                expect_ok_callback(tx.clone(), 0),
            )
            .unwrap();
        rx.recv().unwrap();

        let mut options = Options::default();
        options.lock_ttl = 123;
        options.txn_size = 3;
        storage
            .async_prewrite(
                Context::default(),
                vec![
                    Mutation::Put((Key::from_raw(b"a"), b"foo".to_vec())),
                    Mutation::Put((Key::from_raw(b"b"), b"foo".to_vec())),
                    Mutation::Put((Key::from_raw(b"c"), b"foo".to_vec())),
                ],
                b"c".to_vec(),
                101,
                options,
                expect_ok_callback(tx.clone(), 0),
            )
            .unwrap();
        rx.recv().unwrap();

        let (lock_a, lock_b, lock_c, lock_x, lock_y, lock_z) = (
            {
                let mut lock = LockInfo::default();
                lock.set_primary_lock(b"c".to_vec());
                lock.set_lock_version(101);
                lock.set_key(b"a".to_vec());
                lock.set_lock_ttl(123);
                lock.set_txn_size(3);
                lock
            },
            {
                let mut lock = LockInfo::default();
                lock.set_primary_lock(b"c".to_vec());
                lock.set_lock_version(101);
                lock.set_key(b"b".to_vec());
                lock.set_lock_ttl(123);
                lock.set_txn_size(3);
                lock
            },
            {
                let mut lock = LockInfo::default();
                lock.set_primary_lock(b"c".to_vec());
                lock.set_lock_version(101);
                lock.set_key(b"c".to_vec());
                lock.set_lock_ttl(123);
                lock.set_txn_size(3);
                lock
            },
            {
                let mut lock = LockInfo::default();
                lock.set_primary_lock(b"x".to_vec());
                lock.set_lock_version(100);
                lock.set_key(b"x".to_vec());
                lock
            },
            {
                let mut lock = LockInfo::default();
                lock.set_primary_lock(b"x".to_vec());
                lock.set_lock_version(100);
                lock.set_key(b"y".to_vec());
                lock
            },
            {
                let mut lock = LockInfo::default();
                lock.set_primary_lock(b"x".to_vec());
                lock.set_lock_version(100);
                lock.set_key(b"z".to_vec());
                lock
            },
        );

        storage
            .async_scan_locks(
                Context::default(),
                99,
                vec![],
                10,
                expect_value_callback(tx.clone(), 0, vec![]),
            )
            .unwrap();
        rx.recv().unwrap();
        storage
            .async_scan_locks(
                Context::default(),
                100,
                vec![],
                10,
                expect_value_callback(
                    tx.clone(),
                    0,
                    vec![lock_x.clone(), lock_y.clone(), lock_z.clone()],
                ),
            )
            .unwrap();
        rx.recv().unwrap();
        storage
            .async_scan_locks(
                Context::default(),
                100,
                b"a".to_vec(),
                10,
                expect_value_callback(
                    tx.clone(),
                    0,
                    vec![lock_x.clone(), lock_y.clone(), lock_z.clone()],
                ),
            )
            .unwrap();
        rx.recv().unwrap();
        storage
            .async_scan_locks(
                Context::default(),
                100,
                b"y".to_vec(),
                10,
                expect_value_callback(tx.clone(), 0, vec![lock_y.clone(), lock_z.clone()]),
            )
            .unwrap();
        rx.recv().unwrap();
        storage
            .async_scan_locks(
                Context::default(),
                101,
                vec![],
                10,
                expect_value_callback(
                    tx.clone(),
                    0,
                    vec![
                        lock_a.clone(),
                        lock_b.clone(),
                        lock_c.clone(),
                        lock_x.clone(),
                        lock_y.clone(),
                        lock_z.clone(),
                    ],
                ),
            )
            .unwrap();
        rx.recv().unwrap();
        storage
            .async_scan_locks(
                Context::default(),
                101,
                vec![],
                4,
                expect_value_callback(
                    tx.clone(),
                    0,
                    vec![
                        lock_a.clone(),
                        lock_b.clone(),
                        lock_c.clone(),
                        lock_x.clone(),
                    ],
                ),
            )
            .unwrap();
        rx.recv().unwrap();
        storage
            .async_scan_locks(
                Context::default(),
                101,
                b"b".to_vec(),
                4,
                expect_value_callback(
                    tx.clone(),
                    0,
                    vec![
                        lock_b.clone(),
                        lock_c.clone(),
                        lock_x.clone(),
                        lock_y.clone(),
                    ],
                ),
            )
            .unwrap();
        rx.recv().unwrap();
        storage
            .async_scan_locks(
                Context::default(),
                101,
                b"b".to_vec(),
                0,
                expect_value_callback(
                    tx.clone(),
                    0,
                    vec![
                        lock_b.clone(),
                        lock_c.clone(),
                        lock_x.clone(),
                        lock_y.clone(),
                        lock_z.clone(),
                    ],
                ),
            )
            .unwrap();
        rx.recv().unwrap();
    }

    #[test]
    fn test_resolve_lock() {
        use crate::storage::txn::RESOLVE_LOCK_BATCH_SIZE;

        let storage = TestStorageBuilder::new().build().unwrap();
        let (tx, rx) = channel();

        // These locks (transaction ts=99) are not going to be resolved.
        storage
            .async_prewrite(
                Context::default(),
                vec![
                    Mutation::Put((Key::from_raw(b"a"), b"foo".to_vec())),
                    Mutation::Put((Key::from_raw(b"b"), b"foo".to_vec())),
                    Mutation::Put((Key::from_raw(b"c"), b"foo".to_vec())),
                ],
                b"c".to_vec(),
                99,
                Options::default(),
                expect_ok_callback(tx.clone(), 0),
            )
            .unwrap();
        rx.recv().unwrap();

        let (lock_a, lock_b, lock_c) = (
            {
                let mut lock = LockInfo::default();
                lock.set_primary_lock(b"c".to_vec());
                lock.set_lock_version(99);
                lock.set_key(b"a".to_vec());
                lock
            },
            {
                let mut lock = LockInfo::default();
                lock.set_primary_lock(b"c".to_vec());
                lock.set_lock_version(99);
                lock.set_key(b"b".to_vec());
                lock
            },
            {
                let mut lock = LockInfo::default();
                lock.set_primary_lock(b"c".to_vec());
                lock.set_lock_version(99);
                lock.set_key(b"c".to_vec());
                lock
            },
        );

        // We should be able to resolve all locks for transaction ts=100 when there are this
        // many locks.
        let scanned_locks_coll = vec![
            1,
            RESOLVE_LOCK_BATCH_SIZE,
            RESOLVE_LOCK_BATCH_SIZE - 1,
            RESOLVE_LOCK_BATCH_SIZE + 1,
            RESOLVE_LOCK_BATCH_SIZE * 2,
            RESOLVE_LOCK_BATCH_SIZE * 2 - 1,
            RESOLVE_LOCK_BATCH_SIZE * 2 + 1,
        ];

        let is_rollback_coll = vec![
            false, // commit
            true,  // rollback
        ];
        let mut ts = 100;

        for scanned_locks in scanned_locks_coll {
            for is_rollback in &is_rollback_coll {
                let mut mutations = vec![];
                for i in 0..scanned_locks {
                    mutations.push(Mutation::Put((
                        Key::from_raw(format!("x{:08}", i).as_bytes()),
                        b"foo".to_vec(),
                    )));
                }

                storage
                    .async_prewrite(
                        Context::default(),
                        mutations,
                        b"x".to_vec(),
                        ts,
                        Options::default(),
                        expect_ok_callback(tx.clone(), 0),
                    )
                    .unwrap();
                rx.recv().unwrap();

                let mut txn_status = HashMap::default();
                txn_status.insert(
                    ts,
                    if *is_rollback {
                        0 // rollback
                    } else {
                        ts + 5 // commit, commit_ts = start_ts + 5
                    },
                );
                storage
                    .async_resolve_lock(
                        Context::default(),
                        txn_status,
                        expect_ok_callback(tx.clone(), 0),
                    )
                    .unwrap();
                rx.recv().unwrap();

                // All locks should be resolved except for a, b and c.
                storage
                    .async_scan_locks(
                        Context::default(),
                        ts,
                        vec![],
                        0,
                        expect_value_callback(
                            tx.clone(),
                            0,
                            vec![lock_a.clone(), lock_b.clone(), lock_c.clone()],
                        ),
                    )
                    .unwrap();
                rx.recv().unwrap();

                ts += 10;
            }
        }
    }

    #[test]
    fn test_resolve_lock_lite() {
        let storage = TestStorageBuilder::new().build().unwrap();
        let (tx, rx) = channel();

        storage
            .async_prewrite(
                Context::default(),
                vec![
                    Mutation::Put((Key::from_raw(b"a"), b"foo".to_vec())),
                    Mutation::Put((Key::from_raw(b"b"), b"foo".to_vec())),
                    Mutation::Put((Key::from_raw(b"c"), b"foo".to_vec())),
                ],
                b"c".to_vec(),
                99,
                Options::default(),
                expect_ok_callback(tx.clone(), 0),
            )
            .unwrap();
        rx.recv().unwrap();

        // Rollback key 'b' and key 'c' and left key 'a' still locked.
        let resolve_keys = vec![Key::from_raw(b"b"), Key::from_raw(b"c")];
        storage
            .async_resolve_lock_lite(
                Context::default(),
                99,
                0,
                resolve_keys,
                expect_ok_callback(tx.clone(), 0),
            )
            .unwrap();
        rx.recv().unwrap();

        // Check lock for key 'a'.
        let lock_a = {
            let mut lock = LockInfo::default();
            lock.set_primary_lock(b"c".to_vec());
            lock.set_lock_version(99);
            lock.set_key(b"a".to_vec());
            lock
        };
        storage
            .async_scan_locks(
                Context::default(),
                99,
                vec![],
                0,
                expect_value_callback(tx.clone(), 0, vec![lock_a]),
            )
            .unwrap();
        rx.recv().unwrap();

        // Resolve lock for key 'a'.
        storage
            .async_resolve_lock_lite(
                Context::default(),
                99,
                0,
                vec![Key::from_raw(b"a")],
                expect_ok_callback(tx.clone(), 0),
            )
            .unwrap();
        rx.recv().unwrap();

        storage
            .async_prewrite(
                Context::default(),
                vec![
                    Mutation::Put((Key::from_raw(b"a"), b"foo".to_vec())),
                    Mutation::Put((Key::from_raw(b"b"), b"foo".to_vec())),
                    Mutation::Put((Key::from_raw(b"c"), b"foo".to_vec())),
                ],
                b"c".to_vec(),
                101,
                Options::default(),
                expect_ok_callback(tx.clone(), 0),
            )
            .unwrap();
        rx.recv().unwrap();

        // Commit key 'b' and key 'c' and left key 'a' still locked.
        let resolve_keys = vec![Key::from_raw(b"b"), Key::from_raw(b"c")];
        storage
            .async_resolve_lock_lite(
                Context::default(),
                101,
                102,
                resolve_keys,
                expect_ok_callback(tx.clone(), 0),
            )
            .unwrap();
        rx.recv().unwrap();

        // Check lock for key 'a'.
        let lock_a = {
            let mut lock = LockInfo::default();
            lock.set_primary_lock(b"c".to_vec());
            lock.set_lock_version(101);
            lock.set_key(b"a".to_vec());
            lock
        };
        storage
            .async_scan_locks(
                Context::default(),
                101,
                vec![],
                0,
                expect_value_callback(tx.clone(), 0, vec![lock_a]),
            )
            .unwrap();
        rx.recv().unwrap();
    }

    #[test]
    fn test_txn_heart_beat() {
        let storage = TestStorageBuilder::new().build().unwrap();
        let (tx, rx) = channel();

        let k = Key::from_raw(b"k");
        let v = b"v".to_vec();

        let uncommitted = TxnStatus::uncommitted;

        // No lock.
        storage
            .async_txn_heart_beat(
                Context::default(),
                k.clone(),
                10,
                100,
                expect_fail_callback(tx.clone(), 0, |e| match e {
                    Error::Txn(txn::Error::Mvcc(mvcc::Error::TxnLockNotFound { .. })) => (),
                    e => panic!("unexpected error chain: {:?}", e),
                }),
            )
            .unwrap();
        rx.recv().unwrap();

        let mut options = Options::default();
        options.lock_ttl = 100;
        storage
            .async_prewrite(
                Context::default(),
                vec![Mutation::Put((k.clone(), v))],
                k.as_encoded().to_vec(),
                10,
                options,
                expect_ok_callback(tx.clone(), 0),
            )
            .unwrap();
        rx.recv().unwrap();

        // `advise_ttl` = 90, which is less than current ttl 100. The lock's ttl will remains 100.
        storage
            .async_txn_heart_beat(
                Context::default(),
                k.clone(),
                10,
                90,
                expect_value_callback(tx.clone(), 0, uncommitted(100)),
            )
            .unwrap();
        rx.recv().unwrap();

        // `advise_ttl` = 110, which is greater than current ttl. The lock's ttl will be updated to
        // 110.
        storage
            .async_txn_heart_beat(
                Context::default(),
                k.clone(),
                10,
                110,
                expect_value_callback(tx.clone(), 0, uncommitted(110)),
            )
            .unwrap();
        rx.recv().unwrap();

        // Lock not match. Nothing happens except throwing an error.
        storage
            .async_txn_heart_beat(
                Context::default(),
                k.clone(),
                11,
                150,
                expect_fail_callback(tx.clone(), 0, |e| match e {
                    Error::Txn(txn::Error::Mvcc(mvcc::Error::TxnLockNotFound { .. })) => (),
                    e => panic!("unexpected error chain: {:?}", e),
                }),
            )
            .unwrap();
        rx.recv().unwrap();
    }

    #[test]
    fn test_check_txn_status() {
        let storage = TestStorageBuilder::new().build().unwrap();
        let (tx, rx) = channel();

        let k = Key::from_raw(b"k");
        let v = b"b".to_vec();

        let ts = mvcc::compose_ts;
        use TxnStatus::*;
        let uncommitted = TxnStatus::uncommitted;
        let committed = TxnStatus::committed;

        // No lock and no commit info. Gets an error.
        storage
            .async_check_txn_status(
                Context::default(),
                k.clone(),
                ts(9, 0),
                ts(9, 1),
                ts(9, 1),
                false,
                expect_fail_callback(tx.clone(), 0, |e| match e {
                    Error::Txn(txn::Error::Mvcc(mvcc::Error::TxnNotFound { .. })) => (),
                    e => panic!("unexpected error chain: {:?}", e),
                }),
            )
            .unwrap();
        rx.recv().unwrap();

        // No lock and no commit info. If specified rollback_if_not_exist, the key will be rolled
        // back.
        storage
            .async_check_txn_status(
                Context::default(),
                k.clone(),
                ts(9, 0),
                ts(9, 1),
                ts(9, 1),
                true,
                expect_value_callback(tx.clone(), 0, Rollbacked),
            )
            .unwrap();
        rx.recv().unwrap();

        // A rollback will be written, so an later-arriving prewrite will fail.
        storage
            .async_prewrite(
                Context::default(),
                vec![Mutation::Put((k.clone(), v.clone()))],
                k.as_encoded().to_vec(),
                ts(9, 0),
                Options::default(),
                expect_fail_callback(tx.clone(), 0, |e| match e {
                    Error::Txn(txn::Error::Mvcc(mvcc::Error::WriteConflict { .. })) => (),
                    e => panic!("unexpected error chain: {:?}", e),
                }),
            )
            .unwrap();
        rx.recv().unwrap();

        let mut options = Options::default();
        options.lock_ttl = 100;
        storage
            .async_prewrite(
                Context::default(),
                vec![Mutation::Put((k.clone(), v.clone()))],
                k.as_encoded().to_vec(),
                ts(10, 0),
                options.clone(),
                expect_ok_callback(tx.clone(), 0),
            )
            .unwrap();
        rx.recv().unwrap();

        // If lock exists and not expired, returns the lock's TTL.
        storage
            .async_check_txn_status(
                Context::default(),
                k.clone(),
                ts(10, 0),
                ts(12, 0),
                ts(15, 0),
                true,
                expect_value_callback(tx.clone(), 0, uncommitted(100)),
            )
            .unwrap();
        rx.recv().unwrap();

        // TODO: Check the lock's min_commit_ts field.

        storage
            .async_commit(
                Context::default(),
                vec![k.clone()],
                ts(10, 0),
                ts(20, 0),
                expect_ok_callback(tx.clone(), 0),
            )
            .unwrap();
        rx.recv().unwrap();

        // If the transaction is committed, returns the commit_ts.
        storage
            .async_check_txn_status(
                Context::default(),
                k.clone(),
                ts(10, 0),
                ts(12, 0),
                ts(15, 0),
                true,
                expect_value_callback(tx.clone(), 0, committed(ts(20, 0))),
            )
            .unwrap();
        rx.recv().unwrap();

        storage
            .async_prewrite(
                Context::default(),
                vec![Mutation::Put((k.clone(), v))],
                k.as_encoded().to_vec(),
                ts(25, 0),
                options,
                expect_ok_callback(tx.clone(), 0),
            )
            .unwrap();
        rx.recv().unwrap();

        // If the lock has expired, cleanup it.
        storage
            .async_check_txn_status(
                Context::default(),
                k.clone(),
                ts(25, 0),
                ts(126, 0),
                ts(127, 0),
                true,
                expect_value_callback(tx.clone(), 0, Rollbacked),
            )
            .unwrap();
        rx.recv().unwrap();

        storage
            .async_commit(
                Context::default(),
                vec![k.clone()],
                ts(25, 0),
                ts(28, 0),
                expect_fail_callback(tx.clone(), 0, |e| match e {
                    Error::Txn(txn::Error::Mvcc(mvcc::Error::TxnLockNotFound { .. })) => (),
                    e => panic!("unexpected error chain: {:?}", e),
                }),
            )
            .unwrap();
        rx.recv().unwrap();
    }
}<|MERGE_RESOLUTION|>--- conflicted
+++ resolved
@@ -25,16 +25,10 @@
     CfName, IterOption, ALL_CFS, CF_DEFAULT, CF_LOCK, CF_WRITE, DATA_CFS, DATA_KEY_PREFIX_LEN,
 };
 use futures::{future, Future};
-<<<<<<< HEAD
 use futures03::prelude::*;
-use kvproto::errorpb;
-use kvproto::kvrpcpb::{CommandPri, Context, GetRequest, KeyRange, LockInfo, RawGetRequest};
+use kvproto::kvrpcpb::{Context, KeyRange, LockInfo};
 use multi_level_pool::{MultiLevelPool, SpawnOption};
-=======
-use kvproto::kvrpcpb::{Context, KeyRange, LockInfo};
->>>>>>> 1999eaf8
 use tikv_util::collections::HashMap;
-use tikv_util::future_pool::FuturePool;
 
 use self::commands::{get_priority_tag, Command};
 use self::kv::with_tls_engine;
@@ -67,11 +61,6 @@
 pub const TXN_SIZE_PREFIX: u8 = b't';
 pub const MIN_COMMIT_TS_PREFIX: u8 = b'c';
 
-<<<<<<< HEAD
-use engine::{CfName, ALL_CFS, CF_DEFAULT, CF_LOCK, CF_WRITE, DATA_CFS};
-
-=======
->>>>>>> 1999eaf8
 pub fn is_short_value(value: &[u8]) -> bool {
     value.len() <= SHORT_VALUE_MAX_LEN
 }
