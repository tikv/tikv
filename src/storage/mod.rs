--- conflicted
+++ resolved
@@ -58,30 +58,6 @@
         atomic::{self, AtomicBool},
         Arc,
     },
-<<<<<<< HEAD
-    raw::RawStore,
-    read_pool::{build_read_pool, build_read_pool_for_test},
-    txn::{Latches, Lock as LatchLock, ProcessResult, Scanner, SnapshotStore, Store},
-    types::{PessimisticLockRes, PrewriteResult, SecondaryLocksStatus, StorageCallback, TxnStatus},
-};
-use self::{kv::SnapContext, test_util::latest_feature_gate};
-
-use crate::read_pool::{ReadPool, ReadPoolHandle};
-use crate::storage::metrics::CommandKind;
-use crate::storage::txn::commands::{RawAtomicStore, RawCompareAndSwap};
-use crate::storage::txn::flow_controller::FlowController;
-
-use crate::server::lock_manager::waiter_manager;
-use crate::storage::{
-    config::Config,
-    kv::{with_tls_engine, Modify, WriteData},
-    lock_manager::{DummyLockManager, LockManager},
-    metrics::*,
-    mvcc::PointGetterBuilder,
-    txn::{commands::TypedCommand, scheduler::Scheduler as TxnScheduler, CloudStore, Command},
-    types::StorageCallbackType,
-=======
->>>>>>> deb61453
 };
 
 use api_version::{ApiV1, ApiV2, KeyMode, KvFormat, RawValue};
@@ -115,7 +91,7 @@
     },
     raw::RawStore,
     read_pool::{build_read_pool, build_read_pool_for_test},
-    txn::{Latches, Lock as LatchLock, ProcessResult, Scanner, SnapshotStore, Store},
+    txn::{CloudStore, Latches, Lock as LatchLock, ProcessResult, Scanner, SnapshotStore, Store},
     types::{PessimisticLockRes, PrewriteResult, SecondaryLocksStatus, StorageCallback, TxnStatus},
 };
 use self::{kv::SnapContext, test_util::latest_feature_gate};
@@ -127,7 +103,7 @@
         kv::{with_tls_engine, Modify, WriteData},
         lock_manager::{DummyLockManager, LockManager},
         metrics::{CommandKind, *},
-        mvcc::{MvccReader, PointGetterBuilder},
+        mvcc::PointGetterBuilder,
         txn::{
             commands::{RawAtomicStore, RawCompareAndSwap, TypedCommand},
             flow_controller::FlowController,
@@ -627,22 +603,9 @@
                     let mut statistics = Statistics::default();
                     let (result, delta) = {
                         let _guard = sample.observe_cpu();
-<<<<<<< HEAD
-                        let perf_statistics = PerfStatisticsInstant::new();
+                        let perf_statistics = ReadPerfInstant::new();
                         let snap_store =
                             CloudStore::new(snapshot, start_ts.into_inner(), bypass_locks);
-=======
-                        let perf_statistics = ReadPerfInstant::new();
-                        let snap_store = SnapshotStore::new(
-                            snapshot,
-                            start_ts,
-                            ctx.get_isolation_level(),
-                            !ctx.get_not_fill_cache(),
-                            bypass_locks,
-                            access_locks,
-                            false,
-                        );
->>>>>>> deb61453
                         let result = snap_store
                         .get(&key, &mut statistics)
                         // map storage::txn::Error -> storage::Error
@@ -835,7 +798,7 @@
                                 let cloud_store =
                                     CloudStore::new(snapshot, start_ts.into_inner(), bypass_locks);
                                 let mut stat = Statistics::default();
-                                let perf_statistics = PerfStatisticsInstant::new();
+                                let perf_statistics = ReadPerfInstant::new();
                                 let v = cloud_store.get(&key, &mut stat);
                                 let delta = perf_statistics.delta();
                                 metrics::tls_collect_perf_stats(CMD, &delta);
@@ -979,22 +942,9 @@
                     let buckets = snapshot.ext().get_buckets();
                     let (result, delta, stats) = {
                         let _guard = sample.observe_cpu();
-<<<<<<< HEAD
-                        let perf_statistics = PerfStatisticsInstant::new();
+                        let perf_statistics = ReadPerfInstant::new();
                         let snap_store =
                             CloudStore::new(snapshot, start_ts.into_inner(), bypass_locks);
-=======
-                        let perf_statistics = ReadPerfInstant::new();
-                        let snap_store = SnapshotStore::new(
-                            snapshot,
-                            start_ts,
-                            ctx.get_isolation_level(),
-                            !ctx.get_not_fill_cache(),
-                            bypass_locks,
-                            access_locks,
-                            false,
-                        );
->>>>>>> deb61453
                         let mut stats = Statistics::default();
                         let result = snap_store
                             .batch_get(&keys, &mut statistics)
