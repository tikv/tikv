// Copyright 2016 TiKV Project Authors. Licensed under Apache-2.0.

// #[PerformanceCriticalPath]

//! This module contains TiKV's transaction layer. It lowers high-level,
//! transactional commands to low-level (raw key-value) interactions with
//! persistent storage.
//!
//! This module is further split into layers: [`txn`](txn) lowers transactional
//! commands to key-value operations on an MVCC abstraction. [`mvcc`](mvcc) is
//! our MVCC implementation. [`kv`](kv) is an abstraction layer over persistent
//! storage.
//!
//! Other responsibilities of this module are managing latches (see
//! [`latch`](txn::latch)), deadlock and wait handling (see
//! [`lock_manager`](lock_manager)), sche duling command execution (see
//! [`txn::scheduler`](txn::scheduler)), and handling commands from the raw and
//! versioned APIs (in the [`Storage`](Storage) struct).
//!
//! For more information about TiKV's transactions, see the [sig-txn docs](https://github.com/tikv/sig-transaction/tree/master/doc).
//!
//! Some important types are:
//!
//! * the [`Engine`](kv::Engine) trait and related traits, which abstracts over
//!   underlying storage,
//! * the [`MvccTxn`](mvcc::txn::MvccTxn) struct, which is the primary object in
//!   the MVCC implementation,
//! * the commands in the [`commands`](txn::commands) module, which are how each
//!   command is implemented,
//! * the [`Storage`](Storage) struct, which is the primary entry point for this
//!   module.
//!
//! Related code:
//!
//! * the [`kv`](crate::server::service::kv) module, which is the interface for
//!   TiKV's APIs,
//! * the [`lock_manager](crate::server::lock_manager), which takes part in lock
//!   and deadlock management,
//! * [`gc_worker`](crate::server::gc_worker), which drives garbage collection
//!   of old values,
//! * the [`txn_types](::txn_types) crate, some important types for this
//!   module's interface,
//! * the [`kvproto`](::kvproto) crate, which defines TiKV's protobuf API and
//!   includes some documentation of the commands implemented here,
//! * the [`test_storage`](::test_storage) crate, integration tests for this
//!   module,
//! * the [`engine_traits`](::engine_traits) crate, more detail of the engine
//!   abstraction.

pub mod config;
pub mod config_manager;
pub mod errors;
pub mod kv;
pub mod lock_manager;
pub(crate) mod metrics;
pub mod mvcc;
pub mod raw;
pub mod txn;

mod read_pool;
mod types;

use std::{
    assert_matches::assert_matches,
    borrow::Cow,
    iter,
    marker::PhantomData,
    mem,
    sync::{
        Arc,
        atomic::{self, AtomicBool, AtomicU64, Ordering},
    },
    time::{Duration, SystemTime},
};

use api_version::{ApiV1, ApiV2, KeyMode, KvFormat, RawValue};
use causal_ts::{CausalTsProvider, CausalTsProviderImpl};
use collections::HashMap;
use concurrency_manager::{ConcurrencyManager, KeyHandleGuard};
use engine_traits::{
    CF_DEFAULT, CF_LOCK, CF_WRITE, CfName, DATA_CFS, DATA_CFS_LEN, raw_ttl::ttl_to_expire_ts,
};
use futures::{future::Either, prelude::*};
use kvproto::{
    kvrpcpb,
    kvrpcpb::{
        ApiVersion, ChecksumAlgorithm, CommandPri, Context, GetRequest, IsolationLevel, KeyRange,
        LockInfo, RawGetRequest,
    },
    pdpb::QueryKind,
};
use pd_client::FeatureGate;
use raftstore::store::{ReadStats, TxnExt, WriteStats, util::build_key_range};
use rand::prelude::*;
use resource_control::{ResourceController, ResourceGroupManager, ResourceLimiter, TaskMetadata};
use resource_metering::{FutureExt, ResourceTagFactory};
use tikv_kv::{OnAppliedCb, SnapshotExt};
use tikv_util::{
    deadline::Deadline,
    future::try_poll,
    quota_limiter::QuotaLimiter,
    time::{Instant, InstantExt, ThreadReadId, duration_to_ms, duration_to_sec},
};
use tracker::{
    TlsTrackedFuture, TrackerToken, clear_tls_tracker_token, set_tls_tracker_token,
    with_tls_tracker,
};
use txn_types::{Key, KvPair, Lock, LockType, TimeStamp, TsSet, Value};

use self::kv::SnapContext;
pub use self::{
    errors::{Error, ErrorHeaderKind, ErrorInner, get_error_kind_from_header, get_tag_from_header},
    kv::{
        CfStatistics, Cursor, CursorBuilder, Engine, FlowStatistics, FlowStatsReporter, Iterator,
        RocksEngine, ScanMode, Snapshot, StageLatencyStats, Statistics, TestEngineBuilder,
    },
    raw::RawStore,
    read_pool::{build_read_pool, build_read_pool_for_test},
    txn::{Latches, Lock as LatchLock, ProcessResult, Scanner, SnapshotStore, Store},
    types::{
        PessimisticLockKeyResult, PessimisticLockResults, PrewriteResult, SecondaryLocksStatus,
        StorageCallback, TxnStatus,
    },
};
use crate::{
    read_pool::{ReadPool, ReadPoolHandle},
    server::{lock_manager::waiter_manager, metrics::ResourcePriority},
    storage::{
        config::Config,
        kv::{Modify, WriteData, with_tls_engine},
        lock_manager::{LockManager, MockLockManager},
        metrics::{CommandKind, *},
        mvcc::{MvccReader, PointGetterBuilder, metrics::ScanLockReadTimeSource::resolve_lock},
        test_util::latest_feature_gate,
        txn::{
            Command, Error as TxnError, ErrorInner as TxnErrorInner,
            commands::{RawAtomicStore, RawCompareAndSwap, TypedCommand},
            flow_controller::{EngineFlowController, FlowController},
            scheduler::TxnScheduler,
            txn_status_cache::{TxnState, TxnStatusCache},
        },
        types::StorageCallbackType,
    },
};

pub type Result<T> = std::result::Result<T, Error>;
pub type Callback<T> = Box<dyn FnOnce(Result<T>) + Send>;

macro_rules! check_key_size {
    ($key_iter:expr, $max_key_size:expr, $callback:ident) => {
        for k in $key_iter {
            let key_size = k.len();
            if key_size > $max_key_size {
                $callback(Err(Error::from(ErrorInner::KeyTooLarge {
                    size: key_size,
                    limit: $max_key_size,
                })));
                return Ok(());
            }
        }
    };
}

/// Storage for Api V1
/// To be convenience for test cases unrelated to RawKV.
pub type StorageApiV1<E, L> = Storage<E, L, ApiV1>;

/// [`Storage`](Storage) implements transactional KV APIs and raw KV APIs on a
/// given [`Engine`]. An [`Engine`] provides low level KV functionality.
/// [`Engine`] has multiple implementations. When a TiKV server is running, a
/// [`RaftKv`](crate::server::raftkv::RaftKv) will be the underlying [`Engine`]
/// of [`Storage`]. The other two types of engines are for test purpose.
///
/// [`Storage`] is reference counted and cloning [`Storage`] will just increase
/// the reference counter. Storage resources (i.e. threads, engine) will be
/// released when all references are dropped.
///
/// Notice that read and write methods may not be performed over full data in
/// most cases, i.e. when underlying engine is
/// [`RaftKv`](crate::server::raftkv::RaftKv), which limits data access in the
/// range of a single region according to specified `ctx` parameter. However,
/// [`unsafe_destroy_range`](crate::server::gc_worker::GcTask::
/// UnsafeDestroyRange) is the only exception. It's always performed on the
/// whole TiKV.
///
/// Operations of [`Storage`](Storage) can be divided into two types: MVCC
/// operations and raw operations. MVCC operations uses MVCC keys, which usually
/// consist of several physical keys in different CFs. In default CF and write
/// CF, the key will be memcomparable-encoded and append the timestamp to it, so
/// that multiple versions can be saved at the same time. Raw operations use raw
/// keys, which are saved directly to the engine without memcomparable- encoding
/// and appending timestamp.
pub struct Storage<E: Engine, L: LockManager, F: KvFormat> {
    // TODO: Too many Arcs, would be slow when clone.
    engine: E,

    sched: TxnScheduler<E, L>,

    /// The thread pool used to run most read operations.
    read_pool: ReadPoolHandle,

    concurrency_manager: ConcurrencyManager,

    /// How many strong references. Thread pool and workers will be stopped
    /// once there are no more references.
    // TODO: This should be implemented in thread pool and worker.
    refs: Arc<atomic::AtomicUsize>,

    // Fields below are storage configurations.
    max_key_size: usize,

    resource_tag_factory: ResourceTagFactory,

    api_version: ApiVersion, // TODO: remove this. Use `Api` instead.

    causal_ts_provider: Option<Arc<CausalTsProviderImpl>>,

    quota_limiter: Arc<QuotaLimiter>,
    resource_manager: Option<Arc<ResourceGroupManager>>,

    _phantom: PhantomData<F>,
}

impl<E: Engine, L: LockManager, F: KvFormat> Clone for Storage<E, L, F> {
    #[inline]
    fn clone(&self) -> Self {
        let refs = self.refs.fetch_add(1, Ordering::SeqCst);

        trace!(
            "Storage referenced"; "original_ref" => refs
        );

        Self {
            engine: self.engine.clone(),
            sched: self.sched.clone(),
            read_pool: self.read_pool.clone(),
            refs: self.refs.clone(),
            max_key_size: self.max_key_size,
            concurrency_manager: self.concurrency_manager.clone(),
            api_version: self.api_version,
            causal_ts_provider: self.causal_ts_provider.clone(),
            resource_tag_factory: self.resource_tag_factory.clone(),
            quota_limiter: self.quota_limiter.clone(),
            resource_manager: self.resource_manager.clone(),
            _phantom: PhantomData,
        }
    }
}

impl<E: Engine, L: LockManager, F: KvFormat> Drop for Storage<E, L, F> {
    #[inline]
    fn drop(&mut self) {
        let refs = self.refs.fetch_sub(1, Ordering::SeqCst);

        trace!(
            "Storage de-referenced"; "original_ref" => refs
        );

        if refs != 1 {
            return;
        }

        info!("Storage stopped.");
    }
}

impl<E: Engine, L: LockManager, F: KvFormat> Storage<E, L, F> {
    /// Create a `Storage` from given engine.
    pub fn from_engine<R: FlowStatsReporter>(
        engine: E,
        config: &Config,
        read_pool: ReadPoolHandle,
        lock_mgr: L,
        concurrency_manager: ConcurrencyManager,
        dynamic_switches: DynamicConfigs,
        flow_controller: Arc<FlowController>,
        reporter: R,
        resource_tag_factory: ResourceTagFactory,
        quota_limiter: Arc<QuotaLimiter>,
        feature_gate: FeatureGate,
        causal_ts_provider: Option<Arc<CausalTsProviderImpl>>,
        resource_ctl: Option<Arc<ResourceController>>,
        resource_manager: Option<Arc<ResourceGroupManager>>,
        txn_status_cache: Arc<TxnStatusCache>,
    ) -> Result<Self> {
        assert_eq!(config.api_version(), F::TAG, "Api version not match");

        let sched = TxnScheduler::new(
            engine.clone(),
            lock_mgr,
            concurrency_manager.clone(),
            config,
            dynamic_switches,
            flow_controller,
            causal_ts_provider.clone(),
            reporter,
            resource_tag_factory.clone(),
            Arc::clone(&quota_limiter),
            feature_gate,
            resource_ctl,
            resource_manager.clone(),
            txn_status_cache,
        );

        info!("Storage started.");

        Ok(Storage {
            engine,
            sched,
            read_pool,
            concurrency_manager,
            refs: Arc::new(atomic::AtomicUsize::new(1)),
            max_key_size: config.max_key_size,
            api_version: config.api_version(),
            causal_ts_provider,
            resource_tag_factory,
            quota_limiter,
            resource_manager,
            _phantom: PhantomData,
        })
    }

    /// Get the underlying `Engine` of the `Storage`.
    pub fn get_engine(&self) -> E {
        self.engine.clone()
    }

    pub fn get_scheduler(&self) -> TxnScheduler<E, L> {
        self.sched.clone()
    }

    pub fn get_concurrency_manager(&self) -> ConcurrencyManager {
        self.concurrency_manager.clone()
    }

    pub fn dump_wait_for_entries(&self, cb: waiter_manager::Callback) {
        self.sched.dump_wait_for_entries(cb);
    }

    /// Get a snapshot of `engine`.
    fn snapshot(
        engine: &mut E,
        ctx: SnapContext<'_>,
    ) -> impl std::future::Future<Output = Result<E::Snap>> {
        kv::snapshot(engine, ctx)
            .map_err(txn::Error::from)
            .map_err(Error::from)
    }

    #[cfg(test)]
    pub fn get_snapshot(&mut self) -> E::Snap {
        self.engine.snapshot(Default::default()).unwrap()
    }

    pub fn release_snapshot(&mut self) {
        self.engine.release_snapshot();
    }

    pub fn get_readpool_queue_per_worker(&self) -> usize {
        self.read_pool.get_queue_size_per_worker()
    }

    pub fn get_normal_pool_size(&self) -> usize {
        self.read_pool.get_normal_pool_size()
    }

    fn with_perf_context<Fn, T>(cmd: CommandKind, f: Fn) -> T
    where
        Fn: FnOnce() -> T,
    {
        // Safety: the read pools ensure that a TLS engine exists.
        unsafe { with_perf_context::<E, _, _>(cmd, f) }
    }

    #[inline]
    fn with_tls_engine<R>(f: impl FnOnce(&mut E) -> R) -> R {
        // Safety: the read pools ensure that a TLS engine exists.
        unsafe { with_tls_engine(f) }
    }

    /// Check the given raw kv CF name. If the given cf is empty, CF_DEFAULT
    /// will be returned.
    // TODO: refactor to use `Api` parameter.
    fn rawkv_cf(cf: &str, api_version: ApiVersion) -> Result<CfName> {
        match api_version {
            ApiVersion::V1 | ApiVersion::V1ttl => {
                // In API V1, the possible cfs are CF_DEFAULT, CF_LOCK and CF_WRITE.
                if cf.is_empty() {
                    return Ok(CF_DEFAULT);
                }
                for c in [CF_DEFAULT, CF_LOCK, CF_WRITE] {
                    if cf == c {
                        return Ok(c);
                    }
                }
                Err(Error::from(ErrorInner::InvalidCf(cf.to_owned())))
            }
            ApiVersion::V2 => {
                // API V2 doesn't allow raw requests from explicitly specifying a `cf`.
                if cf.is_empty() {
                    return Ok(CF_DEFAULT);
                }
                Err(Error::from(ErrorInner::CfDeprecated(cf.to_owned())))
            }
        }
    }

    /// Check if key range is valid
    ///
    /// - If `reverse` is true, `end_key` is less than `start_key`. `end_key` is
    ///   the lower bound.
    /// - If `reverse` is false, `end_key` is greater than `start_key`.
    ///   `end_key` is the upper bound.
    fn check_key_ranges(ranges: &[KeyRange], reverse: bool) -> bool {
        let ranges_len = ranges.len();
        for i in 0..ranges_len {
            let start_key = ranges[i].get_start_key();
            let mut end_key = ranges[i].get_end_key();
            if end_key.is_empty() && i + 1 != ranges_len {
                end_key = ranges[i + 1].get_start_key();
            }
            if !end_key.is_empty()
                && (!reverse && start_key >= end_key || reverse && start_key <= end_key)
            {
                return false;
            }
        }
        true
    }

    /// Check whether a raw kv command or not.
    #[inline]
    fn is_raw_command(cmd: CommandKind) -> bool {
        matches!(
            cmd,
            CommandKind::raw_batch_get_command
                | CommandKind::raw_get
                | CommandKind::raw_batch_get
                | CommandKind::raw_scan
                | CommandKind::raw_batch_scan
                | CommandKind::raw_put
                | CommandKind::raw_batch_put
                | CommandKind::raw_delete
                | CommandKind::raw_delete_range
                | CommandKind::raw_batch_delete
                | CommandKind::raw_get_key_ttl
                | CommandKind::raw_compare_and_swap
                | CommandKind::raw_atomic_store
                | CommandKind::raw_checksum
        )
    }

    /// Check whether a trancsation kv command or not.
    #[inline]
    fn is_txn_command(cmd: CommandKind) -> bool {
        !Self::is_raw_command(cmd)
    }

    /// Check api version.
    ///
    /// When config.api_version = V1: accept request of V1 only.
    /// When config.api_version = V2: accept the following:
    ///   * Request of V1 from TiDB, for compatibility.
    ///   * Request of V2 with legal prefix.
    ///
    /// See the following for detail:
    ///   * rfc: https://github.com/tikv/rfcs/blob/master/text/0069-api-v2.md.
    ///   * proto: https://github.com/pingcap/kvproto/blob/master/proto/kvrpcpb.proto,
    ///     enum APIVersion.
    // TODO: refactor to use `Api` parameter.
    fn check_api_version(
        storage_api_version: ApiVersion,
        req_api_version: ApiVersion,
        cmd: CommandKind,
        keys: impl IntoIterator<Item = impl AsRef<[u8]>>,
    ) -> Result<()> {
        match (storage_api_version, req_api_version) {
            (ApiVersion::V1, ApiVersion::V1) => {}
            (ApiVersion::V1ttl, ApiVersion::V1) if Self::is_raw_command(cmd) => {
                // storage api_version = V1ttl, allow RawKV request only.
            }
            (ApiVersion::V2, ApiVersion::V1) if Self::is_txn_command(cmd) => {
                // For compatibility, accept TiDB request only.
                for key in keys {
                    if ApiV2::parse_key_mode(key.as_ref()) != KeyMode::Tidb {
                        return Err(ErrorInner::invalid_key_mode(
                            cmd,
                            storage_api_version,
                            key.as_ref(),
                        )
                        .into());
                    }
                }
            }
            (ApiVersion::V2, ApiVersion::V2) if Self::is_raw_command(cmd) => {
                for key in keys {
                    if ApiV2::parse_key_mode(key.as_ref()) != KeyMode::Raw {
                        return Err(ErrorInner::invalid_key_mode(
                            cmd,
                            storage_api_version,
                            key.as_ref(),
                        )
                        .into());
                    }
                }
            }
            (ApiVersion::V2, ApiVersion::V2) if Self::is_txn_command(cmd) => {
                for key in keys {
                    if ApiV2::parse_key_mode(key.as_ref()) != KeyMode::Txn {
                        return Err(ErrorInner::invalid_key_mode(
                            cmd,
                            storage_api_version,
                            key.as_ref(),
                        )
                        .into());
                    }
                }
            }
            _ => {
                return Err(Error::from(ErrorInner::ApiVersionNotMatched {
                    cmd,
                    storage_api_version,
                    req_api_version,
                }));
            }
        }
        Ok(())
    }

    // TODO: refactor to use `Api` parameter.
    fn check_api_version_ranges(
        storage_api_version: ApiVersion,
        req_api_version: ApiVersion,
        cmd: CommandKind,
        ranges: impl IntoIterator<Item = (Option<impl AsRef<[u8]>>, Option<impl AsRef<[u8]>>)>,
    ) -> Result<()> {
        match (storage_api_version, req_api_version) {
            (ApiVersion::V1, ApiVersion::V1) => {}
            (ApiVersion::V1ttl, ApiVersion::V1) if Self::is_raw_command(cmd) => {
                // storage api_version = V1ttl, allow RawKV request only.
            }
            (ApiVersion::V2, ApiVersion::V1) if Self::is_txn_command(cmd) => {
                // For compatibility, accept TiDB request only.
                for range in ranges {
                    let range = (
                        range.0.as_ref().map(AsRef::as_ref),
                        range.1.as_ref().map(AsRef::as_ref),
                    );
                    if ApiV2::parse_range_mode(range) != KeyMode::Tidb {
                        return Err(ErrorInner::invalid_key_range_mode(
                            cmd,
                            storage_api_version,
                            range,
                        )
                        .into());
                    }
                }
            }
            (ApiVersion::V2, ApiVersion::V2) if Self::is_raw_command(cmd) => {
                for range in ranges {
                    let range = (
                        range.0.as_ref().map(AsRef::as_ref),
                        range.1.as_ref().map(AsRef::as_ref),
                    );
                    if ApiV2::parse_range_mode(range) != KeyMode::Raw {
                        return Err(ErrorInner::invalid_key_range_mode(
                            cmd,
                            storage_api_version,
                            range,
                        )
                        .into());
                    }
                }
            }
            (ApiVersion::V2, ApiVersion::V2) if Self::is_txn_command(cmd) => {
                for range in ranges {
                    let range = (
                        range.0.as_ref().map(AsRef::as_ref),
                        range.1.as_ref().map(AsRef::as_ref),
                    );
                    if ApiV2::parse_range_mode(range) != KeyMode::Txn {
                        return Err(ErrorInner::invalid_key_range_mode(
                            cmd,
                            storage_api_version,
                            range,
                        )
                        .into());
                    }
                }
            }
            _ => {
                return Err(Error::from(ErrorInner::ApiVersionNotMatched {
                    cmd,
                    storage_api_version,
                    req_api_version,
                }));
            }
        }
        Ok(())
    }

    /// Get value of the given key from a snapshot.
    ///
    /// Only writes that are committed before `start_ts` are visible.
    pub fn get(
        &self,
        mut ctx: Context,
        key: Key,
        start_ts: TimeStamp,
    ) -> impl Future<Output = Result<(Option<Value>, KvGetStatistics)>> {
<<<<<<< HEAD
        info!(
            "jepsen storage.get";
            "key" => %key,
            "start_ts" => start_ts,
            "region_id" => ctx.get_region_id(),
            "peer" => ?ctx.get_peer(),
            "replica_read" => ctx.get_replica_read(),
            "resolved_locks" => ?ctx.get_resolved_locks(),
            "committed_locks" => ?ctx.get_committed_locks(),
        );
        let stage_begin_ts = Instant::now();
=======
>>>>>>> 95a06da9
        let deadline = Self::get_deadline(&ctx);
        const CMD: CommandKind = CommandKind::get;
        let priority = ctx.get_priority();
        let metadata = TaskMetadata::from_ctx(ctx.get_resource_control_context());
        let resource_limiter = self.resource_manager.as_ref().and_then(|r| {
            r.get_resource_limiter(
                ctx.get_resource_control_context().get_resource_group_name(),
                ctx.get_request_source(),
                ctx.get_resource_control_context().get_override_priority(),
            )
        });
        let priority_tag = get_priority_tag(priority);
        let resource_tag = self.resource_tag_factory.new_tag_with_key_ranges(
            &ctx,
            vec![(key.as_encoded().to_vec(), key.as_encoded().to_vec())],
        );
        let concurrency_manager = self.concurrency_manager.clone();
        let api_version = self.api_version;
        let busy_threshold = Duration::from_millis(ctx.busy_threshold_ms as u64);

        let quota_limiter = self.quota_limiter.clone();
        let mut sample = quota_limiter.new_sample(true);
        with_tls_tracker(|tracker| {
            tracker.metrics.grpc_process_nanos =
                tracker.req_info.begin.saturating_elapsed().as_nanos() as u64;
        });

        let stage_begin_ts = Instant::now();
        self.read_pool_spawn_with_busy_check(
            busy_threshold,
            async move {
                let stage_scheduled_ts = Instant::now();
                tls_collect_query(
                    ctx.get_region_id(),
                    ctx.get_peer(),
                    key.as_encoded(),
                    key.as_encoded(),
                    false,
                    QueryKind::Get,
                );

                KV_COMMAND_COUNTER_VEC_STATIC.get(CMD).inc();
                SCHED_COMMANDS_PRI_COUNTER_VEC_STATIC
                    .get(priority_tag)
                    .inc();

                deadline.check()?;

                Self::check_api_version(api_version, ctx.api_version, CMD, [key.as_encoded()])?;

                let command_duration = Instant::now();

                // The bypass_locks and access_locks set will be checked at most once.
                // `TsSet::vec` is more efficient here.
                let bypass_locks = TsSet::vec_from_u64s(ctx.take_resolved_locks());
                let access_locks = TsSet::vec_from_u64s(ctx.take_committed_locks());

                let snap_ctx = prepare_snap_ctx(
                    &ctx,
                    iter::once(&key),
                    start_ts,
                    &bypass_locks,
                    &concurrency_manager,
                    CMD,
                )?;
                let snapshot =
                    Self::with_tls_engine(|engine| Self::snapshot(engine, snap_ctx)).await?;

                {
                    deadline.check()?;
                    let begin_instant = Instant::now();
                    let stage_snap_recv_ts = begin_instant;
                    let buckets = snapshot.ext().get_buckets();
                    let in_memory_engine_hit = snapshot.ext().in_memory_engine_hit();
                    let mut statistics = Statistics::default();
                    let result = Self::with_perf_context(CMD, || {
                        let _guard = sample.observe_cpu();
                        let snap_store = SnapshotStore::new(
                            snapshot,
                            start_ts,
                            ctx.get_isolation_level(),
                            !ctx.get_not_fill_cache(),
                            bypass_locks,
                            access_locks,
                            false,
                            in_memory_engine_hit,
                        );
                        snap_store
                            .get(&key, &mut statistics)
                            // map storage::txn::Error -> storage::Error
                            .map_err(Error::from)
                            .inspect(|_r| {
                                KV_COMMAND_KEYREAD_HISTOGRAM_STATIC.get(CMD).observe(1_f64);
                            })
                    });
                    if let Err(
                        e @ Error(box ErrorInner::Txn(TxnError(box TxnErrorInner::Mvcc(
                            mvcc::Error(box mvcc::ErrorInner::DefaultNotFound { .. }),
                        )))),
                    ) = &result
                    {
                        error!("default not found in storage get";
                            "err" => ?e,
                            "RpcContext" => ?&ctx,
                        );
                    }
                    metrics::tls_collect_scan_details(CMD, &statistics);
                    metrics::tls_collect_read_flow(
                        ctx.get_region_id(),
                        Some(key.as_encoded()),
                        Some(key.as_encoded()),
                        &statistics,
                        buckets.as_ref(),
                    );
                    let now = Instant::now();
                    SCHED_PROCESSING_READ_HISTOGRAM_STATIC
                        .get(CMD)
                        .observe(duration_to_sec(
                            now.saturating_duration_since(begin_instant),
                        ));
                    SCHED_HISTOGRAM_VEC_STATIC.get(CMD).observe(duration_to_sec(
                        now.saturating_duration_since(command_duration),
                    ));

                    let read_bytes = key.len()
                        + result
                            .as_ref()
                            .unwrap_or(&None)
                            .as_ref()
                            .map_or(0, |v| v.len());
                    sample.add_read_bytes(read_bytes);
                    let quota_delay = quota_limiter.consume_sample(sample, true).await;
                    if !quota_delay.is_zero() {
                        TXN_COMMAND_THROTTLE_TIME_COUNTER_VEC_STATIC
                            .get(CMD)
                            .inc_by(quota_delay.as_micros() as u64);
                    }

                    let stage_finished_ts = Instant::now();
                    let schedule_wait_time =
                        stage_scheduled_ts.saturating_duration_since(stage_begin_ts);
                    let snapshot_wait_time =
                        stage_snap_recv_ts.saturating_duration_since(stage_scheduled_ts);
                    let wait_wall_time =
                        stage_snap_recv_ts.saturating_duration_since(stage_begin_ts);
                    let process_wall_time =
                        stage_finished_ts.saturating_duration_since(stage_snap_recv_ts);
                    let latency_stats = StageLatencyStats {
                        schedule_wait_time_ns: schedule_wait_time.as_nanos() as u64,
                        snapshot_wait_time_ns: snapshot_wait_time.as_nanos() as u64,
                        wait_wall_time_ns: wait_wall_time.as_nanos() as u64,
                        process_wall_time_ns: process_wall_time.as_nanos() as u64,
                    };
                    with_tls_tracker(|tracker| {
                        tracker.metrics.read_pool_schedule_wait_nanos =
                            schedule_wait_time.as_nanos() as u64;
                    });
                    Ok((
                        result?,
                        KvGetStatistics {
                            stats: statistics,
                            latency_stats,
                        },
                    ))
                }
            }
            .in_resource_metering_tag(resource_tag),
            priority,
            thread_rng().next_u64(),
            metadata,
            resource_limiter,
        )
    }

    /// Get values of a set of keys with separate context from a snapshot,
    /// return a list of `Result`s.
    ///
    /// Only writes that are committed before their respective `start_ts` are
    /// visible.
    pub fn batch_get_command<P: 'static + ResponseBatchConsumer<(Option<Vec<u8>>, Statistics)>>(
        &self,
        requests: Vec<GetRequest>,
        ids: Vec<u64>,
        trackers: Vec<TrackerToken>,
        consumer: P,
        begin_instant: Instant,
    ) -> impl Future<Output = Result<()>> {
        const CMD: CommandKind = CommandKind::batch_get_command;
        // all requests in a batch have the same region, epoch, term, replica_read
        let priority = requests[0].get_context().get_priority();
        let metadata =
            TaskMetadata::from_ctx(requests[0].get_context().get_resource_control_context());
        let resource_group_name = requests[0]
            .get_context()
            .get_resource_control_context()
            .get_resource_group_name();
        let group_priority = requests[0]
            .get_context()
            .get_resource_control_context()
            .get_override_priority();
        let resource_priority = ResourcePriority::from(group_priority);
        let resource_limiter = self.resource_manager.as_ref().and_then(|r| {
            r.get_resource_limiter(
                resource_group_name,
                requests[0].get_context().get_request_source(),
                group_priority,
            )
        });
        let concurrency_manager = self.concurrency_manager.clone();
        let api_version = self.api_version;
        let busy_threshold =
            Duration::from_millis(requests[0].get_context().busy_threshold_ms as u64);

        // The resource tags of these batched requests are not the same, and it is quite
        // expensive to distinguish them, so we can find random one of them as a
        // representative.
        let rand_index = rand::thread_rng().gen_range(0, requests.len());
        let rand_ctx = requests[rand_index].get_context();
        let rand_key = requests[rand_index].get_key().to_vec();
        let resource_tag = self
            .resource_tag_factory
            .new_tag_with_key_ranges(rand_ctx, vec![(rand_key.clone(), rand_key)]);
        // Unset the TLS tracker because the future below does not belong to any
        // specific request
        clear_tls_tracker_token();
        self.read_pool_spawn_with_busy_check(
            busy_threshold,
            async move {
                KV_COMMAND_COUNTER_VEC_STATIC.get(CMD).inc();
                KV_COMMAND_KEYREAD_HISTOGRAM_STATIC
                    .get(CMD)
                    .observe(requests.len() as f64);
                let command_duration = Instant::now();
                let read_id = Some(ThreadReadId::new());
                let mut statistics = Statistics::default();
                let mut req_snaps = vec![];

                for ((mut req, id), tracker) in requests.into_iter().zip(ids).zip(trackers) {
                    set_tls_tracker_token(tracker);
                    let mut ctx = req.take_context();
                    let deadline = Self::get_deadline(&ctx);
                    let source = ctx.take_request_source();
                    let region_id = ctx.get_region_id();
                    let peer = ctx.get_peer();

                    let key = Key::from_raw(req.get_key());
                    tls_collect_query(
                        region_id,
                        peer,
                        key.as_encoded(),
                        key.as_encoded(),
                        false,
                        QueryKind::Get,
                    );

                    Self::check_api_version(api_version, ctx.api_version, CMD, [key.as_encoded()])?;

                    let start_ts = req.get_version().into();
                    let isolation_level = ctx.get_isolation_level();
                    let fill_cache = !ctx.get_not_fill_cache();
                    let bypass_locks = TsSet::vec_from_u64s(ctx.take_resolved_locks());
                    let access_locks = TsSet::vec_from_u64s(ctx.take_committed_locks());
                    let region_id = ctx.get_region_id();

                    let snap_ctx = match prepare_snap_ctx(
                        &ctx,
                        iter::once(&key),
                        start_ts,
                        &bypass_locks,
                        &concurrency_manager,
                        CMD,
                    ) {
                        Ok(mut snap_ctx) => {
                            snap_ctx.read_id = if ctx.get_stale_read() {
                                None
                            } else {
                                read_id.clone()
                            };
                            snap_ctx
                        }
                        Err(e) => {
                            consumer.consume(id, Err(e), begin_instant, source, resource_priority);
                            continue;
                        }
                    };

                    let snap = Self::with_tls_engine(|engine| Self::snapshot(engine, snap_ctx));
                    req_snaps.push((
                        TlsTrackedFuture::new(snap),
                        key,
                        start_ts,
                        isolation_level,
                        fill_cache,
                        bypass_locks,
                        access_locks,
                        region_id,
                        id,
                        source,
                        tracker,
                        deadline,
                    ));
                }
                Self::with_tls_engine(|engine| engine.release_snapshot());
                for req_snap in req_snaps {
                    let (
                        snap,
                        key,
                        start_ts,
                        isolation_level,
                        fill_cache,
                        bypass_locks,
                        access_locks,
                        region_id,
                        id,
                        source,
                        tracker,
                        deadline,
                    ) = req_snap;
                    let snap_res = snap.await;
                    if let Err(e) = deadline.check() {
                        consumer.consume(
                            id,
                            Err(Error::from(e)),
                            begin_instant,
                            source,
                            resource_priority,
                        );
                        continue;
                    }

                    set_tls_tracker_token(tracker);
                    match snap_res {
                        Ok(snapshot) => Self::with_perf_context(CMD, || {
                            let buckets = snapshot.ext().get_buckets();
                            match PointGetterBuilder::new(snapshot, start_ts)
                                .fill_cache(fill_cache)
                                .isolation_level(isolation_level)
                                .bypass_locks(bypass_locks)
                                .access_locks(access_locks)
                                .build()
                            {
                                Ok(mut point_getter) => {
                                    let v = point_getter.get(&key);
                                    let stat = point_getter.take_statistics();
                                    metrics::tls_collect_read_flow(
                                        region_id,
                                        Some(key.as_encoded()),
                                        Some(key.as_encoded()),
                                        &stat,
                                        buckets.as_ref(),
                                    );
                                    statistics.add(&stat);
                                    consumer.consume(
                                        id,
                                        v.map_err(|e| Error::from(txn::Error::from(e)))
                                            .map(|v| (v, stat)),
                                        begin_instant,
                                        source,
                                        resource_priority,
                                    );
                                }
                                Err(e) => {
                                    consumer.consume(
                                        id,
                                        Err(Error::from(txn::Error::from(e))),
                                        begin_instant,
                                        source,
                                        resource_priority,
                                    );
                                }
                            }
                        }),
                        Err(e) => {
                            consumer.consume(id, Err(e), begin_instant, source, resource_priority);
                        }
                    }
                }
                metrics::tls_collect_scan_details(CMD, &statistics);
                SCHED_HISTOGRAM_VEC_STATIC
                    .get(CMD)
                    .observe(command_duration.saturating_elapsed_secs());

                Ok(())
            }
            .in_resource_metering_tag(resource_tag),
            priority,
            thread_rng().next_u64(),
            metadata,
            resource_limiter,
        )
    }

    pub fn buffer_batch_get(
        &self,
        ctx: Context,
        mut keys: Vec<Key>,
        start_ts: TimeStamp,
    ) -> impl Future<Output = Result<(Vec<Result<KvPair>>, KvGetStatistics)>> {
        let deadline = Self::get_deadline(&ctx);
        const CMD: CommandKind = CommandKind::buffer_batch_get;
        let priority = ctx.get_priority();
        let metadata = TaskMetadata::from_ctx(ctx.get_resource_control_context());
        let resource_limiter = self.resource_manager.as_ref().and_then(|r| {
            r.get_resource_limiter(
                ctx.get_resource_control_context().get_resource_group_name(),
                ctx.get_request_source(),
                ctx.get_resource_control_context().get_override_priority(),
            )
        });
        let priority_tag = get_priority_tag(priority);
        keys.sort();
        keys.dedup();
        let key_ranges = keys
            .iter()
            .map(|k| (k.as_encoded().to_vec(), k.as_encoded().to_vec()))
            .collect();
        let resource_tag = self
            .resource_tag_factory
            .new_tag_with_key_ranges(&ctx, key_ranges);
        let concurrency_manager = self.concurrency_manager.clone();
        let api_version = self.api_version;
        let busy_threshold = Duration::from_millis(ctx.busy_threshold_ms as u64);
        let quota_limiter = self.quota_limiter.clone();
        let mut sample = quota_limiter.new_sample(true);
        with_tls_tracker(|tracker| {
            tracker.metrics.grpc_process_nanos =
                tracker.req_info.begin.saturating_elapsed().as_nanos() as u64;
        });
        let stage_begin_ts = Instant::now();
        self.read_pool_spawn_with_busy_check(
            busy_threshold,
            async move {
                let stage_scheduled_ts = Instant::now();
                let mut key_ranges = vec![];
                for key in &keys {
                    key_ranges.push(build_key_range(key.as_encoded(), key.as_encoded(), false));
                }
                tls_collect_query_batch(
                    ctx.get_region_id(),
                    ctx.get_peer(),
                    key_ranges,
                    QueryKind::Get,
                );

                KV_COMMAND_COUNTER_VEC_STATIC.get(CMD).inc();
                SCHED_COMMANDS_PRI_COUNTER_VEC_STATIC
                    .get(priority_tag)
                    .inc();

                deadline.check()?;

                Self::check_api_version(
                    api_version,
                    ctx.api_version,
                    CMD,
                    keys.iter().map(Key::as_encoded),
                )?;

                let command_duration = Instant::now();

                let snap_ctx = prepare_snap_ctx(
                    &ctx,
                    &keys,
                    start_ts,
                    // buffer_batch_get doesn't read locks from other txns
                    &TsSet::Empty,
                    &concurrency_manager,
                    CMD,
                )?;
                let snapshot =
                    Self::with_tls_engine(|engine| Self::snapshot(engine, snap_ctx)).await?;
                {
                    deadline.check()?;
                    let begin_instant = Instant::now();

                    let stage_snap_recv_ts = begin_instant;
                    let (result, stats) = Self::with_perf_context(CMD, || {
                        let _guard = sample.observe_cpu();
                        let mut reader = MvccReader::new(
                            snapshot,
                            // TODO: compare the performance of Forward scan and multi get operations.
                            None,
                            !ctx.get_not_fill_cache(),
                        );
                        // TODO: metrics
                        // TODO: refactor: reuse functions in PointGetter
                        let result: Vec<Result<KvPair>> = keys
                            .into_iter()
                            .filter_map(|k| {
                                let pair: Option<std::result::Result<KvPair, _>> =
                                    match reader.load_lock(&k) {
                                        Ok(None) => None,
                                        Ok(Some(lock)) => {
                                            if matches!(lock.lock_type, LockType::Pessimistic) {
                                                assert_ne!(lock.ts, start_ts);
                                            }
                                            if lock.ts != start_ts {
                                                None
                                            } else {
                                                match lock.lock_type {
                                                    // Deletions are returned in the result pairs.
                                                    // This is the same behavior as TiDB's memdb.
                                                    // This is different from a normal batch_get.
                                                    LockType::Delete => Some(Ok((k.into_raw().unwrap(), vec![]))),
                                                    LockType::Lock => unreachable!("Unexpected LockType::Lock. pipelined-dml only supports optimistic transactions"),
                                                    LockType::Pessimistic => unreachable!("Unexpected LockType::Pessimistic. pipelined-dml only supports optimistic transactions"),
                                                    LockType::Put => {
                                                        match lock.short_value {
                                                            Some(v) => Some(Ok((k.into_raw().unwrap(), v))),
                                                            None => match reader.get_value(&k, start_ts) {
                                                                Ok(Some(data)) => {
                                                                    Some(Ok((k.into_raw().unwrap(), data)))
                                                                }
                                                                Ok(None) => None,
                                                                Err(e) => Some(Err(e)),
                                                            },
                                                        }
                                                    }
                                                }
                                            }
                                        }
                                        Err(e) => Some(Err(e)),
                                    };
                                pair.map(|r| r.map_err(|e| Error::from(TxnError::from(e))))
                            })
                            .collect();
                        (result, reader.statistics)
                    });
                    metrics::tls_collect_scan_details(CMD, &stats);
                    let now = Instant::now();
                    SCHED_PROCESSING_READ_HISTOGRAM_STATIC
                        .get(CMD)
                        .observe(duration_to_sec(
                            now.saturating_duration_since(begin_instant),
                        ));
                    SCHED_HISTOGRAM_VEC_STATIC.get(CMD).observe(duration_to_sec(
                        now.saturating_duration_since(command_duration),
                    ));

                    let read_bytes = stats.cf_statistics(CF_DEFAULT).flow_stats.read_bytes
                        + stats.cf_statistics(CF_LOCK).flow_stats.read_bytes
                        + stats.cf_statistics(CF_WRITE).flow_stats.read_bytes;
                    sample.add_read_bytes(read_bytes);
                    let quota_delay = quota_limiter.consume_sample(sample, true).await;
                    if !quota_delay.is_zero() {
                        TXN_COMMAND_THROTTLE_TIME_COUNTER_VEC_STATIC
                            .get(CMD)
                            .inc_by(quota_delay.as_micros() as u64);
                    }

                    let stage_finished_ts = Instant::now();
                    let schedule_wait_time =
                        stage_scheduled_ts.saturating_duration_since(stage_begin_ts);
                    let snapshot_wait_time =
                        stage_snap_recv_ts.saturating_duration_since(stage_scheduled_ts);
                    let wait_wall_time =
                        stage_snap_recv_ts.saturating_duration_since(stage_begin_ts);
                    let process_wall_time =
                        stage_finished_ts.saturating_duration_since(stage_snap_recv_ts);
                    with_tls_tracker(|tracker| {
                        tracker.metrics.read_pool_schedule_wait_nanos =
                            schedule_wait_time.as_nanos() as u64;
                    });
                    let latency_stats = StageLatencyStats {
                        schedule_wait_time_ns: duration_to_ms(schedule_wait_time),
                        snapshot_wait_time_ns: duration_to_ms(snapshot_wait_time),
                        wait_wall_time_ns: duration_to_ms(wait_wall_time),
                        process_wall_time_ns: duration_to_ms(process_wall_time),
                    };
                    Ok((
                        result,
                        KvGetStatistics {
                            stats,
                            latency_stats,
                        },
                    ))
                }
            }
            .in_resource_metering_tag(resource_tag),
            priority,
            thread_rng().next_u64(),
            metadata,
            resource_limiter,
        )
    }
    /// Get values of a set of keys in a batch from the snapshot.
    ///
    /// Only writes that are committed before `start_ts` are visible.
    pub fn batch_get(
        &self,
        mut ctx: Context,
        keys: Vec<Key>,
        start_ts: TimeStamp,
    ) -> impl Future<Output = Result<(Vec<Result<KvPair>>, KvGetStatistics)>> {
        let deadline = Self::get_deadline(&ctx);
        const CMD: CommandKind = CommandKind::batch_get;
        let priority = ctx.get_priority();
        let metadata = TaskMetadata::from_ctx(ctx.get_resource_control_context());
        let resource_limiter = self.resource_manager.as_ref().and_then(|r| {
            r.get_resource_limiter(
                ctx.get_resource_control_context().get_resource_group_name(),
                ctx.get_request_source(),
                ctx.get_resource_control_context().get_override_priority(),
            )
        });
        let priority_tag = get_priority_tag(priority);
        let key_ranges = keys
            .iter()
            .map(|k| (k.as_encoded().to_vec(), k.as_encoded().to_vec()))
            .collect();
        let resource_tag = self
            .resource_tag_factory
            .new_tag_with_key_ranges(&ctx, key_ranges);
        let concurrency_manager = self.concurrency_manager.clone();
        let api_version = self.api_version;
        let busy_threshold = Duration::from_millis(ctx.busy_threshold_ms as u64);
        let quota_limiter = self.quota_limiter.clone();
        let mut sample = quota_limiter.new_sample(true);
        with_tls_tracker(|tracker| {
            tracker.metrics.grpc_process_nanos =
                tracker.req_info.begin.saturating_elapsed().as_nanos() as u64;
        });
        let stage_begin_ts = Instant::now();
        self.read_pool_spawn_with_busy_check(
            busy_threshold,
            async move {
                let stage_scheduled_ts = Instant::now();
                let mut key_ranges = vec![];
                for key in &keys {
                    key_ranges.push(build_key_range(key.as_encoded(), key.as_encoded(), false));
                }
                tls_collect_query_batch(
                    ctx.get_region_id(),
                    ctx.get_peer(),
                    key_ranges,
                    QueryKind::Get,
                );

                KV_COMMAND_COUNTER_VEC_STATIC.get(CMD).inc();
                SCHED_COMMANDS_PRI_COUNTER_VEC_STATIC
                    .get(priority_tag)
                    .inc();

                deadline.check()?;

                Self::check_api_version(
                    api_version,
                    ctx.api_version,
                    CMD,
                    keys.iter().map(Key::as_encoded),
                )?;

                let command_duration = Instant::now();

                let bypass_locks = TsSet::from_u64s(ctx.take_resolved_locks());
                let access_locks = TsSet::from_u64s(ctx.take_committed_locks());

                let snap_ctx = prepare_snap_ctx(
                    &ctx,
                    &keys,
                    start_ts,
                    &bypass_locks,
                    &concurrency_manager,
                    CMD,
                )?;
                let snapshot =
                    Self::with_tls_engine(|engine| Self::snapshot(engine, snap_ctx)).await?;
                {
                    deadline.check()?;
                    let begin_instant = Instant::now();

                    let stage_snap_recv_ts = begin_instant;
                    let mut statistics = Vec::with_capacity(keys.len());
                    let buckets = snapshot.ext().get_buckets();
                    let in_memory_engine_hit = snapshot.ext().in_memory_engine_hit();
                    let (result, stats) = Self::with_perf_context(CMD, || {
                        let _guard = sample.observe_cpu();
                        let snap_store = SnapshotStore::new(
                            snapshot,
                            start_ts,
                            ctx.get_isolation_level(),
                            !ctx.get_not_fill_cache(),
                            bypass_locks,
                            access_locks,
                            false,
                            in_memory_engine_hit,
                        );
                        let mut stats = Statistics::default();
                        let result = snap_store
                            .batch_get(&keys, &mut statistics)
                            .map_err(Error::from)
                            .map(|v| {
                                let kv_pairs: Vec<_> = v
                                    .into_iter()
                                    .zip(keys)
                                    .enumerate()
                                    .filter(|&(i, (ref v, ref k))| {
                                        metrics::tls_collect_read_flow(
                                            ctx.get_region_id(),
                                            Some(k.as_encoded()),
                                            Some(k.as_encoded()),
                                            &statistics[i],
                                            buckets.as_ref(),
                                        );
                                        stats.add(&statistics[i]);
                                        !(v.is_ok() && v.as_ref().unwrap().is_none())
                                    })
                                    .map(|(_, (v, k))| match v {
                                        Ok(Some(x)) => Ok((k.into_raw().unwrap(), x)),
                                        Err(e) => Err(Error::from(e)),
                                        _ => unreachable!(),
                                    })
                                    .collect();
                                KV_COMMAND_KEYREAD_HISTOGRAM_STATIC
                                    .get(CMD)
                                    .observe(kv_pairs.len() as f64);
                                kv_pairs
                            });
                        (result, stats)
                    });
                    if let Err(
                        e @ Error(box ErrorInner::Txn(TxnError(box TxnErrorInner::Mvcc(
                            mvcc::Error(box mvcc::ErrorInner::DefaultNotFound { .. }),
                        )))),
                    ) = &result
                    {
                        error!("default not found in storage batch_get";
                            "err" => ?e,
                            "RpcContext" => ?&ctx,
                        );
                    }
                    metrics::tls_collect_scan_details(CMD, &stats);
                    let now = Instant::now();
                    SCHED_PROCESSING_READ_HISTOGRAM_STATIC
                        .get(CMD)
                        .observe(duration_to_sec(
                            now.saturating_duration_since(begin_instant),
                        ));
                    SCHED_HISTOGRAM_VEC_STATIC.get(CMD).observe(duration_to_sec(
                        now.saturating_duration_since(command_duration),
                    ));

                    let read_bytes = stats.cf_statistics(CF_DEFAULT).flow_stats.read_bytes
                        + stats.cf_statistics(CF_LOCK).flow_stats.read_bytes
                        + stats.cf_statistics(CF_WRITE).flow_stats.read_bytes;
                    sample.add_read_bytes(read_bytes);
                    let quota_delay = quota_limiter.consume_sample(sample, true).await;
                    if !quota_delay.is_zero() {
                        TXN_COMMAND_THROTTLE_TIME_COUNTER_VEC_STATIC
                            .get(CMD)
                            .inc_by(quota_delay.as_micros() as u64);
                    }

                    let stage_finished_ts = Instant::now();
                    let schedule_wait_time =
                        stage_scheduled_ts.saturating_duration_since(stage_begin_ts);
                    let snapshot_wait_time =
                        stage_snap_recv_ts.saturating_duration_since(stage_scheduled_ts);
                    let wait_wall_time =
                        stage_snap_recv_ts.saturating_duration_since(stage_begin_ts);
                    let process_wall_time =
                        stage_finished_ts.saturating_duration_since(stage_snap_recv_ts);
                    with_tls_tracker(|tracker| {
                        tracker.metrics.read_pool_schedule_wait_nanos =
                            schedule_wait_time.as_nanos() as u64;
                    });
                    let latency_stats = StageLatencyStats {
                        schedule_wait_time_ns: duration_to_ms(schedule_wait_time),
                        snapshot_wait_time_ns: duration_to_ms(snapshot_wait_time),
                        wait_wall_time_ns: duration_to_ms(wait_wall_time),
                        process_wall_time_ns: duration_to_ms(process_wall_time),
                    };
                    Ok((
                        result?,
                        KvGetStatistics {
                            stats,
                            latency_stats,
                        },
                    ))
                }
            }
            .in_resource_metering_tag(resource_tag),
            priority,
            thread_rng().next_u64(),
            metadata,
            resource_limiter,
        )
    }

    /// Scan keys in [`start_key`, `end_key`) up to `limit` keys from the
    /// snapshot. If `reverse_scan` is true, it scans [`end_key`,
    /// `start_key`) in descending order. If `end_key` is `None`, it means
    /// the upper bound or the lower bound if reverse scan is unbounded.
    ///
    /// Only writes committed before `start_ts` are visible.
    pub fn scan(
        &self,
        mut ctx: Context,
        start_key: Key,
        end_key: Option<Key>,
        limit: usize,
        sample_step: usize,
        start_ts: TimeStamp,
        key_only: bool,
        reverse_scan: bool,
    ) -> impl Future<Output = Result<Vec<Result<KvPair>>>> {
        const CMD: CommandKind = CommandKind::scan;
        let priority = ctx.get_priority();
        let metadata = TaskMetadata::from_ctx(ctx.get_resource_control_context());
        let resource_limiter = self.resource_manager.as_ref().and_then(|r| {
            r.get_resource_limiter(
                ctx.get_resource_control_context().get_resource_group_name(),
                ctx.get_request_source(),
                ctx.get_resource_control_context().get_override_priority(),
            )
        });
        let priority_tag = get_priority_tag(priority);
        let resource_tag = self.resource_tag_factory.new_tag_with_key_ranges(
            &ctx,
            vec![(
                start_key.as_encoded().to_vec(),
                match &end_key {
                    Some(k) => k.as_encoded().to_vec(),
                    None => vec![],
                },
            )],
        );
        let concurrency_manager = self.concurrency_manager.clone();
        let api_version = self.api_version;
        let busy_threshold = Duration::from_millis(ctx.busy_threshold_ms as u64);

        self.read_pool_spawn_with_busy_check(
            busy_threshold,
            async move {
                {
                    let end_key = match &end_key {
                        Some(k) => k.as_encoded().as_slice(),
                        None => &[],
                    };
                    tls_collect_query(
                        ctx.get_region_id(),
                        ctx.get_peer(),
                        start_key.as_encoded(),
                        end_key,
                        reverse_scan,
                        QueryKind::Scan,
                    );
                }
                KV_COMMAND_COUNTER_VEC_STATIC.get(CMD).inc();
                SCHED_COMMANDS_PRI_COUNTER_VEC_STATIC
                    .get(priority_tag)
                    .inc();

                Self::check_api_version_ranges(
                    api_version,
                    ctx.api_version,
                    CMD,
                    [(
                        Some(start_key.as_encoded()),
                        end_key.as_ref().map(Key::as_encoded),
                    )],
                )?;

                let (mut start_key, mut end_key) = (Some(start_key), end_key);
                if reverse_scan {
                    std::mem::swap(&mut start_key, &mut end_key);
                }
                let command_duration = Instant::now();

                let bypass_locks = TsSet::from_u64s(ctx.take_resolved_locks());
                let access_locks = TsSet::from_u64s(ctx.take_committed_locks());

                // Update max_ts and check the in-memory lock table before getting the snapshot
                if !ctx.get_stale_read() {
                    concurrency_manager
                        .update_max_ts(start_ts, "scan")
                        .map_err(txn::Error::from)?;
                }
                if need_check_locks(ctx.get_isolation_level()) {
                    let begin_instant = Instant::now();
                    concurrency_manager
                        .read_range_check(start_key.as_ref(), end_key.as_ref(), |key, lock| {
                            Lock::check_ts_conflict(
                                Cow::Borrowed(lock),
                                key,
                                start_ts,
                                &bypass_locks,
                                ctx.get_isolation_level(),
                            )
                        })
                        .map_err(|e| {
                            CHECK_MEM_LOCK_DURATION_HISTOGRAM_VEC
                                .get(CMD)
                                .locked
                                .observe(begin_instant.saturating_elapsed().as_secs_f64());
                            txn::Error::from_mvcc(e)
                        })?;
                    CHECK_MEM_LOCK_DURATION_HISTOGRAM_VEC
                        .get(CMD)
                        .unlocked
                        .observe(begin_instant.saturating_elapsed().as_secs_f64());
                }

                let mut snap_ctx = SnapContext {
                    pb_ctx: &ctx,
                    start_ts: Some(start_ts),
                    ..Default::default()
                };
                let mut key_range = KeyRange::default();
                if let Some(start_key) = &start_key {
                    key_range.set_start_key(start_key.as_encoded().to_vec());
                }
                if let Some(end_key) = &end_key {
                    key_range.set_end_key(end_key.as_encoded().to_vec());
                }
                if need_check_locks_in_replica_read(&ctx) {
                    snap_ctx.key_ranges = vec![key_range.clone()];
                }

                let snapshot =
                    Self::with_tls_engine(|engine| Self::snapshot(engine, snap_ctx)).await?;
                Self::with_perf_context(CMD, || {
                    let begin_instant = Instant::now();
                    let buckets = snapshot.ext().get_buckets();
                    let in_memory_engine_hit = snapshot.ext().in_memory_engine_hit();

                    let snap_store = SnapshotStore::new(
                        snapshot,
                        start_ts,
                        ctx.get_isolation_level(),
                        !ctx.get_not_fill_cache(),
                        bypass_locks,
                        access_locks,
                        false,
                        in_memory_engine_hit,
                    );

                    let mut scanner =
                        snap_store.scanner(reverse_scan, key_only, false, start_key, end_key)?;
                    let res = scanner.scan(limit, sample_step);

                    let statistics = scanner.take_statistics();
                    metrics::tls_collect_scan_details(CMD, &statistics);
                    metrics::tls_collect_read_flow(
                        ctx.get_region_id(),
                        Some(key_range.get_start_key()),
                        Some(key_range.get_end_key()),
                        &statistics,
                        buckets.as_ref(),
                    );
                    let now = Instant::now();
                    SCHED_PROCESSING_READ_HISTOGRAM_STATIC
                        .get(CMD)
                        .observe(duration_to_sec(
                            now.saturating_duration_since(begin_instant),
                        ));
                    SCHED_HISTOGRAM_VEC_STATIC.get(CMD).observe(duration_to_sec(
                        now.saturating_duration_since(command_duration),
                    ));

                    res.map_err(Error::from).map(|results| {
                        KV_COMMAND_KEYREAD_HISTOGRAM_STATIC
                            .get(CMD)
                            .observe(results.len() as f64);
                        results
                            .into_iter()
                            .map(|x| x.map_err(Error::from))
                            .collect()
                    })
                })
            }
            .in_resource_metering_tag(resource_tag),
            priority,
            thread_rng().next_u64(),
            metadata,
            resource_limiter,
        )
    }

    pub fn scan_lock(
        &self,
        mut ctx: Context,
        max_ts: TimeStamp,
        start_key: Option<Key>,
        end_key: Option<Key>,
        limit: usize,
    ) -> impl Future<Output = Result<Vec<LockInfo>>> {
        const CMD: CommandKind = CommandKind::scan_lock;
        let priority = ctx.get_priority();
        let metadata = TaskMetadata::from_ctx(ctx.get_resource_control_context());
        let resource_limiter = self.resource_manager.as_ref().and_then(|r| {
            r.get_resource_limiter(
                ctx.get_resource_control_context().get_resource_group_name(),
                ctx.get_request_source(),
                ctx.get_resource_control_context().get_override_priority(),
            )
        });
        let priority_tag = get_priority_tag(priority);
        let resource_tag = self.resource_tag_factory.new_tag_with_key_ranges(
            &ctx,
            vec![(
                match &start_key {
                    Some(k) => k.as_encoded().to_vec(),
                    None => vec![],
                },
                match &end_key {
                    Some(k) => k.as_encoded().to_vec(),
                    None => vec![],
                },
            )],
        );
        let concurrency_manager = self.concurrency_manager.clone();
        // Do not allow replica read for scan_lock.
        ctx.set_replica_read(false);

        let res = self.read_pool.spawn_handle(
            async move {
                if let Some(start_key) = &start_key {
                    let end_key = match &end_key {
                        Some(k) => k.as_encoded().as_slice(),
                        None => &[],
                    };
                    tls_collect_query(
                        ctx.get_region_id(),
                        ctx.get_peer(),
                        start_key.as_encoded(),
                        end_key,
                        false,
                        QueryKind::Scan,
                    );
                }

                KV_COMMAND_COUNTER_VEC_STATIC.get(CMD).inc();
                SCHED_COMMANDS_PRI_COUNTER_VEC_STATIC
                    .get(priority_tag)
                    .inc();

                // Do not check_api_version in scan_lock, to be compatible with TiDB gc-worker,
                // which resolves locks on regions, and boundary of regions will be out of range
                // of TiDB keys.

                let command_duration = Instant::now();

                concurrency_manager
                    .update_max_ts(max_ts, "scan_lock")
                    .map_err(txn::Error::from)?;
                let begin_instant = Instant::now();
                // TODO: Though it's very unlikely to find a conflicting memory lock here, it's
                // not a good idea to return an error to the client, making the GC fail. A
                // better approach is to wait for these locks to be unlocked.
                concurrency_manager.read_range_check(
                    start_key.as_ref(),
                    end_key.as_ref(),
                    |key, lock| {
                        // `Lock::check_ts_conflict` can't be used here, because LockType::Lock
                        // can't be ignored in this case.
                        if lock.ts <= max_ts {
                            CHECK_MEM_LOCK_DURATION_HISTOGRAM_VEC
                                .get(CMD)
                                .locked
                                .observe(begin_instant.saturating_elapsed().as_secs_f64());
                            Err(txn::Error::from_mvcc(mvcc::ErrorInner::KeyIsLocked(
                                lock.clone().into_lock_info(key.to_raw()?),
                            )))
                        } else {
                            Ok(())
                        }
                    },
                )?;
                CHECK_MEM_LOCK_DURATION_HISTOGRAM_VEC
                    .get(CMD)
                    .unlocked
                    .observe(begin_instant.saturating_elapsed().as_secs_f64());

                let snap_ctx = SnapContext {
                    pb_ctx: &ctx,
                    ..Default::default()
                };

                let snapshot =
                    Self::with_tls_engine(|engine| Self::snapshot(engine, snap_ctx)).await?;
                Self::with_perf_context(CMD, || {
                    let begin_instant = Instant::now();
                    let mut statistics = Statistics::default();
                    let buckets = snapshot.ext().get_buckets();
                    let mut reader = MvccReader::new(
                        snapshot,
                        Some(ScanMode::Forward),
                        !ctx.get_not_fill_cache(),
                    );
                    let read_res = reader
                        .scan_locks(
                            start_key.as_ref(),
                            end_key.as_ref(),
                            |_, lock| lock.get_start_ts() <= max_ts,
                            limit,
                            resolve_lock,
                        )
                        .map_err(txn::Error::from);
                    statistics.add(&reader.statistics);
                    let (read_locks, _) = read_res?;
                    let mut locks = Vec::with_capacity(read_locks.len());
                    for (key, lock) in read_locks.into_iter() {
                        let lock_info =
                            lock.into_lock_info(key.into_raw().map_err(txn::Error::from)?);
                        locks.push(lock_info);
                    }

                    metrics::tls_collect_scan_details(CMD, &statistics);
                    metrics::tls_collect_read_flow(
                        ctx.get_region_id(),
                        start_key.as_ref().map(|key| key.as_encoded().as_slice()),
                        end_key.as_ref().map(|key| key.as_encoded().as_slice()),
                        &statistics,
                        buckets.as_ref(),
                    );
                    let now = Instant::now();
                    SCHED_PROCESSING_READ_HISTOGRAM_STATIC
                        .get(CMD)
                        .observe(duration_to_sec(
                            now.saturating_duration_since(begin_instant),
                        ));
                    SCHED_HISTOGRAM_VEC_STATIC.get(CMD).observe(duration_to_sec(
                        now.saturating_duration_since(command_duration),
                    ));

                    Ok(locks)
                })
            }
            .in_resource_metering_tag(resource_tag),
            priority,
            thread_rng().next_u64(),
            metadata,
            resource_limiter,
        );
        async move {
            res.map_err(|_| Error::from(ErrorInner::SchedTooBusy))
                .await?
        }
    }

    // The entry point of the storage scheduler. Not only transaction commands need
    // to access keys serially.
    pub fn sched_txn_command<T: StorageCallbackType>(
        &self,
        cmd: TypedCommand<T>,
        callback: Callback<T>,
    ) -> Result<()> {
        use crate::storage::txn::commands::{
            AcquirePessimisticLock, AcquirePessimisticLockResumed, Flush, Prewrite,
            PrewritePessimistic,
        };

        let cmd: Command = cmd.into();

        match &cmd {
            Command::Prewrite(Prewrite { mutations, .. }) => {
                let keys = mutations.iter().map(|m| m.key().as_encoded());
                Self::check_api_version(
                    self.api_version,
                    cmd.ctx().api_version,
                    CommandKind::prewrite,
                    keys.clone(),
                )?;
                check_key_size!(keys, self.max_key_size, callback);
            }
            Command::PrewritePessimistic(PrewritePessimistic { mutations, .. }) => {
                let keys = mutations.iter().map(|(m, _)| m.key().as_encoded());
                Self::check_api_version(
                    self.api_version,
                    cmd.ctx().api_version,
                    CommandKind::prewrite,
                    keys.clone(),
                )?;
                check_key_size!(keys, self.max_key_size, callback);
            }
            Command::Flush(Flush { mutations, .. }) => {
                let keys = mutations.iter().map(|m| m.key().as_encoded());
                Self::check_api_version(
                    self.api_version,
                    cmd.ctx().api_version,
                    CommandKind::flush,
                    keys.clone(),
                )?;
                check_key_size!(keys, self.max_key_size, callback);
            }
            Command::AcquirePessimisticLock(AcquirePessimisticLock { keys, .. }) => {
                let keys = keys.iter().map(|k| k.0.as_encoded());
                Self::check_api_version(
                    self.api_version,
                    cmd.ctx().api_version,
                    CommandKind::acquire_pessimistic_lock,
                    keys.clone(),
                )?;
                check_key_size!(keys, self.max_key_size, callback);
            }
            Command::AcquirePessimisticLockResumed(AcquirePessimisticLockResumed {
                items, ..
            }) => {
                let keys = items.iter().map(|item| item.key.as_encoded());
                Self::check_api_version(
                    self.api_version,
                    cmd.ctx().api_version,
                    CommandKind::acquire_pessimistic_lock_resumed,
                    keys.clone(),
                )?;
                check_key_size!(keys, self.max_key_size, callback);
            }
            _ => {}
        }
        with_tls_tracker(|tracker| {
            tracker.req_info.start_ts = cmd.ts().into_inner();
            tracker.req_info.request_type = cmd.request_type();
        });

        fail_point!("storage_drop_message", |_| Ok(()));
        self.sched.run_cmd(cmd, T::callback(callback));

        Ok(())
    }

    // The entry point of the raw atomic command scheduler.
    pub fn sched_raw_atomic_command<T: StorageCallbackType>(
        sched: TxnScheduler<E, L>,
        cmd: TypedCommand<T>,
        callback: Callback<T>,
    ) {
        let cmd: Command = cmd.into();
        sched.run_cmd(cmd, T::callback(callback));
    }

    // Schedule raw modify commands, which reuse the scheduler worker pool.
    // TODO: separate the txn and raw commands if needed in the future.
    fn sched_raw_command<T>(
        &self,
        metadata: TaskMetadata<'_>,
        pri: CommandPri,
        tag: CommandKind,
        future: T,
    ) -> Result<()>
    where
        T: Future<Output = ()> + Send + 'static,
    {
        SCHED_STAGE_COUNTER_VEC.get(tag).new.inc();
        self.sched
            .get_sched_pool()
            // NOTE: we don't support background resource control for raw api.
            .spawn("", metadata, pri, future)
            .map_err(|_| Error::from(ErrorInner::SchedTooBusy))
    }

    fn get_deadline(ctx: &Context) -> Deadline {
        let execution_duration_limit = if ctx.max_execution_duration_ms == 0 {
            crate::storage::txn::scheduler::DEFAULT_EXECUTION_DURATION_LIMIT
        } else {
            ::std::time::Duration::from_millis(ctx.max_execution_duration_ms)
        };
        Deadline::from_now(execution_duration_limit)
    }

    /// Delete all keys in the range [`start_key`, `end_key`).
    ///
    /// All keys in the range will be deleted permanently regardless of their
    /// timestamps. This means that deleted keys will not be retrievable by
    /// specifying an older timestamp. If `notify_only` is set, the data will
    /// not be immediately deleted, but the operation will still be replicated
    /// via Raft. This is used to notify that the data will be deleted by
    /// [`unsafe_destroy_range`](crate::server::gc_worker::GcTask::
    /// UnsafeDestroyRange) soon.
    pub fn delete_range(
        &self,
        ctx: Context,
        start_key: Key,
        end_key: Key,
        notify_only: bool,
        callback: Callback<()>,
    ) -> Result<()> {
        Self::check_api_version_ranges(
            self.api_version,
            ctx.api_version,
            CommandKind::delete_range,
            [(Some(start_key.as_encoded()), Some(end_key.as_encoded()))],
        )?;

        let mut modifies = Vec::with_capacity(DATA_CFS_LEN);
        for cf in DATA_CFS {
            modifies.push(Modify::DeleteRange(
                cf,
                start_key.clone(),
                end_key.clone(),
                notify_only,
            ));
        }

        let mut batch = WriteData::from_modifies(modifies);
        batch.set_allowed_on_disk_almost_full();
        let res = kv::write(
            &self.engine,
            &ctx,
            batch,
            Some(Box::new(|res| {
                callback(mem::replace(res, Ok(())).map_err(Error::from))
            })),
        );
        // TODO: perhaps change delete_range API to return future.
        if let Some(Some(Err(e))) = try_poll(res) {
            return Err(Error::from(e));
        }
        KV_COMMAND_COUNTER_VEC_STATIC.delete_range.inc();
        Ok(())
    }

    /// Get the value of a raw key.
    pub fn raw_get(
        &self,
        ctx: Context,
        cf: String,
        key: Vec<u8>,
    ) -> impl Future<Output = Result<Option<Vec<u8>>>> {
        const CMD: CommandKind = CommandKind::raw_get;
        let priority = ctx.get_priority();
        let metadata = TaskMetadata::from_ctx(ctx.get_resource_control_context());
        let resource_limiter = self.resource_manager.as_ref().and_then(|r| {
            r.get_resource_limiter(
                ctx.get_resource_control_context().get_resource_group_name(),
                ctx.get_request_source(),
                ctx.get_resource_control_context().get_override_priority(),
            )
        });
        let priority_tag = get_priority_tag(priority);
        let resource_tag = self
            .resource_tag_factory
            .new_tag_with_key_ranges(&ctx, vec![(key.clone(), key.clone())]);
        let api_version = self.api_version;
        let busy_threshold = Duration::from_millis(ctx.busy_threshold_ms as u64);

        self.read_pool_spawn_with_busy_check(
            busy_threshold,
            async move {
                KV_COMMAND_COUNTER_VEC_STATIC.get(CMD).inc();
                SCHED_COMMANDS_PRI_COUNTER_VEC_STATIC
                    .get(priority_tag)
                    .inc();

                Self::check_api_version(api_version, ctx.api_version, CMD, [&key])?;

                let command_duration = Instant::now();
                let snap_ctx = SnapContext {
                    pb_ctx: &ctx,
                    ..Default::default()
                };
                let snapshot =
                    Self::with_tls_engine(|engine| Self::snapshot(engine, snap_ctx)).await?;
                let buckets = snapshot.ext().get_buckets();
                let store = RawStore::new(snapshot, api_version);
                let cf = Self::rawkv_cf(&cf, api_version)?;
                {
                    let begin_instant = Instant::now();
                    let mut stats = Statistics::default();
                    let key = F::encode_raw_key_owned(key, None);
                    // Keys pass to `tls_collect_query` should be encoded, to get correct keys for
                    // region split.
                    tls_collect_query(
                        ctx.get_region_id(),
                        ctx.get_peer(),
                        key.as_encoded(),
                        key.as_encoded(),
                        false,
                        QueryKind::Get,
                    );
                    let r = store
                        .raw_get_key_value(cf, &key, &mut stats)
                        .map_err(Error::from);
                    KV_COMMAND_KEYREAD_HISTOGRAM_STATIC.get(CMD).observe(1_f64);
                    tls_collect_read_flow(
                        ctx.get_region_id(),
                        Some(key.as_encoded()),
                        Some(key.as_encoded()),
                        &stats,
                        buckets.as_ref(),
                    );
                    let now = Instant::now();
                    SCHED_PROCESSING_READ_HISTOGRAM_STATIC
                        .get(CMD)
                        .observe(duration_to_sec(
                            now.saturating_duration_since(begin_instant),
                        ));
                    SCHED_HISTOGRAM_VEC_STATIC.get(CMD).observe(duration_to_sec(
                        now.saturating_duration_since(command_duration),
                    ));
                    r
                }
            }
            .in_resource_metering_tag(resource_tag),
            priority,
            thread_rng().next_u64(),
            metadata,
            resource_limiter,
        )
    }

    /// Get the values of a set of raw keys, return a list of `Result`s.
    pub fn raw_batch_get_command<P: 'static + ResponseBatchConsumer<Option<Vec<u8>>>>(
        &self,
        gets: Vec<RawGetRequest>,
        ids: Vec<u64>,
        consumer: P,
    ) -> impl Future<Output = Result<()>> {
        const CMD: CommandKind = CommandKind::raw_batch_get_command;
        // all requests in a batch have the same region, epoch, term, replica_read
        let priority = gets[0].get_context().get_priority();
        let metadata = TaskMetadata::from_ctx(gets[0].get_context().get_resource_control_context());
        let resource_group_name = gets[0]
            .get_context()
            .get_resource_control_context()
            .get_resource_group_name();
        let group_priority = gets[0]
            .get_context()
            .get_resource_control_context()
            .get_override_priority();
        let resource_priority = ResourcePriority::from(group_priority);
        let resource_limiter = self.resource_manager.as_ref().and_then(|r| {
            r.get_resource_limiter(
                resource_group_name,
                gets[0].get_context().get_request_source(),
                group_priority,
            )
        });
        let priority_tag = get_priority_tag(priority);
        let api_version = self.api_version;
        let busy_threshold = Duration::from_millis(gets[0].get_context().busy_threshold_ms as u64);

        // The resource tags of these batched requests are not the same, and it is quite
        // expensive to distinguish them, so we can find random one of them as a
        // representative.
        let rand_index = rand::thread_rng().gen_range(0, gets.len());
        let rand_ctx = gets[rand_index].get_context();
        let rand_key = gets[rand_index].get_key().to_vec();
        let resource_tag = self
            .resource_tag_factory
            .new_tag_with_key_ranges(rand_ctx, vec![(rand_key.clone(), rand_key)]);

        self.read_pool_spawn_with_busy_check(
            busy_threshold,
            async move {
                KV_COMMAND_COUNTER_VEC_STATIC.get(CMD).inc();
                SCHED_COMMANDS_PRI_COUNTER_VEC_STATIC
                    .get(priority_tag)
                    .inc();
                KV_COMMAND_KEYREAD_HISTOGRAM_STATIC
                    .get(CMD)
                    .observe(gets.len() as f64);

                for get in &gets {
                    Self::check_api_version(
                        api_version,
                        get.get_context().api_version,
                        CMD,
                        [get.get_key()],
                    )?;
                }

                let command_duration = Instant::now();
                let read_id = Some(ThreadReadId::new());
                let mut snaps = vec![];
                for (mut req, id) in gets.into_iter().zip(ids) {
                    let ctx = req.take_context();
                    let key = F::encode_raw_key_owned(req.take_key(), None);
                    // Keys pass to `tls_collect_query` should be encoded, to get correct keys for
                    // region split. Don't place in loop of `snaps`, otherwise `snap.wait` may run
                    // in another thread, and cause the `thread-local` statistics unstable for test.
                    tls_collect_query(
                        ctx.get_region_id(),
                        ctx.get_peer(),
                        key.as_encoded(),
                        key.as_encoded(),
                        false,
                        QueryKind::Get,
                    );

                    let snap_ctx = SnapContext {
                        pb_ctx: &ctx,
                        read_id: read_id.clone(),
                        ..Default::default()
                    };
                    let snap = Self::with_tls_engine(|engine| Self::snapshot(engine, snap_ctx));
                    snaps.push((id, key, ctx, req, snap));
                }
                Self::with_tls_engine(|engine| engine.release_snapshot());
                let begin_instant = Instant::now();
                for (id, key, mut ctx, mut req, snap) in snaps {
                    let cf = req.take_cf();
                    match snap.await {
                        Ok(snapshot) => {
                            let mut stats = Statistics::default();
                            let buckets = snapshot.ext().get_buckets();
                            let store = RawStore::new(snapshot, api_version);
                            match Self::rawkv_cf(&cf, api_version) {
                                Ok(cf) => {
                                    consumer.consume(
                                        id,
                                        store
                                            .raw_get_key_value(cf, &key, &mut stats)
                                            .map_err(Error::from),
                                        begin_instant,
                                        ctx.take_request_source(),
                                        resource_priority,
                                    );
                                    tls_collect_read_flow(
                                        ctx.get_region_id(),
                                        Some(key.as_encoded()),
                                        Some(key.as_encoded()),
                                        &stats,
                                        buckets.as_ref(),
                                    );
                                }
                                Err(e) => {
                                    consumer.consume(
                                        id,
                                        Err(e),
                                        begin_instant,
                                        ctx.take_request_source(),
                                        resource_priority,
                                    );
                                }
                            }
                        }
                        Err(e) => {
                            consumer.consume(
                                id,
                                Err(e),
                                begin_instant,
                                ctx.take_request_source(),
                                resource_priority,
                            );
                        }
                    }
                }

                let now = Instant::now();
                SCHED_PROCESSING_READ_HISTOGRAM_STATIC
                    .get(CMD)
                    .observe(duration_to_sec(
                        now.saturating_duration_since(begin_instant),
                    ));
                SCHED_HISTOGRAM_VEC_STATIC.get(CMD).observe(duration_to_sec(
                    now.saturating_duration_since(command_duration),
                ));
                Ok(())
            }
            .in_resource_metering_tag(resource_tag),
            priority,
            thread_rng().next_u64(),
            metadata,
            resource_limiter,
        )
    }

    /// Get the values of some raw keys in a batch.
    pub fn raw_batch_get(
        &self,
        ctx: Context,
        cf: String,
        keys: Vec<Vec<u8>>,
    ) -> impl Future<Output = Result<Vec<Result<KvPair>>>> {
        const CMD: CommandKind = CommandKind::raw_batch_get;
        let priority = ctx.get_priority();
        let metadata = TaskMetadata::from_ctx(ctx.get_resource_control_context());
        let resource_limiter = self.resource_manager.as_ref().and_then(|r| {
            r.get_resource_limiter(
                ctx.get_resource_control_context().get_resource_group_name(),
                ctx.get_request_source(),
                ctx.get_resource_control_context().get_override_priority(),
            )
        });
        let priority_tag = get_priority_tag(priority);
        let key_ranges = keys.iter().map(|k| (k.clone(), k.clone())).collect();
        let resource_tag = self
            .resource_tag_factory
            .new_tag_with_key_ranges(&ctx, key_ranges);
        let api_version = self.api_version;
        let busy_threshold = Duration::from_millis(ctx.busy_threshold_ms as u64);

        self.read_pool_spawn_with_busy_check(
            busy_threshold,
            async move {
                let mut key_ranges = vec![];
                KV_COMMAND_COUNTER_VEC_STATIC.get(CMD).inc();
                SCHED_COMMANDS_PRI_COUNTER_VEC_STATIC
                    .get(priority_tag)
                    .inc();

                Self::check_api_version(api_version, ctx.api_version, CMD, &keys)?;

                let command_duration = Instant::now();
                let snap_ctx = SnapContext {
                    pb_ctx: &ctx,
                    ..Default::default()
                };
                let snapshot =
                    Self::with_tls_engine(|engine| Self::snapshot(engine, snap_ctx)).await?;
                let buckets = snapshot.ext().get_buckets();
                let store = RawStore::new(snapshot, api_version);
                {
                    let begin_instant = Instant::now();

                    let cf = Self::rawkv_cf(&cf, api_version)?;
                    // no scan_count for this kind of op.
                    let mut stats = Statistics::default();
                    let result: Vec<Result<KvPair>> = keys
                        .into_iter()
                        .map(|k| {
                            let k = F::encode_raw_key_owned(k, None);
                            let mut s = Statistics::default();
                            let v = store.raw_get_key_value(cf, &k, &mut s).map_err(Error::from);
                            tls_collect_read_flow(
                                ctx.get_region_id(),
                                Some(k.as_encoded()),
                                Some(k.as_encoded()),
                                &s,
                                buckets.as_ref(),
                            );
                            stats.add(&s);
                            key_ranges.push(build_key_range(k.as_encoded(), k.as_encoded(), false));
                            (k, v)
                        })
                        .filter(|(_, v)| !(v.is_ok() && v.as_ref().unwrap().is_none()))
                        .map(|(k, v)| match v {
                            Ok(v) => {
                                let (user_key, _) = F::decode_raw_key_owned(k, false).unwrap();
                                Ok((user_key, v.unwrap()))
                            }
                            Err(v) => Err(v),
                        })
                        .collect();

                    tls_collect_query_batch(
                        ctx.get_region_id(),
                        ctx.get_peer(),
                        key_ranges,
                        QueryKind::Get,
                    );
                    KV_COMMAND_KEYREAD_HISTOGRAM_STATIC
                        .get(CMD)
                        .observe(stats.data.flow_stats.read_keys as f64);
                    let now = Instant::now();
                    SCHED_PROCESSING_READ_HISTOGRAM_STATIC
                        .get(CMD)
                        .observe(duration_to_sec(
                            now.saturating_duration_since(begin_instant),
                        ));
                    SCHED_HISTOGRAM_VEC_STATIC.get(CMD).observe(duration_to_sec(
                        now.saturating_duration_since(command_duration),
                    ));
                    Ok(result)
                }
            }
            .in_resource_metering_tag(resource_tag),
            priority,
            thread_rng().next_u64(),
            metadata,
            resource_limiter,
        )
    }

    async fn check_causal_ts_flushed(ctx: &mut Context, tag: CommandKind) -> Result<()> {
        if F::TAG == ApiVersion::V2 {
            let snap_ctx = SnapContext {
                pb_ctx: ctx,
                ..Default::default()
            };
            match Self::with_tls_engine(|engine| Self::snapshot(engine, snap_ctx)).await {
                Ok(snapshot) => {
                    SCHED_STAGE_COUNTER_VEC.get(tag).snapshot_ok.inc();
                    if !snapshot.ext().is_max_ts_synced() {
                        return Err(Error::from(txn::Error::from(
                            TxnErrorInner::RawKvMaxTimestampNotSynced {
                                region_id: ctx.get_region_id(),
                            },
                        )));
                    }
                    let term = snapshot.ext().get_term();
                    if let Some(term) = term {
                        ctx.set_term(term.get());
                    }
                }
                Err(err) => {
                    SCHED_STAGE_COUNTER_VEC.get(tag).snapshot_err.inc();
                    info!("get snapshot failed"; "tag" => ?tag, "err" => ?err);
                    return Err(err);
                }
            }
        }
        Ok(())
    }

    /// Write a raw key to the storage.
    pub fn raw_put(
        &self,
        mut ctx: Context,
        cf: String,
        key: Vec<u8>,
        value: Vec<u8>,
        ttl: u64,
        callback: Callback<()>,
    ) -> Result<()> {
        const CMD: CommandKind = CommandKind::raw_put;
        let api_version = self.api_version;

        Self::check_api_version(api_version, ctx.api_version, CMD, [&key])?;

        check_key_size!(Some(&key).into_iter(), self.max_key_size, callback);

        if !F::IS_TTL_ENABLED && ttl != 0 {
            return Err(Error::from(ErrorInner::TtlNotEnabled));
        }
        let deadline = Self::get_deadline(&ctx);
        let cf = Self::rawkv_cf(&cf, self.api_version)?;
        let provider = self.causal_ts_provider.clone();
        let engine = self.engine.clone();
        let concurrency_manager = self.concurrency_manager.clone();

        let priority = ctx.get_priority();
        let metadata = TaskMetadata::from_ctx(ctx.get_resource_control_context());
        self.sched_raw_command(metadata, priority, CMD, async move {
            if let Err(e) = deadline.check() {
                return callback(Err(Error::from(e)));
            }
            let command_duration = Instant::now();

            if let Err(e) = Self::check_causal_ts_flushed(&mut ctx, CMD).await {
                return callback(Err(e));
            }

            let key_guard = get_raw_key_guard(&provider, concurrency_manager).await;
            if let Err(e) = key_guard {
                return callback(Err(e));
            }
            let ts = get_causal_ts(&provider).await;
            if let Err(e) = ts {
                return callback(Err(e));
            }
            let raw_value = RawValue {
                user_value: value,
                expire_ts: ttl_to_expire_ts(ttl),
                is_delete: false,
            };
            let m = Modify::Put(
                cf,
                F::encode_raw_key_owned(key, ts.unwrap()),
                F::encode_raw_value_owned(raw_value),
            );

            let mut batch = WriteData::from_modifies(vec![m]);
            batch.set_allowed_on_disk_almost_full();
            let res = kv::write(&engine, &ctx, batch, None);
            callback(
                res.await
                    .unwrap_or_else(|| Err(box_err!("stale command")))
                    .map_err(Error::from),
            );
            KV_COMMAND_COUNTER_VEC_STATIC.get(CMD).inc();
            SCHED_STAGE_COUNTER_VEC.get(CMD).write_finish.inc();
            SCHED_HISTOGRAM_VEC_STATIC
                .get(CMD)
                .observe(command_duration.saturating_elapsed().as_secs_f64());
        })
    }

    fn check_ttl_valid(key_cnt: usize, ttls: &[u64]) -> Result<()> {
        if !F::IS_TTL_ENABLED {
            if ttls.iter().any(|&x| x != 0) {
                return Err(Error::from(ErrorInner::TtlNotEnabled));
            }
        } else if ttls.len() != key_cnt {
            return Err(Error::from(ErrorInner::TtlLenNotEqualsToPairs));
        }
        Ok(())
    }

    fn raw_batch_put_requests_to_modifies(
        cf: CfName,
        pairs: Vec<KvPair>,
        ttls: Vec<u64>,
        ts: Option<TimeStamp>,
    ) -> Vec<Modify> {
        pairs
            .into_iter()
            .zip(ttls)
            .map(|((k, v), ttl)| {
                let raw_value = RawValue {
                    user_value: v,
                    expire_ts: ttl_to_expire_ts(ttl),
                    is_delete: false,
                };
                Modify::Put(
                    cf,
                    F::encode_raw_key_owned(k, ts),
                    F::encode_raw_value_owned(raw_value),
                )
            })
            .collect()
    }

    /// Write some keys to the storage in a batch.
    pub fn raw_batch_put(
        &self,
        mut ctx: Context,
        cf: String,
        pairs: Vec<KvPair>,
        ttls: Vec<u64>,
        callback: Callback<()>,
    ) -> Result<()> {
        const CMD: CommandKind = CommandKind::raw_batch_put;
        Self::check_api_version(
            self.api_version,
            ctx.api_version,
            CMD,
            pairs.iter().map(|(ref k, _)| k),
        )?;

        let cf = Self::rawkv_cf(&cf, self.api_version)?;

        check_key_size!(
            pairs.iter().map(|(ref k, _)| k),
            self.max_key_size,
            callback
        );
        Self::check_ttl_valid(pairs.len(), &ttls)?;

        let provider = self.causal_ts_provider.clone();
        let engine = self.engine.clone();
        let concurrency_manager = self.concurrency_manager.clone();
        let deadline = Self::get_deadline(&ctx);
        let priority = ctx.get_priority();
        let metadata = TaskMetadata::from_ctx(ctx.get_resource_control_context());
        self.sched_raw_command(metadata, priority, CMD, async move {
            if let Err(e) = deadline.check() {
                return callback(Err(Error::from(e)));
            }
            let command_duration = Instant::now();

            if let Err(e) = Self::check_causal_ts_flushed(&mut ctx, CMD).await {
                return callback(Err(e));
            }

            let key_guard = get_raw_key_guard(&provider, concurrency_manager).await;
            if let Err(e) = key_guard {
                return callback(Err(e));
            }
            let ts = get_causal_ts(&provider).await;
            if let Err(e) = ts {
                return callback(Err(e));
            }

            let modifies = Self::raw_batch_put_requests_to_modifies(cf, pairs, ttls, ts.unwrap());
            let mut batch = WriteData::from_modifies(modifies);
            batch.set_allowed_on_disk_almost_full();
            let res = kv::write(&engine, &ctx, batch, None);
            callback(
                res.await
                    .unwrap_or_else(|| Err(box_err!("stale command")))
                    .map_err(Error::from),
            );
            KV_COMMAND_COUNTER_VEC_STATIC.get(CMD).inc();
            SCHED_STAGE_COUNTER_VEC.get(CMD).write_finish.inc();
            SCHED_HISTOGRAM_VEC_STATIC
                .get(CMD)
                .observe(command_duration.saturating_elapsed().as_secs_f64());
        })
    }

    fn raw_delete_request_to_modify(cf: CfName, key: Vec<u8>, ts: Option<TimeStamp>) -> Modify {
        let key = F::encode_raw_key_owned(key, ts);
        match F::TAG {
            ApiVersion::V2 => Modify::Put(cf, key, ApiV2::ENCODED_LOGICAL_DELETE.to_vec()),
            _ => Modify::Delete(cf, key),
        }
    }

    /// Delete a raw key from the storage.
    /// In API V2, data is "logical" deleted, to enable CDC of delete
    /// operations.
    pub fn raw_delete(
        &self,
        mut ctx: Context,
        cf: String,
        key: Vec<u8>,
        callback: Callback<()>,
    ) -> Result<()> {
        const CMD: CommandKind = CommandKind::raw_delete;
        Self::check_api_version(self.api_version, ctx.api_version, CMD, [&key])?;

        check_key_size!(Some(&key).into_iter(), self.max_key_size, callback);
        let cf = Self::rawkv_cf(&cf, self.api_version)?;
        let provider = self.causal_ts_provider.clone();
        let engine = self.engine.clone();
        let concurrency_manager = self.concurrency_manager.clone();
        let deadline = Self::get_deadline(&ctx);
        let priority = ctx.get_priority();
        let metadata = TaskMetadata::from_ctx(ctx.get_resource_control_context());
        self.sched_raw_command(metadata, priority, CMD, async move {
            if let Err(e) = deadline.check() {
                return callback(Err(Error::from(e)));
            }
            let command_duration = Instant::now();

            if let Err(e) = Self::check_causal_ts_flushed(&mut ctx, CMD).await {
                return callback(Err(e));
            }

            let key_guard = get_raw_key_guard(&provider, concurrency_manager).await;
            if let Err(e) = key_guard {
                return callback(Err(e));
            }
            let ts = get_causal_ts(&provider).await;
            if let Err(e) = ts {
                return callback(Err(e));
            }
            let m = Self::raw_delete_request_to_modify(cf, key, ts.unwrap());
            let mut batch = WriteData::from_modifies(vec![m]);
            batch.set_allowed_on_disk_almost_full();
            let res = kv::write(&engine, &ctx, batch, None);
            callback(
                res.await
                    .unwrap_or_else(|| Err(box_err!("stale command")))
                    .map_err(Error::from),
            );
            KV_COMMAND_COUNTER_VEC_STATIC.get(CMD).inc();
            SCHED_STAGE_COUNTER_VEC.get(CMD).write_finish.inc();
            SCHED_HISTOGRAM_VEC_STATIC
                .get(CMD)
                .observe(command_duration.saturating_elapsed().as_secs_f64());
        })
    }

    /// Delete all raw keys in [`start_key`, `end_key`).
    /// Note that in API V2, data is still "physical" deleted, as "logical"
    /// delete for a range will be quite expensive. Notification of range delete
    /// operations will be through a special channel (unimplemented yet).
    pub fn raw_delete_range(
        &self,
        ctx: Context,
        cf: String,
        start_key: Vec<u8>,
        end_key: Vec<u8>,
        callback: Callback<()>,
    ) -> Result<()> {
        const CMD: CommandKind = CommandKind::raw_delete_range;
        check_key_size!([&start_key, &end_key], self.max_key_size, callback);
        Self::check_api_version_ranges(
            self.api_version,
            ctx.api_version,
            CMD,
            [(Some(&start_key), Some(&end_key))],
        )?;

        let cf = Self::rawkv_cf(&cf, self.api_version)?;
        let engine = self.engine.clone();
        let deadline = Self::get_deadline(&ctx);
        let priority = ctx.get_priority();
        let metadata = TaskMetadata::from_ctx(ctx.get_resource_control_context());
        self.sched_raw_command(metadata, priority, CMD, async move {
            if let Err(e) = deadline.check() {
                return callback(Err(Error::from(e)));
            }
            let command_duration = Instant::now();
            let start_key = F::encode_raw_key_owned(start_key, None);
            let end_key = F::encode_raw_key_owned(end_key, None);

            let mut batch =
                WriteData::from_modifies(vec![Modify::DeleteRange(cf, start_key, end_key, false)]);
            batch.set_allowed_on_disk_almost_full();

            // TODO: special notification channel for API V2.
            let res = kv::write(&engine, &ctx, batch, None);
            callback(
                res.await
                    .unwrap_or_else(|| Err(box_err!("stale command")))
                    .map_err(Error::from),
            );
            KV_COMMAND_COUNTER_VEC_STATIC.get(CMD).inc();
            SCHED_STAGE_COUNTER_VEC.get(CMD).write_finish.inc();
            SCHED_HISTOGRAM_VEC_STATIC
                .get(CMD)
                .observe(command_duration.saturating_elapsed().as_secs_f64());
        })
    }

    /// Delete some raw keys in a batch.
    /// In API V2, data is "logical" deleted, to enable CDC of delete
    /// operations.
    pub fn raw_batch_delete(
        &self,
        mut ctx: Context,
        cf: String,
        keys: Vec<Vec<u8>>,
        callback: Callback<()>,
    ) -> Result<()> {
        const CMD: CommandKind = CommandKind::raw_batch_delete;
        Self::check_api_version(self.api_version, ctx.api_version, CMD, &keys)?;

        let cf = Self::rawkv_cf(&cf, self.api_version)?;
        check_key_size!(keys.iter(), self.max_key_size, callback);
        let provider = self.causal_ts_provider.clone();
        let engine = self.engine.clone();
        let concurrency_manager = self.concurrency_manager.clone();
        let deadline = Self::get_deadline(&ctx);
        let priority = ctx.get_priority();
        let metadata = TaskMetadata::from_ctx(ctx.get_resource_control_context());
        self.sched_raw_command(metadata, priority, CMD, async move {
            if let Err(e) = deadline.check() {
                return callback(Err(Error::from(e)));
            }
            let command_duration = Instant::now();

            if let Err(e) = Self::check_causal_ts_flushed(&mut ctx, CMD).await {
                return callback(Err(e));
            }

            let key_guard = get_raw_key_guard(&provider, concurrency_manager).await;
            if let Err(e) = key_guard {
                return callback(Err(e));
            }
            let ts = get_causal_ts(&provider).await;
            if let Err(e) = ts {
                return callback(Err(e));
            }
            let ts = ts.unwrap();
            let modifies: Vec<Modify> = keys
                .into_iter()
                .map(|k| Self::raw_delete_request_to_modify(cf, k, ts))
                .collect();
            let mut batch = WriteData::from_modifies(modifies);
            batch.set_allowed_on_disk_almost_full();
            let res = kv::write(&engine, &ctx, batch, None);
            callback(
                res.await
                    .unwrap_or_else(|| Err(box_err!("stale command")))
                    .map_err(Error::from),
            );
            KV_COMMAND_COUNTER_VEC_STATIC.get(CMD).inc();
            SCHED_STAGE_COUNTER_VEC.get(CMD).write_finish.inc();
            SCHED_HISTOGRAM_VEC_STATIC
                .get(CMD)
                .observe(command_duration.saturating_elapsed().as_secs_f64());
        })
    }

    /// Scan raw keys in a range.
    ///
    /// If `reverse_scan` is false, the range is [`start_key`, `end_key`);
    /// otherwise, the range is [`end_key`, `start_key`) and it scans from
    /// `start_key` and goes backwards. If `end_key` is `None`, it means
    /// unbounded.
    ///
    /// This function scans at most `limit` keys.
    ///
    /// If `key_only` is true, the value
    /// corresponding to the key will not be read out. Only scanned keys will be
    /// returned.
    pub fn raw_scan(
        &self,
        ctx: Context,
        cf: String,
        start_key: Vec<u8>,
        end_key: Option<Vec<u8>>,
        limit: usize,
        key_only: bool,
        reverse_scan: bool,
    ) -> impl Future<Output = Result<Vec<Result<KvPair>>>> {
        const CMD: CommandKind = CommandKind::raw_scan;
        let priority = ctx.get_priority();
        let metadata = TaskMetadata::from_ctx(ctx.get_resource_control_context());
        let resource_limiter = self.resource_manager.as_ref().and_then(|r| {
            r.get_resource_limiter(
                ctx.get_resource_control_context().get_resource_group_name(),
                ctx.get_request_source(),
                ctx.get_resource_control_context().get_override_priority(),
            )
        });
        let priority_tag = get_priority_tag(priority);
        let resource_tag = self.resource_tag_factory.new_tag(&ctx);
        let api_version = self.api_version;
        let busy_threshold = Duration::from_millis(ctx.busy_threshold_ms as u64);

        self.read_pool_spawn_with_busy_check(
            busy_threshold,
            async move {
                KV_COMMAND_COUNTER_VEC_STATIC.get(CMD).inc();
                SCHED_COMMANDS_PRI_COUNTER_VEC_STATIC
                    .get(priority_tag)
                    .inc();

                Self::check_api_version_ranges(
                    api_version,
                    ctx.api_version,
                    CMD,
                    [(Some(&start_key), end_key.as_ref())],
                )?;

                let command_duration = Instant::now();
                let snap_ctx = SnapContext {
                    pb_ctx: &ctx,
                    ..Default::default()
                };
                let snapshot =
                    Self::with_tls_engine(|engine| Self::snapshot(engine, snap_ctx)).await?;
                let buckets = snapshot.ext().get_buckets();
                let cf = Self::rawkv_cf(&cf, api_version)?;
                {
                    let store = RawStore::new(snapshot, api_version);
                    let begin_instant = Instant::now();

                    let start_key = F::encode_raw_key_owned(start_key, None);
                    let end_key = end_key.map(|k| F::encode_raw_key_owned(k, None));
                    // Keys pass to `tls_collect_query` should be encoded, to get correct keys for
                    // region split.
                    tls_collect_query(
                        ctx.get_region_id(),
                        ctx.get_peer(),
                        start_key.as_encoded(),
                        end_key.as_ref().map(|k| k.as_encoded()).unwrap_or(&vec![]),
                        reverse_scan,
                        QueryKind::Scan,
                    );

                    let mut statistics = Statistics::default();
                    let result = if reverse_scan {
                        store
                            .reverse_raw_scan(
                                cf,
                                &start_key,
                                end_key.as_ref(),
                                limit,
                                &mut statistics,
                                key_only,
                            )
                            .await
                    } else {
                        store
                            .forward_raw_scan(
                                cf,
                                &start_key,
                                end_key.as_ref(),
                                limit,
                                &mut statistics,
                                key_only,
                            )
                            .await
                    }
                    .map(|pairs| {
                        pairs
                            .into_iter()
                            .map(|pair| {
                                pair.map(|(k, v)| {
                                    let (user_key, _) =
                                        F::decode_raw_key_owned(Key::from_encoded(k), true)
                                            .unwrap();
                                    (user_key, v)
                                })
                                .map_err(Error::from)
                            })
                            .collect()
                    })
                    .map_err(Error::from);

                    metrics::tls_collect_read_flow(
                        ctx.get_region_id(),
                        Some(start_key.as_encoded()),
                        end_key.as_ref().map(|k| k.as_encoded().as_slice()),
                        &statistics,
                        buckets.as_ref(),
                    );
                    KV_COMMAND_KEYREAD_HISTOGRAM_STATIC
                        .get(CMD)
                        .observe(statistics.data.flow_stats.read_keys as f64);
                    metrics::tls_collect_scan_details(CMD, &statistics);
                    let now = Instant::now();
                    SCHED_PROCESSING_READ_HISTOGRAM_STATIC
                        .get(CMD)
                        .observe(duration_to_sec(
                            now.saturating_duration_since(begin_instant),
                        ));
                    SCHED_HISTOGRAM_VEC_STATIC.get(CMD).observe(duration_to_sec(
                        now.saturating_duration_since(command_duration),
                    ));

                    result
                }
            }
            .in_resource_metering_tag(resource_tag),
            priority,
            thread_rng().next_u64(),
            metadata,
            resource_limiter,
        )
    }

    /// Scan raw keys in multiple ranges in a batch.
    pub fn raw_batch_scan(
        &self,
        ctx: Context,
        cf: String,
        mut ranges: Vec<KeyRange>,
        each_limit: usize,
        key_only: bool,
        reverse_scan: bool,
    ) -> impl Future<Output = Result<Vec<Result<KvPair>>>> {
        const CMD: CommandKind = CommandKind::raw_batch_scan;
        let priority = ctx.get_priority();
        let metadata = TaskMetadata::from_ctx(ctx.get_resource_control_context());
        let resource_limiter = self.resource_manager.as_ref().and_then(|r| {
            r.get_resource_limiter(
                ctx.get_resource_control_context().get_resource_group_name(),
                ctx.get_request_source(),
                ctx.get_resource_control_context().get_override_priority(),
            )
        });
        let priority_tag = get_priority_tag(priority);
        let key_ranges = ranges
            .iter()
            .map(|key_range| (key_range.start_key.clone(), key_range.end_key.clone()))
            .collect();
        let resource_tag = self
            .resource_tag_factory
            .new_tag_with_key_ranges(&ctx, key_ranges);
        let api_version = self.api_version;
        let busy_threshold = Duration::from_millis(ctx.busy_threshold_ms as u64);

        self.read_pool_spawn_with_busy_check(
            busy_threshold,
            async move {
                KV_COMMAND_COUNTER_VEC_STATIC.get(CMD).inc();
                SCHED_COMMANDS_PRI_COUNTER_VEC_STATIC
                    .get(priority_tag)
                    .inc();

                Self::check_api_version_ranges(
                    api_version,
                    ctx.api_version,
                    CMD,
                    ranges
                        .iter()
                        .map(|range| (Some(range.get_start_key()), Some(range.get_end_key()))),
                )?;

                let command_duration = Instant::now();
                let snap_ctx = SnapContext {
                    pb_ctx: &ctx,
                    ..Default::default()
                };
                let snapshot =
                    Self::with_tls_engine(|engine| Self::snapshot(engine, snap_ctx)).await?;
                let buckets = snapshot.ext().get_buckets();
                let cf = Self::rawkv_cf(&cf, api_version)?;
                {
                    let store = RawStore::new(snapshot, api_version);
                    let begin_instant = Instant::now();
                    let mut statistics = Statistics::default();
                    if !Self::check_key_ranges(&ranges, reverse_scan) {
                        return Err(box_err!("Invalid KeyRanges"));
                    };
                    let mut result = Vec::new();
                    let mut key_ranges = vec![];
                    let ranges_len = ranges.len();

                    for i in 0..ranges_len {
                        let start_key = F::encode_raw_key_owned(ranges[i].take_start_key(), None);
                        let end_key = ranges[i].take_end_key();
                        let end_key = if end_key.is_empty() {
                            if i + 1 == ranges_len {
                                None
                            } else {
                                Some(F::encode_raw_key(ranges[i + 1].get_start_key(), None))
                            }
                        } else {
                            Some(F::encode_raw_key_owned(end_key, None))
                        };
                        let mut stats = Statistics::default();
                        let pairs: Vec<Result<KvPair>> = if reverse_scan {
                            store
                                .reverse_raw_scan(
                                    cf,
                                    &start_key,
                                    end_key.as_ref(),
                                    each_limit,
                                    &mut stats,
                                    key_only,
                                )
                                .await
                        } else {
                            store
                                .forward_raw_scan(
                                    cf,
                                    &start_key,
                                    end_key.as_ref(),
                                    each_limit,
                                    &mut stats,
                                    key_only,
                                )
                                .await
                        }
                        .map(|pairs| {
                            pairs
                                .into_iter()
                                .map(|pair| {
                                    pair.map(|(k, v)| {
                                        let (user_key, _) =
                                            F::decode_raw_key_owned(Key::from_encoded(k), true)
                                                .unwrap();
                                        (user_key, v)
                                    })
                                    .map_err(Error::from)
                                })
                                .collect()
                        })
                        .map_err(Error::from)?;

                        key_ranges.push(build_key_range(
                            start_key.as_encoded(),
                            end_key.as_ref().map(|k| k.as_encoded()).unwrap_or(&vec![]),
                            reverse_scan,
                        ));
                        metrics::tls_collect_read_flow(
                            ctx.get_region_id(),
                            Some(start_key.as_encoded()),
                            end_key.as_ref().map(|k| k.as_encoded().as_slice()),
                            &stats,
                            buckets.as_ref(),
                        );
                        statistics.add(&stats);
                        result.extend(pairs);
                    }

                    tls_collect_query_batch(
                        ctx.get_region_id(),
                        ctx.get_peer(),
                        key_ranges,
                        QueryKind::Scan,
                    );
                    KV_COMMAND_KEYREAD_HISTOGRAM_STATIC
                        .get(CMD)
                        .observe(statistics.data.flow_stats.read_keys as f64);
                    metrics::tls_collect_scan_details(CMD, &statistics);
                    let now = Instant::now();
                    SCHED_PROCESSING_READ_HISTOGRAM_STATIC
                        .get(CMD)
                        .observe(duration_to_sec(
                            now.saturating_duration_since(begin_instant),
                        ));
                    SCHED_HISTOGRAM_VEC_STATIC.get(CMD).observe(duration_to_sec(
                        now.saturating_duration_since(command_duration),
                    ));
                    Ok(result)
                }
            }
            .in_resource_metering_tag(resource_tag),
            priority,
            thread_rng().next_u64(),
            metadata,
            resource_limiter,
        )
    }

    /// Get the value of a raw key.
    pub fn raw_get_key_ttl(
        &self,
        ctx: Context,
        cf: String,
        key: Vec<u8>,
    ) -> impl Future<Output = Result<Option<u64>>> {
        const CMD: CommandKind = CommandKind::raw_get_key_ttl;
        let priority = ctx.get_priority();
        let metadata = TaskMetadata::from_ctx(ctx.get_resource_control_context());
        let resource_limiter = self.resource_manager.as_ref().and_then(|r| {
            r.get_resource_limiter(
                ctx.get_resource_control_context().get_resource_group_name(),
                ctx.get_request_source(),
                ctx.get_resource_control_context().get_override_priority(),
            )
        });
        let priority_tag = get_priority_tag(priority);
        let resource_tag = self
            .resource_tag_factory
            .new_tag_with_key_ranges(&ctx, vec![(key.clone(), key.clone())]);
        let api_version = self.api_version;
        let busy_threshold = Duration::from_millis(ctx.busy_threshold_ms as u64);

        self.read_pool_spawn_with_busy_check(
            busy_threshold,
            async move {
                KV_COMMAND_COUNTER_VEC_STATIC.get(CMD).inc();
                SCHED_COMMANDS_PRI_COUNTER_VEC_STATIC
                    .get(priority_tag)
                    .inc();

                Self::check_api_version(api_version, ctx.api_version, CMD, [&key])?;

                let command_duration = Instant::now();
                let snap_ctx = SnapContext {
                    pb_ctx: &ctx,
                    ..Default::default()
                };
                let snapshot =
                    Self::with_tls_engine(|engine| Self::snapshot(engine, snap_ctx)).await?;
                let buckets = snapshot.ext().get_buckets();
                let store = RawStore::new(snapshot, api_version);
                let cf = Self::rawkv_cf(&cf, api_version)?;
                {
                    let begin_instant = Instant::now();
                    let mut stats = Statistics::default();
                    let key = F::encode_raw_key_owned(key, None);
                    // Keys pass to `tls_collect_query` should be encoded, to get correct keys for
                    // region split.
                    tls_collect_query(
                        ctx.get_region_id(),
                        ctx.get_peer(),
                        key.as_encoded(),
                        key.as_encoded(),
                        false,
                        QueryKind::Get,
                    );
                    let r = store
                        .raw_get_key_ttl(cf, &key, &mut stats)
                        .map_err(Error::from);
                    KV_COMMAND_KEYREAD_HISTOGRAM_STATIC.get(CMD).observe(1_f64);
                    tls_collect_read_flow(
                        ctx.get_region_id(),
                        Some(key.as_encoded()),
                        Some(key.as_encoded()),
                        &stats,
                        buckets.as_ref(),
                    );
                    let now = Instant::now();
                    SCHED_PROCESSING_READ_HISTOGRAM_STATIC
                        .get(CMD)
                        .observe(duration_to_sec(
                            now.saturating_duration_since(begin_instant),
                        ));
                    SCHED_HISTOGRAM_VEC_STATIC.get(CMD).observe(duration_to_sec(
                        now.saturating_duration_since(command_duration),
                    ));
                    r
                }
            }
            .in_resource_metering_tag(resource_tag),
            priority,
            thread_rng().next_u64(),
            metadata,
            resource_limiter,
        )
    }

    pub fn raw_compare_and_swap_atomic(
        &self,
        ctx: Context,
        cf: String,
        key: Vec<u8>,
        previous_value: Option<Vec<u8>>,
        value: Vec<u8>,
        ttl: u64,
        callback: Callback<(Option<Value>, bool)>,
    ) -> Result<()> {
        const CMD: CommandKind = CommandKind::raw_compare_and_swap;
        let api_version = self.api_version;
        Self::check_api_version(api_version, ctx.api_version, CMD, [&key])?;
        let cf = Self::rawkv_cf(&cf, api_version)?;

        if !F::IS_TTL_ENABLED && ttl != 0 {
            return Err(Error::from(ErrorInner::TtlNotEnabled));
        }
        let sched = self.get_scheduler();
        let priority = ctx.get_priority();
        let metadata = TaskMetadata::from_ctx(ctx.get_resource_control_context());
        self.sched_raw_command(metadata, priority, CMD, async move {
            let key = F::encode_raw_key_owned(key, None);
            let cmd = RawCompareAndSwap::new(cf, key, previous_value, value, ttl, api_version, ctx);
            Self::sched_raw_atomic_command(sched, cmd, Box::new(|res| callback(res)));
        })
    }

    pub fn raw_batch_put_atomic(
        &self,
        ctx: Context,
        cf: String,
        pairs: Vec<KvPair>,
        ttls: Vec<u64>,
        callback: Callback<()>,
    ) -> Result<()> {
        const CMD: CommandKind = CommandKind::raw_atomic_store;
        Self::check_api_version(
            self.api_version,
            ctx.api_version,
            CMD,
            pairs.iter().map(|(ref k, _)| k),
        )?;

        let cf = Self::rawkv_cf(&cf, self.api_version)?;
        Self::check_ttl_valid(pairs.len(), &ttls)?;

        let sched = self.get_scheduler();
        let priority = ctx.get_priority();
        let metadata = TaskMetadata::from_ctx(ctx.get_resource_control_context());
        self.sched_raw_command(metadata, priority, CMD, async move {
            let modifies = Self::raw_batch_put_requests_to_modifies(cf, pairs, ttls, None);
            let cmd = RawAtomicStore::new(cf, modifies, ctx);
            Self::sched_raw_atomic_command(sched, cmd, Box::new(|res| callback(res)));
        })
    }

    pub fn raw_batch_delete_atomic(
        &self,
        ctx: Context,
        cf: String,
        keys: Vec<Vec<u8>>,
        callback: Callback<()>,
    ) -> Result<()> {
        const CMD: CommandKind = CommandKind::raw_atomic_store;

        Self::check_api_version(self.api_version, ctx.api_version, CMD, &keys)?;
        let cf = Self::rawkv_cf(&cf, self.api_version)?;
        let sched = self.get_scheduler();
        let priority = ctx.get_priority();
        let metadata = TaskMetadata::from_ctx(ctx.get_resource_control_context());
        self.sched_raw_command(metadata, priority, CMD, async move {
            // Do NOT encode ts here as RawAtomicStore use key to gen lock
            let modifies = keys
                .into_iter()
                .map(|k| Self::raw_delete_request_to_modify(cf, k, None))
                .collect();
            let cmd = RawAtomicStore::new(cf, modifies, ctx);
            Self::sched_raw_atomic_command(sched, cmd, Box::new(|res| callback(res)));
        })
    }

    pub fn raw_checksum(
        &self,
        ctx: Context,
        algorithm: ChecksumAlgorithm,
        mut ranges: Vec<KeyRange>,
    ) -> impl Future<Output = Result<(u64, u64, u64)>> {
        const CMD: CommandKind = CommandKind::raw_checksum;
        let priority = ctx.get_priority();
        let metadata = TaskMetadata::from_ctx(ctx.get_resource_control_context());
        let resource_limiter = self.resource_manager.as_ref().and_then(|r| {
            r.get_resource_limiter(
                ctx.get_resource_control_context().get_resource_group_name(),
                ctx.get_request_source(),
                ctx.get_resource_control_context().get_override_priority(),
            )
        });
        let priority_tag = get_priority_tag(priority);
        let key_ranges = ranges
            .iter()
            .map(|key_range| (key_range.start_key.clone(), key_range.end_key.clone()))
            .collect();
        let resource_tag = self
            .resource_tag_factory
            .new_tag_with_key_ranges(&ctx, key_ranges);
        let api_version = self.api_version;

        let res = self.read_pool.spawn_handle(
            async move {
                KV_COMMAND_COUNTER_VEC_STATIC.get(CMD).inc();
                SCHED_COMMANDS_PRI_COUNTER_VEC_STATIC
                    .get(priority_tag)
                    .inc();

                if algorithm != ChecksumAlgorithm::Crc64Xor {
                    return Err(box_err!("unknown checksum algorithm {:?}", algorithm));
                }

                Self::check_api_version_ranges(
                    api_version,
                    ctx.api_version,
                    CMD,
                    ranges
                        .iter()
                        .map(|range| (Some(range.get_start_key()), Some(range.get_end_key()))),
                )?;
                for range in ranges.iter_mut() {
                    let start_key = F::encode_raw_key_owned(range.take_start_key(), None);
                    let end_key = F::encode_raw_key_owned(range.take_end_key(), None);
                    range.set_start_key(start_key.into_encoded());
                    range.set_end_key(end_key.into_encoded());
                }

                let command_duration = Instant::now();
                let snap_ctx = SnapContext {
                    pb_ctx: &ctx,
                    ..Default::default()
                };
                let snapshot =
                    Self::with_tls_engine(|engine| Self::snapshot(engine, snap_ctx)).await?;
                let buckets = snapshot.ext().get_buckets();
                let store = RawStore::new(snapshot, api_version);
                let cf = Self::rawkv_cf("", api_version)?;

                let begin_instant = Instant::now();
                let mut stats = Vec::with_capacity(ranges.len());
                let ret = store
                    .raw_checksum_ranges(cf, &ranges, &mut stats)
                    .await
                    .map_err(Error::from);
                stats.iter().zip(ranges.iter()).for_each(|(stats, range)| {
                    tls_collect_read_flow(
                        ctx.get_region_id(),
                        Some(range.get_start_key()),
                        Some(range.get_end_key()),
                        stats,
                        buckets.as_ref(),
                    );
                });
                let now = Instant::now();
                SCHED_PROCESSING_READ_HISTOGRAM_STATIC
                    .get(CMD)
                    .observe(duration_to_sec(
                        now.saturating_duration_since(begin_instant),
                    ));
                SCHED_HISTOGRAM_VEC_STATIC.get(CMD).observe(duration_to_sec(
                    now.saturating_duration_since(command_duration),
                ));

                ret
            }
            .in_resource_metering_tag(resource_tag),
            priority,
            thread_rng().next_u64(),
            metadata,
            resource_limiter,
        );

        async move {
            res.map_err(|_| Error::from(ErrorInner::SchedTooBusy))
                .await?
        }
    }

    fn read_pool_spawn_with_busy_check<Fut, T>(
        &self,
        busy_threshold: Duration,
        future: Fut,
        priority: CommandPri,
        task_id: u64,
        metadata: TaskMetadata<'_>,
        resource_limiter: Option<Arc<ResourceLimiter>>,
    ) -> impl Future<Output = Result<T>>
    where
        Fut: Future<Output = Result<T>> + Send + 'static,
        T: Send + 'static,
    {
        if let Err(busy_err) = self.read_pool.check_busy_threshold(busy_threshold) {
            let mut err = kvproto::errorpb::Error::default();
            err.set_server_is_busy(busy_err);
            return Either::Left(future::err(Error::from(ErrorInner::Kv(err.into()))));
        }
        Either::Right(
            self.read_pool
                .spawn_handle(future, priority, task_id, metadata, resource_limiter)
                .map_err(|_| Error::from(ErrorInner::SchedTooBusy))
                .and_then(|res| future::ready(res)),
        )
    }

    pub fn update_txn_status_cache(
        &self,
        ctx: Context,
        txn_statuses: Vec<kvrpcpb::TxnStatus>,
        callback: Callback<()>,
    ) -> Result<()> {
        const CMD: CommandKind = CommandKind::update_txn_status_cache;
        let priority = ctx.get_priority();
        let metadata = TaskMetadata::from_ctx(ctx.get_resource_control_context());
        let cache = self.get_scheduler().get_txn_status_cache();
        let f = async move {
            let now = SystemTime::now();
            for txn_status in txn_statuses {
                let txn_state = TxnState::from_ts(
                    txn_status.start_ts.into(),
                    txn_status.min_commit_ts.into(),
                    txn_status.commit_ts.into(),
                    txn_status.rolled_back,
                );
                if txn_status.is_completed {
                    // large_txn_cache is only for **ongoing** large txns, so remove it when
                    // completed.
                    assert_matches!(txn_state, TxnState::Committed { .. } | TxnState::RolledBack);
                    cache.remove_large_txn(txn_status.start_ts.into());
                }
                cache.upsert(txn_status.start_ts.into(), txn_state, now);
            }
            callback(Ok(()));
        };
        self.sched_raw_command(metadata, priority, CMD, f)
    }
}

pub async fn get_raw_key_guard(
    ts_provider: &Option<Arc<CausalTsProviderImpl>>,
    concurrency_manager: ConcurrencyManager,
) -> Result<Option<KeyHandleGuard>> {
    // NOTE: the ts cannot be reused as timestamp of data key.
    // There is a little chance that CDC will acquired a timestamp for resolved-ts
    // just between the get_causal_ts & concurrency_manager.lock_key,
    // which violate the constraint that resolve-ts should not be larger
    // than timestamp of captured data.
    let ts = get_causal_ts(ts_provider).await?;
    if let Some(ts) = ts {
        let raw_key = vec![api_version::api_v2::RAW_KEY_PREFIX];
        // Make keys for locking by RAW_KEY_PREFIX & ts. RAW_KEY_PREFIX to avoid
        // conflict with TiDB & TxnKV keys, and ts to avoid collision with
        // other raw write requests. Ts in lock value to used by CDC which
        // get maximum resolved-ts from concurrency_manager.global_min_lock_ts
        let encode_key = ApiV2::encode_raw_key(&raw_key, Some(ts));
        let key_guard = concurrency_manager.lock_key(&encode_key).await;
        let lock = Lock::new(LockType::Put, raw_key, ts, 0, None, 0.into(), 1, ts, false);
        key_guard.with_lock(|l| *l = Some(lock));
        Ok(Some(key_guard))
    } else {
        Ok(None)
    }
}

pub async fn get_causal_ts(
    ts_provider: &Option<Arc<CausalTsProviderImpl>>,
) -> Result<Option<TimeStamp>> {
    if let Some(p) = ts_provider {
        match p.async_get_ts().await {
            Ok(ts) => Ok(Some(ts)),
            Err(e) => Err(box_err!("Fail to get ts: {}", e)),
        }
    } else {
        Ok(None)
    }
}

pub struct DynamicConfigs {
    pub pipelined_pessimistic_lock: Arc<AtomicBool>,
    pub in_memory_pessimistic_lock: Arc<AtomicBool>,
    pub wake_up_delay_duration_ms: Arc<AtomicU64>,
    pub in_memory_peer_size_limit: Arc<AtomicU64>,
    pub in_memory_instance_size_limit: Arc<AtomicU64>,
}

fn get_priority_tag(priority: CommandPri) -> CommandPriority {
    match priority {
        CommandPri::Low => CommandPriority::low,
        CommandPri::Normal => CommandPriority::normal,
        CommandPri::High => CommandPriority::high,
    }
}

fn prepare_snap_ctx<'a>(
    pb_ctx: &'a Context,
    keys: impl IntoIterator<Item = &'a Key> + Clone,
    start_ts: TimeStamp,
    bypass_locks: &'a TsSet,
    concurrency_manager: &ConcurrencyManager,
    cmd: CommandKind,
) -> Result<SnapContext<'a>> {
    let keys_debug: Vec<_> = keys.clone().into_iter().collect();
    info!(
        "jepsen prepare_snap_ctx";
        "cmd" => ?cmd,
        "start_ts" => start_ts,
        "stale_read" => pb_ctx.get_stale_read(),
        "isolation_level" => ?pb_ctx.get_isolation_level(),
        "bypass_locks" => ?bypass_locks,
        "keys" => ?keys_debug
    );
    // Update max_ts and check the in-memory lock table before getting the snapshot
    if !pb_ctx.get_stale_read() {
        concurrency_manager
            .update_max_ts(start_ts, || {
                format!("prepare_snap_ctx-{}-{}", cmd, start_ts)
            })
            .map_err(txn::Error::from)?;
    }
    fail_point!("before-storage-check-memory-locks");
    let isolation_level = pb_ctx.get_isolation_level();
    if need_check_locks(isolation_level) {
        let begin_instant = Instant::now();
        for key in keys.clone() {
            concurrency_manager
                .read_key_check(key, |lock| {
                    // No need to check access_locks because they are committed which means they
                    // can't be in memory lock table.
                    Lock::check_ts_conflict(
                        Cow::Borrowed(lock),
                        key,
                        start_ts,
                        bypass_locks,
                        isolation_level,
                    )
                })
                .map_err(|e| {
                    CHECK_MEM_LOCK_DURATION_HISTOGRAM_VEC
                        .get(cmd)
                        .locked
                        .observe(begin_instant.saturating_elapsed().as_secs_f64());
                    txn::Error::from_mvcc(e)
                })?;
        }
        CHECK_MEM_LOCK_DURATION_HISTOGRAM_VEC
            .get(cmd)
            .unlocked
            .observe(begin_instant.saturating_elapsed().as_secs_f64());
    }

    let mut snap_ctx = SnapContext {
        pb_ctx,
        start_ts: Some(start_ts),
        ..Default::default()
    };
    if need_check_locks_in_replica_read(pb_ctx) {
        snap_ctx.key_ranges = keys
            .into_iter()
            .map(|k| point_key_range(k.clone()))
            .collect();
    }
    Ok(snap_ctx)
}

pub fn need_check_locks_in_replica_read(ctx: &Context) -> bool {
    ctx.get_replica_read() && ctx.get_isolation_level() == IsolationLevel::Si
}

// checks whether the current isolation level needs to check related locks.
pub fn need_check_locks(iso_level: IsolationLevel) -> bool {
    matches!(iso_level, IsolationLevel::Si | IsolationLevel::RcCheckTs)
}

pub fn point_key_range(key: Key) -> KeyRange {
    let mut end_key = key.as_encoded().to_vec();
    end_key.push(0);
    let end_key = Key::from_encoded(end_key);
    let mut key_range = KeyRange::default();
    key_range.set_start_key(key.into_encoded());
    key_range.set_end_key(end_key.into_encoded());
    key_range
}

/// A builder to build a temporary `Storage<E>`.
///
/// Only used for test purpose.
#[must_use]
pub struct TestStorageBuilder<E: Engine, L: LockManager, F: KvFormat> {
    engine: E,
    config: Config,
    pipelined_pessimistic_lock: Arc<AtomicBool>,
    in_memory_pessimistic_lock: Arc<AtomicBool>,
    wake_up_delay_duration_ms: Arc<AtomicU64>,
    lock_mgr: L,
    resource_tag_factory: ResourceTagFactory,
    _phantom: PhantomData<F>,
    in_memory_peer_size_limit: Arc<AtomicU64>,
    in_memory_instance_size_limit: Arc<AtomicU64>,
}

/// TestStorageBuilder for Api V1
/// To be convenience for test cases unrelated to RawKV.
pub type TestStorageBuilderApiV1<E, L> = TestStorageBuilder<E, L, ApiV1>;

impl<F: KvFormat> TestStorageBuilder<RocksEngine, MockLockManager, F> {
    /// Build `Storage<RocksEngine>`.
    pub fn new(lock_mgr: MockLockManager) -> Self {
        let engine = TestEngineBuilder::new()
            .api_version(F::TAG)
            .build()
            .unwrap();

        Self::from_engine_and_lock_mgr(engine, lock_mgr)
    }
}

/// An `Engine` with `TxnExt`. It is used for test purpose.
#[derive(Clone)]
pub struct TxnTestEngine<E: Engine> {
    engine: E,
    txn_ext: Arc<TxnExt>,
}

impl<E: Engine> Engine for TxnTestEngine<E> {
    type Snap = TxnTestSnapshot<E::Snap>;
    type Local = E::Local;

    fn kv_engine(&self) -> Option<Self::Local> {
        self.engine.kv_engine()
    }

    fn modify_on_kv_engine(
        &self,
        region_modifies: HashMap<u64, Vec<Modify>>,
    ) -> tikv_kv::Result<()> {
        self.engine.modify_on_kv_engine(region_modifies)
    }

    type SnapshotRes = impl Future<Output = tikv_kv::Result<Self::Snap>> + Send;
    fn async_snapshot(&mut self, ctx: SnapContext<'_>) -> Self::SnapshotRes {
        let txn_ext = self.txn_ext.clone();
        let f = self.engine.async_snapshot(ctx);
        async move {
            let snapshot = f.await?;
            Ok(TxnTestSnapshot { snapshot, txn_ext })
        }
    }

    type IMSnap = Self::Snap;
    // TODO: revert this once https://github.com/rust-lang/rust/issues/140222 is fixed.
    // type IMSnapshotRes = Self::SnapshotRes;
    type IMSnapshotRes = impl Future<Output = tikv_kv::Result<Self::Snap>> + Send;
    fn async_in_memory_snapshot(&mut self, ctx: SnapContext<'_>) -> Self::IMSnapshotRes {
        self.async_snapshot(ctx)
    }

    type WriteRes = E::WriteRes;
    fn async_write(
        &self,
        ctx: &Context,
        batch: WriteData,
        subscribed: u8,
        on_applied: Option<OnAppliedCb>,
    ) -> Self::WriteRes {
        self.engine.async_write(ctx, batch, subscribed, on_applied)
    }
}

#[derive(Clone)]
pub struct TxnTestSnapshot<S: Snapshot> {
    snapshot: S,
    txn_ext: Arc<TxnExt>,
}

impl<S: Snapshot> Snapshot for TxnTestSnapshot<S> {
    type Iter = S::Iter;
    type Ext<'a>
        = TxnTestSnapshotExt<'a>
    where
        S: 'a;

    fn get(&self, key: &Key) -> tikv_kv::Result<Option<Value>> {
        self.snapshot.get(key)
    }

    fn get_cf(&self, cf: CfName, key: &Key) -> tikv_kv::Result<Option<Value>> {
        self.snapshot.get_cf(cf, key)
    }

    fn get_cf_opt(
        &self,
        opts: engine_traits::ReadOptions,
        cf: CfName,
        key: &Key,
    ) -> tikv_kv::Result<Option<Value>> {
        self.snapshot.get_cf_opt(opts, cf, key)
    }

    fn iter(
        &self,
        cf: CfName,
        iter_opt: engine_traits::IterOptions,
    ) -> tikv_kv::Result<Self::Iter> {
        self.snapshot.iter(cf, iter_opt)
    }

    fn ext(&self) -> Self::Ext<'_> {
        TxnTestSnapshotExt(&self.txn_ext)
    }
}

pub struct TxnTestSnapshotExt<'a>(&'a Arc<TxnExt>);

impl SnapshotExt for TxnTestSnapshotExt<'_> {
    fn get_txn_ext(&self) -> Option<&Arc<TxnExt>> {
        Some(self.0)
    }
}

#[derive(Clone)]
struct DummyReporter;

impl FlowStatsReporter for DummyReporter {
    fn report_read_stats(&self, _read_stats: ReadStats) {}
    fn report_write_stats(&self, _write_stats: WriteStats) {}
}

impl<E: Engine, L: LockManager, F: KvFormat> TestStorageBuilder<E, L, F> {
    pub fn from_engine_and_lock_mgr(engine: E, lock_mgr: L) -> Self {
        let mut config = Config::default();
        config.set_api_version(F::TAG);
        Self {
            engine,
            config,
            pipelined_pessimistic_lock: Arc::new(AtomicBool::new(false)),
            in_memory_pessimistic_lock: Arc::new(AtomicBool::new(false)),
            // Make it very large to avoid tests being affected by the delayed-waking-up behavior.
            wake_up_delay_duration_ms: Arc::new(AtomicU64::new(100000)),
            lock_mgr,
            resource_tag_factory: ResourceTagFactory::new_for_test(),
            _phantom: PhantomData,
            in_memory_peer_size_limit: Arc::new(AtomicU64::new(512 << 10)),
            in_memory_instance_size_limit: Arc::new(AtomicU64::new(100 << 20)),
        }
    }

    /// Customize the config of the `Storage`.
    ///
    /// By default, `Config::default()` will be used.
    pub fn config(mut self, config: Config) -> Self {
        self.config = config;
        self
    }

    pub fn pipelined_pessimistic_lock(self, enabled: bool) -> Self {
        self.pipelined_pessimistic_lock
            .store(enabled, Ordering::Relaxed);
        self
    }

    pub fn async_apply_prewrite(mut self, enabled: bool) -> Self {
        self.config.enable_async_apply_prewrite = enabled;
        self
    }

    pub fn in_memory_pessimistic_lock(self, enabled: bool) -> Self {
        self.in_memory_pessimistic_lock
            .store(enabled, Ordering::Relaxed);
        self
    }

    pub fn wake_up_delay_duration(self, duration_ms: u64) -> Self {
        self.wake_up_delay_duration_ms
            .store(duration_ms, Ordering::Relaxed);
        self
    }

    pub fn set_api_version(mut self, api_version: ApiVersion) -> Self {
        self.config.set_api_version(api_version);
        self
    }

    pub fn set_resource_tag_factory(mut self, resource_tag_factory: ResourceTagFactory) -> Self {
        self.resource_tag_factory = resource_tag_factory;
        self
    }

    /// Build a `Storage<E>`.
    pub fn build(self) -> Result<Storage<E, L, F>> {
        let read_pool = build_read_pool_for_test(
            &crate::config::StorageReadPoolConfig::default_for_test(),
            self.engine.clone(),
        );
        let ts_provider = if F::TAG == ApiVersion::V2 {
            let test_provider: causal_ts::CausalTsProviderImpl =
                causal_ts::tests::TestProvider::default().into();
            Some(Arc::new(test_provider))
        } else {
            None
        };
        let manager = Arc::new(ResourceGroupManager::default());
        let resource_ctl = manager.derive_controller("test".into(), false);
        Storage::from_engine(
            self.engine,
            &self.config,
            ReadPool::from(read_pool).handle(),
            self.lock_mgr,
            ConcurrencyManager::new_for_test(1.into()),
            DynamicConfigs {
                pipelined_pessimistic_lock: self.pipelined_pessimistic_lock,
                in_memory_pessimistic_lock: self.in_memory_pessimistic_lock,
                wake_up_delay_duration_ms: self.wake_up_delay_duration_ms,
                in_memory_peer_size_limit: self.in_memory_peer_size_limit,
                in_memory_instance_size_limit: self.in_memory_instance_size_limit,
            },
            Arc::new(FlowController::Singleton(EngineFlowController::empty())),
            DummyReporter,
            self.resource_tag_factory,
            Arc::new(QuotaLimiter::default()),
            latest_feature_gate(),
            ts_provider,
            Some(resource_ctl),
            Some(manager),
            Arc::new(TxnStatusCache::new_for_test()),
        )
    }

    pub fn build_for_txn(self, txn_ext: Arc<TxnExt>) -> Result<Storage<TxnTestEngine<E>, L, F>> {
        let engine = TxnTestEngine {
            engine: self.engine,
            txn_ext,
        };
        let read_pool = build_read_pool_for_test(
            &crate::config::StorageReadPoolConfig::default_for_test(),
            engine.clone(),
        );
        let manager = Arc::new(ResourceGroupManager::default());
        let resource_ctl = manager.derive_controller("test".into(), false);
        Storage::from_engine(
            engine,
            &self.config,
            ReadPool::from(read_pool).handle(),
            self.lock_mgr,
            ConcurrencyManager::new_for_test(1.into()),
            DynamicConfigs {
                pipelined_pessimistic_lock: self.pipelined_pessimistic_lock,
                in_memory_pessimistic_lock: self.in_memory_pessimistic_lock,
                wake_up_delay_duration_ms: self.wake_up_delay_duration_ms,
                in_memory_peer_size_limit: self.in_memory_peer_size_limit,
                in_memory_instance_size_limit: self.in_memory_instance_size_limit,
            },
            Arc::new(FlowController::Singleton(EngineFlowController::empty())),
            DummyReporter,
            ResourceTagFactory::new_for_test(),
            Arc::new(QuotaLimiter::default()),
            latest_feature_gate(),
            None,
            Some(resource_ctl),
            Some(manager),
            Arc::new(TxnStatusCache::new_for_test()),
        )
    }

    pub fn build_for_resource_controller(
        self,
        resource_manager: Arc<ResourceGroupManager>,
        resource_controller: Arc<ResourceController>,
    ) -> Result<Storage<TxnTestEngine<E>, L, F>> {
        let engine = TxnTestEngine {
            engine: self.engine,
            txn_ext: Arc::new(TxnExt::default()),
        };
        let read_pool = build_read_pool_for_test(
            &crate::config::StorageReadPoolConfig::default_for_test(),
            engine.clone(),
        );

        Storage::from_engine(
            engine,
            &self.config,
            ReadPool::from(read_pool).handle(),
            self.lock_mgr,
            ConcurrencyManager::new_for_test(1.into()),
            DynamicConfigs {
                pipelined_pessimistic_lock: self.pipelined_pessimistic_lock,
                in_memory_pessimistic_lock: self.in_memory_pessimistic_lock,
                wake_up_delay_duration_ms: self.wake_up_delay_duration_ms,
                in_memory_peer_size_limit: self.in_memory_peer_size_limit,
                in_memory_instance_size_limit: self.in_memory_instance_size_limit,
            },
            Arc::new(FlowController::Singleton(EngineFlowController::empty())),
            DummyReporter,
            ResourceTagFactory::new_for_test(),
            Arc::new(QuotaLimiter::default()),
            latest_feature_gate(),
            None,
            Some(resource_controller),
            Some(resource_manager),
            Arc::new(TxnStatusCache::new_for_test()),
        )
    }
}

pub trait ResponseBatchConsumer<ConsumeResponse: Sized>: Send {
    fn consume(
        &self,
        id: u64,
        res: Result<ConsumeResponse>,
        begin: Instant,
        request_source: String,
        resource_priority: ResourcePriority,
    );
}

pub mod test_util {
    use std::{
        fmt::Debug,
        sync::{
            Mutex,
            mpsc::{Sender, channel},
        },
    };

    use futures_executor::block_on;
    use kvproto::kvrpcpb::Op;

    use super::*;
    use crate::storage::{
        lock_manager::WaitTimeout,
        txn::commands,
        types::{PessimisticLockKeyResult, PessimisticLockResults},
    };

    pub fn expect_none(x: Option<Value>) {
        assert_eq!(x, None);
    }

    pub fn expect_value(v: Vec<u8>, x: Option<Value>) {
        assert_eq!(x.unwrap(), v);
    }

    pub fn expect_multi_values(v: Vec<Option<KvPair>>, x: Vec<Result<KvPair>>) {
        let x: Vec<Option<KvPair>> = x.into_iter().map(Result::ok).collect();
        assert_eq!(x, v);
    }

    pub fn expect_error<T, F>(err_matcher: F, x: Result<T>)
    where
        F: FnOnce(Error) + Send + 'static,
    {
        match x {
            Err(e) => err_matcher(e),
            _ => panic!("expect result to be an error"),
        }
    }

    pub fn expect_ok_callback<T: Debug>(done: Sender<i32>, id: i32) -> Callback<T> {
        Box::new(move |x: Result<T>| {
            x.unwrap();
            done.send(id).unwrap();
        })
    }

    pub fn expect_fail_callback<T, F>(done: Sender<i32>, id: i32, err_matcher: F) -> Callback<T>
    where
        F: FnOnce(Error) + Send + 'static,
    {
        Box::new(move |x: Result<T>| {
            expect_error(err_matcher, x);
            done.send(id).unwrap();
        })
    }

    pub fn expect_too_busy_callback<T>(done: Sender<i32>, id: i32) -> Callback<T> {
        Box::new(move |x: Result<T>| {
            expect_error(
                |err| match err {
                    Error(box ErrorInner::SchedTooBusy) => {}
                    e => panic!("unexpected error chain: {:?}, expect too busy", e),
                },
                x,
            );
            done.send(id).unwrap();
        })
    }

    pub fn expect_value_callback<T: PartialEq + Debug + Send + 'static>(
        done: Sender<i32>,
        id: i32,
        value: T,
    ) -> Callback<T> {
        Box::new(move |x: Result<T>| {
            assert_eq!(x.unwrap(), value);
            done.send(id).unwrap();
        })
    }

    pub fn expect_value_with_checker_callback<T: 'static>(
        done: Sender<i32>,
        id: i32,
        check: impl FnOnce(T) + Send + 'static,
    ) -> Callback<T> {
        Box::new(move |x: Result<T>| {
            check(x.unwrap());
            done.send(id).unwrap();
        })
    }

    pub fn expect_pessimistic_lock_res_callback(
        done: Sender<i32>,
        pessimistic_lock_res: PessimisticLockResults,
    ) -> Callback<Result<PessimisticLockResults>> {
        fn key_res_matches_ignoring_error_content(
            lhs: &PessimisticLockKeyResult,
            rhs: &PessimisticLockKeyResult,
        ) -> bool {
            match (lhs, rhs) {
                (PessimisticLockKeyResult::Empty, PessimisticLockKeyResult::Empty) => true,
                (PessimisticLockKeyResult::Value(l), PessimisticLockKeyResult::Value(r)) => l == r,
                (
                    PessimisticLockKeyResult::Existence(l),
                    PessimisticLockKeyResult::Existence(r),
                ) => l == r,
                (
                    PessimisticLockKeyResult::LockedWithConflict {
                        value: value1,
                        conflict_ts: ts1,
                    },
                    PessimisticLockKeyResult::LockedWithConflict {
                        value: value2,
                        conflict_ts: ts2,
                    },
                ) => value1 == value2 && ts1 == ts2,
                (PessimisticLockKeyResult::Waiting, PessimisticLockKeyResult::Waiting) => true,
                (PessimisticLockKeyResult::Failed(_), PessimisticLockKeyResult::Failed(_)) => false,
                _ => false,
            }
        }

        Box::new(move |res: Result<Result<PessimisticLockResults>>| {
            let res = res.unwrap().unwrap();
            assert_eq!(
                res.0.len(),
                pessimistic_lock_res.0.len(),
                "pessimistic lock result length not match, expected: {:?}, got: {:?}",
                pessimistic_lock_res,
                res
            );
            for (expected, got) in pessimistic_lock_res.0.iter().zip(res.0.iter()) {
                assert!(
                    key_res_matches_ignoring_error_content(expected, got),
                    "pessimistic lock result not match, expected: {:?}, got: {:?}",
                    pessimistic_lock_res,
                    res
                );
            }
            done.send(0).unwrap();
        })
    }

    pub fn expect_secondary_locks_status_callback(
        done: Sender<i32>,
        secondary_locks_status: SecondaryLocksStatus,
    ) -> Callback<SecondaryLocksStatus> {
        Box::new(move |res: Result<SecondaryLocksStatus>| {
            assert_eq!(res.unwrap(), secondary_locks_status);
            done.send(0).unwrap();
        })
    }

    type PessimisticLockCommand = TypedCommand<Result<PessimisticLockResults>>;

    impl PessimisticLockCommand {
        pub fn allow_lock_with_conflict(mut self, v: bool) -> Self {
            if let Command::AcquirePessimisticLock(commands::AcquirePessimisticLock {
                allow_lock_with_conflict,
                ..
            }) = &mut self.cmd
            {
                *allow_lock_with_conflict = v;
            } else {
                panic!(
                    "expects AcquirePessimisticLock command, got: {:?}",
                    self.cmd
                );
            }
            self
        }

        pub fn lock_wait_timeout(mut self, timeout: Option<WaitTimeout>) -> Self {
            if let Command::AcquirePessimisticLock(commands::AcquirePessimisticLock {
                wait_timeout,
                ..
            }) = &mut self.cmd
            {
                *wait_timeout = timeout;
            } else {
                panic!(
                    "expects AcquirePessimisticLock command, got: {:?}",
                    self.cmd
                );
            }
            self
        }
    }

    pub fn new_acquire_pessimistic_lock_command(
        keys: Vec<(Key, bool)>,
        start_ts: impl Into<TimeStamp>,
        for_update_ts: impl Into<TimeStamp>,
        return_values: bool,
        check_existence: bool,
    ) -> PessimisticLockCommand {
        new_acquire_pessimistic_lock_command_with_pk(
            keys,
            None,
            start_ts,
            for_update_ts,
            return_values,
            check_existence,
        )
    }

    pub fn new_acquire_pessimistic_lock_command_with_pk(
        keys: Vec<(Key, bool)>,
        pk: Option<&[u8]>,
        start_ts: impl Into<TimeStamp>,
        for_update_ts: impl Into<TimeStamp>,
        return_values: bool,
        check_existence: bool,
    ) -> PessimisticLockCommand {
        let primary = pk
            .map(|k| k.to_vec())
            .unwrap_or_else(|| keys[0].0.clone().to_raw().unwrap());
        let for_update_ts: TimeStamp = for_update_ts.into();
        commands::AcquirePessimisticLock::new(
            keys,
            primary,
            start_ts.into(),
            3000,
            false,
            for_update_ts,
            Some(WaitTimeout::Default),
            return_values,
            for_update_ts.next(),
            check_existence,
            false,
            false,
            Context::default(),
        )
    }

    pub fn acquire_pessimistic_lock<E: Engine, L: LockManager, F: KvFormat>(
        storage: &Storage<E, L, F>,
        key: Key,
        start_ts: u64,
        for_update_ts: u64,
    ) {
        acquire_pessimistic_lock_impl(
            storage,
            vec![(key, false)],
            start_ts,
            for_update_ts,
            false,
            false,
        )
    }

    fn acquire_pessimistic_lock_impl<E: Engine, L: LockManager, F: KvFormat>(
        storage: &Storage<E, L, F>,
        keys: Vec<(Key, bool)>,
        start_ts: u64,
        for_update_ts: u64,
        return_values: bool,
        check_existence: bool,
    ) {
        let (tx, rx) = channel();
        storage
            .sched_txn_command(
                new_acquire_pessimistic_lock_command(
                    keys,
                    start_ts,
                    for_update_ts,
                    return_values,
                    check_existence,
                ),
                expect_ok_callback(tx, 0),
            )
            .unwrap();
        rx.recv().unwrap();
    }

    #[cfg(test)]
    pub fn prewrite_lock<E: Engine, L: LockManager, F: KvFormat>(
        storage: &Storage<E, L, F>,
        key: Key,
        primary_key: &[u8],
        value: &[u8],
        start_ts: u64,
    ) {
        let (tx, rx) = channel();
        storage
            .sched_txn_command(
                commands::Prewrite::with_defaults(
                    vec![txn_types::Mutation::make_put(key, value.to_vec())],
                    primary_key.to_vec(),
                    start_ts.into(),
                ),
                expect_ok_callback(tx, 0),
            )
            .unwrap();
        rx.recv().unwrap();
    }

    pub fn delete_pessimistic_lock<E: Engine, L: LockManager, F: KvFormat>(
        storage: &Storage<E, L, F>,
        key: Key,
        start_ts: u64,
        for_update_ts: u64,
    ) {
        delete_pessimistic_lock_impl(storage, Some(key), start_ts, for_update_ts)
    }

    pub fn delete_pessimistic_lock_with_scan_first<E: Engine, L: LockManager, F: KvFormat>(
        storage: &Storage<E, L, F>,
        start_ts: u64,
        for_update_ts: u64,
    ) {
        delete_pessimistic_lock_impl(storage, None, start_ts, for_update_ts)
    }

    fn delete_pessimistic_lock_impl<E: Engine, L: LockManager, F: KvFormat>(
        storage: &Storage<E, L, F>,
        key: Option<Key>,
        start_ts: u64,
        for_update_ts: u64,
    ) {
        let (tx, rx) = channel();
        if let Some(key) = key {
            storage
                .sched_txn_command(
                    commands::PessimisticRollback::new(
                        vec![key],
                        start_ts.into(),
                        for_update_ts.into(),
                        None,
                        Context::default(),
                    ),
                    expect_ok_callback(tx, 0),
                )
                .unwrap();
        } else {
            storage
                .sched_txn_command(
                    commands::PessimisticRollbackReadPhase::new(
                        start_ts.into(),
                        for_update_ts.into(),
                        None,
                        Context::default(),
                    ),
                    expect_ok_callback(tx, 0),
                )
                .unwrap();
        };
        rx.recv().unwrap();
    }

    pub struct GetResult {
        id: u64,
        res: Result<Option<Vec<u8>>>,
    }

    #[derive(Clone)]
    pub struct GetConsumer {
        pub data: Arc<Mutex<Vec<GetResult>>>,
    }

    impl GetConsumer {
        pub fn new() -> Self {
            Self {
                data: Arc::new(Mutex::new(vec![])),
            }
        }

        pub fn take_data(self) -> Vec<Result<Option<Vec<u8>>>> {
            let mut data = self.data.lock().unwrap();
            let mut results = std::mem::take(&mut *data);
            results.sort_by_key(|k| k.id);
            results.into_iter().map(|v| v.res).collect()
        }
    }

    impl Default for GetConsumer {
        fn default() -> Self {
            Self::new()
        }
    }

    impl ResponseBatchConsumer<(Option<Vec<u8>>, Statistics)> for GetConsumer {
        fn consume(
            &self,
            id: u64,
            res: Result<(Option<Vec<u8>>, Statistics)>,
            _: Instant,
            _source: String,
            _resource_priority: ResourcePriority,
        ) {
            self.data.lock().unwrap().push(GetResult {
                id,
                res: res.map(|(v, ..)| v),
            });
        }
    }

    impl ResponseBatchConsumer<Option<Vec<u8>>> for GetConsumer {
        fn consume(
            &self,
            id: u64,
            res: Result<Option<Vec<u8>>>,
            _: Instant,
            _source: String,
            _resource_priority: ResourcePriority,
        ) {
            self.data.lock().unwrap().push(GetResult { id, res });
        }
    }

    pub fn latest_feature_gate() -> FeatureGate {
        let feature_gate = FeatureGate::default();
        feature_gate.set_version(env!("CARGO_PKG_VERSION")).unwrap();
        feature_gate
    }

    pub fn must_have_locks<E: Engine, L: LockManager, F: KvFormat>(
        storage: &Storage<E, L, F>,
        ts: u64,
        start_key: &[u8],
        end_key: &[u8],
        expected_locks: &[(
            // key
            &[u8],
            Op,
            // start_ts
            u64,
            // for_update_ts
            u64,
        )],
    ) {
        let locks = block_on(storage.scan_lock(
            Context::default(),
            ts.into(),
            Some(Key::from_raw(start_key)),
            Some(Key::from_raw(end_key)),
            100,
        ))
        .unwrap();
        assert_eq!(
            locks.len(),
            expected_locks.len(),
            "lock count not match, expected: {:?}; got: {:?}",
            expected_locks,
            locks
        );
        for (lock_info, (expected_key, expected_op, expected_start_ts, expected_for_update_ts)) in
            locks.into_iter().zip(expected_locks.iter())
        {
            assert_eq!(lock_info.get_key(), *expected_key);
            assert_eq!(lock_info.get_lock_type(), *expected_op);
            assert_eq!(lock_info.get_lock_version(), *expected_start_ts);
            assert_eq!(lock_info.get_lock_for_update_ts(), *expected_for_update_ts);
        }
    }
}

/// All statistics related to KvGet/KvBatchGet.
#[derive(Debug, Default)]
pub struct KvGetStatistics {
    pub stats: Statistics,
    pub latency_stats: StageLatencyStats,
}

#[cfg(test)]
mod tests {
    use std::{
        iter::Iterator,
        sync::{
            Arc,
            atomic::{AtomicBool, Ordering},
            mpsc::{Sender, channel},
        },
        thread,
        time::Duration,
    };

    use api_version::{ApiV2, test_kv_format_impl};
    use collections::HashMap;
    use engine_traits::{CF_LOCK, CF_RAFT, CF_WRITE, raw_ttl::ttl_current_ts};
    use error_code::ErrorCodeExt;
    use errors::extract_key_error;
    use futures::executor::block_on;
    use kvproto::{
        kvrpcpb::{Assertion, AssertionLevel, CommandPri, Op, PrewriteRequestPessimisticAction::*},
        metapb::RegionEpoch,
    };
    use parking_lot::Mutex;
    use tikv_util::config::ReadableSize;
    use tracker::INVALID_TRACKER_TOKEN;
    use txn_types::{LastChange, Mutation, PessimisticLock, SHORT_VALUE_MAX_LEN, WriteType};

    use super::{
        config::EngineType,
        mvcc::tests::{must_unlocked, must_written},
        test_util::*,
        txn::{
            FLASHBACK_BATCH_SIZE,
            commands::{new_flashback_rollback_lock_cmd, new_flashback_write_cmd},
        },
        *,
    };
    use crate::{
        config::TitanDbConfig,
        coprocessor::checksum_crc64_xor,
        storage::{
            config::BlockCacheConfig,
            kv::{
                Error as KvError, ErrorInner as EngineErrorInner, ExpectedWrite, MockEngineBuilder,
            },
            lock_manager::{
                CancellationCallback, DiagnosticContext, KeyLockWaitInfo, LockDigest,
                LockWaitToken, UpdateWaitForEvent, WaitTimeout,
            },
            mvcc::{LockType, tests::must_locked},
            txn::{
                Error as TxnError, ErrorInner as TxnErrorInner, commands,
                commands::{AcquirePessimisticLock, Prewrite},
                tests::must_rollback,
                txn_status_cache::TxnStatusCache,
            },
            types::{PessimisticLockKeyResult, PessimisticLockResults},
        },
    };

    #[test]
    fn test_prewrite_blocks_read() {
        use kvproto::kvrpcpb::ExtraOp;
        let mut storage = TestStorageBuilderApiV1::new(MockLockManager::new())
            .build()
            .unwrap();

        // We have to do the prewrite manually so that the mem locks don't get released.
        let snapshot = storage.engine.snapshot(Default::default()).unwrap();
        let mutations = vec![Mutation::make_put(Key::from_raw(b"x"), b"z".to_vec())];
        let mut cmd = commands::Prewrite::with_defaults(mutations, vec![1, 2, 3], 10.into());
        if let Command::Prewrite(p) = &mut cmd.cmd {
            p.secondary_keys = Some(vec![]);
        }
        let wr = cmd
            .cmd
            .process_write(
                snapshot,
                commands::WriteContext {
                    lock_mgr: &MockLockManager::new(),
                    concurrency_manager: storage.concurrency_manager.clone(),
                    extra_op: ExtraOp::Noop,
                    statistics: &mut Statistics::default(),
                    async_apply_prewrite: false,
                    raw_ext: None,
                    txn_status_cache: Arc::new(TxnStatusCache::new_for_test()),
                },
            )
            .unwrap();
        assert_eq!(wr.lock_guards.len(), 1);

        let result = block_on(storage.get(Context::default(), Key::from_raw(b"x"), 100.into()));
        assert!(matches!(
            result,
            Err(Error(box ErrorInner::Txn(txn::Error(box txn::ErrorInner::Mvcc(mvcc::Error(
                box mvcc::ErrorInner::KeyIsLocked { .. },
            ))))))
        ));
    }

    #[test]
    fn test_get_put() {
        let storage = TestStorageBuilderApiV1::new(MockLockManager::new())
            .build()
            .unwrap();
        let (tx, rx) = channel();
        expect_none(
            block_on(storage.get(Context::default(), Key::from_raw(b"x"), 100.into()))
                .unwrap()
                .0,
        );
        storage
            .sched_txn_command(
                commands::Prewrite::with_defaults(
                    vec![Mutation::make_put(Key::from_raw(b"x"), b"100".to_vec())],
                    b"x".to_vec(),
                    100.into(),
                ),
                expect_ok_callback(tx.clone(), 1),
            )
            .unwrap();
        rx.recv().unwrap();
        expect_error(
            |e| match e {
                Error(box ErrorInner::Txn(TxnError(box TxnErrorInner::Mvcc(mvcc::Error(
                    box mvcc::ErrorInner::KeyIsLocked { .. },
                ))))) => (),
                e => panic!("unexpected error chain: {:?}", e),
            },
            block_on(storage.get(Context::default(), Key::from_raw(b"x"), 101.into())),
        );
        storage
            .sched_txn_command(
                commands::Commit::new(
                    vec![Key::from_raw(b"x")],
                    100.into(),
                    101.into(),
                    None,
                    Context::default(),
                ),
                expect_ok_callback(tx, 3),
            )
            .unwrap();
        rx.recv().unwrap();
        expect_none(
            block_on(storage.get(Context::default(), Key::from_raw(b"x"), 100.into()))
                .unwrap()
                .0,
        );
        expect_value(
            b"100".to_vec(),
            block_on(storage.get(Context::default(), Key::from_raw(b"x"), 101.into()))
                .unwrap()
                .0,
        );
    }

    #[test]
    fn test_cf_error() {
        // New engine lacks normal column families.
        let engine = TestEngineBuilder::new()
            .cfs([CF_DEFAULT, "foo"])
            .build()
            .unwrap();
        let storage =
            TestStorageBuilderApiV1::from_engine_and_lock_mgr(engine, MockLockManager::new())
                .build()
                .unwrap();
        let (tx, rx) = channel();
        storage
            .sched_txn_command(
                commands::Prewrite::with_defaults(
                    vec![
                        Mutation::make_put(Key::from_raw(b"a"), b"aa".to_vec()),
                        Mutation::make_put(Key::from_raw(b"b"), b"bb".to_vec()),
                        Mutation::make_put(Key::from_raw(b"c"), b"cc".to_vec()),
                    ],
                    b"a".to_vec(),
                    1.into(),
                ),
                expect_fail_callback(tx, 0, |e| match e {
                    Error(box ErrorInner::Txn(TxnError(box TxnErrorInner::Mvcc(mvcc::Error(
                        box mvcc::ErrorInner::Kv(KvError(box EngineErrorInner::Request(..))),
                    ))))) => {}
                    e => panic!("unexpected error chain: {:?}", e),
                }),
            )
            .unwrap();
        rx.recv().unwrap();
        expect_error(
            |e| match e {
                Error(box ErrorInner::Txn(TxnError(box TxnErrorInner::Mvcc(mvcc::Error(
                    box mvcc::ErrorInner::Kv(KvError(box EngineErrorInner::Request(..))),
                ))))) => (),
                e => panic!("unexpected error chain: {:?}", e),
            },
            block_on(storage.get(Context::default(), Key::from_raw(b"x"), 1.into())),
        );
        expect_error(
            |e| match e {
                Error(box ErrorInner::Txn(TxnError(box TxnErrorInner::Mvcc(mvcc::Error(
                    box mvcc::ErrorInner::Kv(KvError(box EngineErrorInner::Request(..))),
                ))))) => (),
                e => panic!("unexpected error chain: {:?}", e),
            },
            block_on(storage.scan(
                Context::default(),
                Key::from_raw(b"x"),
                None,
                1000,
                0,
                1.into(),
                false,
                false,
            )),
        );
        expect_error(
            |e| match e {
                Error(box ErrorInner::Txn(TxnError(box TxnErrorInner::Mvcc(mvcc::Error(
                    box mvcc::ErrorInner::Kv(KvError(box EngineErrorInner::Request(..))),
                ))))) => (),
                e => panic!("unexpected error chain: {:?}", e),
            },
            block_on(storage.batch_get(
                Context::default(),
                vec![Key::from_raw(b"c"), Key::from_raw(b"d")],
                1.into(),
            )),
        );
        let consumer = GetConsumer::new();
        block_on(storage.batch_get_command(
            vec![create_get_request(b"c", 1), create_get_request(b"d", 1)],
            vec![1, 2],
            vec![INVALID_TRACKER_TOKEN; 2],
            consumer.clone(),
            Instant::now(),
        ))
        .unwrap();
        let data = consumer.take_data();
        for v in data {
            expect_error(
                |e| match e {
                    Error(box ErrorInner::Txn(TxnError(box TxnErrorInner::Mvcc(mvcc::Error(
                        box mvcc::ErrorInner::Kv(KvError(box EngineErrorInner::Request(..))),
                    ))))) => {}
                    e => panic!("unexpected error chain: {:?}", e),
                },
                v,
            );
        }
    }

    #[test]
    fn test_scan() {
        let storage = TestStorageBuilderApiV1::new(MockLockManager::new())
            .build()
            .unwrap();
        let (tx, rx) = channel();
        storage
            .sched_txn_command(
                commands::Prewrite::with_defaults(
                    vec![
                        Mutation::make_put(Key::from_raw(b"a"), b"aa".to_vec()),
                        Mutation::make_put(Key::from_raw(b"b"), b"bb".to_vec()),
                        Mutation::make_put(Key::from_raw(b"c"), b"cc".to_vec()),
                    ],
                    b"a".to_vec(),
                    1.into(),
                ),
                expect_ok_callback(tx.clone(), 0),
            )
            .unwrap();
        rx.recv().unwrap();
        // Forward
        expect_multi_values(
            vec![None, None, None],
            block_on(storage.scan(
                Context::default(),
                Key::from_raw(b"\x00"),
                None,
                1000,
                0,
                5.into(),
                false,
                false,
            ))
            .unwrap(),
        );
        // Backward
        expect_multi_values(
            vec![None, None, None],
            block_on(storage.scan(
                Context::default(),
                Key::from_raw(b"\xff"),
                None,
                1000,
                0,
                5.into(),
                false,
                true,
            ))
            .unwrap(),
        );
        // Forward with bound
        expect_multi_values(
            vec![None, None],
            block_on(storage.scan(
                Context::default(),
                Key::from_raw(b"\x00"),
                Some(Key::from_raw(b"c")),
                1000,
                0,
                5.into(),
                false,
                false,
            ))
            .unwrap(),
        );
        // Backward with bound
        expect_multi_values(
            vec![None, None],
            block_on(storage.scan(
                Context::default(),
                Key::from_raw(b"\xff"),
                Some(Key::from_raw(b"b")),
                1000,
                0,
                5.into(),
                false,
                true,
            ))
            .unwrap(),
        );
        // Forward with limit
        expect_multi_values(
            vec![None, None],
            block_on(storage.scan(
                Context::default(),
                Key::from_raw(b"\x00"),
                None,
                2,
                0,
                5.into(),
                false,
                false,
            ))
            .unwrap(),
        );
        // Backward with limit
        expect_multi_values(
            vec![None, None],
            block_on(storage.scan(
                Context::default(),
                Key::from_raw(b"\xff"),
                None,
                2,
                0,
                5.into(),
                false,
                true,
            ))
            .unwrap(),
        );

        storage
            .sched_txn_command(
                commands::Commit::new(
                    vec![
                        Key::from_raw(b"a"),
                        Key::from_raw(b"b"),
                        Key::from_raw(b"c"),
                    ],
                    1.into(),
                    2.into(),
                    None,
                    Context::default(),
                ),
                expect_ok_callback(tx, 1),
            )
            .unwrap();
        rx.recv().unwrap();
        // Forward
        expect_multi_values(
            vec![
                Some((b"a".to_vec(), b"aa".to_vec())),
                Some((b"b".to_vec(), b"bb".to_vec())),
                Some((b"c".to_vec(), b"cc".to_vec())),
            ],
            block_on(storage.scan(
                Context::default(),
                Key::from_raw(b"\x00"),
                None,
                1000,
                0,
                5.into(),
                false,
                false,
            ))
            .unwrap(),
        );
        // Backward
        expect_multi_values(
            vec![
                Some((b"c".to_vec(), b"cc".to_vec())),
                Some((b"b".to_vec(), b"bb".to_vec())),
                Some((b"a".to_vec(), b"aa".to_vec())),
            ],
            block_on(storage.scan(
                Context::default(),
                Key::from_raw(b"\xff"),
                None,
                1000,
                0,
                5.into(),
                false,
                true,
            ))
            .unwrap(),
        );
        // Forward with sample step
        expect_multi_values(
            vec![
                Some((b"a".to_vec(), b"aa".to_vec())),
                Some((b"c".to_vec(), b"cc".to_vec())),
            ],
            block_on(storage.scan(
                Context::default(),
                Key::from_raw(b"\x00"),
                None,
                1000,
                2,
                5.into(),
                false,
                false,
            ))
            .unwrap(),
        );
        // Backward with sample step
        expect_multi_values(
            vec![
                Some((b"c".to_vec(), b"cc".to_vec())),
                Some((b"a".to_vec(), b"aa".to_vec())),
            ],
            block_on(storage.scan(
                Context::default(),
                Key::from_raw(b"\xff"),
                None,
                1000,
                2,
                5.into(),
                false,
                true,
            ))
            .unwrap(),
        );
        // Forward with sample step and limit
        expect_multi_values(
            vec![Some((b"a".to_vec(), b"aa".to_vec()))],
            block_on(storage.scan(
                Context::default(),
                Key::from_raw(b"\x00"),
                None,
                1,
                2,
                5.into(),
                false,
                false,
            ))
            .unwrap(),
        );
        // Backward with sample step and limit
        expect_multi_values(
            vec![Some((b"c".to_vec(), b"cc".to_vec()))],
            block_on(storage.scan(
                Context::default(),
                Key::from_raw(b"\xff"),
                None,
                1,
                2,
                5.into(),
                false,
                true,
            ))
            .unwrap(),
        );
        // Forward with bound
        expect_multi_values(
            vec![
                Some((b"a".to_vec(), b"aa".to_vec())),
                Some((b"b".to_vec(), b"bb".to_vec())),
            ],
            block_on(storage.scan(
                Context::default(),
                Key::from_raw(b"\x00"),
                Some(Key::from_raw(b"c")),
                1000,
                0,
                5.into(),
                false,
                false,
            ))
            .unwrap(),
        );
        // Backward with bound
        expect_multi_values(
            vec![
                Some((b"c".to_vec(), b"cc".to_vec())),
                Some((b"b".to_vec(), b"bb".to_vec())),
            ],
            block_on(storage.scan(
                Context::default(),
                Key::from_raw(b"\xff"),
                Some(Key::from_raw(b"b")),
                1000,
                0,
                5.into(),
                false,
                true,
            ))
            .unwrap(),
        );

        // Forward with limit
        expect_multi_values(
            vec![
                Some((b"a".to_vec(), b"aa".to_vec())),
                Some((b"b".to_vec(), b"bb".to_vec())),
            ],
            block_on(storage.scan(
                Context::default(),
                Key::from_raw(b"\x00"),
                None,
                2,
                0,
                5.into(),
                false,
                false,
            ))
            .unwrap(),
        );
        // Backward with limit
        expect_multi_values(
            vec![
                Some((b"c".to_vec(), b"cc".to_vec())),
                Some((b"b".to_vec(), b"bb".to_vec())),
            ],
            block_on(storage.scan(
                Context::default(),
                Key::from_raw(b"\xff"),
                None,
                2,
                0,
                5.into(),
                false,
                true,
            ))
            .unwrap(),
        );
    }

    #[test]
    fn test_scan_with_key_only() {
        let db_config = crate::config::DbConfig {
            titan: TitanDbConfig {
                enabled: Some(true),
                ..Default::default()
            },
            ..Default::default()
        };
        let engine = {
            let path = "".to_owned();
            let cfg_rocksdb = db_config;
            let shared =
                cfg_rocksdb.build_cf_resources(BlockCacheConfig::default().build_shared_cache());
            let cfs_opts = vec![
                (
                    CF_DEFAULT,
                    cfg_rocksdb.defaultcf.build_opt(
                        &shared,
                        None,
                        ApiVersion::V1,
                        None,
                        EngineType::RaftKv,
                    ),
                ),
                (
                    CF_LOCK,
                    cfg_rocksdb
                        .lockcf
                        .build_opt(&shared, None, EngineType::RaftKv),
                ),
                (
                    CF_WRITE,
                    cfg_rocksdb
                        .writecf
                        .build_opt(&shared, None, None, EngineType::RaftKv),
                ),
                (CF_RAFT, cfg_rocksdb.raftcf.build_opt(&shared)),
            ];
            RocksEngine::new(
                &path, None, cfs_opts, None, // io_rate_limiter
            )
        }
        .unwrap();
        let storage =
            TestStorageBuilderApiV1::from_engine_and_lock_mgr(engine, MockLockManager::new())
                .build()
                .unwrap();
        let (tx, rx) = channel();
        storage
            .sched_txn_command(
                commands::Prewrite::with_defaults(
                    vec![
                        Mutation::make_put(Key::from_raw(b"a"), b"aa".to_vec()),
                        Mutation::make_put(Key::from_raw(b"b"), b"bb".to_vec()),
                        Mutation::make_put(Key::from_raw(b"c"), b"cc".to_vec()),
                    ],
                    b"a".to_vec(),
                    1.into(),
                ),
                expect_ok_callback(tx.clone(), 0),
            )
            .unwrap();
        rx.recv().unwrap();
        // Forward
        expect_multi_values(
            vec![None, None, None],
            block_on(storage.scan(
                Context::default(),
                Key::from_raw(b"\x00"),
                None,
                1000,
                0,
                5.into(),
                true,
                false,
            ))
            .unwrap(),
        );
        // Backward
        expect_multi_values(
            vec![None, None, None],
            block_on(storage.scan(
                Context::default(),
                Key::from_raw(b"\xff"),
                None,
                1000,
                0,
                5.into(),
                true,
                true,
            ))
            .unwrap(),
        );
        // Forward with bound
        expect_multi_values(
            vec![None, None],
            block_on(storage.scan(
                Context::default(),
                Key::from_raw(b"\x00"),
                Some(Key::from_raw(b"c")),
                1000,
                0,
                5.into(),
                true,
                false,
            ))
            .unwrap(),
        );
        // Backward with bound
        expect_multi_values(
            vec![None, None],
            block_on(storage.scan(
                Context::default(),
                Key::from_raw(b"\xff"),
                Some(Key::from_raw(b"b")),
                1000,
                0,
                5.into(),
                true,
                true,
            ))
            .unwrap(),
        );
        // Forward with limit
        expect_multi_values(
            vec![None, None],
            block_on(storage.scan(
                Context::default(),
                Key::from_raw(b"\x00"),
                None,
                2,
                0,
                5.into(),
                true,
                false,
            ))
            .unwrap(),
        );
        // Backward with limit
        expect_multi_values(
            vec![None, None],
            block_on(storage.scan(
                Context::default(),
                Key::from_raw(b"\xff"),
                None,
                2,
                0,
                5.into(),
                true,
                true,
            ))
            .unwrap(),
        );

        storage
            .sched_txn_command(
                commands::Commit::new(
                    vec![
                        Key::from_raw(b"a"),
                        Key::from_raw(b"b"),
                        Key::from_raw(b"c"),
                    ],
                    1.into(),
                    2.into(),
                    None,
                    Context::default(),
                ),
                expect_ok_callback(tx, 1),
            )
            .unwrap();
        rx.recv().unwrap();
        // Forward
        expect_multi_values(
            vec![
                Some((b"a".to_vec(), vec![])),
                Some((b"b".to_vec(), vec![])),
                Some((b"c".to_vec(), vec![])),
            ],
            block_on(storage.scan(
                Context::default(),
                Key::from_raw(b"\x00"),
                None,
                1000,
                0,
                5.into(),
                true,
                false,
            ))
            .unwrap(),
        );
        // Backward
        expect_multi_values(
            vec![
                Some((b"c".to_vec(), vec![])),
                Some((b"b".to_vec(), vec![])),
                Some((b"a".to_vec(), vec![])),
            ],
            block_on(storage.scan(
                Context::default(),
                Key::from_raw(b"\xff"),
                None,
                1000,
                0,
                5.into(),
                true,
                true,
            ))
            .unwrap(),
        );
        // Forward with bound
        expect_multi_values(
            vec![Some((b"a".to_vec(), vec![])), Some((b"b".to_vec(), vec![]))],
            block_on(storage.scan(
                Context::default(),
                Key::from_raw(b"\x00"),
                Some(Key::from_raw(b"c")),
                1000,
                0,
                5.into(),
                true,
                false,
            ))
            .unwrap(),
        );
        // Backward with bound
        expect_multi_values(
            vec![Some((b"c".to_vec(), vec![])), Some((b"b".to_vec(), vec![]))],
            block_on(storage.scan(
                Context::default(),
                Key::from_raw(b"\xff"),
                Some(Key::from_raw(b"b")),
                1000,
                0,
                5.into(),
                true,
                true,
            ))
            .unwrap(),
        );

        // Forward with limit
        expect_multi_values(
            vec![Some((b"a".to_vec(), vec![])), Some((b"b".to_vec(), vec![]))],
            block_on(storage.scan(
                Context::default(),
                Key::from_raw(b"\x00"),
                None,
                2,
                0,
                5.into(),
                true,
                false,
            ))
            .unwrap(),
        );
        // Backward with limit
        expect_multi_values(
            vec![Some((b"c".to_vec(), vec![])), Some((b"b".to_vec(), vec![]))],
            block_on(storage.scan(
                Context::default(),
                Key::from_raw(b"\xff"),
                None,
                2,
                0,
                5.into(),
                true,
                true,
            ))
            .unwrap(),
        );
    }

    #[test]
    fn test_batch_get() {
        let storage = TestStorageBuilderApiV1::new(MockLockManager::new())
            .build()
            .unwrap();
        let (tx, rx) = channel();
        storage
            .sched_txn_command(
                commands::Prewrite::with_defaults(
                    vec![
                        Mutation::make_put(Key::from_raw(b"a"), b"aa".to_vec()),
                        Mutation::make_put(Key::from_raw(b"b"), b"bb".to_vec()),
                        Mutation::make_put(Key::from_raw(b"c"), b"cc".to_vec()),
                    ],
                    b"a".to_vec(),
                    1.into(),
                ),
                expect_ok_callback(tx.clone(), 0),
            )
            .unwrap();
        rx.recv().unwrap();
        expect_multi_values(
            vec![None],
            block_on(storage.batch_get(
                Context::default(),
                vec![Key::from_raw(b"c"), Key::from_raw(b"d")],
                2.into(),
            ))
            .unwrap()
            .0,
        );
        storage
            .sched_txn_command(
                commands::Commit::new(
                    vec![
                        Key::from_raw(b"a"),
                        Key::from_raw(b"b"),
                        Key::from_raw(b"c"),
                    ],
                    1.into(),
                    2.into(),
                    None,
                    Context::default(),
                ),
                expect_ok_callback(tx, 1),
            )
            .unwrap();
        rx.recv().unwrap();
        expect_multi_values(
            vec![
                Some((b"c".to_vec(), b"cc".to_vec())),
                Some((b"a".to_vec(), b"aa".to_vec())),
                Some((b"b".to_vec(), b"bb".to_vec())),
            ],
            block_on(storage.batch_get(
                Context::default(),
                vec![
                    Key::from_raw(b"c"),
                    Key::from_raw(b"x"),
                    Key::from_raw(b"a"),
                    Key::from_raw(b"b"),
                ],
                5.into(),
            ))
            .unwrap()
            .0,
        );
    }

    fn create_get_request(key: &[u8], start_ts: u64) -> GetRequest {
        let mut req = GetRequest::default();
        req.set_key(key.to_owned());
        req.set_version(start_ts);
        req
    }

    #[test]
    fn test_batch_get_command() {
        let storage = TestStorageBuilderApiV1::new(MockLockManager::new())
            .build()
            .unwrap();
        let (tx, rx) = channel();
        storage
            .sched_txn_command(
                commands::Prewrite::with_defaults(
                    vec![
                        Mutation::make_put(Key::from_raw(b"a"), b"aa".to_vec()),
                        Mutation::make_put(Key::from_raw(b"b"), b"bb".to_vec()),
                        Mutation::make_put(Key::from_raw(b"c"), b"cc".to_vec()),
                    ],
                    b"a".to_vec(),
                    1.into(),
                ),
                expect_ok_callback(tx.clone(), 0),
            )
            .unwrap();
        rx.recv().unwrap();
        let consumer = GetConsumer::new();
        block_on(storage.batch_get_command(
            vec![create_get_request(b"c", 2), create_get_request(b"d", 2)],
            vec![1, 2],
            vec![INVALID_TRACKER_TOKEN; 2],
            consumer.clone(),
            Instant::now(),
        ))
        .unwrap();
        let mut x = consumer.take_data();
        expect_error(
            |e| match e {
                Error(box ErrorInner::Txn(TxnError(box TxnErrorInner::Mvcc(mvcc::Error(
                    box mvcc::ErrorInner::KeyIsLocked(..),
                ))))) => {}
                e => panic!("unexpected error chain: {:?}", e),
            },
            x.remove(0),
        );
        assert_eq!(x.remove(0).unwrap(), None);
        storage
            .sched_txn_command(
                commands::Commit::new(
                    vec![
                        Key::from_raw(b"a"),
                        Key::from_raw(b"b"),
                        Key::from_raw(b"c"),
                    ],
                    1.into(),
                    2.into(),
                    None,
                    Context::default(),
                ),
                expect_ok_callback(tx, 1),
            )
            .unwrap();
        rx.recv().unwrap();
        let consumer = GetConsumer::new();
        block_on(storage.batch_get_command(
            vec![
                create_get_request(b"c", 5),
                create_get_request(b"x", 5),
                create_get_request(b"a", 5),
                create_get_request(b"b", 5),
            ],
            vec![1, 2, 3, 4],
            vec![INVALID_TRACKER_TOKEN; 4],
            consumer.clone(),
            Instant::now(),
        ))
        .unwrap();

        let x: Vec<Option<Vec<u8>>> = consumer
            .take_data()
            .into_iter()
            .map(|x| x.unwrap())
            .collect();
        assert_eq!(
            x,
            vec![
                Some(b"cc".to_vec()),
                None,
                Some(b"aa".to_vec()),
                Some(b"bb".to_vec()),
            ]
        );
    }

    #[test]
    fn test_txn() {
        let storage = TestStorageBuilderApiV1::new(MockLockManager::new())
            .build()
            .unwrap();
        let (tx, rx) = channel();
        storage
            .sched_txn_command(
                commands::Prewrite::with_defaults(
                    vec![Mutation::make_put(Key::from_raw(b"x"), b"100".to_vec())],
                    b"x".to_vec(),
                    100.into(),
                ),
                expect_ok_callback(tx.clone(), 0),
            )
            .unwrap();
        storage
            .sched_txn_command(
                commands::Prewrite::with_defaults(
                    vec![Mutation::make_put(Key::from_raw(b"y"), b"101".to_vec())],
                    b"y".to_vec(),
                    101.into(),
                ),
                expect_ok_callback(tx.clone(), 1),
            )
            .unwrap();
        rx.recv().unwrap();
        rx.recv().unwrap();
        storage
            .sched_txn_command(
                commands::Commit::new(
                    vec![Key::from_raw(b"x")],
                    100.into(),
                    110.into(),
                    None,
                    Context::default(),
                ),
                expect_value_callback(tx.clone(), 2, TxnStatus::committed(110.into())),
            )
            .unwrap();
        storage
            .sched_txn_command(
                commands::Commit::new(
                    vec![Key::from_raw(b"y")],
                    101.into(),
                    111.into(),
                    None,
                    Context::default(),
                ),
                expect_value_callback(tx.clone(), 3, TxnStatus::committed(111.into())),
            )
            .unwrap();
        rx.recv().unwrap();
        rx.recv().unwrap();
        expect_value(
            b"100".to_vec(),
            block_on(storage.get(Context::default(), Key::from_raw(b"x"), 120.into()))
                .unwrap()
                .0,
        );
        expect_value(
            b"101".to_vec(),
            block_on(storage.get(Context::default(), Key::from_raw(b"y"), 120.into()))
                .unwrap()
                .0,
        );
        storage
            .sched_txn_command(
                commands::Prewrite::with_defaults(
                    vec![Mutation::make_put(Key::from_raw(b"x"), b"105".to_vec())],
                    b"x".to_vec(),
                    105.into(),
                ),
                expect_fail_callback(tx, 6, |e| match e {
                    Error(box ErrorInner::Txn(TxnError(box TxnErrorInner::Mvcc(mvcc::Error(
                        box mvcc::ErrorInner::WriteConflict { .. },
                    ))))) => (),
                    e => panic!("unexpected error chain: {:?}", e),
                }),
            )
            .unwrap();
        rx.recv().unwrap();
    }

    #[test]
    fn test_sched_too_busy() {
        let config = Config {
            scheduler_pending_write_threshold: ReadableSize(1),
            ..Default::default()
        };
        let storage = TestStorageBuilderApiV1::new(MockLockManager::new())
            .config(config)
            .build()
            .unwrap();
        let (tx, rx) = channel();
        expect_none(
            block_on(storage.get(Context::default(), Key::from_raw(b"x"), 100.into()))
                .unwrap()
                .0,
        );
        storage
            .sched_txn_command::<()>(
                commands::Pause::new(vec![Key::from_raw(b"x")], 1000, Context::default()),
                expect_ok_callback(tx.clone(), 1),
            )
            .unwrap();
        storage
            .sched_txn_command(
                commands::Prewrite::with_defaults(
                    vec![Mutation::make_put(Key::from_raw(b"y"), b"101".to_vec())],
                    b"y".to_vec(),
                    101.into(),
                ),
                expect_too_busy_callback(tx.clone(), 2),
            )
            .unwrap();
        rx.recv().unwrap();
        rx.recv().unwrap();
        storage
            .sched_txn_command(
                commands::Prewrite::with_defaults(
                    vec![Mutation::make_put(Key::from_raw(b"z"), b"102".to_vec())],
                    b"y".to_vec(),
                    102.into(),
                ),
                expect_ok_callback(tx, 3),
            )
            .unwrap();
        rx.recv().unwrap();
    }

    #[test]
    fn test_cleanup() {
        let storage = TestStorageBuilderApiV1::new(MockLockManager::new())
            .build()
            .unwrap();
        let cm = storage.concurrency_manager.clone();
        let (tx, rx) = channel();
        storage
            .sched_txn_command(
                commands::Prewrite::with_defaults(
                    vec![Mutation::make_put(Key::from_raw(b"x"), b"100".to_vec())],
                    b"x".to_vec(),
                    100.into(),
                ),
                expect_ok_callback(tx.clone(), 0),
            )
            .unwrap();
        rx.recv().unwrap();
        storage
            .sched_txn_command(
                commands::Cleanup::new(
                    Key::from_raw(b"x"),
                    100.into(),
                    TimeStamp::zero(),
                    Context::default(),
                ),
                expect_ok_callback(tx, 1),
            )
            .unwrap();
        rx.recv().unwrap();
        assert_eq!(cm.max_ts(), 100.into());
        expect_none(
            block_on(storage.get(Context::default(), Key::from_raw(b"x"), 105.into()))
                .unwrap()
                .0,
        );
    }

    #[test]
    fn test_cleanup_check_ttl() {
        let storage = TestStorageBuilderApiV1::new(MockLockManager::new())
            .build()
            .unwrap();
        let (tx, rx) = channel();

        let ts = TimeStamp::compose;
        storage
            .sched_txn_command(
                commands::Prewrite::with_lock_ttl(
                    vec![Mutation::make_put(Key::from_raw(b"x"), b"110".to_vec())],
                    b"x".to_vec(),
                    ts(110, 0),
                    100,
                ),
                expect_ok_callback(tx.clone(), 0),
            )
            .unwrap();
        rx.recv().unwrap();

        storage
            .sched_txn_command(
                commands::Cleanup::new(
                    Key::from_raw(b"x"),
                    ts(110, 0),
                    ts(120, 0),
                    Context::default(),
                ),
                expect_fail_callback(tx.clone(), 0, |e| match e {
                    Error(box ErrorInner::Txn(TxnError(box TxnErrorInner::Mvcc(mvcc::Error(
                        box mvcc::ErrorInner::KeyIsLocked(info),
                    ))))) => assert_eq!(info.get_lock_ttl(), 100),
                    e => panic!("unexpected error chain: {:?}", e),
                }),
            )
            .unwrap();
        rx.recv().unwrap();

        storage
            .sched_txn_command(
                commands::Cleanup::new(
                    Key::from_raw(b"x"),
                    ts(110, 0),
                    ts(220, 0),
                    Context::default(),
                ),
                expect_ok_callback(tx, 0),
            )
            .unwrap();
        rx.recv().unwrap();
        expect_none(
            block_on(storage.get(Context::default(), Key::from_raw(b"x"), ts(230, 0)))
                .unwrap()
                .0,
        );
    }

    #[test]
    fn test_flashback_to_version() {
        let storage = TestStorageBuilderApiV1::new(MockLockManager::new())
            .build()
            .unwrap();
        let mut ts = TimeStamp::zero();
        let writes = vec![
            // (Mutation, StartTS, CommitTS)
            (
                Mutation::Put((Key::from_raw(b"k"), b"v@1".to_vec()), Assertion::None),
                *ts.incr(),
                *ts.incr(),
            ),
            (
                Mutation::Put((Key::from_raw(b"k"), b"v@3".to_vec()), Assertion::None),
                *ts.incr(),
                *ts.incr(),
            ),
            (
                Mutation::Put((Key::from_raw(b"k"), b"v@5".to_vec()), Assertion::None),
                *ts.incr(),
                *ts.incr(),
            ),
            (
                Mutation::Put((Key::from_raw(b"k"), b"v@7".to_vec()), Assertion::None),
                *ts.incr(),
                *ts.incr(),
            ),
            (
                Mutation::Delete(Key::from_raw(b"k"), Assertion::None),
                *ts.incr(),
                *ts.incr(),
            ),
            (
                Mutation::Put((Key::from_raw(b"k"), b"v@11".to_vec()), Assertion::None),
                *ts.incr(),
                *ts.incr(),
            ),
            // Non-short value
            (
                Mutation::Put(
                    (Key::from_raw(b"k"), vec![b'v'; SHORT_VALUE_MAX_LEN + 1]),
                    Assertion::None,
                ),
                *ts.incr(),
                *ts.incr(),
            ),
        ];
        let (tx, rx) = channel();
        // Prewrite and commit.
        for write in writes.iter() {
            let (key, value) = write.0.clone().into_key_value();
            let start_ts = write.1;
            let commit_ts = write.2;
            storage
                .sched_txn_command(
                    commands::Prewrite::with_defaults(
                        vec![write.0.clone()],
                        key.clone().to_raw().unwrap(),
                        start_ts,
                    ),
                    expect_ok_callback(tx.clone(), 0),
                )
                .unwrap();
            rx.recv().unwrap();
            storage
                .sched_txn_command(
                    commands::Commit::new(
                        vec![key.clone()],
                        start_ts,
                        commit_ts,
                        None,
                        Context::default(),
                    ),
                    expect_value_callback(tx.clone(), 1, TxnStatus::committed(commit_ts)),
                )
                .unwrap();
            rx.recv().unwrap();
            if let Mutation::Put(..) = write.0 {
                expect_value(
                    value.unwrap(),
                    block_on(storage.get(Context::default(), key.clone(), commit_ts))
                        .unwrap()
                        .0,
                );
            } else {
                expect_none(
                    block_on(storage.get(Context::default(), key, commit_ts))
                        .unwrap()
                        .0,
                );
            }
        }
        // Flashback.
        for write in writes {
            let start_ts = *ts.incr();
            let commit_ts = *ts.incr();
            let (key, value) = write.0.clone().into_key_value();
            // The version we want to flashback to.
            let version = write.2;
            run_flashback_to_version(
                &storage,
                start_ts,
                commit_ts,
                version,
                key.clone(),
                Some(Key::from_raw(b"z")),
            );
            if let Mutation::Put(..) = write.0 {
                expect_value(
                    value.unwrap(),
                    block_on(storage.get(Context::default(), key.clone(), commit_ts))
                        .unwrap()
                        .0,
                );
            } else {
                expect_none(
                    block_on(storage.get(Context::default(), key, commit_ts))
                        .unwrap()
                        .0,
                );
            }
        }
    }

    fn run_flashback_to_version<F: KvFormat>(
        storage: &Storage<RocksEngine, MockLockManager, F>,
        start_ts: TimeStamp,
        commit_ts: TimeStamp,
        version: TimeStamp,
        start_key: Key,
        end_key: Option<Key>,
    ) {
        let (tx, rx) = channel();
        storage
            .sched_txn_command(
                new_flashback_rollback_lock_cmd(
                    start_ts,
                    version,
                    start_key.clone(),
                    end_key.clone(),
                    Context::default(),
                ),
                expect_ok_callback(tx.clone(), 0),
            )
            .unwrap();
        rx.recv().unwrap();
        storage
            .sched_txn_command(
                new_flashback_write_cmd(
                    start_ts,
                    commit_ts,
                    version,
                    start_key,
                    end_key,
                    Context::default(),
                ),
                expect_ok_callback(tx, 1),
            )
            .unwrap();
        rx.recv().unwrap();
    }

    #[test]
    fn test_flashback_to_version_lock() {
        let storage = TestStorageBuilderApiV1::new(MockLockManager::new())
            .build()
            .unwrap();
        let (tx, rx) = channel();
        let mut ts = TimeStamp::zero();
        storage
            .sched_txn_command(
                commands::Prewrite::with_defaults(
                    vec![Mutation::make_put(Key::from_raw(b"k"), b"v@1".to_vec())],
                    b"k".to_vec(),
                    *ts.incr(),
                ),
                expect_ok_callback(tx.clone(), 0),
            )
            .unwrap();
        rx.recv().unwrap();
        storage
            .sched_txn_command(
                commands::Commit::new(
                    vec![Key::from_raw(b"k")],
                    ts,
                    *ts.incr(),
                    None,
                    Context::default(),
                ),
                expect_value_callback(tx.clone(), 1, TxnStatus::committed(ts)),
            )
            .unwrap();
        rx.recv().unwrap();
        expect_value(
            b"v@1".to_vec(),
            block_on(storage.get(Context::default(), Key::from_raw(b"k"), ts))
                .unwrap()
                .0,
        );
        storage
            .sched_txn_command(
                commands::Prewrite::with_defaults(
                    vec![Mutation::make_put(Key::from_raw(b"k"), b"v@3".to_vec())],
                    b"k".to_vec(),
                    *ts.incr(),
                ),
                expect_ok_callback(tx, 2),
            )
            .unwrap();
        rx.recv().unwrap();
        expect_error(
            |e| match e {
                Error(box ErrorInner::Txn(TxnError(box TxnErrorInner::Mvcc(mvcc::Error(
                    box mvcc::ErrorInner::KeyIsLocked { .. },
                ))))) => (),
                e => panic!("unexpected error chain: {:?}", e),
            },
            block_on(storage.get(Context::default(), Key::from_raw(b"k"), *ts.incr())),
        );

        let start_ts = *ts.incr();
        let commit_ts = *ts.incr();
        run_flashback_to_version(
            &storage,
            start_ts,
            commit_ts,
            2.into(),
            Key::from_raw(b"k"),
            Some(Key::from_raw(b"z")),
        );
        expect_value(
            b"v@1".to_vec(),
            block_on(storage.get(Context::default(), Key::from_raw(b"k"), commit_ts))
                .unwrap()
                .0,
        );
        let start_ts = *ts.incr();
        let commit_ts = *ts.incr();
        run_flashback_to_version(
            &storage,
            start_ts,
            commit_ts,
            1.into(),
            Key::from_raw(b"k"),
            Some(Key::from_raw(b"z")),
        );
        expect_none(
            block_on(storage.get(Context::default(), Key::from_raw(b"k"), commit_ts))
                .unwrap()
                .0,
        );
    }

    #[test]
    fn test_flashback_to_version_in_multi_batch() {
        let storage = TestStorageBuilderApiV1::new(MockLockManager::new())
            .build()
            .unwrap();
        let (tx, rx) = channel();
        let mut ts = TimeStamp::zero();
        // Add (FLASHBACK_BATCH_SIZE * 2) lock records.
        for i in 1..=FLASHBACK_BATCH_SIZE * 2 {
            let start_ts = *ts.incr();
            let key = Key::from_raw(format!("k{}", i).as_bytes());
            storage
                .sched_txn_command(
                    commands::Prewrite::with_defaults(
                        vec![Mutation::make_put(
                            key.clone(),
                            format!("v@{}", i).as_bytes().to_vec(),
                        )],
                        key.to_raw().unwrap(),
                        start_ts,
                    ),
                    expect_ok_callback(tx.clone(), i as i32),
                )
                .unwrap();
            rx.recv().unwrap();
            expect_error(
                |e| match e {
                    Error(box ErrorInner::Txn(TxnError(box TxnErrorInner::Mvcc(mvcc::Error(
                        box mvcc::ErrorInner::KeyIsLocked { .. },
                    ))))) => (),
                    e => panic!("unexpected error chain: {:?}", e),
                },
                block_on(storage.get(Context::default(), key, start_ts)),
            );
        }
        // Add (FLASHBACK_BATCH_SIZE * 2) write records.
        for i in FLASHBACK_BATCH_SIZE * 2 + 1..=FLASHBACK_BATCH_SIZE * 4 {
            let start_ts = *ts.incr();
            let commit_ts = *ts.incr();
            let key = Key::from_raw(format!("k{}", i).as_bytes());
            let value = format!("v@{}", i).as_bytes().to_vec();
            storage
                .sched_txn_command(
                    commands::Prewrite::with_defaults(
                        vec![Mutation::make_put(key.clone(), value.clone())],
                        key.to_raw().unwrap(),
                        start_ts,
                    ),
                    expect_ok_callback(tx.clone(), i as i32),
                )
                .unwrap();
            rx.recv().unwrap();
            storage
                .sched_txn_command(
                    commands::Commit::new(
                        vec![key.clone()],
                        start_ts,
                        commit_ts,
                        None,
                        Context::default(),
                    ),
                    expect_value_callback(tx.clone(), i as i32, TxnStatus::committed(commit_ts)),
                )
                .unwrap();
            rx.recv().unwrap();
            expect_value(
                value,
                block_on(storage.get(Context::default(), key, commit_ts))
                    .unwrap()
                    .0,
            );
        }
        // Flashback all records multiple times to make sure the flashback operation is
        // idempotent.
        let flashback_start_ts = *ts.incr();
        let flashback_commit_ts = *ts.incr();
        for _ in 0..10 {
            run_flashback_to_version(
                &storage,
                flashback_start_ts,
                flashback_commit_ts,
                TimeStamp::zero(),
                Key::from_raw(b"k"),
                Some(Key::from_raw(b"z")),
            );
            for i in 1..=FLASHBACK_BATCH_SIZE * 4 {
                let key = Key::from_raw(format!("k{}", i).as_bytes());
                expect_none(
                    block_on(storage.get(Context::default(), key, *ts.incr()))
                        .unwrap()
                        .0,
                );
            }
        }
    }

    #[test]
    fn test_flashback_to_version_deleted_key() {
        let storage = TestStorageBuilderApiV1::new(MockLockManager::new())
            .build()
            .unwrap();
        let (tx, rx) = channel();
        let mut ts = TimeStamp::zero();
        let (k, v) = (Key::from_raw(b"k"), b"v".to_vec());
        // Write a key.
        storage
            .sched_txn_command(
                commands::Prewrite::with_defaults(
                    vec![Mutation::make_put(k.clone(), v.clone())],
                    k.as_encoded().to_vec(),
                    *ts.incr(),
                ),
                expect_ok_callback(tx.clone(), 0),
            )
            .unwrap();
        rx.recv().unwrap();
        storage
            .sched_txn_command(
                commands::Commit::new(vec![k.clone()], ts, *ts.incr(), None, Context::default()),
                expect_value_callback(tx.clone(), 1, TxnStatus::committed(ts)),
            )
            .unwrap();
        rx.recv().unwrap();
        expect_value(
            v,
            block_on(storage.get(Context::default(), k.clone(), ts))
                .unwrap()
                .0,
        );
        // Delete the key.
        storage
            .sched_txn_command(
                commands::Prewrite::with_defaults(
                    vec![Mutation::make_delete(k.clone())],
                    k.as_encoded().to_vec(),
                    *ts.incr(),
                ),
                expect_ok_callback(tx.clone(), 2),
            )
            .unwrap();
        rx.recv().unwrap();
        storage
            .sched_txn_command(
                commands::Commit::new(vec![k.clone()], ts, *ts.incr(), None, Context::default()),
                expect_value_callback(tx, 3, TxnStatus::committed(ts)),
            )
            .unwrap();
        rx.recv().unwrap();
        expect_none(
            block_on(storage.get(Context::default(), Key::from_raw(b"k"), ts))
                .unwrap()
                .0,
        );
        // Flashback the key.
        let flashback_start_ts = *ts.incr();
        let flashback_commit_ts = *ts.incr();
        run_flashback_to_version(
            &storage,
            flashback_start_ts,
            flashback_commit_ts,
            1.into(),
            Key::from_raw(b"k"),
            Some(Key::from_raw(b"z")),
        );
        expect_none(
            block_on(storage.get(Context::default(), k, flashback_commit_ts))
                .unwrap()
                .0,
        );
    }

    #[test]
    fn test_mvcc_flashback_retry_prepare() {
        let storage = TestStorageBuilderApiV1::new(MockLockManager::new())
            .build()
            .unwrap();
        let (tx, rx) = channel();
        let mut ts = TimeStamp::zero();
        storage
            .sched_txn_command(
                commands::Prewrite::with_defaults(
                    vec![Mutation::make_put(Key::from_raw(b"k"), b"v@1".to_vec())],
                    b"k".to_vec(),
                    *ts.incr(),
                ),
                expect_ok_callback(tx.clone(), 0),
            )
            .unwrap();
        rx.recv().unwrap();
        storage
            .sched_txn_command(
                commands::Commit::new(
                    vec![Key::from_raw(b"k")],
                    ts,
                    *ts.incr(),
                    None,
                    Context::default(),
                ),
                expect_value_callback(tx.clone(), 1, TxnStatus::committed(ts)),
            )
            .unwrap();
        rx.recv().unwrap();
        expect_value(
            b"v@1".to_vec(),
            block_on(storage.get(Context::default(), Key::from_raw(b"k"), ts))
                .unwrap()
                .0,
        );
        // Try to prepare flashback first.
        let flashback_start_ts = *ts.incr();
        let flashback_commit_ts = *ts.incr();
        storage
            .sched_txn_command(
                new_flashback_rollback_lock_cmd(
                    flashback_start_ts,
                    TimeStamp::zero(),
                    Key::from_raw(b"k"),
                    Some(Key::from_raw(b"z")),
                    Context::default(),
                ),
                expect_ok_callback(tx, 0),
            )
            .unwrap();
        rx.recv().unwrap();
        // Mock the prepare flashback retry.
        run_flashback_to_version(
            &storage,
            flashback_start_ts,
            flashback_commit_ts,
            TimeStamp::zero(),
            Key::from_raw(b"k"),
            Some(Key::from_raw(b"z")),
        );
        expect_none(
            block_on(storage.get(Context::default(), Key::from_raw(b"k"), flashback_commit_ts))
                .unwrap()
                .0,
        );
    }

    #[test]
    fn test_high_priority_get_put() {
        let storage = TestStorageBuilderApiV1::new(MockLockManager::new())
            .build()
            .unwrap();
        let (tx, rx) = channel();
        let mut ctx = Context::default();
        ctx.set_priority(CommandPri::High);
        expect_none(
            block_on(storage.get(ctx, Key::from_raw(b"x"), 100.into()))
                .unwrap()
                .0,
        );
        let mut ctx = Context::default();
        ctx.set_priority(CommandPri::High);
        storage
            .sched_txn_command(
                commands::Prewrite::with_context(
                    vec![Mutation::make_put(Key::from_raw(b"x"), b"100".to_vec())],
                    b"x".to_vec(),
                    100.into(),
                    ctx,
                ),
                expect_ok_callback(tx.clone(), 1),
            )
            .unwrap();
        rx.recv().unwrap();
        let mut ctx = Context::default();
        ctx.set_priority(CommandPri::High);
        storage
            .sched_txn_command(
                commands::Commit::new(vec![Key::from_raw(b"x")], 100.into(), 101.into(), None, ctx),
                expect_ok_callback(tx, 2),
            )
            .unwrap();
        rx.recv().unwrap();
        let mut ctx = Context::default();
        ctx.set_priority(CommandPri::High);
        expect_none(
            block_on(storage.get(ctx, Key::from_raw(b"x"), 100.into()))
                .unwrap()
                .0,
        );
        let mut ctx = Context::default();
        ctx.set_priority(CommandPri::High);
        expect_value(
            b"100".to_vec(),
            block_on(storage.get(ctx, Key::from_raw(b"x"), 101.into()))
                .unwrap()
                .0,
        );
    }

    #[test]
    fn test_high_priority_no_block() {
        let config = Config {
            scheduler_worker_pool_size: 1,
            ..Default::default()
        };
        let storage = TestStorageBuilderApiV1::new(MockLockManager::new())
            .config(config)
            .build()
            .unwrap();
        let (tx, rx) = channel();
        expect_none(
            block_on(storage.get(Context::default(), Key::from_raw(b"x"), 100.into()))
                .unwrap()
                .0,
        );
        storage
            .sched_txn_command(
                commands::Prewrite::with_defaults(
                    vec![Mutation::make_put(Key::from_raw(b"x"), b"100".to_vec())],
                    b"x".to_vec(),
                    100.into(),
                ),
                expect_ok_callback(tx.clone(), 1),
            )
            .unwrap();
        rx.recv().unwrap();
        storage
            .sched_txn_command(
                commands::Commit::new(
                    vec![Key::from_raw(b"x")],
                    100.into(),
                    101.into(),
                    None,
                    Context::default(),
                ),
                expect_ok_callback(tx.clone(), 2),
            )
            .unwrap();
        rx.recv().unwrap();

        storage
            .sched_txn_command(
                commands::Pause::new(vec![Key::from_raw(b"y")], 1000, Context::default()),
                expect_ok_callback(tx, 3),
            )
            .unwrap();
        let mut ctx = Context::default();
        ctx.set_priority(CommandPri::High);
        expect_value(
            b"100".to_vec(),
            block_on(storage.get(ctx, Key::from_raw(b"x"), 101.into()))
                .unwrap()
                .0,
        );
        // Command Get with high priority not block by command Pause.
        assert_eq!(rx.recv().unwrap(), 3);
    }

    #[test]
    fn test_delete_range() {
        let storage = TestStorageBuilderApiV1::new(MockLockManager::new())
            .build()
            .unwrap();
        let (tx, rx) = channel();
        // Write x and y.
        storage
            .sched_txn_command(
                commands::Prewrite::with_defaults(
                    vec![
                        Mutation::make_put(Key::from_raw(b"x"), b"100".to_vec()),
                        Mutation::make_put(Key::from_raw(b"y"), b"100".to_vec()),
                        Mutation::make_put(Key::from_raw(b"z"), b"100".to_vec()),
                    ],
                    b"x".to_vec(),
                    100.into(),
                ),
                expect_ok_callback(tx.clone(), 0),
            )
            .unwrap();
        rx.recv().unwrap();
        storage
            .sched_txn_command(
                commands::Commit::new(
                    vec![
                        Key::from_raw(b"x"),
                        Key::from_raw(b"y"),
                        Key::from_raw(b"z"),
                    ],
                    100.into(),
                    101.into(),
                    None,
                    Context::default(),
                ),
                expect_ok_callback(tx.clone(), 1),
            )
            .unwrap();
        rx.recv().unwrap();
        expect_value(
            b"100".to_vec(),
            block_on(storage.get(Context::default(), Key::from_raw(b"x"), 101.into()))
                .unwrap()
                .0,
        );
        expect_value(
            b"100".to_vec(),
            block_on(storage.get(Context::default(), Key::from_raw(b"y"), 101.into()))
                .unwrap()
                .0,
        );
        expect_value(
            b"100".to_vec(),
            block_on(storage.get(Context::default(), Key::from_raw(b"z"), 101.into()))
                .unwrap()
                .0,
        );

        // Delete range [x, z)
        storage
            .delete_range(
                Context::default(),
                Key::from_raw(b"x"),
                Key::from_raw(b"z"),
                false,
                expect_ok_callback(tx.clone(), 5),
            )
            .unwrap();
        rx.recv().unwrap();
        expect_none(
            block_on(storage.get(Context::default(), Key::from_raw(b"x"), 101.into()))
                .unwrap()
                .0,
        );
        expect_none(
            block_on(storage.get(Context::default(), Key::from_raw(b"y"), 101.into()))
                .unwrap()
                .0,
        );
        expect_value(
            b"100".to_vec(),
            block_on(storage.get(Context::default(), Key::from_raw(b"z"), 101.into()))
                .unwrap()
                .0,
        );

        storage
            .delete_range(
                Context::default(),
                Key::from_raw(b""),
                Key::from_raw(&[255]),
                false,
                expect_ok_callback(tx, 9),
            )
            .unwrap();
        rx.recv().unwrap();
        expect_none(
            block_on(storage.get(Context::default(), Key::from_raw(b"z"), 101.into()))
                .unwrap()
                .0,
        );
    }

    #[test]
    fn test_raw_get_put() {
        test_kv_format_impl!(test_raw_get_put_impl);
    }

    fn test_raw_get_put_impl<F: KvFormat>() {
        let storage = TestStorageBuilder::<_, _, F>::new(MockLockManager::new())
            .build()
            .unwrap();
        let (tx, rx) = channel();
        let ctx = Context {
            api_version: F::CLIENT_TAG,
            ..Default::default()
        };

        let test_data = vec![
            (b"r\0a".to_vec(), b"aa".to_vec()),
            (b"r\0b".to_vec(), b"bb".to_vec()),
            (b"r\0c".to_vec(), b"cc".to_vec()),
            (b"r\0d".to_vec(), b"dd".to_vec()),
            (b"r\0e".to_vec(), b"ee".to_vec()),
            (b"r\0f".to_vec(), b"ff".to_vec()),
        ];

        // Write key-value pairs one by one
        for (key, value) in &test_data {
            storage
                .raw_put(
                    ctx.clone(),
                    "".to_string(),
                    key.clone(),
                    value.clone(),
                    0,
                    expect_ok_callback(tx.clone(), 0),
                )
                .unwrap();
            rx.recv().unwrap();
        }

        for (k, v) in test_data {
            expect_value(
                v,
                block_on(storage.raw_get(ctx.clone(), "".to_string(), k)).unwrap(),
            );
        }
        thread::sleep(Duration::from_millis(100));
        assert!(
            storage
                .get_concurrency_manager()
                .global_min_lock_ts()
                .is_none()
        );
    }

    #[test]
    fn test_raw_checksum() {
        test_kv_format_impl!(test_raw_checksum_impl);
    }

    fn test_raw_checksum_impl<F: KvFormat>() {
        let storage = TestStorageBuilder::<_, _, F>::new(MockLockManager::new())
            .build()
            .unwrap();
        let (tx, rx) = channel();
        let ctx = Context {
            api_version: F::CLIENT_TAG,
            ..Default::default()
        };

        let test_data = vec![
            (b"r\0a".to_vec(), b"aa".to_vec()),
            (b"r\0b".to_vec(), b"bb".to_vec()),
            (b"r\0c".to_vec(), b"cc".to_vec()),
            (b"r\0d".to_vec(), b"dd".to_vec()),
            (b"r\0e".to_vec(), b"ee".to_vec()),
            (b"r\0f".to_vec(), b"ff".to_vec()),
        ];

        let digest = crc64fast::Digest::new();
        let mut checksum: u64 = 0;
        let mut total_kvs: u64 = 0;
        let mut total_bytes: u64 = 0;
        let mut is_first = true;
        // Write key-value pairs one by one
        for (key, value) in &test_data {
            storage
                .raw_put(
                    ctx.clone(),
                    "".to_string(),
                    key.clone(),
                    value.clone(),
                    0,
                    expect_ok_callback(tx.clone(), 0),
                )
                .unwrap();
            // start key is set to b"r\0a\0", if raw_checksum does not encode the key,
            // first key will be included in checksum. This is for testing issue #12950.
            if !is_first {
                total_kvs += 1;
                total_bytes += (key.len() + value.len()) as u64;
                checksum = checksum_crc64_xor(checksum, digest.clone(), key, value);
            }
            is_first = false;
            rx.recv().unwrap();
        }
        let mut range = KeyRange::default();
        range.set_start_key(b"r\0a\0".to_vec());
        range.set_end_key(b"r\0z".to_vec());
        assert_eq!(
            (checksum, total_kvs, total_bytes),
            block_on(storage.raw_checksum(ctx, ChecksumAlgorithm::Crc64Xor, vec![range])).unwrap(),
        );
    }

    #[test]
    fn test_raw_v2_multi_versions() {
        // Test update on the same key to verify multi-versions implementation of RawKV
        // V2.
        let test_data = vec![
            Some(b"v1".to_vec()),
            Some(b"v2".to_vec()),
            None,
            Some(b"".to_vec()),
            Some(b"v3".to_vec()),
        ];
        let k = b"r\0k".to_vec();

        let storage = TestStorageBuilder::<_, _, ApiV2>::new(MockLockManager::new())
            .build()
            .unwrap();
        let (tx, rx) = channel();
        let ctx = Context {
            api_version: ApiVersion::V2,
            ..Default::default()
        };

        let last_data = test_data
            .last()
            .unwrap()
            .as_ref()
            .map(|x| (k.clone(), x.clone()));
        for v in test_data {
            if let Some(v) = v {
                storage
                    .raw_put(
                        ctx.clone(),
                        "".to_string(),
                        k.clone(),
                        v.clone(),
                        0,
                        expect_ok_callback(tx.clone(), 0),
                    )
                    .unwrap();
                rx.recv().unwrap();

                expect_value(
                    v.clone(),
                    block_on(storage.raw_get(ctx.clone(), "".to_string(), k.clone())).unwrap(),
                );
            } else {
                storage
                    .raw_delete(
                        ctx.clone(),
                        "".to_string(),
                        k.clone(),
                        expect_ok_callback(tx.clone(), 1),
                    )
                    .unwrap();
                rx.recv().unwrap();

                expect_none(
                    block_on(storage.raw_get(ctx.clone(), "".to_string(), k.clone())).unwrap(),
                );
            }
        }
        // Verify by `raw_scan`. As `raw_scan` will check timestamp in keys.
        expect_multi_values(
            vec![last_data],
            block_on(storage.raw_scan(
                ctx,
                "".to_string(),
                b"r".to_vec(),
                Some(b"rz".to_vec()),
                20,
                false,
                false,
            ))
            .unwrap(),
        );
    }

    #[test]
    fn test_raw_delete() {
        test_kv_format_impl!(test_raw_delete_impl);
    }

    fn test_raw_delete_impl<F: KvFormat>() {
        let storage = TestStorageBuilder::<_, _, F>::new(MockLockManager::new())
            .build()
            .unwrap();
        let (tx, rx) = channel();
        let ctx = Context {
            api_version: F::CLIENT_TAG,
            ..Default::default()
        };

        let test_data = [
            (b"r\0a", b"001"),
            (b"r\0b", b"002"),
            (b"r\0c", b"003"),
            (b"r\0d", b"004"),
            (b"r\0e", b"005"),
        ];

        // Write some key-value pairs to the db
        for kv in &test_data {
            storage
                .raw_put(
                    ctx.clone(),
                    "".to_string(),
                    kv.0.to_vec(),
                    kv.1.to_vec(),
                    if !F::IS_TTL_ENABLED { 0 } else { 30 },
                    expect_ok_callback(tx.clone(), 0),
                )
                .unwrap();
            rx.recv().unwrap();
        }

        expect_value(
            b"004".to_vec(),
            block_on(storage.raw_get(ctx.clone(), "".to_string(), b"r\0d".to_vec())).unwrap(),
        );

        // Delete "a"
        storage
            .raw_delete(
                ctx.clone(),
                "".to_string(),
                b"r\0a".to_vec(),
                expect_ok_callback(tx.clone(), 1),
            )
            .unwrap();
        rx.recv().unwrap();
        thread::sleep(Duration::from_millis(100));
        assert!(
            storage
                .get_concurrency_manager()
                .global_min_lock_ts()
                .is_none()
        );

        // Assert key "a" has gone
        expect_none(
            block_on(storage.raw_get(ctx.clone(), "".to_string(), b"r\0a".to_vec())).unwrap(),
        );

        // Delete all
        for kv in &test_data {
            storage
                .raw_delete(
                    ctx.clone(),
                    "".to_string(),
                    kv.0.to_vec(),
                    expect_ok_callback(tx.clone(), 1),
                )
                .unwrap();
            rx.recv().unwrap();
        }
        thread::sleep(Duration::from_millis(100));
        assert!(
            storage
                .get_concurrency_manager()
                .global_min_lock_ts()
                .is_none()
        );

        // Assert now no key remains
        for kv in &test_data {
            expect_none(
                block_on(storage.raw_get(ctx.clone(), "".to_string(), kv.0.to_vec())).unwrap(),
            );
        }
    }

    #[test]
    fn test_raw_delete_range() {
        test_kv_format_impl!(test_raw_delete_range_impl);
    }

    fn test_raw_delete_range_impl<F: KvFormat>() {
        let storage = TestStorageBuilder::<_, _, F>::new(MockLockManager::new())
            .build()
            .unwrap();
        let (tx, rx) = channel();
        let ctx = Context {
            api_version: F::CLIENT_TAG,
            ..Default::default()
        };

        let test_data = [
            (b"r\0a", b"001"),
            (b"r\0b", b"002"),
            (b"r\0c", b"003"),
            (b"r\0d", b"004"),
            (b"r\0e", b"005"),
        ];

        // Write some key-value pairs to the db
        for kv in &test_data {
            storage
                .raw_put(
                    ctx.clone(),
                    "".to_string(),
                    kv.0.to_vec(),
                    kv.1.to_vec(),
                    0,
                    expect_ok_callback(tx.clone(), 0),
                )
                .unwrap();
            rx.recv().unwrap();
        }

        expect_value(
            b"004".to_vec(),
            block_on(storage.raw_get(ctx.clone(), "".to_string(), b"r\0d".to_vec())).unwrap(),
        );

        // Delete ["d", "e")
        storage
            .raw_delete_range(
                ctx.clone(),
                "".to_string(),
                b"r\0d".to_vec(),
                b"r\0e".to_vec(),
                expect_ok_callback(tx.clone(), 1),
            )
            .unwrap();
        rx.recv().unwrap();

        // Assert key "d" has gone
        expect_value(
            b"003".to_vec(),
            block_on(storage.raw_get(ctx.clone(), "".to_string(), b"r\0c".to_vec())).unwrap(),
        );
        expect_none(
            block_on(storage.raw_get(ctx.clone(), "".to_string(), b"r\0d".to_vec())).unwrap(),
        );
        expect_value(
            b"005".to_vec(),
            block_on(storage.raw_get(ctx.clone(), "".to_string(), b"r\0e".to_vec())).unwrap(),
        );

        // Delete ["aa", "ab")
        storage
            .raw_delete_range(
                ctx.clone(),
                "".to_string(),
                b"r\0aa".to_vec(),
                b"r\0ab".to_vec(),
                expect_ok_callback(tx.clone(), 2),
            )
            .unwrap();
        rx.recv().unwrap();

        // Assert nothing happened
        expect_value(
            b"001".to_vec(),
            block_on(storage.raw_get(ctx.clone(), "".to_string(), b"r\0a".to_vec())).unwrap(),
        );
        expect_value(
            b"002".to_vec(),
            block_on(storage.raw_get(ctx.clone(), "".to_string(), b"r\0b".to_vec())).unwrap(),
        );

        // Delete all
        storage
            .raw_delete_range(
                ctx.clone(),
                "".to_string(),
                b"r\0a".to_vec(),
                b"r\0z".to_vec(),
                expect_ok_callback(tx, 3),
            )
            .unwrap();
        rx.recv().unwrap();

        // Assert now no key remains
        for kv in &test_data {
            expect_none(
                block_on(storage.raw_get(ctx.clone(), "".to_string(), kv.0.to_vec())).unwrap(),
            );
        }
    }

    #[test]
    fn test_raw_batch_put() {
        for for_cas in vec![false, true].into_iter() {
            test_kv_format_impl!(test_raw_batch_put_impl(for_cas));
        }
    }

    fn run_raw_batch_put<F: KvFormat>(
        for_cas: bool,
        storage: &Storage<RocksEngine, MockLockManager, F>,
        ctx: Context,
        kvpairs: Vec<KvPair>,
        ttls: Vec<u64>,
        cb: Callback<()>,
    ) -> Result<()> {
        if for_cas {
            storage.raw_batch_put_atomic(ctx, "".to_string(), kvpairs, ttls, cb)
        } else {
            storage.raw_batch_put(ctx, "".to_string(), kvpairs, ttls, cb)
        }
    }

    fn test_raw_batch_put_impl<F: KvFormat>(for_cas: bool) {
        let storage = TestStorageBuilder::<_, _, F>::new(MockLockManager::new())
            .build()
            .unwrap();
        let (tx, rx) = channel();
        let ctx = Context {
            api_version: F::CLIENT_TAG,
            ..Default::default()
        };

        let empty_key = if F::TAG == ApiVersion::V2 {
            b"r".to_vec()
        } else {
            b"".to_vec()
        };
        let test_data = vec![
            (empty_key.clone(), b"ff".to_vec(), 10), // empty key
            (b"r\0a".to_vec(), b"aa".to_vec(), 10),
            (b"r\0b".to_vec(), b"bb".to_vec(), 20),
            (b"r\0c".to_vec(), b"cc".to_vec(), 30),
            (b"r\0d".to_vec(), b"dd".to_vec(), 0),
            (b"r\0e".to_vec(), b"ee".to_vec(), 40),
            (b"r\0g".to_vec(), b"".to_vec(), 50), // empty value
        ];

        let kvpairs = test_data
            .clone()
            .into_iter()
            .map(|(key, value, _)| (key, value))
            .collect();
        let ttls = if F::IS_TTL_ENABLED {
            test_data
                .clone()
                .into_iter()
                .map(|(_, _, ttl)| ttl)
                .collect()
        } else {
            vec![0; test_data.len()]
        };
        // Write key-value pairs in a batch
        run_raw_batch_put(
            for_cas,
            &storage,
            ctx.clone(),
            kvpairs,
            ttls,
            expect_ok_callback(tx, 0),
        )
        .unwrap();
        rx.recv().unwrap();
        thread::sleep(Duration::from_millis(100));
        assert!(
            storage
                .get_concurrency_manager()
                .global_min_lock_ts()
                .is_none()
        );

        // Verify pairs one by one
        for (key, val, _) in &test_data {
            expect_value(
                val.to_vec(),
                block_on(storage.raw_get(ctx.clone(), "".to_string(), key.to_vec())).unwrap(),
            );
        }
        // Verify by `raw_scan`. As `raw_scan` will check timestamp in keys.
        let expected = test_data
            .iter()
            .map(|(k, v, _)| Some((k.clone(), v.clone())))
            .collect();
        expect_multi_values(
            expected,
            block_on(storage.raw_scan(
                ctx,
                "".to_string(),
                empty_key,
                Some(b"rz".to_vec()),
                20,
                false,
                false,
            ))
            .unwrap(),
        );
    }

    #[test]
    fn test_raw_batch_get() {
        test_kv_format_impl!(test_raw_batch_get_impl);
    }

    fn test_raw_batch_get_impl<F: KvFormat>() {
        let storage = TestStorageBuilder::<_, _, F>::new(MockLockManager::new())
            .build()
            .unwrap();
        let (tx, rx) = channel();
        let ctx = Context {
            api_version: F::CLIENT_TAG,
            ..Default::default()
        };

        let test_data = vec![
            (b"r\0a".to_vec(), b"aa".to_vec()),
            (b"r\0b".to_vec(), b"bb".to_vec()),
            (b"r\0c".to_vec(), b"cc".to_vec()),
            (b"r\0d".to_vec(), b"dd".to_vec()),
            (b"r\0e".to_vec(), b"ee".to_vec()),
        ];

        // Write key-value pairs one by one
        for (key, value) in &test_data {
            storage
                .raw_put(
                    ctx.clone(),
                    "".to_string(),
                    key.clone(),
                    value.clone(),
                    0,
                    expect_ok_callback(tx.clone(), 0),
                )
                .unwrap();
            rx.recv().unwrap();
        }

        // Verify pairs in a batch
        let keys = test_data.iter().map(|(k, _)| k.clone()).collect();
        let results = test_data.into_iter().map(|(k, v)| Some((k, v))).collect();
        expect_multi_values(
            results,
            block_on(storage.raw_batch_get(ctx, "".to_string(), keys)).unwrap(),
        );
    }

    #[test]
    fn test_raw_batch_get_command() {
        test_kv_format_impl!(test_raw_batch_get_command_impl);
    }

    fn test_raw_batch_get_command_impl<F: KvFormat>() {
        let storage = TestStorageBuilder::<_, _, F>::new(MockLockManager::new())
            .build()
            .unwrap();
        let (tx, rx) = channel();
        let ctx = Context {
            api_version: F::CLIENT_TAG,
            ..Default::default()
        };

        let test_data = vec![
            (b"r\0a".to_vec(), b"aa".to_vec()),
            (b"r\0b".to_vec(), b"bb".to_vec()),
            (b"r\0c".to_vec(), b"cc".to_vec()),
            (b"r\0d".to_vec(), b"dd".to_vec()),
            (b"r\0e".to_vec(), b"ee".to_vec()),
        ];

        // Write key-value pairs one by one
        for (key, value) in &test_data {
            storage
                .raw_put(
                    ctx.clone(),
                    "".to_string(),
                    key.clone(),
                    value.clone(),
                    0,
                    expect_ok_callback(tx.clone(), 0),
                )
                .unwrap();
            rx.recv().unwrap();
        }

        // Verify pairs in a batch
        let mut ids = vec![];
        let cmds = test_data
            .iter()
            .map(|(k, _)| {
                let mut req = RawGetRequest::default();
                req.set_context(ctx.clone());
                req.set_key(k.clone());
                ids.push(ids.len() as u64);
                req
            })
            .collect();
        let results: Vec<Option<Vec<u8>>> = test_data.into_iter().map(|(_, v)| Some(v)).collect();
        let consumer = GetConsumer::new();
        block_on(storage.raw_batch_get_command(cmds, ids, consumer.clone())).unwrap();
        let x: Vec<Option<Vec<u8>>> = consumer
            .take_data()
            .into_iter()
            .map(|x| x.unwrap())
            .collect();
        assert_eq!(x, results);
    }

    #[test]
    fn test_raw_batch_delete() {
        for for_cas in vec![false, true].into_iter() {
            test_kv_format_impl!(test_raw_batch_delete_impl(for_cas));
        }
    }

    fn run_raw_batch_delete<F: KvFormat>(
        for_cas: bool,
        storage: &Storage<RocksEngine, MockLockManager, F>,
        ctx: Context,
        keys: Vec<Vec<u8>>,
        cb: Callback<()>,
    ) -> Result<()> {
        if for_cas {
            storage.raw_batch_delete_atomic(ctx, "".to_string(), keys, cb)
        } else {
            storage.raw_batch_delete(ctx, "".to_string(), keys, cb)
        }
    }

    fn test_raw_batch_delete_impl<F: KvFormat>(for_cas: bool) {
        let storage = TestStorageBuilder::<_, _, F>::new(MockLockManager::new())
            .build()
            .unwrap();
        let (tx, rx) = channel();
        let ctx = Context {
            api_version: F::CLIENT_TAG,
            ..Default::default()
        };

        let test_data = vec![
            (b"r\0a".to_vec(), b"aa".to_vec()),
            (b"r\0b".to_vec(), b"bb".to_vec()),
            (b"r\0c".to_vec(), b"cc".to_vec()),
            (b"r\0d".to_vec(), b"dd".to_vec()),
            (b"r\0e".to_vec(), b"ee".to_vec()),
        ];

        // Write key-value pairs in batch
        run_raw_batch_put(
            for_cas,
            &storage,
            ctx.clone(),
            test_data.clone(),
            vec![0; test_data.len()],
            expect_ok_callback(tx.clone(), 0),
        )
        .unwrap();
        rx.recv().unwrap();

        // Verify pairs exist
        let keys = test_data.iter().map(|(k, _)| k.clone()).collect();
        let results = test_data
            .iter()
            .map(|(k, v)| Some((k.clone(), v.clone())))
            .collect();
        expect_multi_values(
            results,
            block_on(storage.raw_batch_get(ctx.clone(), "".to_string(), keys)).unwrap(),
        );

        // Delete ["b", "d"]
        run_raw_batch_delete(
            for_cas,
            &storage,
            ctx.clone(),
            vec![b"r\0b".to_vec(), b"r\0d".to_vec()],
            expect_ok_callback(tx.clone(), 1),
        )
        .unwrap();
        rx.recv().unwrap();
        thread::sleep(Duration::from_millis(100));
        assert!(
            storage
                .get_concurrency_manager()
                .global_min_lock_ts()
                .is_none()
        );

        // Assert "b" and "d" are gone
        expect_value(
            b"aa".to_vec(),
            block_on(storage.raw_get(ctx.clone(), "".to_string(), b"r\0a".to_vec())).unwrap(),
        );
        expect_none(
            block_on(storage.raw_get(ctx.clone(), "".to_string(), b"r\0b".to_vec())).unwrap(),
        );
        expect_value(
            b"cc".to_vec(),
            block_on(storage.raw_get(ctx.clone(), "".to_string(), b"r\0c".to_vec())).unwrap(),
        );
        expect_none(
            block_on(storage.raw_get(ctx.clone(), "".to_string(), b"r\0d".to_vec())).unwrap(),
        );
        expect_value(
            b"ee".to_vec(),
            block_on(storage.raw_get(ctx.clone(), "".to_string(), b"r\0e".to_vec())).unwrap(),
        );

        // Delete ["a", "c", "e"]
        run_raw_batch_delete(
            for_cas,
            &storage,
            ctx.clone(),
            vec![b"r\0a".to_vec(), b"r\0c".to_vec(), b"r\0e".to_vec()],
            expect_ok_callback(tx, 2),
        )
        .unwrap();
        rx.recv().unwrap();
        thread::sleep(Duration::from_millis(100));
        assert!(
            storage
                .get_concurrency_manager()
                .global_min_lock_ts()
                .is_none()
        );

        // Assert no key remains
        for (k, _) in test_data {
            expect_none(block_on(storage.raw_get(ctx.clone(), "".to_string(), k)).unwrap());
        }
    }

    #[test]
    fn test_raw_scan() {
        test_kv_format_impl!(test_raw_scan_impl);
    }

    fn test_raw_scan_impl<F: KvFormat>() {
        let (end_key, end_key_reverse_scan) = if let ApiVersion::V2 = F::TAG {
            (Some(b"r\0z".to_vec()), Some(b"r\0\0".to_vec()))
        } else {
            (None, None)
        };

        let storage = TestStorageBuilder::<_, _, F>::new(MockLockManager::new())
            .build()
            .unwrap();
        let (tx, rx) = channel();
        let ctx = Context {
            api_version: F::CLIENT_TAG,
            ..Default::default()
        };

        let test_data = vec![
            (b"r\0a".to_vec(), b"aa".to_vec()),
            (b"r\0a1".to_vec(), b"aa11".to_vec()),
            (b"r\0a2".to_vec(), b"aa22".to_vec()),
            (b"r\0a3".to_vec(), b"aa33".to_vec()),
            (b"r\0b".to_vec(), b"bb".to_vec()),
            (b"r\0b1".to_vec(), b"bb11".to_vec()),
            (b"r\0b2".to_vec(), b"bb22".to_vec()),
            (b"r\0b3".to_vec(), b"bb33".to_vec()),
            (b"r\0c".to_vec(), b"cc".to_vec()),
            (b"r\0c1".to_vec(), b"cc11".to_vec()),
            (b"r\0c2".to_vec(), b"cc22".to_vec()),
            (b"r\0c3".to_vec(), b"cc33".to_vec()),
            (b"r\0d".to_vec(), b"dd".to_vec()),
            (b"r\0d1".to_vec(), b"dd11".to_vec()),
            (b"r\0d2".to_vec(), b"dd22".to_vec()),
            (b"r\0d3".to_vec(), b"dd33".to_vec()),
            (b"r\0e".to_vec(), b"ee".to_vec()),
            (b"r\0e1".to_vec(), b"ee11".to_vec()),
            (b"r\0e2".to_vec(), b"ee22".to_vec()),
            (b"r\0e3".to_vec(), b"ee33".to_vec()),
        ];

        // Write key-value pairs in batch
        storage
            .raw_batch_put(
                ctx.clone(),
                "".to_string(),
                test_data.clone(),
                vec![0; test_data.len()],
                expect_ok_callback(tx, 0),
            )
            .unwrap();
        rx.recv().unwrap();

        // Scan pairs with key only
        let mut results: Vec<Option<KvPair>> = test_data
            .iter()
            .map(|(k, _)| Some((k.clone(), vec![])))
            .collect();
        expect_multi_values(
            results.clone(),
            block_on(storage.raw_scan(
                ctx.clone(),
                "".to_string(),
                b"r\0".to_vec(),
                end_key.clone(),
                20,
                true,
                false,
            ))
            .unwrap(),
        );
        results = results.split_off(10);
        expect_multi_values(
            results,
            block_on(storage.raw_scan(
                ctx.clone(),
                "".to_string(),
                b"r\0c2".to_vec(),
                end_key.clone(),
                20,
                true,
                false,
            ))
            .unwrap(),
        );
        let mut results: Vec<Option<KvPair>> = test_data
            .clone()
            .into_iter()
            .map(|(k, v)| Some((k, v)))
            .collect();
        expect_multi_values(
            results.clone(),
            block_on(storage.raw_scan(
                ctx.clone(),
                "".to_string(),
                b"r\0".to_vec(),
                end_key.clone(),
                20,
                false,
                false,
            ))
            .unwrap(),
        );
        results = results.split_off(10);
        expect_multi_values(
            results,
            block_on(storage.raw_scan(
                ctx.clone(),
                "".to_string(),
                b"r\0c2".to_vec(),
                end_key,
                20,
                false,
                false,
            ))
            .unwrap(),
        );
        let results: Vec<Option<KvPair>> = test_data
            .clone()
            .into_iter()
            .map(|(k, v)| Some((k, v)))
            .rev()
            .collect();
        expect_multi_values(
            results,
            block_on(storage.raw_scan(
                ctx.clone(),
                "".to_string(),
                b"r\0z".to_vec(),
                end_key_reverse_scan.clone(),
                20,
                false,
                true,
            ))
            .unwrap(),
        );
        let results: Vec<Option<KvPair>> = test_data
            .clone()
            .into_iter()
            .map(|(k, v)| Some((k, v)))
            .rev()
            .take(5)
            .collect();
        expect_multi_values(
            results,
            block_on(storage.raw_scan(
                ctx.clone(),
                "".to_string(),
                b"r\0z".to_vec(),
                end_key_reverse_scan,
                5,
                false,
                true,
            ))
            .unwrap(),
        );

        // Scan with end_key
        let results: Vec<Option<KvPair>> = test_data
            .clone()
            .into_iter()
            .skip(6)
            .take(4)
            .map(|(k, v)| Some((k, v)))
            .collect();
        expect_multi_values(
            results,
            block_on(storage.raw_scan(
                ctx.clone(),
                "".to_string(),
                b"r\0b2".to_vec(),
                Some(b"r\0c2".to_vec()),
                20,
                false,
                false,
            ))
            .unwrap(),
        );
        let results: Vec<Option<KvPair>> = test_data
            .clone()
            .into_iter()
            .skip(6)
            .take(1)
            .map(|(k, v)| Some((k, v)))
            .collect();
        expect_multi_values(
            results,
            block_on(storage.raw_scan(
                ctx.clone(),
                "".to_string(),
                b"r\0b2".to_vec(),
                Some(b"r\0b2\x00".to_vec()),
                20,
                false,
                false,
            ))
            .unwrap(),
        );

        // Reverse scan with end_key
        let results: Vec<Option<KvPair>> = test_data
            .clone()
            .into_iter()
            .rev()
            .skip(10)
            .take(4)
            .map(|(k, v)| Some((k, v)))
            .collect();
        expect_multi_values(
            results,
            block_on(storage.raw_scan(
                ctx.clone(),
                "".to_string(),
                b"r\0c2".to_vec(),
                Some(b"r\0b2".to_vec()),
                20,
                false,
                true,
            ))
            .unwrap(),
        );
        let results: Vec<Option<KvPair>> = test_data
            .into_iter()
            .skip(6)
            .take(1)
            .map(|(k, v)| Some((k, v)))
            .collect();
        expect_multi_values(
            results,
            block_on(storage.raw_scan(
                ctx.clone(),
                "".to_string(),
                b"r\0b2\x00".to_vec(),
                Some(b"r\0b2".to_vec()),
                20,
                false,
                true,
            ))
            .unwrap(),
        );

        // End key tests. Confirm that lower/upper bound works correctly.
        let results = vec![
            (b"r\0c1".to_vec(), b"cc11".to_vec()),
            (b"r\0c2".to_vec(), b"cc22".to_vec()),
            (b"r\0c3".to_vec(), b"cc33".to_vec()),
            (b"r\0d".to_vec(), b"dd".to_vec()),
            (b"r\0d1".to_vec(), b"dd11".to_vec()),
            (b"r\0d2".to_vec(), b"dd22".to_vec()),
        ]
        .into_iter()
        .map(|(k, v)| Some((k, v)));
        expect_multi_values(
            results.clone().collect(),
            block_on(async {
                storage
                    .raw_scan(
                        ctx.clone(),
                        "".to_string(),
                        b"r\0c1".to_vec(),
                        Some(b"r\0d3".to_vec()),
                        20,
                        false,
                        false,
                    )
                    .await
            })
            .unwrap(),
        );
        expect_multi_values(
            results.rev().collect(),
            block_on(async {
                storage
                    .raw_scan(
                        ctx.clone(),
                        "".to_string(),
                        b"r\0d3".to_vec(),
                        Some(b"r\0c1".to_vec()),
                        20,
                        false,
                        true,
                    )
                    .await
            })
            .unwrap(),
        );
    }

    #[test]
    fn test_check_key_ranges() {
        fn make_ranges(ranges: Vec<(Vec<u8>, Vec<u8>)>) -> Vec<KeyRange> {
            ranges
                .into_iter()
                .map(|(s, e)| {
                    let mut range = KeyRange::default();
                    range.set_start_key(s);
                    if !e.is_empty() {
                        range.set_end_key(e);
                    }
                    range
                })
                .collect()
        }

        let ranges = make_ranges(vec![
            (b"a".to_vec(), b"a3".to_vec()),
            (b"b".to_vec(), b"b3".to_vec()),
            (b"c".to_vec(), b"c3".to_vec()),
        ]);
        // TODO: refactor to use `Api` parameter.
        assert_eq!(
            <StorageApiV1<RocksEngine, MockLockManager>>::check_key_ranges(&ranges, false),
            true
        );

        let ranges = make_ranges(vec![
            (b"a".to_vec(), vec![]),
            (b"b".to_vec(), vec![]),
            (b"c".to_vec(), vec![]),
        ]);
        assert_eq!(
            <StorageApiV1<RocksEngine, MockLockManager>>::check_key_ranges(&ranges, false),
            true
        );

        let ranges = make_ranges(vec![
            (b"a3".to_vec(), b"a".to_vec()),
            (b"b3".to_vec(), b"b".to_vec()),
            (b"c3".to_vec(), b"c".to_vec()),
        ]);
        assert_eq!(
            <StorageApiV1<RocksEngine, MockLockManager>>::check_key_ranges(&ranges, false),
            false
        );

        // if end_key is omitted, the next start_key is used instead. so, false is
        // returned.
        let ranges = make_ranges(vec![
            (b"c".to_vec(), vec![]),
            (b"b".to_vec(), vec![]),
            (b"a".to_vec(), vec![]),
        ]);
        assert_eq!(
            <StorageApiV1<RocksEngine, MockLockManager>>::check_key_ranges(&ranges, false),
            false
        );

        let ranges = make_ranges(vec![
            (b"a3".to_vec(), b"a".to_vec()),
            (b"b3".to_vec(), b"b".to_vec()),
            (b"c3".to_vec(), b"c".to_vec()),
        ]);
        assert_eq!(
            <StorageApiV1<RocksEngine, MockLockManager>>::check_key_ranges(&ranges, true),
            true
        );

        let ranges = make_ranges(vec![
            (b"c3".to_vec(), vec![]),
            (b"b3".to_vec(), vec![]),
            (b"a3".to_vec(), vec![]),
        ]);
        assert_eq!(
            <StorageApiV1<RocksEngine, MockLockManager>>::check_key_ranges(&ranges, true),
            true
        );

        let ranges = make_ranges(vec![
            (b"a".to_vec(), b"a3".to_vec()),
            (b"b".to_vec(), b"b3".to_vec()),
            (b"c".to_vec(), b"c3".to_vec()),
        ]);
        assert_eq!(
            <StorageApiV1<RocksEngine, MockLockManager>>::check_key_ranges(&ranges, true),
            false
        );

        let ranges = make_ranges(vec![
            (b"a3".to_vec(), vec![]),
            (b"b3".to_vec(), vec![]),
            (b"c3".to_vec(), vec![]),
        ]);
        assert_eq!(
            <StorageApiV1<RocksEngine, MockLockManager>>::check_key_ranges(&ranges, true),
            false
        );
    }

    #[test]
    fn test_raw_batch_scan() {
        test_kv_format_impl!(test_raw_batch_scan_impl);
    }

    fn test_raw_batch_scan_impl<F: KvFormat>() {
        let make_ranges = |delimiters: Vec<Vec<u8>>| -> Vec<KeyRange> {
            delimiters
                .windows(2)
                .map(|key_pair| {
                    let mut range = KeyRange::default();
                    range.set_start_key(key_pair[0].clone());
                    if let ApiVersion::V2 = F::TAG {
                        range.set_end_key(key_pair[1].clone());
                    };
                    range
                })
                .collect()
        };

        let storage = TestStorageBuilder::<_, _, F>::new(MockLockManager::new())
            .build()
            .unwrap();
        let (tx, rx) = channel();
        let ctx = Context {
            api_version: F::CLIENT_TAG,
            ..Default::default()
        };

        let test_data = vec![
            (b"r\0a".to_vec(), b"aa".to_vec()),
            (b"r\0a1".to_vec(), b"aa11".to_vec()),
            (b"r\0a2".to_vec(), b"aa22".to_vec()),
            (b"r\0a3".to_vec(), b"aa33".to_vec()),
            (b"r\0b".to_vec(), b"bb".to_vec()),
            (b"r\0b1".to_vec(), b"bb11".to_vec()),
            (b"r\0b2".to_vec(), b"bb22".to_vec()),
            (b"r\0b3".to_vec(), b"bb33".to_vec()),
            (b"r\0c".to_vec(), b"cc".to_vec()),
            (b"r\0c1".to_vec(), b"cc11".to_vec()),
            (b"r\0c2".to_vec(), b"cc22".to_vec()),
            (b"r\0c3".to_vec(), b"cc33".to_vec()),
            (b"r\0d".to_vec(), b"dd".to_vec()),
            (b"r\0d1".to_vec(), b"dd11".to_vec()),
            (b"r\0d2".to_vec(), b"dd22".to_vec()),
            (b"r\0d3".to_vec(), b"dd33".to_vec()),
            (b"r\0e".to_vec(), b"ee".to_vec()),
            (b"r\0e1".to_vec(), b"ee11".to_vec()),
            (b"r\0e2".to_vec(), b"ee22".to_vec()),
            (b"r\0e3".to_vec(), b"ee33".to_vec()),
        ];

        // Write key-value pairs in batch
        storage
            .raw_batch_put(
                ctx.clone(),
                "".to_string(),
                test_data.clone(),
                vec![0; test_data.len()],
                expect_ok_callback(tx, 0),
            )
            .unwrap();
        rx.recv().unwrap();

        // Verify pairs exist
        let keys = test_data.iter().map(|(k, _)| k.clone()).collect();
        let results = test_data.into_iter().map(|(k, v)| Some((k, v))).collect();
        expect_multi_values(
            results,
            block_on(storage.raw_batch_get(ctx.clone(), "".to_string(), keys)).unwrap(),
        );

        let results = vec![
            Some((b"r\0a".to_vec(), b"aa".to_vec())),
            Some((b"r\0a1".to_vec(), b"aa11".to_vec())),
            Some((b"r\0a2".to_vec(), b"aa22".to_vec())),
            Some((b"r\0a3".to_vec(), b"aa33".to_vec())),
            Some((b"r\0b".to_vec(), b"bb".to_vec())),
            Some((b"r\0b1".to_vec(), b"bb11".to_vec())),
            Some((b"r\0b2".to_vec(), b"bb22".to_vec())),
            Some((b"r\0b3".to_vec(), b"bb33".to_vec())),
            Some((b"r\0c".to_vec(), b"cc".to_vec())),
            Some((b"r\0c1".to_vec(), b"cc11".to_vec())),
            Some((b"r\0c2".to_vec(), b"cc22".to_vec())),
            Some((b"r\0c3".to_vec(), b"cc33".to_vec())),
            Some((b"r\0d".to_vec(), b"dd".to_vec())),
        ];
        let ranges: Vec<KeyRange> = make_ranges(vec![
            b"r\0a".to_vec(),
            b"r\0b".to_vec(),
            b"r\0c".to_vec(),
            b"r\0z".to_vec(),
        ]);
        expect_multi_values(
            results,
            block_on(storage.raw_batch_scan(
                ctx.clone(),
                "".to_string(),
                ranges.clone(),
                5,
                false,
                false,
            ))
            .unwrap(),
        );

        let results = vec![
            Some((b"r\0a".to_vec(), vec![])),
            Some((b"r\0a1".to_vec(), vec![])),
            Some((b"r\0a2".to_vec(), vec![])),
            Some((b"r\0a3".to_vec(), vec![])),
            Some((b"r\0b".to_vec(), vec![])),
            Some((b"r\0b1".to_vec(), vec![])),
            Some((b"r\0b2".to_vec(), vec![])),
            Some((b"r\0b3".to_vec(), vec![])),
            Some((b"r\0c".to_vec(), vec![])),
            Some((b"r\0c1".to_vec(), vec![])),
            Some((b"r\0c2".to_vec(), vec![])),
            Some((b"r\0c3".to_vec(), vec![])),
            Some((b"r\0d".to_vec(), vec![])),
        ];
        expect_multi_values(
            results,
            block_on(storage.raw_batch_scan(
                ctx.clone(),
                "".to_string(),
                ranges.clone(),
                5,
                true,
                false,
            ))
            .unwrap(),
        );

        let results = vec![
            Some((b"r\0a".to_vec(), b"aa".to_vec())),
            Some((b"r\0a1".to_vec(), b"aa11".to_vec())),
            Some((b"r\0a2".to_vec(), b"aa22".to_vec())),
            Some((b"r\0b".to_vec(), b"bb".to_vec())),
            Some((b"r\0b1".to_vec(), b"bb11".to_vec())),
            Some((b"r\0b2".to_vec(), b"bb22".to_vec())),
            Some((b"r\0c".to_vec(), b"cc".to_vec())),
            Some((b"r\0c1".to_vec(), b"cc11".to_vec())),
            Some((b"r\0c2".to_vec(), b"cc22".to_vec())),
        ];
        expect_multi_values(
            results,
            block_on(storage.raw_batch_scan(
                ctx.clone(),
                "".to_string(),
                ranges.clone(),
                3,
                false,
                false,
            ))
            .unwrap(),
        );

        let results = vec![
            Some((b"r\0a".to_vec(), vec![])),
            Some((b"r\0a1".to_vec(), vec![])),
            Some((b"r\0a2".to_vec(), vec![])),
            Some((b"r\0b".to_vec(), vec![])),
            Some((b"r\0b1".to_vec(), vec![])),
            Some((b"r\0b2".to_vec(), vec![])),
            Some((b"r\0c".to_vec(), vec![])),
            Some((b"r\0c1".to_vec(), vec![])),
            Some((b"r\0c2".to_vec(), vec![])),
        ];
        expect_multi_values(
            results,
            block_on(storage.raw_batch_scan(ctx.clone(), "".to_string(), ranges, 3, true, false))
                .unwrap(),
        );

        let results = vec![
            Some((b"r\0a2".to_vec(), b"aa22".to_vec())),
            Some((b"r\0a1".to_vec(), b"aa11".to_vec())),
            Some((b"r\0a".to_vec(), b"aa".to_vec())),
            Some((b"r\0b2".to_vec(), b"bb22".to_vec())),
            Some((b"r\0b1".to_vec(), b"bb11".to_vec())),
            Some((b"r\0b".to_vec(), b"bb".to_vec())),
            Some((b"r\0c2".to_vec(), b"cc22".to_vec())),
            Some((b"r\0c1".to_vec(), b"cc11".to_vec())),
            Some((b"r\0c".to_vec(), b"cc".to_vec())),
        ];
        let ranges: Vec<KeyRange> = vec![
            (b"r\0a3".to_vec(), b"r\0a".to_vec()),
            (b"r\0b3".to_vec(), b"r\0b".to_vec()),
            (b"r\0c3".to_vec(), b"r\0c".to_vec()),
        ]
        .into_iter()
        .map(|(s, e)| {
            let mut range = KeyRange::default();
            range.set_start_key(s);
            range.set_end_key(e);
            range
        })
        .collect();
        expect_multi_values(
            results,
            block_on(storage.raw_batch_scan(ctx.clone(), "".to_string(), ranges, 5, false, true))
                .unwrap(),
        );

        let results = vec![
            Some((b"r\0c2".to_vec(), b"cc22".to_vec())),
            Some((b"r\0c1".to_vec(), b"cc11".to_vec())),
            Some((b"r\0b2".to_vec(), b"bb22".to_vec())),
            Some((b"r\0b1".to_vec(), b"bb11".to_vec())),
            Some((b"r\0a2".to_vec(), b"aa22".to_vec())),
            Some((b"r\0a1".to_vec(), b"aa11".to_vec())),
        ];
        let ranges: Vec<KeyRange> = make_ranges(vec![
            b"r\0c3".to_vec(),
            b"r\0b3".to_vec(),
            b"r\0a3".to_vec(),
            b"r\0".to_vec(),
        ]);
        expect_multi_values(
            results,
            block_on(storage.raw_batch_scan(ctx.clone(), "".to_string(), ranges, 2, false, true))
                .unwrap(),
        );

        let results = vec![
            Some((b"r\0a2".to_vec(), vec![])),
            Some((b"r\0a1".to_vec(), vec![])),
            Some((b"r\0a".to_vec(), vec![])),
            Some((b"r\0b2".to_vec(), vec![])),
            Some((b"r\0b1".to_vec(), vec![])),
            Some((b"r\0b".to_vec(), vec![])),
            Some((b"r\0c2".to_vec(), vec![])),
            Some((b"r\0c1".to_vec(), vec![])),
            Some((b"r\0c".to_vec(), vec![])),
        ];
        let ranges: Vec<KeyRange> = vec![
            (b"r\0a3".to_vec(), b"r\0a".to_vec()),
            (b"r\0b3".to_vec(), b"r\0b".to_vec()),
            (b"r\0c3".to_vec(), b"r\0c".to_vec()),
        ]
        .into_iter()
        .map(|(s, e)| {
            let mut range = KeyRange::default();
            range.set_start_key(s);
            range.set_end_key(e);
            range
        })
        .collect();
        expect_multi_values(
            results,
            block_on(storage.raw_batch_scan(ctx, "".to_string(), ranges, 5, true, true)).unwrap(),
        );
    }

    #[test]
    fn test_raw_get_key_ttl() {
        test_kv_format_impl!(test_raw_get_key_ttl_impl<ApiV1Ttl ApiV2>());
    }

    fn test_raw_get_key_ttl_impl<F: KvFormat>() {
        let storage = TestStorageBuilder::<_, _, F>::new(MockLockManager::new())
            .build()
            .unwrap();
        let (tx, rx) = channel();
        let ctx = Context {
            api_version: F::CLIENT_TAG,
            ..Default::default()
        };

        let test_data = vec![
            (b"r\0a".to_vec(), b"aa".to_vec(), 10),
            (b"r\0b".to_vec(), b"bb".to_vec(), 20),
            (b"r\0c".to_vec(), b"cc".to_vec(), 0),
            (b"r\0d".to_vec(), b"dd".to_vec(), 10),
            (b"r\0e".to_vec(), b"ee".to_vec(), 20),
            (b"r\0f".to_vec(), b"ff".to_vec(), u64::MAX),
        ];

        let before_written = ttl_current_ts();
        // Write key-value pairs one by one
        for &(ref key, ref value, ttl) in &test_data {
            storage
                .raw_put(
                    ctx.clone(),
                    "".to_string(),
                    key.clone(),
                    value.clone(),
                    ttl,
                    expect_ok_callback(tx.clone(), 0),
                )
                .unwrap();
            rx.recv().unwrap();
        }

        for &(ref key, _, ttl) in &test_data {
            let res = block_on(storage.raw_get_key_ttl(ctx.clone(), "".to_string(), key.clone()))
                .unwrap()
                .unwrap();
            if ttl != 0 {
                let lower_bound = before_written.saturating_add(ttl) - ttl_current_ts();
                assert!(
                    res >= lower_bound && res <= ttl,
                    "{} < {} < {}",
                    lower_bound,
                    res,
                    ttl
                );
            } else {
                assert_eq!(res, 0);
            }
        }
    }

    #[test]
    fn test_raw_compare_and_swap() {
        test_kv_format_impl!(test_raw_compare_and_swap_impl);
    }

    fn test_raw_compare_and_swap_impl<F: KvFormat>() {
        let storage = TestStorageBuilder::<_, _, F>::new(MockLockManager::new())
            .build()
            .unwrap();
        let (tx, rx) = channel();
        let ctx = Context {
            api_version: F::CLIENT_TAG,
            ..Default::default()
        };

        let key = b"r\0key";

        // "v1" -> "v"
        let expected = (None, false);
        storage
            .raw_compare_and_swap_atomic(
                ctx.clone(),
                "".to_string(),
                key.to_vec(),
                Some(b"v1".to_vec()),
                b"v".to_vec(),
                0,
                expect_value_callback(tx.clone(), 0, expected),
            )
            .unwrap();
        rx.recv().unwrap();

        // "None" -> "v1"
        let expected = (None, true);
        storage
            .raw_compare_and_swap_atomic(
                ctx.clone(),
                "".to_string(),
                key.to_vec(),
                None,
                b"v1".to_vec(),
                0,
                expect_value_callback(tx.clone(), 0, expected),
            )
            .unwrap();
        rx.recv().unwrap();

        // "v1" -> "v2"
        let expected = (Some(b"v1".to_vec()), true);
        storage
            .raw_compare_and_swap_atomic(
                ctx.clone(),
                "".to_string(),
                key.to_vec(),
                Some(b"v1".to_vec()),
                b"v2".to_vec(),
                0,
                expect_value_callback(tx.clone(), 0, expected),
            )
            .unwrap();
        rx.recv().unwrap();

        // "v1" -> "v2"
        let expected = (Some(b"v2".to_vec()), false);
        storage
            .raw_compare_and_swap_atomic(
                ctx.clone(),
                "".to_string(),
                key.to_vec(),
                Some(b"v1".to_vec()),
                b"v2".to_vec(),
                0,
                expect_value_callback(tx.clone(), 0, expected),
            )
            .unwrap();
        rx.recv().unwrap();
        thread::sleep(Duration::from_millis(100));
        assert!(
            storage
                .get_concurrency_manager()
                .global_min_lock_ts()
                .is_none()
        );

        // expect "v2"
        expect_value(
            b"v2".to_vec(),
            block_on(storage.raw_get(ctx.clone(), "".to_string(), key.to_vec())).unwrap(),
        );
        expect_multi_values(
            vec![Some((key.to_vec(), b"v2".to_vec()))],
            block_on(storage.raw_scan(
                ctx.clone(),
                "".to_string(),
                b"r".to_vec(),
                Some(b"rz".to_vec()),
                20,
                false,
                false,
            ))
            .unwrap(),
        );

        // put "v3"
        storage
            .raw_batch_put_atomic(
                ctx.clone(),
                "".to_string(),
                vec![(key.to_vec(), b"v3".to_vec())],
                vec![0],
                expect_ok_callback(tx.clone(), 0),
            )
            .unwrap();
        rx.recv().unwrap();
        thread::sleep(Duration::from_millis(100));
        assert!(
            storage
                .get_concurrency_manager()
                .global_min_lock_ts()
                .is_none()
        );

        // "v3" -> "v4"
        let expected = (Some(b"v3".to_vec()), true);
        storage
            .raw_compare_and_swap_atomic(
                ctx.clone(),
                "".to_string(),
                key.to_vec(),
                Some(b"v3".to_vec()),
                b"v4".to_vec(),
                0,
                expect_value_callback(tx.clone(), 0, expected),
            )
            .unwrap();
        rx.recv().unwrap();

        // delete
        storage
            .raw_batch_delete_atomic(
                ctx.clone(),
                "".to_string(),
                vec![key.to_vec()],
                expect_ok_callback(tx.clone(), 0),
            )
            .unwrap();
        rx.recv().unwrap();

        // "None" -> "v"
        let expected = (None, true);
        storage
            .raw_compare_and_swap_atomic(
                ctx.clone(),
                "".to_string(),
                key.to_vec(),
                None,
                b"v".to_vec(),
                0,
                expect_value_callback(tx, 0, expected),
            )
            .unwrap();
        rx.recv().unwrap();
        thread::sleep(Duration::from_millis(100));
        assert!(
            storage
                .get_concurrency_manager()
                .global_min_lock_ts()
                .is_none()
        );

        // expect "v"
        expect_value(
            b"v".to_vec(),
            block_on(storage.raw_get(ctx.clone(), "".to_string(), key.to_vec())).unwrap(),
        );
        expect_multi_values(
            vec![Some((key.to_vec(), b"v".to_vec()))],
            block_on(storage.raw_scan(
                ctx,
                "".to_string(),
                b"r".to_vec(),
                Some(b"rz".to_vec()),
                20,
                false,
                false,
            ))
            .unwrap(),
        );
    }

    #[test]
    fn test_scan_lock_with_memory_lock() {
        for in_memory_pessimistic_lock_enabled in [false, true] {
            let txn_ext = Arc::new(TxnExt::default());
            let lock_mgr = MockLockManager::new();
            let storage = TestStorageBuilderApiV1::new(lock_mgr.clone())
                .pipelined_pessimistic_lock(in_memory_pessimistic_lock_enabled)
                .in_memory_pessimistic_lock(in_memory_pessimistic_lock_enabled)
                .build_for_txn(txn_ext.clone())
                .unwrap();
            let (tx, rx) = channel();
            storage
                .sched_txn_command(
                    commands::AcquirePessimisticLock::new(
                        vec![(Key::from_raw(b"a"), false), (Key::from_raw(b"b"), false)],
                        b"a".to_vec(),
                        20.into(),
                        3000,
                        true,
                        20.into(),
                        Some(WaitTimeout::Millis(1000)),
                        false,
                        21.into(),
                        false,
                        false,
                        false,
                        Context::default(),
                    ),
                    expect_ok_callback(tx.clone(), 0),
                )
                .unwrap();
            rx.recv().unwrap();
            if in_memory_pessimistic_lock_enabled {
                // Check if the lock exists in the memory buffer.
                let pessimistic_locks = txn_ext.pessimistic_locks.read();
                let lock = pessimistic_locks.get(&Key::from_raw(b"a")).unwrap();
                assert_eq!(
                    lock,
                    &(
                        PessimisticLock {
                            primary: Box::new(*b"a"),
                            start_ts: 20.into(),
                            ttl: 3000,
                            for_update_ts: 20.into(),
                            min_commit_ts: 21.into(),
                            last_change: LastChange::NotExist,
                            is_locked_with_conflict: false,
                        },
                        false
                    )
                );
            }

            storage
                .sched_txn_command(
                    commands::Prewrite::with_defaults(
                        vec![
                            Mutation::make_put(Key::from_raw(b"x"), b"foo".to_vec()),
                            Mutation::make_put(Key::from_raw(b"y"), b"foo".to_vec()),
                            Mutation::make_put(Key::from_raw(b"z"), b"foo".to_vec()),
                        ],
                        b"x".to_vec(),
                        10.into(),
                    ),
                    expect_ok_callback(tx, 0),
                )
                .unwrap();
            rx.recv().unwrap();

            let (lock_a, lock_b, lock_x, lock_y, lock_z) = (
                {
                    let mut lock = LockInfo::default();
                    lock.set_primary_lock(b"a".to_vec());
                    lock.set_lock_version(20);
                    lock.set_lock_for_update_ts(20);
                    lock.set_key(b"a".to_vec());
                    lock.set_min_commit_ts(21);
                    lock.set_lock_type(Op::PessimisticLock);
                    lock.set_lock_ttl(3000);
                    lock
                },
                {
                    let mut lock = LockInfo::default();
                    lock.set_primary_lock(b"a".to_vec());
                    lock.set_lock_version(20);
                    lock.set_lock_for_update_ts(20);
                    lock.set_key(b"b".to_vec());
                    lock.set_min_commit_ts(21);
                    lock.set_lock_type(Op::PessimisticLock);
                    lock.set_lock_ttl(3000);
                    lock
                },
                {
                    let mut lock = LockInfo::default();
                    lock.set_primary_lock(b"x".to_vec());
                    lock.set_lock_version(10);
                    lock.set_key(b"x".to_vec());
                    lock
                },
                {
                    let mut lock = LockInfo::default();
                    lock.set_primary_lock(b"x".to_vec());
                    lock.set_lock_version(10);
                    lock.set_key(b"y".to_vec());
                    lock
                },
                {
                    let mut lock = LockInfo::default();
                    lock.set_primary_lock(b"x".to_vec());
                    lock.set_lock_version(10);
                    lock.set_key(b"z".to_vec());
                    lock
                },
            );
            let res = block_on(storage.scan_lock(Context::default(), 101.into(), None, None, 10))
                .unwrap();
            assert_eq!(res, vec![lock_a, lock_b, lock_x, lock_y, lock_z]);
        }
    }

    #[test]
    fn test_scan_lock() {
        let storage = TestStorageBuilderApiV1::new(MockLockManager::new())
            .build()
            .unwrap();
        let (tx, rx) = channel();
        storage
            .sched_txn_command(
                commands::Prewrite::with_defaults(
                    vec![
                        Mutation::make_put(Key::from_raw(b"x"), b"foo".to_vec()),
                        Mutation::make_put(Key::from_raw(b"y"), b"foo".to_vec()),
                        Mutation::make_put(Key::from_raw(b"z"), b"foo".to_vec()),
                    ],
                    b"x".to_vec(),
                    100.into(),
                ),
                expect_ok_callback(tx.clone(), 0),
            )
            .unwrap();
        rx.recv().unwrap();

        storage
            .sched_txn_command(
                commands::Prewrite::new(
                    vec![
                        Mutation::make_put(Key::from_raw(b"a"), b"foo".to_vec()),
                        Mutation::make_put(Key::from_raw(b"b"), b"foo".to_vec()),
                        Mutation::make_put(Key::from_raw(b"c"), b"foo".to_vec()),
                    ],
                    b"c".to_vec(),
                    101.into(),
                    123,
                    false,
                    3,
                    TimeStamp::default(),
                    TimeStamp::default(),
                    None,
                    false,
                    AssertionLevel::Off,
                    Context::default(),
                ),
                expect_ok_callback(tx, 0),
            )
            .unwrap();
        rx.recv().unwrap();

        let (lock_a, lock_b, lock_c, lock_x, lock_y, lock_z) = (
            {
                let mut lock = LockInfo::default();
                lock.set_primary_lock(b"c".to_vec());
                lock.set_lock_version(101);
                lock.set_key(b"a".to_vec());
                lock.set_lock_ttl(123);
                lock.set_txn_size(3);
                lock
            },
            {
                let mut lock = LockInfo::default();
                lock.set_primary_lock(b"c".to_vec());
                lock.set_lock_version(101);
                lock.set_key(b"b".to_vec());
                lock.set_lock_ttl(123);
                lock.set_txn_size(3);
                lock
            },
            {
                let mut lock = LockInfo::default();
                lock.set_primary_lock(b"c".to_vec());
                lock.set_lock_version(101);
                lock.set_key(b"c".to_vec());
                lock.set_lock_ttl(123);
                lock.set_txn_size(3);
                lock
            },
            {
                let mut lock = LockInfo::default();
                lock.set_primary_lock(b"x".to_vec());
                lock.set_lock_version(100);
                lock.set_key(b"x".to_vec());
                lock
            },
            {
                let mut lock = LockInfo::default();
                lock.set_primary_lock(b"x".to_vec());
                lock.set_lock_version(100);
                lock.set_key(b"y".to_vec());
                lock
            },
            {
                let mut lock = LockInfo::default();
                lock.set_primary_lock(b"x".to_vec());
                lock.set_lock_version(100);
                lock.set_key(b"z".to_vec());
                lock
            },
        );

        let cm = storage.concurrency_manager.clone();

        let res =
            block_on(storage.scan_lock(Context::default(), 99.into(), None, None, 10)).unwrap();
        assert_eq!(res, vec![]);
        assert_eq!(cm.max_ts(), 99.into());

        let res =
            block_on(storage.scan_lock(Context::default(), 100.into(), None, None, 10)).unwrap();
        assert_eq!(res, vec![lock_x.clone(), lock_y.clone(), lock_z.clone()]);
        assert_eq!(cm.max_ts(), 100.into());

        let res = block_on(storage.scan_lock(
            Context::default(),
            100.into(),
            Some(Key::from_raw(b"a")),
            None,
            10,
        ))
        .unwrap();
        assert_eq!(res, vec![lock_x.clone(), lock_y.clone(), lock_z.clone()]);

        let res = block_on(storage.scan_lock(
            Context::default(),
            100.into(),
            Some(Key::from_raw(b"y")),
            None,
            10,
        ))
        .unwrap();
        assert_eq!(res, vec![lock_y.clone(), lock_z.clone()]);

        let res =
            block_on(storage.scan_lock(Context::default(), 101.into(), None, None, 10)).unwrap();
        assert_eq!(
            res,
            vec![
                lock_a.clone(),
                lock_b.clone(),
                lock_c.clone(),
                lock_x.clone(),
                lock_y.clone(),
                lock_z.clone(),
            ]
        );
        assert_eq!(cm.max_ts(), 101.into());

        let res =
            block_on(storage.scan_lock(Context::default(), 101.into(), None, None, 4)).unwrap();
        assert_eq!(
            res,
            vec![lock_a, lock_b.clone(), lock_c.clone(), lock_x.clone()]
        );

        let res = block_on(storage.scan_lock(
            Context::default(),
            101.into(),
            Some(Key::from_raw(b"b")),
            None,
            4,
        ))
        .unwrap();
        assert_eq!(
            res,
            vec![
                lock_b.clone(),
                lock_c.clone(),
                lock_x.clone(),
                lock_y.clone(),
            ]
        );

        let res = block_on(storage.scan_lock(
            Context::default(),
            101.into(),
            Some(Key::from_raw(b"b")),
            None,
            0,
        ))
        .unwrap();
        assert_eq!(
            res,
            vec![
                lock_b.clone(),
                lock_c.clone(),
                lock_x.clone(),
                lock_y.clone(),
                lock_z,
            ]
        );

        let res = block_on(storage.scan_lock(
            Context::default(),
            101.into(),
            Some(Key::from_raw(b"b")),
            Some(Key::from_raw(b"c")),
            0,
        ))
        .unwrap();
        assert_eq!(res, vec![lock_b.clone()]);

        let res = block_on(storage.scan_lock(
            Context::default(),
            101.into(),
            Some(Key::from_raw(b"b")),
            Some(Key::from_raw(b"z")),
            4,
        ))
        .unwrap();
        assert_eq!(
            res,
            vec![
                lock_b.clone(),
                lock_c.clone(),
                lock_x.clone(),
                lock_y.clone(),
            ]
        );

        let res = block_on(storage.scan_lock(
            Context::default(),
            101.into(),
            Some(Key::from_raw(b"b")),
            Some(Key::from_raw(b"z")),
            3,
        ))
        .unwrap();
        assert_eq!(res, vec![lock_b.clone(), lock_c.clone(), lock_x.clone()]);

        let mem_lock = |k: &[u8], ts: u64, lock_type| {
            let key = Key::from_raw(k);
            let guard = block_on(cm.lock_key(&key));
            guard.with_lock(|lock| {
                *lock = Some(txn_types::Lock::new(
                    lock_type,
                    k.to_vec(),
                    ts.into(),
                    100,
                    None,
                    0.into(),
                    1,
                    20.into(),
                    false,
                ));
            });
            guard
        };

        let guard = mem_lock(b"z", 80, LockType::Put);
        block_on(storage.scan_lock(Context::default(), 101.into(), None, None, 1)).unwrap_err();

        let guard2 = mem_lock(b"a", 80, LockType::Put);
        let res = block_on(storage.scan_lock(
            Context::default(),
            101.into(),
            Some(Key::from_raw(b"b")),
            Some(Key::from_raw(b"z")),
            0,
        ))
        .unwrap();
        assert_eq!(
            res,
            vec![
                lock_b.clone(),
                lock_c.clone(),
                lock_x.clone(),
                lock_y.clone(),
            ]
        );
        drop(guard);
        drop(guard2);

        // LockType::Lock can't be ignored by scan_lock
        let guard = mem_lock(b"c", 80, LockType::Lock);
        block_on(storage.scan_lock(
            Context::default(),
            101.into(),
            Some(Key::from_raw(b"b")),
            Some(Key::from_raw(b"z")),
            1,
        ))
        .unwrap_err();
        drop(guard);

        let guard = mem_lock(b"c", 102, LockType::Put);
        let res = block_on(storage.scan_lock(
            Context::default(),
            101.into(),
            Some(Key::from_raw(b"b")),
            Some(Key::from_raw(b"z")),
            0,
        ))
        .unwrap();
        assert_eq!(res, vec![lock_b, lock_c, lock_x, lock_y]);
        drop(guard);
    }

    #[test]
    fn test_resolve_lock() {
        test_resolve_lock_impl::<ApiV1>();
        test_resolve_lock_impl::<ApiV2>();
    }

    fn test_resolve_lock_impl<F: KvFormat>() {
        use crate::storage::txn::RESOLVE_LOCK_BATCH_SIZE;

        let storage = TestStorageBuilder::<_, _, F>::new(MockLockManager::new())
            .build()
            .unwrap();
        let (tx, rx) = channel();

        // These locks (transaction ts=99) are not going to be resolved.
        storage
            .sched_txn_command(
                commands::Prewrite::with_defaults(
                    vec![
                        Mutation::make_put(Key::from_raw(b"ta"), b"foo".to_vec()),
                        Mutation::make_put(Key::from_raw(b"tb"), b"foo".to_vec()),
                        Mutation::make_put(Key::from_raw(b"tc"), b"foo".to_vec()),
                    ],
                    b"tc".to_vec(),
                    99.into(),
                ),
                expect_ok_callback(tx.clone(), 0),
            )
            .unwrap();
        rx.recv().unwrap();

        let (lock_a, lock_b, lock_c) = (
            {
                let mut lock = LockInfo::default();
                lock.set_primary_lock(b"tc".to_vec());
                lock.set_lock_version(99);
                lock.set_key(b"ta".to_vec());
                lock
            },
            {
                let mut lock = LockInfo::default();
                lock.set_primary_lock(b"tc".to_vec());
                lock.set_lock_version(99);
                lock.set_key(b"tb".to_vec());
                lock
            },
            {
                let mut lock = LockInfo::default();
                lock.set_primary_lock(b"tc".to_vec());
                lock.set_lock_version(99);
                lock.set_key(b"tc".to_vec());
                lock
            },
        );

        // We should be able to resolve all locks for transaction ts=100 when there are
        // this many locks.
        let scanned_locks_coll = vec![
            1,
            RESOLVE_LOCK_BATCH_SIZE,
            RESOLVE_LOCK_BATCH_SIZE - 1,
            RESOLVE_LOCK_BATCH_SIZE + 1,
            RESOLVE_LOCK_BATCH_SIZE * 2,
            RESOLVE_LOCK_BATCH_SIZE * 2 - 1,
            RESOLVE_LOCK_BATCH_SIZE * 2 + 1,
        ];

        let is_rollback_coll = vec![
            false, // commit
            true,  // rollback
        ];
        let mut ts = 100.into();

        for scanned_locks in scanned_locks_coll {
            for is_rollback in &is_rollback_coll {
                let mut mutations = vec![];
                for i in 0..scanned_locks {
                    mutations.push(Mutation::make_put(
                        Key::from_raw(format!("tx{:08}", i).as_bytes()),
                        b"foo".to_vec(),
                    ));
                }

                storage
                    .sched_txn_command(
                        commands::Prewrite::with_defaults(mutations, b"tx".to_vec(), ts),
                        expect_ok_callback(tx.clone(), 0),
                    )
                    .unwrap();
                rx.recv().unwrap();

                let mut txn_status = HashMap::default();
                txn_status.insert(
                    ts,
                    if *is_rollback {
                        TimeStamp::zero() // rollback
                    } else {
                        (ts.into_inner() + 5).into() // commit, commit_ts = start_ts + 5
                    },
                );
                storage
                    .sched_txn_command(
                        commands::ResolveLockReadPhase::new(txn_status, None, Context::default()),
                        expect_ok_callback(tx.clone(), 0),
                    )
                    .unwrap();
                rx.recv().unwrap();

                // All locks should be resolved except for a, b and c.
                let res =
                    block_on(storage.scan_lock(Context::default(), ts, None, None, 0)).unwrap();
                assert_eq!(res, vec![lock_a.clone(), lock_b.clone(), lock_c.clone()]);

                ts = (ts.into_inner() + 10).into();
            }
        }
    }

    #[test]
    fn test_resolve_lock_lite() {
        let storage = TestStorageBuilderApiV1::new(MockLockManager::new())
            .build()
            .unwrap();
        let (tx, rx) = channel();

        storage
            .sched_txn_command(
                commands::Prewrite::with_defaults(
                    vec![
                        Mutation::make_put(Key::from_raw(b"a"), b"foo".to_vec()),
                        Mutation::make_put(Key::from_raw(b"b"), b"foo".to_vec()),
                        Mutation::make_put(Key::from_raw(b"c"), b"foo".to_vec()),
                    ],
                    b"c".to_vec(),
                    99.into(),
                ),
                expect_ok_callback(tx.clone(), 0),
            )
            .unwrap();
        rx.recv().unwrap();

        // Rollback key 'b' and key 'c' and left key 'a' still locked.
        let resolve_keys = vec![Key::from_raw(b"b"), Key::from_raw(b"c")];
        storage
            .sched_txn_command(
                commands::ResolveLockLite::new(
                    99.into(),
                    TimeStamp::zero(),
                    resolve_keys,
                    Context::default(),
                ),
                expect_ok_callback(tx.clone(), 0),
            )
            .unwrap();
        rx.recv().unwrap();

        // Check lock for key 'a'.
        let lock_a = {
            let mut lock = LockInfo::default();
            lock.set_primary_lock(b"c".to_vec());
            lock.set_lock_version(99);
            lock.set_key(b"a".to_vec());
            lock
        };
        let res =
            block_on(storage.scan_lock(Context::default(), 99.into(), None, None, 0)).unwrap();
        assert_eq!(res, vec![lock_a]);

        // Resolve lock for key 'a'.
        storage
            .sched_txn_command(
                commands::ResolveLockLite::new(
                    99.into(),
                    TimeStamp::zero(),
                    vec![Key::from_raw(b"a")],
                    Context::default(),
                ),
                expect_ok_callback(tx.clone(), 0),
            )
            .unwrap();
        rx.recv().unwrap();

        storage
            .sched_txn_command(
                commands::Prewrite::with_defaults(
                    vec![
                        Mutation::make_put(Key::from_raw(b"a"), b"foo".to_vec()),
                        Mutation::make_put(Key::from_raw(b"b"), b"foo".to_vec()),
                        Mutation::make_put(Key::from_raw(b"c"), b"foo".to_vec()),
                    ],
                    b"c".to_vec(),
                    101.into(),
                ),
                expect_ok_callback(tx.clone(), 0),
            )
            .unwrap();
        rx.recv().unwrap();

        // Commit key 'b' and key 'c' and left key 'a' still locked.
        let resolve_keys = vec![Key::from_raw(b"b"), Key::from_raw(b"c")];
        storage
            .sched_txn_command(
                commands::ResolveLockLite::new(
                    101.into(),
                    102.into(),
                    resolve_keys,
                    Context::default(),
                ),
                expect_ok_callback(tx, 0),
            )
            .unwrap();
        rx.recv().unwrap();

        // Check lock for key 'a'.
        let lock_a = {
            let mut lock = LockInfo::default();
            lock.set_primary_lock(b"c".to_vec());
            lock.set_lock_version(101);
            lock.set_key(b"a".to_vec());
            lock
        };
        let res =
            block_on(storage.scan_lock(Context::default(), 101.into(), None, None, 0)).unwrap();
        assert_eq!(res, vec![lock_a]);
    }

    #[test]
    fn test_txn_heart_beat() {
        let storage = TestStorageBuilderApiV1::new(MockLockManager::new())
            .build()
            .unwrap();
        let (tx, rx) = channel();

        let k = Key::from_raw(b"k");
        let v = b"v".to_vec();

        let uncommitted = TxnStatus::uncommitted;

        // No lock.
        storage
            .sched_txn_command(
                commands::TxnHeartBeat::new(k.clone(), 10.into(), 100, 0, Context::default()),
                expect_fail_callback(tx.clone(), 0, |e| match e {
                    Error(box ErrorInner::Txn(TxnError(box TxnErrorInner::Mvcc(mvcc::Error(
                        box mvcc::ErrorInner::TxnNotFound { .. },
                    ))))) => (),
                    e => panic!("unexpected error chain: {:?}", e),
                }),
            )
            .unwrap();
        rx.recv().unwrap();

        storage
            .sched_txn_command(
                commands::Prewrite::with_lock_ttl(
                    vec![Mutation::make_put(k.clone(), v.clone())],
                    b"k".to_vec(),
                    10.into(),
                    100,
                ),
                expect_ok_callback(tx.clone(), 0),
            )
            .unwrap();
        rx.recv().unwrap();

        let lock_with_ttl = |ttl| {
            txn_types::Lock::new(
                LockType::Put,
                b"k".to_vec(),
                10.into(),
                ttl,
                Some(v.clone()),
                0.into(),
                0,
                0.into(),
                false,
            )
        };

        // `advise_ttl` = 90, which is less than current ttl 100. The lock's ttl will
        // remains 100.
        storage
            .sched_txn_command(
                commands::TxnHeartBeat::new(k.clone(), 10.into(), 90, 0, Context::default()),
                expect_value_callback(tx.clone(), 0, uncommitted(lock_with_ttl(100), false)),
            )
            .unwrap();
        rx.recv().unwrap();

        // `advise_ttl` = 110, which is greater than current ttl. The lock's ttl will be
        // updated to 110.
        storage
            .sched_txn_command(
                commands::TxnHeartBeat::new(k.clone(), 10.into(), 110, 0, Context::default()),
                expect_value_callback(tx.clone(), 0, uncommitted(lock_with_ttl(110), false)),
            )
            .unwrap();
        rx.recv().unwrap();

        // Lock not match. Nothing happens except throwing an error.
        storage
            .sched_txn_command(
                commands::TxnHeartBeat::new(k, 11.into(), 150, 0, Context::default()),
                expect_fail_callback(tx, 0, |e| match e {
                    Error(box ErrorInner::Txn(TxnError(box TxnErrorInner::Mvcc(mvcc::Error(
                        box mvcc::ErrorInner::TxnNotFound { .. },
                    ))))) => (),
                    e => panic!("unexpected error chain: {:?}", e),
                }),
            )
            .unwrap();
        rx.recv().unwrap();
    }

    #[test]
    fn test_check_txn_status() {
        let storage = TestStorageBuilderApiV1::new(MockLockManager::new())
            .build()
            .unwrap();
        let cm = storage.concurrency_manager.clone();
        let (tx, rx) = channel();

        let k = Key::from_raw(b"k");
        let v = b"b".to_vec();

        let ts = TimeStamp::compose;
        use TxnStatus::*;
        let uncommitted = TxnStatus::uncommitted;
        let committed = TxnStatus::committed;

        // No lock and no commit info. Gets an error.
        storage
            .sched_txn_command(
                commands::CheckTxnStatus::new(
                    k.clone(),
                    ts(9, 0),
                    ts(9, 1),
                    ts(9, 1),
                    false,
                    false,
                    false,
                    true,
                    Context::default(),
                ),
                expect_fail_callback(tx.clone(), 0, |e| match e {
                    Error(box ErrorInner::Txn(TxnError(box TxnErrorInner::Mvcc(mvcc::Error(
                        box mvcc::ErrorInner::TxnNotFound { .. },
                    ))))) => (),
                    e => panic!("unexpected error chain: {:?}", e),
                }),
            )
            .unwrap();
        rx.recv().unwrap();

        assert_eq!(cm.max_ts(), ts(9, 1));

        // No lock and no commit info. If specified rollback_if_not_exist, the key will
        // be rolled back.
        storage
            .sched_txn_command(
                commands::CheckTxnStatus::new(
                    k.clone(),
                    ts(9, 0),
                    ts(9, 1),
                    ts(9, 1),
                    true,
                    false,
                    false,
                    true,
                    Context::default(),
                ),
                expect_value_callback(tx.clone(), 0, LockNotExist),
            )
            .unwrap();
        rx.recv().unwrap();

        // A rollback will be written, so an later-arriving prewrite will fail.
        storage
            .sched_txn_command(
                commands::Prewrite::with_defaults(
                    vec![Mutation::make_put(k.clone(), v.clone())],
                    k.as_encoded().to_vec(),
                    ts(9, 0),
                ),
                expect_fail_callback(tx.clone(), 0, |e| match e {
                    Error(box ErrorInner::Txn(TxnError(box TxnErrorInner::Mvcc(mvcc::Error(
                        box mvcc::ErrorInner::WriteConflict { .. },
                    ))))) => (),
                    e => panic!("unexpected error chain: {:?}", e),
                }),
            )
            .unwrap();
        rx.recv().unwrap();

        storage
            .sched_txn_command(
                commands::Prewrite::new(
                    vec![Mutation::make_put(k.clone(), v.clone())],
                    b"k".to_vec(),
                    ts(10, 0),
                    100,
                    false,
                    3,
                    ts(10, 1),
                    TimeStamp::default(),
                    Some(vec![b"k1".to_vec(), b"k2".to_vec()]),
                    false,
                    AssertionLevel::Off,
                    Context::default(),
                ),
                expect_ok_callback(tx.clone(), 0),
            )
            .unwrap();
        rx.recv().unwrap();

        // If lock exists and not expired, returns the lock's information.
        storage
            .sched_txn_command(
                commands::CheckTxnStatus::new(
                    k.clone(),
                    ts(10, 0),
                    0.into(),
                    0.into(),
                    true,
                    false,
                    false,
                    true,
                    Context::default(),
                ),
                expect_value_callback(
                    tx.clone(),
                    0,
                    uncommitted(
                        txn_types::Lock::new(
                            LockType::Put,
                            b"k".to_vec(),
                            ts(10, 0),
                            100,
                            Some(v.clone()),
                            0.into(),
                            3,
                            ts(10, 1),
                            false,
                        )
                        .use_async_commit(vec![b"k1".to_vec(), b"k2".to_vec()]),
                        false,
                    ),
                ),
            )
            .unwrap();
        rx.recv().unwrap();

        // TODO: Check the lock's min_commit_ts field.

        storage
            .sched_txn_command(
                commands::Commit::new(
                    vec![k.clone()],
                    ts(10, 0),
                    ts(20, 0),
                    None,
                    Context::default(),
                ),
                expect_ok_callback(tx.clone(), 0),
            )
            .unwrap();
        rx.recv().unwrap();

        // If the transaction is committed, returns the commit_ts.
        storage
            .sched_txn_command(
                commands::CheckTxnStatus::new(
                    k.clone(),
                    ts(10, 0),
                    ts(12, 0),
                    ts(15, 0),
                    true,
                    false,
                    false,
                    true,
                    Context::default(),
                ),
                expect_value_callback(tx.clone(), 0, committed(ts(20, 0))),
            )
            .unwrap();
        rx.recv().unwrap();

        storage
            .sched_txn_command(
                commands::Prewrite::with_lock_ttl(
                    vec![Mutation::make_put(k.clone(), v)],
                    k.to_raw().unwrap(),
                    ts(25, 0),
                    100,
                ),
                expect_ok_callback(tx.clone(), 0),
            )
            .unwrap();
        rx.recv().unwrap();

        // If the lock has expired, cleanup it.
        storage
            .sched_txn_command(
                commands::CheckTxnStatus::new(
                    k.clone(),
                    ts(25, 0),
                    ts(126, 0),
                    ts(127, 0),
                    true,
                    false,
                    false,
                    true,
                    Context::default(),
                ),
                expect_value_callback(tx.clone(), 0, TtlExpire),
            )
            .unwrap();
        rx.recv().unwrap();

        storage
            .sched_txn_command(
                commands::Commit::new(vec![k], ts(25, 0), ts(28, 0), None, Context::default()),
                expect_fail_callback(tx, 0, |e| match e {
                    Error(box ErrorInner::Txn(TxnError(box TxnErrorInner::Mvcc(mvcc::Error(
                        box mvcc::ErrorInner::TxnLockNotFound { .. },
                    ))))) => (),
                    e => panic!("unexpected error chain: {:?}", e),
                }),
            )
            .unwrap();
        rx.recv().unwrap();
    }

    #[test]
    fn test_check_secondary_locks() {
        let storage = TestStorageBuilderApiV1::new(MockLockManager::new())
            .build()
            .unwrap();
        let cm = storage.concurrency_manager.clone();
        let (tx, rx) = channel();

        let k1 = Key::from_raw(b"k1");
        let k2 = Key::from_raw(b"k2");

        storage
            .sched_txn_command(
                commands::Prewrite::new(
                    vec![
                        Mutation::make_lock(k1.clone()),
                        Mutation::make_lock(k2.clone()),
                    ],
                    b"k".to_vec(),
                    10.into(),
                    100,
                    false,
                    2,
                    TimeStamp::zero(),
                    TimeStamp::default(),
                    None,
                    false,
                    AssertionLevel::Off,
                    Context::default(),
                ),
                expect_ok_callback(tx.clone(), 0),
            )
            .unwrap();
        rx.recv().unwrap();

        // All locks exist

        let mut lock1 = LockInfo::default();
        lock1.set_primary_lock(b"k".to_vec());
        lock1.set_lock_version(10);
        lock1.set_key(b"k1".to_vec());
        lock1.set_txn_size(2);
        lock1.set_lock_ttl(100);
        lock1.set_lock_type(Op::Lock);
        let mut lock2 = lock1.clone();
        lock2.set_key(b"k2".to_vec());

        storage
            .sched_txn_command(
                commands::CheckSecondaryLocks::new(
                    vec![k1.clone(), k2.clone()],
                    10.into(),
                    Context::default(),
                ),
                expect_secondary_locks_status_callback(
                    tx.clone(),
                    SecondaryLocksStatus::Locked(vec![lock1, lock2]),
                ),
            )
            .unwrap();
        rx.recv().unwrap();

        // One of the locks are committed

        storage
            .sched_txn_command(
                commands::Commit::new(
                    vec![k1.clone()],
                    10.into(),
                    20.into(),
                    None,
                    Context::default(),
                ),
                expect_ok_callback(tx.clone(), 0),
            )
            .unwrap();
        rx.recv().unwrap();

        storage
            .sched_txn_command(
                commands::CheckSecondaryLocks::new(vec![k1, k2], 10.into(), Context::default()),
                expect_secondary_locks_status_callback(
                    tx.clone(),
                    SecondaryLocksStatus::Committed(20.into()),
                ),
            )
            .unwrap();
        rx.recv().unwrap();

        assert_eq!(cm.max_ts(), 10.into());

        // Some of the locks do not exist
        let k3 = Key::from_raw(b"k3");
        let k4 = Key::from_raw(b"k4");

        storage
            .sched_txn_command(
                commands::Prewrite::new(
                    vec![Mutation::make_lock(k3.clone())],
                    b"k".to_vec(),
                    30.into(),
                    100,
                    false,
                    2,
                    TimeStamp::zero(),
                    TimeStamp::default(),
                    None,
                    false,
                    AssertionLevel::Off,
                    Context::default(),
                ),
                expect_ok_callback(tx.clone(), 0),
            )
            .unwrap();
        rx.recv().unwrap();

        storage
            .sched_txn_command(
                commands::CheckSecondaryLocks::new(vec![k3, k4], 10.into(), Context::default()),
                expect_secondary_locks_status_callback(tx, SecondaryLocksStatus::RolledBack),
            )
            .unwrap();
        rx.recv().unwrap();
    }

    fn test_pessimistic_lock_impl(pipelined_pessimistic_lock: bool) {
        let lock_mgr = MockLockManager::new();
        let storage = TestStorageBuilderApiV1::new(lock_mgr.clone())
            .pipelined_pessimistic_lock(pipelined_pessimistic_lock)
            .build()
            .unwrap();
        let cm = storage.concurrency_manager.clone();
        let (tx, rx) = channel();
        let (key, val) = (Key::from_raw(b"key"), b"val".to_vec());
        let (key2, val2) = (Key::from_raw(b"key2"), b"val2".to_vec());

        let results_values = |res: Vec<Option<Value>>| {
            PessimisticLockResults(
                res.into_iter()
                    .map(|v| PessimisticLockKeyResult::Value(v))
                    .collect::<Vec<_>>(),
            )
        };
        let results_existence = |res: Vec<bool>| {
            PessimisticLockResults(
                res.into_iter()
                    .map(|v| PessimisticLockKeyResult::Existence(v))
                    .collect::<Vec<_>>(),
            )
        };
        let results_empty =
            |len| PessimisticLockResults(vec![PessimisticLockKeyResult::Empty; len]);

        // Key not exist
        for &(return_values, check_existence) in
            &[(false, false), (false, true), (true, false), (true, true)]
        {
            let pessimistic_lock_res = if return_values {
                results_values(vec![None])
            } else if check_existence {
                results_existence(vec![false])
            } else {
                results_empty(1)
            };

            storage
                .sched_txn_command(
                    new_acquire_pessimistic_lock_command(
                        vec![(key.clone(), false)],
                        10,
                        10,
                        return_values,
                        check_existence,
                    ),
                    expect_pessimistic_lock_res_callback(tx.clone(), pessimistic_lock_res.clone()),
                )
                .unwrap();
            rx.recv().unwrap();

            if return_values || check_existence {
                assert_eq!(cm.max_ts(), 10.into());
            }

            // Duplicated command
            storage
                .sched_txn_command(
                    new_acquire_pessimistic_lock_command(
                        vec![(key.clone(), false)],
                        10,
                        10,
                        return_values,
                        check_existence,
                    ),
                    expect_pessimistic_lock_res_callback(tx.clone(), pessimistic_lock_res.clone()),
                )
                .unwrap();
            rx.recv().unwrap();

            delete_pessimistic_lock(&storage, key.clone(), 10, 10);
        }

        storage
            .sched_txn_command(
                new_acquire_pessimistic_lock_command(
                    vec![(key.clone(), false)],
                    10,
                    10,
                    false,
                    false,
                ),
                expect_pessimistic_lock_res_callback(tx.clone(), results_empty(1)),
            )
            .unwrap();
        rx.recv().unwrap();

        // KeyIsLocked
        for &(return_values, check_existence) in
            &[(false, false), (false, true), (true, false), (true, true)]
        {
            storage
                .sched_txn_command(
                    new_acquire_pessimistic_lock_command(
                        vec![(key.clone(), false)],
                        20,
                        20,
                        return_values,
                        check_existence,
                    ),
                    expect_fail_callback(tx.clone(), 0, |e| match e {
                        Error(box ErrorInner::Txn(TxnError(box TxnErrorInner::Mvcc(
                            mvcc::Error(box mvcc::ErrorInner::KeyIsLocked(_)),
                        )))) => (),
                        e => panic!("unexpected error chain: {:?}", e),
                    }),
                )
                .unwrap();
            // The request enters lock waiting state.
            rx.recv_timeout(Duration::from_millis(100)).unwrap_err();
            lock_mgr.simulate_timeout_all();
            // The lock-waiting request is cancelled.
            rx.recv().unwrap();
        }

        // Always update max_ts when trying to read.
        assert_eq!(cm.max_ts(), 20.into());

        // Put key and key2.
        storage
            .sched_txn_command(
                commands::PrewritePessimistic::new(
                    vec![
                        (
                            Mutation::make_put(key.clone(), val.clone()),
                            DoPessimisticCheck,
                        ),
                        (
                            Mutation::make_put(key2.clone(), val2.clone()),
                            SkipPessimisticCheck,
                        ),
                    ],
                    key.to_raw().unwrap(),
                    10.into(),
                    3000,
                    10.into(),
                    1,
                    TimeStamp::zero(),
                    TimeStamp::default(),
                    None,
                    false,
                    AssertionLevel::Off,
                    vec![],
                    Context::default(),
                ),
                expect_ok_callback(tx.clone(), 0),
            )
            .unwrap();
        rx.recv().unwrap();
        storage
            .sched_txn_command(
                commands::Commit::new(
                    vec![key.clone(), key2.clone()],
                    10.into(),
                    20.into(),
                    None,
                    Context::default(),
                ),
                expect_ok_callback(tx.clone(), 0),
            )
            .unwrap();
        rx.recv().unwrap();

        // WriteConflict
        for &(return_values, check_existence) in
            &[(false, false), (false, true), (true, false), (true, true)]
        {
            storage
                .sched_txn_command(
                    new_acquire_pessimistic_lock_command(
                        vec![(key.clone(), false)],
                        15,
                        15,
                        return_values,
                        check_existence,
                    ),
                    expect_fail_callback(tx.clone(), 0, |e| match e {
                        Error(box ErrorInner::Txn(TxnError(box TxnErrorInner::Mvcc(
                            mvcc::Error(box mvcc::ErrorInner::WriteConflict { .. }),
                        )))) => (),
                        e => panic!("unexpected error chain: {:?}", e),
                    }),
                )
                .unwrap();
            rx.recv().unwrap();
        }

        assert_eq!(cm.max_ts(), 20.into());

        // Return multiple values
        for &(return_values, check_existence) in
            &[(false, false), (false, true), (true, false), (true, true)]
        {
            let pessimistic_lock_res = if return_values {
                results_values(vec![Some(val.clone()), Some(val2.clone()), None])
            } else if check_existence {
                results_existence(vec![true, true, false])
            } else {
                results_empty(3)
            };
            storage
                .sched_txn_command(
                    new_acquire_pessimistic_lock_command(
                        vec![
                            (key.clone(), false),
                            (key2.clone(), false),
                            (Key::from_raw(b"key3"), false),
                        ],
                        30,
                        30,
                        return_values,
                        check_existence,
                    ),
                    expect_pessimistic_lock_res_callback(tx.clone(), pessimistic_lock_res),
                )
                .unwrap();
            rx.recv().unwrap();

            if return_values || check_existence {
                assert_eq!(cm.max_ts(), 30.into());
            }

            delete_pessimistic_lock(&storage, key.clone(), 30, 30);
        }
    }

    #[test]
    fn test_pessimistic_lock() {
        test_pessimistic_lock_impl(false);
        test_pessimistic_lock_impl(true);
    }

    fn test_pessimistic_lock_resumable_impl(
        pipelined_pessimistic_lock: bool,
        in_memory_lock: bool,
    ) {
        type Res = PessimisticLockKeyResult;
        let storage = TestStorageBuilderApiV1::new(MockLockManager::new())
            .pipelined_pessimistic_lock(pipelined_pessimistic_lock)
            .in_memory_pessimistic_lock(in_memory_lock)
            .build()
            .unwrap();
        let (tx, rx) = channel();

        let results_empty =
            |len| PessimisticLockResults(vec![PessimisticLockKeyResult::Empty; len]);

        for case_num in 0..4 {
            let key = |i| vec![b'k', case_num, i];
            // Put key "k1".
            storage
                .sched_txn_command(
                    commands::Prewrite::new(
                        vec![Mutation::make_put(Key::from_raw(&key(1)), b"v1".to_vec())],
                        key(1),
                        10.into(),
                        3000,
                        false,
                        1,
                        TimeStamp::zero(),
                        TimeStamp::default(),
                        None,
                        false,
                        AssertionLevel::Off,
                        Context::default(),
                    ),
                    expect_ok_callback(tx.clone(), 0),
                )
                .unwrap();
            rx.recv().unwrap();
            storage
                .sched_txn_command(
                    commands::Commit::new(
                        vec![Key::from_raw(&key(1))],
                        10.into(),
                        20.into(),
                        None,
                        Context::default(),
                    ),
                    expect_ok_callback(tx.clone(), 0),
                )
                .unwrap();
            rx.recv().unwrap();

            // Put key "k2".
            storage
                .sched_txn_command(
                    commands::Prewrite::new(
                        vec![Mutation::make_put(Key::from_raw(&key(2)), b"v2".to_vec())],
                        key(2),
                        30.into(),
                        3000,
                        false,
                        1,
                        TimeStamp::zero(),
                        TimeStamp::default(),
                        None,
                        false,
                        AssertionLevel::Off,
                        Context::default(),
                    ),
                    expect_ok_callback(tx.clone(), 0),
                )
                .unwrap();
            rx.recv().unwrap();
            storage
                .sched_txn_command(
                    commands::Commit::new(
                        vec![Key::from_raw(&key(2))],
                        30.into(),
                        40.into(),
                        None,
                        Context::default(),
                    ),
                    expect_ok_callback(tx.clone(), 0),
                )
                .unwrap();
            rx.recv().unwrap();

            // Lock "k3", and we will pessimistic-rollback it.
            storage
                .sched_txn_command(
                    new_acquire_pessimistic_lock_command(
                        vec![(Key::from_raw(&key(3)), false)],
                        20,
                        20,
                        false,
                        false,
                    ),
                    expect_pessimistic_lock_res_callback(tx.clone(), results_empty(1)),
                )
                .unwrap();
            rx.recv().unwrap();

            // Prewrite "k4", and we will commit it
            storage
                .sched_txn_command(
                    commands::Prewrite::new(
                        vec![Mutation::make_put(Key::from_raw(&key(4)), b"v4".to_vec())],
                        key(4),
                        30.into(),
                        3000,
                        false,
                        1,
                        TimeStamp::zero(),
                        TimeStamp::default(),
                        None,
                        false,
                        AssertionLevel::Off,
                        Context::default(),
                    ),
                    expect_ok_callback(tx.clone(), 0),
                )
                .unwrap();
            rx.recv().unwrap();

            // Prewrite "k5", and we will roll it back
            storage
                .sched_txn_command(
                    commands::Prewrite::new(
                        vec![Mutation::make_put(Key::from_raw(&key(5)), b"v5".to_vec())],
                        key(5),
                        30.into(),
                        3000,
                        false,
                        1,
                        TimeStamp::zero(),
                        TimeStamp::default(),
                        None,
                        false,
                        AssertionLevel::Off,
                        Context::default(),
                    ),
                    expect_ok_callback(tx.clone(), 0),
                )
                .unwrap();
            rx.recv().unwrap();

            // Prewrite "k6", and it won't cause conflict after committing.
            storage
                .sched_txn_command(
                    commands::Prewrite::new(
                        vec![Mutation::make_put(Key::from_raw(&key(6)), b"v6".to_vec())],
                        key(6),
                        10.into(),
                        3000,
                        false,
                        1,
                        TimeStamp::zero(),
                        TimeStamp::default(),
                        None,
                        false,
                        AssertionLevel::Off,
                        Context::default(),
                    ),
                    expect_ok_callback(tx.clone(), 0),
                )
                .unwrap();
            rx.recv().unwrap();
        }

        for &(case_num, return_values, check_existence) in &[
            (0, false, false),
            (1, false, true),
            (2, true, false),
            (3, true, true),
        ] {
            let key = |i| vec![b'k', case_num, i];
            let expected_results = if return_values {
                vec![
                    Res::Value(Some(b"v1".to_vec())),
                    Res::LockedWithConflict {
                        value: Some(b"v2".to_vec()),
                        conflict_ts: 40.into(),
                    },
                    Res::Value(None),
                    Res::LockedWithConflict {
                        value: Some(b"v4".to_vec()),
                        conflict_ts: 40.into(),
                    },
                    Res::LockedWithConflict {
                        value: None,
                        conflict_ts: 30.into(),
                    },
                    Res::Value(Some(b"v6".to_vec())),
                ]
            } else if check_existence {
                vec![
                    Res::Existence(true),
                    Res::LockedWithConflict {
                        value: Some(b"v2".to_vec()),
                        conflict_ts: 40.into(),
                    },
                    Res::Existence(false),
                    Res::LockedWithConflict {
                        value: Some(b"v4".to_vec()),
                        conflict_ts: 40.into(),
                    },
                    Res::LockedWithConflict {
                        value: None,
                        conflict_ts: 30.into(),
                    },
                    Res::Existence(true),
                ]
            } else {
                vec![
                    Res::Empty,
                    Res::LockedWithConflict {
                        value: Some(b"v2".to_vec()),
                        conflict_ts: 40.into(),
                    },
                    Res::Empty,
                    Res::LockedWithConflict {
                        value: Some(b"v4".to_vec()),
                        conflict_ts: 40.into(),
                    },
                    Res::LockedWithConflict {
                        value: None,
                        conflict_ts: 30.into(),
                    },
                    Res::Empty,
                ]
            };

            // k1 & k2
            for (i, k) in &[(0, key(1)), (1, key(2))] {
                let i = *i;
                storage
                    .sched_txn_command(
                        new_acquire_pessimistic_lock_command(
                            vec![(Key::from_raw(k), false)],
                            25,
                            25,
                            return_values,
                            check_existence,
                        )
                        .allow_lock_with_conflict(true),
                        expect_pessimistic_lock_res_callback(
                            tx.clone(),
                            PessimisticLockResults(vec![expected_results[i].clone()]),
                        ),
                    )
                    .unwrap();
                rx.recv().unwrap();
            }

            // k3
            // Report KeyIsLocked if no wait
            storage
                .sched_txn_command(
                    new_acquire_pessimistic_lock_command(
                        vec![(Key::from_raw(&key(3)), false)],
                        25,
                        25,
                        return_values,
                        check_existence,
                    )
                    .allow_lock_with_conflict(true)
                    .lock_wait_timeout(None),
                    expect_value_with_checker_callback(
                        tx.clone(),
                        0,
                        |res: Result<PessimisticLockResults>| {
                            let e = res.unwrap().0[0].unwrap_err();
                            match e.inner() {
                                ErrorInner::Txn(TxnError(box TxnErrorInner::Mvcc(
                                    mvcc::Error(box mvcc::ErrorInner::KeyIsLocked(..)),
                                ))) => (),
                                e => panic!("unexpected error chain: {:?}", e),
                            }
                        },
                    ),
                )
                .unwrap();
            rx.recv().unwrap();

            // Lock wait
            let (tx1, rx1) = channel();
            // k3
            storage
                .sched_txn_command(
                    new_acquire_pessimistic_lock_command(
                        vec![(Key::from_raw(&key(3)), false)],
                        25,
                        25,
                        return_values,
                        check_existence,
                    )
                    .allow_lock_with_conflict(true)
                    .lock_wait_timeout(Some(WaitTimeout::Default)),
                    expect_pessimistic_lock_res_callback(
                        tx1.clone(),
                        PessimisticLockResults(vec![expected_results[2].clone()]),
                    ),
                )
                .unwrap();
            rx1.recv_timeout(Duration::from_millis(100)).unwrap_err();

            delete_pessimistic_lock(&storage, Key::from_raw(&key(3)), 20, 20);
            rx1.recv().unwrap();

            // k4
            storage
                .sched_txn_command(
                    new_acquire_pessimistic_lock_command(
                        vec![(Key::from_raw(&key(4)), false)],
                        25,
                        25,
                        return_values,
                        check_existence,
                    )
                    .allow_lock_with_conflict(true)
                    .lock_wait_timeout(Some(WaitTimeout::Default)),
                    expect_pessimistic_lock_res_callback(
                        tx1.clone(),
                        PessimisticLockResults(vec![expected_results[3].clone()]),
                    ),
                )
                .unwrap();
            rx1.recv_timeout(Duration::from_millis(100)).unwrap_err();
            storage
                .sched_txn_command(
                    commands::Commit::new(
                        vec![Key::from_raw(&key(4))],
                        30.into(),
                        40.into(),
                        None,
                        Context::default(),
                    ),
                    expect_ok_callback(tx.clone(), 0),
                )
                .unwrap();
            rx.recv().unwrap();
            rx1.recv().unwrap();

            // k5
            storage
                .sched_txn_command(
                    new_acquire_pessimistic_lock_command(
                        vec![(Key::from_raw(&key(5)), false)],
                        25,
                        25,
                        return_values,
                        check_existence,
                    )
                    .allow_lock_with_conflict(true)
                    .lock_wait_timeout(Some(WaitTimeout::Default)),
                    expect_pessimistic_lock_res_callback(
                        tx1.clone(),
                        PessimisticLockResults(vec![expected_results[4].clone()]),
                    ),
                )
                .unwrap();
            rx1.recv_timeout(Duration::from_millis(100)).unwrap_err();
            storage
                .sched_txn_command(
                    commands::Rollback::new(
                        vec![Key::from_raw(&key(5))],
                        30.into(),
                        Context::default(),
                    ),
                    expect_ok_callback(tx.clone(), 0),
                )
                .unwrap();
            rx.recv().unwrap();
            rx1.recv().unwrap();

            // k6
            storage
                .sched_txn_command(
                    new_acquire_pessimistic_lock_command(
                        vec![(Key::from_raw(&key(6)), false)],
                        25,
                        25,
                        return_values,
                        check_existence,
                    )
                    .allow_lock_with_conflict(true)
                    .lock_wait_timeout(Some(WaitTimeout::Default)),
                    expect_pessimistic_lock_res_callback(
                        tx1.clone(),
                        PessimisticLockResults(vec![expected_results[5].clone()]),
                    ),
                )
                .unwrap();
            rx1.recv_timeout(Duration::from_millis(100)).unwrap_err();
            storage
                .sched_txn_command(
                    commands::Commit::new(
                        vec![Key::from_raw(&key(6))],
                        10.into(),
                        20.into(),
                        None,
                        Context::default(),
                    ),
                    expect_ok_callback(tx.clone(), 0),
                )
                .unwrap();
            rx.recv().unwrap();
            rx1.recv().unwrap();

            must_have_locks(
                &storage,
                50,
                &key(0),
                &key(10),
                &[
                    (&key(1), Op::PessimisticLock, 25, 25),
                    (&key(2), Op::PessimisticLock, 25, 40),
                    (&key(3), Op::PessimisticLock, 25, 25),
                    (&key(4), Op::PessimisticLock, 25, 40),
                    (&key(5), Op::PessimisticLock, 25, 30),
                    (&key(6), Op::PessimisticLock, 25, 25),
                ],
            );

            // Test idempotency
            for i in 0..6usize {
                storage
                    .sched_txn_command(
                        new_acquire_pessimistic_lock_command(
                            vec![(Key::from_raw(&key(i as u8 + 1)), false)],
                            25,
                            25,
                            return_values,
                            check_existence,
                        )
                        .allow_lock_with_conflict(true)
                        .lock_wait_timeout(Some(WaitTimeout::Default)),
                        expect_pessimistic_lock_res_callback(
                            tx1.clone(),
                            PessimisticLockResults(vec![expected_results[i].clone()]),
                        ),
                    )
                    .unwrap();
                rx1.recv().unwrap();
            }
        }

        // Check the channel is clear to avoid misusing in the above test code.
        tx.send(100).unwrap();
        assert_eq!(rx.recv().unwrap(), 100);

        // Test request queueing.
        storage
            .sched_txn_command(
                new_acquire_pessimistic_lock_command(
                    vec![(Key::from_raw(b"k21"), false)],
                    10,
                    10,
                    false,
                    false,
                )
                .allow_lock_with_conflict(true)
                .lock_wait_timeout(Some(WaitTimeout::Default)),
                expect_pessimistic_lock_res_callback(tx, results_empty(1)),
            )
            .unwrap();
        rx.recv().unwrap();

        let channels: Vec<_> = (0..4).map(|_| channel()).collect();
        let start_ts = &[20, 50, 30, 40];
        for i in 0..4 {
            storage
                .sched_txn_command(
                    new_acquire_pessimistic_lock_command(
                        vec![(Key::from_raw(b"k21"), false)],
                        start_ts[i],
                        start_ts[i],
                        false,
                        false,
                    )
                    .allow_lock_with_conflict(true)
                    .lock_wait_timeout(Some(WaitTimeout::Default)),
                    expect_pessimistic_lock_res_callback(channels[i].0.clone(), results_empty(1)),
                )
                .unwrap();
            channels[i]
                .1
                .recv_timeout(Duration::from_millis(100))
                .unwrap_err();
        }

        delete_pessimistic_lock(&storage, Key::from_raw(b"k21"), 10, 10);
        channels[0].1.recv().unwrap();
        channels[2]
            .1
            .recv_timeout(Duration::from_millis(100))
            .unwrap_err();

        delete_pessimistic_lock(&storage, Key::from_raw(b"k21"), 20, 20);
        channels[2].1.recv().unwrap();
        channels[3]
            .1
            .recv_timeout(Duration::from_millis(100))
            .unwrap_err();

        delete_pessimistic_lock(&storage, Key::from_raw(b"k21"), 30, 30);
        channels[3].1.recv().unwrap();
        channels[1]
            .1
            .recv_timeout(Duration::from_millis(100))
            .unwrap_err();

        delete_pessimistic_lock(&storage, Key::from_raw(b"k21"), 40, 40);
        channels[1].1.recv().unwrap();
    }

    #[test]
    fn test_pessimistic_lock_resumable() {
        for &pipelined_pessimistic_lock in &[false, true] {
            for &in_memory_lock in &[false, true] {
                test_pessimistic_lock_resumable_impl(pipelined_pessimistic_lock, in_memory_lock);
            }
        }
    }

    #[allow(clippy::large_enum_variant)]
    pub enum Msg {
        WaitFor {
            #[allow(dead_code)]
            token: LockWaitToken,
            #[allow(dead_code)]
            region_id: u64,
            #[allow(dead_code)]
            region_epoch: RegionEpoch,
            #[allow(dead_code)]
            term: u64,
            start_ts: TimeStamp,
            wait_info: KeyLockWaitInfo,
            is_first_lock: bool,
            timeout: Option<WaitTimeout>,
            #[allow(dead_code)]
            cancel_callback: CancellationCallback,
            #[allow(dead_code)]
            diag_ctx: DiagnosticContext,
        },
        RemoveLockWait {
            #[allow(dead_code)]
            token: LockWaitToken,
        },
    }

    // `ProxyLockMgr` sends all msgs it received to `Sender`.
    // It's used to check whether we send right messages to lock manager.
    #[derive(Clone)]
    pub struct ProxyLockMgr {
        tx: Arc<Mutex<Sender<Msg>>>,
        has_waiter: Arc<AtomicBool>,
    }

    impl ProxyLockMgr {
        pub fn new(tx: Sender<Msg>) -> Self {
            Self {
                tx: Arc::new(Mutex::new(tx)),
                has_waiter: Arc::new(AtomicBool::new(false)),
            }
        }
    }

    impl LockManager for ProxyLockMgr {
        fn allocate_token(&self) -> LockWaitToken {
            LockWaitToken(Some(1))
        }

        fn wait_for(
            &self,
            token: LockWaitToken,
            region_id: u64,
            region_epoch: RegionEpoch,
            term: u64,
            start_ts: TimeStamp,
            wait_info: KeyLockWaitInfo,
            is_first_lock: bool,
            timeout: Option<WaitTimeout>,
            cancel_callback: CancellationCallback,
            diag_ctx: DiagnosticContext,
        ) {
            self.tx
                .lock()
                .send(Msg::WaitFor {
                    token,
                    region_id,
                    region_epoch,
                    term,
                    start_ts,
                    wait_info,
                    is_first_lock,
                    timeout,
                    cancel_callback,
                    diag_ctx,
                })
                .unwrap();
        }

        fn update_wait_for(&self, _updated_items: Vec<UpdateWaitForEvent>) {}

        fn remove_lock_wait(&self, token: LockWaitToken) {
            self.tx.lock().send(Msg::RemoveLockWait { token }).unwrap();
        }

        fn has_waiter(&self) -> bool {
            self.has_waiter.load(Ordering::Relaxed)
        }

        fn dump_wait_for_entries(&self, _cb: waiter_manager::Callback) {
            unimplemented!()
        }
    }

    // Test whether `Storage` sends right wait-for-lock msgs to `LockManager`.
    #[test]
    fn validate_wait_for_lock_msg() {
        let (msg_tx, msg_rx) = channel();
        let storage = TestStorageBuilderApiV1::from_engine_and_lock_mgr(
            TestEngineBuilder::new().build().unwrap(),
            ProxyLockMgr::new(msg_tx),
        )
        .build()
        .unwrap();

        let (k, v) = (b"k".to_vec(), b"v".to_vec());
        let (tx, rx) = channel();
        // Write lock-k.
        storage
            .sched_txn_command(
                commands::Prewrite::with_defaults(
                    vec![Mutation::make_put(Key::from_raw(&k), v)],
                    k.clone(),
                    10.into(),
                ),
                expect_ok_callback(tx.clone(), 0),
            )
            .unwrap();
        rx.recv().unwrap();
        // No wait for msg
        assert!(msg_rx.try_recv().is_err());

        // Meet lock-k.
        storage
            .sched_txn_command(
                commands::AcquirePessimisticLock::new(
                    vec![(Key::from_raw(b"foo"), false), (Key::from_raw(&k), false)],
                    k.clone(),
                    20.into(),
                    3000,
                    true,
                    20.into(),
                    Some(WaitTimeout::Millis(100)),
                    false,
                    21.into(),
                    false,
                    false,
                    false,
                    Context::default(),
                ),
                expect_ok_callback(tx, 0),
            )
            .unwrap();
        // The transaction should be waiting for lock released so cb won't be called.
        rx.recv_timeout(Duration::from_millis(500)).unwrap_err();

        let msg = msg_rx.try_recv().unwrap();
        // Check msg validation.
        match msg {
            Msg::WaitFor {
                start_ts,
                wait_info,
                is_first_lock,
                timeout,
                ..
            } => {
                assert_eq!(start_ts, TimeStamp::new(20));
                assert_eq!(
                    wait_info.lock_digest,
                    LockDigest {
                        ts: 10.into(),
                        hash: Key::from_raw(&k).gen_hash(),
                    }
                );
                assert_eq!(is_first_lock, true);
                assert_eq!(timeout, Some(WaitTimeout::Millis(100)));
            }

            _ => panic!("unexpected msg"),
        }
    }

    // Test whether `Storage` correctly wakes up lock-waiting requests
    #[test]
    fn test_wake_up() {
        struct BlockedLockRequestHandle {
            remaining: usize,
            rx: std::sync::mpsc::Receiver<i32>,
        }

        impl BlockedLockRequestHandle {
            fn assert_blocked(&mut self) {
                while self.remaining > 0 {
                    match self.rx.recv_timeout(Duration::from_millis(50)) {
                        Ok(_) => self.remaining -= 1,
                        Err(std::sync::mpsc::RecvTimeoutError::Timeout) => return,
                        Err(e) => panic!("unexpected error: {:?}", e),
                    }
                }
                panic!("pessimistic lock requests expected to be blocked finished unexpectedly")
            }

            fn assert_woken_up(mut self) {
                while self.remaining > 0 {
                    match self.rx.recv_timeout(Duration::from_millis(200)) {
                        Ok(_) => self.remaining -= 1,
                        Err(e) => panic!("unexpected error: {:?}", e),
                    }
                }
            }
        }

        let storage = TestStorageBuilderApiV1::from_engine_and_lock_mgr(
            TestEngineBuilder::new().build().unwrap(),
            MockLockManager::new(),
        )
        .build()
        .unwrap();

        let lock_blocked = |keys: &[Key],
                            lock_ts: u64,
                            expected_conflicting_start_ts: u64,
                            expected_conflicting_commit_ts: u64| {
            let (tx, rx) = channel();
            for k in keys {
                storage
                    .sched_txn_command(
                        commands::AcquirePessimisticLock::new(
                            vec![(k.clone(), false)],
                            k.to_raw().unwrap(),
                            lock_ts.into(),
                            3000,
                            false,
                            lock_ts.into(),
                            Some(WaitTimeout::Millis(5000)),
                            false,
                            (lock_ts + 1).into(),
                            false,
                            false,
                            false,
                            Context::default(),
                        ),
                        expect_fail_callback(tx.clone(), 6, move |e| match e {
                            Error(box ErrorInner::Txn(TxnError(box TxnErrorInner::Mvcc(
                                mvcc::Error(box mvcc::ErrorInner::WriteConflict {
                                    conflict_start_ts,
                                    conflict_commit_ts,
                                    ..
                                }),
                            )))) => {
                                assert_eq!(conflict_start_ts, expected_conflicting_start_ts.into());
                                assert_eq!(
                                    conflict_commit_ts,
                                    expected_conflicting_commit_ts.into()
                                );
                            }
                            e => panic!("unexpected error chain: {:?}", e),
                        }),
                    )
                    .unwrap();
            }
            let mut h = BlockedLockRequestHandle {
                remaining: keys.len(),
                rx,
            };
            h.assert_blocked();
            h
        };

        let (tx, rx) = channel();
        let prewrite_locks = |keys: &[Key], ts: TimeStamp| {
            storage
                .sched_txn_command(
                    commands::Prewrite::with_defaults(
                        keys.iter()
                            .map(|k| Mutation::make_put(k.clone(), b"v".to_vec()))
                            .collect(),
                        keys[0].to_raw().unwrap(),
                        ts,
                    ),
                    expect_ok_callback(tx.clone(), 0),
                )
                .unwrap();
            rx.recv().unwrap();
        };
        let acquire_pessimistic_locks = |keys: &[Key], ts: TimeStamp| {
            storage
                .sched_txn_command(
                    new_acquire_pessimistic_lock_command(
                        keys.iter().map(|k| (k.clone(), false)).collect(),
                        ts,
                        ts,
                        false,
                        false,
                    ),
                    expect_ok_callback(tx.clone(), 0),
                )
                .unwrap();
            rx.recv().unwrap();
        };

        let keys = vec![
            Key::from_raw(b"a"),
            Key::from_raw(b"b"),
            Key::from_raw(b"c"),
        ];

        // Commit
        prewrite_locks(&keys, 10.into());
        let h = lock_blocked(&keys, 15, 10, 20);
        storage
            .sched_txn_command(
                commands::Commit::new(keys.clone(), 10.into(), 20.into(), None, Context::default()),
                expect_ok_callback(tx.clone(), 0),
            )
            .unwrap();
        rx.recv().unwrap();

        h.assert_woken_up();

        // Cleanup
        for pessimistic in &[false, true] {
            let mut ts = TimeStamp::new(30);
            if *pessimistic {
                ts.incr();
                acquire_pessimistic_locks(&keys[..1], ts);
            } else {
                prewrite_locks(&keys[..1], ts);
            }
            let h = lock_blocked(&keys[..1], 35, ts.into_inner(), 0);
            storage
                .sched_txn_command(
                    commands::Cleanup::new(
                        keys[0].clone(),
                        ts,
                        TimeStamp::max(),
                        Context::default(),
                    ),
                    expect_ok_callback(tx.clone(), 0),
                )
                .unwrap();
            rx.recv().unwrap();

            h.assert_woken_up();
        }

        // Rollback
        for pessimistic in &[false, true] {
            let mut ts = TimeStamp::new(40);
            if *pessimistic {
                ts.incr();
                acquire_pessimistic_locks(&keys, ts);
            } else {
                prewrite_locks(&keys, ts);
            }
            let h = lock_blocked(&keys, 45, ts.into_inner(), 0);
            storage
                .sched_txn_command(
                    commands::Rollback::new(keys.clone(), ts, Context::default()),
                    expect_ok_callback(tx.clone(), 0),
                )
                .unwrap();
            rx.recv().unwrap();

            h.assert_woken_up();
        }

        // PessimisticRollback
        acquire_pessimistic_locks(&keys, 50.into());
        let h = lock_blocked(&keys, 55, 50, 0);
        storage
            .sched_txn_command(
                commands::PessimisticRollback::new(
                    keys.clone(),
                    50.into(),
                    50.into(),
                    None,
                    Context::default(),
                ),
                expect_ok_callback(tx.clone(), 0),
            )
            .unwrap();
        rx.recv().unwrap();

        h.assert_woken_up();

        // ResolveLockLite
        for commit in &[false, true] {
            let mut start_ts = TimeStamp::new(60);
            let commit_ts = if *commit {
                start_ts.incr();
                start_ts.next()
            } else {
                TimeStamp::zero()
            };
            prewrite_locks(&keys, start_ts);
            let h = lock_blocked(&keys, 65, start_ts.into_inner(), commit_ts.into_inner());
            storage
                .sched_txn_command(
                    commands::ResolveLockLite::new(
                        start_ts,
                        commit_ts,
                        keys.clone(),
                        Context::default(),
                    ),
                    expect_ok_callback(tx.clone(), 0),
                )
                .unwrap();
            rx.recv().unwrap();

            h.assert_woken_up();
        }

        // ResolveLock
        let mut txn_status = HashMap::default();
        acquire_pessimistic_locks(&keys, 70.into());
        // Rollback start_ts=70
        txn_status.insert(TimeStamp::new(70), TimeStamp::zero());
        let committed_keys = vec![
            Key::from_raw(b"d"),
            Key::from_raw(b"e"),
            Key::from_raw(b"f"),
        ];
        prewrite_locks(&committed_keys, 75.into());
        txn_status.insert(TimeStamp::new(75), TimeStamp::new(76));
        let h_rolled_back = lock_blocked(&keys, 76, 70, 0);
        let h_committed = lock_blocked(&committed_keys, 76, 75, 76);
        storage
            .sched_txn_command(
                commands::ResolveLockReadPhase::new(txn_status, None, Context::default()),
                expect_ok_callback(tx.clone(), 0),
            )
            .unwrap();
        rx.recv().unwrap();
        h_rolled_back.assert_woken_up();
        h_committed.assert_woken_up();

        // CheckTxnStatus
        let key = Key::from_raw(b"k");
        let start_ts = TimeStamp::compose(100, 0);
        storage
            .sched_txn_command(
                commands::Prewrite::with_lock_ttl(
                    vec![Mutation::make_put(key.clone(), b"v".to_vec())],
                    key.to_raw().unwrap(),
                    start_ts,
                    100,
                ),
                expect_ok_callback(tx.clone(), 0),
            )
            .unwrap();
        rx.recv().unwrap();

        let mut h = lock_blocked(&[key.clone()], 105, start_ts.into_inner(), 0);

        // Not expire
        storage
            .sched_txn_command(
                commands::CheckTxnStatus::new(
                    key.clone(),
                    start_ts,
                    TimeStamp::compose(110, 0),
                    TimeStamp::compose(150, 0),
                    false,
                    false,
                    false,
                    true,
                    Context::default(),
                ),
                expect_value_callback(
                    tx.clone(),
                    0,
                    TxnStatus::uncommitted(
                        txn_types::Lock::new(
                            LockType::Put,
                            b"k".to_vec(),
                            start_ts,
                            100,
                            Some(b"v".to_vec()),
                            0.into(),
                            0,
                            0.into(),
                            false,
                        ),
                        false,
                    ),
                ),
            )
            .unwrap();
        rx.recv().unwrap();
        // Not woken up
        h.assert_blocked();

        // Expired
        storage
            .sched_txn_command(
                commands::CheckTxnStatus::new(
                    key,
                    start_ts,
                    TimeStamp::compose(110, 0),
                    TimeStamp::compose(201, 0),
                    false,
                    false,
                    false,
                    true,
                    Context::default(),
                ),
                expect_value_callback(tx.clone(), 0, TxnStatus::TtlExpire),
            )
            .unwrap();
        rx.recv().unwrap();
        h.assert_woken_up();
    }

    #[test]
    fn test_check_memory_locks() {
        let storage = TestStorageBuilderApiV1::new(MockLockManager::new())
            .build()
            .unwrap();
        let cm = storage.get_concurrency_manager();
        let key = Key::from_raw(b"key");
        let guard = block_on(cm.lock_key(&key));
        guard.with_lock(|lock| {
            *lock = Some(txn_types::Lock::new(
                LockType::Put,
                b"key".to_vec(),
                10.into(),
                100,
                Some(vec![]),
                0.into(),
                1,
                20.into(),
                false,
            ));
        });

        let mut ctx = Context::default();
        ctx.set_isolation_level(IsolationLevel::Si);

        // Test get
        let key_error = extract_key_error(
            &block_on(storage.get(ctx.clone(), Key::from_raw(b"key"), 100.into())).unwrap_err(),
        );
        assert_eq!(key_error.get_locked().get_key(), b"key");
        // Ignore memory locks in resolved or committed locks.
        ctx.set_resolved_locks(vec![10]);
        block_on(storage.get(ctx.clone(), Key::from_raw(b"key"), 100.into())).unwrap();
        ctx.take_resolved_locks();

        // Test batch_get
        let batch_get = |ctx| {
            block_on(storage.batch_get(
                ctx,
                vec![Key::from_raw(b"a"), Key::from_raw(b"key")],
                100.into(),
            ))
        };
        let key_error = extract_key_error(&batch_get(ctx.clone()).unwrap_err());
        assert_eq!(key_error.get_locked().get_key(), b"key");
        // Ignore memory locks in resolved locks.
        ctx.set_resolved_locks(vec![10]);
        batch_get(ctx.clone()).unwrap();
        ctx.take_resolved_locks();

        // Test scan
        let scan = |ctx, start_key, end_key, reverse| {
            block_on(storage.scan(ctx, start_key, end_key, 10, 0, 100.into(), false, reverse))
        };
        let key_error =
            extract_key_error(&scan(ctx.clone(), Key::from_raw(b"a"), None, false).unwrap_err());
        assert_eq!(key_error.get_locked().get_key(), b"key");
        ctx.set_resolved_locks(vec![10]);
        scan(ctx.clone(), Key::from_raw(b"a"), None, false).unwrap();
        ctx.take_resolved_locks();
        let key_error =
            extract_key_error(&scan(ctx.clone(), Key::from_raw(b"\xff"), None, true).unwrap_err());
        assert_eq!(key_error.get_locked().get_key(), b"key");
        ctx.set_resolved_locks(vec![10]);
        scan(ctx.clone(), Key::from_raw(b"\xff"), None, false).unwrap();
        ctx.take_resolved_locks();
        // Ignore memory locks in resolved or committed locks.

        // Test batch_get_command
        let mut req1 = GetRequest::default();
        req1.set_context(ctx.clone());
        req1.set_key(b"a".to_vec());
        req1.set_version(50);
        let mut req2 = GetRequest::default();
        req2.set_context(ctx);
        req2.set_key(b"key".to_vec());
        req2.set_version(100);
        let batch_get_command = |req2| {
            let consumer = GetConsumer::new();
            block_on(storage.batch_get_command(
                vec![req1.clone(), req2],
                vec![1, 2],
                vec![INVALID_TRACKER_TOKEN; 2],
                consumer.clone(),
                Instant::now(),
            ))
            .unwrap();
            consumer.take_data()
        };
        let res = batch_get_command(req2.clone());
        res[0].as_ref().unwrap();
        let key_error = extract_key_error(res[1].as_ref().unwrap_err());
        assert_eq!(key_error.get_locked().get_key(), b"key");
        // Ignore memory locks in resolved or committed locks.
        req2.mut_context().set_resolved_locks(vec![10]);
        let res = batch_get_command(req2.clone());
        res[0].as_ref().unwrap();
        res[1].as_ref().unwrap();
        req2.mut_context().take_resolved_locks();
    }

    #[test]
    fn test_read_access_locks() {
        let storage = TestStorageBuilderApiV1::new(MockLockManager::new())
            .build()
            .unwrap();

        let (k1, v1) = (b"k1".to_vec(), b"v1".to_vec());
        let (k2, v2) = (b"k2".to_vec(), b"v2".to_vec());
        let (tx, rx) = channel();
        storage
            .sched_txn_command(
                commands::Prewrite::with_defaults(
                    vec![
                        Mutation::make_put(Key::from_raw(&k1), v1.clone()),
                        Mutation::make_put(Key::from_raw(&k2), v2.clone()),
                    ],
                    k1.clone(),
                    100.into(),
                ),
                expect_ok_callback(tx, 0),
            )
            .unwrap();
        rx.recv().unwrap();

        let mut ctx = Context::default();
        ctx.set_isolation_level(IsolationLevel::Si);
        ctx.set_committed_locks(vec![100]);
        // get
        assert_eq!(
            block_on(storage.get(ctx.clone(), Key::from_raw(&k1), 110.into()))
                .unwrap()
                .0,
            Some(v1.clone())
        );
        // batch get
        let res = block_on(storage.batch_get(
            ctx.clone(),
            vec![Key::from_raw(&k1), Key::from_raw(&k2)],
            110.into(),
        ))
        .unwrap()
        .0;
        if res[0].as_ref().unwrap().0 == k1 {
            assert_eq!(&res[0].as_ref().unwrap().1, &v1);
            assert_eq!(&res[1].as_ref().unwrap().1, &v2);
        } else {
            assert_eq!(&res[0].as_ref().unwrap().1, &v2);
            assert_eq!(&res[1].as_ref().unwrap().1, &v1);
        }
        // batch get commands
        let mut req = GetRequest::default();
        req.set_context(ctx.clone());
        req.set_key(k1.clone());
        req.set_version(110);
        let consumer = GetConsumer::new();
        block_on(storage.batch_get_command(
            vec![req],
            vec![1],
            vec![INVALID_TRACKER_TOKEN],
            consumer.clone(),
            Instant::now(),
        ))
        .unwrap();
        let res = consumer.take_data();
        assert_eq!(res.len(), 1);
        assert_eq!(res[0].as_ref().unwrap(), &Some(v1.clone()));
        // scan
        for desc in &[false, true] {
            let mut values = vec![
                Some((k1.clone(), v1.clone())),
                Some((k2.clone(), v2.clone())),
            ];
            let mut key = Key::from_raw(b"\x00");
            if *desc {
                key = Key::from_raw(b"\xff");
                values.reverse();
            }
            expect_multi_values(
                values,
                block_on(storage.scan(ctx.clone(), key, None, 1000, 0, 110.into(), false, *desc))
                    .unwrap(),
            );
        }
    }

    #[test]
    fn test_async_commit_prewrite() {
        let storage = TestStorageBuilderApiV1::new(MockLockManager::new())
            .build()
            .unwrap();
        let cm = storage.concurrency_manager.clone();
        cm.update_max_ts(10.into(), "").unwrap();

        // Optimistic prewrite
        let (tx, rx) = channel();
        storage
            .sched_txn_command(
                commands::Prewrite::new(
                    vec![
                        Mutation::make_put(Key::from_raw(b"a"), b"v".to_vec()),
                        Mutation::make_put(Key::from_raw(b"b"), b"v".to_vec()),
                        Mutation::make_put(Key::from_raw(b"c"), b"v".to_vec()),
                    ],
                    b"c".to_vec(),
                    100.into(),
                    1000,
                    false,
                    3,
                    TimeStamp::default(),
                    TimeStamp::default(),
                    Some(vec![b"a".to_vec(), b"b".to_vec()]),
                    false,
                    AssertionLevel::Off,
                    Context::default(),
                ),
                Box::new(move |res| {
                    tx.send(res).unwrap();
                }),
            )
            .unwrap();
        let res = rx.recv().unwrap().unwrap();
        assert_eq!(res.min_commit_ts, 101.into());

        // Pessimistic prewrite
        let (tx, rx) = channel();
        storage
            .sched_txn_command(
                new_acquire_pessimistic_lock_command(
                    vec![(Key::from_raw(b"d"), false), (Key::from_raw(b"e"), false)],
                    200,
                    300,
                    false,
                    false,
                ),
                expect_ok_callback(tx, 0),
            )
            .unwrap();
        rx.recv().unwrap();

        cm.update_max_ts(1000.into(), "").unwrap();

        let (tx, rx) = channel();
        storage
            .sched_txn_command(
                commands::PrewritePessimistic::new(
                    vec![
                        (
                            Mutation::make_put(Key::from_raw(b"d"), b"v".to_vec()),
                            DoPessimisticCheck,
                        ),
                        (
                            Mutation::make_put(Key::from_raw(b"e"), b"v".to_vec()),
                            DoPessimisticCheck,
                        ),
                    ],
                    b"d".to_vec(),
                    200.into(),
                    1000,
                    400.into(),
                    2,
                    401.into(),
                    TimeStamp::default(),
                    Some(vec![b"e".to_vec()]),
                    false,
                    AssertionLevel::Off,
                    vec![],
                    Context::default(),
                ),
                Box::new(move |res| {
                    tx.send(res).unwrap();
                }),
            )
            .unwrap();
        let res = rx.recv().unwrap().unwrap();
        assert_eq!(res.min_commit_ts, 1001.into());
    }

    // This is one of the series of tests to test overlapped timestamps.
    // Overlapped ts means there is a rollback record and a commit record with the
    // same ts. In this test we check that if rollback happens before commit, then
    // they should not have overlapped ts, which is an expected property.
    #[test]
    fn test_overlapped_ts_rollback_before_prewrite() {
        let mut engine = TestEngineBuilder::new().build().unwrap();
        let storage = TestStorageBuilderApiV1::from_engine_and_lock_mgr(
            engine.clone(),
            MockLockManager::new(),
        )
        .build()
        .unwrap();

        let (k1, v1) = (b"key1", b"v1");
        let (k2, v2) = (b"key2", b"v2");
        let key1 = Key::from_raw(k1);
        let key2 = Key::from_raw(k2);
        let value1 = v1.to_vec();
        let value2 = v2.to_vec();

        let (tx, rx) = channel();

        // T1 acquires lock on k1, start_ts = 1, for_update_ts = 3
        storage
            .sched_txn_command(
                commands::AcquirePessimisticLock::new(
                    vec![(key1.clone(), false)],
                    k1.to_vec(),
                    1.into(),
                    0,
                    true,
                    3.into(),
                    None,
                    false,
                    0.into(),
                    false,
                    false,
                    false,
                    Default::default(),
                ),
                expect_ok_callback(tx.clone(), 0),
            )
            .unwrap();
        rx.recv().unwrap();

        // T2 acquires lock on k2, start_ts = 10, for_update_ts = 15
        storage
            .sched_txn_command(
                commands::AcquirePessimisticLock::new(
                    vec![(key2.clone(), false)],
                    k2.to_vec(),
                    10.into(),
                    0,
                    true,
                    15.into(),
                    None,
                    false,
                    0.into(),
                    false,
                    false,
                    false,
                    Default::default(),
                ),
                expect_ok_callback(tx.clone(), 0),
            )
            .unwrap();
        rx.recv().unwrap();

        // T2 pessimistically prewrites, start_ts = 10, lock ttl = 0
        storage
            .sched_txn_command(
                commands::PrewritePessimistic::new(
                    vec![(
                        Mutation::make_put(key2.clone(), value2.clone()),
                        DoPessimisticCheck,
                    )],
                    k2.to_vec(),
                    10.into(),
                    0,
                    15.into(),
                    1,
                    0.into(),
                    100.into(),
                    None,
                    false,
                    AssertionLevel::Off,
                    vec![],
                    Default::default(),
                ),
                expect_ok_callback(tx.clone(), 0),
            )
            .unwrap();
        rx.recv().unwrap();

        // T3 checks T2, which rolls back key2 and pushes max_ts to 10
        // use a large timestamp to make the lock expire so key2 will be rolled back.
        storage
            .sched_txn_command(
                commands::CheckTxnStatus::new(
                    key2.clone(),
                    10.into(),
                    ((1 << 18) + 8).into(),
                    ((1 << 18) + 8).into(),
                    true,
                    false,
                    false,
                    true,
                    Default::default(),
                ),
                expect_ok_callback(tx.clone(), 0),
            )
            .unwrap();
        rx.recv().unwrap();

        must_unlocked(&mut engine, k2);
        must_written(&mut engine, k2, 10, 10, WriteType::Rollback);

        // T1 prewrites, start_ts = 1, for_update_ts = 3
        storage
            .sched_txn_command(
                commands::PrewritePessimistic::new(
                    vec![
                        (Mutation::make_put(key1.clone(), value1), DoPessimisticCheck),
                        (
                            Mutation::make_put(key2.clone(), value2),
                            SkipPessimisticCheck,
                        ),
                    ],
                    k1.to_vec(),
                    1.into(),
                    0,
                    3.into(),
                    2,
                    0.into(),
                    (1 << 19).into(),
                    Some(vec![k2.to_vec()]),
                    false,
                    AssertionLevel::Off,
                    vec![],
                    Default::default(),
                ),
                expect_ok_callback(tx.clone(), 0),
            )
            .unwrap();
        rx.recv().unwrap();

        // T1.commit_ts must be pushed to be larger than T2.start_ts (if we resolve T1)
        storage
            .sched_txn_command(
                commands::CheckSecondaryLocks::new(vec![key1, key2], 1.into(), Default::default()),
                Box::new(move |res| {
                    let pr = res.unwrap();
                    match pr {
                        SecondaryLocksStatus::Locked(l) => {
                            let min_commit_ts = l
                                .iter()
                                .map(|lock_info| lock_info.min_commit_ts)
                                .max()
                                .unwrap();
                            tx.send(min_commit_ts as i32).unwrap();
                        }
                        _ => unreachable!(),
                    }
                }),
            )
            .unwrap();
        assert!(rx.recv().unwrap() > 10);
    }

    // this test shows that the scheduler take `response_policy` in `WriteResult`
    // serious, ie. call the callback at expected stage when writing to the
    // engine
    #[test]
    fn test_scheduler_response_policy() {
        struct Case<T: 'static + StorageCallbackType + Send> {
            expected_writes: Vec<ExpectedWrite>,

            command: TypedCommand<T>,
            pipelined_pessimistic_lock: bool,
        }

        impl<T: 'static + StorageCallbackType + Send> Case<T> {
            fn run(self) {
                let mut builder =
                    MockEngineBuilder::from_rocks_engine(TestEngineBuilder::new().build().unwrap());
                for expected_write in self.expected_writes {
                    builder = builder.add_expected_write(expected_write)
                }
                let engine = builder.build();
                let mut builder = TestStorageBuilderApiV1::from_engine_and_lock_mgr(
                    engine,
                    MockLockManager::new(),
                );
                builder.config.enable_async_apply_prewrite = true;
                if self.pipelined_pessimistic_lock {
                    builder
                        .pipelined_pessimistic_lock
                        .store(true, Ordering::Relaxed);
                }
                let storage = builder.build().unwrap();
                let (tx, rx) = channel();
                storage
                    .sched_txn_command(
                        self.command,
                        Box::new(move |res| {
                            tx.send(res).unwrap();
                        }),
                    )
                    .unwrap();
                rx.recv().unwrap().unwrap();
            }
        }

        let keys = [b"k1", b"k2"];
        let values = [b"v1", b"v2"];
        let mutations = vec![
            Mutation::make_put(Key::from_raw(keys[0]), keys[0].to_vec()),
            Mutation::make_put(Key::from_raw(keys[1]), values[1].to_vec()),
        ];

        let on_applied_case = Case {
            // this case's command return ResponsePolicy::OnApplied
            // tested by `test_response_stage` in command::prewrite
            expected_writes: vec![
                ExpectedWrite::new()
                    .expect_no_committed_cb()
                    .expect_no_proposed_cb(),
                ExpectedWrite::new()
                    .expect_no_committed_cb()
                    .expect_no_proposed_cb(),
            ],

            command: Prewrite::new(
                mutations.clone(),
                keys[0].to_vec(),
                TimeStamp::new(10),
                0,
                false,
                1,
                TimeStamp::default(),
                TimeStamp::default(),
                None,
                false,
                AssertionLevel::Off,
                Context::default(),
            ),
            pipelined_pessimistic_lock: false,
        };
        let on_commited_case = Case {
            // this case's command return ResponsePolicy::OnCommitted
            // tested by `test_response_stage` in command::prewrite
            expected_writes: vec![
                ExpectedWrite::new().expect_committed_cb(),
                ExpectedWrite::new().expect_committed_cb(),
            ],

            command: Prewrite::new(
                mutations,
                keys[0].to_vec(),
                TimeStamp::new(10),
                0,
                false,
                1,
                TimeStamp::default(),
                TimeStamp::default(),
                Some(vec![]),
                false,
                AssertionLevel::Off,
                Context::default(),
            ),
            pipelined_pessimistic_lock: false,
        };
        let on_proposed_case = Case {
            // this case's command return ResponsePolicy::OnProposed
            // untested, but all AcquirePessimisticLock should return ResponsePolicy::OnProposed now
            // and the scheduler expected to take OnProposed serious when
            // enable pipelined pessimistic lock
            expected_writes: vec![
                ExpectedWrite::new().expect_proposed_cb(),
                ExpectedWrite::new().expect_proposed_cb(),
            ],

            command: AcquirePessimisticLock::new(
                keys.iter().map(|&it| (Key::from_raw(it), true)).collect(),
                keys[0].to_vec(),
                TimeStamp::new(10),
                0,
                false,
                TimeStamp::new(11),
                None,
                false,
                TimeStamp::new(12),
                false,
                false,
                false,
                Context::default(),
            ),
            pipelined_pessimistic_lock: true,
        };
        let on_proposed_fallback_case = Case {
            // this case's command return ResponsePolicy::OnProposed
            // but when pipelined pessimistic lock is off,
            // the scheduler should fallback to use OnApplied
            expected_writes: vec![
                ExpectedWrite::new().expect_no_proposed_cb(),
                ExpectedWrite::new().expect_no_proposed_cb(),
            ],

            command: AcquirePessimisticLock::new(
                keys.iter().map(|&it| (Key::from_raw(it), true)).collect(),
                keys[0].to_vec(),
                TimeStamp::new(10),
                0,
                false,
                TimeStamp::new(11),
                None,
                false,
                TimeStamp::new(12),
                false,
                false,
                false,
                Context::default(),
            ),
            pipelined_pessimistic_lock: false,
        };

        on_applied_case.run();
        on_commited_case.run();
        on_proposed_case.run();
        on_proposed_fallback_case.run();
    }

    #[test]
    fn test_resolve_commit_pessimistic_locks() {
        let mut storage = TestStorageBuilderApiV1::new(MockLockManager::new())
            .build()
            .unwrap();
        let (tx, rx) = channel();

        // Pessimistically lock k1, k2, k3, k4, after the pessimistic retry k2 is no
        // longer needed and the pessimistic lock on k2 is left.
        storage
            .sched_txn_command(
                new_acquire_pessimistic_lock_command(
                    vec![
                        (Key::from_raw(b"k1"), false),
                        (Key::from_raw(b"k2"), false),
                        (Key::from_raw(b"k3"), false),
                        (Key::from_raw(b"k4"), false),
                        (Key::from_raw(b"k5"), false),
                        (Key::from_raw(b"k6"), false),
                    ],
                    10,
                    10,
                    false,
                    false,
                ),
                expect_ok_callback(tx.clone(), 0),
            )
            .unwrap();
        rx.recv().unwrap();

        // Prewrite keys except the k2.
        storage
            .sched_txn_command(
                commands::PrewritePessimistic::with_defaults(
                    vec![
                        (
                            Mutation::make_put(Key::from_raw(b"k1"), b"v1".to_vec()),
                            DoPessimisticCheck,
                        ),
                        (
                            Mutation::make_put(Key::from_raw(b"k3"), b"v2".to_vec()),
                            DoPessimisticCheck,
                        ),
                        (
                            Mutation::make_put(Key::from_raw(b"k4"), b"v4".to_vec()),
                            DoPessimisticCheck,
                        ),
                        (
                            Mutation::make_put(Key::from_raw(b"k5"), b"v5".to_vec()),
                            DoPessimisticCheck,
                        ),
                        (
                            Mutation::make_put(Key::from_raw(b"k6"), b"v6".to_vec()),
                            DoPessimisticCheck,
                        ),
                    ],
                    b"k1".to_vec(),
                    10.into(),
                    10.into(),
                ),
                expect_ok_callback(tx.clone(), 0),
            )
            .unwrap();
        rx.recv().unwrap();

        // Commit the primary key.
        storage
            .sched_txn_command(
                commands::Commit::new(
                    vec![Key::from_raw(b"k1")],
                    10.into(),
                    20.into(),
                    None,
                    Context::default(),
                ),
                expect_ok_callback(tx.clone(), 0),
            )
            .unwrap();
        rx.recv().unwrap();

        // Pessimistically rollback the k2 lock.
        // Non lite lock resolve on k1 and k2, there should no errors as lock on k2 is
        // pessimistic type.
        must_rollback(&mut storage.engine, b"k2", 10, false);
        let mut temp_map = HashMap::default();
        temp_map.insert(10.into(), 20.into());
        storage
            .sched_txn_command(
                commands::ResolveLock::new(
                    temp_map.clone(),
                    None,
                    vec![
                        (
                            Key::from_raw(b"k1"),
                            mvcc::Lock::new(
                                mvcc::LockType::Put,
                                b"k1".to_vec(),
                                10.into(),
                                20,
                                Some(b"v1".to_vec()),
                                10.into(),
                                0,
                                11.into(),
                                false,
                            ),
                        ),
                        (
                            Key::from_raw(b"k2"),
                            mvcc::Lock::new(
                                mvcc::LockType::Pessimistic,
                                b"k1".to_vec(),
                                10.into(),
                                20,
                                None,
                                10.into(),
                                0,
                                11.into(),
                                false,
                            ),
                        ),
                    ],
                    Context::default(),
                ),
                expect_ok_callback(tx.clone(), 0),
            )
            .unwrap();
        rx.recv().unwrap();

        // Non lite lock resolve on k3 and k4, there should be no errors.
        storage
            .sched_txn_command(
                commands::ResolveLock::new(
                    temp_map.clone(),
                    None,
                    vec![
                        (
                            Key::from_raw(b"k3"),
                            mvcc::Lock::new(
                                mvcc::LockType::Put,
                                b"k1".to_vec(),
                                10.into(),
                                20,
                                Some(b"v3".to_vec()),
                                10.into(),
                                0,
                                11.into(),
                                false,
                            ),
                        ),
                        (
                            Key::from_raw(b"k4"),
                            mvcc::Lock::new(
                                mvcc::LockType::Put,
                                b"k1".to_vec(),
                                10.into(),
                                20,
                                Some(b"v4".to_vec()),
                                10.into(),
                                0,
                                11.into(),
                                false,
                            ),
                        ),
                    ],
                    Context::default(),
                ),
                expect_ok_callback(tx.clone(), 0),
            )
            .unwrap();
        rx.recv().unwrap();

        // Unlock the k6 first.
        // Non lite lock resolve on k5 and k6, error should be reported.
        must_rollback(&mut storage.engine, b"k6", 10, true);
        storage
            .sched_txn_command(
                commands::ResolveLock::new(
                    temp_map,
                    None,
                    vec![
                        (
                            Key::from_raw(b"k5"),
                            mvcc::Lock::new(
                                mvcc::LockType::Put,
                                b"k1".to_vec(),
                                10.into(),
                                20,
                                Some(b"v5".to_vec()),
                                10.into(),
                                0,
                                11.into(),
                                false,
                            ),
                        ),
                        (
                            Key::from_raw(b"k6"),
                            mvcc::Lock::new(
                                mvcc::LockType::Put,
                                b"k1".to_vec(),
                                10.into(),
                                20,
                                Some(b"v6".to_vec()),
                                10.into(),
                                0,
                                11.into(),
                                false,
                            ),
                        ),
                    ],
                    Context::default(),
                ),
                expect_fail_callback(tx, 6, |e| match e {
                    Error(box ErrorInner::Txn(TxnError(box TxnErrorInner::Mvcc(mvcc::Error(
                        box mvcc::ErrorInner::TxnLockNotFound { .. },
                    ))))) => (),
                    e => panic!("unexpected error chain: {:?}", e),
                }),
            )
            .unwrap();
        rx.recv().unwrap();
    }

    // Test check_api_version.
    // See the following for detail:
    //   * rfc: https://github.com/tikv/rfcs/blob/master/text/0069-api-v2.md.
    //   * proto: https://github.com/pingcap/kvproto/blob/master/proto/kvrpcpb.proto,
    //     enum APIVersion.
    #[test]
    fn test_check_api_version() {
        use error_code::storage::*;

        const TIDB_KEY_CASE: &[u8] = b"t_a";
        const TXN_KEY_CASE: &[u8] = b"x\0a";
        const RAW_KEY_CASE: &[u8] = b"r\0a";

        let test_data = vec![
            // storage api_version = V1, for backward compatible.
            (
                ApiVersion::V1,                    // storage api_version
                ApiVersion::V1,                    // request api_version
                CommandKind::get,                  // command kind
                vec![TIDB_KEY_CASE, RAW_KEY_CASE], // keys
                None,                              // expected error code
            ),
            (
                ApiVersion::V1,
                ApiVersion::V1,
                CommandKind::raw_get,
                vec![RAW_KEY_CASE, TXN_KEY_CASE],
                None,
            ),
            // storage api_version = V1ttl, allow RawKV request only.
            (
                ApiVersion::V1ttl,
                ApiVersion::V1,
                CommandKind::raw_get,
                vec![RAW_KEY_CASE],
                None,
            ),
            (
                ApiVersion::V1ttl,
                ApiVersion::V1,
                CommandKind::get,
                vec![TIDB_KEY_CASE],
                Some(API_VERSION_NOT_MATCHED),
            ),
            // storage api_version = V1, reject V2 request.
            (
                ApiVersion::V1,
                ApiVersion::V2,
                CommandKind::get,
                vec![TIDB_KEY_CASE],
                Some(API_VERSION_NOT_MATCHED),
            ),
            // storage api_version = V2.
            // backward compatible for TiDB request, and TiDB request only.
            (
                ApiVersion::V2,
                ApiVersion::V1,
                CommandKind::get,
                vec![TIDB_KEY_CASE, TIDB_KEY_CASE],
                None,
            ),
            (
                ApiVersion::V2,
                ApiVersion::V1,
                CommandKind::raw_get,
                vec![TIDB_KEY_CASE, TIDB_KEY_CASE],
                Some(API_VERSION_NOT_MATCHED),
            ),
            (
                ApiVersion::V2,
                ApiVersion::V1,
                CommandKind::get,
                vec![TIDB_KEY_CASE, TXN_KEY_CASE],
                Some(INVALID_KEY_MODE),
            ),
            (
                ApiVersion::V2,
                ApiVersion::V1,
                CommandKind::get,
                vec![RAW_KEY_CASE],
                Some(INVALID_KEY_MODE),
            ),
            // V2 api validation.
            (
                ApiVersion::V2,
                ApiVersion::V2,
                CommandKind::get,
                vec![TXN_KEY_CASE],
                None,
            ),
            (
                ApiVersion::V2,
                ApiVersion::V2,
                CommandKind::raw_get,
                vec![RAW_KEY_CASE, RAW_KEY_CASE],
                None,
            ),
            (
                ApiVersion::V2,
                ApiVersion::V2,
                CommandKind::get,
                vec![RAW_KEY_CASE, TXN_KEY_CASE],
                Some(INVALID_KEY_MODE),
            ),
            (
                ApiVersion::V2,
                ApiVersion::V2,
                CommandKind::raw_get,
                vec![RAW_KEY_CASE, TXN_KEY_CASE],
                Some(INVALID_KEY_MODE),
            ),
            (
                ApiVersion::V2,
                ApiVersion::V2,
                CommandKind::get,
                vec![TIDB_KEY_CASE],
                Some(INVALID_KEY_MODE),
            ),
        ];

        for (i, (storage_api_version, req_api_version, cmd, keys, err)) in
            test_data.into_iter().enumerate()
        {
            // TODO: refactor to use `Api` parameter.
            let res = StorageApiV1::<RocksEngine, MockLockManager>::check_api_version(
                storage_api_version,
                req_api_version,
                cmd,
                keys,
            );
            if let Some(err) = err {
                assert!(res.is_err(), "case {}", i);
                assert_eq!(res.unwrap_err().error_code(), err, "case {}", i);
            } else {
                assert!(res.is_ok(), "case {} {:?}", i, res);
            }
        }
    }

    #[test]
    #[allow(clippy::type_complexity)]
    fn test_check_api_version_ranges() {
        use error_code::storage::*;

        const TIDB_KEY_CASE: &[(Option<&[u8]>, Option<&[u8]>)] = &[
            (Some(b"t_a"), Some(b"t_z")),
            (Some(b"t"), Some(b"u")),
            (Some(b"m"), Some(b"n")),
            (Some(b"m_a"), Some(b"m_z")),
        ];
        const TXN_KEY_CASE: &[(Option<&[u8]>, Option<&[u8]>)] =
            &[(Some(b"x\0a"), Some(b"x\0z")), (Some(b"x"), Some(b"y"))];
        const RAW_KEY_CASE: &[(Option<&[u8]>, Option<&[u8]>)] =
            &[(Some(b"r\0a"), Some(b"r\0z")), (Some(b"r"), Some(b"s"))];
        // The cases that should fail in API V2
        const TIDB_KEY_CASE_APIV2_ERR: &[(Option<&[u8]>, Option<&[u8]>)] = &[
            (Some(b"t_a"), Some(b"ua")),
            (Some(b"t"), None),
            (None, Some(b"t_z")),
            (Some(b"m_a"), Some(b"na")),
            (Some(b"m"), None),
            (None, Some(b"m_z")),
        ];
        const TXN_KEY_CASE_APIV2_ERR: &[(Option<&[u8]>, Option<&[u8]>)] = &[
            (Some(b"x\0a"), Some(b"ya")),
            (Some(b"x"), None),
            (None, Some(b"x\0z")),
        ];
        const RAW_KEY_CASE_APIV2_ERR: &[(Option<&[u8]>, Option<&[u8]>)] = &[
            (Some(b"r\0a"), Some(b"sa")),
            (Some(b"r"), None),
            (None, Some(b"r\0z")),
        ];

        let test_case = |storage_api_version,
                         req_api_version,
                         cmd,
                         range: &[(Option<&[u8]>, Option<&[u8]>)],
                         err| {
            // TODO: refactor to use `Api` parameter.
            let res = StorageApiV1::<RocksEngine, MockLockManager>::check_api_version_ranges(
                storage_api_version,
                req_api_version,
                cmd,
                range.iter().cloned(),
            );
            if let Some(err) = err {
                assert!(res.is_err());
                assert_eq!(res.unwrap_err().error_code(), err);
            } else {
                res.unwrap();
            }
        };

        // storage api_version = V1, for backward compatible.
        test_case(
            ApiVersion::V1,    // storage api_version
            ApiVersion::V1,    // request api_version
            CommandKind::scan, // command kind
            TIDB_KEY_CASE,     // ranges
            None,              // expected error code
        );
        test_case(
            ApiVersion::V1,
            ApiVersion::V1,
            CommandKind::raw_scan,
            TIDB_KEY_CASE,
            None,
        );
        test_case(
            ApiVersion::V1,
            ApiVersion::V1,
            CommandKind::raw_scan,
            TIDB_KEY_CASE_APIV2_ERR,
            None,
        );
        // storage api_version = V1ttl, allow RawKV request only.
        test_case(
            ApiVersion::V1ttl,
            ApiVersion::V1,
            CommandKind::raw_scan,
            RAW_KEY_CASE,
            None,
        );
        test_case(
            ApiVersion::V1ttl,
            ApiVersion::V1,
            CommandKind::raw_scan,
            RAW_KEY_CASE_APIV2_ERR,
            None,
        );
        test_case(
            ApiVersion::V1ttl,
            ApiVersion::V1,
            CommandKind::scan,
            TIDB_KEY_CASE,
            Some(API_VERSION_NOT_MATCHED),
        );
        // storage api_version = V1, reject V2 request.
        test_case(
            ApiVersion::V1,
            ApiVersion::V2,
            CommandKind::scan,
            TIDB_KEY_CASE,
            Some(API_VERSION_NOT_MATCHED),
        );
        // storage api_version = V2.
        // backward compatible for TiDB request, and TiDB request only.
        test_case(
            ApiVersion::V2,
            ApiVersion::V1,
            CommandKind::scan,
            TIDB_KEY_CASE,
            None,
        );
        test_case(
            ApiVersion::V2,
            ApiVersion::V1,
            CommandKind::raw_scan,
            TIDB_KEY_CASE,
            Some(API_VERSION_NOT_MATCHED),
        );
        test_case(
            ApiVersion::V2,
            ApiVersion::V1,
            CommandKind::scan,
            TXN_KEY_CASE,
            Some(INVALID_KEY_MODE),
        );
        test_case(
            ApiVersion::V2,
            ApiVersion::V1,
            CommandKind::scan,
            RAW_KEY_CASE,
            Some(INVALID_KEY_MODE),
        );
        // V2 api validation.
        test_case(
            ApiVersion::V2,
            ApiVersion::V2,
            CommandKind::scan,
            TXN_KEY_CASE,
            None,
        );
        test_case(
            ApiVersion::V2,
            ApiVersion::V2,
            CommandKind::raw_scan,
            RAW_KEY_CASE,
            None,
        );
        test_case(
            ApiVersion::V2,
            ApiVersion::V2,
            CommandKind::scan,
            RAW_KEY_CASE,
            Some(INVALID_KEY_MODE),
        );
        test_case(
            ApiVersion::V2,
            ApiVersion::V2,
            CommandKind::raw_scan,
            TXN_KEY_CASE,
            Some(INVALID_KEY_MODE),
        );
        test_case(
            ApiVersion::V2,
            ApiVersion::V2,
            CommandKind::scan,
            TIDB_KEY_CASE,
            Some(INVALID_KEY_MODE),
        );

        for range in TIDB_KEY_CASE_APIV2_ERR {
            test_case(
                ApiVersion::V2,
                ApiVersion::V1,
                CommandKind::scan,
                &[*range],
                Some(INVALID_KEY_MODE),
            );
        }
        for range in TXN_KEY_CASE_APIV2_ERR {
            test_case(
                ApiVersion::V2,
                ApiVersion::V2,
                CommandKind::scan,
                &[*range],
                Some(INVALID_KEY_MODE),
            );
        }
        for range in RAW_KEY_CASE_APIV2_ERR {
            test_case(
                ApiVersion::V2,
                ApiVersion::V2,
                CommandKind::raw_scan,
                &[*range],
                Some(INVALID_KEY_MODE),
            );
        }
    }

    #[test]
    fn test_write_in_memory_pessimistic_locks() {
        let txn_ext = Arc::new(TxnExt::default());
        let lock_mgr = MockLockManager::new();
        let storage = TestStorageBuilderApiV1::new(lock_mgr.clone())
            .pipelined_pessimistic_lock(true)
            .in_memory_pessimistic_lock(true)
            .build_for_txn(txn_ext.clone())
            .unwrap();
        let (tx, rx) = channel();

        let k1 = Key::from_raw(b"k1");
        storage
            .sched_txn_command(
                new_acquire_pessimistic_lock_command(
                    vec![(k1.clone(), false)],
                    10,
                    10,
                    false,
                    false,
                ),
                expect_ok_callback(tx, 0),
            )
            .unwrap();
        rx.recv().unwrap();

        {
            let pessimistic_locks = txn_ext.pessimistic_locks.read();
            let lock = pessimistic_locks.get(&k1).unwrap();
            assert_eq!(
                lock,
                &(
                    PessimisticLock {
                        primary: Box::new(*b"k1"),
                        start_ts: 10.into(),
                        ttl: 3000,
                        for_update_ts: 10.into(),
                        min_commit_ts: 11.into(),
                        last_change: LastChange::NotExist,
                        is_locked_with_conflict: false,
                    },
                    false
                )
            );
        }

        let (tx, rx) = channel();
        // The written in-memory pessimistic lock should be visible, so the new lock
        // request should fail.
        storage
            .sched_txn_command(
                new_acquire_pessimistic_lock_command(
                    vec![(k1.clone(), false)],
                    20,
                    20,
                    false,
                    false,
                ),
                Box::new(move |res| {
                    tx.send(res).unwrap();
                }),
            )
            .unwrap();
        // The request enters lock waiting state.
        rx.recv_timeout(Duration::from_millis(100)).unwrap_err();
        lock_mgr.simulate_timeout_all();
        // The lock-waiting request is cancelled.
        rx.recv().unwrap().unwrap_err();

        let (tx, rx) = channel();
        storage
            .sched_txn_command(
                commands::PrewritePessimistic::new(
                    vec![(
                        Mutation::make_put(k1.clone(), b"v".to_vec()),
                        DoPessimisticCheck,
                    )],
                    b"k1".to_vec(),
                    10.into(),
                    3000,
                    10.into(),
                    1,
                    20.into(),
                    TimeStamp::default(),
                    None,
                    false,
                    AssertionLevel::Off,
                    vec![],
                    Context::default(),
                ),
                Box::new(move |res| {
                    tx.send(res).unwrap();
                }),
            )
            .unwrap();
        rx.recv().unwrap().unwrap();
        // After prewrite, the memory lock should be removed.
        {
            let pessimistic_locks = txn_ext.pessimistic_locks.read();
            assert!(pessimistic_locks.get(&k1).is_none());
        }
    }

    #[test]
    fn test_disable_in_memory_pessimistic_locks() {
        let txn_ext = Arc::new(TxnExt::default());
        let storage = TestStorageBuilderApiV1::new(MockLockManager::new())
            .pipelined_pessimistic_lock(true)
            .in_memory_pessimistic_lock(false)
            .build_for_txn(txn_ext.clone())
            .unwrap();
        let (tx, rx) = channel();

        let k1 = Key::from_raw(b"k1");
        storage
            .sched_txn_command(
                new_acquire_pessimistic_lock_command(
                    vec![(k1.clone(), false)],
                    10,
                    10,
                    false,
                    false,
                ),
                expect_ok_callback(tx, 0),
            )
            .unwrap();
        rx.recv().unwrap();
        // When disabling in-memory pessimistic lock, the lock map should remain
        // unchanged.
        assert!(txn_ext.pessimistic_locks.read().is_empty());

        let (tx, rx) = channel();
        storage
            .sched_txn_command(
                commands::PrewritePessimistic::new(
                    vec![(Mutation::make_put(k1, b"v".to_vec()), DoPessimisticCheck)],
                    b"k1".to_vec(),
                    10.into(),
                    3000,
                    10.into(),
                    1,
                    20.into(),
                    TimeStamp::default(),
                    None,
                    false,
                    AssertionLevel::Off,
                    vec![],
                    Context::default(),
                ),
                Box::new(move |res| {
                    tx.send(res).unwrap();
                }),
            )
            .unwrap();
        // Prewrite still succeeds
        rx.recv().unwrap().unwrap();
    }

    #[test]
    fn test_prewrite_cached_committed_transaction_do_not_skip_constraint_check() {
        let storage = TestStorageBuilderApiV1::new(MockLockManager::new())
            .build()
            .unwrap();
        let cm = storage.concurrency_manager.clone();
        let k1 = Key::from_raw(b"k1");
        let pk = b"pk";
        // Simulate the case that the current TiKV instance have a non-unique
        // index key of a pessimistic transaction. It won't be pessimistic
        // locked, and prewrite skips constraint checks.
        // Simulate the case that a prewrite is performed twice, with async
        // commit enabled, and max_ts changes when the second request arrives.

        // A retrying prewrite request arrives.
        cm.update_max_ts(20.into(), "").unwrap();
        let mut ctx = Context::default();
        ctx.set_is_retry_request(true);
        let (tx, rx) = channel();
        storage
            .sched_txn_command(
                commands::PrewritePessimistic::new(
                    vec![(
                        Mutation::make_put(k1.clone(), b"v".to_vec()),
                        SkipPessimisticCheck,
                    )],
                    pk.to_vec(),
                    10.into(),
                    3000,
                    10.into(),
                    1,
                    11.into(),
                    0.into(),
                    Some(vec![]),
                    false,
                    AssertionLevel::Off,
                    vec![],
                    ctx,
                ),
                Box::new(move |res| {
                    tx.send(res).unwrap();
                }),
            )
            .unwrap();

        let res = rx.recv().unwrap().unwrap();
        assert_eq!(res.min_commit_ts, 21.into());

        // Commit it.
        let (tx, rx) = channel();
        storage
            .sched_txn_command(
                commands::Commit::new(
                    vec![k1.clone()],
                    10.into(),
                    21.into(),
                    None,
                    Context::default(),
                ),
                expect_ok_callback(tx, 0),
            )
            .unwrap();
        rx.recv().unwrap();

        // The txn's status is cached
        assert_eq!(
            storage
                .sched
                .get_txn_status_cache()
                .get_committed_no_promote(10.into())
                .unwrap(),
            21.into()
        );

        // Check committed; push max_ts to 30
        assert_eq!(
            block_on(storage.get(Context::default(), k1.clone(), 30.into()))
                .unwrap()
                .0,
            Some(b"v".to_vec())
        );

        let (tx, rx) = channel();
        storage
            .sched_txn_command(
                commands::PrewritePessimistic::new(
                    vec![(
                        Mutation::make_put(k1.clone(), b"v".to_vec()),
                        SkipPessimisticCheck,
                    )],
                    pk.to_vec(),
                    10.into(),
                    3000,
                    10.into(),
                    1,
                    11.into(),
                    0.into(),
                    Some(vec![]),
                    false,
                    AssertionLevel::Off,
                    vec![],
                    Context::default(),
                ),
                Box::new(move |res| {
                    tx.send(res).unwrap();
                }),
            )
            .unwrap();
        let res = rx.recv().unwrap().unwrap();
        assert_eq!(res.min_commit_ts, 21.into());

        // Key must not be locked.
        assert_eq!(
            block_on(storage.get(Context::default(), k1, 50.into()))
                .unwrap()
                .0,
            Some(b"v".to_vec())
        );
    }

    #[test]
    fn test_updating_txn_status_cache() {
        let storage = TestStorageBuilderApiV1::new(MockLockManager::new())
            .build()
            .unwrap();
        let cm = storage.concurrency_manager.clone();

        // Commit
        let (tx, rx) = channel();
        storage
            .sched_txn_command(
                commands::PrewritePessimistic::new(
                    vec![(
                        Mutation::make_put(Key::from_raw(b"k1"), b"v1".to_vec()),
                        SkipPessimisticCheck,
                    )],
                    b"k1".to_vec(),
                    10.into(),
                    3000,
                    10.into(),
                    1,
                    11.into(),
                    0.into(),
                    Some(vec![]),
                    false,
                    AssertionLevel::Off,
                    vec![],
                    Context::default(),
                ),
                expect_ok_callback(tx.clone(), 0),
            )
            .unwrap();
        rx.recv().unwrap();
        assert!(
            storage
                .sched
                .get_txn_status_cache()
                .get_committed_no_promote(10.into())
                .is_none()
        );

        storage
            .sched_txn_command(
                commands::Commit::new(
                    vec![Key::from_raw(b"k1")],
                    10.into(),
                    20.into(),
                    None,
                    Context::default(),
                ),
                expect_ok_callback(tx.clone(), 0),
            )
            .unwrap();
        rx.recv().unwrap();
        assert_eq!(
            storage
                .sched
                .get_txn_status_cache()
                .get_committed_no_promote(10.into())
                .unwrap(),
            20.into()
        );

        // Unsuccessful commit won't update cache
        storage
            .sched_txn_command(
                commands::Commit::new(
                    vec![Key::from_raw(b"k2")],
                    30.into(),
                    40.into(),
                    None,
                    Context::default(),
                ),
                expect_fail_callback(tx, 0, |_| ()),
            )
            .unwrap();
        rx.recv().unwrap();
        assert!(
            storage
                .sched
                .get_txn_status_cache()
                .get_committed_no_promote(30.into())
                .is_none()
        );

        // 1PC update
        let (tx, rx) = channel();
        cm.update_max_ts(59.into(), "").unwrap();
        storage
            .sched_txn_command(
                Prewrite::new(
                    vec![Mutation::make_put(Key::from_raw(b"k3"), b"v3".to_vec())],
                    b"k3".to_vec(),
                    50.into(),
                    3000,
                    false,
                    1,
                    51.into(),
                    0.into(),
                    Some(vec![]),
                    true,
                    AssertionLevel::Off,
                    Context::default(),
                ),
                Box::new(move |res| {
                    tx.send(res).unwrap();
                }),
            )
            .unwrap();
        let res = rx.recv().unwrap().unwrap();
        assert_eq!(res.one_pc_commit_ts, 60.into());
        assert_eq!(
            storage
                .sched
                .get_txn_status_cache()
                .get_committed_no_promote(50.into())
                .unwrap(),
            60.into()
        );

        // Resolve lock commit
        let (tx, rx) = channel();
        storage
            .sched_txn_command(
                Prewrite::new(
                    vec![Mutation::make_put(Key::from_raw(b"k4"), b"v4".to_vec())],
                    b"pk".to_vec(),
                    70.into(),
                    3000,
                    false,
                    1,
                    0.into(),
                    0.into(),
                    None,
                    false,
                    AssertionLevel::Off,
                    Context::default(),
                ),
                expect_ok_callback(tx.clone(), 0),
            )
            .unwrap();
        rx.recv().unwrap();

        storage
            .sched_txn_command(
                commands::ResolveLockReadPhase::new(
                    vec![(TimeStamp::from(70), TimeStamp::from(80))]
                        .into_iter()
                        .collect(),
                    None,
                    Context::default(),
                ),
                expect_ok_callback(tx.clone(), 0),
            )
            .unwrap();
        rx.recv().unwrap();
        assert_eq!(
            storage
                .sched
                .get_txn_status_cache()
                .get_committed_no_promote(70.into())
                .unwrap(),
            80.into()
        );

        // Resolve lock lite
        storage
            .sched_txn_command(
                Prewrite::new(
                    vec![Mutation::make_put(Key::from_raw(b"k5"), b"v5".to_vec())],
                    b"pk".to_vec(),
                    90.into(),
                    3000,
                    false,
                    1,
                    0.into(),
                    0.into(),
                    None,
                    false,
                    AssertionLevel::Off,
                    Context::default(),
                ),
                expect_ok_callback(tx.clone(), 0),
            )
            .unwrap();
        rx.recv().unwrap();

        storage
            .sched_txn_command(
                commands::ResolveLockLite::new(
                    90.into(),
                    100.into(),
                    vec![Key::from_raw(b"k5")],
                    Context::default(),
                ),
                expect_ok_callback(tx.clone(), 0),
            )
            .unwrap();
        rx.recv().unwrap();
        assert_eq!(
            storage
                .sched
                .get_txn_status_cache()
                .get_committed_no_promote(90.into())
                .unwrap(),
            100.into()
        );

        // CheckTxnStatus: uncommitted transaction
        storage
            .sched_txn_command(
                commands::CheckTxnStatus::new(
                    Key::from_raw(b"k1"),
                    9.into(),
                    110.into(),
                    110.into(),
                    true,
                    false,
                    false,
                    false,
                    Context::default(),
                ),
                expect_ok_callback(tx.clone(), 0),
            )
            .unwrap();
        rx.recv().unwrap();
        assert!(
            storage
                .sched
                .get_txn_status_cache()
                .get_committed_no_promote(9.into())
                .is_none()
        );

        // CheckTxnStatus: committed transaction
        storage
            .sched
            .get_txn_status_cache()
            .remove_normal(10.into());
        storage
            .sched_txn_command(
                commands::CheckTxnStatus::new(
                    Key::from_raw(b"k1"),
                    10.into(),
                    110.into(),
                    110.into(),
                    true,
                    false,
                    false,
                    false,
                    Context::default(),
                ),
                expect_ok_callback(tx.clone(), 0),
            )
            .unwrap();
        rx.recv().unwrap();
        assert_eq!(
            storage
                .sched
                .get_txn_status_cache()
                .get_committed_no_promote(10.into())
                .unwrap(),
            20.into()
        );

        // CheckSecondaryLocks: uncommitted transaction
        storage
            .sched_txn_command(
                Prewrite::new(
                    vec![Mutation::make_put(Key::from_raw(b"k6"), b"v6".to_vec())],
                    b"pk".to_vec(),
                    120.into(),
                    3000,
                    false,
                    1,
                    0.into(),
                    0.into(),
                    Some(vec![]),
                    false,
                    AssertionLevel::Off,
                    Context::default(),
                ),
                expect_ok_callback(tx.clone(), 0),
            )
            .unwrap();
        rx.recv().unwrap();

        // Lock exists but the transaction status is still unknown
        storage
            .sched_txn_command(
                commands::CheckSecondaryLocks::new(
                    vec![Key::from_raw(b"k6")],
                    120.into(),
                    Context::default(),
                ),
                expect_ok_callback(tx.clone(), 0),
            )
            .unwrap();
        rx.recv().unwrap();
        assert!(
            storage
                .sched
                .get_txn_status_cache()
                .get_committed_no_promote(120.into())
                .is_none()
        );

        // One of the lock doesn't exist so the transaction becomes rolled-back status.
        storage
            .sched_txn_command(
                commands::CheckSecondaryLocks::new(
                    vec![Key::from_raw(b"k6"), Key::from_raw(b"k7")],
                    120.into(),
                    Context::default(),
                ),
                expect_ok_callback(tx.clone(), 0),
            )
            .unwrap();
        rx.recv().unwrap();
        assert!(
            storage
                .sched
                .get_txn_status_cache()
                .get_committed_no_promote(120.into())
                .is_none()
        );

        // CheckSecondaryLocks: committed transaction
        storage
            .sched_txn_command(
                Prewrite::new(
                    vec![
                        Mutation::make_put(Key::from_raw(b"k8"), b"v8".to_vec()),
                        Mutation::make_put(Key::from_raw(b"k9"), b"v9".to_vec()),
                    ],
                    b"pk".to_vec(),
                    130.into(),
                    3000,
                    false,
                    1,
                    0.into(),
                    0.into(),
                    Some(vec![]),
                    false,
                    AssertionLevel::Off,
                    Context::default(),
                ),
                expect_ok_callback(tx.clone(), 0),
            )
            .unwrap();
        rx.recv().unwrap();
        // Commit one of the key
        storage
            .sched_txn_command(
                commands::Commit::new(
                    vec![Key::from_raw(b"k9")],
                    130.into(),
                    140.into(),
                    None,
                    Context::default(),
                ),
                expect_ok_callback(tx.clone(), 0),
            )
            .unwrap();
        rx.recv().unwrap();
        assert_eq!(
            storage
                .sched
                .get_txn_status_cache()
                .remove_normal(130.into())
                .unwrap(),
            140.into()
        );

        storage
            .sched_txn_command(
                commands::CheckSecondaryLocks::new(
                    vec![Key::from_raw(b"k8"), Key::from_raw(b"k9")],
                    130.into(),
                    Context::default(),
                ),
                expect_ok_callback(tx, 0),
            )
            .unwrap();
        rx.recv().unwrap();
        assert_eq!(
            storage
                .sched
                .get_txn_status_cache()
                .get_committed_no_promote(130.into())
                .unwrap(),
            140.into()
        );
    }

    #[test]
    fn test_pessimistic_rollback_with_scan_first() {
        use crate::storage::txn::tests::must_pessimistic_locked;
        let format_key = |prefix: char, i: usize| format!("{}{:04}", prefix, i).as_bytes().to_vec();
        let k1 = format_key('k', 1);
        let k2 = format_key('k', 2);
        let start_ts = 10;
        let for_update_ts = 10;
        for enable_in_memory_lock in [true, false] {
            let txn_ext = Arc::new(TxnExt::default());
            let mut storage = TestStorageBuilderApiV1::new(MockLockManager::new())
                .pipelined_pessimistic_lock(enable_in_memory_lock)
                .in_memory_pessimistic_lock(enable_in_memory_lock)
                .build_for_txn(txn_ext.clone())
                .unwrap();

            // Basic case, two keys could be rolled back within one pessimistic rollback
            // request.
            acquire_pessimistic_lock(
                &storage,
                Key::from_raw(k1.as_slice()),
                start_ts,
                for_update_ts,
            );
            acquire_pessimistic_lock(
                &storage,
                Key::from_raw(k2.as_slice()),
                start_ts,
                for_update_ts,
            );
            must_pessimistic_locked(&mut storage.engine, k1.as_slice(), start_ts, for_update_ts);
            delete_pessimistic_lock_with_scan_first(&storage, start_ts, for_update_ts);
            must_unlocked(&mut storage.engine, k1.as_slice());
            must_unlocked(&mut storage.engine, k2.as_slice());

            // Acquire pessimistic locks for more than 256 keys.
            // Only pessimistic locks should be rolled back.
            let start_ts = 11;
            let for_update_ts = 11;
            let num_keys = 400;
            let prewrite_primary_key = format_key('k', 1);
            for i in 0..num_keys {
                let key = format_key('k', i);
                if i % 2 == 0 {
                    acquire_pessimistic_lock(
                        &storage,
                        Key::from_raw(key.as_slice()),
                        start_ts,
                        for_update_ts,
                    );
                } else {
                    prewrite_lock(
                        &storage,
                        Key::from_raw(key.as_slice()),
                        prewrite_primary_key.as_slice(),
                        b"value",
                        start_ts,
                    );
                }
            }
            {
                let pessimistic_locks = txn_ext.pessimistic_locks.read();
                if enable_in_memory_lock {
                    let k0 = format_key('k', 0);
                    let lock = pessimistic_locks
                        .get(&Key::from_raw(k0.as_slice()))
                        .unwrap();
                    assert_eq!(
                        lock,
                        &(
                            PessimisticLock {
                                primary: Box::new(*b"k0000"),
                                start_ts: start_ts.into(),
                                ttl: 3000,
                                for_update_ts: for_update_ts.into(),
                                min_commit_ts: (for_update_ts + 1).into(),
                                last_change: LastChange::NotExist,
                                is_locked_with_conflict: false,
                            },
                            false
                        )
                    );
                } else {
                    assert_eq!(pessimistic_locks.len(), 0);
                }
            }
            delete_pessimistic_lock_with_scan_first(&storage, start_ts, for_update_ts);
            for i in 0..num_keys {
                let key = format_key('k', i);
                if i % 2 == 0 {
                    must_unlocked(&mut storage.engine, key.as_slice());
                } else {
                    must_locked(&mut storage.engine, key.as_slice(), start_ts);
                }
            }
        }
    }
}<|MERGE_RESOLUTION|>--- conflicted
+++ resolved
@@ -608,7 +608,6 @@
         key: Key,
         start_ts: TimeStamp,
     ) -> impl Future<Output = Result<(Option<Value>, KvGetStatistics)>> {
-<<<<<<< HEAD
         info!(
             "jepsen storage.get";
             "key" => %key,
@@ -619,9 +618,6 @@
             "resolved_locks" => ?ctx.get_resolved_locks(),
             "committed_locks" => ?ctx.get_committed_locks(),
         );
-        let stage_begin_ts = Instant::now();
-=======
->>>>>>> 95a06da9
         let deadline = Self::get_deadline(&ctx);
         const CMD: CommandKind = CommandKind::get;
         let priority = ctx.get_priority();
