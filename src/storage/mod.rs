// Copyright 2016 TiKV Project Authors. Licensed under Apache-2.0.

// #[PerformanceCriticalPath]

//! This module contains TiKV's transaction layer. It lowers high-level,
//! transactional commands to low-level (raw key-value) interactions with
//! persistent storage.
//!
//! This module is further split into layers: [`txn`](txn) lowers transactional
//! commands to key-value operations on an MVCC abstraction. [`mvcc`](mvcc) is
//! our MVCC implementation. [`kv`](kv) is an abstraction layer over persistent
//! storage.
//!
//! Other responsibilities of this module are managing latches (see
//! [`latch`](txn::latch)), deadlock and wait handling (see
//! [`lock_manager`](lock_manager)), sche duling command execution (see
//! [`txn::scheduler`](txn::scheduler)), and handling commands from the raw and
//! versioned APIs (in the [`Storage`](Storage) struct).
//!
//! For more information about TiKV's transactions, see the [sig-txn docs](https://github.com/tikv/sig-transaction/tree/master/doc).
//!
//! Some important types are:
//!
//! * the [`Engine`](kv::Engine) trait and related traits, which abstracts over
//!   underlying storage,
//! * the [`MvccTxn`](mvcc::txn::MvccTxn) struct, which is the primary object in
//!   the MVCC implementation,
//! * the commands in the [`commands`](txn::commands) module, which are how each
//!   command is implemented,
//! * the [`Storage`](Storage) struct, which is the primary entry point for this
//!   module.
//!
//! Related code:
//!
//! * the [`kv`](crate::server::service::kv) module, which is the interface for
//!   TiKV's APIs,
//! * the [`lock_manager](crate::server::lock_manager), which takes part in lock
//!   and deadlock management,
//! * [`gc_worker`](crate::server::gc_worker), which drives garbage collection
//!   of old values,
//! * the [`txn_types](::txn_types) crate, some important types for this
//!   module's interface,
//! * the [`kvproto`](::kvproto) crate, which defines TiKV's protobuf API and
//!   includes some documentation of the commands implemented here,
//! * the [`test_storage`](::test_storage) crate, integration tests for this
//!   module,
//! * the [`engine_traits`](::engine_traits) crate, more detail of the engine
//!   abstraction.

pub mod config;
pub mod config_manager;
pub mod errors;
pub mod kv;
pub mod lock_manager;
pub(crate) mod metrics;
pub mod mvcc;
pub mod raw;
pub mod txn;

mod read_pool;
mod types;

use std::{
    borrow::Cow,
    iter,
    marker::PhantomData,
    mem,
    sync::{
        atomic::{self, AtomicBool, AtomicU64, Ordering},
        Arc,
    },
    time::Duration,
};

use api_version::{ApiV1, ApiV2, KeyMode, KvFormat, RawValue};
use causal_ts::{CausalTsProvider, CausalTsProviderImpl};
use collections::HashMap;
use concurrency_manager::{ConcurrencyManager, KeyHandleGuard};
use engine_traits::{
    raw_ttl::ttl_to_expire_ts, CfName, CF_DEFAULT, CF_LOCK, CF_WRITE, DATA_CFS, DATA_CFS_LEN,
};
use futures::{future::Either, prelude::*};
use kvproto::{
    kvrpcpb::{
        ApiVersion, ChecksumAlgorithm, CommandPri, Context, GetRequest, IsolationLevel, KeyRange,
        LockInfo, RawGetRequest,
    },
    pdpb::QueryKind,
};
use pd_client::FeatureGate;
use raftstore::store::{util::build_key_range, ReadStats, TxnExt, WriteStats};
use rand::prelude::*;
use resource_control::ResourceController;
use resource_metering::{FutureExt, ResourceTagFactory};
use tikv_kv::{OnAppliedCb, SnapshotExt};
use tikv_util::{
    deadline::Deadline,
    future::try_poll,
    quota_limiter::QuotaLimiter,
    time::{duration_to_ms, Instant, ThreadReadId},
};
use tracker::{
    clear_tls_tracker_token, set_tls_tracker_token, with_tls_tracker, TrackedFuture, TrackerToken,
};
use txn_types::{Key, KvPair, Lock, LockType, TimeStamp, TsSet, Value};

pub use self::{
    errors::{get_error_kind_from_header, get_tag_from_header, Error, ErrorHeaderKind, ErrorInner},
    kv::{
        CfStatistics, Cursor, CursorBuilder, Engine, FlowStatistics, FlowStatsReporter, Iterator,
        RocksEngine, ScanMode, Snapshot, StageLatencyStats, Statistics, TestEngineBuilder,
    },
    raw::RawStore,
    read_pool::{build_read_pool, build_read_pool_for_test},
    txn::{Latches, Lock as LatchLock, ProcessResult, Scanner, SnapshotStore, Store},
    types::{
        PessimisticLockKeyResult, PessimisticLockResults, PrewriteResult, SecondaryLocksStatus,
        StorageCallback, TxnStatus,
    },
};
use self::{kv::SnapContext, test_util::latest_feature_gate};
use crate::{
    read_pool::{ReadPool, ReadPoolHandle},
    server::lock_manager::waiter_manager,
    storage::{
        config::Config,
        kv::{with_tls_engine, Modify, WriteData},
        lock_manager::{LockManager, MockLockManager},
        metrics::{CommandKind, *},
        mvcc::{MvccReader, PointGetterBuilder},
        txn::{
            commands::{RawAtomicStore, RawCompareAndSwap, TypedCommand},
            flow_controller::{EngineFlowController, FlowController},
            scheduler::TxnScheduler,
            Command, ErrorInner as TxnError,
        },
        types::StorageCallbackType,
    },
};

pub type Result<T> = std::result::Result<T, Error>;
pub type Callback<T> = Box<dyn FnOnce(Result<T>) + Send>;

macro_rules! check_key_size {
    ($key_iter:expr, $max_key_size:expr, $callback:ident) => {
        for k in $key_iter {
            let key_size = k.len();
            if key_size > $max_key_size {
                $callback(Err(Error::from(ErrorInner::KeyTooLarge {
                    size: key_size,
                    limit: $max_key_size,
                })));
                return Ok(());
            }
        }
    };
}

/// Storage for Api V1
/// To be convenience for test cases unrelated to RawKV.
pub type StorageApiV1<E, L> = Storage<E, L, ApiV1>;

/// [`Storage`](Storage) implements transactional KV APIs and raw KV APIs on a
/// given [`Engine`]. An [`Engine`] provides low level KV functionality.
/// [`Engine`] has multiple implementations. When a TiKV server is running, a
/// [`RaftKv`](crate::server::raftkv::RaftKv) will be the underlying [`Engine`]
/// of [`Storage`]. The other two types of engines are for test purpose.
///
/// [`Storage`] is reference counted and cloning [`Storage`] will just increase
/// the reference counter. Storage resources (i.e. threads, engine) will be
/// released when all references are dropped.
///
/// Notice that read and write methods may not be performed over full data in
/// most cases, i.e. when underlying engine is
/// [`RaftKv`](crate::server::raftkv::RaftKv), which limits data access in the
/// range of a single region according to specified `ctx` parameter. However,
/// [`unsafe_destroy_range`](crate::server::gc_worker::GcTask::
/// UnsafeDestroyRange) is the only exception. It's always performed on the
/// whole TiKV.
///
/// Operations of [`Storage`](Storage) can be divided into two types: MVCC
/// operations and raw operations. MVCC operations uses MVCC keys, which usually
/// consist of several physical keys in different CFs. In default CF and write
/// CF, the key will be memcomparable-encoded and append the timestamp to it, so
/// that multiple versions can be saved at the same time. Raw operations use raw
/// keys, which are saved directly to the engine without memcomparable- encoding
/// and appending timestamp.
pub struct Storage<E: Engine, L: LockManager, F: KvFormat> {
    // TODO: Too many Arcs, would be slow when clone.
    engine: E,

    sched: TxnScheduler<E, L>,

    /// The thread pool used to run most read operations.
    read_pool: ReadPoolHandle,

    concurrency_manager: ConcurrencyManager,

    /// How many strong references. Thread pool and workers will be stopped
    /// once there are no more references.
    // TODO: This should be implemented in thread pool and worker.
    refs: Arc<atomic::AtomicUsize>,

    // Fields below are storage configurations.
    max_key_size: usize,

    resource_tag_factory: ResourceTagFactory,

    api_version: ApiVersion, // TODO: remove this. Use `Api` instead.

    causal_ts_provider: Option<Arc<CausalTsProviderImpl>>,

    quota_limiter: Arc<QuotaLimiter>,

    _phantom: PhantomData<F>,
}

impl<E: Engine, L: LockManager, F: KvFormat> Clone for Storage<E, L, F> {
    #[inline]
    fn clone(&self) -> Self {
        let refs = self.refs.fetch_add(1, atomic::Ordering::SeqCst);

        trace!(
            "Storage referenced"; "original_ref" => refs
        );

        Self {
            engine: self.engine.clone(),
            sched: self.sched.clone(),
            read_pool: self.read_pool.clone(),
            refs: self.refs.clone(),
            max_key_size: self.max_key_size,
            concurrency_manager: self.concurrency_manager.clone(),
            api_version: self.api_version,
            causal_ts_provider: self.causal_ts_provider.clone(),
            resource_tag_factory: self.resource_tag_factory.clone(),
            quota_limiter: self.quota_limiter.clone(),
            _phantom: PhantomData,
        }
    }
}

impl<E: Engine, L: LockManager, F: KvFormat> Drop for Storage<E, L, F> {
    #[inline]
    fn drop(&mut self) {
        let refs = self.refs.fetch_sub(1, atomic::Ordering::SeqCst);

        trace!(
            "Storage de-referenced"; "original_ref" => refs
        );

        if refs != 1 {
            return;
        }

        info!("Storage stopped.");
    }
}

impl<E: Engine, L: LockManager, F: KvFormat> Storage<E, L, F> {
    /// Create a `Storage` from given engine.
    pub fn from_engine<R: FlowStatsReporter>(
        engine: E,
        config: &Config,
        read_pool: ReadPoolHandle,
        lock_mgr: L,
        concurrency_manager: ConcurrencyManager,
        dynamic_switches: DynamicConfigs,
        flow_controller: Arc<FlowController>,
        reporter: R,
        resource_tag_factory: ResourceTagFactory,
        quota_limiter: Arc<QuotaLimiter>,
        feature_gate: FeatureGate,
        causal_ts_provider: Option<Arc<CausalTsProviderImpl>>,
        resource_ctl: Option<Arc<ResourceController>>,
    ) -> Result<Self> {
        assert_eq!(config.api_version(), F::TAG, "Api version not match");

        let sched = TxnScheduler::new(
            engine.clone(),
            lock_mgr,
            concurrency_manager.clone(),
            config,
            dynamic_switches,
            flow_controller,
            causal_ts_provider.clone(),
            reporter,
            resource_tag_factory.clone(),
            Arc::clone(&quota_limiter),
            feature_gate,
            resource_ctl,
        );

        info!("Storage started.");

        Ok(Storage {
            engine,
            sched,
            read_pool,
            concurrency_manager,
            refs: Arc::new(atomic::AtomicUsize::new(1)),
            max_key_size: config.max_key_size,
            api_version: config.api_version(),
            causal_ts_provider,
            resource_tag_factory,
            quota_limiter,
            _phantom: PhantomData,
        })
    }

    /// Get the underlying `Engine` of the `Storage`.
    pub fn get_engine(&self) -> E {
        self.engine.clone()
    }

    pub fn get_scheduler(&self) -> TxnScheduler<E, L> {
        self.sched.clone()
    }

    pub fn get_concurrency_manager(&self) -> ConcurrencyManager {
        self.concurrency_manager.clone()
    }

    pub fn dump_wait_for_entries(&self, cb: waiter_manager::Callback) {
        self.sched.dump_wait_for_entries(cb);
    }

    /// Get a snapshot of `engine`.
    fn snapshot(
        engine: &mut E,
        ctx: SnapContext<'_>,
    ) -> impl std::future::Future<Output = Result<E::Snap>> {
        kv::snapshot(engine, ctx)
            .map_err(txn::Error::from)
            .map_err(Error::from)
    }

    #[cfg(test)]
    pub fn get_snapshot(&mut self) -> E::Snap {
        self.engine.snapshot(Default::default()).unwrap()
    }

    pub fn release_snapshot(&mut self) {
        self.engine.release_snapshot();
    }

    pub fn get_readpool_queue_per_worker(&self) -> usize {
        self.read_pool.get_queue_size_per_worker()
    }

    pub fn get_normal_pool_size(&self) -> usize {
        self.read_pool.get_normal_pool_size()
    }

    fn with_perf_context<Fn, T>(cmd: CommandKind, f: Fn) -> T
    where
        Fn: FnOnce() -> T,
    {
        // Safety: the read pools ensure that a TLS engine exists.
        unsafe { with_perf_context::<E, _, _>(cmd, f) }
    }

    #[inline]
    fn with_tls_engine<R>(f: impl FnOnce(&mut E) -> R) -> R {
        // Safety: the read pools ensure that a TLS engine exists.
        unsafe { with_tls_engine(f) }
    }

    /// Check the given raw kv CF name. If the given cf is empty, CF_DEFAULT
    /// will be returned.
    // TODO: refactor to use `Api` parameter.
    fn rawkv_cf(cf: &str, api_version: ApiVersion) -> Result<CfName> {
        match api_version {
            ApiVersion::V1 | ApiVersion::V1ttl => {
                // In API V1, the possible cfs are CF_DEFAULT, CF_LOCK and CF_WRITE.
                if cf.is_empty() {
                    return Ok(CF_DEFAULT);
                }
                for c in [CF_DEFAULT, CF_LOCK, CF_WRITE] {
                    if cf == c {
                        return Ok(c);
                    }
                }
                Err(Error::from(ErrorInner::InvalidCf(cf.to_owned())))
            }
            ApiVersion::V2 => {
                // API V2 doesn't allow raw requests from explicitly specifying a `cf`.
                if cf.is_empty() {
                    return Ok(CF_DEFAULT);
                }
                Err(Error::from(ErrorInner::CfDeprecated(cf.to_owned())))
            }
        }
    }

    /// Check if key range is valid
    ///
    /// - If `reverse` is true, `end_key` is less than `start_key`. `end_key` is
    ///   the lower bound.
    /// - If `reverse` is false, `end_key` is greater than `start_key`.
    ///   `end_key` is the upper bound.
    fn check_key_ranges(ranges: &[KeyRange], reverse: bool) -> bool {
        let ranges_len = ranges.len();
        for i in 0..ranges_len {
            let start_key = ranges[i].get_start_key();
            let mut end_key = ranges[i].get_end_key();
            if end_key.is_empty() && i + 1 != ranges_len {
                end_key = ranges[i + 1].get_start_key();
            }
            if !end_key.is_empty()
                && (!reverse && start_key >= end_key || reverse && start_key <= end_key)
            {
                return false;
            }
        }
        true
    }

    /// Check whether a raw kv command or not.
    #[inline]
    fn is_raw_command(cmd: CommandKind) -> bool {
        matches!(
            cmd,
            CommandKind::raw_batch_get_command
                | CommandKind::raw_get
                | CommandKind::raw_batch_get
                | CommandKind::raw_scan
                | CommandKind::raw_batch_scan
                | CommandKind::raw_put
                | CommandKind::raw_batch_put
                | CommandKind::raw_delete
                | CommandKind::raw_delete_range
                | CommandKind::raw_batch_delete
                | CommandKind::raw_get_key_ttl
                | CommandKind::raw_compare_and_swap
                | CommandKind::raw_atomic_store
                | CommandKind::raw_checksum
        )
    }

    /// Check whether a trancsation kv command or not.
    #[inline]
    fn is_txn_command(cmd: CommandKind) -> bool {
        !Self::is_raw_command(cmd)
    }

    /// Check api version.
    ///
    /// When config.api_version = V1: accept request of V1 only.
    /// When config.api_version = V2: accept the following:
    ///   * Request of V1 from TiDB, for compatibility.
    ///   * Request of V2 with legal prefix.
    /// See the following for detail:
    ///   * rfc: https://github.com/tikv/rfcs/blob/master/text/0069-api-v2.md.
    ///   * proto: https://github.com/pingcap/kvproto/blob/master/proto/kvrpcpb.proto,
    ///     enum APIVersion.
    // TODO: refactor to use `Api` parameter.
    fn check_api_version(
        storage_api_version: ApiVersion,
        req_api_version: ApiVersion,
        cmd: CommandKind,
        keys: impl IntoIterator<Item = impl AsRef<[u8]>>,
    ) -> Result<()> {
        match (storage_api_version, req_api_version) {
            (ApiVersion::V1, ApiVersion::V1) => {}
            (ApiVersion::V1ttl, ApiVersion::V1) if Self::is_raw_command(cmd) => {
                // storage api_version = V1ttl, allow RawKV request only.
            }
            (ApiVersion::V2, ApiVersion::V1) if Self::is_txn_command(cmd) => {
                // For compatibility, accept TiDB request only.
                for key in keys {
                    if ApiV2::parse_key_mode(key.as_ref()) != KeyMode::Tidb {
                        return Err(ErrorInner::invalid_key_mode(
                            cmd,
                            storage_api_version,
                            key.as_ref(),
                        )
                        .into());
                    }
                }
            }
            (ApiVersion::V2, ApiVersion::V2) if Self::is_raw_command(cmd) => {
                for key in keys {
                    if ApiV2::parse_key_mode(key.as_ref()) != KeyMode::Raw {
                        return Err(ErrorInner::invalid_key_mode(
                            cmd,
                            storage_api_version,
                            key.as_ref(),
                        )
                        .into());
                    }
                }
            }
            (ApiVersion::V2, ApiVersion::V2) if Self::is_txn_command(cmd) => {
                for key in keys {
                    if ApiV2::parse_key_mode(key.as_ref()) != KeyMode::Txn {
                        return Err(ErrorInner::invalid_key_mode(
                            cmd,
                            storage_api_version,
                            key.as_ref(),
                        )
                        .into());
                    }
                }
            }
            _ => {
                return Err(Error::from(ErrorInner::ApiVersionNotMatched {
                    cmd,
                    storage_api_version,
                    req_api_version,
                }));
            }
        }
        Ok(())
    }

    // TODO: refactor to use `Api` parameter.
    fn check_api_version_ranges(
        storage_api_version: ApiVersion,
        req_api_version: ApiVersion,
        cmd: CommandKind,
        ranges: impl IntoIterator<Item = (Option<impl AsRef<[u8]>>, Option<impl AsRef<[u8]>>)>,
    ) -> Result<()> {
        match (storage_api_version, req_api_version) {
            (ApiVersion::V1, ApiVersion::V1) => {}
            (ApiVersion::V1ttl, ApiVersion::V1) if Self::is_raw_command(cmd) => {
                // storage api_version = V1ttl, allow RawKV request only.
            }
            (ApiVersion::V2, ApiVersion::V1) if Self::is_txn_command(cmd) => {
                // For compatibility, accept TiDB request only.
                for range in ranges {
                    let range = (
                        range.0.as_ref().map(AsRef::as_ref),
                        range.1.as_ref().map(AsRef::as_ref),
                    );
                    if ApiV2::parse_range_mode(range) != KeyMode::Tidb {
                        return Err(ErrorInner::invalid_key_range_mode(
                            cmd,
                            storage_api_version,
                            range,
                        )
                        .into());
                    }
                }
            }
            (ApiVersion::V2, ApiVersion::V2) if Self::is_raw_command(cmd) => {
                for range in ranges {
                    let range = (
                        range.0.as_ref().map(AsRef::as_ref),
                        range.1.as_ref().map(AsRef::as_ref),
                    );
                    if ApiV2::parse_range_mode(range) != KeyMode::Raw {
                        return Err(ErrorInner::invalid_key_range_mode(
                            cmd,
                            storage_api_version,
                            range,
                        )
                        .into());
                    }
                }
            }
            (ApiVersion::V2, ApiVersion::V2) if Self::is_txn_command(cmd) => {
                for range in ranges {
                    let range = (
                        range.0.as_ref().map(AsRef::as_ref),
                        range.1.as_ref().map(AsRef::as_ref),
                    );
                    if ApiV2::parse_range_mode(range) != KeyMode::Txn {
                        return Err(ErrorInner::invalid_key_range_mode(
                            cmd,
                            storage_api_version,
                            range,
                        )
                        .into());
                    }
                }
            }
            _ => {
                return Err(Error::from(ErrorInner::ApiVersionNotMatched {
                    cmd,
                    storage_api_version,
                    req_api_version,
                }));
            }
        }
        Ok(())
    }

    /// Get value of the given key from a snapshot.
    ///
    /// Only writes that are committed before `start_ts` are visible.
    pub fn get(
        &self,
        mut ctx: Context,
        key: Key,
        start_ts: TimeStamp,
    ) -> impl Future<Output = Result<(Option<Value>, KvGetStatistics)>> {
        let stage_begin_ts = Instant::now();
        const CMD: CommandKind = CommandKind::get;
        let priority = ctx.get_priority();
        let group_name = ctx
            .get_resource_control_context()
            .get_resource_group_name()
            .as_bytes()
            .to_owned();
        let priority_tag = get_priority_tag(priority);
        let resource_tag = self.resource_tag_factory.new_tag_with_key_ranges(
            &ctx,
            vec![(key.as_encoded().to_vec(), key.as_encoded().to_vec())],
        );
        let concurrency_manager = self.concurrency_manager.clone();
        let api_version = self.api_version;
        let busy_threshold = Duration::from_millis(ctx.busy_threshold_ms as u64);

        let quota_limiter = self.quota_limiter.clone();
        let mut sample = quota_limiter.new_sample(true);

        self.read_pool_spawn_with_busy_check(
            busy_threshold,
            async move {
                let stage_scheduled_ts = Instant::now();
                tls_collect_query(
                    ctx.get_region_id(),
                    ctx.get_peer(),
                    key.as_encoded(),
                    key.as_encoded(),
                    false,
                    QueryKind::Get,
                );

                KV_COMMAND_COUNTER_VEC_STATIC.get(CMD).inc();
                SCHED_COMMANDS_PRI_COUNTER_VEC_STATIC
                    .get(priority_tag)
                    .inc();

                Self::check_api_version(api_version, ctx.api_version, CMD, [key.as_encoded()])?;

                let command_duration = tikv_util::time::Instant::now();

                // The bypass_locks and access_locks set will be checked at most once.
                // `TsSet::vec` is more efficient here.
                let bypass_locks = TsSet::vec_from_u64s(ctx.take_resolved_locks());
                let access_locks = TsSet::vec_from_u64s(ctx.take_committed_locks());

                let snap_ctx = prepare_snap_ctx(
                    &ctx,
                    iter::once(&key),
                    start_ts,
                    &bypass_locks,
                    &concurrency_manager,
                    CMD,
                )?;
                let snapshot =
                    Self::with_tls_engine(|engine| Self::snapshot(engine, snap_ctx)).await?;

                {
                    let begin_instant = Instant::now();
                    let stage_snap_recv_ts = begin_instant;
                    let buckets = snapshot.ext().get_buckets();
                    let mut statistics = Statistics::default();
                    let result = Self::with_perf_context(CMD, || {
                        let _guard = sample.observe_cpu();
                        let snap_store = SnapshotStore::new(
                            snapshot,
                            start_ts,
                            ctx.get_isolation_level(),
                            !ctx.get_not_fill_cache(),
                            bypass_locks,
                            access_locks,
                            false,
                        );
                        snap_store
                    .get(&key, &mut statistics)
                    // map storage::txn::Error -> storage::Error
                    .map_err(Error::from)
                    .map(|r| {
                        KV_COMMAND_KEYREAD_HISTOGRAM_STATIC.get(CMD).observe(1_f64);
                        r
                    })
                    });
                    metrics::tls_collect_scan_details(CMD, &statistics);
                    metrics::tls_collect_read_flow(
                        ctx.get_region_id(),
                        Some(key.as_encoded()),
                        Some(key.as_encoded()),
                        &statistics,
                        buckets.as_ref(),
                    );
                    SCHED_PROCESSING_READ_HISTOGRAM_STATIC
                        .get(CMD)
                        .observe(begin_instant.saturating_elapsed_secs());
                    SCHED_HISTOGRAM_VEC_STATIC
                        .get(CMD)
                        .observe(command_duration.saturating_elapsed_secs());

                    let read_bytes = key.len()
                        + result
                            .as_ref()
                            .unwrap_or(&None)
                            .as_ref()
                            .map_or(0, |v| v.len());
                    sample.add_read_bytes(read_bytes);
                    let quota_delay = quota_limiter.consume_sample(sample, true).await;
                    if !quota_delay.is_zero() {
                        TXN_COMMAND_THROTTLE_TIME_COUNTER_VEC_STATIC
                            .get(CMD)
                            .inc_by(quota_delay.as_micros() as u64);
                    }

                    let stage_finished_ts = Instant::now();
                    let schedule_wait_time =
                        stage_scheduled_ts.saturating_duration_since(stage_begin_ts);
                    let snapshot_wait_time =
                        stage_snap_recv_ts.saturating_duration_since(stage_scheduled_ts);
                    let wait_wall_time =
                        stage_snap_recv_ts.saturating_duration_since(stage_begin_ts);
                    let process_wall_time =
                        stage_finished_ts.saturating_duration_since(stage_snap_recv_ts);
                    let latency_stats = StageLatencyStats {
                        schedule_wait_time_ns: schedule_wait_time.as_nanos() as u64,
                        snapshot_wait_time_ns: snapshot_wait_time.as_nanos() as u64,
                        wait_wall_time_ns: wait_wall_time.as_nanos() as u64,
                        process_wall_time_ns: process_wall_time.as_nanos() as u64,
                    };
                    with_tls_tracker(|tracker| {
                        tracker.metrics.read_pool_schedule_wait_nanos =
                            schedule_wait_time.as_nanos() as u64;
                    });
                    Ok((
                        result?,
                        KvGetStatistics {
                            stats: statistics,
                            latency_stats,
                        },
                    ))
                }
            }
            .in_resource_metering_tag(resource_tag),
            priority,
            thread_rng().next_u64(),
            group_name,
        )
    }

    /// Get values of a set of keys with separate context from a snapshot,
    /// return a list of `Result`s.
    ///
    /// Only writes that are committed before their respective `start_ts` are
    /// visible.
    pub fn batch_get_command<P: 'static + ResponseBatchConsumer<(Option<Vec<u8>>, Statistics)>>(
        &self,
        requests: Vec<GetRequest>,
        ids: Vec<u64>,
        trackers: Vec<TrackerToken>,
        consumer: P,
        begin_instant: tikv_util::time::Instant,
    ) -> impl Future<Output = Result<()>> {
        const CMD: CommandKind = CommandKind::batch_get_command;
        // all requests in a batch have the same region, epoch, term, replica_read
        let priority = requests[0].get_context().get_priority();
        let group_name = requests[0]
            .get_context()
            .get_resource_control_context()
            .get_resource_group_name()
            .as_bytes()
            .to_owned();
        let concurrency_manager = self.concurrency_manager.clone();
        let api_version = self.api_version;
        let busy_threshold =
            Duration::from_millis(requests[0].get_context().busy_threshold_ms as u64);

        // The resource tags of these batched requests are not the same, and it is quite
        // expensive to distinguish them, so we can find random one of them as a
        // representative.
        let rand_index = rand::thread_rng().gen_range(0, requests.len());
        let rand_ctx = requests[rand_index].get_context();
        let rand_key = requests[rand_index].get_key().to_vec();
        let resource_tag = self
            .resource_tag_factory
            .new_tag_with_key_ranges(rand_ctx, vec![(rand_key.clone(), rand_key)]);
        // Unset the TLS tracker because the future below does not belong to any
        // specific request
        clear_tls_tracker_token();
        self.read_pool_spawn_with_busy_check(
            busy_threshold,
            async move {
                KV_COMMAND_COUNTER_VEC_STATIC.get(CMD).inc();
                KV_COMMAND_KEYREAD_HISTOGRAM_STATIC
                    .get(CMD)
                    .observe(requests.len() as f64);
                let command_duration = tikv_util::time::Instant::now();
                let read_id = Some(ThreadReadId::new());
                let mut statistics = Statistics::default();
                let mut req_snaps = vec![];

                for ((mut req, id), tracker) in requests.into_iter().zip(ids).zip(trackers) {
                    set_tls_tracker_token(tracker);
                    let mut ctx = req.take_context();
                    let source = ctx.take_request_source();
                    let region_id = ctx.get_region_id();
                    let peer = ctx.get_peer();

                    let key = Key::from_raw(req.get_key());
                    tls_collect_query(
                        region_id,
                        peer,
                        key.as_encoded(),
                        key.as_encoded(),
                        false,
                        QueryKind::Get,
                    );

                    Self::check_api_version(api_version, ctx.api_version, CMD, [key.as_encoded()])?;

                    let start_ts = req.get_version().into();
                    let isolation_level = ctx.get_isolation_level();
                    let fill_cache = !ctx.get_not_fill_cache();
                    let bypass_locks = TsSet::vec_from_u64s(ctx.take_resolved_locks());
                    let access_locks = TsSet::vec_from_u64s(ctx.take_committed_locks());
                    let region_id = ctx.get_region_id();

                    let snap_ctx = match prepare_snap_ctx(
                        &ctx,
                        iter::once(&key),
                        start_ts,
                        &bypass_locks,
                        &concurrency_manager,
                        CMD,
                    ) {
                        Ok(mut snap_ctx) => {
                            snap_ctx.read_id = if ctx.get_stale_read() {
                                None
                            } else {
                                read_id.clone()
                            };
                            snap_ctx
                        }
                        Err(e) => {
                            consumer.consume(id, Err(e), begin_instant, source);
                            continue;
                        }
                    };

                    let snap = Self::with_tls_engine(|engine| Self::snapshot(engine, snap_ctx));
                    req_snaps.push((
                        TrackedFuture::new(snap),
                        key,
                        start_ts,
                        isolation_level,
                        fill_cache,
                        bypass_locks,
                        access_locks,
                        region_id,
                        id,
                        source,
                        tracker,
                    ));
                }
                Self::with_tls_engine(|engine| engine.release_snapshot());
                for req_snap in req_snaps {
                    let (
                        snap,
                        key,
                        start_ts,
                        isolation_level,
                        fill_cache,
                        bypass_locks,
                        access_locks,
                        region_id,
                        id,
                        source,
                        tracker,
                    ) = req_snap;
                    let snap_res = snap.await;
                    set_tls_tracker_token(tracker);
                    match snap_res {
                        Ok(snapshot) => Self::with_perf_context(CMD, || {
                            let buckets = snapshot.ext().get_buckets();
                            match PointGetterBuilder::new(snapshot, start_ts)
                                .fill_cache(fill_cache)
                                .isolation_level(isolation_level)
                                .bypass_locks(bypass_locks)
                                .access_locks(access_locks)
                                .build()
                            {
                                Ok(mut point_getter) => {
                                    let v = point_getter.get(&key);
                                    let stat = point_getter.take_statistics();
                                    metrics::tls_collect_read_flow(
                                        region_id,
                                        Some(key.as_encoded()),
                                        Some(key.as_encoded()),
                                        &stat,
                                        buckets.as_ref(),
                                    );
                                    statistics.add(&stat);
                                    consumer.consume(
                                        id,
                                        v.map_err(|e| Error::from(txn::Error::from(e)))
                                            .map(|v| (v, stat)),
                                        begin_instant,
                                        source,
                                    );
                                }
                                Err(e) => {
                                    consumer.consume(
                                        id,
                                        Err(Error::from(txn::Error::from(e))),
                                        begin_instant,
                                        source,
                                    );
                                }
                            }
                        }),
                        Err(e) => {
                            consumer.consume(id, Err(e), begin_instant, source);
                        }
                    }
                }
                metrics::tls_collect_scan_details(CMD, &statistics);
                SCHED_HISTOGRAM_VEC_STATIC
                    .get(CMD)
                    .observe(command_duration.saturating_elapsed_secs());

                Ok(())
            }
            .in_resource_metering_tag(resource_tag),
            priority,
            thread_rng().next_u64(),
            group_name,
        )
    }

    /// Get values of a set of keys in a batch from the snapshot.
    ///
    /// Only writes that are committed before `start_ts` are visible.
    pub fn batch_get(
        &self,
        mut ctx: Context,
        keys: Vec<Key>,
        start_ts: TimeStamp,
    ) -> impl Future<Output = Result<(Vec<Result<KvPair>>, KvGetStatistics)>> {
        let stage_begin_ts = Instant::now();
        const CMD: CommandKind = CommandKind::batch_get;
        let priority = ctx.get_priority();
        let group_name = ctx
            .get_resource_control_context()
            .get_resource_group_name()
            .as_bytes()
            .to_owned();
        let priority_tag = get_priority_tag(priority);
        let key_ranges = keys
            .iter()
            .map(|k| (k.as_encoded().to_vec(), k.as_encoded().to_vec()))
            .collect();
        let resource_tag = self
            .resource_tag_factory
            .new_tag_with_key_ranges(&ctx, key_ranges);
        let concurrency_manager = self.concurrency_manager.clone();
        let api_version = self.api_version;
        let busy_threshold = Duration::from_millis(ctx.busy_threshold_ms as u64);
        let quota_limiter = self.quota_limiter.clone();
        let mut sample = quota_limiter.new_sample(true);
        self.read_pool_spawn_with_busy_check(
            busy_threshold,
            async move {
                let stage_scheduled_ts = Instant::now();
                let mut key_ranges = vec![];
                for key in &keys {
                    key_ranges.push(build_key_range(key.as_encoded(), key.as_encoded(), false));
                }
                tls_collect_query_batch(
                    ctx.get_region_id(),
                    ctx.get_peer(),
                    key_ranges,
                    QueryKind::Get,
                );

                KV_COMMAND_COUNTER_VEC_STATIC.get(CMD).inc();
                SCHED_COMMANDS_PRI_COUNTER_VEC_STATIC
                    .get(priority_tag)
                    .inc();

                Self::check_api_version(
                    api_version,
                    ctx.api_version,
                    CMD,
                    keys.iter().map(Key::as_encoded),
                )?;

                let command_duration = tikv_util::time::Instant::now();

                let bypass_locks = TsSet::from_u64s(ctx.take_resolved_locks());
                let access_locks = TsSet::from_u64s(ctx.take_committed_locks());

                let snap_ctx = prepare_snap_ctx(
                    &ctx,
                    &keys,
                    start_ts,
                    &bypass_locks,
                    &concurrency_manager,
                    CMD,
                )?;
                let snapshot =
                    Self::with_tls_engine(|engine| Self::snapshot(engine, snap_ctx)).await?;
                {
                    let begin_instant = Instant::now();

                    let stage_snap_recv_ts = begin_instant;
                    let mut statistics = Vec::with_capacity(keys.len());
                    let buckets = snapshot.ext().get_buckets();
                    let (result, stats) = Self::with_perf_context(CMD, || {
                        let _guard = sample.observe_cpu();
                        let snap_store = SnapshotStore::new(
                            snapshot,
                            start_ts,
                            ctx.get_isolation_level(),
                            !ctx.get_not_fill_cache(),
                            bypass_locks,
                            access_locks,
                            false,
                        );
                        let mut stats = Statistics::default();
                        let result = snap_store
                            .batch_get(&keys, &mut statistics)
                            .map_err(Error::from)
                            .map(|v| {
                                let kv_pairs: Vec<_> = v
                                    .into_iter()
                                    .zip(keys)
                                    .enumerate()
                                    .filter(|&(i, (ref v, ref k))| {
                                        metrics::tls_collect_read_flow(
                                            ctx.get_region_id(),
                                            Some(k.as_encoded()),
                                            Some(k.as_encoded()),
                                            &statistics[i],
                                            buckets.as_ref(),
                                        );
                                        stats.add(&statistics[i]);
                                        !(v.is_ok() && v.as_ref().unwrap().is_none())
                                    })
                                    .map(|(_, (v, k))| match v {
                                        Ok(Some(x)) => Ok((k.into_raw().unwrap(), x)),
                                        Err(e) => Err(Error::from(e)),
                                        _ => unreachable!(),
                                    })
                                    .collect();
                                KV_COMMAND_KEYREAD_HISTOGRAM_STATIC
                                    .get(CMD)
                                    .observe(kv_pairs.len() as f64);
                                kv_pairs
                            });
                        (result, stats)
                    });
                    metrics::tls_collect_scan_details(CMD, &stats);
                    SCHED_PROCESSING_READ_HISTOGRAM_STATIC
                        .get(CMD)
                        .observe(begin_instant.saturating_elapsed_secs());
                    SCHED_HISTOGRAM_VEC_STATIC
                        .get(CMD)
                        .observe(command_duration.saturating_elapsed_secs());

                    let read_bytes = stats.cf_statistics(CF_DEFAULT).flow_stats.read_bytes
                        + stats.cf_statistics(CF_LOCK).flow_stats.read_bytes
                        + stats.cf_statistics(CF_WRITE).flow_stats.read_bytes;
                    sample.add_read_bytes(read_bytes);
                    let quota_delay = quota_limiter.consume_sample(sample, true).await;
                    if !quota_delay.is_zero() {
                        TXN_COMMAND_THROTTLE_TIME_COUNTER_VEC_STATIC
                            .get(CMD)
                            .inc_by(quota_delay.as_micros() as u64);
                    }

                    let stage_finished_ts = Instant::now();
                    let schedule_wait_time =
                        stage_scheduled_ts.saturating_duration_since(stage_begin_ts);
                    let snapshot_wait_time =
                        stage_snap_recv_ts.saturating_duration_since(stage_scheduled_ts);
                    let wait_wall_time =
                        stage_snap_recv_ts.saturating_duration_since(stage_begin_ts);
                    let process_wall_time =
                        stage_finished_ts.saturating_duration_since(stage_snap_recv_ts);
                    with_tls_tracker(|tracker| {
                        tracker.metrics.read_pool_schedule_wait_nanos =
                            schedule_wait_time.as_nanos() as u64;
                    });
                    let latency_stats = StageLatencyStats {
                        schedule_wait_time_ns: duration_to_ms(schedule_wait_time),
                        snapshot_wait_time_ns: duration_to_ms(snapshot_wait_time),
                        wait_wall_time_ns: duration_to_ms(wait_wall_time),
                        process_wall_time_ns: duration_to_ms(process_wall_time),
                    };
                    Ok((
                        result?,
                        KvGetStatistics {
                            stats,
                            latency_stats,
                        },
                    ))
                }
            }
            .in_resource_metering_tag(resource_tag),
            priority,
            thread_rng().next_u64(),
            group_name,
        )
    }

    /// Scan keys in [`start_key`, `end_key`) up to `limit` keys from the
    /// snapshot. If `reverse_scan` is true, it scans [`end_key`,
    /// `start_key`) in descending order. If `end_key` is `None`, it means
    /// the upper bound or the lower bound if reverse scan is unbounded.
    ///
    /// Only writes committed before `start_ts` are visible.
    pub fn scan(
        &self,
        mut ctx: Context,
        start_key: Key,
        end_key: Option<Key>,
        limit: usize,
        sample_step: usize,
        start_ts: TimeStamp,
        key_only: bool,
        reverse_scan: bool,
    ) -> impl Future<Output = Result<Vec<Result<KvPair>>>> {
        const CMD: CommandKind = CommandKind::scan;
        let priority = ctx.get_priority();
        let group_name = ctx
            .get_resource_control_context()
            .get_resource_group_name()
            .as_bytes()
            .to_owned();
        let priority_tag = get_priority_tag(priority);
        let resource_tag = self.resource_tag_factory.new_tag_with_key_ranges(
            &ctx,
            vec![(
                start_key.as_encoded().to_vec(),
                match &end_key {
                    Some(k) => k.as_encoded().to_vec(),
                    None => vec![],
                },
            )],
        );
        let concurrency_manager = self.concurrency_manager.clone();
        let api_version = self.api_version;
        let busy_threshold = Duration::from_millis(ctx.busy_threshold_ms as u64);

        self.read_pool_spawn_with_busy_check(
            busy_threshold,
            async move {
                {
                    let end_key = match &end_key {
                        Some(k) => k.as_encoded().as_slice(),
                        None => &[],
                    };
                    tls_collect_query(
                        ctx.get_region_id(),
                        ctx.get_peer(),
                        start_key.as_encoded(),
                        end_key,
                        reverse_scan,
                        QueryKind::Scan,
                    );
                }
                KV_COMMAND_COUNTER_VEC_STATIC.get(CMD).inc();
                SCHED_COMMANDS_PRI_COUNTER_VEC_STATIC
                    .get(priority_tag)
                    .inc();

                Self::check_api_version_ranges(
                    api_version,
                    ctx.api_version,
                    CMD,
                    [(
                        Some(start_key.as_encoded()),
                        end_key.as_ref().map(Key::as_encoded),
                    )],
                )?;

                let (mut start_key, mut end_key) = (Some(start_key), end_key);
                if reverse_scan {
                    std::mem::swap(&mut start_key, &mut end_key);
                }
                let command_duration = tikv_util::time::Instant::now();

                let bypass_locks = TsSet::from_u64s(ctx.take_resolved_locks());
                let access_locks = TsSet::from_u64s(ctx.take_committed_locks());

                // Update max_ts and check the in-memory lock table before getting the snapshot
                if !ctx.get_stale_read() {
                    concurrency_manager.update_max_ts(start_ts);
                }
                if need_check_locks(ctx.get_isolation_level()) {
                    let begin_instant = Instant::now();
                    concurrency_manager
                        .read_range_check(start_key.as_ref(), end_key.as_ref(), |key, lock| {
                            Lock::check_ts_conflict(
                                Cow::Borrowed(lock),
                                key,
                                start_ts,
                                &bypass_locks,
                                ctx.get_isolation_level(),
                            )
                        })
                        .map_err(|e| {
                            CHECK_MEM_LOCK_DURATION_HISTOGRAM_VEC
                                .get(CMD)
                                .locked
                                .observe(begin_instant.saturating_elapsed().as_secs_f64());
                            txn::Error::from_mvcc(e)
                        })?;
                    CHECK_MEM_LOCK_DURATION_HISTOGRAM_VEC
                        .get(CMD)
                        .unlocked
                        .observe(begin_instant.saturating_elapsed().as_secs_f64());
                }

                let mut snap_ctx = SnapContext {
                    pb_ctx: &ctx,
                    start_ts: Some(start_ts),
                    ..Default::default()
                };
                let mut key_range = KeyRange::default();
                if let Some(start_key) = &start_key {
                    key_range.set_start_key(start_key.as_encoded().to_vec());
                }
                if let Some(end_key) = &end_key {
                    key_range.set_end_key(end_key.as_encoded().to_vec());
                }
                if need_check_locks_in_replica_read(&ctx) {
                    snap_ctx.key_ranges = vec![key_range.clone()];
                }

                let snapshot =
                    Self::with_tls_engine(|engine| Self::snapshot(engine, snap_ctx)).await?;
                Self::with_perf_context(CMD, || {
                    let begin_instant = Instant::now();
                    let buckets = snapshot.ext().get_buckets();

                    let snap_store = SnapshotStore::new(
                        snapshot,
                        start_ts,
                        ctx.get_isolation_level(),
                        !ctx.get_not_fill_cache(),
                        bypass_locks,
                        access_locks,
                        false,
                    );

                    let mut scanner =
                        snap_store.scanner(reverse_scan, key_only, false, start_key, end_key)?;
                    let res = scanner.scan(limit, sample_step);

                    let statistics = scanner.take_statistics();
                    metrics::tls_collect_scan_details(CMD, &statistics);
                    metrics::tls_collect_read_flow(
                        ctx.get_region_id(),
                        Some(key_range.get_start_key()),
                        Some(key_range.get_end_key()),
                        &statistics,
                        buckets.as_ref(),
                    );
                    SCHED_PROCESSING_READ_HISTOGRAM_STATIC
                        .get(CMD)
                        .observe(begin_instant.saturating_elapsed_secs());
                    SCHED_HISTOGRAM_VEC_STATIC
                        .get(CMD)
                        .observe(command_duration.saturating_elapsed_secs());

                    res.map_err(Error::from).map(|results| {
                        KV_COMMAND_KEYREAD_HISTOGRAM_STATIC
                            .get(CMD)
                            .observe(results.len() as f64);
                        results
                            .into_iter()
                            .map(|x| x.map_err(Error::from))
                            .collect()
                    })
                })
            }
            .in_resource_metering_tag(resource_tag),
            priority,
            thread_rng().next_u64(),
            group_name,
        )
    }

    pub fn scan_lock(
        &self,
        mut ctx: Context,
        max_ts: TimeStamp,
        start_key: Option<Key>,
        end_key: Option<Key>,
        limit: usize,
    ) -> impl Future<Output = Result<Vec<LockInfo>>> {
        const CMD: CommandKind = CommandKind::scan_lock;
        let priority = ctx.get_priority();
        let group_name = ctx
            .get_resource_control_context()
            .get_resource_group_name()
            .as_bytes()
            .to_owned();
        let priority_tag = get_priority_tag(priority);
        let resource_tag = self.resource_tag_factory.new_tag_with_key_ranges(
            &ctx,
            vec![(
                match &start_key {
                    Some(k) => k.as_encoded().to_vec(),
                    None => vec![],
                },
                match &end_key {
                    Some(k) => k.as_encoded().to_vec(),
                    None => vec![],
                },
            )],
        );
        let concurrency_manager = self.concurrency_manager.clone();
        // Do not allow replica read for scan_lock.
        ctx.set_replica_read(false);

        let res = self.read_pool.spawn_handle(
            async move {
                if let Some(start_key) = &start_key {
                    let end_key = match &end_key {
                        Some(k) => k.as_encoded().as_slice(),
                        None => &[],
                    };
                    tls_collect_query(
                        ctx.get_region_id(),
                        ctx.get_peer(),
                        start_key.as_encoded(),
                        end_key,
                        false,
                        QueryKind::Scan,
                    );
                }

                KV_COMMAND_COUNTER_VEC_STATIC.get(CMD).inc();
                SCHED_COMMANDS_PRI_COUNTER_VEC_STATIC
                    .get(priority_tag)
                    .inc();

                // Do not check_api_version in scan_lock, to be compatible with TiDB gc-worker,
                // which resolves locks on regions, and boundary of regions will be out of range
                // of TiDB keys.

                let command_duration = tikv_util::time::Instant::now();

                concurrency_manager.update_max_ts(max_ts);
                let begin_instant = Instant::now();
                // TODO: Though it's very unlikely to find a conflicting memory lock here, it's
                // not a good idea to return an error to the client, making the GC fail. A
                // better approach is to wait for these locks to be unlocked.
                concurrency_manager.read_range_check(
                    start_key.as_ref(),
                    end_key.as_ref(),
                    |key, lock| {
                        // `Lock::check_ts_conflict` can't be used here, because LockType::Lock
                        // can't be ignored in this case.
                        if lock.ts <= max_ts {
                            CHECK_MEM_LOCK_DURATION_HISTOGRAM_VEC
                                .get(CMD)
                                .locked
                                .observe(begin_instant.saturating_elapsed().as_secs_f64());
                            Err(txn::Error::from_mvcc(mvcc::ErrorInner::KeyIsLocked(
                                lock.clone().into_lock_info(key.to_raw()?),
                            )))
                        } else {
                            Ok(())
                        }
                    },
                )?;
                CHECK_MEM_LOCK_DURATION_HISTOGRAM_VEC
                    .get(CMD)
                    .unlocked
                    .observe(begin_instant.saturating_elapsed().as_secs_f64());

                let snap_ctx = SnapContext {
                    pb_ctx: &ctx,
                    ..Default::default()
                };

                let snapshot =
                    Self::with_tls_engine(|engine| Self::snapshot(engine, snap_ctx)).await?;
                Self::with_perf_context(CMD, || {
                    let begin_instant = Instant::now();
                    let mut statistics = Statistics::default();
                    let buckets = snapshot.ext().get_buckets();
                    let mut reader = MvccReader::new(
                        snapshot,
                        Some(ScanMode::Forward),
                        !ctx.get_not_fill_cache(),
                    );
                    let result = reader
                        .scan_locks(
                            start_key.as_ref(),
                            end_key.as_ref(),
                            |lock| lock.ts <= max_ts,
                            limit,
                        )
                        .map_err(txn::Error::from);
                    statistics.add(&reader.statistics);
                    let (kv_pairs, _) = result?;
                    let mut locks = Vec::with_capacity(kv_pairs.len());
                    for (key, lock) in kv_pairs {
                        let lock_info =
                            lock.into_lock_info(key.into_raw().map_err(txn::Error::from)?);
                        locks.push(lock_info);
                    }

                    metrics::tls_collect_scan_details(CMD, &statistics);
                    metrics::tls_collect_read_flow(
                        ctx.get_region_id(),
                        start_key.as_ref().map(|key| key.as_encoded().as_slice()),
                        end_key.as_ref().map(|key| key.as_encoded().as_slice()),
                        &statistics,
                        buckets.as_ref(),
                    );
                    SCHED_PROCESSING_READ_HISTOGRAM_STATIC
                        .get(CMD)
                        .observe(begin_instant.saturating_elapsed_secs());
                    SCHED_HISTOGRAM_VEC_STATIC
                        .get(CMD)
                        .observe(command_duration.saturating_elapsed_secs());

                    Ok(locks)
                })
            }
            .in_resource_metering_tag(resource_tag),
            priority,
            thread_rng().next_u64(),
            group_name,
        );
        async move {
            res.map_err(|_| Error::from(ErrorInner::SchedTooBusy))
                .await?
        }
    }

    // The entry point of the storage scheduler. Not only transaction commands need
    // to access keys serially.
    pub fn sched_txn_command<T: StorageCallbackType>(
        &self,
        cmd: TypedCommand<T>,
        callback: Callback<T>,
    ) -> Result<()> {
        use crate::storage::txn::commands::{
            AcquirePessimisticLock, AcquirePessimisticLockResumed, Prewrite, PrewritePessimistic,
        };

        let cmd: Command = cmd.into();

        match &cmd {
            Command::Prewrite(Prewrite { mutations, .. }) => {
                let keys = mutations.iter().map(|m| m.key().as_encoded());
                Self::check_api_version(
                    self.api_version,
                    cmd.ctx().api_version,
                    CommandKind::prewrite,
                    keys.clone(),
                )?;
                check_key_size!(keys, self.max_key_size, callback);
            }
            Command::PrewritePessimistic(PrewritePessimistic { mutations, .. }) => {
                let keys = mutations.iter().map(|(m, _)| m.key().as_encoded());
                Self::check_api_version(
                    self.api_version,
                    cmd.ctx().api_version,
                    CommandKind::prewrite,
                    keys.clone(),
                )?;
                check_key_size!(keys, self.max_key_size, callback);
            }
            Command::AcquirePessimisticLock(AcquirePessimisticLock { keys, .. }) => {
                let keys = keys.iter().map(|k| k.0.as_encoded());
                Self::check_api_version(
                    self.api_version,
                    cmd.ctx().api_version,
                    CommandKind::prewrite,
                    keys.clone(),
                )?;
                check_key_size!(keys, self.max_key_size, callback);
            }
            Command::AcquirePessimisticLockResumed(AcquirePessimisticLockResumed {
                items, ..
            }) => {
                let keys = items.iter().map(|item| item.key.as_encoded());
                Self::check_api_version(
                    self.api_version,
                    cmd.ctx().api_version,
                    CommandKind::acquire_pessimistic_lock_resumed,
                    keys.clone(),
                )?;
                check_key_size!(keys, self.max_key_size, callback);
            }
            _ => {}
        }
        with_tls_tracker(|tracker| {
            tracker.req_info.start_ts = cmd.ts().into_inner();
            tracker.req_info.request_type = cmd.request_type();
        });

        fail_point!("storage_drop_message", |_| Ok(()));
        self.sched.run_cmd(cmd, T::callback(callback));

        Ok(())
    }

    // The entry point of the raw atomic command scheduler.
    pub fn sched_raw_atomic_command<T: StorageCallbackType>(
        sched: TxnScheduler<E, L>,
        cmd: TypedCommand<T>,
        callback: Callback<T>,
    ) {
        let cmd: Command = cmd.into();
        sched.run_cmd(cmd, T::callback(callback));
    }

    // Schedule raw modify commands, which reuse the scheduler worker pool.
    // TODO: separate the txn and raw commands if needed in the future.
    fn sched_raw_command<T>(
        &self,
        group_name: &str,
        pri: CommandPri,
        tag: CommandKind,
        future: T,
    ) -> Result<()>
    where
        T: Future<Output = ()> + Send + 'static,
    {
        SCHED_STAGE_COUNTER_VEC.get(tag).new.inc();
        self.sched
            .get_sched_pool()
            .spawn(group_name, pri, future)
            .map_err(|_| Error::from(ErrorInner::SchedTooBusy))
    }

    fn get_deadline(ctx: &Context) -> Deadline {
        let execution_duration_limit = if ctx.max_execution_duration_ms == 0 {
            crate::storage::txn::scheduler::DEFAULT_EXECUTION_DURATION_LIMIT
        } else {
            ::std::time::Duration::from_millis(ctx.max_execution_duration_ms)
        };
        Deadline::from_now(execution_duration_limit)
    }

    /// Delete all keys in the range [`start_key`, `end_key`).
    ///
    /// All keys in the range will be deleted permanently regardless of their
    /// timestamps. This means that deleted keys will not be retrievable by
    /// specifying an older timestamp. If `notify_only` is set, the data will
    /// not be immediately deleted, but the operation will still be replicated
    /// via Raft. This is used to notify that the data will be deleted by
    /// [`unsafe_destroy_range`](crate::server::gc_worker::GcTask::
    /// UnsafeDestroyRange) soon.
    pub fn delete_range(
        &self,
        ctx: Context,
        start_key: Key,
        end_key: Key,
        notify_only: bool,
        callback: Callback<()>,
    ) -> Result<()> {
        Self::check_api_version_ranges(
            self.api_version,
            ctx.api_version,
            CommandKind::delete_range,
            [(Some(start_key.as_encoded()), Some(end_key.as_encoded()))],
        )?;

        let mut modifies = Vec::with_capacity(DATA_CFS_LEN);
        for cf in DATA_CFS {
            modifies.push(Modify::DeleteRange(
                cf,
                start_key.clone(),
                end_key.clone(),
                notify_only,
            ));
        }

        let mut batch = WriteData::from_modifies(modifies);
        batch.set_allowed_on_disk_almost_full();
        let res = kv::write(
            &self.engine,
            &ctx,
            batch,
            Some(Box::new(|res| {
                callback(mem::replace(res, Ok(())).map_err(Error::from))
            })),
        );
        // TODO: perhaps change delete_range API to return future.
        if let Some(Some(Err(e))) = try_poll(res) {
            return Err(Error::from(e));
        }
        KV_COMMAND_COUNTER_VEC_STATIC.delete_range.inc();
        Ok(())
    }

    /// Get the value of a raw key.
    pub fn raw_get(
        &self,
        ctx: Context,
        cf: String,
        key: Vec<u8>,
    ) -> impl Future<Output = Result<Option<Vec<u8>>>> {
        const CMD: CommandKind = CommandKind::raw_get;
        let priority = ctx.get_priority();
        let group_name = ctx
            .get_resource_control_context()
            .get_resource_group_name()
            .as_bytes()
            .to_owned();
        let priority_tag = get_priority_tag(priority);
        let resource_tag = self
            .resource_tag_factory
            .new_tag_with_key_ranges(&ctx, vec![(key.clone(), key.clone())]);
        let api_version = self.api_version;
        let busy_threshold = Duration::from_millis(ctx.busy_threshold_ms as u64);

        self.read_pool_spawn_with_busy_check(
            busy_threshold,
            async move {
                KV_COMMAND_COUNTER_VEC_STATIC.get(CMD).inc();
                SCHED_COMMANDS_PRI_COUNTER_VEC_STATIC
                    .get(priority_tag)
                    .inc();

                Self::check_api_version(api_version, ctx.api_version, CMD, [&key])?;

                let command_duration = tikv_util::time::Instant::now();
                let snap_ctx = SnapContext {
                    pb_ctx: &ctx,
                    ..Default::default()
                };
                let snapshot =
                    Self::with_tls_engine(|engine| Self::snapshot(engine, snap_ctx)).await?;
                let buckets = snapshot.ext().get_buckets();
                let store = RawStore::new(snapshot, api_version);
                let cf = Self::rawkv_cf(&cf, api_version)?;
                {
                    let begin_instant = Instant::now();
                    let mut stats = Statistics::default();
                    let key = F::encode_raw_key_owned(key, None);
                    // Keys pass to `tls_collect_query` should be encoded, to get correct keys for
                    // region split.
                    tls_collect_query(
                        ctx.get_region_id(),
                        ctx.get_peer(),
                        key.as_encoded(),
                        key.as_encoded(),
                        false,
                        QueryKind::Get,
                    );
                    let r = store
                        .raw_get_key_value(cf, &key, &mut stats)
                        .map_err(Error::from);
                    KV_COMMAND_KEYREAD_HISTOGRAM_STATIC.get(CMD).observe(1_f64);
                    tls_collect_read_flow(
                        ctx.get_region_id(),
                        Some(key.as_encoded()),
                        Some(key.as_encoded()),
                        &stats,
                        buckets.as_ref(),
                    );
                    SCHED_PROCESSING_READ_HISTOGRAM_STATIC
                        .get(CMD)
                        .observe(begin_instant.saturating_elapsed_secs());
                    SCHED_HISTOGRAM_VEC_STATIC
                        .get(CMD)
                        .observe(command_duration.saturating_elapsed_secs());
                    r
                }
            }
            .in_resource_metering_tag(resource_tag),
            priority,
            thread_rng().next_u64(),
            group_name,
        )
    }

    /// Get the values of a set of raw keys, return a list of `Result`s.
    pub fn raw_batch_get_command<P: 'static + ResponseBatchConsumer<Option<Vec<u8>>>>(
        &self,
        gets: Vec<RawGetRequest>,
        ids: Vec<u64>,
        consumer: P,
    ) -> impl Future<Output = Result<()>> {
        const CMD: CommandKind = CommandKind::raw_batch_get_command;
        // all requests in a batch have the same region, epoch, term, replica_read
        let priority = gets[0].get_context().get_priority();
        let group_name = gets[0]
            .get_context()
            .get_resource_control_context()
            .get_resource_group_name()
            .as_bytes()
            .to_owned();
        let priority_tag = get_priority_tag(priority);
        let api_version = self.api_version;
        let busy_threshold = Duration::from_millis(gets[0].get_context().busy_threshold_ms as u64);

        // The resource tags of these batched requests are not the same, and it is quite
        // expensive to distinguish them, so we can find random one of them as a
        // representative.
        let rand_index = rand::thread_rng().gen_range(0, gets.len());
        let rand_ctx = gets[rand_index].get_context();
        let rand_key = gets[rand_index].get_key().to_vec();
        let resource_tag = self
            .resource_tag_factory
            .new_tag_with_key_ranges(rand_ctx, vec![(rand_key.clone(), rand_key)]);

        self.read_pool_spawn_with_busy_check(
            busy_threshold,
            async move {
                KV_COMMAND_COUNTER_VEC_STATIC.get(CMD).inc();
                SCHED_COMMANDS_PRI_COUNTER_VEC_STATIC
                    .get(priority_tag)
                    .inc();
                KV_COMMAND_KEYREAD_HISTOGRAM_STATIC
                    .get(CMD)
                    .observe(gets.len() as f64);

                for get in &gets {
                    Self::check_api_version(
                        api_version,
                        get.get_context().api_version,
                        CMD,
                        [get.get_key()],
                    )
                    .map_err(Error::from)?;
                }

                let command_duration = tikv_util::time::Instant::now();
                let read_id = Some(ThreadReadId::new());
                let mut snaps = vec![];
                for (mut req, id) in gets.into_iter().zip(ids) {
                    let ctx = req.take_context();
                    let key = F::encode_raw_key_owned(req.take_key(), None);
                    // Keys pass to `tls_collect_query` should be encoded, to get correct keys for
                    // region split. Don't place in loop of `snaps`, otherwise `snap.wait` may run
                    // in another thread, and cause the `thread-local` statistics unstable for test.
                    tls_collect_query(
                        ctx.get_region_id(),
                        ctx.get_peer(),
                        key.as_encoded(),
                        key.as_encoded(),
                        false,
                        QueryKind::Get,
                    );

                    let snap_ctx = SnapContext {
                        pb_ctx: &ctx,
                        read_id: read_id.clone(),
                        ..Default::default()
                    };
                    let snap = Self::with_tls_engine(|engine| Self::snapshot(engine, snap_ctx));
                    snaps.push((id, key, ctx, req, snap));
                }
                Self::with_tls_engine(|engine| engine.release_snapshot());
                let begin_instant = Instant::now();
                for (id, key, mut ctx, mut req, snap) in snaps {
                    let cf = req.take_cf();
                    match snap.await {
                        Ok(snapshot) => {
                            let mut stats = Statistics::default();
                            let buckets = snapshot.ext().get_buckets();
                            let store = RawStore::new(snapshot, api_version);
                            match Self::rawkv_cf(&cf, api_version) {
                                Ok(cf) => {
                                    consumer.consume(
                                        id,
                                        store
                                            .raw_get_key_value(cf, &key, &mut stats)
                                            .map_err(Error::from),
                                        begin_instant,
                                        ctx.take_request_source(),
                                    );
                                    tls_collect_read_flow(
                                        ctx.get_region_id(),
                                        Some(key.as_encoded()),
                                        Some(key.as_encoded()),
                                        &stats,
                                        buckets.as_ref(),
                                    );
                                }
                                Err(e) => {
                                    consumer.consume(
                                        id,
                                        Err(e),
                                        begin_instant,
                                        ctx.take_request_source(),
                                    );
                                }
                            }
                        }
                        Err(e) => {
                            consumer.consume(id, Err(e), begin_instant, ctx.take_request_source());
                        }
                    }
                }

                SCHED_PROCESSING_READ_HISTOGRAM_STATIC
                    .get(CMD)
                    .observe(begin_instant.saturating_elapsed_secs());
                SCHED_HISTOGRAM_VEC_STATIC
                    .get(CMD)
                    .observe(command_duration.saturating_elapsed_secs());
                Ok(())
            }
            .in_resource_metering_tag(resource_tag),
            priority,
            thread_rng().next_u64(),
            group_name,
        )
    }

    /// Get the values of some raw keys in a batch.
    pub fn raw_batch_get(
        &self,
        ctx: Context,
        cf: String,
        keys: Vec<Vec<u8>>,
    ) -> impl Future<Output = Result<Vec<Result<KvPair>>>> {
        const CMD: CommandKind = CommandKind::raw_batch_get;
        let priority = ctx.get_priority();
        let group_name = ctx
            .get_resource_control_context()
            .get_resource_group_name()
            .as_bytes()
            .to_owned();
        let priority_tag = get_priority_tag(priority);
        let key_ranges = keys.iter().map(|k| (k.clone(), k.clone())).collect();
        let resource_tag = self
            .resource_tag_factory
            .new_tag_with_key_ranges(&ctx, key_ranges);
        let api_version = self.api_version;
        let busy_threshold = Duration::from_millis(ctx.busy_threshold_ms as u64);

        self.read_pool_spawn_with_busy_check(
            busy_threshold,
            async move {
                let mut key_ranges = vec![];
                KV_COMMAND_COUNTER_VEC_STATIC.get(CMD).inc();
                SCHED_COMMANDS_PRI_COUNTER_VEC_STATIC
                    .get(priority_tag)
                    .inc();

                Self::check_api_version(api_version, ctx.api_version, CMD, &keys)?;

                let command_duration = tikv_util::time::Instant::now();
                let snap_ctx = SnapContext {
                    pb_ctx: &ctx,
                    ..Default::default()
                };
                let snapshot =
                    Self::with_tls_engine(|engine| Self::snapshot(engine, snap_ctx)).await?;
                let buckets = snapshot.ext().get_buckets();
                let store = RawStore::new(snapshot, api_version);
                {
                    let begin_instant = Instant::now();

                    let cf = Self::rawkv_cf(&cf, api_version)?;
                    // no scan_count for this kind of op.
                    let mut stats = Statistics::default();
                    let result: Vec<Result<KvPair>> = keys
                        .into_iter()
                        .map(|k| {
                            let k = F::encode_raw_key_owned(k, None);
                            let mut s = Statistics::default();
                            let v = store.raw_get_key_value(cf, &k, &mut s).map_err(Error::from);
                            tls_collect_read_flow(
                                ctx.get_region_id(),
                                Some(k.as_encoded()),
                                Some(k.as_encoded()),
                                &s,
                                buckets.as_ref(),
                            );
                            stats.add(&s);
                            key_ranges.push(build_key_range(k.as_encoded(), k.as_encoded(), false));
                            (k, v)
                        })
                        .filter(|&(_, ref v)| !(v.is_ok() && v.as_ref().unwrap().is_none()))
                        .map(|(k, v)| match v {
                            Ok(v) => {
                                let (user_key, _) = F::decode_raw_key_owned(k, false).unwrap();
                                Ok((user_key, v.unwrap()))
                            }
                            Err(v) => Err(v),
                        })
                        .collect();

                    tls_collect_query_batch(
                        ctx.get_region_id(),
                        ctx.get_peer(),
                        key_ranges,
                        QueryKind::Get,
                    );
                    KV_COMMAND_KEYREAD_HISTOGRAM_STATIC
                        .get(CMD)
                        .observe(stats.data.flow_stats.read_keys as f64);
                    SCHED_PROCESSING_READ_HISTOGRAM_STATIC
                        .get(CMD)
                        .observe(begin_instant.saturating_elapsed_secs());
                    SCHED_HISTOGRAM_VEC_STATIC
                        .get(CMD)
                        .observe(command_duration.saturating_elapsed_secs());
                    Ok(result)
                }
            }
            .in_resource_metering_tag(resource_tag),
            priority,
            thread_rng().next_u64(),
            group_name,
        )
    }

    async fn check_causal_ts_flushed(ctx: &mut Context, tag: CommandKind) -> Result<()> {
        if F::TAG == ApiVersion::V2 {
            let snap_ctx = SnapContext {
                pb_ctx: ctx,
                ..Default::default()
            };
            match Self::with_tls_engine(|engine| Self::snapshot(engine, snap_ctx)).await {
                Ok(snapshot) => {
                    SCHED_STAGE_COUNTER_VEC.get(tag).snapshot_ok.inc();
                    if !snapshot.ext().is_max_ts_synced() {
                        return Err(Error::from(txn::Error::from(
                            TxnError::MaxTimestampNotSynced {
                                region_id: ctx.get_region_id(),
                                start_ts: TimeStamp::zero(),
                            },
                        )));
                    }
                    let term = snapshot.ext().get_term();
                    if let Some(term) = term {
                        ctx.set_term(term.get());
                    }
                }
                Err(err) => {
                    SCHED_STAGE_COUNTER_VEC.get(tag).snapshot_err.inc();
                    info!("get snapshot failed"; "tag" => ?tag, "err" => ?err);
                    return Err(err);
                }
            }
        }
        Ok(())
    }

    /// Write a raw key to the storage.
    pub fn raw_put(
        &self,
        mut ctx: Context,
        cf: String,
        key: Vec<u8>,
        value: Vec<u8>,
        ttl: u64,
        callback: Callback<()>,
    ) -> Result<()> {
        const CMD: CommandKind = CommandKind::raw_put;
        let api_version = self.api_version;

        Self::check_api_version(api_version, ctx.api_version, CMD, [&key])?;

        check_key_size!(Some(&key).into_iter(), self.max_key_size, callback);

        if !F::IS_TTL_ENABLED && ttl != 0 {
            return Err(Error::from(ErrorInner::TtlNotEnabled));
        }
        let deadline = Self::get_deadline(&ctx);
        let cf = Self::rawkv_cf(&cf, self.api_version)?;
        let provider = self.causal_ts_provider.clone();
        let engine = self.engine.clone();
        let concurrency_manager = self.concurrency_manager.clone();

        let priority = ctx.get_priority();
        let group_name = ctx
            .get_resource_control_context()
            .get_resource_group_name()
            .to_owned();
        self.sched_raw_command(&group_name, priority, CMD, async move {
            if let Err(e) = deadline.check() {
                return callback(Err(Error::from(e)));
            }
            let command_duration = tikv_util::time::Instant::now();

            if let Err(e) = Self::check_causal_ts_flushed(&mut ctx, CMD).await {
                return callback(Err(e));
            }

            let key_guard = get_raw_key_guard(&provider, concurrency_manager).await;
            if let Err(e) = key_guard {
                return callback(Err(e));
            }
            let ts = get_causal_ts(&provider).await;
            if let Err(e) = ts {
                return callback(Err(e));
            }
            let raw_value = RawValue {
                user_value: value,
                expire_ts: ttl_to_expire_ts(ttl),
                is_delete: false,
            };
            let m = Modify::Put(
                cf,
                F::encode_raw_key_owned(key, ts.unwrap()),
                F::encode_raw_value_owned(raw_value),
            );

            let mut batch = WriteData::from_modifies(vec![m]);
            batch.set_allowed_on_disk_almost_full();
            let res = kv::write(&engine, &ctx, batch, None);
            callback(
                res.await
                    .unwrap_or_else(|| Err(box_err!("stale command")))
                    .map_err(Error::from),
            );
            KV_COMMAND_COUNTER_VEC_STATIC.get(CMD).inc();
            SCHED_STAGE_COUNTER_VEC.get(CMD).write_finish.inc();
            SCHED_HISTOGRAM_VEC_STATIC
                .get(CMD)
                .observe(command_duration.saturating_elapsed().as_secs_f64());
        })
    }

    fn check_ttl_valid(key_cnt: usize, ttls: &Vec<u64>) -> Result<()> {
        if !F::IS_TTL_ENABLED {
            if ttls.iter().any(|&x| x != 0) {
                return Err(Error::from(ErrorInner::TtlNotEnabled));
            }
        } else if ttls.len() != key_cnt {
            return Err(Error::from(ErrorInner::TtlLenNotEqualsToPairs));
        }
        Ok(())
    }

    fn raw_batch_put_requests_to_modifies(
        cf: CfName,
        pairs: Vec<KvPair>,
        ttls: Vec<u64>,
        ts: Option<TimeStamp>,
    ) -> Vec<Modify> {
        pairs
            .into_iter()
            .zip(ttls)
            .map(|((k, v), ttl)| {
                let raw_value = RawValue {
                    user_value: v,
                    expire_ts: ttl_to_expire_ts(ttl),
                    is_delete: false,
                };
                Modify::Put(
                    cf,
                    F::encode_raw_key_owned(k, ts),
                    F::encode_raw_value_owned(raw_value),
                )
            })
            .collect()
    }

    /// Write some keys to the storage in a batch.
    pub fn raw_batch_put(
        &self,
        mut ctx: Context,
        cf: String,
        pairs: Vec<KvPair>,
        ttls: Vec<u64>,
        callback: Callback<()>,
    ) -> Result<()> {
        const CMD: CommandKind = CommandKind::raw_batch_put;
        Self::check_api_version(
            self.api_version,
            ctx.api_version,
            CMD,
            pairs.iter().map(|(ref k, _)| k),
        )?;

        let cf = Self::rawkv_cf(&cf, self.api_version)?;

        check_key_size!(
            pairs.iter().map(|(ref k, _)| k),
            self.max_key_size,
            callback
        );
        Self::check_ttl_valid(pairs.len(), &ttls)?;

        let provider = self.causal_ts_provider.clone();
        let engine = self.engine.clone();
        let concurrency_manager = self.concurrency_manager.clone();
        let deadline = Self::get_deadline(&ctx);
        let priority = ctx.get_priority();
        let group_name = ctx
            .get_resource_control_context()
            .get_resource_group_name()
            .to_owned();
        self.sched_raw_command(&group_name, priority, CMD, async move {
            if let Err(e) = deadline.check() {
                return callback(Err(Error::from(e)));
            }
            let command_duration = tikv_util::time::Instant::now();

            if let Err(e) = Self::check_causal_ts_flushed(&mut ctx, CMD).await {
                return callback(Err(e));
            }

            let key_guard = get_raw_key_guard(&provider, concurrency_manager).await;
            if let Err(e) = key_guard {
                return callback(Err(e));
            }
            let ts = get_causal_ts(&provider).await;
            if let Err(e) = ts {
                return callback(Err(e));
            }

            let modifies = Self::raw_batch_put_requests_to_modifies(cf, pairs, ttls, ts.unwrap());
            let mut batch = WriteData::from_modifies(modifies);
            batch.set_allowed_on_disk_almost_full();
            let res = kv::write(&engine, &ctx, batch, None);
            callback(
                res.await
                    .unwrap_or_else(|| Err(box_err!("stale command")))
                    .map_err(Error::from),
            );
            KV_COMMAND_COUNTER_VEC_STATIC.get(CMD).inc();
            SCHED_STAGE_COUNTER_VEC.get(CMD).write_finish.inc();
            SCHED_HISTOGRAM_VEC_STATIC
                .get(CMD)
                .observe(command_duration.saturating_elapsed().as_secs_f64());
        })
    }

    fn raw_delete_request_to_modify(cf: CfName, key: Vec<u8>, ts: Option<TimeStamp>) -> Modify {
        let key = F::encode_raw_key_owned(key, ts);
        match F::TAG {
            ApiVersion::V2 => Modify::Put(cf, key, ApiV2::ENCODED_LOGICAL_DELETE.to_vec()),
            _ => Modify::Delete(cf, key),
        }
    }

    /// Delete a raw key from the storage.
    /// In API V2, data is "logical" deleted, to enable CDC of delete
    /// operations.
    pub fn raw_delete(
        &self,
        mut ctx: Context,
        cf: String,
        key: Vec<u8>,
        callback: Callback<()>,
    ) -> Result<()> {
        const CMD: CommandKind = CommandKind::raw_delete;
        Self::check_api_version(self.api_version, ctx.api_version, CMD, [&key])?;

        check_key_size!(Some(&key).into_iter(), self.max_key_size, callback);
        let cf = Self::rawkv_cf(&cf, self.api_version)?;
        let provider = self.causal_ts_provider.clone();
        let engine = self.engine.clone();
        let concurrency_manager = self.concurrency_manager.clone();
        let deadline = Self::get_deadline(&ctx);
        let priority = ctx.get_priority();
        let group_name = ctx
            .get_resource_control_context()
            .get_resource_group_name()
            .to_owned();
        self.sched_raw_command(&group_name, priority, CMD, async move {
            if let Err(e) = deadline.check() {
                return callback(Err(Error::from(e)));
            }
            let command_duration = tikv_util::time::Instant::now();

            if let Err(e) = Self::check_causal_ts_flushed(&mut ctx, CMD).await {
                return callback(Err(e));
            }

            let key_guard = get_raw_key_guard(&provider, concurrency_manager).await;
            if let Err(e) = key_guard {
                return callback(Err(e));
            }
            let ts = get_causal_ts(&provider).await;
            if let Err(e) = ts {
                return callback(Err(e));
            }
            let m = Self::raw_delete_request_to_modify(cf, key, ts.unwrap());
            let mut batch = WriteData::from_modifies(vec![m]);
            batch.set_allowed_on_disk_almost_full();
            let res = kv::write(&engine, &ctx, batch, None);
            callback(
                res.await
                    .unwrap_or_else(|| Err(box_err!("stale command")))
                    .map_err(Error::from),
            );
            KV_COMMAND_COUNTER_VEC_STATIC.get(CMD).inc();
            SCHED_STAGE_COUNTER_VEC.get(CMD).write_finish.inc();
            SCHED_HISTOGRAM_VEC_STATIC
                .get(CMD)
                .observe(command_duration.saturating_elapsed().as_secs_f64());
        })
    }

    /// Delete all raw keys in [`start_key`, `end_key`).
    /// Note that in API V2, data is still "physical" deleted, as "logical"
    /// delete for a range will be quite expensive. Notification of range delete
    /// operations will be through a special channel (unimplemented yet).
    pub fn raw_delete_range(
        &self,
        ctx: Context,
        cf: String,
        start_key: Vec<u8>,
        end_key: Vec<u8>,
        callback: Callback<()>,
    ) -> Result<()> {
        const CMD: CommandKind = CommandKind::raw_delete_range;
        check_key_size!([&start_key, &end_key], self.max_key_size, callback);
        Self::check_api_version_ranges(
            self.api_version,
            ctx.api_version,
            CMD,
            [(Some(&start_key), Some(&end_key))],
        )?;

        let cf = Self::rawkv_cf(&cf, self.api_version)?;
        let engine = self.engine.clone();
        let deadline = Self::get_deadline(&ctx);
        let priority = ctx.get_priority();
        let group_name = ctx
            .get_resource_control_context()
            .get_resource_group_name()
            .to_owned();
        self.sched_raw_command(&group_name, priority, CMD, async move {
            if let Err(e) = deadline.check() {
                return callback(Err(Error::from(e)));
            }
            let command_duration = tikv_util::time::Instant::now();
            let start_key = F::encode_raw_key_owned(start_key, None);
            let end_key = F::encode_raw_key_owned(end_key, None);

            let mut batch =
                WriteData::from_modifies(vec![Modify::DeleteRange(cf, start_key, end_key, false)]);
            batch.set_allowed_on_disk_almost_full();

            // TODO: special notification channel for API V2.
            let res = kv::write(&engine, &ctx, batch, None);
            callback(
                res.await
                    .unwrap_or_else(|| Err(box_err!("stale command")))
                    .map_err(Error::from),
            );
            KV_COMMAND_COUNTER_VEC_STATIC.get(CMD).inc();
            SCHED_STAGE_COUNTER_VEC.get(CMD).write_finish.inc();
            SCHED_HISTOGRAM_VEC_STATIC
                .get(CMD)
                .observe(command_duration.saturating_elapsed().as_secs_f64());
        })
    }

    /// Delete some raw keys in a batch.
    /// In API V2, data is "logical" deleted, to enable CDC of delete
    /// operations.
    pub fn raw_batch_delete(
        &self,
        mut ctx: Context,
        cf: String,
        keys: Vec<Vec<u8>>,
        callback: Callback<()>,
    ) -> Result<()> {
        const CMD: CommandKind = CommandKind::raw_batch_delete;
        Self::check_api_version(self.api_version, ctx.api_version, CMD, &keys)?;

        let cf = Self::rawkv_cf(&cf, self.api_version)?;
        check_key_size!(keys.iter(), self.max_key_size, callback);
        let provider = self.causal_ts_provider.clone();
        let engine = self.engine.clone();
        let concurrency_manager = self.concurrency_manager.clone();
        let deadline = Self::get_deadline(&ctx);
        let priority = ctx.get_priority();
        let group_name = ctx
            .get_resource_control_context()
            .get_resource_group_name()
            .to_owned();
        self.sched_raw_command(&group_name, priority, CMD, async move {
            if let Err(e) = deadline.check() {
                return callback(Err(Error::from(e)));
            }
            let command_duration = tikv_util::time::Instant::now();

            if let Err(e) = Self::check_causal_ts_flushed(&mut ctx, CMD).await {
                return callback(Err(e));
            }

            let key_guard = get_raw_key_guard(&provider, concurrency_manager).await;
            if let Err(e) = key_guard {
                return callback(Err(e));
            }
            let ts = get_causal_ts(&provider).await;
            if let Err(e) = ts {
                return callback(Err(e));
            }
            let ts = ts.unwrap();
            let modifies: Vec<Modify> = keys
                .into_iter()
                .map(|k| Self::raw_delete_request_to_modify(cf, k, ts))
                .collect();
            let mut batch = WriteData::from_modifies(modifies);
            batch.set_allowed_on_disk_almost_full();
            let res = kv::write(&engine, &ctx, batch, None);
            callback(
                res.await
                    .unwrap_or_else(|| Err(box_err!("stale command")))
                    .map_err(Error::from),
            );
            KV_COMMAND_COUNTER_VEC_STATIC.get(CMD).inc();
            SCHED_STAGE_COUNTER_VEC.get(CMD).write_finish.inc();
            SCHED_HISTOGRAM_VEC_STATIC
                .get(CMD)
                .observe(command_duration.saturating_elapsed().as_secs_f64());
        })
    }

    /// Scan raw keys in a range.
    ///
    /// If `reverse_scan` is false, the range is [`start_key`, `end_key`);
    /// otherwise, the range is [`end_key`, `start_key`) and it scans from
    /// `start_key` and goes backwards. If `end_key` is `None`, it means
    /// unbounded.
    ///
    /// This function scans at most `limit` keys.
    ///
    /// If `key_only` is true, the value
    /// corresponding to the key will not be read out. Only scanned keys will be
    /// returned.
    pub fn raw_scan(
        &self,
        ctx: Context,
        cf: String,
        start_key: Vec<u8>,
        end_key: Option<Vec<u8>>,
        limit: usize,
        key_only: bool,
        reverse_scan: bool,
    ) -> impl Future<Output = Result<Vec<Result<KvPair>>>> {
        const CMD: CommandKind = CommandKind::raw_scan;
        let priority = ctx.get_priority();
        let group_name = ctx
            .get_resource_control_context()
            .get_resource_group_name()
            .as_bytes()
            .to_owned();
        let priority_tag = get_priority_tag(priority);
        let resource_tag = self.resource_tag_factory.new_tag(&ctx);
        let api_version = self.api_version;
        let busy_threshold = Duration::from_millis(ctx.busy_threshold_ms as u64);

        self.read_pool_spawn_with_busy_check(
            busy_threshold,
            async move {
                KV_COMMAND_COUNTER_VEC_STATIC.get(CMD).inc();
                SCHED_COMMANDS_PRI_COUNTER_VEC_STATIC
                    .get(priority_tag)
                    .inc();

                Self::check_api_version_ranges(
                    api_version,
                    ctx.api_version,
                    CMD,
                    [(Some(&start_key), end_key.as_ref())],
                )?;

                let command_duration = tikv_util::time::Instant::now();
                let snap_ctx = SnapContext {
                    pb_ctx: &ctx,
                    ..Default::default()
                };
                let snapshot =
                    Self::with_tls_engine(|engine| Self::snapshot(engine, snap_ctx)).await?;
                let buckets = snapshot.ext().get_buckets();
                let cf = Self::rawkv_cf(&cf, api_version)?;
                {
                    let store = RawStore::new(snapshot, api_version);
                    let begin_instant = Instant::now();

                    let start_key = F::encode_raw_key_owned(start_key, None);
                    let end_key = end_key.map(|k| F::encode_raw_key_owned(k, None));
                    // Keys pass to `tls_collect_query` should be encoded, to get correct keys for
                    // region split.
                    tls_collect_query(
                        ctx.get_region_id(),
                        ctx.get_peer(),
                        start_key.as_encoded(),
                        end_key.as_ref().map(|k| k.as_encoded()).unwrap_or(&vec![]),
                        reverse_scan,
                        QueryKind::Scan,
                    );

                    let mut statistics = Statistics::default();
                    let result = if reverse_scan {
                        store
                            .reverse_raw_scan(
                                cf,
                                &start_key,
                                end_key.as_ref(),
                                limit,
                                &mut statistics,
                                key_only,
                            )
                            .await
                    } else {
                        store
                            .forward_raw_scan(
                                cf,
                                &start_key,
                                end_key.as_ref(),
                                limit,
                                &mut statistics,
                                key_only,
                            )
                            .await
                    }
                    .map(|pairs| {
                        pairs
                            .into_iter()
                            .map(|pair| {
                                pair.map(|(k, v)| {
                                    let (user_key, _) =
                                        F::decode_raw_key_owned(Key::from_encoded(k), true)
                                            .unwrap();
                                    (user_key, v)
                                })
                                .map_err(Error::from)
                            })
                            .collect()
                    })
                    .map_err(Error::from);

                    metrics::tls_collect_read_flow(
                        ctx.get_region_id(),
                        Some(start_key.as_encoded()),
                        end_key.as_ref().map(|k| k.as_encoded().as_slice()),
                        &statistics,
                        buckets.as_ref(),
                    );
                    KV_COMMAND_KEYREAD_HISTOGRAM_STATIC
                        .get(CMD)
                        .observe(statistics.data.flow_stats.read_keys as f64);
                    metrics::tls_collect_scan_details(CMD, &statistics);
                    SCHED_PROCESSING_READ_HISTOGRAM_STATIC
                        .get(CMD)
                        .observe(begin_instant.saturating_elapsed_secs());
                    SCHED_HISTOGRAM_VEC_STATIC
                        .get(CMD)
                        .observe(command_duration.saturating_elapsed_secs());

                    result
                }
            }
            .in_resource_metering_tag(resource_tag),
            priority,
            thread_rng().next_u64(),
            group_name,
        )
    }

    /// Scan raw keys in multiple ranges in a batch.
    pub fn raw_batch_scan(
        &self,
        ctx: Context,
        cf: String,
        mut ranges: Vec<KeyRange>,
        each_limit: usize,
        key_only: bool,
        reverse_scan: bool,
    ) -> impl Future<Output = Result<Vec<Result<KvPair>>>> {
        const CMD: CommandKind = CommandKind::raw_batch_scan;
        let priority = ctx.get_priority();
        let group_name = ctx
            .get_resource_control_context()
            .get_resource_group_name()
            .as_bytes()
            .to_owned();
        let priority_tag = get_priority_tag(priority);
        let key_ranges = ranges
            .iter()
            .map(|key_range| (key_range.start_key.clone(), key_range.end_key.clone()))
            .collect();
        let resource_tag = self
            .resource_tag_factory
            .new_tag_with_key_ranges(&ctx, key_ranges);
        let api_version = self.api_version;
        let busy_threshold = Duration::from_millis(ctx.busy_threshold_ms as u64);

        self.read_pool_spawn_with_busy_check(
            busy_threshold,
            async move {
                KV_COMMAND_COUNTER_VEC_STATIC.get(CMD).inc();
                SCHED_COMMANDS_PRI_COUNTER_VEC_STATIC
                    .get(priority_tag)
                    .inc();

                Self::check_api_version_ranges(
                    api_version,
                    ctx.api_version,
                    CMD,
                    ranges
                        .iter()
                        .map(|range| (Some(range.get_start_key()), Some(range.get_end_key()))),
                )?;

                let command_duration = tikv_util::time::Instant::now();
                let snap_ctx = SnapContext {
                    pb_ctx: &ctx,
                    ..Default::default()
                };
                let snapshot =
                    Self::with_tls_engine(|engine| Self::snapshot(engine, snap_ctx)).await?;
                let buckets = snapshot.ext().get_buckets();
                let cf = Self::rawkv_cf(&cf, api_version)?;
                {
                    let store = RawStore::new(snapshot, api_version);
                    let begin_instant = Instant::now();
                    let mut statistics = Statistics::default();
                    if !Self::check_key_ranges(&ranges, reverse_scan) {
                        return Err(box_err!("Invalid KeyRanges"));
                    };
                    let mut result = Vec::new();
                    let mut key_ranges = vec![];
                    let ranges_len = ranges.len();

                    for i in 0..ranges_len {
                        let start_key = F::encode_raw_key_owned(ranges[i].take_start_key(), None);
                        let end_key = ranges[i].take_end_key();
                        let end_key = if end_key.is_empty() {
                            if i + 1 == ranges_len {
                                None
                            } else {
                                Some(F::encode_raw_key(ranges[i + 1].get_start_key(), None))
                            }
                        } else {
                            Some(F::encode_raw_key_owned(end_key, None))
                        };
                        let mut stats = Statistics::default();
                        let pairs: Vec<Result<KvPair>> = if reverse_scan {
                            store
                                .reverse_raw_scan(
                                    cf,
                                    &start_key,
                                    end_key.as_ref(),
                                    each_limit,
                                    &mut stats,
                                    key_only,
                                )
                                .await
                        } else {
                            store
                                .forward_raw_scan(
                                    cf,
                                    &start_key,
                                    end_key.as_ref(),
                                    each_limit,
                                    &mut stats,
                                    key_only,
                                )
                                .await
                        }
                        .map(|pairs| {
                            pairs
                                .into_iter()
                                .map(|pair| {
                                    pair.map(|(k, v)| {
                                        let (user_key, _) =
                                            F::decode_raw_key_owned(Key::from_encoded(k), true)
                                                .unwrap();
                                        (user_key, v)
                                    })
                                    .map_err(Error::from)
                                })
                                .collect()
                        })
                        .map_err(Error::from)?;

                        key_ranges.push(build_key_range(
                            start_key.as_encoded(),
                            end_key.as_ref().map(|k| k.as_encoded()).unwrap_or(&vec![]),
                            reverse_scan,
                        ));
                        metrics::tls_collect_read_flow(
                            ctx.get_region_id(),
                            Some(start_key.as_encoded()),
                            end_key.as_ref().map(|k| k.as_encoded().as_slice()),
                            &stats,
                            buckets.as_ref(),
                        );
                        statistics.add(&stats);
                        result.extend(pairs.into_iter().map(|res| res.map_err(Error::from)));
                    }

                    tls_collect_query_batch(
                        ctx.get_region_id(),
                        ctx.get_peer(),
                        key_ranges,
                        QueryKind::Scan,
                    );
                    KV_COMMAND_KEYREAD_HISTOGRAM_STATIC
                        .get(CMD)
                        .observe(statistics.data.flow_stats.read_keys as f64);
                    metrics::tls_collect_scan_details(CMD, &statistics);
                    SCHED_PROCESSING_READ_HISTOGRAM_STATIC
                        .get(CMD)
                        .observe(begin_instant.saturating_elapsed_secs());
                    SCHED_HISTOGRAM_VEC_STATIC
                        .get(CMD)
                        .observe(command_duration.saturating_elapsed_secs());
                    Ok(result)
                }
            }
            .in_resource_metering_tag(resource_tag),
            priority,
            thread_rng().next_u64(),
            group_name,
        )
    }

    /// Get the value of a raw key.
    pub fn raw_get_key_ttl(
        &self,
        ctx: Context,
        cf: String,
        key: Vec<u8>,
    ) -> impl Future<Output = Result<Option<u64>>> {
        const CMD: CommandKind = CommandKind::raw_get_key_ttl;
        let priority = ctx.get_priority();
        let group_name = ctx
            .get_resource_control_context()
            .get_resource_group_name()
            .as_bytes()
            .to_owned();
        let priority_tag = get_priority_tag(priority);
        let resource_tag = self
            .resource_tag_factory
            .new_tag_with_key_ranges(&ctx, vec![(key.clone(), key.clone())]);
        let api_version = self.api_version;
        let busy_threshold = Duration::from_millis(ctx.busy_threshold_ms as u64);

        self.read_pool_spawn_with_busy_check(
            busy_threshold,
            async move {
                KV_COMMAND_COUNTER_VEC_STATIC.get(CMD).inc();
                SCHED_COMMANDS_PRI_COUNTER_VEC_STATIC
                    .get(priority_tag)
                    .inc();

                Self::check_api_version(api_version, ctx.api_version, CMD, [&key])?;

                let command_duration = tikv_util::time::Instant::now();
                let snap_ctx = SnapContext {
                    pb_ctx: &ctx,
                    ..Default::default()
                };
                let snapshot =
                    Self::with_tls_engine(|engine| Self::snapshot(engine, snap_ctx)).await?;
                let buckets = snapshot.ext().get_buckets();
                let store = RawStore::new(snapshot, api_version);
                let cf = Self::rawkv_cf(&cf, api_version)?;
                {
                    let begin_instant = Instant::now();
                    let mut stats = Statistics::default();
                    let key = F::encode_raw_key_owned(key, None);
                    // Keys pass to `tls_collect_query` should be encoded, to get correct keys for
                    // region split.
                    tls_collect_query(
                        ctx.get_region_id(),
                        ctx.get_peer(),
                        key.as_encoded(),
                        key.as_encoded(),
                        false,
                        QueryKind::Get,
                    );
                    let r = store
                        .raw_get_key_ttl(cf, &key, &mut stats)
                        .map_err(Error::from);
                    KV_COMMAND_KEYREAD_HISTOGRAM_STATIC.get(CMD).observe(1_f64);
                    tls_collect_read_flow(
                        ctx.get_region_id(),
                        Some(key.as_encoded()),
                        Some(key.as_encoded()),
                        &stats,
                        buckets.as_ref(),
                    );
                    SCHED_PROCESSING_READ_HISTOGRAM_STATIC
                        .get(CMD)
                        .observe(begin_instant.saturating_elapsed_secs());
                    SCHED_HISTOGRAM_VEC_STATIC
                        .get(CMD)
                        .observe(command_duration.saturating_elapsed_secs());
                    r
                }
            }
            .in_resource_metering_tag(resource_tag),
            priority,
            thread_rng().next_u64(),
            group_name,
        )
    }

    pub fn raw_compare_and_swap_atomic(
        &self,
        ctx: Context,
        cf: String,
        key: Vec<u8>,
        previous_value: Option<Vec<u8>>,
        value: Vec<u8>,
        ttl: u64,
        callback: Callback<(Option<Value>, bool)>,
    ) -> Result<()> {
        const CMD: CommandKind = CommandKind::raw_compare_and_swap;
        let api_version = self.api_version;
        Self::check_api_version(api_version, ctx.api_version, CMD, [&key])?;
        let cf = Self::rawkv_cf(&cf, api_version)?;

        if !F::IS_TTL_ENABLED && ttl != 0 {
            return Err(Error::from(ErrorInner::TtlNotEnabled));
        }
        let sched = self.get_scheduler();
        let priority = ctx.get_priority();
        let group_name = ctx
            .get_resource_control_context()
            .get_resource_group_name()
            .to_owned();
        self.sched_raw_command(&group_name, priority, CMD, async move {
            let key = F::encode_raw_key_owned(key, None);
            let cmd = RawCompareAndSwap::new(cf, key, previous_value, value, ttl, api_version, ctx);
            Self::sched_raw_atomic_command(
                sched,
                cmd,
                Box::new(|res| callback(res.map_err(Error::from))),
            );
        })
    }

    pub fn raw_batch_put_atomic(
        &self,
        ctx: Context,
        cf: String,
        pairs: Vec<KvPair>,
        ttls: Vec<u64>,
        callback: Callback<()>,
    ) -> Result<()> {
        const CMD: CommandKind = CommandKind::raw_atomic_store;
        Self::check_api_version(
            self.api_version,
            ctx.api_version,
            CMD,
            pairs.iter().map(|(ref k, _)| k),
        )?;

        let cf = Self::rawkv_cf(&cf, self.api_version)?;
        Self::check_ttl_valid(pairs.len(), &ttls)?;

        let sched = self.get_scheduler();
        let priority = ctx.get_priority();
        let group_name = ctx
            .get_resource_control_context()
            .get_resource_group_name()
            .to_owned();
        self.sched_raw_command(&group_name, priority, CMD, async move {
            let modifies = Self::raw_batch_put_requests_to_modifies(cf, pairs, ttls, None);
            let cmd = RawAtomicStore::new(cf, modifies, ctx);
            Self::sched_raw_atomic_command(
                sched,
                cmd,
                Box::new(|res| callback(res.map_err(Error::from))),
            );
        })
    }

    pub fn raw_batch_delete_atomic(
        &self,
        ctx: Context,
        cf: String,
        keys: Vec<Vec<u8>>,
        callback: Callback<()>,
    ) -> Result<()> {
        const CMD: CommandKind = CommandKind::raw_atomic_store;

        Self::check_api_version(self.api_version, ctx.api_version, CMD, &keys)?;
        let cf = Self::rawkv_cf(&cf, self.api_version)?;
        let sched = self.get_scheduler();
        let priority = ctx.get_priority();
        let group_name = ctx
            .get_resource_control_context()
            .get_resource_group_name()
            .to_owned();
        self.sched_raw_command(&group_name, priority, CMD, async move {
            // Do NOT encode ts here as RawAtomicStore use key to gen lock
            let modifies = keys
                .into_iter()
                .map(|k| Self::raw_delete_request_to_modify(cf, k, None))
                .collect();
            let cmd = RawAtomicStore::new(cf, modifies, ctx);
            Self::sched_raw_atomic_command(
                sched,
                cmd,
                Box::new(|res| callback(res.map_err(Error::from))),
            );
        })
    }

    pub fn raw_checksum(
        &self,
        ctx: Context,
        algorithm: ChecksumAlgorithm,
        mut ranges: Vec<KeyRange>,
    ) -> impl Future<Output = Result<(u64, u64, u64)>> {
        const CMD: CommandKind = CommandKind::raw_checksum;
        let priority = ctx.get_priority();
        let group_name = ctx
            .get_resource_control_context()
            .get_resource_group_name()
            .as_bytes()
            .to_owned();
        let priority_tag = get_priority_tag(priority);
        let key_ranges = ranges
            .iter()
            .map(|key_range| (key_range.start_key.clone(), key_range.end_key.clone()))
            .collect();
        let resource_tag = self
            .resource_tag_factory
            .new_tag_with_key_ranges(&ctx, key_ranges);
        let api_version = self.api_version;

        let res = self.read_pool.spawn_handle(
            async move {
                KV_COMMAND_COUNTER_VEC_STATIC.get(CMD).inc();
                SCHED_COMMANDS_PRI_COUNTER_VEC_STATIC
                    .get(priority_tag)
                    .inc();

                if algorithm != ChecksumAlgorithm::Crc64Xor {
                    return Err(box_err!("unknown checksum algorithm {:?}", algorithm));
                }

                Self::check_api_version_ranges(
                    api_version,
                    ctx.api_version,
                    CMD,
                    ranges
                        .iter()
                        .map(|range| (Some(range.get_start_key()), Some(range.get_end_key()))),
                )?;
                for range in ranges.iter_mut() {
                    let start_key = F::encode_raw_key_owned(range.take_start_key(), None);
                    let end_key = F::encode_raw_key_owned(range.take_end_key(), None);
                    range.set_start_key(start_key.into_encoded());
                    range.set_end_key(end_key.into_encoded());
                }

                let command_duration = tikv_util::time::Instant::now();
                let snap_ctx = SnapContext {
                    pb_ctx: &ctx,
                    ..Default::default()
                };
                let snapshot =
                    Self::with_tls_engine(|engine| Self::snapshot(engine, snap_ctx)).await?;
                let buckets = snapshot.ext().get_buckets();
                let store = RawStore::new(snapshot, api_version);
                let cf = Self::rawkv_cf("", api_version)?;

                let begin_instant = tikv_util::time::Instant::now();
                let mut stats = Vec::with_capacity(ranges.len());
                let ret = store
                    .raw_checksum_ranges(cf, &ranges, &mut stats)
                    .await
                    .map_err(Error::from);
                stats.iter().zip(ranges.iter()).for_each(|(stats, range)| {
                    tls_collect_read_flow(
                        ctx.get_region_id(),
                        Some(range.get_start_key()),
                        Some(range.get_end_key()),
                        stats,
                        buckets.as_ref(),
                    );
                });
                SCHED_PROCESSING_READ_HISTOGRAM_STATIC
                    .get(CMD)
                    .observe(begin_instant.saturating_elapsed().as_secs_f64());
                SCHED_HISTOGRAM_VEC_STATIC
                    .get(CMD)
                    .observe(command_duration.saturating_elapsed().as_secs_f64());

                ret
            }
            .in_resource_metering_tag(resource_tag),
            priority,
            thread_rng().next_u64(),
            group_name,
        );

        async move {
            res.map_err(|_| Error::from(ErrorInner::SchedTooBusy))
                .await?
        }
    }

    fn read_pool_spawn_with_busy_check<Fut, T>(
        &self,
        busy_threshold: Duration,
        future: Fut,
        priority: CommandPri,
        task_id: u64,
        group_meta: Vec<u8>,
    ) -> impl Future<Output = Result<T>>
    where
        Fut: Future<Output = Result<T>> + Send + 'static,
        T: Send + 'static,
    {
        if let Err(busy_err) = self.read_pool.check_busy_threshold(busy_threshold) {
            let mut err = kvproto::errorpb::Error::default();
            err.set_server_is_busy(busy_err);
            return Either::Left(future::err(Error::from(ErrorInner::Kv(err.into()))));
        }
        Either::Right(
            self.read_pool
                .spawn_handle(future, priority, task_id, group_meta)
                .map_err(|_| Error::from(ErrorInner::SchedTooBusy))
                .and_then(|res| future::ready(res)),
        )
    }
}

pub async fn get_raw_key_guard(
    ts_provider: &Option<Arc<CausalTsProviderImpl>>,
    concurrency_manager: ConcurrencyManager,
) -> Result<Option<KeyHandleGuard>> {
    // NOTE: the ts cannot be reused as timestamp of data key.
    // There is a little chance that CDC will acquired a timestamp for resolved-ts
    // just between the get_causal_ts & concurrency_manager.lock_key,
    // which violate the constraint that resolve-ts should not be larger
    // than timestamp of captured data.
    let ts = get_causal_ts(ts_provider).await?;
    if let Some(ts) = ts {
        let raw_key = vec![api_version::api_v2::RAW_KEY_PREFIX];
        // Make keys for locking by RAW_KEY_PREFIX & ts. RAW_KEY_PREFIX to avoid
        // conflict with TiDB & TxnKV keys, and ts to avoid collision with
        // other raw write requests. Ts in lock value to used by CDC which
        // get maximum resolved-ts from concurrency_manager.global_min_lock_ts
        let encode_key = ApiV2::encode_raw_key(&raw_key, Some(ts));
        let key_guard = concurrency_manager.lock_key(&encode_key).await;
        let lock = Lock::new(LockType::Put, raw_key, ts, 0, None, 0.into(), 1, ts, false);
        key_guard.with_lock(|l| *l = Some(lock));
        Ok(Some(key_guard))
    } else {
        Ok(None)
    }
}

pub async fn get_causal_ts(
    ts_provider: &Option<Arc<CausalTsProviderImpl>>,
) -> Result<Option<TimeStamp>> {
    if let Some(p) = ts_provider {
        match p.async_get_ts().await {
            Ok(ts) => Ok(Some(ts)),
            Err(e) => Err(box_err!("Fail to get ts: {}", e)),
        }
    } else {
        Ok(None)
    }
}

pub struct DynamicConfigs {
    pub pipelined_pessimistic_lock: Arc<AtomicBool>,
    pub in_memory_pessimistic_lock: Arc<AtomicBool>,
    pub wake_up_delay_duration_ms: Arc<AtomicU64>,
}

fn get_priority_tag(priority: CommandPri) -> CommandPriority {
    match priority {
        CommandPri::Low => CommandPriority::low,
        CommandPri::Normal => CommandPriority::normal,
        CommandPri::High => CommandPriority::high,
    }
}

fn prepare_snap_ctx<'a>(
    pb_ctx: &'a Context,
    keys: impl IntoIterator<Item = &'a Key> + Clone,
    start_ts: TimeStamp,
    bypass_locks: &'a TsSet,
    concurrency_manager: &ConcurrencyManager,
    cmd: CommandKind,
) -> Result<SnapContext<'a>> {
    // Update max_ts and check the in-memory lock table before getting the snapshot
    if !pb_ctx.get_stale_read() {
        concurrency_manager.update_max_ts(start_ts);
    }
    fail_point!("before-storage-check-memory-locks");
    let isolation_level = pb_ctx.get_isolation_level();
    if need_check_locks(isolation_level) {
        let begin_instant = Instant::now();
        for key in keys.clone() {
            concurrency_manager
                .read_key_check(key, |lock| {
                    // No need to check access_locks because they are committed which means they
                    // can't be in memory lock table.
                    Lock::check_ts_conflict(
                        Cow::Borrowed(lock),
                        key,
                        start_ts,
                        bypass_locks,
                        isolation_level,
                    )
                })
                .map_err(|e| {
                    CHECK_MEM_LOCK_DURATION_HISTOGRAM_VEC
                        .get(cmd)
                        .locked
                        .observe(begin_instant.saturating_elapsed().as_secs_f64());
                    txn::Error::from_mvcc(e)
                })?;
        }
        CHECK_MEM_LOCK_DURATION_HISTOGRAM_VEC
            .get(cmd)
            .unlocked
            .observe(begin_instant.saturating_elapsed().as_secs_f64());
    }

    let mut snap_ctx = SnapContext {
        pb_ctx,
        start_ts: Some(start_ts),
        ..Default::default()
    };
    if need_check_locks_in_replica_read(pb_ctx) {
        snap_ctx.key_ranges = keys
            .into_iter()
            .map(|k| point_key_range(k.clone()))
            .collect();
    }
    Ok(snap_ctx)
}

pub fn need_check_locks_in_replica_read(ctx: &Context) -> bool {
    ctx.get_replica_read() && ctx.get_isolation_level() == IsolationLevel::Si
}

// checks whether the current isolation level needs to check related locks.
pub fn need_check_locks(iso_level: IsolationLevel) -> bool {
    matches!(iso_level, IsolationLevel::Si | IsolationLevel::RcCheckTs)
}

pub fn point_key_range(key: Key) -> KeyRange {
    let mut end_key = key.as_encoded().to_vec();
    end_key.push(0);
    let end_key = Key::from_encoded(end_key);
    let mut key_range = KeyRange::default();
    key_range.set_start_key(key.into_encoded());
    key_range.set_end_key(end_key.into_encoded());
    key_range
}

/// A builder to build a temporary `Storage<E>`.
///
/// Only used for test purpose.
#[must_use]
pub struct TestStorageBuilder<E: Engine, L: LockManager, F: KvFormat> {
    engine: E,
    config: Config,
    pipelined_pessimistic_lock: Arc<AtomicBool>,
    in_memory_pessimistic_lock: Arc<AtomicBool>,
    wake_up_delay_duration_ms: Arc<AtomicU64>,
    lock_mgr: L,
    resource_tag_factory: ResourceTagFactory,
    _phantom: PhantomData<F>,
}

/// TestStorageBuilder for Api V1
/// To be convenience for test cases unrelated to RawKV.
pub type TestStorageBuilderApiV1<E, L> = TestStorageBuilder<E, L, ApiV1>;

impl<F: KvFormat> TestStorageBuilder<RocksEngine, MockLockManager, F> {
    /// Build `Storage<RocksEngine>`.
    pub fn new(lock_mgr: MockLockManager) -> Self {
        let engine = TestEngineBuilder::new()
            .api_version(F::TAG)
            .build()
            .unwrap();

        Self::from_engine_and_lock_mgr(engine, lock_mgr)
    }
}

/// An `Engine` with `TxnExt`. It is used for test purpose.
#[derive(Clone)]
pub struct TxnTestEngine<E: Engine> {
    engine: E,
    txn_ext: Arc<TxnExt>,
}

impl<E: Engine> Engine for TxnTestEngine<E> {
    type Snap = TxnTestSnapshot<E::Snap>;
    type Local = E::Local;

    fn kv_engine(&self) -> Option<Self::Local> {
        self.engine.kv_engine()
    }

    fn modify_on_kv_engine(
        &self,
        region_modifies: HashMap<u64, Vec<Modify>>,
    ) -> tikv_kv::Result<()> {
        self.engine.modify_on_kv_engine(region_modifies)
    }

    type SnapshotRes = impl Future<Output = tikv_kv::Result<Self::Snap>> + Send;
    fn async_snapshot(&mut self, ctx: SnapContext<'_>) -> Self::SnapshotRes {
        let txn_ext = self.txn_ext.clone();
        let f = self.engine.async_snapshot(ctx);
        async move {
            let snapshot = f.await?;
            Ok(TxnTestSnapshot { snapshot, txn_ext })
        }
    }

    type WriteRes = E::WriteRes;
    fn async_write(
        &self,
        ctx: &Context,
        batch: WriteData,
        subscribed: u8,
        on_applied: Option<OnAppliedCb>,
    ) -> Self::WriteRes {
        self.engine.async_write(ctx, batch, subscribed, on_applied)
    }
}

#[derive(Clone)]
pub struct TxnTestSnapshot<S: Snapshot> {
    snapshot: S,
    txn_ext: Arc<TxnExt>,
}

impl<S: Snapshot> Snapshot for TxnTestSnapshot<S> {
    type Iter = S::Iter;
    type Ext<'a> = TxnTestSnapshotExt<'a> where S: 'a;

    fn get(&self, key: &Key) -> tikv_kv::Result<Option<Value>> {
        self.snapshot.get(key)
    }

    fn get_cf(&self, cf: CfName, key: &Key) -> tikv_kv::Result<Option<Value>> {
        self.snapshot.get_cf(cf, key)
    }

    fn get_cf_opt(
        &self,
        opts: engine_traits::ReadOptions,
        cf: CfName,
        key: &Key,
    ) -> tikv_kv::Result<Option<Value>> {
        self.snapshot.get_cf_opt(opts, cf, key)
    }

    fn iter(
        &self,
        cf: CfName,
        iter_opt: engine_traits::IterOptions,
    ) -> tikv_kv::Result<Self::Iter> {
        self.snapshot.iter(cf, iter_opt)
    }

    fn ext(&self) -> Self::Ext<'_> {
        TxnTestSnapshotExt(&self.txn_ext)
    }
}

pub struct TxnTestSnapshotExt<'a>(&'a Arc<TxnExt>);

impl<'a> SnapshotExt for TxnTestSnapshotExt<'a> {
    fn get_txn_ext(&self) -> Option<&Arc<TxnExt>> {
        Some(self.0)
    }
}

#[derive(Clone)]
struct DummyReporter;

impl FlowStatsReporter for DummyReporter {
    fn report_read_stats(&self, _read_stats: ReadStats) {}
    fn report_write_stats(&self, _write_stats: WriteStats) {}
}

impl<E: Engine, L: LockManager, F: KvFormat> TestStorageBuilder<E, L, F> {
    pub fn from_engine_and_lock_mgr(engine: E, lock_mgr: L) -> Self {
        let mut config = Config::default();
        config.set_api_version(F::TAG);
        Self {
            engine,
            config,
            pipelined_pessimistic_lock: Arc::new(AtomicBool::new(false)),
            in_memory_pessimistic_lock: Arc::new(AtomicBool::new(false)),
            // Make it very large to avoid tests being affected by the delayed-waking-up behavior.
            wake_up_delay_duration_ms: Arc::new(AtomicU64::new(100000)),
            lock_mgr,
            resource_tag_factory: ResourceTagFactory::new_for_test(),
            _phantom: PhantomData,
        }
    }

    /// Customize the config of the `Storage`.
    ///
    /// By default, `Config::default()` will be used.
    pub fn config(mut self, config: Config) -> Self {
        self.config = config;
        self
    }

    pub fn pipelined_pessimistic_lock(self, enabled: bool) -> Self {
        self.pipelined_pessimistic_lock
            .store(enabled, atomic::Ordering::Relaxed);
        self
    }

    pub fn async_apply_prewrite(mut self, enabled: bool) -> Self {
        self.config.enable_async_apply_prewrite = enabled;
        self
    }

    pub fn in_memory_pessimistic_lock(self, enabled: bool) -> Self {
        self.in_memory_pessimistic_lock
            .store(enabled, atomic::Ordering::Relaxed);
        self
    }

    pub fn wake_up_delay_duration(self, duration_ms: u64) -> Self {
        self.wake_up_delay_duration_ms
            .store(duration_ms, Ordering::Relaxed);
        self
    }

    pub fn set_api_version(mut self, api_version: ApiVersion) -> Self {
        self.config.set_api_version(api_version);
        self
    }

    pub fn set_resource_tag_factory(mut self, resource_tag_factory: ResourceTagFactory) -> Self {
        self.resource_tag_factory = resource_tag_factory;
        self
    }

    /// Build a `Storage<E>`.
    pub fn build(self) -> Result<Storage<E, L, F>> {
        let read_pool = build_read_pool_for_test(
            &crate::config::StorageReadPoolConfig::default_for_test(),
            self.engine.clone(),
        );
        let ts_provider = if F::TAG == ApiVersion::V2 {
            let test_provider: causal_ts::CausalTsProviderImpl =
                causal_ts::tests::TestProvider::default().into();
            Some(Arc::new(test_provider))
        } else {
            None
        };

        Storage::from_engine(
            self.engine,
            &self.config,
            ReadPool::from(read_pool).handle(),
            self.lock_mgr,
            ConcurrencyManager::new(1.into()),
            DynamicConfigs {
                pipelined_pessimistic_lock: self.pipelined_pessimistic_lock,
                in_memory_pessimistic_lock: self.in_memory_pessimistic_lock,
                wake_up_delay_duration_ms: self.wake_up_delay_duration_ms,
            },
            Arc::new(FlowController::Singleton(EngineFlowController::empty())),
            DummyReporter,
            self.resource_tag_factory,
            Arc::new(QuotaLimiter::default()),
            latest_feature_gate(),
            ts_provider,
            None,
        )
    }

    pub fn build_for_txn(self, txn_ext: Arc<TxnExt>) -> Result<Storage<TxnTestEngine<E>, L, F>> {
        let engine = TxnTestEngine {
            engine: self.engine,
            txn_ext,
        };
        let read_pool = build_read_pool_for_test(
            &crate::config::StorageReadPoolConfig::default_for_test(),
            engine.clone(),
        );

        Storage::from_engine(
            engine,
            &self.config,
            ReadPool::from(read_pool).handle(),
            self.lock_mgr,
            ConcurrencyManager::new(1.into()),
            DynamicConfigs {
                pipelined_pessimistic_lock: self.pipelined_pessimistic_lock,
                in_memory_pessimistic_lock: self.in_memory_pessimistic_lock,
                wake_up_delay_duration_ms: self.wake_up_delay_duration_ms,
            },
            Arc::new(FlowController::Singleton(EngineFlowController::empty())),
            DummyReporter,
            ResourceTagFactory::new_for_test(),
            Arc::new(QuotaLimiter::default()),
            latest_feature_gate(),
            None,
            Some(Arc::new(ResourceController::new("test".to_owned(), false))),
        )
    }

    pub fn build_for_resource_controller(
        self,
        resource_controller: Arc<ResourceController>,
    ) -> Result<Storage<TxnTestEngine<E>, L, F>> {
        let engine = TxnTestEngine {
            engine: self.engine,
            txn_ext: Arc::new(TxnExt::default()),
        };
        let read_pool = build_read_pool_for_test(
            &crate::config::StorageReadPoolConfig::default_for_test(),
            engine.clone(),
        );

        Storage::from_engine(
            engine,
            &self.config,
            ReadPool::from(read_pool).handle(),
            self.lock_mgr,
            ConcurrencyManager::new(1.into()),
            DynamicConfigs {
                pipelined_pessimistic_lock: self.pipelined_pessimistic_lock,
                in_memory_pessimistic_lock: self.in_memory_pessimistic_lock,
                wake_up_delay_duration_ms: self.wake_up_delay_duration_ms,
            },
            Arc::new(FlowController::Singleton(EngineFlowController::empty())),
            DummyReporter,
            ResourceTagFactory::new_for_test(),
            Arc::new(QuotaLimiter::default()),
            latest_feature_gate(),
            None,
            Some(resource_controller),
        )
    }
}

pub trait ResponseBatchConsumer<ConsumeResponse: Sized>: Send {
    fn consume(
        &self,
        id: u64,
        res: Result<ConsumeResponse>,
        begin: Instant,
        request_source: String,
    );
}

pub mod test_util {
    use std::{
        fmt::Debug,
        sync::{
            mpsc::{channel, Sender},
            Mutex,
        },
    };

    use futures_executor::block_on;
    use kvproto::kvrpcpb::Op;

    use super::*;
    use crate::storage::{
        lock_manager::WaitTimeout,
        txn::commands,
        types::{PessimisticLockKeyResult, PessimisticLockResults},
    };

    pub fn expect_none(x: Option<Value>) {
        assert_eq!(x, None);
    }

    pub fn expect_value(v: Vec<u8>, x: Option<Value>) {
        assert_eq!(x.unwrap(), v);
    }

    pub fn expect_multi_values(v: Vec<Option<KvPair>>, x: Vec<Result<KvPair>>) {
        let x: Vec<Option<KvPair>> = x.into_iter().map(Result::ok).collect();
        assert_eq!(x, v);
    }

    pub fn expect_error<T, F>(err_matcher: F, x: Result<T>)
    where
        F: FnOnce(Error) + Send + 'static,
    {
        match x {
            Err(e) => err_matcher(e),
            _ => panic!("expect result to be an error"),
        }
    }

    pub fn expect_ok_callback<T: Debug>(done: Sender<i32>, id: i32) -> Callback<T> {
        Box::new(move |x: Result<T>| {
            x.unwrap();
            done.send(id).unwrap();
        })
    }

    pub fn expect_fail_callback<T, F>(done: Sender<i32>, id: i32, err_matcher: F) -> Callback<T>
    where
        F: FnOnce(Error) + Send + 'static,
    {
        Box::new(move |x: Result<T>| {
            expect_error(err_matcher, x);
            done.send(id).unwrap();
        })
    }

    pub fn expect_too_busy_callback<T>(done: Sender<i32>, id: i32) -> Callback<T> {
        Box::new(move |x: Result<T>| {
            expect_error(
                |err| match err {
                    Error(box ErrorInner::SchedTooBusy) => {}
                    e => panic!("unexpected error chain: {:?}, expect too busy", e),
                },
                x,
            );
            done.send(id).unwrap();
        })
    }

    pub fn expect_value_callback<T: PartialEq + Debug + Send + 'static>(
        done: Sender<i32>,
        id: i32,
        value: T,
    ) -> Callback<T> {
        Box::new(move |x: Result<T>| {
            assert_eq!(x.unwrap(), value);
            done.send(id).unwrap();
        })
    }

    pub fn expect_value_with_checker_callback<T: 'static>(
        done: Sender<i32>,
        id: i32,
        check: impl FnOnce(T) + Send + 'static,
    ) -> Callback<T> {
        Box::new(move |x: Result<T>| {
            check(x.unwrap());
            done.send(id).unwrap();
        })
    }

    pub fn expect_pessimistic_lock_res_callback(
        done: Sender<i32>,
        pessimistic_lock_res: PessimisticLockResults,
    ) -> Callback<Result<PessimisticLockResults>> {
        fn key_res_matches_ignoring_error_content(
            lhs: &PessimisticLockKeyResult,
            rhs: &PessimisticLockKeyResult,
        ) -> bool {
            match (lhs, rhs) {
                (PessimisticLockKeyResult::Empty, PessimisticLockKeyResult::Empty) => true,
                (PessimisticLockKeyResult::Value(l), PessimisticLockKeyResult::Value(r)) => l == r,
                (
                    PessimisticLockKeyResult::Existence(l),
                    PessimisticLockKeyResult::Existence(r),
                ) => l == r,
                (
                    PessimisticLockKeyResult::LockedWithConflict {
                        value: value1,
                        conflict_ts: ts1,
                    },
                    PessimisticLockKeyResult::LockedWithConflict {
                        value: value2,
                        conflict_ts: ts2,
                    },
                ) => value1 == value2 && ts1 == ts2,
                (PessimisticLockKeyResult::Waiting, PessimisticLockKeyResult::Waiting) => true,
                (PessimisticLockKeyResult::Failed(_), PessimisticLockKeyResult::Failed(_)) => false,
                _ => false,
            }
        }

        Box::new(move |res: Result<Result<PessimisticLockResults>>| {
            let res = res.unwrap().unwrap();
            assert_eq!(
                res.0.len(),
                pessimistic_lock_res.0.len(),
                "pessimistic lock result length not match, expected: {:?}, got: {:?}",
                pessimistic_lock_res,
                res
            );
            for (expected, got) in pessimistic_lock_res.0.iter().zip(res.0.iter()) {
                assert!(
                    key_res_matches_ignoring_error_content(expected, got),
                    "pessimistic lock result not match, expected: {:?}, got: {:?}",
                    pessimistic_lock_res,
                    res
                );
            }
            done.send(0).unwrap();
        })
    }

    pub fn expect_secondary_locks_status_callback(
        done: Sender<i32>,
        secondary_locks_status: SecondaryLocksStatus,
    ) -> Callback<SecondaryLocksStatus> {
        Box::new(move |res: Result<SecondaryLocksStatus>| {
            assert_eq!(res.unwrap(), secondary_locks_status);
            done.send(0).unwrap();
        })
    }

    type PessimisticLockCommand = TypedCommand<Result<PessimisticLockResults>>;

    impl PessimisticLockCommand {
        pub fn allow_lock_with_conflict(mut self, v: bool) -> Self {
            if let Command::AcquirePessimisticLock(commands::AcquirePessimisticLock {
                allow_lock_with_conflict,
                ..
            }) = &mut self.cmd
            {
                *allow_lock_with_conflict = v;
            } else {
                panic!(
                    "expects AcquirePessimisticLock command, got: {:?}",
                    self.cmd
                );
            }
            self
        }

        pub fn lock_wait_timeout(mut self, timeout: Option<WaitTimeout>) -> Self {
            if let Command::AcquirePessimisticLock(commands::AcquirePessimisticLock {
                wait_timeout,
                ..
            }) = &mut self.cmd
            {
                *wait_timeout = timeout;
            } else {
                panic!(
                    "expects AcquirePessimisticLock command, got: {:?}",
                    self.cmd
                );
            }
            self
        }
    }

    pub fn new_acquire_pessimistic_lock_command(
        keys: Vec<(Key, bool)>,
        start_ts: impl Into<TimeStamp>,
        for_update_ts: impl Into<TimeStamp>,
        return_values: bool,
        check_existence: bool,
    ) -> PessimisticLockCommand {
        new_acquire_pessimistic_lock_command_with_pk(
            keys,
            None,
            start_ts,
            for_update_ts,
            return_values,
            check_existence,
        )
    }

    pub fn new_acquire_pessimistic_lock_command_with_pk(
        keys: Vec<(Key, bool)>,
        pk: Option<&[u8]>,
        start_ts: impl Into<TimeStamp>,
        for_update_ts: impl Into<TimeStamp>,
        return_values: bool,
        check_existence: bool,
    ) -> PessimisticLockCommand {
        let primary = pk
            .map(|k| k.to_vec())
            .unwrap_or_else(|| keys[0].0.clone().to_raw().unwrap());
        let for_update_ts: TimeStamp = for_update_ts.into();
        commands::AcquirePessimisticLock::new(
            keys,
            primary,
            start_ts.into(),
            3000,
            false,
            for_update_ts,
            Some(WaitTimeout::Default),
            return_values,
            for_update_ts.next(),
            check_existence,
            false,
            false,
            Context::default(),
        )
    }

    pub fn delete_pessimistic_lock<E: Engine, L: LockManager, F: KvFormat>(
        storage: &Storage<E, L, F>,
        key: Key,
        start_ts: u64,
        for_update_ts: u64,
    ) {
        let (tx, rx) = channel();
        storage
            .sched_txn_command(
                commands::PessimisticRollback::new(
                    vec![key],
                    start_ts.into(),
                    for_update_ts.into(),
                    Context::default(),
                ),
                expect_ok_callback(tx, 0),
            )
            .unwrap();
        rx.recv().unwrap();
    }

    pub struct GetResult {
        id: u64,
        res: Result<Option<Vec<u8>>>,
    }

    #[derive(Clone)]
    pub struct GetConsumer {
        pub data: Arc<Mutex<Vec<GetResult>>>,
    }

    impl GetConsumer {
        pub fn new() -> Self {
            Self {
                data: Arc::new(Mutex::new(vec![])),
            }
        }

        pub fn take_data(self) -> Vec<Result<Option<Vec<u8>>>> {
            let mut data = self.data.lock().unwrap();
            let mut results = std::mem::take(&mut *data);
            results.sort_by_key(|k| k.id);
            results.into_iter().map(|v| v.res).collect()
        }
    }

    impl Default for GetConsumer {
        fn default() -> Self {
            Self::new()
        }
    }

    impl ResponseBatchConsumer<(Option<Vec<u8>>, Statistics)> for GetConsumer {
        fn consume(
            &self,
            id: u64,
            res: Result<(Option<Vec<u8>>, Statistics)>,
            _: tikv_util::time::Instant,
            _source: String,
        ) {
            self.data.lock().unwrap().push(GetResult {
                id,
                res: res.map(|(v, ..)| v),
            });
        }
    }

    impl ResponseBatchConsumer<Option<Vec<u8>>> for GetConsumer {
        fn consume(
            &self,
            id: u64,
            res: Result<Option<Vec<u8>>>,
            _: tikv_util::time::Instant,
            _source: String,
        ) {
            self.data.lock().unwrap().push(GetResult { id, res });
        }
    }

    pub fn latest_feature_gate() -> FeatureGate {
        let feature_gate = FeatureGate::default();
        feature_gate.set_version(env!("CARGO_PKG_VERSION")).unwrap();
        feature_gate
    }

    pub fn must_have_locks<E: Engine, L: LockManager, F: KvFormat>(
        storage: &Storage<E, L, F>,
        ts: u64,
        start_key: &[u8],
        end_key: &[u8],
        expected_locks: &[(
            // key
            &[u8],
            Op,
            // start_ts
            u64,
            // for_update_ts
            u64,
        )],
    ) {
        let locks = block_on(storage.scan_lock(
            Context::default(),
            ts.into(),
            Some(Key::from_raw(start_key)),
            Some(Key::from_raw(end_key)),
            100,
        ))
        .unwrap();
        assert_eq!(
            locks.len(),
            expected_locks.len(),
            "lock count not match, expected: {:?}; got: {:?}",
            expected_locks,
            locks
        );
        for (lock_info, (expected_key, expected_op, expected_start_ts, expected_for_update_ts)) in
            locks.into_iter().zip(expected_locks.iter())
        {
            assert_eq!(lock_info.get_key(), *expected_key);
            assert_eq!(lock_info.get_lock_type(), *expected_op);
            assert_eq!(lock_info.get_lock_version(), *expected_start_ts);
            assert_eq!(lock_info.get_lock_for_update_ts(), *expected_for_update_ts);
        }
    }
}

/// All statistics related to KvGet/KvBatchGet.
#[derive(Debug, Default, Clone)]
pub struct KvGetStatistics {
    pub stats: Statistics,
    pub latency_stats: StageLatencyStats,
}

#[cfg(test)]
mod tests {
    use std::{
        iter::Iterator,
        sync::{
            atomic::{AtomicBool, Ordering},
            mpsc::{channel, Sender},
            Arc,
        },
        thread,
        time::Duration,
    };

    use api_version::{test_kv_format_impl, ApiV2};
    use collections::HashMap;
    use engine_traits::{raw_ttl::ttl_current_ts, CF_LOCK, CF_RAFT, CF_WRITE};
    use error_code::ErrorCodeExt;
    use errors::extract_key_error;
    use futures::executor::block_on;
    use kvproto::{
        kvrpcpb::{Assertion, AssertionLevel, CommandPri, Op, PrewriteRequestPessimisticAction::*},
        metapb::RegionEpoch,
    };
    use parking_lot::Mutex;
    use tikv_util::config::ReadableSize;
    use tracker::INVALID_TRACKER_TOKEN;
    use txn_types::{LastChange, Mutation, PessimisticLock, WriteType, SHORT_VALUE_MAX_LEN};

    use super::{
        config::EngineType,
        mvcc::tests::{must_unlocked, must_written},
        test_util::*,
        txn::{
            commands::{new_flashback_rollback_lock_cmd, new_flashback_write_cmd},
            FLASHBACK_BATCH_SIZE,
        },
        *,
    };
    use crate::{
        config::TitanDbConfig,
        coprocessor::checksum_crc64_xor,
        storage::{
            config::BlockCacheConfig,
            kv::{
                Error as KvError, ErrorInner as EngineErrorInner, ExpectedWrite, MockEngineBuilder,
            },
            lock_manager::{
                CancellationCallback, DiagnosticContext, KeyLockWaitInfo, LockDigest,
                LockWaitToken, UpdateWaitForEvent, WaitTimeout,
            },
            mvcc::LockType,
            txn::{
                commands,
                commands::{AcquirePessimisticLock, Prewrite},
                tests::must_rollback,
                Error as TxnError, ErrorInner as TxnErrorInner,
            },
            types::{PessimisticLockKeyResult, PessimisticLockResults},
        },
    };

    #[test]
    fn test_prewrite_blocks_read() {
        use kvproto::kvrpcpb::ExtraOp;
        let mut storage = TestStorageBuilderApiV1::new(MockLockManager::new())
            .build()
            .unwrap();

        // We have to do the prewrite manually so that the mem locks don't get released.
        let snapshot = storage.engine.snapshot(Default::default()).unwrap();
        let mutations = vec![Mutation::make_put(Key::from_raw(b"x"), b"z".to_vec())];
        let mut cmd = commands::Prewrite::with_defaults(mutations, vec![1, 2, 3], 10.into());
        if let Command::Prewrite(p) = &mut cmd.cmd {
            p.secondary_keys = Some(vec![]);
        }
        let wr = cmd
            .cmd
            .process_write(
                snapshot,
                commands::WriteContext {
                    lock_mgr: &MockLockManager::new(),
                    concurrency_manager: storage.concurrency_manager.clone(),
                    extra_op: ExtraOp::Noop,
                    statistics: &mut Statistics::default(),
                    async_apply_prewrite: false,
                    raw_ext: None,
                },
            )
            .unwrap();
        assert_eq!(wr.lock_guards.len(), 1);

        let result = block_on(storage.get(Context::default(), Key::from_raw(b"x"), 100.into()));
        assert!(matches!(
            result,
            Err(Error(box ErrorInner::Txn(txn::Error(
                box txn::ErrorInner::Mvcc(mvcc::Error(box mvcc::ErrorInner::KeyIsLocked { .. }))
            ))))
        ));
    }

    #[test]
    fn test_get_put() {
        let storage = TestStorageBuilderApiV1::new(MockLockManager::new())
            .build()
            .unwrap();
        let (tx, rx) = channel();
        expect_none(
            block_on(storage.get(Context::default(), Key::from_raw(b"x"), 100.into()))
                .unwrap()
                .0,
        );
        storage
            .sched_txn_command(
                commands::Prewrite::with_defaults(
                    vec![Mutation::make_put(Key::from_raw(b"x"), b"100".to_vec())],
                    b"x".to_vec(),
                    100.into(),
                ),
                expect_ok_callback(tx.clone(), 1),
            )
            .unwrap();
        rx.recv().unwrap();
        expect_error(
            |e| match e {
                Error(box ErrorInner::Txn(TxnError(box TxnErrorInner::Mvcc(mvcc::Error(
                    box mvcc::ErrorInner::KeyIsLocked { .. },
                ))))) => (),
                e => panic!("unexpected error chain: {:?}", e),
            },
            block_on(storage.get(Context::default(), Key::from_raw(b"x"), 101.into())),
        );
        storage
            .sched_txn_command(
                commands::Commit::new(
                    vec![Key::from_raw(b"x")],
                    100.into(),
                    101.into(),
                    Context::default(),
                ),
                expect_ok_callback(tx, 3),
            )
            .unwrap();
        rx.recv().unwrap();
        expect_none(
            block_on(storage.get(Context::default(), Key::from_raw(b"x"), 100.into()))
                .unwrap()
                .0,
        );
        expect_value(
            b"100".to_vec(),
            block_on(storage.get(Context::default(), Key::from_raw(b"x"), 101.into()))
                .unwrap()
                .0,
        );
    }

    #[test]
    fn test_cf_error() {
        // New engine lacks normal column families.
        let engine = TestEngineBuilder::new()
            .cfs([CF_DEFAULT, "foo"])
            .build()
            .unwrap();
        let storage =
            TestStorageBuilderApiV1::from_engine_and_lock_mgr(engine, MockLockManager::new())
                .build()
                .unwrap();
        let (tx, rx) = channel();
        storage
            .sched_txn_command(
                commands::Prewrite::with_defaults(
                    vec![
                        Mutation::make_put(Key::from_raw(b"a"), b"aa".to_vec()),
                        Mutation::make_put(Key::from_raw(b"b"), b"bb".to_vec()),
                        Mutation::make_put(Key::from_raw(b"c"), b"cc".to_vec()),
                    ],
                    b"a".to_vec(),
                    1.into(),
                ),
                expect_fail_callback(tx, 0, |e| match e {
                    Error(box ErrorInner::Txn(TxnError(box TxnErrorInner::Mvcc(mvcc::Error(
                        box mvcc::ErrorInner::Kv(KvError(box EngineErrorInner::Request(..))),
                    ))))) => {}
                    e => panic!("unexpected error chain: {:?}", e),
                }),
            )
            .unwrap();
        rx.recv().unwrap();
        expect_error(
            |e| match e {
                Error(box ErrorInner::Txn(TxnError(box TxnErrorInner::Mvcc(mvcc::Error(
                    box mvcc::ErrorInner::Kv(KvError(box EngineErrorInner::Request(..))),
                ))))) => (),
                e => panic!("unexpected error chain: {:?}", e),
            },
            block_on(storage.get(Context::default(), Key::from_raw(b"x"), 1.into())),
        );
        expect_error(
            |e| match e {
                Error(box ErrorInner::Txn(TxnError(box TxnErrorInner::Mvcc(mvcc::Error(
                    box mvcc::ErrorInner::Kv(KvError(box EngineErrorInner::Request(..))),
                ))))) => (),
                e => panic!("unexpected error chain: {:?}", e),
            },
            block_on(storage.scan(
                Context::default(),
                Key::from_raw(b"x"),
                None,
                1000,
                0,
                1.into(),
                false,
                false,
            )),
        );
        expect_error(
            |e| match e {
                Error(box ErrorInner::Txn(TxnError(box TxnErrorInner::Mvcc(mvcc::Error(
                    box mvcc::ErrorInner::Kv(KvError(box EngineErrorInner::Request(..))),
                ))))) => (),
                e => panic!("unexpected error chain: {:?}", e),
            },
            block_on(storage.batch_get(
                Context::default(),
                vec![Key::from_raw(b"c"), Key::from_raw(b"d")],
                1.into(),
            )),
        );
        let consumer = GetConsumer::new();
        block_on(storage.batch_get_command(
            vec![create_get_request(b"c", 1), create_get_request(b"d", 1)],
            vec![1, 2],
            vec![INVALID_TRACKER_TOKEN; 2],
            consumer.clone(),
            Instant::now(),
        ))
        .unwrap();
        let data = consumer.take_data();
        for v in data {
            expect_error(
                |e| match e {
                    Error(box ErrorInner::Txn(TxnError(box TxnErrorInner::Mvcc(mvcc::Error(
                        box mvcc::ErrorInner::Kv(KvError(box EngineErrorInner::Request(..))),
                    ))))) => {}
                    e => panic!("unexpected error chain: {:?}", e),
                },
                v,
            );
        }
    }

    #[test]
    fn test_scan() {
        let storage = TestStorageBuilderApiV1::new(MockLockManager::new())
            .build()
            .unwrap();
        let (tx, rx) = channel();
        storage
            .sched_txn_command(
                commands::Prewrite::with_defaults(
                    vec![
                        Mutation::make_put(Key::from_raw(b"a"), b"aa".to_vec()),
                        Mutation::make_put(Key::from_raw(b"b"), b"bb".to_vec()),
                        Mutation::make_put(Key::from_raw(b"c"), b"cc".to_vec()),
                    ],
                    b"a".to_vec(),
                    1.into(),
                ),
                expect_ok_callback(tx.clone(), 0),
            )
            .unwrap();
        rx.recv().unwrap();
        // Forward
        expect_multi_values(
            vec![None, None, None],
            block_on(storage.scan(
                Context::default(),
                Key::from_raw(b"\x00"),
                None,
                1000,
                0,
                5.into(),
                false,
                false,
            ))
            .unwrap(),
        );
        // Backward
        expect_multi_values(
            vec![None, None, None],
            block_on(storage.scan(
                Context::default(),
                Key::from_raw(b"\xff"),
                None,
                1000,
                0,
                5.into(),
                false,
                true,
            ))
            .unwrap(),
        );
        // Forward with bound
        expect_multi_values(
            vec![None, None],
            block_on(storage.scan(
                Context::default(),
                Key::from_raw(b"\x00"),
                Some(Key::from_raw(b"c")),
                1000,
                0,
                5.into(),
                false,
                false,
            ))
            .unwrap(),
        );
        // Backward with bound
        expect_multi_values(
            vec![None, None],
            block_on(storage.scan(
                Context::default(),
                Key::from_raw(b"\xff"),
                Some(Key::from_raw(b"b")),
                1000,
                0,
                5.into(),
                false,
                true,
            ))
            .unwrap(),
        );
        // Forward with limit
        expect_multi_values(
            vec![None, None],
            block_on(storage.scan(
                Context::default(),
                Key::from_raw(b"\x00"),
                None,
                2,
                0,
                5.into(),
                false,
                false,
            ))
            .unwrap(),
        );
        // Backward with limit
        expect_multi_values(
            vec![None, None],
            block_on(storage.scan(
                Context::default(),
                Key::from_raw(b"\xff"),
                None,
                2,
                0,
                5.into(),
                false,
                true,
            ))
            .unwrap(),
        );

        storage
            .sched_txn_command(
                commands::Commit::new(
                    vec![
                        Key::from_raw(b"a"),
                        Key::from_raw(b"b"),
                        Key::from_raw(b"c"),
                    ],
                    1.into(),
                    2.into(),
                    Context::default(),
                ),
                expect_ok_callback(tx, 1),
            )
            .unwrap();
        rx.recv().unwrap();
        // Forward
        expect_multi_values(
            vec![
                Some((b"a".to_vec(), b"aa".to_vec())),
                Some((b"b".to_vec(), b"bb".to_vec())),
                Some((b"c".to_vec(), b"cc".to_vec())),
            ],
            block_on(storage.scan(
                Context::default(),
                Key::from_raw(b"\x00"),
                None,
                1000,
                0,
                5.into(),
                false,
                false,
            ))
            .unwrap(),
        );
        // Backward
        expect_multi_values(
            vec![
                Some((b"c".to_vec(), b"cc".to_vec())),
                Some((b"b".to_vec(), b"bb".to_vec())),
                Some((b"a".to_vec(), b"aa".to_vec())),
            ],
            block_on(storage.scan(
                Context::default(),
                Key::from_raw(b"\xff"),
                None,
                1000,
                0,
                5.into(),
                false,
                true,
            ))
            .unwrap(),
        );
        // Forward with sample step
        expect_multi_values(
            vec![
                Some((b"a".to_vec(), b"aa".to_vec())),
                Some((b"c".to_vec(), b"cc".to_vec())),
            ],
            block_on(storage.scan(
                Context::default(),
                Key::from_raw(b"\x00"),
                None,
                1000,
                2,
                5.into(),
                false,
                false,
            ))
            .unwrap(),
        );
        // Backward with sample step
        expect_multi_values(
            vec![
                Some((b"c".to_vec(), b"cc".to_vec())),
                Some((b"a".to_vec(), b"aa".to_vec())),
            ],
            block_on(storage.scan(
                Context::default(),
                Key::from_raw(b"\xff"),
                None,
                1000,
                2,
                5.into(),
                false,
                true,
            ))
            .unwrap(),
        );
        // Forward with sample step and limit
        expect_multi_values(
            vec![Some((b"a".to_vec(), b"aa".to_vec()))],
            block_on(storage.scan(
                Context::default(),
                Key::from_raw(b"\x00"),
                None,
                1,
                2,
                5.into(),
                false,
                false,
            ))
            .unwrap(),
        );
        // Backward with sample step and limit
        expect_multi_values(
            vec![Some((b"c".to_vec(), b"cc".to_vec()))],
            block_on(storage.scan(
                Context::default(),
                Key::from_raw(b"\xff"),
                None,
                1,
                2,
                5.into(),
                false,
                true,
            ))
            .unwrap(),
        );
        // Forward with bound
        expect_multi_values(
            vec![
                Some((b"a".to_vec(), b"aa".to_vec())),
                Some((b"b".to_vec(), b"bb".to_vec())),
            ],
            block_on(storage.scan(
                Context::default(),
                Key::from_raw(b"\x00"),
                Some(Key::from_raw(b"c")),
                1000,
                0,
                5.into(),
                false,
                false,
            ))
            .unwrap(),
        );
        // Backward with bound
        expect_multi_values(
            vec![
                Some((b"c".to_vec(), b"cc".to_vec())),
                Some((b"b".to_vec(), b"bb".to_vec())),
            ],
            block_on(storage.scan(
                Context::default(),
                Key::from_raw(b"\xff"),
                Some(Key::from_raw(b"b")),
                1000,
                0,
                5.into(),
                false,
                true,
            ))
            .unwrap(),
        );

        // Forward with limit
        expect_multi_values(
            vec![
                Some((b"a".to_vec(), b"aa".to_vec())),
                Some((b"b".to_vec(), b"bb".to_vec())),
            ],
            block_on(storage.scan(
                Context::default(),
                Key::from_raw(b"\x00"),
                None,
                2,
                0,
                5.into(),
                false,
                false,
            ))
            .unwrap(),
        );
        // Backward with limit
        expect_multi_values(
            vec![
                Some((b"c".to_vec(), b"cc".to_vec())),
                Some((b"b".to_vec(), b"bb".to_vec())),
            ],
            block_on(storage.scan(
                Context::default(),
                Key::from_raw(b"\xff"),
                None,
                2,
                0,
                5.into(),
                false,
                true,
            ))
            .unwrap(),
        );
    }

    #[test]
    fn test_scan_with_key_only() {
        let db_config = crate::config::DbConfig {
            titan: TitanDbConfig {
                enabled: true,
                ..Default::default()
            },
            ..Default::default()
        };
        let engine = {
            let path = "".to_owned();
            let cfg_rocksdb = db_config;
            let shared = cfg_rocksdb.build_cf_resources(
                BlockCacheConfig::default().build_shared_cache(EngineType::RaftKv),
            );
            let cfs_opts = vec![
                (
                    CF_DEFAULT,
                    cfg_rocksdb.defaultcf.build_opt(
                        &shared,
                        None,
                        ApiVersion::V1,
                        None,
                        EngineType::RaftKv,
                    ),
                ),
                (
                    CF_LOCK,
                    cfg_rocksdb
                        .lockcf
                        .build_opt(&shared, None, EngineType::RaftKv),
                ),
                (
                    CF_WRITE,
                    cfg_rocksdb
                        .writecf
                        .build_opt(&shared, None, None, EngineType::RaftKv),
                ),
                (CF_RAFT, cfg_rocksdb.raftcf.build_opt(&shared)),
            ];
            RocksEngine::new(
                &path, None, cfs_opts, None, // io_rate_limiter
            )
        }
        .unwrap();
        let storage =
            TestStorageBuilderApiV1::from_engine_and_lock_mgr(engine, MockLockManager::new())
                .build()
                .unwrap();
        let (tx, rx) = channel();
        storage
            .sched_txn_command(
                commands::Prewrite::with_defaults(
                    vec![
                        Mutation::make_put(Key::from_raw(b"a"), b"aa".to_vec()),
                        Mutation::make_put(Key::from_raw(b"b"), b"bb".to_vec()),
                        Mutation::make_put(Key::from_raw(b"c"), b"cc".to_vec()),
                    ],
                    b"a".to_vec(),
                    1.into(),
                ),
                expect_ok_callback(tx.clone(), 0),
            )
            .unwrap();
        rx.recv().unwrap();
        // Forward
        expect_multi_values(
            vec![None, None, None],
            block_on(storage.scan(
                Context::default(),
                Key::from_raw(b"\x00"),
                None,
                1000,
                0,
                5.into(),
                true,
                false,
            ))
            .unwrap(),
        );
        // Backward
        expect_multi_values(
            vec![None, None, None],
            block_on(storage.scan(
                Context::default(),
                Key::from_raw(b"\xff"),
                None,
                1000,
                0,
                5.into(),
                true,
                true,
            ))
            .unwrap(),
        );
        // Forward with bound
        expect_multi_values(
            vec![None, None],
            block_on(storage.scan(
                Context::default(),
                Key::from_raw(b"\x00"),
                Some(Key::from_raw(b"c")),
                1000,
                0,
                5.into(),
                true,
                false,
            ))
            .unwrap(),
        );
        // Backward with bound
        expect_multi_values(
            vec![None, None],
            block_on(storage.scan(
                Context::default(),
                Key::from_raw(b"\xff"),
                Some(Key::from_raw(b"b")),
                1000,
                0,
                5.into(),
                true,
                true,
            ))
            .unwrap(),
        );
        // Forward with limit
        expect_multi_values(
            vec![None, None],
            block_on(storage.scan(
                Context::default(),
                Key::from_raw(b"\x00"),
                None,
                2,
                0,
                5.into(),
                true,
                false,
            ))
            .unwrap(),
        );
        // Backward with limit
        expect_multi_values(
            vec![None, None],
            block_on(storage.scan(
                Context::default(),
                Key::from_raw(b"\xff"),
                None,
                2,
                0,
                5.into(),
                true,
                true,
            ))
            .unwrap(),
        );

        storage
            .sched_txn_command(
                commands::Commit::new(
                    vec![
                        Key::from_raw(b"a"),
                        Key::from_raw(b"b"),
                        Key::from_raw(b"c"),
                    ],
                    1.into(),
                    2.into(),
                    Context::default(),
                ),
                expect_ok_callback(tx, 1),
            )
            .unwrap();
        rx.recv().unwrap();
        // Forward
        expect_multi_values(
            vec![
                Some((b"a".to_vec(), vec![])),
                Some((b"b".to_vec(), vec![])),
                Some((b"c".to_vec(), vec![])),
            ],
            block_on(storage.scan(
                Context::default(),
                Key::from_raw(b"\x00"),
                None,
                1000,
                0,
                5.into(),
                true,
                false,
            ))
            .unwrap(),
        );
        // Backward
        expect_multi_values(
            vec![
                Some((b"c".to_vec(), vec![])),
                Some((b"b".to_vec(), vec![])),
                Some((b"a".to_vec(), vec![])),
            ],
            block_on(storage.scan(
                Context::default(),
                Key::from_raw(b"\xff"),
                None,
                1000,
                0,
                5.into(),
                true,
                true,
            ))
            .unwrap(),
        );
        // Forward with bound
        expect_multi_values(
            vec![Some((b"a".to_vec(), vec![])), Some((b"b".to_vec(), vec![]))],
            block_on(storage.scan(
                Context::default(),
                Key::from_raw(b"\x00"),
                Some(Key::from_raw(b"c")),
                1000,
                0,
                5.into(),
                true,
                false,
            ))
            .unwrap(),
        );
        // Backward with bound
        expect_multi_values(
            vec![Some((b"c".to_vec(), vec![])), Some((b"b".to_vec(), vec![]))],
            block_on(storage.scan(
                Context::default(),
                Key::from_raw(b"\xff"),
                Some(Key::from_raw(b"b")),
                1000,
                0,
                5.into(),
                true,
                true,
            ))
            .unwrap(),
        );

        // Forward with limit
        expect_multi_values(
            vec![Some((b"a".to_vec(), vec![])), Some((b"b".to_vec(), vec![]))],
            block_on(storage.scan(
                Context::default(),
                Key::from_raw(b"\x00"),
                None,
                2,
                0,
                5.into(),
                true,
                false,
            ))
            .unwrap(),
        );
        // Backward with limit
        expect_multi_values(
            vec![Some((b"c".to_vec(), vec![])), Some((b"b".to_vec(), vec![]))],
            block_on(storage.scan(
                Context::default(),
                Key::from_raw(b"\xff"),
                None,
                2,
                0,
                5.into(),
                true,
                true,
            ))
            .unwrap(),
        );
    }

    #[test]
    fn test_batch_get() {
        let storage = TestStorageBuilderApiV1::new(MockLockManager::new())
            .build()
            .unwrap();
        let (tx, rx) = channel();
        storage
            .sched_txn_command(
                commands::Prewrite::with_defaults(
                    vec![
                        Mutation::make_put(Key::from_raw(b"a"), b"aa".to_vec()),
                        Mutation::make_put(Key::from_raw(b"b"), b"bb".to_vec()),
                        Mutation::make_put(Key::from_raw(b"c"), b"cc".to_vec()),
                    ],
                    b"a".to_vec(),
                    1.into(),
                ),
                expect_ok_callback(tx.clone(), 0),
            )
            .unwrap();
        rx.recv().unwrap();
        expect_multi_values(
            vec![None],
            block_on(storage.batch_get(
                Context::default(),
                vec![Key::from_raw(b"c"), Key::from_raw(b"d")],
                2.into(),
            ))
            .unwrap()
            .0,
        );
        storage
            .sched_txn_command(
                commands::Commit::new(
                    vec![
                        Key::from_raw(b"a"),
                        Key::from_raw(b"b"),
                        Key::from_raw(b"c"),
                    ],
                    1.into(),
                    2.into(),
                    Context::default(),
                ),
                expect_ok_callback(tx, 1),
            )
            .unwrap();
        rx.recv().unwrap();
        expect_multi_values(
            vec![
                Some((b"c".to_vec(), b"cc".to_vec())),
                Some((b"a".to_vec(), b"aa".to_vec())),
                Some((b"b".to_vec(), b"bb".to_vec())),
            ],
            block_on(storage.batch_get(
                Context::default(),
                vec![
                    Key::from_raw(b"c"),
                    Key::from_raw(b"x"),
                    Key::from_raw(b"a"),
                    Key::from_raw(b"b"),
                ],
                5.into(),
            ))
            .unwrap()
            .0,
        );
    }

    fn create_get_request(key: &[u8], start_ts: u64) -> GetRequest {
        let mut req = GetRequest::default();
        req.set_key(key.to_owned());
        req.set_version(start_ts);
        req
    }

    #[test]
    fn test_batch_get_command() {
        let storage = TestStorageBuilderApiV1::new(MockLockManager::new())
            .build()
            .unwrap();
        let (tx, rx) = channel();
        storage
            .sched_txn_command(
                commands::Prewrite::with_defaults(
                    vec![
                        Mutation::make_put(Key::from_raw(b"a"), b"aa".to_vec()),
                        Mutation::make_put(Key::from_raw(b"b"), b"bb".to_vec()),
                        Mutation::make_put(Key::from_raw(b"c"), b"cc".to_vec()),
                    ],
                    b"a".to_vec(),
                    1.into(),
                ),
                expect_ok_callback(tx.clone(), 0),
            )
            .unwrap();
        rx.recv().unwrap();
        let consumer = GetConsumer::new();
        block_on(storage.batch_get_command(
            vec![create_get_request(b"c", 2), create_get_request(b"d", 2)],
            vec![1, 2],
            vec![INVALID_TRACKER_TOKEN; 2],
            consumer.clone(),
            Instant::now(),
        ))
        .unwrap();
        let mut x = consumer.take_data();
        expect_error(
            |e| match e {
                Error(box ErrorInner::Txn(TxnError(box TxnErrorInner::Mvcc(mvcc::Error(
                    box mvcc::ErrorInner::KeyIsLocked(..),
                ))))) => {}
                e => panic!("unexpected error chain: {:?}", e),
            },
            x.remove(0),
        );
        assert_eq!(x.remove(0).unwrap(), None);
        storage
            .sched_txn_command(
                commands::Commit::new(
                    vec![
                        Key::from_raw(b"a"),
                        Key::from_raw(b"b"),
                        Key::from_raw(b"c"),
                    ],
                    1.into(),
                    2.into(),
                    Context::default(),
                ),
                expect_ok_callback(tx, 1),
            )
            .unwrap();
        rx.recv().unwrap();
        let consumer = GetConsumer::new();
        block_on(storage.batch_get_command(
            vec![
                create_get_request(b"c", 5),
                create_get_request(b"x", 5),
                create_get_request(b"a", 5),
                create_get_request(b"b", 5),
            ],
            vec![1, 2, 3, 4],
            vec![INVALID_TRACKER_TOKEN; 4],
            consumer.clone(),
            Instant::now(),
        ))
        .unwrap();

        let x: Vec<Option<Vec<u8>>> = consumer
            .take_data()
            .into_iter()
            .map(|x| x.unwrap())
            .collect();
        assert_eq!(
            x,
            vec![
                Some(b"cc".to_vec()),
                None,
                Some(b"aa".to_vec()),
                Some(b"bb".to_vec())
            ]
        );
    }

    #[test]
    fn test_txn() {
        let storage = TestStorageBuilderApiV1::new(MockLockManager::new())
            .build()
            .unwrap();
        let (tx, rx) = channel();
        storage
            .sched_txn_command(
                commands::Prewrite::with_defaults(
                    vec![Mutation::make_put(Key::from_raw(b"x"), b"100".to_vec())],
                    b"x".to_vec(),
                    100.into(),
                ),
                expect_ok_callback(tx.clone(), 0),
            )
            .unwrap();
        storage
            .sched_txn_command(
                commands::Prewrite::with_defaults(
                    vec![Mutation::make_put(Key::from_raw(b"y"), b"101".to_vec())],
                    b"y".to_vec(),
                    101.into(),
                ),
                expect_ok_callback(tx.clone(), 1),
            )
            .unwrap();
        rx.recv().unwrap();
        rx.recv().unwrap();
        storage
            .sched_txn_command(
                commands::Commit::new(
                    vec![Key::from_raw(b"x")],
                    100.into(),
                    110.into(),
                    Context::default(),
                ),
                expect_value_callback(tx.clone(), 2, TxnStatus::committed(110.into())),
            )
            .unwrap();
        storage
            .sched_txn_command(
                commands::Commit::new(
                    vec![Key::from_raw(b"y")],
                    101.into(),
                    111.into(),
                    Context::default(),
                ),
                expect_value_callback(tx.clone(), 3, TxnStatus::committed(111.into())),
            )
            .unwrap();
        rx.recv().unwrap();
        rx.recv().unwrap();
        expect_value(
            b"100".to_vec(),
            block_on(storage.get(Context::default(), Key::from_raw(b"x"), 120.into()))
                .unwrap()
                .0,
        );
        expect_value(
            b"101".to_vec(),
            block_on(storage.get(Context::default(), Key::from_raw(b"y"), 120.into()))
                .unwrap()
                .0,
        );
        storage
            .sched_txn_command(
                commands::Prewrite::with_defaults(
                    vec![Mutation::make_put(Key::from_raw(b"x"), b"105".to_vec())],
                    b"x".to_vec(),
                    105.into(),
                ),
                expect_fail_callback(tx, 6, |e| match e {
                    Error(box ErrorInner::Txn(TxnError(box TxnErrorInner::Mvcc(mvcc::Error(
                        box mvcc::ErrorInner::WriteConflict { .. },
                    ))))) => (),
                    e => panic!("unexpected error chain: {:?}", e),
                }),
            )
            .unwrap();
        rx.recv().unwrap();
    }

    #[test]
    fn test_sched_too_busy() {
        let config = Config {
            scheduler_pending_write_threshold: ReadableSize(1),
            ..Default::default()
        };
        let storage = TestStorageBuilderApiV1::new(MockLockManager::new())
            .config(config)
            .build()
            .unwrap();
        let (tx, rx) = channel();
        expect_none(
            block_on(storage.get(Context::default(), Key::from_raw(b"x"), 100.into()))
                .unwrap()
                .0,
        );
        storage
            .sched_txn_command::<()>(
                commands::Pause::new(vec![Key::from_raw(b"x")], 1000, Context::default()),
                expect_ok_callback(tx.clone(), 1),
            )
            .unwrap();
        storage
            .sched_txn_command(
                commands::Prewrite::with_defaults(
                    vec![Mutation::make_put(Key::from_raw(b"y"), b"101".to_vec())],
                    b"y".to_vec(),
                    101.into(),
                ),
                expect_too_busy_callback(tx.clone(), 2),
            )
            .unwrap();
        rx.recv().unwrap();
        rx.recv().unwrap();
        storage
            .sched_txn_command(
                commands::Prewrite::with_defaults(
                    vec![Mutation::make_put(Key::from_raw(b"z"), b"102".to_vec())],
                    b"y".to_vec(),
                    102.into(),
                ),
                expect_ok_callback(tx, 3),
            )
            .unwrap();
        rx.recv().unwrap();
    }

    #[test]
    fn test_cleanup() {
        let storage = TestStorageBuilderApiV1::new(MockLockManager::new())
            .build()
            .unwrap();
        let cm = storage.concurrency_manager.clone();
        let (tx, rx) = channel();
        storage
            .sched_txn_command(
                commands::Prewrite::with_defaults(
                    vec![Mutation::make_put(Key::from_raw(b"x"), b"100".to_vec())],
                    b"x".to_vec(),
                    100.into(),
                ),
                expect_ok_callback(tx.clone(), 0),
            )
            .unwrap();
        rx.recv().unwrap();
        storage
            .sched_txn_command(
                commands::Cleanup::new(
                    Key::from_raw(b"x"),
                    100.into(),
                    TimeStamp::zero(),
                    Context::default(),
                ),
                expect_ok_callback(tx, 1),
            )
            .unwrap();
        rx.recv().unwrap();
        assert_eq!(cm.max_ts(), 100.into());
        expect_none(
            block_on(storage.get(Context::default(), Key::from_raw(b"x"), 105.into()))
                .unwrap()
                .0,
        );
    }

    #[test]
    fn test_cleanup_check_ttl() {
        let storage = TestStorageBuilderApiV1::new(MockLockManager::new())
            .build()
            .unwrap();
        let (tx, rx) = channel();

        let ts = TimeStamp::compose;
        storage
            .sched_txn_command(
                commands::Prewrite::with_lock_ttl(
                    vec![Mutation::make_put(Key::from_raw(b"x"), b"110".to_vec())],
                    b"x".to_vec(),
                    ts(110, 0),
                    100,
                ),
                expect_ok_callback(tx.clone(), 0),
            )
            .unwrap();
        rx.recv().unwrap();

        storage
            .sched_txn_command(
                commands::Cleanup::new(
                    Key::from_raw(b"x"),
                    ts(110, 0),
                    ts(120, 0),
                    Context::default(),
                ),
                expect_fail_callback(tx.clone(), 0, |e| match e {
                    Error(box ErrorInner::Txn(TxnError(box TxnErrorInner::Mvcc(mvcc::Error(
                        box mvcc::ErrorInner::KeyIsLocked(info),
                    ))))) => assert_eq!(info.get_lock_ttl(), 100),
                    e => panic!("unexpected error chain: {:?}", e),
                }),
            )
            .unwrap();
        rx.recv().unwrap();

        storage
            .sched_txn_command(
                commands::Cleanup::new(
                    Key::from_raw(b"x"),
                    ts(110, 0),
                    ts(220, 0),
                    Context::default(),
                ),
                expect_ok_callback(tx, 0),
            )
            .unwrap();
        rx.recv().unwrap();
        expect_none(
            block_on(storage.get(Context::default(), Key::from_raw(b"x"), ts(230, 0)))
                .unwrap()
                .0,
        );
    }

    #[test]
    fn test_flashback_to_version() {
        let storage = TestStorageBuilderApiV1::new(MockLockManager::new())
            .build()
            .unwrap();
        let mut ts = TimeStamp::zero();
        let writes = vec![
            // (Mutation, StartTS, CommitTS)
            (
                Mutation::Put((Key::from_raw(b"k"), b"v@1".to_vec()), Assertion::None),
                *ts.incr(),
                *ts.incr(),
            ),
            (
                Mutation::Put((Key::from_raw(b"k"), b"v@3".to_vec()), Assertion::None),
                *ts.incr(),
                *ts.incr(),
            ),
            (
                Mutation::Put((Key::from_raw(b"k"), b"v@5".to_vec()), Assertion::None),
                *ts.incr(),
                *ts.incr(),
            ),
            (
                Mutation::Put((Key::from_raw(b"k"), b"v@7".to_vec()), Assertion::None),
                *ts.incr(),
                *ts.incr(),
            ),
            (
                Mutation::Delete(Key::from_raw(b"k"), Assertion::None),
                *ts.incr(),
                *ts.incr(),
            ),
            (
                Mutation::Put((Key::from_raw(b"k"), b"v@11".to_vec()), Assertion::None),
                *ts.incr(),
                *ts.incr(),
            ),
            // Non-short value
            (
                Mutation::Put(
                    (Key::from_raw(b"k"), vec![b'v'; SHORT_VALUE_MAX_LEN + 1]),
                    Assertion::None,
                ),
                *ts.incr(),
                *ts.incr(),
            ),
        ];
        let (tx, rx) = channel();
        // Prewrite and commit.
        for write in writes.iter() {
            let (key, value) = write.0.clone().into_key_value();
            let start_ts = write.1;
            let commit_ts = write.2;
            storage
                .sched_txn_command(
                    commands::Prewrite::with_defaults(
                        vec![write.0.clone()],
                        key.clone().to_raw().unwrap(),
                        start_ts,
                    ),
                    expect_ok_callback(tx.clone(), 0),
                )
                .unwrap();
            rx.recv().unwrap();
            storage
                .sched_txn_command(
                    commands::Commit::new(
                        vec![key.clone()],
                        start_ts,
                        commit_ts,
                        Context::default(),
                    ),
                    expect_value_callback(tx.clone(), 1, TxnStatus::committed(commit_ts)),
                )
                .unwrap();
            rx.recv().unwrap();
            if let Mutation::Put(..) = write.0 {
                expect_value(
                    value.unwrap(),
                    block_on(storage.get(Context::default(), key.clone(), commit_ts))
                        .unwrap()
                        .0,
                );
            } else {
                expect_none(
                    block_on(storage.get(Context::default(), key, commit_ts))
                        .unwrap()
                        .0,
                );
            }
        }
        // Flashback.
        for write in writes {
            let start_ts = *ts.incr();
            let commit_ts = *ts.incr();
            let (key, value) = write.0.clone().into_key_value();
            // The version we want to flashback to.
            let version = write.2;
            run_flashback_to_version(
                &storage,
                start_ts,
                commit_ts,
                version,
                key.clone(),
                Some(Key::from_raw(b"z")),
            );
            if let Mutation::Put(..) = write.0 {
                expect_value(
                    value.unwrap(),
                    block_on(storage.get(Context::default(), key.clone(), commit_ts))
                        .unwrap()
                        .0,
                );
            } else {
                expect_none(
                    block_on(storage.get(Context::default(), key, commit_ts))
                        .unwrap()
                        .0,
                );
            }
        }
    }

    fn run_flashback_to_version<F: KvFormat>(
        storage: &Storage<RocksEngine, MockLockManager, F>,
        start_ts: TimeStamp,
        commit_ts: TimeStamp,
        version: TimeStamp,
        start_key: Key,
        end_key: Option<Key>,
    ) {
        let (tx, rx) = channel();
        storage
            .sched_txn_command(
                new_flashback_rollback_lock_cmd(
                    start_ts,
                    version,
                    start_key.clone(),
                    end_key.clone(),
                    Context::default(),
                ),
                expect_ok_callback(tx.clone(), 0),
            )
            .unwrap();
        rx.recv().unwrap();
        storage
            .sched_txn_command(
                new_flashback_write_cmd(
                    start_ts,
                    commit_ts,
                    version,
                    start_key,
                    end_key,
                    Context::default(),
                ),
                expect_ok_callback(tx, 1),
            )
            .unwrap();
        rx.recv().unwrap();
    }

    #[test]
    fn test_flashback_to_version_lock() {
        let storage = TestStorageBuilderApiV1::new(MockLockManager::new())
            .build()
            .unwrap();
        let (tx, rx) = channel();
        let mut ts = TimeStamp::zero();
        storage
            .sched_txn_command(
                commands::Prewrite::with_defaults(
                    vec![Mutation::make_put(Key::from_raw(b"k"), b"v@1".to_vec())],
                    b"k".to_vec(),
                    *ts.incr(),
                ),
                expect_ok_callback(tx.clone(), 0),
            )
            .unwrap();
        rx.recv().unwrap();
        storage
            .sched_txn_command(
                commands::Commit::new(
                    vec![Key::from_raw(b"k")],
                    ts,
                    *ts.incr(),
                    Context::default(),
                ),
                expect_value_callback(tx.clone(), 1, TxnStatus::committed(ts)),
            )
            .unwrap();
        rx.recv().unwrap();
        expect_value(
            b"v@1".to_vec(),
            block_on(storage.get(Context::default(), Key::from_raw(b"k"), ts))
                .unwrap()
                .0,
        );
        storage
            .sched_txn_command(
                commands::Prewrite::with_defaults(
                    vec![Mutation::make_put(Key::from_raw(b"k"), b"v@3".to_vec())],
                    b"k".to_vec(),
                    *ts.incr(),
                ),
                expect_ok_callback(tx, 2),
            )
            .unwrap();
        rx.recv().unwrap();
        expect_error(
            |e| match e {
                Error(box ErrorInner::Txn(TxnError(box TxnErrorInner::Mvcc(mvcc::Error(
                    box mvcc::ErrorInner::KeyIsLocked { .. },
                ))))) => (),
                e => panic!("unexpected error chain: {:?}", e),
            },
            block_on(storage.get(Context::default(), Key::from_raw(b"k"), *ts.incr())),
        );

        let start_ts = *ts.incr();
        let commit_ts = *ts.incr();
        run_flashback_to_version(
            &storage,
            start_ts,
            commit_ts,
            2.into(),
            Key::from_raw(b"k"),
            Some(Key::from_raw(b"z")),
        );
        expect_value(
            b"v@1".to_vec(),
            block_on(storage.get(Context::default(), Key::from_raw(b"k"), commit_ts))
                .unwrap()
                .0,
        );
        let start_ts = *ts.incr();
        let commit_ts = *ts.incr();
        run_flashback_to_version(
            &storage,
            start_ts,
            commit_ts,
            1.into(),
            Key::from_raw(b"k"),
            Some(Key::from_raw(b"z")),
        );
        expect_none(
            block_on(storage.get(Context::default(), Key::from_raw(b"k"), commit_ts))
                .unwrap()
                .0,
        );
    }

    #[test]
    fn test_flashback_to_version_in_multi_batch() {
        let storage = TestStorageBuilderApiV1::new(MockLockManager::new())
            .build()
            .unwrap();
        let (tx, rx) = channel();
        let mut ts = TimeStamp::zero();
        // Add (FLASHBACK_BATCH_SIZE * 2) lock records.
        for i in 1..=FLASHBACK_BATCH_SIZE * 2 {
            let start_ts = *ts.incr();
            let key = Key::from_raw(format!("k{}", i).as_bytes());
            storage
                .sched_txn_command(
                    commands::Prewrite::with_defaults(
                        vec![Mutation::make_put(
                            key.clone(),
                            format!("v@{}", i).as_bytes().to_vec(),
                        )],
                        key.to_raw().unwrap(),
                        start_ts,
                    ),
                    expect_ok_callback(tx.clone(), i as i32),
                )
                .unwrap();
            rx.recv().unwrap();
            expect_error(
                |e| match e {
                    Error(box ErrorInner::Txn(TxnError(box TxnErrorInner::Mvcc(mvcc::Error(
                        box mvcc::ErrorInner::KeyIsLocked { .. },
                    ))))) => (),
                    e => panic!("unexpected error chain: {:?}", e),
                },
                block_on(storage.get(Context::default(), key, start_ts)),
            );
        }
        // Add (FLASHBACK_BATCH_SIZE * 2) write records.
        for i in FLASHBACK_BATCH_SIZE * 2 + 1..=FLASHBACK_BATCH_SIZE * 4 {
            let start_ts = *ts.incr();
            let commit_ts = *ts.incr();
            let key = Key::from_raw(format!("k{}", i).as_bytes());
            let value = format!("v@{}", i).as_bytes().to_vec();
            storage
                .sched_txn_command(
                    commands::Prewrite::with_defaults(
                        vec![Mutation::make_put(key.clone(), value.clone())],
                        key.to_raw().unwrap(),
                        start_ts,
                    ),
                    expect_ok_callback(tx.clone(), i as i32),
                )
                .unwrap();
            rx.recv().unwrap();
            storage
                .sched_txn_command(
                    commands::Commit::new(
                        vec![key.clone()],
                        start_ts,
                        commit_ts,
                        Context::default(),
                    ),
                    expect_value_callback(tx.clone(), i as i32, TxnStatus::committed(commit_ts)),
                )
                .unwrap();
            rx.recv().unwrap();
            expect_value(
                value,
                block_on(storage.get(Context::default(), key, commit_ts))
                    .unwrap()
                    .0,
            );
        }
        // Flashback all records multiple times to make sure the flashback operation is
        // idempotent.
        let flashback_start_ts = *ts.incr();
        let flashback_commit_ts = *ts.incr();
        for _ in 0..10 {
            run_flashback_to_version(
                &storage,
                flashback_start_ts,
                flashback_commit_ts,
                TimeStamp::zero(),
                Key::from_raw(b"k"),
                Some(Key::from_raw(b"z")),
            );
            for i in 1..=FLASHBACK_BATCH_SIZE * 4 {
                let key = Key::from_raw(format!("k{}", i).as_bytes());
                expect_none(
                    block_on(storage.get(Context::default(), key, *ts.incr()))
                        .unwrap()
                        .0,
                );
            }
        }
    }

    #[test]
    fn test_flashback_to_version_deleted_key() {
        let storage = TestStorageBuilderApiV1::new(MockLockManager::new())
            .build()
            .unwrap();
        let (tx, rx) = channel();
        let mut ts = TimeStamp::zero();
        let (k, v) = (Key::from_raw(b"k"), b"v".to_vec());
        // Write a key.
        storage
            .sched_txn_command(
                commands::Prewrite::with_defaults(
                    vec![Mutation::make_put(k.clone(), v.clone())],
                    k.as_encoded().to_vec(),
                    *ts.incr(),
                ),
                expect_ok_callback(tx.clone(), 0),
            )
            .unwrap();
        rx.recv().unwrap();
        storage
            .sched_txn_command(
                commands::Commit::new(vec![k.clone()], ts, *ts.incr(), Context::default()),
                expect_value_callback(tx.clone(), 1, TxnStatus::committed(ts)),
            )
            .unwrap();
        rx.recv().unwrap();
        expect_value(
            v,
            block_on(storage.get(Context::default(), k.clone(), ts))
                .unwrap()
                .0,
        );
        // Delete the key.
        storage
            .sched_txn_command(
                commands::Prewrite::with_defaults(
                    vec![Mutation::make_delete(k.clone())],
                    k.as_encoded().to_vec(),
                    *ts.incr(),
                ),
                expect_ok_callback(tx.clone(), 2),
            )
            .unwrap();
        rx.recv().unwrap();
        storage
            .sched_txn_command(
                commands::Commit::new(vec![k.clone()], ts, *ts.incr(), Context::default()),
                expect_value_callback(tx, 3, TxnStatus::committed(ts)),
            )
            .unwrap();
        rx.recv().unwrap();
        expect_none(
            block_on(storage.get(Context::default(), Key::from_raw(b"k"), ts))
                .unwrap()
                .0,
        );
        // Flashback the key.
        let flashback_start_ts = *ts.incr();
        let flashback_commit_ts = *ts.incr();
        run_flashback_to_version(
            &storage,
            flashback_start_ts,
            flashback_commit_ts,
            1.into(),
            Key::from_raw(b"k"),
            Some(Key::from_raw(b"z")),
        );
        expect_none(
            block_on(storage.get(Context::default(), k, flashback_commit_ts))
                .unwrap()
                .0,
        );
    }

    #[test]
    fn test_mvcc_flashback_retry_prepare() {
        let storage = TestStorageBuilderApiV1::new(MockLockManager::new())
            .build()
            .unwrap();
        let (tx, rx) = channel();
        let mut ts = TimeStamp::zero();
        storage
            .sched_txn_command(
                commands::Prewrite::with_defaults(
                    vec![Mutation::make_put(Key::from_raw(b"k"), b"v@1".to_vec())],
                    b"k".to_vec(),
                    *ts.incr(),
                ),
                expect_ok_callback(tx.clone(), 0),
            )
            .unwrap();
        rx.recv().unwrap();
        storage
            .sched_txn_command(
                commands::Commit::new(
                    vec![Key::from_raw(b"k")],
                    ts,
                    *ts.incr(),
                    Context::default(),
                ),
                expect_value_callback(tx.clone(), 1, TxnStatus::committed(ts)),
            )
            .unwrap();
        rx.recv().unwrap();
        expect_value(
            b"v@1".to_vec(),
            block_on(storage.get(Context::default(), Key::from_raw(b"k"), ts))
                .unwrap()
                .0,
        );
        // Try to prepare flashback first.
        let flashback_start_ts = *ts.incr();
        let flashback_commit_ts = *ts.incr();
        storage
            .sched_txn_command(
                new_flashback_rollback_lock_cmd(
                    flashback_start_ts,
                    TimeStamp::zero(),
                    Key::from_raw(b"k"),
                    Some(Key::from_raw(b"z")),
                    Context::default(),
                ),
                expect_ok_callback(tx, 0),
            )
            .unwrap();
        rx.recv().unwrap();
        // Mock the prepare flashback retry.
        run_flashback_to_version(
            &storage,
            flashback_start_ts,
            flashback_commit_ts,
            TimeStamp::zero(),
            Key::from_raw(b"k"),
            Some(Key::from_raw(b"z")),
        );
        expect_none(
            block_on(storage.get(Context::default(), Key::from_raw(b"k"), flashback_commit_ts))
                .unwrap()
                .0,
        );
    }

    #[test]
    fn test_high_priority_get_put() {
        let storage = TestStorageBuilderApiV1::new(MockLockManager::new())
            .build()
            .unwrap();
        let (tx, rx) = channel();
        let mut ctx = Context::default();
        ctx.set_priority(CommandPri::High);
        expect_none(
            block_on(storage.get(ctx, Key::from_raw(b"x"), 100.into()))
                .unwrap()
                .0,
        );
        let mut ctx = Context::default();
        ctx.set_priority(CommandPri::High);
        storage
            .sched_txn_command(
                commands::Prewrite::with_context(
                    vec![Mutation::make_put(Key::from_raw(b"x"), b"100".to_vec())],
                    b"x".to_vec(),
                    100.into(),
                    ctx,
                ),
                expect_ok_callback(tx.clone(), 1),
            )
            .unwrap();
        rx.recv().unwrap();
        let mut ctx = Context::default();
        ctx.set_priority(CommandPri::High);
        storage
            .sched_txn_command(
                commands::Commit::new(vec![Key::from_raw(b"x")], 100.into(), 101.into(), ctx),
                expect_ok_callback(tx, 2),
            )
            .unwrap();
        rx.recv().unwrap();
        let mut ctx = Context::default();
        ctx.set_priority(CommandPri::High);
        expect_none(
            block_on(storage.get(ctx, Key::from_raw(b"x"), 100.into()))
                .unwrap()
                .0,
        );
        let mut ctx = Context::default();
        ctx.set_priority(CommandPri::High);
        expect_value(
            b"100".to_vec(),
            block_on(storage.get(ctx, Key::from_raw(b"x"), 101.into()))
                .unwrap()
                .0,
        );
    }

    #[test]
    fn test_high_priority_no_block() {
        let config = Config {
            scheduler_worker_pool_size: 1,
            ..Default::default()
        };
        let storage = TestStorageBuilderApiV1::new(MockLockManager::new())
            .config(config)
            .build()
            .unwrap();
        let (tx, rx) = channel();
        expect_none(
            block_on(storage.get(Context::default(), Key::from_raw(b"x"), 100.into()))
                .unwrap()
                .0,
        );
        storage
            .sched_txn_command(
                commands::Prewrite::with_defaults(
                    vec![Mutation::make_put(Key::from_raw(b"x"), b"100".to_vec())],
                    b"x".to_vec(),
                    100.into(),
                ),
                expect_ok_callback(tx.clone(), 1),
            )
            .unwrap();
        rx.recv().unwrap();
        storage
            .sched_txn_command(
                commands::Commit::new(
                    vec![Key::from_raw(b"x")],
                    100.into(),
                    101.into(),
                    Context::default(),
                ),
                expect_ok_callback(tx.clone(), 2),
            )
            .unwrap();
        rx.recv().unwrap();

        storage
            .sched_txn_command(
                commands::Pause::new(vec![Key::from_raw(b"y")], 1000, Context::default()),
                expect_ok_callback(tx, 3),
            )
            .unwrap();
        let mut ctx = Context::default();
        ctx.set_priority(CommandPri::High);
        expect_value(
            b"100".to_vec(),
            block_on(storage.get(ctx, Key::from_raw(b"x"), 101.into()))
                .unwrap()
                .0,
        );
        // Command Get with high priority not block by command Pause.
        assert_eq!(rx.recv().unwrap(), 3);
    }

    #[test]
    fn test_delete_range() {
        let storage = TestStorageBuilderApiV1::new(MockLockManager::new())
            .build()
            .unwrap();
        let (tx, rx) = channel();
        // Write x and y.
        storage
            .sched_txn_command(
                commands::Prewrite::with_defaults(
                    vec![
                        Mutation::make_put(Key::from_raw(b"x"), b"100".to_vec()),
                        Mutation::make_put(Key::from_raw(b"y"), b"100".to_vec()),
                        Mutation::make_put(Key::from_raw(b"z"), b"100".to_vec()),
                    ],
                    b"x".to_vec(),
                    100.into(),
                ),
                expect_ok_callback(tx.clone(), 0),
            )
            .unwrap();
        rx.recv().unwrap();
        storage
            .sched_txn_command(
                commands::Commit::new(
                    vec![
                        Key::from_raw(b"x"),
                        Key::from_raw(b"y"),
                        Key::from_raw(b"z"),
                    ],
                    100.into(),
                    101.into(),
                    Context::default(),
                ),
                expect_ok_callback(tx.clone(), 1),
            )
            .unwrap();
        rx.recv().unwrap();
        expect_value(
            b"100".to_vec(),
            block_on(storage.get(Context::default(), Key::from_raw(b"x"), 101.into()))
                .unwrap()
                .0,
        );
        expect_value(
            b"100".to_vec(),
            block_on(storage.get(Context::default(), Key::from_raw(b"y"), 101.into()))
                .unwrap()
                .0,
        );
        expect_value(
            b"100".to_vec(),
            block_on(storage.get(Context::default(), Key::from_raw(b"z"), 101.into()))
                .unwrap()
                .0,
        );

        // Delete range [x, z)
        storage
            .delete_range(
                Context::default(),
                Key::from_raw(b"x"),
                Key::from_raw(b"z"),
                false,
                expect_ok_callback(tx.clone(), 5),
            )
            .unwrap();
        rx.recv().unwrap();
        expect_none(
            block_on(storage.get(Context::default(), Key::from_raw(b"x"), 101.into()))
                .unwrap()
                .0,
        );
        expect_none(
            block_on(storage.get(Context::default(), Key::from_raw(b"y"), 101.into()))
                .unwrap()
                .0,
        );
        expect_value(
            b"100".to_vec(),
            block_on(storage.get(Context::default(), Key::from_raw(b"z"), 101.into()))
                .unwrap()
                .0,
        );

        storage
            .delete_range(
                Context::default(),
                Key::from_raw(b""),
                Key::from_raw(&[255]),
                false,
                expect_ok_callback(tx, 9),
            )
            .unwrap();
        rx.recv().unwrap();
        expect_none(
            block_on(storage.get(Context::default(), Key::from_raw(b"z"), 101.into()))
                .unwrap()
                .0,
        );
    }

    #[test]
    fn test_raw_get_put() {
        test_kv_format_impl!(test_raw_get_put_impl);
    }

    fn test_raw_get_put_impl<F: KvFormat>() {
        let storage = TestStorageBuilder::<_, _, F>::new(MockLockManager::new())
            .build()
            .unwrap();
        let (tx, rx) = channel();
        let ctx = Context {
            api_version: F::CLIENT_TAG,
            ..Default::default()
        };

        let test_data = vec![
            (b"r\0a".to_vec(), b"aa".to_vec()),
            (b"r\0b".to_vec(), b"bb".to_vec()),
            (b"r\0c".to_vec(), b"cc".to_vec()),
            (b"r\0d".to_vec(), b"dd".to_vec()),
            (b"r\0e".to_vec(), b"ee".to_vec()),
            (b"r\0f".to_vec(), b"ff".to_vec()),
        ];

        // Write key-value pairs one by one
        for &(ref key, ref value) in &test_data {
            storage
                .raw_put(
                    ctx.clone(),
                    "".to_string(),
                    key.clone(),
                    value.clone(),
                    0,
                    expect_ok_callback(tx.clone(), 0),
                )
                .unwrap();
            rx.recv().unwrap();
        }

        for (k, v) in test_data {
            expect_value(
                v,
                block_on(storage.raw_get(ctx.clone(), "".to_string(), k)).unwrap(),
            );
        }
        thread::sleep(Duration::from_millis(100));
        assert!(
            storage
                .get_concurrency_manager()
                .global_min_lock_ts()
                .is_none()
        );
    }

    #[test]
    fn test_raw_checksum() {
        test_kv_format_impl!(test_raw_checksum_impl);
    }

    fn test_raw_checksum_impl<F: KvFormat>() {
        let storage = TestStorageBuilder::<_, _, F>::new(MockLockManager::new())
            .build()
            .unwrap();
        let (tx, rx) = channel();
        let ctx = Context {
            api_version: F::CLIENT_TAG,
            ..Default::default()
        };

        let test_data = vec![
            (b"r\0a".to_vec(), b"aa".to_vec()),
            (b"r\0b".to_vec(), b"bb".to_vec()),
            (b"r\0c".to_vec(), b"cc".to_vec()),
            (b"r\0d".to_vec(), b"dd".to_vec()),
            (b"r\0e".to_vec(), b"ee".to_vec()),
            (b"r\0f".to_vec(), b"ff".to_vec()),
        ];

        let digest = crc64fast::Digest::new();
        let mut checksum: u64 = 0;
        let mut total_kvs: u64 = 0;
        let mut total_bytes: u64 = 0;
        let mut is_first = true;
        // Write key-value pairs one by one
        for &(ref key, ref value) in &test_data {
            storage
                .raw_put(
                    ctx.clone(),
                    "".to_string(),
                    key.clone(),
                    value.clone(),
                    0,
                    expect_ok_callback(tx.clone(), 0),
                )
                .unwrap();
            // start key is set to b"r\0a\0", if raw_checksum does not encode the key,
            // first key will be included in checksum. This is for testing issue #12950.
            if !is_first {
                total_kvs += 1;
                total_bytes += (key.len() + value.len()) as u64;
                checksum = checksum_crc64_xor(checksum, digest.clone(), key, value);
            }
            is_first = false;
            rx.recv().unwrap();
        }
        let mut range = KeyRange::default();
        range.set_start_key(b"r\0a\0".to_vec());
        range.set_end_key(b"r\0z".to_vec());
        assert_eq!(
            (checksum, total_kvs, total_bytes),
            block_on(storage.raw_checksum(ctx, ChecksumAlgorithm::Crc64Xor, vec![range])).unwrap(),
        );
    }

    #[test]
    fn test_raw_v2_multi_versions() {
        // Test update on the same key to verify multi-versions implementation of RawKV
        // V2.
        let test_data = vec![
            Some(b"v1".to_vec()),
            Some(b"v2".to_vec()),
            None,
            Some(b"".to_vec()),
            Some(b"v3".to_vec()),
        ];
        let k = b"r\0k".to_vec();

        let storage = TestStorageBuilder::<_, _, ApiV2>::new(MockLockManager::new())
            .build()
            .unwrap();
        let (tx, rx) = channel();
        let ctx = Context {
            api_version: ApiVersion::V2,
            ..Default::default()
        };

        let last_data = test_data
            .last()
            .unwrap()
            .as_ref()
            .map(|x| (k.clone(), x.clone()));
        for v in test_data {
            if let Some(v) = v {
                storage
                    .raw_put(
                        ctx.clone(),
                        "".to_string(),
                        k.clone(),
                        v.clone(),
                        0,
                        expect_ok_callback(tx.clone(), 0),
                    )
                    .unwrap();
                rx.recv().unwrap();

                expect_value(
                    v.clone(),
                    block_on(storage.raw_get(ctx.clone(), "".to_string(), k.clone())).unwrap(),
                );
            } else {
                storage
                    .raw_delete(
                        ctx.clone(),
                        "".to_string(),
                        k.clone(),
                        expect_ok_callback(tx.clone(), 1),
                    )
                    .unwrap();
                rx.recv().unwrap();

                expect_none(
                    block_on(storage.raw_get(ctx.clone(), "".to_string(), k.clone())).unwrap(),
                );
            }
        }
        // Verify by `raw_scan`. As `raw_scan` will check timestamp in keys.
        expect_multi_values(
            vec![last_data],
            block_on(storage.raw_scan(
                ctx,
                "".to_string(),
                b"r".to_vec(),
                Some(b"rz".to_vec()),
                20,
                false,
                false,
            ))
            .unwrap(),
        );
    }

    #[test]
    fn test_raw_delete() {
        test_kv_format_impl!(test_raw_delete_impl);
    }

    fn test_raw_delete_impl<F: KvFormat>() {
        let storage = TestStorageBuilder::<_, _, F>::new(MockLockManager::new())
            .build()
            .unwrap();
        let (tx, rx) = channel();
        let ctx = Context {
            api_version: F::CLIENT_TAG,
            ..Default::default()
        };

        let test_data = [
            (b"r\0a", b"001"),
            (b"r\0b", b"002"),
            (b"r\0c", b"003"),
            (b"r\0d", b"004"),
            (b"r\0e", b"005"),
        ];

        // Write some key-value pairs to the db
        for kv in &test_data {
            storage
                .raw_put(
                    ctx.clone(),
                    "".to_string(),
                    kv.0.to_vec(),
                    kv.1.to_vec(),
                    if !F::IS_TTL_ENABLED { 0 } else { 30 },
                    expect_ok_callback(tx.clone(), 0),
                )
                .unwrap();
            rx.recv().unwrap();
        }

        expect_value(
            b"004".to_vec(),
            block_on(storage.raw_get(ctx.clone(), "".to_string(), b"r\0d".to_vec())).unwrap(),
        );

        // Delete "a"
        storage
            .raw_delete(
                ctx.clone(),
                "".to_string(),
                b"r\0a".to_vec(),
                expect_ok_callback(tx.clone(), 1),
            )
            .unwrap();
        rx.recv().unwrap();
        thread::sleep(Duration::from_millis(100));
        assert!(
            storage
                .get_concurrency_manager()
                .global_min_lock_ts()
                .is_none()
        );

        // Assert key "a" has gone
        expect_none(
            block_on(storage.raw_get(ctx.clone(), "".to_string(), b"r\0a".to_vec())).unwrap(),
        );

        // Delete all
        for kv in &test_data {
            storage
                .raw_delete(
                    ctx.clone(),
                    "".to_string(),
                    kv.0.to_vec(),
                    expect_ok_callback(tx.clone(), 1),
                )
                .unwrap();
            rx.recv().unwrap();
        }
        thread::sleep(Duration::from_millis(100));
        assert!(
            storage
                .get_concurrency_manager()
                .global_min_lock_ts()
                .is_none()
        );

        // Assert now no key remains
        for kv in &test_data {
            expect_none(
                block_on(storage.raw_get(ctx.clone(), "".to_string(), kv.0.to_vec())).unwrap(),
            );
        }
    }

    #[test]
    fn test_raw_delete_range() {
        test_kv_format_impl!(test_raw_delete_range_impl);
    }

    fn test_raw_delete_range_impl<F: KvFormat>() {
        let storage = TestStorageBuilder::<_, _, F>::new(MockLockManager::new())
            .build()
            .unwrap();
        let (tx, rx) = channel();
        let ctx = Context {
            api_version: F::CLIENT_TAG,
            ..Default::default()
        };

        let test_data = [
            (b"r\0a", b"001"),
            (b"r\0b", b"002"),
            (b"r\0c", b"003"),
            (b"r\0d", b"004"),
            (b"r\0e", b"005"),
        ];

        // Write some key-value pairs to the db
        for kv in &test_data {
            storage
                .raw_put(
                    ctx.clone(),
                    "".to_string(),
                    kv.0.to_vec(),
                    kv.1.to_vec(),
                    0,
                    expect_ok_callback(tx.clone(), 0),
                )
                .unwrap();
            rx.recv().unwrap();
        }

        expect_value(
            b"004".to_vec(),
            block_on(storage.raw_get(ctx.clone(), "".to_string(), b"r\0d".to_vec())).unwrap(),
        );

        // Delete ["d", "e")
        storage
            .raw_delete_range(
                ctx.clone(),
                "".to_string(),
                b"r\0d".to_vec(),
                b"r\0e".to_vec(),
                expect_ok_callback(tx.clone(), 1),
            )
            .unwrap();
        rx.recv().unwrap();

        // Assert key "d" has gone
        expect_value(
            b"003".to_vec(),
            block_on(storage.raw_get(ctx.clone(), "".to_string(), b"r\0c".to_vec())).unwrap(),
        );
        expect_none(
            block_on(storage.raw_get(ctx.clone(), "".to_string(), b"r\0d".to_vec())).unwrap(),
        );
        expect_value(
            b"005".to_vec(),
            block_on(storage.raw_get(ctx.clone(), "".to_string(), b"r\0e".to_vec())).unwrap(),
        );

        // Delete ["aa", "ab")
        storage
            .raw_delete_range(
                ctx.clone(),
                "".to_string(),
                b"r\0aa".to_vec(),
                b"r\0ab".to_vec(),
                expect_ok_callback(tx.clone(), 2),
            )
            .unwrap();
        rx.recv().unwrap();

        // Assert nothing happened
        expect_value(
            b"001".to_vec(),
            block_on(storage.raw_get(ctx.clone(), "".to_string(), b"r\0a".to_vec())).unwrap(),
        );
        expect_value(
            b"002".to_vec(),
            block_on(storage.raw_get(ctx.clone(), "".to_string(), b"r\0b".to_vec())).unwrap(),
        );

        // Delete all
        storage
            .raw_delete_range(
                ctx.clone(),
                "".to_string(),
                b"r\0a".to_vec(),
                b"r\0z".to_vec(),
                expect_ok_callback(tx, 3),
            )
            .unwrap();
        rx.recv().unwrap();

        // Assert now no key remains
        for kv in &test_data {
            expect_none(
                block_on(storage.raw_get(ctx.clone(), "".to_string(), kv.0.to_vec())).unwrap(),
            );
        }
    }

    #[test]
    fn test_raw_batch_put() {
        for for_cas in vec![false, true].into_iter() {
            test_kv_format_impl!(test_raw_batch_put_impl(for_cas));
        }
    }

    fn run_raw_batch_put<F: KvFormat>(
        for_cas: bool,
        storage: &Storage<RocksEngine, MockLockManager, F>,
        ctx: Context,
        kvpairs: Vec<KvPair>,
        ttls: Vec<u64>,
        cb: Callback<()>,
    ) -> Result<()> {
        if for_cas {
            storage.raw_batch_put_atomic(ctx, "".to_string(), kvpairs, ttls, cb)
        } else {
            storage.raw_batch_put(ctx, "".to_string(), kvpairs, ttls, cb)
        }
    }

    fn test_raw_batch_put_impl<F: KvFormat>(for_cas: bool) {
        let storage = TestStorageBuilder::<_, _, F>::new(MockLockManager::new())
            .build()
            .unwrap();
        let (tx, rx) = channel();
        let ctx = Context {
            api_version: F::CLIENT_TAG,
            ..Default::default()
        };

        let empty_key = if F::TAG == ApiVersion::V2 {
            b"r".to_vec()
        } else {
            b"".to_vec()
        };
        let test_data = vec![
            (empty_key.clone(), b"ff".to_vec(), 10), // empty key
            (b"r\0a".to_vec(), b"aa".to_vec(), 10),
            (b"r\0b".to_vec(), b"bb".to_vec(), 20),
            (b"r\0c".to_vec(), b"cc".to_vec(), 30),
            (b"r\0d".to_vec(), b"dd".to_vec(), 0),
            (b"r\0e".to_vec(), b"ee".to_vec(), 40),
            (b"r\0g".to_vec(), b"".to_vec(), 50), // empty value
        ];

        let kvpairs = test_data
            .clone()
            .into_iter()
            .map(|(key, value, _)| (key, value))
            .collect();
        let ttls = if F::IS_TTL_ENABLED {
            test_data
                .clone()
                .into_iter()
                .map(|(_, _, ttl)| ttl)
                .collect()
        } else {
            vec![0; test_data.len()]
        };
        // Write key-value pairs in a batch
        run_raw_batch_put(
            for_cas,
            &storage,
            ctx.clone(),
            kvpairs,
            ttls,
            expect_ok_callback(tx, 0),
        )
        .unwrap();
        rx.recv().unwrap();
        thread::sleep(Duration::from_millis(100));
        assert!(
            storage
                .get_concurrency_manager()
                .global_min_lock_ts()
                .is_none()
        );

        // Verify pairs one by one
        for (key, val, _) in &test_data {
            expect_value(
                val.to_vec(),
                block_on(storage.raw_get(ctx.clone(), "".to_string(), key.to_vec())).unwrap(),
            );
        }
        // Verify by `raw_scan`. As `raw_scan` will check timestamp in keys.
        let expected = test_data
            .iter()
            .map(|(k, v, _)| Some((k.clone(), v.clone())))
            .collect();
        expect_multi_values(
            expected,
            block_on(storage.raw_scan(
                ctx,
                "".to_string(),
                empty_key,
                Some(b"rz".to_vec()),
                20,
                false,
                false,
            ))
            .unwrap(),
        );
    }

    #[test]
    fn test_raw_batch_get() {
        test_kv_format_impl!(test_raw_batch_get_impl);
    }

    fn test_raw_batch_get_impl<F: KvFormat>() {
        let storage = TestStorageBuilder::<_, _, F>::new(MockLockManager::new())
            .build()
            .unwrap();
        let (tx, rx) = channel();
        let ctx = Context {
            api_version: F::CLIENT_TAG,
            ..Default::default()
        };

        let test_data = vec![
            (b"r\0a".to_vec(), b"aa".to_vec()),
            (b"r\0b".to_vec(), b"bb".to_vec()),
            (b"r\0c".to_vec(), b"cc".to_vec()),
            (b"r\0d".to_vec(), b"dd".to_vec()),
            (b"r\0e".to_vec(), b"ee".to_vec()),
        ];

        // Write key-value pairs one by one
        for &(ref key, ref value) in &test_data {
            storage
                .raw_put(
                    ctx.clone(),
                    "".to_string(),
                    key.clone(),
                    value.clone(),
                    0,
                    expect_ok_callback(tx.clone(), 0),
                )
                .unwrap();
            rx.recv().unwrap();
        }

        // Verify pairs in a batch
        let keys = test_data.iter().map(|&(ref k, _)| k.clone()).collect();
        let results = test_data.into_iter().map(|(k, v)| Some((k, v))).collect();
        expect_multi_values(
            results,
            block_on(storage.raw_batch_get(ctx, "".to_string(), keys)).unwrap(),
        );
    }

    #[test]
    fn test_raw_batch_get_command() {
        test_kv_format_impl!(test_raw_batch_get_command_impl);
    }

    fn test_raw_batch_get_command_impl<F: KvFormat>() {
        let storage = TestStorageBuilder::<_, _, F>::new(MockLockManager::new())
            .build()
            .unwrap();
        let (tx, rx) = channel();
        let ctx = Context {
            api_version: F::CLIENT_TAG,
            ..Default::default()
        };

        let test_data = vec![
            (b"r\0a".to_vec(), b"aa".to_vec()),
            (b"r\0b".to_vec(), b"bb".to_vec()),
            (b"r\0c".to_vec(), b"cc".to_vec()),
            (b"r\0d".to_vec(), b"dd".to_vec()),
            (b"r\0e".to_vec(), b"ee".to_vec()),
        ];

        // Write key-value pairs one by one
        for &(ref key, ref value) in &test_data {
            storage
                .raw_put(
                    ctx.clone(),
                    "".to_string(),
                    key.clone(),
                    value.clone(),
                    0,
                    expect_ok_callback(tx.clone(), 0),
                )
                .unwrap();
            rx.recv().unwrap();
        }

        // Verify pairs in a batch
        let mut ids = vec![];
        let cmds = test_data
            .iter()
            .map(|&(ref k, _)| {
                let mut req = RawGetRequest::default();
                req.set_context(ctx.clone());
                req.set_key(k.clone());
                ids.push(ids.len() as u64);
                req
            })
            .collect();
        let results: Vec<Option<Vec<u8>>> = test_data.into_iter().map(|(_, v)| Some(v)).collect();
        let consumer = GetConsumer::new();
        block_on(storage.raw_batch_get_command(cmds, ids, consumer.clone())).unwrap();
        let x: Vec<Option<Vec<u8>>> = consumer
            .take_data()
            .into_iter()
            .map(|x| x.unwrap())
            .collect();
        assert_eq!(x, results);
    }

    #[test]
    fn test_raw_batch_delete() {
        for for_cas in vec![false, true].into_iter() {
            test_kv_format_impl!(test_raw_batch_delete_impl(for_cas));
        }
    }

    fn run_raw_batch_delete<F: KvFormat>(
        for_cas: bool,
        storage: &Storage<RocksEngine, MockLockManager, F>,
        ctx: Context,
        keys: Vec<Vec<u8>>,
        cb: Callback<()>,
    ) -> Result<()> {
        if for_cas {
            storage.raw_batch_delete_atomic(ctx, "".to_string(), keys, cb)
        } else {
            storage.raw_batch_delete(ctx, "".to_string(), keys, cb)
        }
    }

    fn test_raw_batch_delete_impl<F: KvFormat>(for_cas: bool) {
        let storage = TestStorageBuilder::<_, _, F>::new(MockLockManager::new())
            .build()
            .unwrap();
        let (tx, rx) = channel();
        let ctx = Context {
            api_version: F::CLIENT_TAG,
            ..Default::default()
        };

        let test_data = vec![
            (b"r\0a".to_vec(), b"aa".to_vec()),
            (b"r\0b".to_vec(), b"bb".to_vec()),
            (b"r\0c".to_vec(), b"cc".to_vec()),
            (b"r\0d".to_vec(), b"dd".to_vec()),
            (b"r\0e".to_vec(), b"ee".to_vec()),
        ];

        // Write key-value pairs in batch
        run_raw_batch_put(
            for_cas,
            &storage,
            ctx.clone(),
            test_data.clone(),
            vec![0; test_data.len()],
            expect_ok_callback(tx.clone(), 0),
        )
        .unwrap();
        rx.recv().unwrap();

        // Verify pairs exist
        let keys = test_data.iter().map(|&(ref k, _)| k.clone()).collect();
        let results = test_data
            .iter()
            .map(|&(ref k, ref v)| Some((k.clone(), v.clone())))
            .collect();
        expect_multi_values(
            results,
            block_on(storage.raw_batch_get(ctx.clone(), "".to_string(), keys)).unwrap(),
        );

        // Delete ["b", "d"]
        run_raw_batch_delete(
            for_cas,
            &storage,
            ctx.clone(),
            vec![b"r\0b".to_vec(), b"r\0d".to_vec()],
            expect_ok_callback(tx.clone(), 1),
        )
        .unwrap();
        rx.recv().unwrap();
        thread::sleep(Duration::from_millis(100));
        assert!(
            storage
                .get_concurrency_manager()
                .global_min_lock_ts()
                .is_none()
        );

        // Assert "b" and "d" are gone
        expect_value(
            b"aa".to_vec(),
            block_on(storage.raw_get(ctx.clone(), "".to_string(), b"r\0a".to_vec())).unwrap(),
        );
        expect_none(
            block_on(storage.raw_get(ctx.clone(), "".to_string(), b"r\0b".to_vec())).unwrap(),
        );
        expect_value(
            b"cc".to_vec(),
            block_on(storage.raw_get(ctx.clone(), "".to_string(), b"r\0c".to_vec())).unwrap(),
        );
        expect_none(
            block_on(storage.raw_get(ctx.clone(), "".to_string(), b"r\0d".to_vec())).unwrap(),
        );
        expect_value(
            b"ee".to_vec(),
            block_on(storage.raw_get(ctx.clone(), "".to_string(), b"r\0e".to_vec())).unwrap(),
        );

        // Delete ["a", "c", "e"]
        run_raw_batch_delete(
            for_cas,
            &storage,
            ctx.clone(),
            vec![b"r\0a".to_vec(), b"r\0c".to_vec(), b"r\0e".to_vec()],
            expect_ok_callback(tx, 2),
        )
        .unwrap();
        rx.recv().unwrap();
        thread::sleep(Duration::from_millis(100));
        assert!(
            storage
                .get_concurrency_manager()
                .global_min_lock_ts()
                .is_none()
        );

        // Assert no key remains
        for (k, _) in test_data {
            expect_none(block_on(storage.raw_get(ctx.clone(), "".to_string(), k)).unwrap());
        }
    }

    #[test]
    fn test_raw_scan() {
        test_kv_format_impl!(test_raw_scan_impl);
    }

    fn test_raw_scan_impl<F: KvFormat>() {
        let (end_key, end_key_reverse_scan) = if let ApiVersion::V2 = F::TAG {
            (Some(b"r\0z".to_vec()), Some(b"r\0\0".to_vec()))
        } else {
            (None, None)
        };

        let storage = TestStorageBuilder::<_, _, F>::new(MockLockManager::new())
            .build()
            .unwrap();
        let (tx, rx) = channel();
        let ctx = Context {
            api_version: F::CLIENT_TAG,
            ..Default::default()
        };

        let test_data = vec![
            (b"r\0a".to_vec(), b"aa".to_vec()),
            (b"r\0a1".to_vec(), b"aa11".to_vec()),
            (b"r\0a2".to_vec(), b"aa22".to_vec()),
            (b"r\0a3".to_vec(), b"aa33".to_vec()),
            (b"r\0b".to_vec(), b"bb".to_vec()),
            (b"r\0b1".to_vec(), b"bb11".to_vec()),
            (b"r\0b2".to_vec(), b"bb22".to_vec()),
            (b"r\0b3".to_vec(), b"bb33".to_vec()),
            (b"r\0c".to_vec(), b"cc".to_vec()),
            (b"r\0c1".to_vec(), b"cc11".to_vec()),
            (b"r\0c2".to_vec(), b"cc22".to_vec()),
            (b"r\0c3".to_vec(), b"cc33".to_vec()),
            (b"r\0d".to_vec(), b"dd".to_vec()),
            (b"r\0d1".to_vec(), b"dd11".to_vec()),
            (b"r\0d2".to_vec(), b"dd22".to_vec()),
            (b"r\0d3".to_vec(), b"dd33".to_vec()),
            (b"r\0e".to_vec(), b"ee".to_vec()),
            (b"r\0e1".to_vec(), b"ee11".to_vec()),
            (b"r\0e2".to_vec(), b"ee22".to_vec()),
            (b"r\0e3".to_vec(), b"ee33".to_vec()),
        ];

        // Write key-value pairs in batch
        storage
            .raw_batch_put(
                ctx.clone(),
                "".to_string(),
                test_data.clone(),
                vec![0; test_data.len()],
                expect_ok_callback(tx, 0),
            )
            .unwrap();
        rx.recv().unwrap();

        // Scan pairs with key only
        let mut results: Vec<Option<KvPair>> = test_data
            .iter()
            .map(|&(ref k, _)| Some((k.clone(), vec![])))
            .collect();
        expect_multi_values(
            results.clone(),
            block_on(storage.raw_scan(
                ctx.clone(),
                "".to_string(),
                b"r\0".to_vec(),
                end_key.clone(),
                20,
                true,
                false,
            ))
            .unwrap(),
        );
        results = results.split_off(10);
        expect_multi_values(
            results,
            block_on(storage.raw_scan(
                ctx.clone(),
                "".to_string(),
                b"r\0c2".to_vec(),
                end_key.clone(),
                20,
                true,
                false,
            ))
            .unwrap(),
        );
        let mut results: Vec<Option<KvPair>> = test_data
            .clone()
            .into_iter()
            .map(|(k, v)| Some((k, v)))
            .collect();
        expect_multi_values(
            results.clone(),
            block_on(storage.raw_scan(
                ctx.clone(),
                "".to_string(),
                b"r\0".to_vec(),
                end_key.clone(),
                20,
                false,
                false,
            ))
            .unwrap(),
        );
        results = results.split_off(10);
        expect_multi_values(
            results,
            block_on(storage.raw_scan(
                ctx.clone(),
                "".to_string(),
                b"r\0c2".to_vec(),
                end_key,
                20,
                false,
                false,
            ))
            .unwrap(),
        );
        let results: Vec<Option<KvPair>> = test_data
            .clone()
            .into_iter()
            .map(|(k, v)| Some((k, v)))
            .rev()
            .collect();
        expect_multi_values(
            results,
            block_on(storage.raw_scan(
                ctx.clone(),
                "".to_string(),
                b"r\0z".to_vec(),
                end_key_reverse_scan.clone(),
                20,
                false,
                true,
            ))
            .unwrap(),
        );
        let results: Vec<Option<KvPair>> = test_data
            .clone()
            .into_iter()
            .map(|(k, v)| Some((k, v)))
            .rev()
            .take(5)
            .collect();
        expect_multi_values(
            results,
            block_on(storage.raw_scan(
                ctx.clone(),
                "".to_string(),
                b"r\0z".to_vec(),
                end_key_reverse_scan,
                5,
                false,
                true,
            ))
            .unwrap(),
        );

        // Scan with end_key
        let results: Vec<Option<KvPair>> = test_data
            .clone()
            .into_iter()
            .skip(6)
            .take(4)
            .map(|(k, v)| Some((k, v)))
            .collect();
        expect_multi_values(
            results,
            block_on(storage.raw_scan(
                ctx.clone(),
                "".to_string(),
                b"r\0b2".to_vec(),
                Some(b"r\0c2".to_vec()),
                20,
                false,
                false,
            ))
            .unwrap(),
        );
        let results: Vec<Option<KvPair>> = test_data
            .clone()
            .into_iter()
            .skip(6)
            .take(1)
            .map(|(k, v)| Some((k, v)))
            .collect();
        expect_multi_values(
            results,
            block_on(storage.raw_scan(
                ctx.clone(),
                "".to_string(),
                b"r\0b2".to_vec(),
                Some(b"r\0b2\x00".to_vec()),
                20,
                false,
                false,
            ))
            .unwrap(),
        );

        // Reverse scan with end_key
        let results: Vec<Option<KvPair>> = test_data
            .clone()
            .into_iter()
            .rev()
            .skip(10)
            .take(4)
            .map(|(k, v)| Some((k, v)))
            .collect();
        expect_multi_values(
            results,
            block_on(storage.raw_scan(
                ctx.clone(),
                "".to_string(),
                b"r\0c2".to_vec(),
                Some(b"r\0b2".to_vec()),
                20,
                false,
                true,
            ))
            .unwrap(),
        );
        let results: Vec<Option<KvPair>> = test_data
            .into_iter()
            .skip(6)
            .take(1)
            .map(|(k, v)| Some((k, v)))
            .collect();
        expect_multi_values(
            results,
            block_on(storage.raw_scan(
                ctx.clone(),
                "".to_string(),
                b"r\0b2\x00".to_vec(),
                Some(b"r\0b2".to_vec()),
                20,
                false,
                true,
            ))
            .unwrap(),
        );

        // End key tests. Confirm that lower/upper bound works correctly.
        let results = vec![
            (b"r\0c1".to_vec(), b"cc11".to_vec()),
            (b"r\0c2".to_vec(), b"cc22".to_vec()),
            (b"r\0c3".to_vec(), b"cc33".to_vec()),
            (b"r\0d".to_vec(), b"dd".to_vec()),
            (b"r\0d1".to_vec(), b"dd11".to_vec()),
            (b"r\0d2".to_vec(), b"dd22".to_vec()),
        ]
        .into_iter()
        .map(|(k, v)| Some((k, v)));
        expect_multi_values(
            results.clone().collect(),
            block_on(async {
                storage
                    .raw_scan(
                        ctx.clone(),
                        "".to_string(),
                        b"r\0c1".to_vec(),
                        Some(b"r\0d3".to_vec()),
                        20,
                        false,
                        false,
                    )
                    .await
            })
            .unwrap(),
        );
        expect_multi_values(
            results.rev().collect(),
            block_on(async {
                storage
                    .raw_scan(
                        ctx.clone(),
                        "".to_string(),
                        b"r\0d3".to_vec(),
                        Some(b"r\0c1".to_vec()),
                        20,
                        false,
                        true,
                    )
                    .await
            })
            .unwrap(),
        );
    }

    #[test]
    fn test_check_key_ranges() {
        fn make_ranges(ranges: Vec<(Vec<u8>, Vec<u8>)>) -> Vec<KeyRange> {
            ranges
                .into_iter()
                .map(|(s, e)| {
                    let mut range = KeyRange::default();
                    range.set_start_key(s);
                    if !e.is_empty() {
                        range.set_end_key(e);
                    }
                    range
                })
                .collect()
        }

        let ranges = make_ranges(vec![
            (b"a".to_vec(), b"a3".to_vec()),
            (b"b".to_vec(), b"b3".to_vec()),
            (b"c".to_vec(), b"c3".to_vec()),
        ]);
        // TODO: refactor to use `Api` parameter.
        assert_eq!(
            <StorageApiV1<RocksEngine, MockLockManager>>::check_key_ranges(&ranges, false,),
            true
        );

        let ranges = make_ranges(vec![
            (b"a".to_vec(), vec![]),
            (b"b".to_vec(), vec![]),
            (b"c".to_vec(), vec![]),
        ]);
        assert_eq!(
            <StorageApiV1<RocksEngine, MockLockManager>>::check_key_ranges(&ranges, false,),
            true
        );

        let ranges = make_ranges(vec![
            (b"a3".to_vec(), b"a".to_vec()),
            (b"b3".to_vec(), b"b".to_vec()),
            (b"c3".to_vec(), b"c".to_vec()),
        ]);
        assert_eq!(
            <StorageApiV1<RocksEngine, MockLockManager>>::check_key_ranges(&ranges, false,),
            false
        );

        // if end_key is omitted, the next start_key is used instead. so, false is
        // returned.
        let ranges = make_ranges(vec![
            (b"c".to_vec(), vec![]),
            (b"b".to_vec(), vec![]),
            (b"a".to_vec(), vec![]),
        ]);
        assert_eq!(
            <StorageApiV1<RocksEngine, MockLockManager>>::check_key_ranges(&ranges, false,),
            false
        );

        let ranges = make_ranges(vec![
            (b"a3".to_vec(), b"a".to_vec()),
            (b"b3".to_vec(), b"b".to_vec()),
            (b"c3".to_vec(), b"c".to_vec()),
        ]);
        assert_eq!(
            <StorageApiV1<RocksEngine, MockLockManager>>::check_key_ranges(&ranges, true,),
            true
        );

        let ranges = make_ranges(vec![
            (b"c3".to_vec(), vec![]),
            (b"b3".to_vec(), vec![]),
            (b"a3".to_vec(), vec![]),
        ]);
        assert_eq!(
            <StorageApiV1<RocksEngine, MockLockManager>>::check_key_ranges(&ranges, true,),
            true
        );

        let ranges = make_ranges(vec![
            (b"a".to_vec(), b"a3".to_vec()),
            (b"b".to_vec(), b"b3".to_vec()),
            (b"c".to_vec(), b"c3".to_vec()),
        ]);
        assert_eq!(
            <StorageApiV1<RocksEngine, MockLockManager>>::check_key_ranges(&ranges, true,),
            false
        );

        let ranges = make_ranges(vec![
            (b"a3".to_vec(), vec![]),
            (b"b3".to_vec(), vec![]),
            (b"c3".to_vec(), vec![]),
        ]);
        assert_eq!(
            <StorageApiV1<RocksEngine, MockLockManager>>::check_key_ranges(&ranges, true,),
            false
        );
    }

    #[test]
    fn test_raw_batch_scan() {
        test_kv_format_impl!(test_raw_batch_scan_impl);
    }

    fn test_raw_batch_scan_impl<F: KvFormat>() {
        let make_ranges = |delimiters: Vec<Vec<u8>>| -> Vec<KeyRange> {
            delimiters
                .windows(2)
                .map(|key_pair| {
                    let mut range = KeyRange::default();
                    range.set_start_key(key_pair[0].clone());
                    if let ApiVersion::V2 = F::TAG {
                        range.set_end_key(key_pair[1].clone());
                    };
                    range
                })
                .collect()
        };

        let storage = TestStorageBuilder::<_, _, F>::new(MockLockManager::new())
            .build()
            .unwrap();
        let (tx, rx) = channel();
        let ctx = Context {
            api_version: F::CLIENT_TAG,
            ..Default::default()
        };

        let test_data = vec![
            (b"r\0a".to_vec(), b"aa".to_vec()),
            (b"r\0a1".to_vec(), b"aa11".to_vec()),
            (b"r\0a2".to_vec(), b"aa22".to_vec()),
            (b"r\0a3".to_vec(), b"aa33".to_vec()),
            (b"r\0b".to_vec(), b"bb".to_vec()),
            (b"r\0b1".to_vec(), b"bb11".to_vec()),
            (b"r\0b2".to_vec(), b"bb22".to_vec()),
            (b"r\0b3".to_vec(), b"bb33".to_vec()),
            (b"r\0c".to_vec(), b"cc".to_vec()),
            (b"r\0c1".to_vec(), b"cc11".to_vec()),
            (b"r\0c2".to_vec(), b"cc22".to_vec()),
            (b"r\0c3".to_vec(), b"cc33".to_vec()),
            (b"r\0d".to_vec(), b"dd".to_vec()),
            (b"r\0d1".to_vec(), b"dd11".to_vec()),
            (b"r\0d2".to_vec(), b"dd22".to_vec()),
            (b"r\0d3".to_vec(), b"dd33".to_vec()),
            (b"r\0e".to_vec(), b"ee".to_vec()),
            (b"r\0e1".to_vec(), b"ee11".to_vec()),
            (b"r\0e2".to_vec(), b"ee22".to_vec()),
            (b"r\0e3".to_vec(), b"ee33".to_vec()),
        ];

        // Write key-value pairs in batch
        storage
            .raw_batch_put(
                ctx.clone(),
                "".to_string(),
                test_data.clone(),
                vec![0; test_data.len()],
                expect_ok_callback(tx, 0),
            )
            .unwrap();
        rx.recv().unwrap();

        // Verify pairs exist
        let keys = test_data.iter().map(|&(ref k, _)| k.clone()).collect();
        let results = test_data.into_iter().map(|(k, v)| Some((k, v))).collect();
        expect_multi_values(
            results,
            block_on(storage.raw_batch_get(ctx.clone(), "".to_string(), keys)).unwrap(),
        );

        let results = vec![
            Some((b"r\0a".to_vec(), b"aa".to_vec())),
            Some((b"r\0a1".to_vec(), b"aa11".to_vec())),
            Some((b"r\0a2".to_vec(), b"aa22".to_vec())),
            Some((b"r\0a3".to_vec(), b"aa33".to_vec())),
            Some((b"r\0b".to_vec(), b"bb".to_vec())),
            Some((b"r\0b1".to_vec(), b"bb11".to_vec())),
            Some((b"r\0b2".to_vec(), b"bb22".to_vec())),
            Some((b"r\0b3".to_vec(), b"bb33".to_vec())),
            Some((b"r\0c".to_vec(), b"cc".to_vec())),
            Some((b"r\0c1".to_vec(), b"cc11".to_vec())),
            Some((b"r\0c2".to_vec(), b"cc22".to_vec())),
            Some((b"r\0c3".to_vec(), b"cc33".to_vec())),
            Some((b"r\0d".to_vec(), b"dd".to_vec())),
        ];
        let ranges: Vec<KeyRange> = make_ranges(vec![
            b"r\0a".to_vec(),
            b"r\0b".to_vec(),
            b"r\0c".to_vec(),
            b"r\0z".to_vec(),
        ]);
        expect_multi_values(
            results,
            block_on(storage.raw_batch_scan(
                ctx.clone(),
                "".to_string(),
                ranges.clone(),
                5,
                false,
                false,
            ))
            .unwrap(),
        );

        let results = vec![
            Some((b"r\0a".to_vec(), vec![])),
            Some((b"r\0a1".to_vec(), vec![])),
            Some((b"r\0a2".to_vec(), vec![])),
            Some((b"r\0a3".to_vec(), vec![])),
            Some((b"r\0b".to_vec(), vec![])),
            Some((b"r\0b1".to_vec(), vec![])),
            Some((b"r\0b2".to_vec(), vec![])),
            Some((b"r\0b3".to_vec(), vec![])),
            Some((b"r\0c".to_vec(), vec![])),
            Some((b"r\0c1".to_vec(), vec![])),
            Some((b"r\0c2".to_vec(), vec![])),
            Some((b"r\0c3".to_vec(), vec![])),
            Some((b"r\0d".to_vec(), vec![])),
        ];
        expect_multi_values(
            results,
            block_on(storage.raw_batch_scan(
                ctx.clone(),
                "".to_string(),
                ranges.clone(),
                5,
                true,
                false,
            ))
            .unwrap(),
        );

        let results = vec![
            Some((b"r\0a".to_vec(), b"aa".to_vec())),
            Some((b"r\0a1".to_vec(), b"aa11".to_vec())),
            Some((b"r\0a2".to_vec(), b"aa22".to_vec())),
            Some((b"r\0b".to_vec(), b"bb".to_vec())),
            Some((b"r\0b1".to_vec(), b"bb11".to_vec())),
            Some((b"r\0b2".to_vec(), b"bb22".to_vec())),
            Some((b"r\0c".to_vec(), b"cc".to_vec())),
            Some((b"r\0c1".to_vec(), b"cc11".to_vec())),
            Some((b"r\0c2".to_vec(), b"cc22".to_vec())),
        ];
        expect_multi_values(
            results,
            block_on(storage.raw_batch_scan(
                ctx.clone(),
                "".to_string(),
                ranges.clone(),
                3,
                false,
                false,
            ))
            .unwrap(),
        );

        let results = vec![
            Some((b"r\0a".to_vec(), vec![])),
            Some((b"r\0a1".to_vec(), vec![])),
            Some((b"r\0a2".to_vec(), vec![])),
            Some((b"r\0b".to_vec(), vec![])),
            Some((b"r\0b1".to_vec(), vec![])),
            Some((b"r\0b2".to_vec(), vec![])),
            Some((b"r\0c".to_vec(), vec![])),
            Some((b"r\0c1".to_vec(), vec![])),
            Some((b"r\0c2".to_vec(), vec![])),
        ];
        expect_multi_values(
            results,
            block_on(storage.raw_batch_scan(ctx.clone(), "".to_string(), ranges, 3, true, false))
                .unwrap(),
        );

        let results = vec![
            Some((b"r\0a2".to_vec(), b"aa22".to_vec())),
            Some((b"r\0a1".to_vec(), b"aa11".to_vec())),
            Some((b"r\0a".to_vec(), b"aa".to_vec())),
            Some((b"r\0b2".to_vec(), b"bb22".to_vec())),
            Some((b"r\0b1".to_vec(), b"bb11".to_vec())),
            Some((b"r\0b".to_vec(), b"bb".to_vec())),
            Some((b"r\0c2".to_vec(), b"cc22".to_vec())),
            Some((b"r\0c1".to_vec(), b"cc11".to_vec())),
            Some((b"r\0c".to_vec(), b"cc".to_vec())),
        ];
        let ranges: Vec<KeyRange> = vec![
            (b"r\0a3".to_vec(), b"r\0a".to_vec()),
            (b"r\0b3".to_vec(), b"r\0b".to_vec()),
            (b"r\0c3".to_vec(), b"r\0c".to_vec()),
        ]
        .into_iter()
        .map(|(s, e)| {
            let mut range = KeyRange::default();
            range.set_start_key(s);
            range.set_end_key(e);
            range
        })
        .collect();
        expect_multi_values(
            results,
            block_on(storage.raw_batch_scan(ctx.clone(), "".to_string(), ranges, 5, false, true))
                .unwrap(),
        );

        let results = vec![
            Some((b"r\0c2".to_vec(), b"cc22".to_vec())),
            Some((b"r\0c1".to_vec(), b"cc11".to_vec())),
            Some((b"r\0b2".to_vec(), b"bb22".to_vec())),
            Some((b"r\0b1".to_vec(), b"bb11".to_vec())),
            Some((b"r\0a2".to_vec(), b"aa22".to_vec())),
            Some((b"r\0a1".to_vec(), b"aa11".to_vec())),
        ];
        let ranges: Vec<KeyRange> = make_ranges(vec![
            b"r\0c3".to_vec(),
            b"r\0b3".to_vec(),
            b"r\0a3".to_vec(),
            b"r\0".to_vec(),
        ]);
        expect_multi_values(
            results,
            block_on(storage.raw_batch_scan(ctx.clone(), "".to_string(), ranges, 2, false, true))
                .unwrap(),
        );

        let results = vec![
            Some((b"r\0a2".to_vec(), vec![])),
            Some((b"r\0a1".to_vec(), vec![])),
            Some((b"r\0a".to_vec(), vec![])),
            Some((b"r\0b2".to_vec(), vec![])),
            Some((b"r\0b1".to_vec(), vec![])),
            Some((b"r\0b".to_vec(), vec![])),
            Some((b"r\0c2".to_vec(), vec![])),
            Some((b"r\0c1".to_vec(), vec![])),
            Some((b"r\0c".to_vec(), vec![])),
        ];
        let ranges: Vec<KeyRange> = vec![
            (b"r\0a3".to_vec(), b"r\0a".to_vec()),
            (b"r\0b3".to_vec(), b"r\0b".to_vec()),
            (b"r\0c3".to_vec(), b"r\0c".to_vec()),
        ]
        .into_iter()
        .map(|(s, e)| {
            let mut range = KeyRange::default();
            range.set_start_key(s);
            range.set_end_key(e);
            range
        })
        .collect();
        expect_multi_values(
            results,
            block_on(storage.raw_batch_scan(ctx, "".to_string(), ranges, 5, true, true)).unwrap(),
        );
    }

    #[test]
    fn test_raw_get_key_ttl() {
        test_kv_format_impl!(test_raw_get_key_ttl_impl<ApiV1Ttl ApiV2>());
    }

    fn test_raw_get_key_ttl_impl<F: KvFormat>() {
        let storage = TestStorageBuilder::<_, _, F>::new(MockLockManager::new())
            .build()
            .unwrap();
        let (tx, rx) = channel();
        let ctx = Context {
            api_version: F::CLIENT_TAG,
            ..Default::default()
        };

        let test_data = vec![
            (b"r\0a".to_vec(), b"aa".to_vec(), 10),
            (b"r\0b".to_vec(), b"bb".to_vec(), 20),
            (b"r\0c".to_vec(), b"cc".to_vec(), 0),
            (b"r\0d".to_vec(), b"dd".to_vec(), 10),
            (b"r\0e".to_vec(), b"ee".to_vec(), 20),
            (b"r\0f".to_vec(), b"ff".to_vec(), u64::MAX),
        ];

        let before_written = ttl_current_ts();
        // Write key-value pairs one by one
        for &(ref key, ref value, ttl) in &test_data {
            storage
                .raw_put(
                    ctx.clone(),
                    "".to_string(),
                    key.clone(),
                    value.clone(),
                    ttl,
                    expect_ok_callback(tx.clone(), 0),
                )
                .unwrap();
            rx.recv().unwrap();
        }

        for &(ref key, _, ttl) in &test_data {
            let res = block_on(storage.raw_get_key_ttl(ctx.clone(), "".to_string(), key.clone()))
                .unwrap()
                .unwrap();
            if ttl != 0 {
                let lower_bound = before_written.saturating_add(ttl) - ttl_current_ts();
                assert!(
                    res >= lower_bound && res <= ttl,
                    "{} < {} < {}",
                    lower_bound,
                    res,
                    ttl
                );
            } else {
                assert_eq!(res, 0);
            }
        }
    }

    #[test]
    fn test_raw_compare_and_swap() {
        test_kv_format_impl!(test_raw_compare_and_swap_impl);
    }

    fn test_raw_compare_and_swap_impl<F: KvFormat>() {
        let storage = TestStorageBuilder::<_, _, F>::new(MockLockManager::new())
            .build()
            .unwrap();
        let (tx, rx) = channel();
        let ctx = Context {
            api_version: F::CLIENT_TAG,
            ..Default::default()
        };

        let key = b"r\0key";

        // "v1" -> "v"
        let expected = (None, false);
        storage
            .raw_compare_and_swap_atomic(
                ctx.clone(),
                "".to_string(),
                key.to_vec(),
                Some(b"v1".to_vec()),
                b"v".to_vec(),
                0,
                expect_value_callback(tx.clone(), 0, expected),
            )
            .unwrap();
        rx.recv().unwrap();

        // "None" -> "v1"
        let expected = (None, true);
        storage
            .raw_compare_and_swap_atomic(
                ctx.clone(),
                "".to_string(),
                key.to_vec(),
                None,
                b"v1".to_vec(),
                0,
                expect_value_callback(tx.clone(), 0, expected),
            )
            .unwrap();
        rx.recv().unwrap();

        // "v1" -> "v2"
        let expected = (Some(b"v1".to_vec()), true);
        storage
            .raw_compare_and_swap_atomic(
                ctx.clone(),
                "".to_string(),
                key.to_vec(),
                Some(b"v1".to_vec()),
                b"v2".to_vec(),
                0,
                expect_value_callback(tx.clone(), 0, expected),
            )
            .unwrap();
        rx.recv().unwrap();

        // "v1" -> "v2"
        let expected = (Some(b"v2".to_vec()), false);
        storage
            .raw_compare_and_swap_atomic(
                ctx.clone(),
                "".to_string(),
                key.to_vec(),
                Some(b"v1".to_vec()),
                b"v2".to_vec(),
                0,
                expect_value_callback(tx.clone(), 0, expected),
            )
            .unwrap();
        rx.recv().unwrap();
        thread::sleep(Duration::from_millis(100));
        assert!(
            storage
                .get_concurrency_manager()
                .global_min_lock_ts()
                .is_none()
        );

        // expect "v2"
        expect_value(
            b"v2".to_vec(),
            block_on(storage.raw_get(ctx.clone(), "".to_string(), key.to_vec())).unwrap(),
        );
        expect_multi_values(
            vec![Some((key.to_vec(), b"v2".to_vec()))],
            block_on(storage.raw_scan(
                ctx.clone(),
                "".to_string(),
                b"r".to_vec(),
                Some(b"rz".to_vec()),
                20,
                false,
                false,
            ))
            .unwrap(),
        );

        // put "v3"
        storage
            .raw_batch_put_atomic(
                ctx.clone(),
                "".to_string(),
                vec![(key.to_vec(), b"v3".to_vec())],
                vec![0],
                expect_ok_callback(tx.clone(), 0),
            )
            .unwrap();
        rx.recv().unwrap();
        thread::sleep(Duration::from_millis(100));
        assert!(
            storage
                .get_concurrency_manager()
                .global_min_lock_ts()
                .is_none()
        );

        // "v3" -> "v4"
        let expected = (Some(b"v3".to_vec()), true);
        storage
            .raw_compare_and_swap_atomic(
                ctx.clone(),
                "".to_string(),
                key.to_vec(),
                Some(b"v3".to_vec()),
                b"v4".to_vec(),
                0,
                expect_value_callback(tx.clone(), 0, expected),
            )
            .unwrap();
        rx.recv().unwrap();

        // delete
        storage
            .raw_batch_delete_atomic(
                ctx.clone(),
                "".to_string(),
                vec![key.to_vec()],
                expect_ok_callback(tx.clone(), 0),
            )
            .unwrap();
        rx.recv().unwrap();

        // "None" -> "v"
        let expected = (None, true);
        storage
            .raw_compare_and_swap_atomic(
                ctx.clone(),
                "".to_string(),
                key.to_vec(),
                None,
                b"v".to_vec(),
                0,
                expect_value_callback(tx, 0, expected),
            )
            .unwrap();
        rx.recv().unwrap();
        thread::sleep(Duration::from_millis(100));
        assert!(
            storage
                .get_concurrency_manager()
                .global_min_lock_ts()
                .is_none()
        );

        // expect "v"
        expect_value(
            b"v".to_vec(),
            block_on(storage.raw_get(ctx.clone(), "".to_string(), key.to_vec())).unwrap(),
        );
        expect_multi_values(
            vec![Some((key.to_vec(), b"v".to_vec()))],
            block_on(storage.raw_scan(
                ctx,
                "".to_string(),
                b"r".to_vec(),
                Some(b"rz".to_vec()),
                20,
                false,
                false,
            ))
            .unwrap(),
        );
    }

    #[test]
    fn test_scan_lock() {
        let storage = TestStorageBuilderApiV1::new(MockLockManager::new())
            .build()
            .unwrap();
        let (tx, rx) = channel();
        storage
            .sched_txn_command(
                commands::Prewrite::with_defaults(
                    vec![
                        Mutation::make_put(Key::from_raw(b"x"), b"foo".to_vec()),
                        Mutation::make_put(Key::from_raw(b"y"), b"foo".to_vec()),
                        Mutation::make_put(Key::from_raw(b"z"), b"foo".to_vec()),
                    ],
                    b"x".to_vec(),
                    100.into(),
                ),
                expect_ok_callback(tx.clone(), 0),
            )
            .unwrap();
        rx.recv().unwrap();

        storage
            .sched_txn_command(
                commands::Prewrite::new(
                    vec![
                        Mutation::make_put(Key::from_raw(b"a"), b"foo".to_vec()),
                        Mutation::make_put(Key::from_raw(b"b"), b"foo".to_vec()),
                        Mutation::make_put(Key::from_raw(b"c"), b"foo".to_vec()),
                    ],
                    b"c".to_vec(),
                    101.into(),
                    123,
                    false,
                    3,
                    TimeStamp::default(),
                    TimeStamp::default(),
                    None,
                    false,
                    AssertionLevel::Off,
                    Context::default(),
                ),
                expect_ok_callback(tx, 0),
            )
            .unwrap();
        rx.recv().unwrap();

        let (lock_a, lock_b, lock_c, lock_x, lock_y, lock_z) = (
            {
                let mut lock = LockInfo::default();
                lock.set_primary_lock(b"c".to_vec());
                lock.set_lock_version(101);
                lock.set_key(b"a".to_vec());
                lock.set_lock_ttl(123);
                lock.set_txn_size(3);
                lock
            },
            {
                let mut lock = LockInfo::default();
                lock.set_primary_lock(b"c".to_vec());
                lock.set_lock_version(101);
                lock.set_key(b"b".to_vec());
                lock.set_lock_ttl(123);
                lock.set_txn_size(3);
                lock
            },
            {
                let mut lock = LockInfo::default();
                lock.set_primary_lock(b"c".to_vec());
                lock.set_lock_version(101);
                lock.set_key(b"c".to_vec());
                lock.set_lock_ttl(123);
                lock.set_txn_size(3);
                lock
            },
            {
                let mut lock = LockInfo::default();
                lock.set_primary_lock(b"x".to_vec());
                lock.set_lock_version(100);
                lock.set_key(b"x".to_vec());
                lock
            },
            {
                let mut lock = LockInfo::default();
                lock.set_primary_lock(b"x".to_vec());
                lock.set_lock_version(100);
                lock.set_key(b"y".to_vec());
                lock
            },
            {
                let mut lock = LockInfo::default();
                lock.set_primary_lock(b"x".to_vec());
                lock.set_lock_version(100);
                lock.set_key(b"z".to_vec());
                lock
            },
        );

        let cm = storage.concurrency_manager.clone();

        let res =
            block_on(storage.scan_lock(Context::default(), 99.into(), None, None, 10)).unwrap();
        assert_eq!(res, vec![]);
        assert_eq!(cm.max_ts(), 99.into());

        let res =
            block_on(storage.scan_lock(Context::default(), 100.into(), None, None, 10)).unwrap();
        assert_eq!(res, vec![lock_x.clone(), lock_y.clone(), lock_z.clone()]);
        assert_eq!(cm.max_ts(), 100.into());

        let res = block_on(storage.scan_lock(
            Context::default(),
            100.into(),
            Some(Key::from_raw(b"a")),
            None,
            10,
        ))
        .unwrap();
        assert_eq!(res, vec![lock_x.clone(), lock_y.clone(), lock_z.clone()]);

        let res = block_on(storage.scan_lock(
            Context::default(),
            100.into(),
            Some(Key::from_raw(b"y")),
            None,
            10,
        ))
        .unwrap();
        assert_eq!(res, vec![lock_y.clone(), lock_z.clone()]);

        let res =
            block_on(storage.scan_lock(Context::default(), 101.into(), None, None, 10)).unwrap();
        assert_eq!(
            res,
            vec![
                lock_a.clone(),
                lock_b.clone(),
                lock_c.clone(),
                lock_x.clone(),
                lock_y.clone(),
                lock_z.clone(),
            ]
        );
        assert_eq!(cm.max_ts(), 101.into());

        let res =
            block_on(storage.scan_lock(Context::default(), 101.into(), None, None, 4)).unwrap();
        assert_eq!(
            res,
            vec![lock_a, lock_b.clone(), lock_c.clone(), lock_x.clone()]
        );

        let res = block_on(storage.scan_lock(
            Context::default(),
            101.into(),
            Some(Key::from_raw(b"b")),
            None,
            4,
        ))
        .unwrap();
        assert_eq!(
            res,
            vec![
                lock_b.clone(),
                lock_c.clone(),
                lock_x.clone(),
                lock_y.clone(),
            ]
        );

        let res = block_on(storage.scan_lock(
            Context::default(),
            101.into(),
            Some(Key::from_raw(b"b")),
            None,
            0,
        ))
        .unwrap();
        assert_eq!(
            res,
            vec![
                lock_b.clone(),
                lock_c.clone(),
                lock_x.clone(),
                lock_y.clone(),
                lock_z
            ]
        );

        let res = block_on(storage.scan_lock(
            Context::default(),
            101.into(),
            Some(Key::from_raw(b"b")),
            Some(Key::from_raw(b"c")),
            0,
        ))
        .unwrap();
        assert_eq!(res, vec![lock_b.clone()]);

        let res = block_on(storage.scan_lock(
            Context::default(),
            101.into(),
            Some(Key::from_raw(b"b")),
            Some(Key::from_raw(b"z")),
            4,
        ))
        .unwrap();
        assert_eq!(
            res,
            vec![
                lock_b.clone(),
                lock_c.clone(),
                lock_x.clone(),
                lock_y.clone()
            ]
        );

        let res = block_on(storage.scan_lock(
            Context::default(),
            101.into(),
            Some(Key::from_raw(b"b")),
            Some(Key::from_raw(b"z")),
            3,
        ))
        .unwrap();
        assert_eq!(res, vec![lock_b.clone(), lock_c.clone(), lock_x.clone()]);

        let mem_lock = |k: &[u8], ts: u64, lock_type| {
            let key = Key::from_raw(k);
            let guard = block_on(cm.lock_key(&key));
            guard.with_lock(|lock| {
                *lock = Some(txn_types::Lock::new(
                    lock_type,
                    k.to_vec(),
                    ts.into(),
                    100,
                    None,
                    0.into(),
                    1,
                    20.into(),
                    false,
                ));
            });
            guard
        };

        let guard = mem_lock(b"z", 80, LockType::Put);
        block_on(storage.scan_lock(Context::default(), 101.into(), None, None, 1)).unwrap_err();

        let guard2 = mem_lock(b"a", 80, LockType::Put);
        let res = block_on(storage.scan_lock(
            Context::default(),
            101.into(),
            Some(Key::from_raw(b"b")),
            Some(Key::from_raw(b"z")),
            0,
        ))
        .unwrap();
        assert_eq!(
            res,
            vec![
                lock_b.clone(),
                lock_c.clone(),
                lock_x.clone(),
                lock_y.clone()
            ]
        );
        drop(guard);
        drop(guard2);

        // LockType::Lock can't be ignored by scan_lock
        let guard = mem_lock(b"c", 80, LockType::Lock);
        block_on(storage.scan_lock(
            Context::default(),
            101.into(),
            Some(Key::from_raw(b"b")),
            Some(Key::from_raw(b"z")),
            1,
        ))
        .unwrap_err();
        drop(guard);

        let guard = mem_lock(b"c", 102, LockType::Put);
        let res = block_on(storage.scan_lock(
            Context::default(),
            101.into(),
            Some(Key::from_raw(b"b")),
            Some(Key::from_raw(b"z")),
            0,
        ))
        .unwrap();
        assert_eq!(res, vec![lock_b, lock_c, lock_x, lock_y]);
        drop(guard);
    }

    #[test]
    fn test_resolve_lock() {
        test_resolve_lock_impl::<ApiV1>();
        test_resolve_lock_impl::<ApiV2>();
    }

    fn test_resolve_lock_impl<F: KvFormat>() {
        use crate::storage::txn::RESOLVE_LOCK_BATCH_SIZE;

        let storage = TestStorageBuilder::<_, _, F>::new(MockLockManager::new())
            .build()
            .unwrap();
        let (tx, rx) = channel();

        // These locks (transaction ts=99) are not going to be resolved.
        storage
            .sched_txn_command(
                commands::Prewrite::with_defaults(
                    vec![
                        Mutation::make_put(Key::from_raw(b"ta"), b"foo".to_vec()),
                        Mutation::make_put(Key::from_raw(b"tb"), b"foo".to_vec()),
                        Mutation::make_put(Key::from_raw(b"tc"), b"foo".to_vec()),
                    ],
                    b"tc".to_vec(),
                    99.into(),
                ),
                expect_ok_callback(tx.clone(), 0),
            )
            .unwrap();
        rx.recv().unwrap();

        let (lock_a, lock_b, lock_c) = (
            {
                let mut lock = LockInfo::default();
                lock.set_primary_lock(b"tc".to_vec());
                lock.set_lock_version(99);
                lock.set_key(b"ta".to_vec());
                lock
            },
            {
                let mut lock = LockInfo::default();
                lock.set_primary_lock(b"tc".to_vec());
                lock.set_lock_version(99);
                lock.set_key(b"tb".to_vec());
                lock
            },
            {
                let mut lock = LockInfo::default();
                lock.set_primary_lock(b"tc".to_vec());
                lock.set_lock_version(99);
                lock.set_key(b"tc".to_vec());
                lock
            },
        );

        // We should be able to resolve all locks for transaction ts=100 when there are
        // this many locks.
        let scanned_locks_coll = vec![
            1,
            RESOLVE_LOCK_BATCH_SIZE,
            RESOLVE_LOCK_BATCH_SIZE - 1,
            RESOLVE_LOCK_BATCH_SIZE + 1,
            RESOLVE_LOCK_BATCH_SIZE * 2,
            RESOLVE_LOCK_BATCH_SIZE * 2 - 1,
            RESOLVE_LOCK_BATCH_SIZE * 2 + 1,
        ];

        let is_rollback_coll = vec![
            false, // commit
            true,  // rollback
        ];
        let mut ts = 100.into();

        for scanned_locks in scanned_locks_coll {
            for is_rollback in &is_rollback_coll {
                let mut mutations = vec![];
                for i in 0..scanned_locks {
                    mutations.push(Mutation::make_put(
                        Key::from_raw(format!("tx{:08}", i).as_bytes()),
                        b"foo".to_vec(),
                    ));
                }

                storage
                    .sched_txn_command(
                        commands::Prewrite::with_defaults(mutations, b"tx".to_vec(), ts),
                        expect_ok_callback(tx.clone(), 0),
                    )
                    .unwrap();
                rx.recv().unwrap();

                let mut txn_status = HashMap::default();
                txn_status.insert(
                    ts,
                    if *is_rollback {
                        TimeStamp::zero() // rollback
                    } else {
                        (ts.into_inner() + 5).into() // commit, commit_ts = start_ts + 5
                    },
                );
                storage
                    .sched_txn_command(
                        commands::ResolveLockReadPhase::new(txn_status, None, Context::default()),
                        expect_ok_callback(tx.clone(), 0),
                    )
                    .unwrap();
                rx.recv().unwrap();

                // All locks should be resolved except for a, b and c.
                let res =
                    block_on(storage.scan_lock(Context::default(), ts, None, None, 0)).unwrap();
                assert_eq!(res, vec![lock_a.clone(), lock_b.clone(), lock_c.clone()]);

                ts = (ts.into_inner() + 10).into();
            }
        }
    }

    #[test]
    fn test_resolve_lock_lite() {
        let storage = TestStorageBuilderApiV1::new(MockLockManager::new())
            .build()
            .unwrap();
        let (tx, rx) = channel();

        storage
            .sched_txn_command(
                commands::Prewrite::with_defaults(
                    vec![
                        Mutation::make_put(Key::from_raw(b"a"), b"foo".to_vec()),
                        Mutation::make_put(Key::from_raw(b"b"), b"foo".to_vec()),
                        Mutation::make_put(Key::from_raw(b"c"), b"foo".to_vec()),
                    ],
                    b"c".to_vec(),
                    99.into(),
                ),
                expect_ok_callback(tx.clone(), 0),
            )
            .unwrap();
        rx.recv().unwrap();

        // Rollback key 'b' and key 'c' and left key 'a' still locked.
        let resolve_keys = vec![Key::from_raw(b"b"), Key::from_raw(b"c")];
        storage
            .sched_txn_command(
                commands::ResolveLockLite::new(
                    99.into(),
                    TimeStamp::zero(),
                    resolve_keys,
                    Context::default(),
                ),
                expect_ok_callback(tx.clone(), 0),
            )
            .unwrap();
        rx.recv().unwrap();

        // Check lock for key 'a'.
        let lock_a = {
            let mut lock = LockInfo::default();
            lock.set_primary_lock(b"c".to_vec());
            lock.set_lock_version(99);
            lock.set_key(b"a".to_vec());
            lock
        };
        let res =
            block_on(storage.scan_lock(Context::default(), 99.into(), None, None, 0)).unwrap();
        assert_eq!(res, vec![lock_a]);

        // Resolve lock for key 'a'.
        storage
            .sched_txn_command(
                commands::ResolveLockLite::new(
                    99.into(),
                    TimeStamp::zero(),
                    vec![Key::from_raw(b"a")],
                    Context::default(),
                ),
                expect_ok_callback(tx.clone(), 0),
            )
            .unwrap();
        rx.recv().unwrap();

        storage
            .sched_txn_command(
                commands::Prewrite::with_defaults(
                    vec![
                        Mutation::make_put(Key::from_raw(b"a"), b"foo".to_vec()),
                        Mutation::make_put(Key::from_raw(b"b"), b"foo".to_vec()),
                        Mutation::make_put(Key::from_raw(b"c"), b"foo".to_vec()),
                    ],
                    b"c".to_vec(),
                    101.into(),
                ),
                expect_ok_callback(tx.clone(), 0),
            )
            .unwrap();
        rx.recv().unwrap();

        // Commit key 'b' and key 'c' and left key 'a' still locked.
        let resolve_keys = vec![Key::from_raw(b"b"), Key::from_raw(b"c")];
        storage
            .sched_txn_command(
                commands::ResolveLockLite::new(
                    101.into(),
                    102.into(),
                    resolve_keys,
                    Context::default(),
                ),
                expect_ok_callback(tx, 0),
            )
            .unwrap();
        rx.recv().unwrap();

        // Check lock for key 'a'.
        let lock_a = {
            let mut lock = LockInfo::default();
            lock.set_primary_lock(b"c".to_vec());
            lock.set_lock_version(101);
            lock.set_key(b"a".to_vec());
            lock
        };
        let res =
            block_on(storage.scan_lock(Context::default(), 101.into(), None, None, 0)).unwrap();
        assert_eq!(res, vec![lock_a]);
    }

    #[test]
    fn test_txn_heart_beat() {
        let storage = TestStorageBuilderApiV1::new(MockLockManager::new())
            .build()
            .unwrap();
        let (tx, rx) = channel();

        let k = Key::from_raw(b"k");
        let v = b"v".to_vec();

        let uncommitted = TxnStatus::uncommitted;

        // No lock.
        storage
            .sched_txn_command(
                commands::TxnHeartBeat::new(k.clone(), 10.into(), 100, Context::default()),
                expect_fail_callback(tx.clone(), 0, |e| match e {
                    Error(box ErrorInner::Txn(TxnError(box TxnErrorInner::Mvcc(mvcc::Error(
                        box mvcc::ErrorInner::TxnNotFound { .. },
                    ))))) => (),
                    e => panic!("unexpected error chain: {:?}", e),
                }),
            )
            .unwrap();
        rx.recv().unwrap();

        storage
            .sched_txn_command(
                commands::Prewrite::with_lock_ttl(
                    vec![Mutation::make_put(k.clone(), v.clone())],
                    b"k".to_vec(),
                    10.into(),
                    100,
                ),
                expect_ok_callback(tx.clone(), 0),
            )
            .unwrap();
        rx.recv().unwrap();

        let lock_with_ttl = |ttl| {
            txn_types::Lock::new(
                LockType::Put,
                b"k".to_vec(),
                10.into(),
                ttl,
                Some(v.clone()),
                0.into(),
                0,
                0.into(),
                false,
            )
        };

        // `advise_ttl` = 90, which is less than current ttl 100. The lock's ttl will
        // remains 100.
        storage
            .sched_txn_command(
                commands::TxnHeartBeat::new(k.clone(), 10.into(), 90, Context::default()),
                expect_value_callback(tx.clone(), 0, uncommitted(lock_with_ttl(100), false)),
            )
            .unwrap();
        rx.recv().unwrap();

        // `advise_ttl` = 110, which is greater than current ttl. The lock's ttl will be
        // updated to 110.
        storage
            .sched_txn_command(
                commands::TxnHeartBeat::new(k.clone(), 10.into(), 110, Context::default()),
                expect_value_callback(tx.clone(), 0, uncommitted(lock_with_ttl(110), false)),
            )
            .unwrap();
        rx.recv().unwrap();

        // Lock not match. Nothing happens except throwing an error.
        storage
            .sched_txn_command(
                commands::TxnHeartBeat::new(k, 11.into(), 150, Context::default()),
                expect_fail_callback(tx, 0, |e| match e {
                    Error(box ErrorInner::Txn(TxnError(box TxnErrorInner::Mvcc(mvcc::Error(
                        box mvcc::ErrorInner::TxnNotFound { .. },
                    ))))) => (),
                    e => panic!("unexpected error chain: {:?}", e),
                }),
            )
            .unwrap();
        rx.recv().unwrap();
    }

    #[test]
    fn test_check_txn_status() {
        let storage = TestStorageBuilderApiV1::new(MockLockManager::new())
            .build()
            .unwrap();
        let cm = storage.concurrency_manager.clone();
        let (tx, rx) = channel();

        let k = Key::from_raw(b"k");
        let v = b"b".to_vec();

        let ts = TimeStamp::compose;
        use TxnStatus::*;
        let uncommitted = TxnStatus::uncommitted;
        let committed = TxnStatus::committed;

        // No lock and no commit info. Gets an error.
        storage
            .sched_txn_command(
                commands::CheckTxnStatus::new(
                    k.clone(),
                    ts(9, 0),
                    ts(9, 1),
                    ts(9, 1),
                    false,
                    false,
                    false,
                    true,
                    Context::default(),
                ),
                expect_fail_callback(tx.clone(), 0, |e| match e {
                    Error(box ErrorInner::Txn(TxnError(box TxnErrorInner::Mvcc(mvcc::Error(
                        box mvcc::ErrorInner::TxnNotFound { .. },
                    ))))) => (),
                    e => panic!("unexpected error chain: {:?}", e),
                }),
            )
            .unwrap();
        rx.recv().unwrap();

        assert_eq!(cm.max_ts(), ts(9, 1));

        // No lock and no commit info. If specified rollback_if_not_exist, the key will
        // be rolled back.
        storage
            .sched_txn_command(
                commands::CheckTxnStatus::new(
                    k.clone(),
                    ts(9, 0),
                    ts(9, 1),
                    ts(9, 1),
                    true,
                    false,
                    false,
                    true,
                    Context::default(),
                ),
                expect_value_callback(tx.clone(), 0, LockNotExist),
            )
            .unwrap();
        rx.recv().unwrap();

        // A rollback will be written, so an later-arriving prewrite will fail.
        storage
            .sched_txn_command(
                commands::Prewrite::with_defaults(
                    vec![Mutation::make_put(k.clone(), v.clone())],
                    k.as_encoded().to_vec(),
                    ts(9, 0),
                ),
                expect_fail_callback(tx.clone(), 0, |e| match e {
                    Error(box ErrorInner::Txn(TxnError(box TxnErrorInner::Mvcc(mvcc::Error(
                        box mvcc::ErrorInner::WriteConflict { .. },
                    ))))) => (),
                    e => panic!("unexpected error chain: {:?}", e),
                }),
            )
            .unwrap();
        rx.recv().unwrap();

        storage
            .sched_txn_command(
                commands::Prewrite::new(
                    vec![Mutation::make_put(k.clone(), v.clone())],
                    b"k".to_vec(),
                    ts(10, 0),
                    100,
                    false,
                    3,
                    ts(10, 1),
                    TimeStamp::default(),
                    Some(vec![b"k1".to_vec(), b"k2".to_vec()]),
                    false,
                    AssertionLevel::Off,
                    Context::default(),
                ),
                expect_ok_callback(tx.clone(), 0),
            )
            .unwrap();
        rx.recv().unwrap();

        // If lock exists and not expired, returns the lock's information.
        storage
            .sched_txn_command(
                commands::CheckTxnStatus::new(
                    k.clone(),
                    ts(10, 0),
                    0.into(),
                    0.into(),
                    true,
                    false,
                    false,
                    true,
                    Context::default(),
                ),
                expect_value_callback(
                    tx.clone(),
                    0,
                    uncommitted(
                        txn_types::Lock::new(
                            LockType::Put,
                            b"k".to_vec(),
                            ts(10, 0),
                            100,
                            Some(v.clone()),
                            0.into(),
                            3,
                            ts(10, 1),
                            false,
                        )
                        .use_async_commit(vec![b"k1".to_vec(), b"k2".to_vec()]),
                        false,
                    ),
                ),
            )
            .unwrap();
        rx.recv().unwrap();

        // TODO: Check the lock's min_commit_ts field.

        storage
            .sched_txn_command(
                commands::Commit::new(vec![k.clone()], ts(10, 0), ts(20, 0), Context::default()),
                expect_ok_callback(tx.clone(), 0),
            )
            .unwrap();
        rx.recv().unwrap();

        // If the transaction is committed, returns the commit_ts.
        storage
            .sched_txn_command(
                commands::CheckTxnStatus::new(
                    k.clone(),
                    ts(10, 0),
                    ts(12, 0),
                    ts(15, 0),
                    true,
                    false,
                    false,
                    true,
                    Context::default(),
                ),
                expect_value_callback(tx.clone(), 0, committed(ts(20, 0))),
            )
            .unwrap();
        rx.recv().unwrap();

        storage
            .sched_txn_command(
                commands::Prewrite::with_lock_ttl(
                    vec![Mutation::make_put(k.clone(), v)],
                    k.to_raw().unwrap(),
                    ts(25, 0),
                    100,
                ),
                expect_ok_callback(tx.clone(), 0),
            )
            .unwrap();
        rx.recv().unwrap();

        // If the lock has expired, cleanup it.
        storage
            .sched_txn_command(
                commands::CheckTxnStatus::new(
                    k.clone(),
                    ts(25, 0),
                    ts(126, 0),
                    ts(127, 0),
                    true,
                    false,
                    false,
                    true,
                    Context::default(),
                ),
                expect_value_callback(tx.clone(), 0, TtlExpire),
            )
            .unwrap();
        rx.recv().unwrap();

        storage
            .sched_txn_command(
                commands::Commit::new(vec![k], ts(25, 0), ts(28, 0), Context::default()),
                expect_fail_callback(tx, 0, |e| match e {
                    Error(box ErrorInner::Txn(TxnError(box TxnErrorInner::Mvcc(mvcc::Error(
                        box mvcc::ErrorInner::TxnLockNotFound { .. },
                    ))))) => (),
                    e => panic!("unexpected error chain: {:?}", e),
                }),
            )
            .unwrap();
        rx.recv().unwrap();
    }

    #[test]
    fn test_check_secondary_locks() {
        let storage = TestStorageBuilderApiV1::new(MockLockManager::new())
            .build()
            .unwrap();
        let cm = storage.concurrency_manager.clone();
        let (tx, rx) = channel();

        let k1 = Key::from_raw(b"k1");
        let k2 = Key::from_raw(b"k2");

        storage
            .sched_txn_command(
                commands::Prewrite::new(
                    vec![
                        Mutation::make_lock(k1.clone()),
                        Mutation::make_lock(k2.clone()),
                    ],
                    b"k".to_vec(),
                    10.into(),
                    100,
                    false,
                    2,
                    TimeStamp::zero(),
                    TimeStamp::default(),
                    None,
                    false,
                    AssertionLevel::Off,
                    Context::default(),
                ),
                expect_ok_callback(tx.clone(), 0),
            )
            .unwrap();
        rx.recv().unwrap();

        // All locks exist

        let mut lock1 = LockInfo::default();
        lock1.set_primary_lock(b"k".to_vec());
        lock1.set_lock_version(10);
        lock1.set_key(b"k1".to_vec());
        lock1.set_txn_size(2);
        lock1.set_lock_ttl(100);
        lock1.set_lock_type(Op::Lock);
        let mut lock2 = lock1.clone();
        lock2.set_key(b"k2".to_vec());

        storage
            .sched_txn_command(
                commands::CheckSecondaryLocks::new(
                    vec![k1.clone(), k2.clone()],
                    10.into(),
                    Context::default(),
                ),
                expect_secondary_locks_status_callback(
                    tx.clone(),
                    SecondaryLocksStatus::Locked(vec![lock1, lock2]),
                ),
            )
            .unwrap();
        rx.recv().unwrap();

        // One of the locks are committed

        storage
            .sched_txn_command(
                commands::Commit::new(vec![k1.clone()], 10.into(), 20.into(), Context::default()),
                expect_ok_callback(tx.clone(), 0),
            )
            .unwrap();
        rx.recv().unwrap();

        storage
            .sched_txn_command(
                commands::CheckSecondaryLocks::new(vec![k1, k2], 10.into(), Context::default()),
                expect_secondary_locks_status_callback(
                    tx.clone(),
                    SecondaryLocksStatus::Committed(20.into()),
                ),
            )
            .unwrap();
        rx.recv().unwrap();

        assert_eq!(cm.max_ts(), 10.into());

        // Some of the locks do not exist
        let k3 = Key::from_raw(b"k3");
        let k4 = Key::from_raw(b"k4");

        storage
            .sched_txn_command(
                commands::Prewrite::new(
                    vec![Mutation::make_lock(k3.clone())],
                    b"k".to_vec(),
                    30.into(),
                    100,
                    false,
                    2,
                    TimeStamp::zero(),
                    TimeStamp::default(),
                    None,
                    false,
                    AssertionLevel::Off,
                    Context::default(),
                ),
                expect_ok_callback(tx.clone(), 0),
            )
            .unwrap();
        rx.recv().unwrap();

        storage
            .sched_txn_command(
                commands::CheckSecondaryLocks::new(vec![k3, k4], 10.into(), Context::default()),
                expect_secondary_locks_status_callback(tx, SecondaryLocksStatus::RolledBack),
            )
            .unwrap();
        rx.recv().unwrap();
    }

    fn test_pessimistic_lock_impl(pipelined_pessimistic_lock: bool) {
        let lock_mgr = MockLockManager::new();
        let storage = TestStorageBuilderApiV1::new(lock_mgr.clone())
            .pipelined_pessimistic_lock(pipelined_pessimistic_lock)
            .build()
            .unwrap();
        let cm = storage.concurrency_manager.clone();
        let (tx, rx) = channel();
        let (key, val) = (Key::from_raw(b"key"), b"val".to_vec());
        let (key2, val2) = (Key::from_raw(b"key2"), b"val2".to_vec());

        let results_values = |res: Vec<Option<Value>>| {
            PessimisticLockResults(
                res.into_iter()
                    .map(|v| PessimisticLockKeyResult::Value(v))
                    .collect::<Vec<_>>(),
            )
        };
        let results_existence = |res: Vec<bool>| {
            PessimisticLockResults(
                res.into_iter()
                    .map(|v| PessimisticLockKeyResult::Existence(v))
                    .collect::<Vec<_>>(),
            )
        };
        let results_empty =
            |len| PessimisticLockResults(vec![PessimisticLockKeyResult::Empty; len]);

        // Key not exist
        for &(return_values, check_existence) in
            &[(false, false), (false, true), (true, false), (true, true)]
        {
            let pessimistic_lock_res = if return_values {
                results_values(vec![None])
            } else if check_existence {
                results_existence(vec![false])
            } else {
                results_empty(1)
            };

            storage
                .sched_txn_command(
                    new_acquire_pessimistic_lock_command(
                        vec![(key.clone(), false)],
                        10,
                        10,
                        return_values,
                        check_existence,
                    ),
                    expect_pessimistic_lock_res_callback(tx.clone(), pessimistic_lock_res.clone()),
                )
                .unwrap();
            rx.recv().unwrap();

            if return_values || check_existence {
                assert_eq!(cm.max_ts(), 10.into());
            }

            // Duplicated command
            storage
                .sched_txn_command(
                    new_acquire_pessimistic_lock_command(
                        vec![(key.clone(), false)],
                        10,
                        10,
                        return_values,
                        check_existence,
                    ),
                    expect_pessimistic_lock_res_callback(tx.clone(), pessimistic_lock_res.clone()),
                )
                .unwrap();
            rx.recv().unwrap();

            delete_pessimistic_lock(&storage, key.clone(), 10, 10);
        }

        storage
            .sched_txn_command(
                new_acquire_pessimistic_lock_command(
                    vec![(key.clone(), false)],
                    10,
                    10,
                    false,
                    false,
                ),
                expect_pessimistic_lock_res_callback(tx.clone(), results_empty(1)),
            )
            .unwrap();
        rx.recv().unwrap();

        // KeyIsLocked
        for &(return_values, check_existence) in
            &[(false, false), (false, true), (true, false), (true, true)]
        {
            storage
                .sched_txn_command(
                    new_acquire_pessimistic_lock_command(
                        vec![(key.clone(), false)],
                        20,
                        20,
                        return_values,
                        check_existence,
                    ),
                    expect_fail_callback(tx.clone(), 0, |e| match e {
                        Error(box ErrorInner::Txn(TxnError(box TxnErrorInner::Mvcc(
                            mvcc::Error(box mvcc::ErrorInner::KeyIsLocked(_)),
                        )))) => (),
                        e => panic!("unexpected error chain: {:?}", e),
                    }),
                )
                .unwrap();
            // The request enters lock waiting state.
            rx.recv_timeout(Duration::from_millis(100)).unwrap_err();
            lock_mgr.simulate_timeout_all();
            // The lock-waiting request is cancelled.
            rx.recv().unwrap();
        }

        // Always update max_ts when trying to read.
        assert_eq!(cm.max_ts(), 20.into());

        // Put key and key2.
        storage
            .sched_txn_command(
                commands::PrewritePessimistic::new(
                    vec![
                        (
                            Mutation::make_put(key.clone(), val.clone()),
                            DoPessimisticCheck,
                        ),
                        (
                            Mutation::make_put(key2.clone(), val2.clone()),
                            SkipPessimisticCheck,
                        ),
                    ],
                    key.to_raw().unwrap(),
                    10.into(),
                    3000,
                    10.into(),
                    1,
                    TimeStamp::zero(),
                    TimeStamp::default(),
                    None,
                    false,
                    AssertionLevel::Off,
                    vec![],
                    Context::default(),
                ),
                expect_ok_callback(tx.clone(), 0),
            )
            .unwrap();
        rx.recv().unwrap();
        storage
            .sched_txn_command(
                commands::Commit::new(
                    vec![key.clone(), key2.clone()],
                    10.into(),
                    20.into(),
                    Context::default(),
                ),
                expect_ok_callback(tx.clone(), 0),
            )
            .unwrap();
        rx.recv().unwrap();

        // WriteConflict
        for &(return_values, check_existence) in
            &[(false, false), (false, true), (true, false), (true, true)]
        {
            storage
                .sched_txn_command(
                    new_acquire_pessimistic_lock_command(
                        vec![(key.clone(), false)],
                        15,
                        15,
                        return_values,
                        check_existence,
                    ),
                    expect_fail_callback(tx.clone(), 0, |e| match e {
                        Error(box ErrorInner::Txn(TxnError(box TxnErrorInner::Mvcc(
                            mvcc::Error(box mvcc::ErrorInner::WriteConflict { .. }),
                        )))) => (),
                        e => panic!("unexpected error chain: {:?}", e),
                    }),
                )
                .unwrap();
            rx.recv().unwrap();
        }

        assert_eq!(cm.max_ts(), 20.into());

        // Return multiple values
        for &(return_values, check_existence) in
            &[(false, false), (false, true), (true, false), (true, true)]
        {
            let pessimistic_lock_res = if return_values {
                results_values(vec![Some(val.clone()), Some(val2.clone()), None])
            } else if check_existence {
                results_existence(vec![true, true, false])
            } else {
                results_empty(3)
            };
            storage
                .sched_txn_command(
                    new_acquire_pessimistic_lock_command(
                        vec![
                            (key.clone(), false),
                            (key2.clone(), false),
                            (Key::from_raw(b"key3"), false),
                        ],
                        30,
                        30,
                        return_values,
                        check_existence,
                    ),
                    expect_pessimistic_lock_res_callback(tx.clone(), pessimistic_lock_res),
                )
                .unwrap();
            rx.recv().unwrap();

            if return_values || check_existence {
                assert_eq!(cm.max_ts(), 30.into());
            }

            delete_pessimistic_lock(&storage, key.clone(), 30, 30);
        }
    }

    #[test]
    fn test_pessimistic_lock() {
        test_pessimistic_lock_impl(false);
        test_pessimistic_lock_impl(true);
    }

    fn test_pessimistic_lock_resumable_impl(
        pipelined_pessimistic_lock: bool,
        in_memory_lock: bool,
    ) {
        type Res = PessimisticLockKeyResult;
        let storage = TestStorageBuilderApiV1::new(MockLockManager::new())
            .pipelined_pessimistic_lock(pipelined_pessimistic_lock)
            .in_memory_pessimistic_lock(in_memory_lock)
            .build()
            .unwrap();
        let (tx, rx) = channel();

        let results_empty =
            |len| PessimisticLockResults(vec![PessimisticLockKeyResult::Empty; len]);

        for case_num in 0..4 {
            let key = |i| vec![b'k', case_num, i];
            // Put key "k1".
            storage
                .sched_txn_command(
                    commands::Prewrite::new(
                        vec![Mutation::make_put(Key::from_raw(&key(1)), b"v1".to_vec())],
                        key(1),
                        10.into(),
                        3000,
                        false,
                        1,
                        TimeStamp::zero(),
                        TimeStamp::default(),
                        None,
                        false,
                        AssertionLevel::Off,
                        Context::default(),
                    ),
                    expect_ok_callback(tx.clone(), 0),
                )
                .unwrap();
            rx.recv().unwrap();
            storage
                .sched_txn_command(
                    commands::Commit::new(
                        vec![Key::from_raw(&key(1))],
                        10.into(),
                        20.into(),
                        Context::default(),
                    ),
                    expect_ok_callback(tx.clone(), 0),
                )
                .unwrap();
            rx.recv().unwrap();

            // Put key "k2".
            storage
                .sched_txn_command(
                    commands::Prewrite::new(
                        vec![Mutation::make_put(Key::from_raw(&key(2)), b"v2".to_vec())],
                        key(2),
                        30.into(),
                        3000,
                        false,
                        1,
                        TimeStamp::zero(),
                        TimeStamp::default(),
                        None,
                        false,
                        AssertionLevel::Off,
                        Context::default(),
                    ),
                    expect_ok_callback(tx.clone(), 0),
                )
                .unwrap();
            rx.recv().unwrap();
            storage
                .sched_txn_command(
                    commands::Commit::new(
                        vec![Key::from_raw(&key(2))],
                        30.into(),
                        40.into(),
                        Context::default(),
                    ),
                    expect_ok_callback(tx.clone(), 0),
                )
                .unwrap();
            rx.recv().unwrap();

            // Lock "k3", and we will pessimistic-rollback it.
            storage
                .sched_txn_command(
                    new_acquire_pessimistic_lock_command(
                        vec![(Key::from_raw(&key(3)), false)],
                        20,
                        20,
                        false,
                        false,
                    ),
                    expect_pessimistic_lock_res_callback(tx.clone(), results_empty(1)),
                )
                .unwrap();
            rx.recv().unwrap();

            // Prewrite "k4", and we will commit it
            storage
                .sched_txn_command(
                    commands::Prewrite::new(
                        vec![Mutation::make_put(Key::from_raw(&key(4)), b"v4".to_vec())],
                        key(4),
                        30.into(),
                        3000,
                        false,
                        1,
                        TimeStamp::zero(),
                        TimeStamp::default(),
                        None,
                        false,
                        AssertionLevel::Off,
                        Context::default(),
                    ),
                    expect_ok_callback(tx.clone(), 0),
                )
                .unwrap();
            rx.recv().unwrap();

            // Prewrite "k5", and we will roll it back
            storage
                .sched_txn_command(
                    commands::Prewrite::new(
                        vec![Mutation::make_put(Key::from_raw(&key(5)), b"v5".to_vec())],
                        key(5),
                        30.into(),
                        3000,
                        false,
                        1,
                        TimeStamp::zero(),
                        TimeStamp::default(),
                        None,
                        false,
                        AssertionLevel::Off,
                        Context::default(),
                    ),
                    expect_ok_callback(tx.clone(), 0),
                )
                .unwrap();
            rx.recv().unwrap();

            // Prewrite "k6", and it won't cause conflict after committing.
            storage
                .sched_txn_command(
                    commands::Prewrite::new(
                        vec![Mutation::make_put(Key::from_raw(&key(6)), b"v6".to_vec())],
                        key(6),
                        10.into(),
                        3000,
                        false,
                        1,
                        TimeStamp::zero(),
                        TimeStamp::default(),
                        None,
                        false,
                        AssertionLevel::Off,
                        Context::default(),
                    ),
                    expect_ok_callback(tx.clone(), 0),
                )
                .unwrap();
            rx.recv().unwrap();
        }

        for &(case_num, return_values, check_existence) in &[
            (0, false, false),
            (1, false, true),
            (2, true, false),
            (3, true, true),
        ] {
            let key = |i| vec![b'k', case_num, i];
            let expected_results = if return_values {
                vec![
                    Res::Value(Some(b"v1".to_vec())),
                    Res::LockedWithConflict {
                        value: Some(b"v2".to_vec()),
                        conflict_ts: 40.into(),
                    },
                    Res::Value(None),
                    Res::LockedWithConflict {
                        value: Some(b"v4".to_vec()),
                        conflict_ts: 40.into(),
                    },
                    Res::LockedWithConflict {
                        value: None,
                        conflict_ts: 30.into(),
                    },
                    Res::Value(Some(b"v6".to_vec())),
                ]
            } else if check_existence {
                vec![
                    Res::Existence(true),
                    Res::LockedWithConflict {
                        value: Some(b"v2".to_vec()),
                        conflict_ts: 40.into(),
                    },
                    Res::Existence(false),
                    Res::LockedWithConflict {
                        value: Some(b"v4".to_vec()),
                        conflict_ts: 40.into(),
                    },
                    Res::LockedWithConflict {
                        value: None,
                        conflict_ts: 30.into(),
                    },
                    Res::Existence(true),
                ]
            } else {
                vec![
                    Res::Empty,
                    Res::LockedWithConflict {
                        value: Some(b"v2".to_vec()),
                        conflict_ts: 40.into(),
                    },
                    Res::Empty,
                    Res::LockedWithConflict {
                        value: Some(b"v4".to_vec()),
                        conflict_ts: 40.into(),
                    },
                    Res::LockedWithConflict {
                        value: None,
                        conflict_ts: 30.into(),
                    },
                    Res::Empty,
                ]
            };

            // k1 & k2
            for (i, k) in &[(0, key(1)), (1, key(2))] {
                let i = *i;
                storage
                    .sched_txn_command(
                        new_acquire_pessimistic_lock_command(
                            vec![(Key::from_raw(k), false)],
                            25,
                            25,
                            return_values,
                            check_existence,
                        )
                        .allow_lock_with_conflict(true),
                        expect_pessimistic_lock_res_callback(
                            tx.clone(),
                            PessimisticLockResults(vec![expected_results[i].clone()]),
                        ),
                    )
                    .unwrap();
                rx.recv().unwrap();
            }

            // k3
            // Report KeyIsLocked if no wait
            storage
                .sched_txn_command(
                    new_acquire_pessimistic_lock_command(
                        vec![(Key::from_raw(&key(3)), false)],
                        25,
                        25,
                        return_values,
                        check_existence,
                    )
                    .allow_lock_with_conflict(true)
                    .lock_wait_timeout(None),
                    expect_value_with_checker_callback(
                        tx.clone(),
                        0,
                        |res: Result<PessimisticLockResults>| {
                            let e = res.unwrap().0[0].unwrap_err();
                            match e.inner() {
                                ErrorInner::Txn(TxnError(box TxnErrorInner::Mvcc(
                                    mvcc::Error(box mvcc::ErrorInner::KeyIsLocked(..)),
                                ))) => (),
                                e => panic!("unexpected error chain: {:?}", e),
                            }
                        },
                    ),
                )
                .unwrap();
            rx.recv().unwrap();

            // Lock wait
            let (tx1, rx1) = channel();
            // k3
            storage
                .sched_txn_command(
                    new_acquire_pessimistic_lock_command(
                        vec![(Key::from_raw(&key(3)), false)],
                        25,
                        25,
                        return_values,
                        check_existence,
                    )
                    .allow_lock_with_conflict(true)
                    .lock_wait_timeout(Some(WaitTimeout::Default)),
                    expect_pessimistic_lock_res_callback(
                        tx1.clone(),
                        PessimisticLockResults(vec![expected_results[2].clone()]),
                    ),
                )
                .unwrap();
            rx1.recv_timeout(Duration::from_millis(100)).unwrap_err();

            delete_pessimistic_lock(&storage, Key::from_raw(&key(3)), 20, 20);
            rx1.recv().unwrap();

            // k4
            storage
                .sched_txn_command(
                    new_acquire_pessimistic_lock_command(
                        vec![(Key::from_raw(&key(4)), false)],
                        25,
                        25,
                        return_values,
                        check_existence,
                    )
                    .allow_lock_with_conflict(true)
                    .lock_wait_timeout(Some(WaitTimeout::Default)),
                    expect_pessimistic_lock_res_callback(
                        tx1.clone(),
                        PessimisticLockResults(vec![expected_results[3].clone()]),
                    ),
                )
                .unwrap();
            rx1.recv_timeout(Duration::from_millis(100)).unwrap_err();
            storage
                .sched_txn_command(
                    commands::Commit::new(
                        vec![Key::from_raw(&key(4))],
                        30.into(),
                        40.into(),
                        Context::default(),
                    ),
                    expect_ok_callback(tx.clone(), 0),
                )
                .unwrap();
            rx.recv().unwrap();
            rx1.recv().unwrap();

            // k5
            storage
                .sched_txn_command(
                    new_acquire_pessimistic_lock_command(
                        vec![(Key::from_raw(&key(5)), false)],
                        25,
                        25,
                        return_values,
                        check_existence,
                    )
                    .allow_lock_with_conflict(true)
                    .lock_wait_timeout(Some(WaitTimeout::Default)),
                    expect_pessimistic_lock_res_callback(
                        tx1.clone(),
                        PessimisticLockResults(vec![expected_results[4].clone()]),
                    ),
                )
                .unwrap();
            rx1.recv_timeout(Duration::from_millis(100)).unwrap_err();
            storage
                .sched_txn_command(
                    commands::Rollback::new(
                        vec![Key::from_raw(&key(5))],
                        30.into(),
                        Context::default(),
                    ),
                    expect_ok_callback(tx.clone(), 0),
                )
                .unwrap();
            rx.recv().unwrap();
            rx1.recv().unwrap();

            // k6
            storage
                .sched_txn_command(
                    new_acquire_pessimistic_lock_command(
                        vec![(Key::from_raw(&key(6)), false)],
                        25,
                        25,
                        return_values,
                        check_existence,
                    )
                    .allow_lock_with_conflict(true)
                    .lock_wait_timeout(Some(WaitTimeout::Default)),
                    expect_pessimistic_lock_res_callback(
                        tx1.clone(),
                        PessimisticLockResults(vec![expected_results[5].clone()]),
                    ),
                )
                .unwrap();
            rx1.recv_timeout(Duration::from_millis(100)).unwrap_err();
            storage
                .sched_txn_command(
                    commands::Commit::new(
                        vec![Key::from_raw(&key(6))],
                        10.into(),
                        20.into(),
                        Context::default(),
                    ),
                    expect_ok_callback(tx.clone(), 0),
                )
                .unwrap();
            rx.recv().unwrap();
            rx1.recv().unwrap();

            must_have_locks(
                &storage,
                50,
                &key(0),
                &key(10),
                &[
                    (&key(1), Op::PessimisticLock, 25, 25),
                    (&key(2), Op::PessimisticLock, 25, 40),
                    (&key(3), Op::PessimisticLock, 25, 25),
                    (&key(4), Op::PessimisticLock, 25, 40),
                    (&key(5), Op::PessimisticLock, 25, 30),
                    (&key(6), Op::PessimisticLock, 25, 25),
                ],
            );

            // Test idempotency
            for i in 0..6usize {
                storage
                    .sched_txn_command(
                        new_acquire_pessimistic_lock_command(
                            vec![(Key::from_raw(&key(i as u8 + 1)), false)],
                            25,
                            25,
                            return_values,
                            check_existence,
                        )
                        .allow_lock_with_conflict(true)
                        .lock_wait_timeout(Some(WaitTimeout::Default)),
                        expect_pessimistic_lock_res_callback(
                            tx1.clone(),
                            PessimisticLockResults(vec![expected_results[i].clone()]),
                        ),
                    )
                    .unwrap();
                rx1.recv().unwrap();
            }
        }

        // Check the channel is clear to avoid misusing in the above test code.
        tx.send(100).unwrap();
        assert_eq!(rx.recv().unwrap(), 100);

        // Test request queueing.
        storage
            .sched_txn_command(
                new_acquire_pessimistic_lock_command(
                    vec![(Key::from_raw(b"k21"), false)],
                    10,
                    10,
                    false,
                    false,
                )
                .allow_lock_with_conflict(true)
                .lock_wait_timeout(Some(WaitTimeout::Default)),
                expect_pessimistic_lock_res_callback(tx, results_empty(1)),
            )
            .unwrap();
        rx.recv().unwrap();

        let channels: Vec<_> = (0..4).map(|_| channel()).collect();
        let start_ts = &[20, 50, 30, 40];
        for i in 0..4 {
            storage
                .sched_txn_command(
                    new_acquire_pessimistic_lock_command(
                        vec![(Key::from_raw(b"k21"), false)],
                        start_ts[i],
                        start_ts[i],
                        false,
                        false,
                    )
                    .allow_lock_with_conflict(true)
                    .lock_wait_timeout(Some(WaitTimeout::Default)),
                    expect_pessimistic_lock_res_callback(channels[i].0.clone(), results_empty(1)),
                )
                .unwrap();
            channels[i]
                .1
                .recv_timeout(Duration::from_millis(100))
                .unwrap_err();
        }

        delete_pessimistic_lock(&storage, Key::from_raw(b"k21"), 10, 10);
        channels[0].1.recv().unwrap();
        channels[2]
            .1
            .recv_timeout(Duration::from_millis(100))
            .unwrap_err();

        delete_pessimistic_lock(&storage, Key::from_raw(b"k21"), 20, 20);
        channels[2].1.recv().unwrap();
        channels[3]
            .1
            .recv_timeout(Duration::from_millis(100))
            .unwrap_err();

        delete_pessimistic_lock(&storage, Key::from_raw(b"k21"), 30, 30);
        channels[3].1.recv().unwrap();
        channels[1]
            .1
            .recv_timeout(Duration::from_millis(100))
            .unwrap_err();

        delete_pessimistic_lock(&storage, Key::from_raw(b"k21"), 40, 40);
        channels[1].1.recv().unwrap();
    }

    #[test]
    fn test_pessimistic_lock_resumable() {
        for &pipelined_pessimistic_lock in &[false, true] {
            for &in_memory_lock in &[false, true] {
                test_pessimistic_lock_resumable_impl(pipelined_pessimistic_lock, in_memory_lock);
            }
        }
    }

    #[allow(clippy::large_enum_variant)]
    pub enum Msg {
        WaitFor {
            token: LockWaitToken,
            region_id: u64,
            region_epoch: RegionEpoch,
            term: u64,
            start_ts: TimeStamp,
            wait_info: KeyLockWaitInfo,
            is_first_lock: bool,
            timeout: Option<WaitTimeout>,
            cancel_callback: CancellationCallback,
            diag_ctx: DiagnosticContext,
        },
        RemoveLockWait {
            token: LockWaitToken,
        },
    }

    // `ProxyLockMgr` sends all msgs it received to `Sender`.
    // It's used to check whether we send right messages to lock manager.
    #[derive(Clone)]
    pub struct ProxyLockMgr {
        tx: Arc<Mutex<Sender<Msg>>>,
        has_waiter: Arc<AtomicBool>,
    }

    impl ProxyLockMgr {
        pub fn new(tx: Sender<Msg>) -> Self {
            Self {
                tx: Arc::new(Mutex::new(tx)),
                has_waiter: Arc::new(AtomicBool::new(false)),
            }
        }
    }

    impl LockManager for ProxyLockMgr {
        fn allocate_token(&self) -> LockWaitToken {
            LockWaitToken(Some(1))
        }

        fn wait_for(
            &self,
            token: LockWaitToken,
            region_id: u64,
            region_epoch: RegionEpoch,
            term: u64,
            start_ts: TimeStamp,
            wait_info: KeyLockWaitInfo,
            is_first_lock: bool,
            timeout: Option<WaitTimeout>,
            cancel_callback: CancellationCallback,
            diag_ctx: DiagnosticContext,
        ) {
            self.tx
                .lock()
                .send(Msg::WaitFor {
                    token,
                    region_id,
                    region_epoch,
                    term,
                    start_ts,
                    wait_info,
                    is_first_lock,
                    timeout,
                    cancel_callback,
                    diag_ctx,
                })
                .unwrap();
        }

        fn update_wait_for(&self, _updated_items: Vec<UpdateWaitForEvent>) {}

        fn remove_lock_wait(&self, token: LockWaitToken) {
            self.tx.lock().send(Msg::RemoveLockWait { token }).unwrap();
        }

        fn has_waiter(&self) -> bool {
            self.has_waiter.load(Ordering::Relaxed)
        }

        fn dump_wait_for_entries(&self, _cb: waiter_manager::Callback) {
            unimplemented!()
        }
    }

    // Test whether `Storage` sends right wait-for-lock msgs to `LockManager`.
    #[test]
    fn validate_wait_for_lock_msg() {
        let (msg_tx, msg_rx) = channel();
        let storage = TestStorageBuilderApiV1::from_engine_and_lock_mgr(
            TestEngineBuilder::new().build().unwrap(),
            ProxyLockMgr::new(msg_tx),
        )
        .build()
        .unwrap();

        let (k, v) = (b"k".to_vec(), b"v".to_vec());
        let (tx, rx) = channel();
        // Write lock-k.
        storage
            .sched_txn_command(
                commands::Prewrite::with_defaults(
                    vec![Mutation::make_put(Key::from_raw(&k), v)],
                    k.clone(),
                    10.into(),
                ),
                expect_ok_callback(tx.clone(), 0),
            )
            .unwrap();
        rx.recv().unwrap();
        // No wait for msg
        assert!(msg_rx.try_recv().is_err());

        // Meet lock-k.
        storage
            .sched_txn_command(
                commands::AcquirePessimisticLock::new(
                    vec![(Key::from_raw(b"foo"), false), (Key::from_raw(&k), false)],
                    k.clone(),
                    20.into(),
                    3000,
                    true,
                    20.into(),
                    Some(WaitTimeout::Millis(100)),
                    false,
                    21.into(),
                    false,
                    false,
                    false,
                    Context::default(),
                ),
                expect_ok_callback(tx, 0),
            )
            .unwrap();
        // The transaction should be waiting for lock released so cb won't be called.
        rx.recv_timeout(Duration::from_millis(500)).unwrap_err();

        let msg = msg_rx.try_recv().unwrap();
        // Check msg validation.
        match msg {
            Msg::WaitFor {
                start_ts,
                wait_info,
                is_first_lock,
                timeout,
                ..
            } => {
                assert_eq!(start_ts, TimeStamp::new(20));
                assert_eq!(
                    wait_info.lock_digest,
                    LockDigest {
                        ts: 10.into(),
                        hash: Key::from_raw(&k).gen_hash(),
                    }
                );
                assert_eq!(is_first_lock, true);
                assert_eq!(timeout, Some(WaitTimeout::Millis(100)));
            }

            _ => panic!("unexpected msg"),
        }
    }

    // Test whether `Storage` correctly wakes up lock-waiting requests
    #[test]
    fn test_wake_up() {
        struct BlockedLockRequestHandle {
            remaining: usize,
            rx: std::sync::mpsc::Receiver<i32>,
        }

        impl BlockedLockRequestHandle {
            fn assert_blocked(&mut self) {
                while self.remaining > 0 {
                    match self.rx.recv_timeout(Duration::from_millis(50)) {
                        Ok(_) => self.remaining -= 1,
                        Err(std::sync::mpsc::RecvTimeoutError::Timeout) => return,
                        Err(e) => panic!("unexpected error: {:?}", e),
                    }
                }
                panic!("pessimistic lock requests expected to be blocked finished unexpectedly")
            }

            fn assert_woken_up(mut self) {
                while self.remaining > 0 {
                    match self.rx.recv_timeout(Duration::from_millis(200)) {
                        Ok(_) => self.remaining -= 1,
                        Err(e) => panic!("unexpected error: {:?}", e),
                    }
                }
            }
        }

        let storage = TestStorageBuilderApiV1::from_engine_and_lock_mgr(
            TestEngineBuilder::new().build().unwrap(),
            MockLockManager::new(),
        )
        .build()
        .unwrap();

        let lock_blocked = |keys: &[Key],
                            lock_ts: u64,
                            expected_conflicting_start_ts: u64,
                            expected_conflicting_commit_ts: u64| {
            let (tx, rx) = channel();
            for k in keys {
                storage
                    .sched_txn_command(
                        commands::AcquirePessimisticLock::new(
                            vec![(k.clone(), false)],
                            k.to_raw().unwrap(),
                            lock_ts.into(),
                            3000,
                            false,
                            lock_ts.into(),
                            Some(WaitTimeout::Millis(5000)),
                            false,
                            (lock_ts + 1).into(),
                            false,
                            false,
                            false,
                            Context::default(),
                        ),
                        expect_fail_callback(tx.clone(), 6, move |e| match e {
                            Error(box ErrorInner::Txn(TxnError(box TxnErrorInner::Mvcc(
                                mvcc::Error(box mvcc::ErrorInner::WriteConflict {
                                    conflict_start_ts,
                                    conflict_commit_ts,
                                    ..
                                }),
                            )))) => {
                                assert_eq!(conflict_start_ts, expected_conflicting_start_ts.into());
                                assert_eq!(
                                    conflict_commit_ts,
                                    expected_conflicting_commit_ts.into()
                                );
                            }
                            e => panic!("unexpected error chain: {:?}", e),
                        }),
                    )
                    .unwrap();
            }
            let mut h = BlockedLockRequestHandle {
                remaining: keys.len(),
                rx,
            };
            h.assert_blocked();
            h
        };

        let (tx, rx) = channel();
        let prewrite_locks = |keys: &[Key], ts: TimeStamp| {
            storage
                .sched_txn_command(
                    commands::Prewrite::with_defaults(
                        keys.iter()
                            .map(|k| Mutation::make_put(k.clone(), b"v".to_vec()))
                            .collect(),
                        keys[0].to_raw().unwrap(),
                        ts,
                    ),
                    expect_ok_callback(tx.clone(), 0),
                )
                .unwrap();
            rx.recv().unwrap();
        };
        let acquire_pessimistic_locks = |keys: &[Key], ts: TimeStamp| {
            storage
                .sched_txn_command(
                    new_acquire_pessimistic_lock_command(
                        keys.iter().map(|k| (k.clone(), false)).collect(),
                        ts,
                        ts,
                        false,
                        false,
                    ),
                    expect_ok_callback(tx.clone(), 0),
                )
                .unwrap();
            rx.recv().unwrap();
        };

        let keys = vec![
            Key::from_raw(b"a"),
            Key::from_raw(b"b"),
            Key::from_raw(b"c"),
        ];

        // Commit
        prewrite_locks(&keys, 10.into());
        let h = lock_blocked(&keys, 15, 10, 20);
        storage
            .sched_txn_command(
                commands::Commit::new(keys.clone(), 10.into(), 20.into(), Context::default()),
                expect_ok_callback(tx.clone(), 0),
            )
            .unwrap();
        rx.recv().unwrap();

        h.assert_woken_up();

        // Cleanup
        for pessimistic in &[false, true] {
            let mut ts = TimeStamp::new(30);
            if *pessimistic {
                ts.incr();
                acquire_pessimistic_locks(&keys[..1], ts);
            } else {
                prewrite_locks(&keys[..1], ts);
            }
            let h = lock_blocked(&keys[..1], 35, ts.into_inner(), 0);
            storage
                .sched_txn_command(
                    commands::Cleanup::new(
                        keys[0].clone(),
                        ts,
                        TimeStamp::max(),
                        Context::default(),
                    ),
                    expect_ok_callback(tx.clone(), 0),
                )
                .unwrap();
            rx.recv().unwrap();

            h.assert_woken_up();
        }

        // Rollback
        for pessimistic in &[false, true] {
            let mut ts = TimeStamp::new(40);
            if *pessimistic {
                ts.incr();
                acquire_pessimistic_locks(&keys, ts);
            } else {
                prewrite_locks(&keys, ts);
            }
            let h = lock_blocked(&keys, 45, ts.into_inner(), 0);
            storage
                .sched_txn_command(
                    commands::Rollback::new(keys.clone(), ts, Context::default()),
                    expect_ok_callback(tx.clone(), 0),
                )
                .unwrap();
            rx.recv().unwrap();

            h.assert_woken_up();
        }

        // PessimisticRollback
        acquire_pessimistic_locks(&keys, 50.into());
        let h = lock_blocked(&keys, 55, 50, 0);
        storage
            .sched_txn_command(
                commands::PessimisticRollback::new(
                    keys.clone(),
                    50.into(),
                    50.into(),
                    Context::default(),
                ),
                expect_ok_callback(tx.clone(), 0),
            )
            .unwrap();
        rx.recv().unwrap();

        h.assert_woken_up();

        // ResolveLockLite
        for commit in &[false, true] {
            let mut start_ts = TimeStamp::new(60);
            let commit_ts = if *commit {
                start_ts.incr();
                start_ts.next()
            } else {
                TimeStamp::zero()
            };
            prewrite_locks(&keys, start_ts);
            let h = lock_blocked(&keys, 65, start_ts.into_inner(), commit_ts.into_inner());
            storage
                .sched_txn_command(
                    commands::ResolveLockLite::new(
                        start_ts,
                        commit_ts,
                        keys.clone(),
                        Context::default(),
                    ),
                    expect_ok_callback(tx.clone(), 0),
                )
                .unwrap();
            rx.recv().unwrap();

            h.assert_woken_up();
        }

        // ResolveLock
        let mut txn_status = HashMap::default();
        acquire_pessimistic_locks(&keys, 70.into());
        // Rollback start_ts=70
        txn_status.insert(TimeStamp::new(70), TimeStamp::zero());
        let committed_keys = vec![
            Key::from_raw(b"d"),
            Key::from_raw(b"e"),
            Key::from_raw(b"f"),
        ];
        prewrite_locks(&committed_keys, 75.into());
        txn_status.insert(TimeStamp::new(75), TimeStamp::new(76));
        let h_rolled_back = lock_blocked(&keys, 76, 70, 0);
        let h_committed = lock_blocked(&committed_keys, 76, 75, 76);
        storage
            .sched_txn_command(
                commands::ResolveLockReadPhase::new(txn_status, None, Context::default()),
                expect_ok_callback(tx.clone(), 0),
            )
            .unwrap();
        rx.recv().unwrap();
        h_rolled_back.assert_woken_up();
        h_committed.assert_woken_up();

        // CheckTxnStatus
        let key = Key::from_raw(b"k");
        let start_ts = TimeStamp::compose(100, 0);
        storage
            .sched_txn_command(
                commands::Prewrite::with_lock_ttl(
                    vec![Mutation::make_put(key.clone(), b"v".to_vec())],
                    key.to_raw().unwrap(),
                    start_ts,
                    100,
                ),
                expect_ok_callback(tx.clone(), 0),
            )
            .unwrap();
        rx.recv().unwrap();

        let mut h = lock_blocked(&[key.clone()], 105, start_ts.into_inner(), 0);

        // Not expire
        storage
            .sched_txn_command(
                commands::CheckTxnStatus::new(
                    key.clone(),
                    start_ts,
                    TimeStamp::compose(110, 0),
                    TimeStamp::compose(150, 0),
                    false,
                    false,
                    false,
                    true,
                    Context::default(),
                ),
                expect_value_callback(
                    tx.clone(),
                    0,
                    TxnStatus::uncommitted(
                        txn_types::Lock::new(
                            LockType::Put,
                            b"k".to_vec(),
                            start_ts,
                            100,
                            Some(b"v".to_vec()),
                            0.into(),
                            0,
                            0.into(),
                            false,
                        ),
                        false,
                    ),
                ),
            )
            .unwrap();
        rx.recv().unwrap();
        // Not woken up
        h.assert_blocked();

        // Expired
        storage
            .sched_txn_command(
                commands::CheckTxnStatus::new(
                    key,
                    start_ts,
                    TimeStamp::compose(110, 0),
                    TimeStamp::compose(201, 0),
                    false,
                    false,
                    false,
                    true,
                    Context::default(),
                ),
                expect_value_callback(tx.clone(), 0, TxnStatus::TtlExpire),
            )
            .unwrap();
        rx.recv().unwrap();
        h.assert_woken_up();
    }

    #[test]
    fn test_check_memory_locks() {
        let storage = TestStorageBuilderApiV1::new(MockLockManager::new())
            .build()
            .unwrap();
        let cm = storage.get_concurrency_manager();
        let key = Key::from_raw(b"key");
        let guard = block_on(cm.lock_key(&key));
        guard.with_lock(|lock| {
            *lock = Some(txn_types::Lock::new(
                LockType::Put,
                b"key".to_vec(),
                10.into(),
                100,
                Some(vec![]),
                0.into(),
                1,
                20.into(),
                false,
            ));
        });

        let mut ctx = Context::default();
        ctx.set_isolation_level(IsolationLevel::Si);

        // Test get
        let key_error = extract_key_error(
            &block_on(storage.get(ctx.clone(), Key::from_raw(b"key"), 100.into())).unwrap_err(),
        );
        assert_eq!(key_error.get_locked().get_key(), b"key");
        // Ignore memory locks in resolved or committed locks.
        ctx.set_resolved_locks(vec![10]);
        block_on(storage.get(ctx.clone(), Key::from_raw(b"key"), 100.into())).unwrap();
        ctx.take_resolved_locks();

        // Test batch_get
        let batch_get = |ctx| {
            block_on(storage.batch_get(
                ctx,
                vec![Key::from_raw(b"a"), Key::from_raw(b"key")],
                100.into(),
            ))
        };
        let key_error = extract_key_error(&batch_get(ctx.clone()).unwrap_err());
        assert_eq!(key_error.get_locked().get_key(), b"key");
        // Ignore memory locks in resolved locks.
        ctx.set_resolved_locks(vec![10]);
        batch_get(ctx.clone()).unwrap();
        ctx.take_resolved_locks();

        // Test scan
        let scan = |ctx, start_key, end_key, reverse| {
            block_on(storage.scan(ctx, start_key, end_key, 10, 0, 100.into(), false, reverse))
        };
        let key_error =
            extract_key_error(&scan(ctx.clone(), Key::from_raw(b"a"), None, false).unwrap_err());
        assert_eq!(key_error.get_locked().get_key(), b"key");
        ctx.set_resolved_locks(vec![10]);
        scan(ctx.clone(), Key::from_raw(b"a"), None, false).unwrap();
        ctx.take_resolved_locks();
        let key_error =
            extract_key_error(&scan(ctx.clone(), Key::from_raw(b"\xff"), None, true).unwrap_err());
        assert_eq!(key_error.get_locked().get_key(), b"key");
        ctx.set_resolved_locks(vec![10]);
        scan(ctx.clone(), Key::from_raw(b"\xff"), None, false).unwrap();
        ctx.take_resolved_locks();
        // Ignore memory locks in resolved or committed locks.

        // Test batch_get_command
        let mut req1 = GetRequest::default();
        req1.set_context(ctx.clone());
        req1.set_key(b"a".to_vec());
        req1.set_version(50);
        let mut req2 = GetRequest::default();
        req2.set_context(ctx);
        req2.set_key(b"key".to_vec());
        req2.set_version(100);
        let batch_get_command = |req2| {
            let consumer = GetConsumer::new();
            block_on(storage.batch_get_command(
                vec![req1.clone(), req2],
                vec![1, 2],
                vec![INVALID_TRACKER_TOKEN; 2],
                consumer.clone(),
                Instant::now(),
            ))
            .unwrap();
            consumer.take_data()
        };
        let res = batch_get_command(req2.clone());
        res[0].as_ref().unwrap();
        let key_error = extract_key_error(res[1].as_ref().unwrap_err());
        assert_eq!(key_error.get_locked().get_key(), b"key");
        // Ignore memory locks in resolved or committed locks.
        req2.mut_context().set_resolved_locks(vec![10]);
        let res = batch_get_command(req2.clone());
        res[0].as_ref().unwrap();
        res[1].as_ref().unwrap();
        req2.mut_context().take_resolved_locks();
    }

    #[test]
    fn test_read_access_locks() {
        let storage = TestStorageBuilderApiV1::new(MockLockManager::new())
            .build()
            .unwrap();

        let (k1, v1) = (b"k1".to_vec(), b"v1".to_vec());
        let (k2, v2) = (b"k2".to_vec(), b"v2".to_vec());
        let (tx, rx) = channel();
        storage
            .sched_txn_command(
                commands::Prewrite::with_defaults(
                    vec![
                        Mutation::make_put(Key::from_raw(&k1), v1.clone()),
                        Mutation::make_put(Key::from_raw(&k2), v2.clone()),
                    ],
                    k1.clone(),
                    100.into(),
                ),
                expect_ok_callback(tx, 0),
            )
            .unwrap();
        rx.recv().unwrap();

        let mut ctx = Context::default();
        ctx.set_isolation_level(IsolationLevel::Si);
        ctx.set_committed_locks(vec![100]);
        // get
        assert_eq!(
            block_on(storage.get(ctx.clone(), Key::from_raw(&k1), 110.into()))
                .unwrap()
                .0,
            Some(v1.clone())
        );
        // batch get
        let res = block_on(storage.batch_get(
            ctx.clone(),
            vec![Key::from_raw(&k1), Key::from_raw(&k2)],
            110.into(),
        ))
        .unwrap()
        .0;
        if res[0].as_ref().unwrap().0 == k1 {
            assert_eq!(&res[0].as_ref().unwrap().1, &v1);
            assert_eq!(&res[1].as_ref().unwrap().1, &v2);
        } else {
            assert_eq!(&res[0].as_ref().unwrap().1, &v2);
            assert_eq!(&res[1].as_ref().unwrap().1, &v1);
        }
        // batch get commands
        let mut req = GetRequest::default();
        req.set_context(ctx.clone());
        req.set_key(k1.clone());
        req.set_version(110);
        let consumer = GetConsumer::new();
        block_on(storage.batch_get_command(
            vec![req],
            vec![1],
            vec![INVALID_TRACKER_TOKEN],
            consumer.clone(),
            Instant::now(),
        ))
        .unwrap();
        let res = consumer.take_data();
        assert_eq!(res.len(), 1);
        assert_eq!(res[0].as_ref().unwrap(), &Some(v1.clone()));
        // scan
        for desc in &[false, true] {
            let mut values = vec![
                Some((k1.clone(), v1.clone())),
                Some((k2.clone(), v2.clone())),
            ];
            let mut key = Key::from_raw(b"\x00");
            if *desc {
                key = Key::from_raw(b"\xff");
                values.reverse();
            }
            expect_multi_values(
                values,
                block_on(storage.scan(ctx.clone(), key, None, 1000, 0, 110.into(), false, *desc))
                    .unwrap(),
            );
        }
    }

    #[test]
    fn test_async_commit_prewrite() {
        let storage = TestStorageBuilderApiV1::new(MockLockManager::new())
            .build()
            .unwrap();
        let cm = storage.concurrency_manager.clone();
        cm.update_max_ts(10.into());

        // Optimistic prewrite
        let (tx, rx) = channel();
        storage
            .sched_txn_command(
                commands::Prewrite::new(
                    vec![
                        Mutation::make_put(Key::from_raw(b"a"), b"v".to_vec()),
                        Mutation::make_put(Key::from_raw(b"b"), b"v".to_vec()),
                        Mutation::make_put(Key::from_raw(b"c"), b"v".to_vec()),
                    ],
                    b"c".to_vec(),
                    100.into(),
                    1000,
                    false,
                    3,
                    TimeStamp::default(),
                    TimeStamp::default(),
                    Some(vec![b"a".to_vec(), b"b".to_vec()]),
                    false,
                    AssertionLevel::Off,
                    Context::default(),
                ),
                Box::new(move |res| {
                    tx.send(res).unwrap();
                }),
            )
            .unwrap();
        let res = rx.recv().unwrap().unwrap();
        assert_eq!(res.min_commit_ts, 101.into());

        // Pessimistic prewrite
        let (tx, rx) = channel();
        storage
            .sched_txn_command(
                new_acquire_pessimistic_lock_command(
                    vec![(Key::from_raw(b"d"), false), (Key::from_raw(b"e"), false)],
                    200,
                    300,
                    false,
                    false,
                ),
                expect_ok_callback(tx, 0),
            )
            .unwrap();
        rx.recv().unwrap();

        cm.update_max_ts(1000.into());

        let (tx, rx) = channel();
        storage
            .sched_txn_command(
                commands::PrewritePessimistic::new(
                    vec![
                        (
                            Mutation::make_put(Key::from_raw(b"d"), b"v".to_vec()),
                            DoPessimisticCheck,
                        ),
                        (
                            Mutation::make_put(Key::from_raw(b"e"), b"v".to_vec()),
                            DoPessimisticCheck,
                        ),
                    ],
                    b"d".to_vec(),
                    200.into(),
                    1000,
                    400.into(),
                    2,
                    401.into(),
                    TimeStamp::default(),
                    Some(vec![b"e".to_vec()]),
                    false,
                    AssertionLevel::Off,
                    vec![],
                    Context::default(),
                ),
                Box::new(move |res| {
                    tx.send(res).unwrap();
                }),
            )
            .unwrap();
        let res = rx.recv().unwrap().unwrap();
        assert_eq!(res.min_commit_ts, 1001.into());
    }

    // This is one of the series of tests to test overlapped timestamps.
    // Overlapped ts means there is a rollback record and a commit record with the
    // same ts. In this test we check that if rollback happens before commit, then
    // they should not have overlapped ts, which is an expected property.
    #[test]
    fn test_overlapped_ts_rollback_before_prewrite() {
        let mut engine = TestEngineBuilder::new().build().unwrap();
        let storage = TestStorageBuilderApiV1::from_engine_and_lock_mgr(
            engine.clone(),
            MockLockManager::new(),
        )
        .build()
        .unwrap();

        let (k1, v1) = (b"key1", b"v1");
        let (k2, v2) = (b"key2", b"v2");
        let key1 = Key::from_raw(k1);
        let key2 = Key::from_raw(k2);
        let value1 = v1.to_vec();
        let value2 = v2.to_vec();

        let (tx, rx) = channel();

        // T1 acquires lock on k1, start_ts = 1, for_update_ts = 3
        storage
            .sched_txn_command(
                commands::AcquirePessimisticLock::new(
                    vec![(key1.clone(), false)],
                    k1.to_vec(),
                    1.into(),
                    0,
                    true,
                    3.into(),
                    None,
                    false,
                    0.into(),
                    false,
                    false,
                    false,
                    Default::default(),
                ),
                expect_ok_callback(tx.clone(), 0),
            )
            .unwrap();
        rx.recv().unwrap();

        // T2 acquires lock on k2, start_ts = 10, for_update_ts = 15
        storage
            .sched_txn_command(
                commands::AcquirePessimisticLock::new(
                    vec![(key2.clone(), false)],
                    k2.to_vec(),
                    10.into(),
                    0,
                    true,
                    15.into(),
                    None,
                    false,
                    0.into(),
                    false,
                    false,
                    false,
                    Default::default(),
                ),
                expect_ok_callback(tx.clone(), 0),
            )
            .unwrap();
        rx.recv().unwrap();

        // T2 pessimistically prewrites, start_ts = 10, lock ttl = 0
        storage
            .sched_txn_command(
                commands::PrewritePessimistic::new(
                    vec![(
                        Mutation::make_put(key2.clone(), value2.clone()),
                        DoPessimisticCheck,
                    )],
                    k2.to_vec(),
                    10.into(),
                    0,
                    15.into(),
                    1,
                    0.into(),
                    100.into(),
                    None,
                    false,
                    AssertionLevel::Off,
                    vec![],
                    Default::default(),
                ),
                expect_ok_callback(tx.clone(), 0),
            )
            .unwrap();
        rx.recv().unwrap();

        // T3 checks T2, which rolls back key2 and pushes max_ts to 10
        // use a large timestamp to make the lock expire so key2 will be rolled back.
        storage
            .sched_txn_command(
                commands::CheckTxnStatus::new(
                    key2.clone(),
                    10.into(),
                    ((1 << 18) + 8).into(),
                    ((1 << 18) + 8).into(),
                    true,
                    false,
                    false,
                    true,
                    Default::default(),
                ),
                expect_ok_callback(tx.clone(), 0),
            )
            .unwrap();
        rx.recv().unwrap();

        must_unlocked(&mut engine, k2);
        must_written(&mut engine, k2, 10, 10, WriteType::Rollback);

        // T1 prewrites, start_ts = 1, for_update_ts = 3
        storage
            .sched_txn_command(
                commands::PrewritePessimistic::new(
                    vec![
                        (Mutation::make_put(key1.clone(), value1), DoPessimisticCheck),
                        (
                            Mutation::make_put(key2.clone(), value2),
                            SkipPessimisticCheck,
                        ),
                    ],
                    k1.to_vec(),
                    1.into(),
                    0,
                    3.into(),
                    2,
                    0.into(),
                    (1 << 19).into(),
                    Some(vec![k2.to_vec()]),
                    false,
                    AssertionLevel::Off,
                    vec![],
                    Default::default(),
                ),
                expect_ok_callback(tx.clone(), 0),
            )
            .unwrap();
        rx.recv().unwrap();

        // T1.commit_ts must be pushed to be larger than T2.start_ts (if we resolve T1)
        storage
            .sched_txn_command(
                commands::CheckSecondaryLocks::new(vec![key1, key2], 1.into(), Default::default()),
                Box::new(move |res| {
                    let pr = res.unwrap();
                    match pr {
                        SecondaryLocksStatus::Locked(l) => {
                            let min_commit_ts = l
                                .iter()
                                .map(|lock_info| lock_info.min_commit_ts)
                                .max()
                                .unwrap();
                            tx.send(min_commit_ts as i32).unwrap();
                        }
                        _ => unreachable!(),
                    }
                }),
            )
            .unwrap();
        assert!(rx.recv().unwrap() > 10);
    }
    // this test shows that the scheduler take `response_policy` in `WriteResult`
    // serious, ie. call the callback at expected stage when writing to the
    // engine
    #[test]
    fn test_scheduler_response_policy() {
        struct Case<T: 'static + StorageCallbackType + Send> {
            expected_writes: Vec<ExpectedWrite>,

            command: TypedCommand<T>,
            pipelined_pessimistic_lock: bool,
        }

        impl<T: 'static + StorageCallbackType + Send> Case<T> {
            fn run(self) {
                let mut builder =
                    MockEngineBuilder::from_rocks_engine(TestEngineBuilder::new().build().unwrap());
                for expected_write in self.expected_writes {
                    builder = builder.add_expected_write(expected_write)
                }
                let engine = builder.build();
                let mut builder = TestStorageBuilderApiV1::from_engine_and_lock_mgr(
                    engine,
                    MockLockManager::new(),
                );
                builder.config.enable_async_apply_prewrite = true;
                if self.pipelined_pessimistic_lock {
                    builder
                        .pipelined_pessimistic_lock
                        .store(true, Ordering::Relaxed);
                }
                let storage = builder.build().unwrap();
                let (tx, rx) = channel();
                storage
                    .sched_txn_command(
                        self.command,
                        Box::new(move |res| {
                            tx.send(res).unwrap();
                        }),
                    )
                    .unwrap();
                rx.recv().unwrap().unwrap();
            }
        }

        let keys = [b"k1", b"k2"];
        let values = [b"v1", b"v2"];
        let mutations = vec![
            Mutation::make_put(Key::from_raw(keys[0]), keys[0].to_vec()),
            Mutation::make_put(Key::from_raw(keys[1]), values[1].to_vec()),
        ];

        let on_applied_case = Case {
            // this case's command return ResponsePolicy::OnApplied
            // tested by `test_response_stage` in command::prewrite
            expected_writes: vec![
                ExpectedWrite::new()
                    .expect_no_committed_cb()
                    .expect_no_proposed_cb(),
                ExpectedWrite::new()
                    .expect_no_committed_cb()
                    .expect_no_proposed_cb(),
            ],

            command: Prewrite::new(
                mutations.clone(),
                keys[0].to_vec(),
                TimeStamp::new(10),
                0,
                false,
                1,
                TimeStamp::default(),
                TimeStamp::default(),
                None,
                false,
                AssertionLevel::Off,
                Context::default(),
            ),
            pipelined_pessimistic_lock: false,
        };
        let on_commited_case = Case {
            // this case's command return ResponsePolicy::OnCommitted
            // tested by `test_response_stage` in command::prewrite
            expected_writes: vec![
                ExpectedWrite::new().expect_committed_cb(),
                ExpectedWrite::new().expect_committed_cb(),
            ],

            command: Prewrite::new(
                mutations,
                keys[0].to_vec(),
                TimeStamp::new(10),
                0,
                false,
                1,
                TimeStamp::default(),
                TimeStamp::default(),
                Some(vec![]),
                false,
                AssertionLevel::Off,
                Context::default(),
            ),
            pipelined_pessimistic_lock: false,
        };
        let on_proposed_case = Case {
            // this case's command return ResponsePolicy::OnProposed
            // untested, but all AcquirePessimisticLock should return ResponsePolicy::OnProposed now
            // and the scheduler expected to take OnProposed serious when
            // enable pipelined pessimistic lock
            expected_writes: vec![
                ExpectedWrite::new().expect_proposed_cb(),
                ExpectedWrite::new().expect_proposed_cb(),
            ],

            command: AcquirePessimisticLock::new(
                keys.iter().map(|&it| (Key::from_raw(it), true)).collect(),
                keys[0].to_vec(),
                TimeStamp::new(10),
                0,
                false,
                TimeStamp::new(11),
                None,
                false,
                TimeStamp::new(12),
                false,
                false,
                false,
                Context::default(),
            ),
            pipelined_pessimistic_lock: true,
        };
        let on_proposed_fallback_case = Case {
            // this case's command return ResponsePolicy::OnProposed
            // but when pipelined pessimistic lock is off,
            // the scheduler should fallback to use OnApplied
            expected_writes: vec![
                ExpectedWrite::new().expect_no_proposed_cb(),
                ExpectedWrite::new().expect_no_proposed_cb(),
            ],

            command: AcquirePessimisticLock::new(
                keys.iter().map(|&it| (Key::from_raw(it), true)).collect(),
                keys[0].to_vec(),
                TimeStamp::new(10),
                0,
                false,
                TimeStamp::new(11),
                None,
                false,
                TimeStamp::new(12),
                false,
                false,
                false,
                Context::default(),
            ),
            pipelined_pessimistic_lock: false,
        };

        on_applied_case.run();
        on_commited_case.run();
        on_proposed_case.run();
        on_proposed_fallback_case.run();
    }

    #[test]
    fn test_resolve_commit_pessimistic_locks() {
        let mut storage = TestStorageBuilderApiV1::new(MockLockManager::new())
            .build()
            .unwrap();
        let (tx, rx) = channel();

        // Pessimistically lock k1, k2, k3, k4, after the pessimistic retry k2 is no
        // longer needed and the pessimistic lock on k2 is left.
        storage
            .sched_txn_command(
                new_acquire_pessimistic_lock_command(
                    vec![
                        (Key::from_raw(b"k1"), false),
                        (Key::from_raw(b"k2"), false),
                        (Key::from_raw(b"k3"), false),
                        (Key::from_raw(b"k4"), false),
                        (Key::from_raw(b"k5"), false),
                        (Key::from_raw(b"k6"), false),
                    ],
                    10,
                    10,
                    false,
                    false,
                ),
                expect_ok_callback(tx.clone(), 0),
            )
            .unwrap();
        rx.recv().unwrap();

        // Prewrite keys except the k2.
        storage
            .sched_txn_command(
                commands::PrewritePessimistic::with_defaults(
                    vec![
                        (
                            Mutation::make_put(Key::from_raw(b"k1"), b"v1".to_vec()),
                            DoPessimisticCheck,
                        ),
                        (
                            Mutation::make_put(Key::from_raw(b"k3"), b"v2".to_vec()),
                            DoPessimisticCheck,
                        ),
                        (
                            Mutation::make_put(Key::from_raw(b"k4"), b"v4".to_vec()),
                            DoPessimisticCheck,
                        ),
                        (
                            Mutation::make_put(Key::from_raw(b"k5"), b"v5".to_vec()),
                            DoPessimisticCheck,
                        ),
                        (
                            Mutation::make_put(Key::from_raw(b"k6"), b"v6".to_vec()),
                            DoPessimisticCheck,
                        ),
                    ],
                    b"k1".to_vec(),
                    10.into(),
                    10.into(),
                ),
                expect_ok_callback(tx.clone(), 0),
            )
            .unwrap();
        rx.recv().unwrap();

        // Commit the primary key.
        storage
            .sched_txn_command(
                commands::Commit::new(
                    vec![Key::from_raw(b"k1")],
                    10.into(),
                    20.into(),
                    Context::default(),
                ),
                expect_ok_callback(tx.clone(), 0),
            )
            .unwrap();
        rx.recv().unwrap();

        // Pessimistically rollback the k2 lock.
        // Non lite lock resolve on k1 and k2, there should no errors as lock on k2 is
        // pessimistic type.
        must_rollback(&mut storage.engine, b"k2", 10, false);
        let mut temp_map = HashMap::default();
        temp_map.insert(10.into(), 20.into());
        storage
            .sched_txn_command(
                commands::ResolveLock::new(
                    temp_map.clone(),
                    None,
                    vec![
                        (
                            Key::from_raw(b"k1"),
                            mvcc::Lock::new(
                                mvcc::LockType::Put,
                                b"k1".to_vec(),
                                10.into(),
                                20,
                                Some(b"v1".to_vec()),
                                10.into(),
                                0,
                                11.into(),
                                false,
                            ),
                        ),
                        (
                            Key::from_raw(b"k2"),
                            mvcc::Lock::new(
                                mvcc::LockType::Pessimistic,
                                b"k1".to_vec(),
                                10.into(),
                                20,
                                None,
                                10.into(),
                                0,
                                11.into(),
                                false,
                            ),
                        ),
                    ],
                    Context::default(),
                ),
                expect_ok_callback(tx.clone(), 0),
            )
            .unwrap();
        rx.recv().unwrap();

        // Non lite lock resolve on k3 and k4, there should be no errors.
        storage
            .sched_txn_command(
                commands::ResolveLock::new(
                    temp_map.clone(),
                    None,
                    vec![
                        (
                            Key::from_raw(b"k3"),
                            mvcc::Lock::new(
                                mvcc::LockType::Put,
                                b"k1".to_vec(),
                                10.into(),
                                20,
                                Some(b"v3".to_vec()),
                                10.into(),
                                0,
                                11.into(),
                                false,
                            ),
                        ),
                        (
                            Key::from_raw(b"k4"),
                            mvcc::Lock::new(
                                mvcc::LockType::Put,
                                b"k1".to_vec(),
                                10.into(),
                                20,
                                Some(b"v4".to_vec()),
                                10.into(),
                                0,
                                11.into(),
                                false,
                            ),
                        ),
                    ],
                    Context::default(),
                ),
                expect_ok_callback(tx.clone(), 0),
            )
            .unwrap();
        rx.recv().unwrap();

        // Unlock the k6 first.
        // Non lite lock resolve on k5 and k6, error should be reported.
        must_rollback(&mut storage.engine, b"k6", 10, true);
        storage
            .sched_txn_command(
                commands::ResolveLock::new(
                    temp_map,
                    None,
                    vec![
                        (
                            Key::from_raw(b"k5"),
                            mvcc::Lock::new(
                                mvcc::LockType::Put,
                                b"k1".to_vec(),
                                10.into(),
                                20,
                                Some(b"v5".to_vec()),
                                10.into(),
                                0,
                                11.into(),
                                false,
                            ),
                        ),
                        (
                            Key::from_raw(b"k6"),
                            mvcc::Lock::new(
                                mvcc::LockType::Put,
                                b"k1".to_vec(),
                                10.into(),
                                20,
                                Some(b"v6".to_vec()),
                                10.into(),
                                0,
                                11.into(),
                                false,
                            ),
                        ),
                    ],
                    Context::default(),
                ),
                expect_fail_callback(tx, 6, |e| match e {
                    Error(box ErrorInner::Txn(TxnError(box TxnErrorInner::Mvcc(mvcc::Error(
                        box mvcc::ErrorInner::TxnLockNotFound { .. },
                    ))))) => (),
                    e => panic!("unexpected error chain: {:?}", e),
                }),
            )
            .unwrap();
        rx.recv().unwrap();
    }

    // Test check_api_version.
    // See the following for detail:
    //   * rfc: https://github.com/tikv/rfcs/blob/master/text/0069-api-v2.md.
    //   * proto: https://github.com/pingcap/kvproto/blob/master/proto/kvrpcpb.proto,
    //     enum APIVersion.
    #[test]
    fn test_check_api_version() {
        use error_code::storage::*;

        const TIDB_KEY_CASE: &[u8] = b"t_a";
        const TXN_KEY_CASE: &[u8] = b"x\0a";
        const RAW_KEY_CASE: &[u8] = b"r\0a";

        let test_data = vec![
            // storage api_version = V1, for backward compatible.
            (
                ApiVersion::V1,                    // storage api_version
                ApiVersion::V1,                    // request api_version
                CommandKind::get,                  // command kind
                vec![TIDB_KEY_CASE, RAW_KEY_CASE], // keys
                None,                              // expected error code
            ),
            (
                ApiVersion::V1,
                ApiVersion::V1,
                CommandKind::raw_get,
                vec![RAW_KEY_CASE, TXN_KEY_CASE],
                None,
            ),
            // storage api_version = V1ttl, allow RawKV request only.
            (
                ApiVersion::V1ttl,
                ApiVersion::V1,
                CommandKind::raw_get,
                vec![RAW_KEY_CASE],
                None,
            ),
            (
                ApiVersion::V1ttl,
                ApiVersion::V1,
                CommandKind::get,
                vec![TIDB_KEY_CASE],
                Some(API_VERSION_NOT_MATCHED),
            ),
            // storage api_version = V1, reject V2 request.
            (
                ApiVersion::V1,
                ApiVersion::V2,
                CommandKind::get,
                vec![TIDB_KEY_CASE],
                Some(API_VERSION_NOT_MATCHED),
            ),
            // storage api_version = V2.
            // backward compatible for TiDB request, and TiDB request only.
            (
                ApiVersion::V2,
                ApiVersion::V1,
                CommandKind::get,
                vec![TIDB_KEY_CASE, TIDB_KEY_CASE],
                None,
            ),
            (
                ApiVersion::V2,
                ApiVersion::V1,
                CommandKind::raw_get,
                vec![TIDB_KEY_CASE, TIDB_KEY_CASE],
                Some(API_VERSION_NOT_MATCHED),
            ),
            (
                ApiVersion::V2,
                ApiVersion::V1,
                CommandKind::get,
                vec![TIDB_KEY_CASE, TXN_KEY_CASE],
                Some(INVALID_KEY_MODE),
            ),
            (
                ApiVersion::V2,
                ApiVersion::V1,
                CommandKind::get,
                vec![RAW_KEY_CASE],
                Some(INVALID_KEY_MODE),
            ),
            // V2 api validation.
            (
                ApiVersion::V2,
                ApiVersion::V2,
                CommandKind::get,
                vec![TXN_KEY_CASE],
                None,
            ),
            (
                ApiVersion::V2,
                ApiVersion::V2,
                CommandKind::raw_get,
                vec![RAW_KEY_CASE, RAW_KEY_CASE],
                None,
            ),
            (
                ApiVersion::V2,
                ApiVersion::V2,
                CommandKind::get,
                vec![RAW_KEY_CASE, TXN_KEY_CASE],
                Some(INVALID_KEY_MODE),
            ),
            (
                ApiVersion::V2,
                ApiVersion::V2,
                CommandKind::raw_get,
                vec![RAW_KEY_CASE, TXN_KEY_CASE],
                Some(INVALID_KEY_MODE),
            ),
            (
                ApiVersion::V2,
                ApiVersion::V2,
                CommandKind::get,
                vec![TIDB_KEY_CASE],
                Some(INVALID_KEY_MODE),
            ),
        ];

        for (i, (storage_api_version, req_api_version, cmd, keys, err)) in
            test_data.into_iter().enumerate()
        {
            // TODO: refactor to use `Api` parameter.
            let res = StorageApiV1::<RocksEngine, MockLockManager>::check_api_version(
                storage_api_version,
                req_api_version,
                cmd,
                keys,
            );
            if let Some(err) = err {
                assert!(res.is_err(), "case {}", i);
                assert_eq!(res.unwrap_err().error_code(), err, "case {}", i);
            } else {
                assert!(res.is_ok(), "case {} {:?}", i, res);
            }
        }
    }

    #[test]
    #[allow(clippy::type_complexity)]
    fn test_check_api_version_ranges() {
        use error_code::storage::*;

        const TIDB_KEY_CASE: &[(Option<&[u8]>, Option<&[u8]>)] = &[
            (Some(b"t_a"), Some(b"t_z")),
            (Some(b"t"), Some(b"u")),
            (Some(b"m"), Some(b"n")),
            (Some(b"m_a"), Some(b"m_z")),
        ];
        const TXN_KEY_CASE: &[(Option<&[u8]>, Option<&[u8]>)] =
            &[(Some(b"x\0a"), Some(b"x\0z")), (Some(b"x"), Some(b"y"))];
        const RAW_KEY_CASE: &[(Option<&[u8]>, Option<&[u8]>)] =
            &[(Some(b"r\0a"), Some(b"r\0z")), (Some(b"r"), Some(b"s"))];
        // The cases that should fail in API V2
        const TIDB_KEY_CASE_APIV2_ERR: &[(Option<&[u8]>, Option<&[u8]>)] = &[
            (Some(b"t_a"), Some(b"ua")),
            (Some(b"t"), None),
            (None, Some(b"t_z")),
            (Some(b"m_a"), Some(b"na")),
            (Some(b"m"), None),
            (None, Some(b"m_z")),
        ];
        const TXN_KEY_CASE_APIV2_ERR: &[(Option<&[u8]>, Option<&[u8]>)] = &[
            (Some(b"x\0a"), Some(b"ya")),
            (Some(b"x"), None),
            (None, Some(b"x\0z")),
        ];
        const RAW_KEY_CASE_APIV2_ERR: &[(Option<&[u8]>, Option<&[u8]>)] = &[
            (Some(b"r\0a"), Some(b"sa")),
            (Some(b"r"), None),
            (None, Some(b"r\0z")),
        ];

        let test_case = |storage_api_version,
                         req_api_version,
                         cmd,
                         range: &[(Option<&[u8]>, Option<&[u8]>)],
                         err| {
            // TODO: refactor to use `Api` parameter.
            let res = StorageApiV1::<RocksEngine, MockLockManager>::check_api_version_ranges(
                storage_api_version,
                req_api_version,
                cmd,
                range.iter().cloned(),
            );
            if let Some(err) = err {
                assert!(res.is_err());
                assert_eq!(res.unwrap_err().error_code(), err);
            } else {
                res.unwrap();
            }
        };

        // storage api_version = V1, for backward compatible.
        test_case(
            ApiVersion::V1,    // storage api_version
            ApiVersion::V1,    // request api_version
            CommandKind::scan, // command kind
            TIDB_KEY_CASE,     // ranges
            None,              // expected error code
        );
        test_case(
            ApiVersion::V1,
            ApiVersion::V1,
            CommandKind::raw_scan,
            TIDB_KEY_CASE,
            None,
        );
        test_case(
            ApiVersion::V1,
            ApiVersion::V1,
            CommandKind::raw_scan,
            TIDB_KEY_CASE_APIV2_ERR,
            None,
        );
        // storage api_version = V1ttl, allow RawKV request only.
        test_case(
            ApiVersion::V1ttl,
            ApiVersion::V1,
            CommandKind::raw_scan,
            RAW_KEY_CASE,
            None,
        );
        test_case(
            ApiVersion::V1ttl,
            ApiVersion::V1,
            CommandKind::raw_scan,
            RAW_KEY_CASE_APIV2_ERR,
            None,
        );
        test_case(
            ApiVersion::V1ttl,
            ApiVersion::V1,
            CommandKind::scan,
            TIDB_KEY_CASE,
            Some(API_VERSION_NOT_MATCHED),
        );
        // storage api_version = V1, reject V2 request.
        test_case(
            ApiVersion::V1,
            ApiVersion::V2,
            CommandKind::scan,
            TIDB_KEY_CASE,
            Some(API_VERSION_NOT_MATCHED),
        );
        // storage api_version = V2.
        // backward compatible for TiDB request, and TiDB request only.
        test_case(
            ApiVersion::V2,
            ApiVersion::V1,
            CommandKind::scan,
            TIDB_KEY_CASE,
            None,
        );
        test_case(
            ApiVersion::V2,
            ApiVersion::V1,
            CommandKind::raw_scan,
            TIDB_KEY_CASE,
            Some(API_VERSION_NOT_MATCHED),
        );
        test_case(
            ApiVersion::V2,
            ApiVersion::V1,
            CommandKind::scan,
            TXN_KEY_CASE,
            Some(INVALID_KEY_MODE),
        );
        test_case(
            ApiVersion::V2,
            ApiVersion::V1,
            CommandKind::scan,
            RAW_KEY_CASE,
            Some(INVALID_KEY_MODE),
        );
        // V2 api validation.
        test_case(
            ApiVersion::V2,
            ApiVersion::V2,
            CommandKind::scan,
            TXN_KEY_CASE,
            None,
        );
        test_case(
            ApiVersion::V2,
            ApiVersion::V2,
            CommandKind::raw_scan,
            RAW_KEY_CASE,
            None,
        );
        test_case(
            ApiVersion::V2,
            ApiVersion::V2,
            CommandKind::scan,
            RAW_KEY_CASE,
            Some(INVALID_KEY_MODE),
        );
        test_case(
            ApiVersion::V2,
            ApiVersion::V2,
            CommandKind::raw_scan,
            TXN_KEY_CASE,
            Some(INVALID_KEY_MODE),
        );
        test_case(
            ApiVersion::V2,
            ApiVersion::V2,
            CommandKind::scan,
            TIDB_KEY_CASE,
            Some(INVALID_KEY_MODE),
        );

        for range in TIDB_KEY_CASE_APIV2_ERR {
            test_case(
                ApiVersion::V2,
                ApiVersion::V1,
                CommandKind::scan,
                &[*range],
                Some(INVALID_KEY_MODE),
            );
        }
        for range in TXN_KEY_CASE_APIV2_ERR {
            test_case(
                ApiVersion::V2,
                ApiVersion::V2,
                CommandKind::scan,
                &[*range],
                Some(INVALID_KEY_MODE),
            );
        }
        for range in RAW_KEY_CASE_APIV2_ERR {
            test_case(
                ApiVersion::V2,
                ApiVersion::V2,
                CommandKind::raw_scan,
                &[*range],
                Some(INVALID_KEY_MODE),
            );
        }
    }

    #[test]
    fn test_write_in_memory_pessimistic_locks() {
        let txn_ext = Arc::new(TxnExt::default());
        let lock_mgr = MockLockManager::new();
        let storage = TestStorageBuilderApiV1::new(lock_mgr.clone())
            .pipelined_pessimistic_lock(true)
            .in_memory_pessimistic_lock(true)
            .build_for_txn(txn_ext.clone())
            .unwrap();
        let (tx, rx) = channel();

        let k1 = Key::from_raw(b"k1");
        storage
            .sched_txn_command(
                new_acquire_pessimistic_lock_command(
                    vec![(k1.clone(), false)],
                    10,
                    10,
                    false,
                    false,
                ),
                expect_ok_callback(tx, 0),
            )
            .unwrap();
        rx.recv().unwrap();

        {
            let pessimistic_locks = txn_ext.pessimistic_locks.read();
            let lock = pessimistic_locks.get(&k1).unwrap();
            assert_eq!(
                lock,
                &(
                    PessimisticLock {
                        primary: Box::new(*b"k1"),
                        start_ts: 10.into(),
                        ttl: 3000,
                        for_update_ts: 10.into(),
                        min_commit_ts: 11.into(),
<<<<<<< HEAD
                        last_change: LastChange::NotExist,
=======
                        last_change_ts: TimeStamp::zero(),
                        versions_to_last_change: 1,
                        is_locked_with_conflict: false,
>>>>>>> a24d9d68
                    },
                    false
                )
            );
        }

        let (tx, rx) = channel();
        // The written in-memory pessimistic lock should be visible, so the new lock
        // request should fail.
        storage
            .sched_txn_command(
                new_acquire_pessimistic_lock_command(
                    vec![(k1.clone(), false)],
                    20,
                    20,
                    false,
                    false,
                ),
                Box::new(move |res| {
                    tx.send(res).unwrap();
                }),
            )
            .unwrap();
        // The request enters lock waiting state.
        rx.recv_timeout(Duration::from_millis(100)).unwrap_err();
        lock_mgr.simulate_timeout_all();
        // The lock-waiting request is cancelled.
        rx.recv().unwrap().unwrap_err();

        let (tx, rx) = channel();
        storage
            .sched_txn_command(
                commands::PrewritePessimistic::new(
                    vec![(
                        Mutation::make_put(k1.clone(), b"v".to_vec()),
                        DoPessimisticCheck,
                    )],
                    b"k1".to_vec(),
                    10.into(),
                    3000,
                    10.into(),
                    1,
                    20.into(),
                    TimeStamp::default(),
                    None,
                    false,
                    AssertionLevel::Off,
                    vec![],
                    Context::default(),
                ),
                Box::new(move |res| {
                    tx.send(res).unwrap();
                }),
            )
            .unwrap();
        rx.recv().unwrap().unwrap();
        // After prewrite, the memory lock should be removed.
        {
            let pessimistic_locks = txn_ext.pessimistic_locks.read();
            assert!(pessimistic_locks.get(&k1).is_none());
        }
    }

    #[test]
    fn test_disable_in_memory_pessimistic_locks() {
        let txn_ext = Arc::new(TxnExt::default());
        let storage = TestStorageBuilderApiV1::new(MockLockManager::new())
            .pipelined_pessimistic_lock(true)
            .in_memory_pessimistic_lock(false)
            .build_for_txn(txn_ext.clone())
            .unwrap();
        let (tx, rx) = channel();

        let k1 = Key::from_raw(b"k1");
        storage
            .sched_txn_command(
                new_acquire_pessimistic_lock_command(
                    vec![(k1.clone(), false)],
                    10,
                    10,
                    false,
                    false,
                ),
                expect_ok_callback(tx, 0),
            )
            .unwrap();
        rx.recv().unwrap();
        // When disabling in-memory pessimistic lock, the lock map should remain
        // unchanged.
        assert!(txn_ext.pessimistic_locks.read().is_empty());

        let (tx, rx) = channel();
        storage
            .sched_txn_command(
                commands::PrewritePessimistic::new(
                    vec![(Mutation::make_put(k1, b"v".to_vec()), DoPessimisticCheck)],
                    b"k1".to_vec(),
                    10.into(),
                    3000,
                    10.into(),
                    1,
                    20.into(),
                    TimeStamp::default(),
                    None,
                    false,
                    AssertionLevel::Off,
                    vec![],
                    Context::default(),
                ),
                Box::new(move |res| {
                    tx.send(res).unwrap();
                }),
            )
            .unwrap();
        // Prewrite still succeeds
        rx.recv().unwrap().unwrap();
    }
}<|MERGE_RESOLUTION|>--- conflicted
+++ resolved
@@ -10676,13 +10676,8 @@
                         ttl: 3000,
                         for_update_ts: 10.into(),
                         min_commit_ts: 11.into(),
-<<<<<<< HEAD
                         last_change: LastChange::NotExist,
-=======
-                        last_change_ts: TimeStamp::zero(),
-                        versions_to_last_change: 1,
                         is_locked_with_conflict: false,
->>>>>>> a24d9d68
                     },
                     false
                 )
