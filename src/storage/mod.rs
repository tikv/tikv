--- conflicted
+++ resolved
@@ -317,7 +317,6 @@
                                 !ctx.get_not_fill_cache(),
                                 Default::default(),
                             );
-<<<<<<< HEAD
 
                             let mut order_and_keys: Vec<_> = gets.iter().enumerate().collect();
                             order_and_keys.sort_unstable_by(|(_, a), (_, b)| {
@@ -335,27 +334,15 @@
                             for (original_order, get) in order_and_keys {
                                 snap_store.set_start_ts(get.ts.unwrap());
                                 snap_store.set_isolation_level(get.ctx.get_isolation_level());
+                                // The bypass_locks set will be checked at most once. `TsSet::vec`
+                                // is more efficient here.
+                                snap_store
+                                    .set_bypass_locks(TsSet::vec(get.ctx.take_resolved_locks()));
                                 let value =
                                     snap_store.incremental_get(&get.key).map_err(Error::from);
                                 unsafe {
                                     results[original_order].as_mut_ptr().write(value);
                                 }
-=======
-                            let mut results = vec![];
-                            // TODO: optimize using seek.
-                            for mut get in gets {
-                                snap_store.set_start_ts(get.ts.unwrap());
-                                snap_store.set_isolation_level(get.ctx.get_isolation_level());
-                                // The bypass_locks set will be checked at most once. `TsSet::vec`
-                                // is more efficient here.
-                                snap_store
-                                    .set_bypass_locks(TsSet::vec(get.ctx.take_resolved_locks()));
-                                results.push(
-                                    snap_store
-                                        .get(&get.key, &mut statistics)
-                                        .map_err(Error::from),
-                                );
->>>>>>> dddbf4c8
                             }
                             let results = unsafe {
                                 mem::transmute::<Vec<MaybeUninit<Element>>, Vec<Element>>(results)
