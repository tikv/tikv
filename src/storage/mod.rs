// Copyright 2016 TiKV Project Authors. Licensed under Apache-2.0.

// #[PerformanceCriticalPath]

//! This module contains TiKV's transaction layer. It lowers high-level, transactional
//! commands to low-level (raw key-value) interactions with persistent storage.
//!
//! This module is further split into layers: [`txn`](txn) lowers transactional commands to
//! key-value operations on an MVCC abstraction. [`mvcc`](mvcc) is our MVCC implementation.
//! [`kv`](kv) is an abstraction layer over persistent storage.
//!
//! Other responsibilities of this module are managing latches (see [`latch`](txn::latch)), deadlock
//! and wait handling (see [`lock_manager`](lock_manager)), scheduling command execution (see
//! [`txn::scheduler`](txn::scheduler)), and handling commands from the raw and versioned APIs (in
//! the [`Storage`](Storage) struct).
//!
//! For more information about TiKV's transactions, see the [sig-txn docs](https://github.com/tikv/sig-transaction/tree/master/doc).
//!
//! Some important types are:
//!
//! * the [`Engine`](kv::Engine) trait and related traits, which abstracts over underlying storage,
//! * the [`MvccTxn`](mvcc::txn::MvccTxn) struct, which is the primary object in the MVCC
//!   implementation,
//! * the commands in the [`commands`](txn::commands) module, which are how each command is implemented,
//! * the [`Storage`](Storage) struct, which is the primary entry point for this module.
//!
//! Related code:
//!
//! * the [`kv`](crate::server::service::kv) module, which is the interface for TiKV's APIs,
//! * the [`lock_manager](crate::server::lock_manager), which takes part in lock and deadlock
//!   management,
//! * [`gc_worker`](crate::server::gc_worker), which drives garbage collection of old values,
//! * the [`txn_types](::txn_types) crate, some important types for this module's interface,
//! * the [`kvproto`](::kvproto) crate, which defines TiKV's protobuf API and includes some
//!   documentation of the commands implemented here,
//! * the [`test_storage`](::test_storage) crate, integration tests for this module,
//! * the [`engine_traits`](::engine_traits) crate, more detail of the engine abstraction.

pub mod config;
pub mod errors;
pub mod key_prefix;
pub mod kv;
pub mod lock_manager;
pub(crate) mod metrics;
pub mod mvcc;
pub mod raw;
pub mod txn;

mod read_pool;
mod types;

use self::kv::SnapContext;
pub use self::{
    errors::{get_error_kind_from_header, get_tag_from_header, Error, ErrorHeaderKind, ErrorInner},
    kv::{
        CbContext, CfStatistics, Cursor, CursorBuilder, Engine, FlowStatistics, FlowStatsReporter,
        Iterator, PerfStatisticsDelta, PerfStatisticsInstant, RocksEngine, ScanMode, Snapshot,
        Statistics, TestEngineBuilder,
    },
    raw::{RawStore, TTLSnapshot},
    read_pool::{build_read_pool, build_read_pool_for_test},
    txn::{Latches, Lock as LatchLock, ProcessResult, Scanner, SnapshotStore, Store},
    types::{PessimisticLockRes, PrewriteResult, SecondaryLocksStatus, StorageCallback, TxnStatus},
};

use crate::read_pool::{ReadPool, ReadPoolHandle};
use crate::storage::metrics::CommandKind;
use crate::storage::mvcc::MvccReader;
use crate::storage::txn::commands::{RawAtomicStore, RawCompareAndSwap};
use crate::storage::txn::flow_controller::FlowController;

use crate::server::lock_manager::waiter_manager;
use crate::storage::{
    config::Config,
    kv::{with_tls_engine, Modify, WriteData},
    lock_manager::{DummyLockManager, LockManager},
    metrics::*,
    mvcc::PointGetterBuilder,
    raw::ttl::convert_to_expire_ts,
    txn::{commands::TypedCommand, scheduler::Scheduler as TxnScheduler, Command},
    types::StorageCallbackType,
};
use concurrency_manager::ConcurrencyManager;
use engine_traits::{CfName, CF_DEFAULT, CF_LOCK, CF_WRITE, DATA_CFS};
use futures::prelude::*;
use kvproto::kvrpcpb::ApiVersion;
use kvproto::kvrpcpb::{
    ChecksumAlgorithm, CommandPri, Context, GetRequest, IsolationLevel, KeyRange, LockInfo,
    RawGetRequest,
};
use kvproto::pdpb::QueryKind;
<<<<<<< HEAD
// use kvproto::raft_serverpb::DataEncode;
// FIXME: blocked by @andylokandy, temporary fix
#[derive(Debug, Eq, PartialEq, Copy, Clone)]
enum DataEncode {
    V1 = 0,
    V2 = 1,
}
impl DataEncode {
    fn value(&self) -> i32 {
        *self as i32
    }

    fn from_i32(value: i32) -> Option<DataEncode> {
        match value {
            0 => Some(DataEncode::V1),
            1 => Some(DataEncode::V2),
            _ => None,
        }
    }
}
use protobuf::well_known_types::Int32Value;
=======
>>>>>>> 36a32504
use raftstore::store::util::build_key_range;
use raftstore::store::{ReadStats, WriteStats};
use rand::prelude::*;
use resource_metering::{FutureExt, ResourceMeteringTag};
use std::{
    borrow::Cow,
    iter,
    sync::{atomic, Arc},
};
use tikv_util::time::{Instant, ThreadReadId};
use txn_types::{Key, KvPair, Lock, OldValues, RawMutation, TimeStamp, TsSet, Value};

pub type Result<T> = std::result::Result<T, Error>;
pub type Callback<T> = Box<dyn FnOnce(Result<T>) + Send>;

/// [`Storage`](Storage) implements transactional KV APIs and raw KV APIs on a given [`Engine`].
/// An [`Engine`] provides low level KV functionality. [`Engine`] has multiple implementations.
/// When a TiKV server is running, a [`RaftKv`](crate::server::raftkv::RaftKv) will be the
/// underlying [`Engine`] of [`Storage`]. The other two types of engines are for test purpose.
///
///[`Storage`] is reference counted and cloning [`Storage`] will just increase the reference counter.
/// Storage resources (i.e. threads, engine) will be released when all references are dropped.
///
/// Notice that read and write methods may not be performed over full data in most cases, i.e. when
/// underlying engine is [`RaftKv`](crate::server::raftkv::RaftKv),
/// which limits data access in the range of a single region
/// according to specified `ctx` parameter. However,
/// [`unsafe_destroy_range`](crate::server::gc_worker::GcTask::UnsafeDestroyRange) is the only exception.
/// It's always performed on the whole TiKV.
///
/// Operations of [`Storage`](Storage) can be divided into two types: MVCC operations and raw operations.
/// MVCC operations uses MVCC keys, which usually consist of several physical keys in different
/// CFs. In default CF and write CF, the key will be memcomparable-encoded and append the timestamp
/// to it, so that multiple versions can be saved at the same time.
/// Raw operations use raw keys, which are saved directly to the engine without memcomparable-
/// encoding and appending timestamp.
pub struct Storage<E: Engine, L: LockManager> {
    // TODO: Too many Arcs, would be slow when clone.
    engine: E,

    sched: TxnScheduler<E, L>,

    /// The thread pool used to run most read operations.
    read_pool: ReadPoolHandle,

    concurrency_manager: ConcurrencyManager,

    /// How many strong references. Thread pool and workers will be stopped
    /// once there are no more references.
    // TODO: This should be implemented in thread pool and worker.
    refs: Arc<atomic::AtomicUsize>,

    // Fields below are storage configurations.
    max_key_size: usize,

    api_version: ApiVersion,
    enable_ttl: bool,
}

impl<E: Engine, L: LockManager> Clone for Storage<E, L> {
    #[inline]
    fn clone(&self) -> Self {
        let refs = self.refs.fetch_add(1, atomic::Ordering::SeqCst);

        trace!(
            "Storage referenced"; "original_ref" => refs
        );

        Self {
            engine: self.engine.clone(),
            sched: self.sched.clone(),
            read_pool: self.read_pool.clone(),
            refs: self.refs.clone(),
            max_key_size: self.max_key_size,
            concurrency_manager: self.concurrency_manager.clone(),
            api_version: self.api_version,
            enable_ttl: self.enable_ttl,
        }
    }
}

impl<E: Engine, L: LockManager> Drop for Storage<E, L> {
    #[inline]
    fn drop(&mut self) {
        let refs = self.refs.fetch_sub(1, atomic::Ordering::SeqCst);

        trace!(
            "Storage de-referenced"; "original_ref" => refs
        );

        if refs != 1 {
            return;
        }

        info!("Storage stopped.");
    }
}

macro_rules! check_key_size {
    ($key_iter: expr, $max_key_size: expr, $callback: ident) => {
        for k in $key_iter {
            let key_size = k.len();
            if key_size > $max_key_size {
                $callback(Err(Error::from(ErrorInner::KeyTooLarge {
                    size: key_size,
                    limit: $max_key_size,
                })));
                return Ok(());
            }
        }
    };
}

impl<E: Engine, L: LockManager> Storage<E, L> {
    /// Create a `Storage` from given engine.
    pub fn from_engine<R: FlowStatsReporter>(
        engine: E,
        config: &Config,
        read_pool: ReadPoolHandle,
        lock_mgr: L,
        concurrency_manager: ConcurrencyManager,
        pipelined_pessimistic_lock: Arc<atomic::AtomicBool>,
        flow_controller: Arc<FlowController>,
        reporter: R,
    ) -> Result<Self> {
<<<<<<< HEAD
        let config_data_encode = match config.api_version {
            // FIXME: blocked by @andylokandy, temporary fix
            ApiVersion::V1 | ApiVersion::V1ttl => DataEncode::V1,
            ApiVersion::V2 => DataEncode::V2,
        };
        Self::ensure_to_use_data_encode(&engine, config_data_encode)?;

=======
>>>>>>> 36a32504
        let sched = TxnScheduler::new(
            engine.clone(),
            lock_mgr,
            concurrency_manager.clone(),
            config,
            pipelined_pessimistic_lock,
            flow_controller,
            reporter,
        );

        info!("Storage started.");

        Ok(Storage {
            engine,
            sched,
            read_pool,
            concurrency_manager,
            refs: Arc::new(atomic::AtomicUsize::new(1)),
            max_key_size: config.max_key_size,
            api_version: config.api_version(),
            enable_ttl: config.enable_ttl,
        })
    }

    /// Get the underlying `Engine` of the `Storage`.
    pub fn get_engine(&self) -> E {
        self.engine.clone()
    }

    pub fn get_concurrency_manager(&self) -> ConcurrencyManager {
        self.concurrency_manager.clone()
    }

    pub fn dump_wait_for_entries(&self, cb: waiter_manager::Callback) {
        self.sched.dump_wait_for_entries(cb);
    }

    /// Get a snapshot of `engine`.
    fn snapshot(
        engine: &E,
        ctx: SnapContext<'_>,
    ) -> impl std::future::Future<Output = Result<E::Snap>> {
        kv::snapshot(engine, ctx)
            .map_err(txn::Error::from)
            .map_err(Error::from)
    }

    #[cfg(test)]
    pub fn get_snapshot(&self) -> E::Snap {
        self.engine.snapshot(Default::default()).unwrap()
    }

    pub fn release_snapshot(&self) {
        self.engine.release_snapshot();
    }

    pub fn get_readpool_queue_per_worker(&self) -> usize {
        self.read_pool.get_queue_size_per_worker()
    }

    pub fn get_normal_pool_size(&self) -> usize {
        self.read_pool.get_normal_pool_size()
    }

    #[inline]
    fn with_tls_engine<F, R>(f: F) -> R
    where
        F: FnOnce(&E) -> R,
    {
        // Safety: the read pools ensure that a TLS engine exists.
        unsafe { with_tls_engine(f) }
    }

    /// Check the given raw kv CF name. Return the CF name, or `Err` if given CF name is invalid.
    /// The CF name can be one of `"default"`, `"write"` and `"lock"`. If given `cf` is empty,
    /// `CF_DEFAULT` (`"default"`) will be returned.
    fn rawkv_cf(api_version: ApiVersion, cf: &str) -> Result<CfName> {
        match api_version {
<<<<<<< HEAD
            // FIXME: blocked by @andylokandy, temporary fix
=======
>>>>>>> 36a32504
            ApiVersion::V1 | ApiVersion::V1ttl => {
                if cf.is_empty() {
                    return Ok(CF_DEFAULT);
                }
                for c in [CF_DEFAULT, CF_LOCK, CF_WRITE] {
                    if cf == c {
                        return Ok(c);
                    }
                }
                Err(Error::from(ErrorInner::InvalidCf(cf.to_owned())))
            }
            ApiVersion::V2 => {
                // API V2 doesn't allow raw requests from explicitly specifying a `cf`.
                if cf.is_empty() {
                    return Ok(CF_DEFAULT);
                }
                Err(Error::from(ErrorInner::CfDeprecated(cf.to_owned())))
            }
        }
    }

    /// Check if key range is valid
    ///
    /// - If `reverse` is true, `end_key` is less than `start_key`. `end_key` is the lower bound.
    /// - If `reverse` is false, `end_key` is greater than `start_key`. `end_key` is the upper bound.
    fn check_key_ranges(ranges: &[KeyRange], reverse: bool) -> bool {
        let ranges_len = ranges.len();
        for i in 0..ranges_len {
            let start_key = ranges[i].get_start_key();
            let mut end_key = ranges[i].get_end_key();
            if end_key.is_empty() && i + 1 != ranges_len {
                end_key = ranges[i + 1].get_start_key();
            }
            if !end_key.is_empty()
                && (!reverse && start_key >= end_key || reverse && start_key <= end_key)
            {
                return false;
            }
        }
        true
    }

    /// Get value of the given key from a snapshot.
    ///
    /// Only writes that are committed before `start_ts` are visible.
    pub fn get(
        &self,
        mut ctx: Context,
        key: Key,
        start_ts: TimeStamp,
    ) -> impl Future<Output = Result<(Option<Value>, Statistics, PerfStatisticsDelta)>> {
        const CMD: CommandKind = CommandKind::get;
        let priority = ctx.get_priority();
        let priority_tag = get_priority_tag(priority);
        let resource_tag = ResourceMeteringTag::from_rpc_context(&ctx);
        let concurrency_manager = self.concurrency_manager.clone();

        let res = self.read_pool.spawn_handle(
            async move {
                tls_collect_query(
                    ctx.get_region_id(),
                    ctx.get_peer(),
                    key.as_encoded(),
                    key.as_encoded(),
                    false,
                    QueryKind::Get,
                );

                KV_COMMAND_COUNTER_VEC_STATIC.get(CMD).inc();
                SCHED_COMMANDS_PRI_COUNTER_VEC_STATIC
                    .get(priority_tag)
                    .inc();

                let command_duration = tikv_util::time::Instant::now_coarse();

                // The bypass_locks set will be checked at most once. `TsSet::vec` is more efficient
                // here.
                let bypass_locks = TsSet::vec_from_u64s(ctx.take_resolved_locks());

                let snap_ctx = prepare_snap_ctx(
                    &ctx,
                    iter::once(&key),
                    start_ts,
                    &bypass_locks,
                    &concurrency_manager,
                    CMD,
                )?;
                let snapshot =
                    Self::with_tls_engine(|engine| Self::snapshot(engine, snap_ctx)).await?;
                {
                    let begin_instant = Instant::now_coarse();
                    let mut statistics = Statistics::default();
                    let perf_statistics = PerfStatisticsInstant::new();
                    let snap_store = SnapshotStore::new(
                        snapshot,
                        start_ts,
                        ctx.get_isolation_level(),
                        !ctx.get_not_fill_cache(),
                        bypass_locks,
                        false,
                    );
                    let result = snap_store
                        .get(&key, &mut statistics)
                        // map storage::txn::Error -> storage::Error
                        .map_err(Error::from)
                        .map(|r| {
                            KV_COMMAND_KEYREAD_HISTOGRAM_STATIC.get(CMD).observe(1_f64);
                            r
                        });

                    let delta = perf_statistics.delta();
                    metrics::tls_collect_scan_details(CMD, &statistics);
                    metrics::tls_collect_read_flow(ctx.get_region_id(), &statistics);
                    metrics::tls_collect_perf_stats(CMD, &delta);
                    SCHED_PROCESSING_READ_HISTOGRAM_STATIC
                        .get(CMD)
                        .observe(begin_instant.saturating_elapsed_secs());
                    SCHED_HISTOGRAM_VEC_STATIC
                        .get(CMD)
                        .observe(command_duration.saturating_elapsed_secs());

                    Ok((result?, statistics, delta))
                }
            }
            .in_resource_metering_tag(resource_tag),
            priority,
            thread_rng().next_u64(),
        );
        async move {
            res.map_err(|_| Error::from(ErrorInner::SchedTooBusy))
                .await?
        }
    }

    /// Get values of a set of keys with separate context from a snapshot, return a list of `Result`s.
    ///
    /// Only writes that are committed before their respective `start_ts` are visible.
    pub fn batch_get_command<
        P: 'static + ResponseBatchConsumer<(Option<Vec<u8>>, Statistics, PerfStatisticsDelta)>,
    >(
        &self,
        requests: Vec<GetRequest>,
        ids: Vec<u64>,
        consumer: P,
        begin_instant: tikv_util::time::Instant,
    ) -> impl Future<Output = Result<()>> {
        const CMD: CommandKind = CommandKind::batch_get_command;
        // all requests in a batch have the same region, epoch, term, replica_read
        let priority = requests[0].get_context().get_priority();
        let concurrency_manager = self.concurrency_manager.clone();

        // The resource tags of these batched requests are not the same, and it is quite expensive
        // to distinguish them, so we can find random one of them as a representative.
        let rand_index = rand::thread_rng().gen_range(0, requests.len());
        let resource_tag =
            ResourceMeteringTag::from_rpc_context(requests[rand_index].get_context());

        let res = self.read_pool.spawn_handle(
            async move {
                KV_COMMAND_COUNTER_VEC_STATIC.get(CMD).inc();
                KV_COMMAND_KEYREAD_HISTOGRAM_STATIC
                    .get(CMD)
                    .observe(requests.len() as f64);
                let command_duration = tikv_util::time::Instant::now_coarse();
                let read_id = Some(ThreadReadId::new());
                let mut statistics = Statistics::default();
                let mut req_snaps = vec![];

                for (mut req, id) in requests.into_iter().zip(ids) {
                    let mut ctx = req.take_context();
                    let region_id = ctx.get_region_id();
                    let peer = ctx.get_peer();
                    let key = Key::from_raw(req.get_key());
                    tls_collect_query(
                        region_id,
                        peer,
                        key.as_encoded(),
                        key.as_encoded(),
                        false,
                        QueryKind::Get,
                    );
                    let start_ts = req.get_version().into();
                    let isolation_level = ctx.get_isolation_level();
                    let fill_cache = !ctx.get_not_fill_cache();
                    let bypass_locks = TsSet::vec_from_u64s(ctx.take_resolved_locks());
                    let region_id = ctx.get_region_id();

                    let snap_ctx = match prepare_snap_ctx(
                        &ctx,
                        iter::once(&key),
                        start_ts,
                        &bypass_locks,
                        &concurrency_manager,
                        CMD,
                    ) {
                        Ok(mut snap_ctx) => {
                            snap_ctx.read_id = if ctx.get_stale_read() {
                                None
                            } else {
                                read_id.clone()
                            };
                            snap_ctx
                        }
                        Err(e) => {
                            consumer.consume(id, Err(e), begin_instant);
                            continue;
                        }
                    };

                    let snap = Self::with_tls_engine(|engine| Self::snapshot(engine, snap_ctx));
                    req_snaps.push((
                        snap,
                        key,
                        start_ts,
                        isolation_level,
                        fill_cache,
                        bypass_locks,
                        region_id,
                        id,
                    ));
                }
                Self::with_tls_engine(|engine| engine.release_snapshot());
                for req_snap in req_snaps {
                    let (
                        snap,
                        key,
                        start_ts,
                        isolation_level,
                        fill_cache,
                        bypass_locks,
                        region_id,
                        id,
                    ) = req_snap;
                    match snap.await {
                        Ok(snapshot) => {
                            match PointGetterBuilder::new(snapshot, start_ts)
                                .fill_cache(fill_cache)
                                .isolation_level(isolation_level)
                                .multi(false)
                                .bypass_locks(bypass_locks)
                                .build()
                            {
                                Ok(mut point_getter) => {
                                    let perf_statistics = PerfStatisticsInstant::new();
                                    let v = point_getter.get(&key);
                                    let stat = point_getter.take_statistics();
                                    let delta = perf_statistics.delta();
                                    metrics::tls_collect_read_flow(region_id, &stat);
                                    metrics::tls_collect_perf_stats(CMD, &delta);
                                    statistics.add(&stat);
                                    consumer.consume(
                                        id,
                                        v.map_err(|e| Error::from(txn::Error::from(e)))
                                            .map(|v| (v, stat, delta)),
                                        begin_instant,
                                    );
                                }
                                Err(e) => {
                                    consumer.consume(
                                        id,
                                        Err(Error::from(txn::Error::from(e))),
                                        begin_instant,
                                    );
                                }
                            }
                        }
                        Err(e) => {
                            consumer.consume(id, Err(e), begin_instant);
                        }
                    }
                }
                metrics::tls_collect_scan_details(CMD, &statistics);
                SCHED_HISTOGRAM_VEC_STATIC
                    .get(CMD)
                    .observe(command_duration.saturating_elapsed_secs());

                Ok(())
            }
            .in_resource_metering_tag(resource_tag),
            priority,
            thread_rng().next_u64(),
        );
        async move {
            res.map_err(|_| Error::from(ErrorInner::SchedTooBusy))
                .await?
        }
    }

    /// Get values of a set of keys in a batch from the snapshot.
    ///
    /// Only writes that are committed before `start_ts` are visible.
    pub fn batch_get(
        &self,
        mut ctx: Context,
        keys: Vec<Key>,
        start_ts: TimeStamp,
    ) -> impl Future<Output = Result<(Vec<Result<KvPair>>, Statistics, PerfStatisticsDelta)>> {
        const CMD: CommandKind = CommandKind::batch_get;
        let priority = ctx.get_priority();
        let priority_tag = get_priority_tag(priority);
        let resource_tag = ResourceMeteringTag::from_rpc_context(&ctx);
        let concurrency_manager = self.concurrency_manager.clone();

        let res = self.read_pool.spawn_handle(
            async move {
                let mut key_ranges = vec![];
                for key in &keys {
                    key_ranges.push(build_key_range(key.as_encoded(), key.as_encoded(), false));
                }
                tls_collect_query_batch(
                    ctx.get_region_id(),
                    ctx.get_peer(),
                    key_ranges,
                    QueryKind::Get,
                );

                KV_COMMAND_COUNTER_VEC_STATIC.get(CMD).inc();
                SCHED_COMMANDS_PRI_COUNTER_VEC_STATIC
                    .get(priority_tag)
                    .inc();

                let command_duration = tikv_util::time::Instant::now_coarse();

                let bypass_locks = TsSet::from_u64s(ctx.take_resolved_locks());

                let snap_ctx = prepare_snap_ctx(
                    &ctx,
                    &keys,
                    start_ts,
                    &bypass_locks,
                    &concurrency_manager,
                    CMD,
                )?;
                let snapshot =
                    Self::with_tls_engine(|engine| Self::snapshot(engine, snap_ctx)).await?;
                {
                    let begin_instant = Instant::now_coarse();
                    let mut statistics = Statistics::default();
                    let perf_statistics = PerfStatisticsInstant::new();
                    let snap_store = SnapshotStore::new(
                        snapshot,
                        start_ts,
                        ctx.get_isolation_level(),
                        !ctx.get_not_fill_cache(),
                        bypass_locks,
                        false,
                    );
                    let result = snap_store
                        .batch_get(&keys, &mut statistics)
                        .map_err(Error::from)
                        .map(|v| {
                            let kv_pairs: Vec<_> = v
                                .into_iter()
                                .zip(keys)
                                .filter(|&(ref v, ref _k)| {
                                    !(v.is_ok() && v.as_ref().unwrap().is_none())
                                })
                                .map(|(v, k)| match v {
                                    Ok(Some(x)) => Ok((k.into_raw().unwrap(), x)),
                                    Err(e) => Err(Error::from(e)),
                                    _ => unreachable!(),
                                })
                                .collect();
                            KV_COMMAND_KEYREAD_HISTOGRAM_STATIC
                                .get(CMD)
                                .observe(kv_pairs.len() as f64);
                            kv_pairs
                        });

                    let delta = perf_statistics.delta();
                    metrics::tls_collect_scan_details(CMD, &statistics);
                    metrics::tls_collect_read_flow(ctx.get_region_id(), &statistics);
                    metrics::tls_collect_perf_stats(CMD, &delta);
                    SCHED_PROCESSING_READ_HISTOGRAM_STATIC
                        .get(CMD)
                        .observe(begin_instant.saturating_elapsed_secs());
                    SCHED_HISTOGRAM_VEC_STATIC
                        .get(CMD)
                        .observe(command_duration.saturating_elapsed_secs());

                    Ok((result?, statistics, delta))
                }
            }
            .in_resource_metering_tag(resource_tag),
            priority,
            thread_rng().next_u64(),
        );

        async move {
            res.map_err(|_| Error::from(ErrorInner::SchedTooBusy))
                .await?
        }
    }

    /// Scan keys in [`start_key`, `end_key`) up to `limit` keys from the snapshot.
    ///
    /// If `end_key` is `None`, it means the upper bound is unbounded.
    ///
    /// Only writes committed before `start_ts` are visible.
    pub fn scan(
        &self,
        mut ctx: Context,
        start_key: Key,
        end_key: Option<Key>,
        limit: usize,
        sample_step: usize,
        start_ts: TimeStamp,
        key_only: bool,
        reverse_scan: bool,
    ) -> impl Future<Output = Result<Vec<Result<KvPair>>>> {
        const CMD: CommandKind = CommandKind::scan;
        let priority = ctx.get_priority();
        let priority_tag = get_priority_tag(priority);
        let resource_tag = ResourceMeteringTag::from_rpc_context(&ctx);
        let concurrency_manager = self.concurrency_manager.clone();

        let res = self.read_pool.spawn_handle(
            async move {
                {
                    let end_key = match &end_key {
                        Some(k) => k.as_encoded().as_slice(),
                        None => &[],
                    };
                    tls_collect_query(
                        ctx.get_region_id(),
                        ctx.get_peer(),
                        start_key.as_encoded(),
                        end_key,
                        reverse_scan,
                        QueryKind::Scan,
                    );
                }
                KV_COMMAND_COUNTER_VEC_STATIC.get(CMD).inc();
                SCHED_COMMANDS_PRI_COUNTER_VEC_STATIC
                    .get(priority_tag)
                    .inc();

                let command_duration = tikv_util::time::Instant::now_coarse();

                let bypass_locks = TsSet::from_u64s(ctx.take_resolved_locks());

                // Update max_ts and check the in-memory lock table before getting the snapshot
                if !ctx.get_stale_read() {
                    concurrency_manager.update_max_ts(start_ts);
                }
                if ctx.get_isolation_level() == IsolationLevel::Si {
                    let begin_instant = Instant::now();
                    concurrency_manager
                        .read_range_check(Some(&start_key), end_key.as_ref(), |key, lock| {
                            Lock::check_ts_conflict(
                                Cow::Borrowed(lock),
                                key,
                                start_ts,
                                &bypass_locks,
                            )
                        })
                        .map_err(|e| {
                            CHECK_MEM_LOCK_DURATION_HISTOGRAM_VEC
                                .get(CMD)
                                .locked
                                .observe(begin_instant.saturating_elapsed().as_secs_f64());
                            txn::Error::from_mvcc(e)
                        })?;
                    CHECK_MEM_LOCK_DURATION_HISTOGRAM_VEC
                        .get(CMD)
                        .unlocked
                        .observe(begin_instant.saturating_elapsed().as_secs_f64());
                }

                let mut snap_ctx = SnapContext {
                    pb_ctx: &ctx,
                    start_ts,
                    ..Default::default()
                };
                if need_check_locks_in_replica_read(&ctx) {
                    let mut key_range = KeyRange::default();
                    key_range.set_start_key(start_key.as_encoded().to_vec());
                    if let Some(end_key) = &end_key {
                        key_range.set_end_key(end_key.as_encoded().to_vec());
                    }
                    snap_ctx.key_ranges = vec![key_range];
                }

                let snapshot =
                    Self::with_tls_engine(|engine| Self::snapshot(engine, snap_ctx)).await?;
                {
                    let begin_instant = Instant::now_coarse();
                    let perf_statistics = PerfStatisticsInstant::new();

                    let snap_store = SnapshotStore::new(
                        snapshot,
                        start_ts,
                        ctx.get_isolation_level(),
                        !ctx.get_not_fill_cache(),
                        bypass_locks,
                        false,
                    );

                    let mut scanner;
                    if !reverse_scan {
                        scanner =
                            snap_store.scanner(false, key_only, false, Some(start_key), end_key)?;
                    } else {
                        scanner =
                            snap_store.scanner(true, key_only, false, end_key, Some(start_key))?;
                    };
                    let res = scanner.scan(limit, sample_step);

                    let statistics = scanner.take_statistics();
                    let delta = perf_statistics.delta();
                    metrics::tls_collect_scan_details(CMD, &statistics);
                    metrics::tls_collect_read_flow(ctx.get_region_id(), &statistics);
                    metrics::tls_collect_perf_stats(CMD, &delta);
                    SCHED_PROCESSING_READ_HISTOGRAM_STATIC
                        .get(CMD)
                        .observe(begin_instant.saturating_elapsed_secs());
                    SCHED_HISTOGRAM_VEC_STATIC
                        .get(CMD)
                        .observe(command_duration.saturating_elapsed_secs());

                    res.map_err(Error::from).map(|results| {
                        KV_COMMAND_KEYREAD_HISTOGRAM_STATIC
                            .get(CMD)
                            .observe(results.len() as f64);
                        results
                            .into_iter()
                            .map(|x| x.map_err(Error::from))
                            .collect()
                    })
                }
            }
            .in_resource_metering_tag(resource_tag),
            priority,
            thread_rng().next_u64(),
        );

        async move {
            res.map_err(|_| Error::from(ErrorInner::SchedTooBusy))
                .await?
        }
    }

    pub fn scan_lock(
        &self,
        mut ctx: Context,
        max_ts: TimeStamp,
        start_key: Option<Key>,
        end_key: Option<Key>,
        limit: usize,
    ) -> impl Future<Output = Result<Vec<LockInfo>>> {
        const CMD: CommandKind = CommandKind::scan_lock;
        let priority = ctx.get_priority();
        let priority_tag = get_priority_tag(priority);
        let resource_tag = ResourceMeteringTag::from_rpc_context(&ctx);
        let concurrency_manager = self.concurrency_manager.clone();
        // Do not allow replica read for scan_lock.
        ctx.set_replica_read(false);

        let res = self.read_pool.spawn_handle(
            async move {
                if let Some(start_key) = &start_key {
                    let end_key = match &end_key {
                        Some(k) => k.as_encoded().as_slice(),
                        None => &[],
                    };
                    tls_collect_query(
                        ctx.get_region_id(),
                        ctx.get_peer(),
                        start_key.as_encoded(),
                        end_key,
                        false,
                        QueryKind::Scan,
                    );
                }

                KV_COMMAND_COUNTER_VEC_STATIC.get(CMD).inc();
                SCHED_COMMANDS_PRI_COUNTER_VEC_STATIC
                    .get(priority_tag)
                    .inc();

                let command_duration = tikv_util::time::Instant::now_coarse();

                concurrency_manager.update_max_ts(max_ts);
                let begin_instant = Instant::now();
                // TODO: Though it's very unlikely to find a conflicting memory lock here, it's not
                // a good idea to return an error to the client, making the GC fail. A better
                // approach is to wait for these locks to be unlocked.
                concurrency_manager.read_range_check(
                    start_key.as_ref(),
                    end_key.as_ref(),
                    |key, lock| {
                        // `Lock::check_ts_conflict` can't be used here, because LockType::Lock
                        // can't be ignored in this case.
                        if lock.ts <= max_ts {
                            CHECK_MEM_LOCK_DURATION_HISTOGRAM_VEC
                                .get(CMD)
                                .locked
                                .observe(begin_instant.saturating_elapsed().as_secs_f64());
                            Err(txn::Error::from_mvcc(mvcc::ErrorInner::KeyIsLocked(
                                lock.clone().into_lock_info(key.to_raw()?),
                            )))
                        } else {
                            Ok(())
                        }
                    },
                )?;
                CHECK_MEM_LOCK_DURATION_HISTOGRAM_VEC
                    .get(CMD)
                    .unlocked
                    .observe(begin_instant.saturating_elapsed().as_secs_f64());

                let snap_ctx = SnapContext {
                    pb_ctx: &ctx,
                    ..Default::default()
                };

                let snapshot =
                    Self::with_tls_engine(|engine| Self::snapshot(engine, snap_ctx)).await?;
                {
                    let begin_instant = Instant::now_coarse();
                    let mut statistics = Statistics::default();
                    let perf_statistics = PerfStatisticsInstant::new();
                    let mut reader = MvccReader::new(
                        snapshot,
                        Some(ScanMode::Forward),
                        !ctx.get_not_fill_cache(),
                    );
                    let result = reader
                        .scan_locks(
                            start_key.as_ref(),
                            end_key.as_ref(),
                            |lock| lock.ts <= max_ts,
                            limit,
                        )
                        .map_err(txn::Error::from);
                    statistics.add(&reader.statistics);
                    let (kv_pairs, _) = result?;
                    let mut locks = Vec::with_capacity(kv_pairs.len());
                    for (key, lock) in kv_pairs {
                        let lock_info =
                            lock.into_lock_info(key.into_raw().map_err(txn::Error::from)?);
                        locks.push(lock_info);
                    }

                    let delta = perf_statistics.delta();
                    metrics::tls_collect_scan_details(CMD, &statistics);
                    metrics::tls_collect_read_flow(ctx.get_region_id(), &statistics);
                    metrics::tls_collect_perf_stats(CMD, &delta);
                    SCHED_PROCESSING_READ_HISTOGRAM_STATIC
                        .get(CMD)
                        .observe(begin_instant.saturating_elapsed_secs());
                    SCHED_HISTOGRAM_VEC_STATIC
                        .get(CMD)
                        .observe(command_duration.saturating_elapsed_secs());

                    Ok(locks)
                }
            }
            .in_resource_metering_tag(resource_tag),
            priority,
            thread_rng().next_u64(),
        );
        async move {
            res.map_err(|_| Error::from(ErrorInner::SchedTooBusy))
                .await?
        }
    }

    // The entry point of all transaction commands. It checks transaction-specific constraints.
    pub fn sched_txn_command<T: StorageCallbackType>(
        &self,
        cmd: TypedCommand<T>,
        callback: Callback<T>,
    ) -> Result<()> {
        if self.enable_ttl {
            return Err(box_err!(
                "can't sched txn cmd({}) with TTL enabled",
                cmd.cmd.tag()
            ));
        }
        self.sched_command(cmd, callback)
    }

    // The entry point of the storage scheduler. Not only transaction commands need to access keys serially.
    fn sched_command<T: StorageCallbackType>(
        &self,
        cmd: TypedCommand<T>,
        callback: Callback<T>,
    ) -> Result<()> {
        use crate::storage::txn::commands::{
            AcquirePessimisticLock, Prewrite, PrewritePessimistic,
        };

        let cmd: Command = cmd.into();

        match &cmd {
            Command::Prewrite(Prewrite { mutations, .. }) => {
                check_key_size!(
                    mutations.iter().map(|m| m.key().as_encoded()),
                    self.max_key_size,
                    callback
                );
            }
            Command::PrewritePessimistic(PrewritePessimistic { mutations, .. }) => {
                check_key_size!(
                    mutations.iter().map(|(m, _)| m.key().as_encoded()),
                    self.max_key_size,
                    callback
                );
            }
            Command::AcquirePessimisticLock(AcquirePessimisticLock { keys, .. }) => {
                check_key_size!(
                    keys.iter().map(|k| k.0.as_encoded()),
                    self.max_key_size,
                    callback
                );
            }
            _ => {}
        }

        fail_point!("storage_drop_message", |_| Ok(()));
        cmd.incr_cmd_metric();
        self.sched.run_cmd(cmd, T::callback(callback));

        Ok(())
    }

    /// Delete all keys in the range [`start_key`, `end_key`).
    ///
    /// All keys in the range will be deleted permanently regardless of their timestamps.
    /// This means that deleted keys will not be retrievable by specifying an older timestamp.
    /// If `notify_only` is set, the data will not be immediately deleted, but the operation will
    /// still be replicated via Raft. This is used to notify that the data will be deleted by
    /// [`unsafe_destroy_range`](crate::server::gc_worker::GcTask::UnsafeDestroyRange) soon.
    pub fn delete_range(
        &self,
        ctx: Context,
        start_key: Key,
        end_key: Key,
        notify_only: bool,
        callback: Callback<()>,
    ) -> Result<()> {
        let mut modifies = Vec::with_capacity(DATA_CFS.len());
        for cf in DATA_CFS {
            modifies.push(Modify::DeleteRange(
                cf,
                start_key.clone(),
                end_key.clone(),
                notify_only,
            ));
        }

        let mut batch = WriteData::from_modifies(modifies);
        batch.set_allowed_on_disk_almost_full();
        self.engine.async_write(
            &ctx,
            batch,
            Box::new(|(_, res): (_, kv::Result<_>)| callback(res.map_err(Error::from))),
        )?;
        KV_COMMAND_COUNTER_VEC_STATIC.delete_range.inc();
        Ok(())
    }

    /// Get the value of a raw key.
    pub fn raw_get(
        &self,
        ctx: Context,
        cf: String,
        key: Vec<u8>,
    ) -> impl Future<Output = Result<Option<Vec<u8>>>> {
        const CMD: CommandKind = CommandKind::raw_get;
        let priority = ctx.get_priority();
        let priority_tag = get_priority_tag(priority);
        let resource_tag = ResourceMeteringTag::from_rpc_context(&ctx);
        let api_version = self.api_version;
        let enable_ttl = self.enable_ttl;

        let res = self.read_pool.spawn_handle(
            async move {
                tls_collect_query(
                    ctx.get_region_id(),
                    ctx.get_peer(),
                    &key,
                    &key,
                    false,
                    QueryKind::Get,
                );

                KV_COMMAND_COUNTER_VEC_STATIC.get(CMD).inc();
                SCHED_COMMANDS_PRI_COUNTER_VEC_STATIC
                    .get(priority_tag)
                    .inc();

                let command_duration = tikv_util::time::Instant::now_coarse();
                let snap_ctx = SnapContext {
                    pb_ctx: &ctx,
                    ..Default::default()
                };
                let snapshot =
                    Self::with_tls_engine(|engine| Self::snapshot(engine, snap_ctx)).await?;
                let store = RawStore::new(snapshot, enable_ttl);
                let cf = Self::rawkv_cf(api_version, &cf)?;
                {
                    let begin_instant = Instant::now_coarse();
                    let mut stats = Statistics::default();
                    let r = store.raw_get_key_value(cf, &Key::from_encoded(key), &mut stats);
                    KV_COMMAND_KEYREAD_HISTOGRAM_STATIC.get(CMD).observe(1_f64);
                    tls_collect_read_flow(ctx.get_region_id(), &stats);
                    SCHED_PROCESSING_READ_HISTOGRAM_STATIC
                        .get(CMD)
                        .observe(begin_instant.saturating_elapsed_secs());
                    SCHED_HISTOGRAM_VEC_STATIC
                        .get(CMD)
                        .observe(command_duration.saturating_elapsed_secs());
                    r
                }
            }
            .in_resource_metering_tag(resource_tag),
            priority,
            thread_rng().next_u64(),
        );

        async move {
            res.map_err(|_| Error::from(ErrorInner::SchedTooBusy))
                .await?
        }
    }

    /// Get the values of a set of raw keys, return a list of `Result`s.
    pub fn raw_batch_get_command<P: 'static + ResponseBatchConsumer<Option<Vec<u8>>>>(
        &self,
        gets: Vec<RawGetRequest>,
        ids: Vec<u64>,
        consumer: P,
    ) -> impl Future<Output = Result<()>> {
        const CMD: CommandKind = CommandKind::raw_batch_get_command;
        // all requests in a batch have the same region, epoch, term, replica_read
        let priority = gets[0].get_context().get_priority();
        let priority_tag = get_priority_tag(priority);
        let api_version = self.api_version;
        let enable_ttl = self.enable_ttl;

        // The resource tags of these batched requests are not the same, and it is quite expensive
        // to distinguish them, so we can find random one of them as a representative.
        let rand_index = rand::thread_rng().gen_range(0, gets.len());
        let resource_tag = ResourceMeteringTag::from_rpc_context(gets[rand_index].get_context());

        let res = self.read_pool.spawn_handle(
            async move {
                for get in &gets {
                    let key = get.key.to_owned();
                    let region_id = get.get_context().get_region_id();
                    let peer = get.get_context().get_peer();
                    tls_collect_query(region_id, peer, &key, &key, false, QueryKind::Get);
                }
                KV_COMMAND_COUNTER_VEC_STATIC.get(CMD).inc();
                SCHED_COMMANDS_PRI_COUNTER_VEC_STATIC
                    .get(priority_tag)
                    .inc();
                KV_COMMAND_KEYREAD_HISTOGRAM_STATIC
                    .get(CMD)
                    .observe(gets.len() as f64);
                let command_duration = tikv_util::time::Instant::now_coarse();
                let read_id = Some(ThreadReadId::new());
                let mut snaps = vec![];
                for (req, id) in gets.into_iter().zip(ids) {
                    let snap_ctx = SnapContext {
                        pb_ctx: req.get_context(),
                        read_id: read_id.clone(),
                        ..Default::default()
                    };
                    let snap = Self::with_tls_engine(|engine| Self::snapshot(engine, snap_ctx));
                    snaps.push((id, req, snap));
                }
                Self::with_tls_engine(|engine| engine.release_snapshot());
                let begin_instant = Instant::now_coarse();
                for (id, mut req, snap) in snaps {
                    let ctx = req.take_context();
                    let cf = req.take_cf();
                    let key = req.take_key();
                    match snap.await {
                        Ok(snapshot) => {
                            let mut stats = Statistics::default();
                            let store = RawStore::new(snapshot, enable_ttl);
                            match Self::rawkv_cf(api_version, &cf) {
                                Ok(cf) => {
                                    consumer.consume(
                                        id,
                                        store.raw_get_key_value(
                                            cf,
                                            &Key::from_encoded(key),
                                            &mut stats,
                                        ),
                                        begin_instant,
                                    );
                                    tls_collect_read_flow(ctx.get_region_id(), &stats);
                                }
                                Err(e) => {
                                    consumer.consume(id, Err(e), begin_instant);
                                }
                            }
                        }
                        Err(e) => {
                            consumer.consume(id, Err(e), begin_instant);
                        }
                    }
                }

                SCHED_PROCESSING_READ_HISTOGRAM_STATIC
                    .get(CMD)
                    .observe(begin_instant.saturating_elapsed_secs());
                SCHED_HISTOGRAM_VEC_STATIC
                    .get(CMD)
                    .observe(command_duration.saturating_elapsed_secs());
                Ok(())
            }
            .in_resource_metering_tag(resource_tag),
            priority,
            thread_rng().next_u64(),
        );
        async move {
            res.map_err(|_| Error::from(ErrorInner::SchedTooBusy))
                .await?
        }
    }

    /// Get the values of some raw keys in a batch.
    pub fn raw_batch_get(
        &self,
        ctx: Context,
        cf: String,
        keys: Vec<Vec<u8>>,
    ) -> impl Future<Output = Result<Vec<Result<KvPair>>>> {
        const CMD: CommandKind = CommandKind::raw_batch_get;
        let priority = ctx.get_priority();
        let priority_tag = get_priority_tag(priority);
        let resource_tag = ResourceMeteringTag::from_rpc_context(&ctx);
        let api_version = self.api_version;
        let enable_ttl = self.enable_ttl;

        let res = self.read_pool.spawn_handle(
            async move {
                let mut key_ranges = vec![];
                for key in &keys {
                    key_ranges.push(build_key_range(key, key, false));
                }
                tls_collect_query_batch(
                    ctx.get_region_id(),
                    ctx.get_peer(),
                    key_ranges,
                    QueryKind::Get,
                );

                KV_COMMAND_COUNTER_VEC_STATIC.get(CMD).inc();
                SCHED_COMMANDS_PRI_COUNTER_VEC_STATIC
                    .get(priority_tag)
                    .inc();

                let command_duration = tikv_util::time::Instant::now_coarse();
                let snap_ctx = SnapContext {
                    pb_ctx: &ctx,
                    ..Default::default()
                };
                let snapshot =
                    Self::with_tls_engine(|engine| Self::snapshot(engine, snap_ctx)).await?;
                let store = RawStore::new(snapshot, enable_ttl);
                {
                    let begin_instant = Instant::now_coarse();

                    let cf = Self::rawkv_cf(api_version, &cf)?;
                    // no scan_count for this kind of op.
                    let mut stats = Statistics::default();
                    let result: Vec<Result<KvPair>> = keys
                        .into_iter()
                        .map(Key::from_encoded)
                        .map(|k| {
                            let v = store.raw_get_key_value(cf, &k, &mut stats);
                            (k, v)
                        })
                        .filter(|&(_, ref v)| !(v.is_ok() && v.as_ref().unwrap().is_none()))
                        .map(|(k, v)| match v {
                            Ok(v) => Ok((k.into_encoded(), v.unwrap())),
                            Err(v) => Err(v),
                        })
                        .collect();

                    KV_COMMAND_KEYREAD_HISTOGRAM_STATIC
                        .get(CMD)
                        .observe(stats.data.flow_stats.read_keys as f64);
                    tls_collect_read_flow(ctx.get_region_id(), &stats);
                    SCHED_PROCESSING_READ_HISTOGRAM_STATIC
                        .get(CMD)
                        .observe(begin_instant.saturating_elapsed_secs());
                    SCHED_HISTOGRAM_VEC_STATIC
                        .get(CMD)
                        .observe(command_duration.saturating_elapsed_secs());
                    Ok(result)
                }
            }
            .in_resource_metering_tag(resource_tag),
            priority,
            thread_rng().next_u64(),
        );

        async move {
            res.map_err(|_| Error::from(ErrorInner::SchedTooBusy))
                .await?
        }
    }

    /// Write a raw key to the storage.
    pub fn raw_put(
        &self,
        ctx: Context,
        cf: String,
        key: Vec<u8>,
        value: Vec<u8>,
        ttl: u64,
        callback: Callback<()>,
    ) -> Result<()> {
        check_key_size!(Some(&key).into_iter(), self.max_key_size, callback);
        let mut m = Modify::Put(
            Self::rawkv_cf(self.api_version, &cf)?,
            Key::from_encoded(key),
            value,
        );
        if self.enable_ttl {
            let expire_ts = convert_to_expire_ts(ttl);
            m.with_ttl(expire_ts);
        } else if ttl != 0 {
            return Err(Error::from(ErrorInner::TTLNotEnabled));
        }

        let mut batch = WriteData::from_modifies(vec![m]);
        batch.set_allowed_on_disk_almost_full();

        self.engine.async_write(
            &ctx,
            batch,
            Box::new(|(_, res): (_, kv::Result<_>)| callback(res.map_err(Error::from))),
        )?;
        KV_COMMAND_COUNTER_VEC_STATIC.raw_put.inc();
        Ok(())
    }

    /// Write some keys to the storage in a batch.
    pub fn raw_batch_put(
        &self,
        ctx: Context,
        cf: String,
        pairs: Vec<KvPair>,
        ttls: Vec<u64>,
        callback: Callback<()>,
    ) -> Result<()> {
        let cf = Self::rawkv_cf(self.api_version, &cf)?;

        check_key_size!(
            pairs.iter().map(|(ref k, _)| k),
            self.max_key_size,
            callback
        );

        if self.enable_ttl {
            if ttls.len() != pairs.len() {
                return Err(Error::from(ErrorInner::TTLsLenNotEqualsToPairs));
            }
        } else if ttls.iter().any(|&x| x != 0) {
            return Err(Error::from(ErrorInner::TTLNotEnabled));
        }
        let modifies = if !self.enable_ttl {
            pairs
                .into_iter()
                .map(|(k, v)| Modify::Put(cf, Key::from_encoded(k), v))
                .collect()
        } else {
            pairs
                .iter()
                .zip(ttls)
                .into_iter()
                .map(|((k, v), ttl)| {
                    let mut m = Modify::Put(cf, Key::from_encoded(k.to_vec()), v.to_vec());
                    m.with_ttl(convert_to_expire_ts(ttl));
                    m
                })
                .collect()
        };

        let mut batch = WriteData::from_modifies(modifies);
        batch.set_allowed_on_disk_almost_full();

        self.engine.async_write(
            &ctx,
            batch,
            Box::new(|(_, res): (_, kv::Result<_>)| callback(res.map_err(Error::from))),
        )?;
        KV_COMMAND_COUNTER_VEC_STATIC.raw_batch_put.inc();
        Ok(())
    }

    /// Delete a raw key from the storage.
    pub fn raw_delete(
        &self,
        ctx: Context,
        cf: String,
        key: Vec<u8>,
        callback: Callback<()>,
    ) -> Result<()> {
        check_key_size!(Some(&key).into_iter(), self.max_key_size, callback);

        let mut batch = WriteData::from_modifies(vec![Modify::Delete(
            Self::rawkv_cf(self.api_version, &cf)?,
            Key::from_encoded(key),
        )]);
        batch.set_allowed_on_disk_almost_full();

        self.engine.async_write(
            &ctx,
            batch,
            Box::new(|(_, res): (_, kv::Result<_>)| callback(res.map_err(Error::from))),
        )?;
        KV_COMMAND_COUNTER_VEC_STATIC.raw_delete.inc();
        Ok(())
    }

    /// Delete all raw keys in [`start_key`, `end_key`).
    pub fn raw_delete_range(
        &self,
        ctx: Context,
        cf: String,
        start_key: Vec<u8>,
        end_key: Vec<u8>,
        callback: Callback<()>,
    ) -> Result<()> {
        check_key_size!(
            Some(&start_key)
                .into_iter()
                .chain(Some(&end_key).into_iter()),
            self.max_key_size,
            callback
        );

        let cf = Self::rawkv_cf(self.api_version, &cf)?;
        let start_key = Key::from_encoded(start_key);
        let end_key = Key::from_encoded(end_key);

        let mut batch =
            WriteData::from_modifies(vec![Modify::DeleteRange(cf, start_key, end_key, false)]);
        batch.set_allowed_on_disk_almost_full();

        self.engine.async_write(
            &ctx,
            batch,
            Box::new(|(_, res): (_, kv::Result<_>)| callback(res.map_err(Error::from))),
        )?;
        KV_COMMAND_COUNTER_VEC_STATIC.raw_delete_range.inc();
        Ok(())
    }

    /// Delete some raw keys in a batch.
    pub fn raw_batch_delete(
        &self,
        ctx: Context,
        cf: String,
        keys: Vec<Vec<u8>>,
        callback: Callback<()>,
    ) -> Result<()> {
        let cf = Self::rawkv_cf(self.api_version, &cf)?;
        check_key_size!(keys.iter(), self.max_key_size, callback);

        let modifies = keys
            .into_iter()
            .map(|k| Modify::Delete(cf, Key::from_encoded(k)))
            .collect();

        let mut batch = WriteData::from_modifies(modifies);
        batch.set_allowed_on_disk_almost_full();

        self.engine.async_write(
            &ctx,
            batch,
            Box::new(|(_, res): (_, kv::Result<_>)| callback(res.map_err(Error::from))),
        )?;
        KV_COMMAND_COUNTER_VEC_STATIC.raw_batch_delete.inc();
        Ok(())
    }

    /// Scan raw keys in a range.
    ///
    /// If `reverse_scan` is false, the range is [`start_key`, `end_key`); otherwise, the range is
    /// [`end_key`, `start_key`) and it scans from `start_key` and goes backwards. If `end_key` is `None`, it
    /// means unbounded.
    ///
    /// This function scans at most `limit` keys.
    ///
    /// If `key_only` is true, the value
    /// corresponding to the key will not be read out. Only scanned keys will be returned.
    pub fn raw_scan(
        &self,
        ctx: Context,
        cf: String,
        start_key: Vec<u8>,
        end_key: Option<Vec<u8>>,
        limit: usize,
        key_only: bool,
        reverse_scan: bool,
    ) -> impl Future<Output = Result<Vec<Result<KvPair>>>> {
        const CMD: CommandKind = CommandKind::raw_scan;
        let priority = ctx.get_priority();
        let priority_tag = get_priority_tag(priority);
        let resource_tag = ResourceMeteringTag::from_rpc_context(&ctx);
        let api_version = self.api_version;
        let enable_ttl = self.enable_ttl;

        let res = self.read_pool.spawn_handle(
            async move {
                {
                    tls_collect_query(
                        ctx.get_region_id(),
                        ctx.get_peer(),
                        &start_key,
                        end_key.as_ref().unwrap_or(&vec![]),
                        reverse_scan,
                        QueryKind::Scan,
                    );
                }

                KV_COMMAND_COUNTER_VEC_STATIC.get(CMD).inc();
                SCHED_COMMANDS_PRI_COUNTER_VEC_STATIC
                    .get(priority_tag)
                    .inc();

                let command_duration = tikv_util::time::Instant::now_coarse();
                let snap_ctx = SnapContext {
                    pb_ctx: &ctx,
                    ..Default::default()
                };
                let snapshot =
                    Self::with_tls_engine(|engine| Self::snapshot(engine, snap_ctx)).await?;
                let cf = Self::rawkv_cf(api_version, &cf)?;
                {
                    let store = RawStore::new(snapshot, enable_ttl);
                    let begin_instant = Instant::now_coarse();

                    let start_key = Key::from_encoded(start_key);
                    let end_key = end_key.map(Key::from_encoded);

                    let mut statistics = Statistics::default();
                    let result = if reverse_scan {
                        store
                            .reverse_raw_scan(
                                cf,
                                &start_key,
                                end_key.as_ref(),
                                limit,
                                &mut statistics,
                                key_only,
                            )
                            .await
                    } else {
                        store
                            .forward_raw_scan(
                                cf,
                                &start_key,
                                end_key.as_ref(),
                                limit,
                                &mut statistics,
                                key_only,
                            )
                            .await
                    }
                    .map_err(Error::from);

                    metrics::tls_collect_read_flow(ctx.get_region_id(), &statistics);
                    KV_COMMAND_KEYREAD_HISTOGRAM_STATIC
                        .get(CMD)
                        .observe(statistics.write.flow_stats.read_keys as f64);
                    metrics::tls_collect_scan_details(CMD, &statistics);
                    SCHED_PROCESSING_READ_HISTOGRAM_STATIC
                        .get(CMD)
                        .observe(begin_instant.saturating_elapsed_secs());
                    SCHED_HISTOGRAM_VEC_STATIC
                        .get(CMD)
                        .observe(command_duration.saturating_elapsed_secs());

                    result
                }
            }
            .in_resource_metering_tag(resource_tag),
            priority,
            thread_rng().next_u64(),
        );

        async move {
            res.map_err(|_| Error::from(ErrorInner::SchedTooBusy))
                .await?
        }
    }

    /// Scan raw keys in multiple ranges in a batch.
    pub fn raw_batch_scan(
        &self,
        ctx: Context,
        cf: String,
        mut ranges: Vec<KeyRange>,
        each_limit: usize,
        key_only: bool,
        reverse_scan: bool,
    ) -> impl Future<Output = Result<Vec<Result<KvPair>>>> {
        const CMD: CommandKind = CommandKind::raw_batch_scan;
        let priority = ctx.get_priority();
        let priority_tag = get_priority_tag(priority);
        let resource_tag = ResourceMeteringTag::from_rpc_context(&ctx);
        let api_version = self.api_version;
        let enable_ttl = self.enable_ttl;

        let res = self.read_pool.spawn_handle(
            async move {
                KV_COMMAND_COUNTER_VEC_STATIC.get(CMD).inc();
                SCHED_COMMANDS_PRI_COUNTER_VEC_STATIC
                    .get(priority_tag)
                    .inc();
                let command_duration = tikv_util::time::Instant::now_coarse();
                let snap_ctx = SnapContext {
                    pb_ctx: &ctx,
                    ..Default::default()
                };
                let snapshot =
                    Self::with_tls_engine(|engine| Self::snapshot(engine, snap_ctx)).await?;
                let cf = Self::rawkv_cf(api_version, &cf)?;
                {
                    let store = RawStore::new(snapshot, enable_ttl);
                    let begin_instant = Instant::now();
                    let mut statistics = Statistics::default();
                    if !Self::check_key_ranges(&ranges, reverse_scan) {
                        return Err(box_err!("Invalid KeyRanges"));
                    };
                    let mut result = Vec::new();
                    let mut key_ranges = vec![];
                    for range in &ranges {
                        key_ranges.push(build_key_range(
                            &range.start_key,
                            &range.end_key,
                            reverse_scan,
                        ));
                    }
                    let ranges_len = ranges.len();
                    for i in 0..ranges_len {
                        let start_key = Key::from_encoded(ranges[i].take_start_key());
                        let end_key = ranges[i].take_end_key();
                        let end_key = if end_key.is_empty() {
                            if i + 1 == ranges_len {
                                None
                            } else {
                                Some(Key::from_encoded_slice(ranges[i + 1].get_start_key()))
                            }
                        } else {
                            Some(Key::from_encoded(end_key))
                        };
                        let pairs: Vec<Result<KvPair>> = if reverse_scan {
                            store
                                .reverse_raw_scan(
                                    cf,
                                    &start_key,
                                    end_key.as_ref(),
                                    each_limit,
                                    &mut statistics,
                                    key_only,
                                )
                                .await
                        } else {
                            store
                                .forward_raw_scan(
                                    cf,
                                    &start_key,
                                    end_key.as_ref(),
                                    each_limit,
                                    &mut statistics,
                                    key_only,
                                )
                                .await
                        }?;
                        result.extend(pairs.into_iter());
                    }
                    tls_collect_query_batch(
                        ctx.get_region_id(),
                        ctx.get_peer(),
                        key_ranges,
                        QueryKind::Scan,
                    );
                    metrics::tls_collect_read_flow(ctx.get_region_id(), &statistics);
                    KV_COMMAND_KEYREAD_HISTOGRAM_STATIC
                        .get(CMD)
                        .observe(statistics.write.flow_stats.read_keys as f64);
                    metrics::tls_collect_scan_details(CMD, &statistics);
                    SCHED_PROCESSING_READ_HISTOGRAM_STATIC
                        .get(CMD)
                        .observe(begin_instant.saturating_elapsed_secs());
                    SCHED_HISTOGRAM_VEC_STATIC
                        .get(CMD)
                        .observe(command_duration.saturating_elapsed_secs());
                    Ok(result)
                }
            }
            .in_resource_metering_tag(resource_tag),
            priority,
            thread_rng().next_u64(),
        );

        async move {
            res.map_err(|_| Error::from(ErrorInner::SchedTooBusy))
                .await?
        }
    }

    /// Get the value of a raw key.
    pub fn raw_get_key_ttl(
        &self,
        ctx: Context,
        cf: String,
        key: Vec<u8>,
    ) -> impl Future<Output = Result<Option<u64>>> {
        const CMD: CommandKind = CommandKind::raw_get_key_ttl;
        let priority = ctx.get_priority();
        let priority_tag = get_priority_tag(priority);
        let resource_tag = ResourceMeteringTag::from_rpc_context(&ctx);
        let api_version = self.api_version;
        let enable_ttl = self.enable_ttl;

        let res = self.read_pool.spawn_handle(
            async move {
                tls_collect_query(
                    ctx.get_region_id(),
                    ctx.get_peer(),
                    &key,
                    &key,
                    false,
                    QueryKind::Get,
                );

                KV_COMMAND_COUNTER_VEC_STATIC.get(CMD).inc();
                SCHED_COMMANDS_PRI_COUNTER_VEC_STATIC
                    .get(priority_tag)
                    .inc();

                let command_duration = tikv_util::time::Instant::now_coarse();
                let snap_ctx = SnapContext {
                    pb_ctx: &ctx,
                    ..Default::default()
                };
                let snapshot =
                    Self::with_tls_engine(|engine| Self::snapshot(engine, snap_ctx)).await?;
                let store = RawStore::new(snapshot, enable_ttl);
                let cf = Self::rawkv_cf(api_version, &cf)?;
                {
                    let begin_instant = Instant::now_coarse();
                    let mut stats = Statistics::default();
                    let r = store.raw_get_key_ttl(cf, &Key::from_encoded(key), &mut stats);
                    KV_COMMAND_KEYREAD_HISTOGRAM_STATIC.get(CMD).observe(1_f64);
                    tls_collect_read_flow(ctx.get_region_id(), &stats);
                    SCHED_PROCESSING_READ_HISTOGRAM_STATIC
                        .get(CMD)
                        .observe(begin_instant.saturating_elapsed_secs());
                    SCHED_HISTOGRAM_VEC_STATIC
                        .get(CMD)
                        .observe(command_duration.saturating_elapsed_secs());
                    r
                }
            }
            .in_resource_metering_tag(resource_tag),
            priority,
            thread_rng().next_u64(),
        );

        async move {
            res.map_err(|_| Error::from(ErrorInner::SchedTooBusy))
                .await?
        }
    }

    pub fn raw_compare_and_swap_atomic(
        &self,
        ctx: Context,
        cf: String,
        key: Vec<u8>,
        previous_value: Option<Vec<u8>>,
        value: Vec<u8>,
        ttl: u64,
        cb: Callback<(Option<Value>, bool)>,
    ) -> Result<()> {
        let cf = Self::rawkv_cf(self.api_version, &cf)?;
        let ttl = if self.enable_ttl {
            Some(ttl)
        } else {
            if ttl != 0 {
                return Err(Error::from(ErrorInner::TTLNotEnabled));
            }
            None
        };
        let cmd =
            RawCompareAndSwap::new(cf, Key::from_encoded(key), previous_value, value, ttl, ctx);
        self.sched_command(cmd, cb)
    }

    pub fn raw_batch_put_atomic(
        &self,
        ctx: Context,
        cf: String,
        pairs: Vec<KvPair>,
        ttls: Vec<u64>,
        callback: Callback<()>,
    ) -> Result<()> {
        if self.enable_ttl {
            if ttls.len() != pairs.len() {
                return Err(Error::from(ErrorInner::TTLsLenNotEqualsToPairs));
            }
        } else if ttls.iter().any(|&x| x != 0) {
            return Err(Error::from(ErrorInner::TTLNotEnabled));
        }
        let cf = Self::rawkv_cf(self.api_version, &cf)?;
        let muations = if !self.enable_ttl {
            pairs
                .into_iter()
                .map(|(k, v)| RawMutation::Put {
                    key: Key::from_encoded(k),
                    value: v,
                    ttl: 0,
                })
                .collect()
        } else {
            pairs
                .iter()
                .zip(ttls)
                .into_iter()
                .map(|((k, v), ttl)| RawMutation::Put {
                    key: Key::from_encoded(k.to_vec()),
                    value: v.to_vec(),
                    ttl,
                })
                .collect()
        };
        let cmd = RawAtomicStore::new(cf, muations, self.enable_ttl, ctx);
        self.sched_command(cmd, callback)
    }

    pub fn raw_batch_delete_atomic(
        &self,
        ctx: Context,
        cf: String,
        keys: Vec<Vec<u8>>,
        callback: Callback<()>,
    ) -> Result<()> {
        let cf = Self::rawkv_cf(self.api_version, &cf)?;
        let muations = keys
            .into_iter()
            .map(|k| RawMutation::Delete {
                key: Key::from_encoded(k),
            })
            .collect();
        let cmd = RawAtomicStore::new(cf, muations, false, ctx);
        self.sched_command(cmd, callback)
    }

    pub fn raw_checksum(
        &self,
        ctx: Context,
        algorithm: ChecksumAlgorithm,
        ranges: Vec<KeyRange>,
    ) -> impl Future<Output = Result<(u64, u64, u64)>> {
        const CMD: CommandKind = CommandKind::raw_checksum;
        let priority = ctx.get_priority();
        let priority_tag = get_priority_tag(priority);
        let resource_tag = ResourceMeteringTag::from_rpc_context(&ctx);
        let api_version = self.api_version;

        let res = self.read_pool.spawn_handle(
            async move {
                KV_COMMAND_COUNTER_VEC_STATIC.get(CMD).inc();
                SCHED_COMMANDS_PRI_COUNTER_VEC_STATIC
                    .get(priority_tag)
                    .inc();

                if api_version != ApiVersion::V2 {
                    return Err(box_err!("raw_checksum is only available in API V2"));
                }
                if algorithm != ChecksumAlgorithm::Crc64Xor {
                    return Err(box_err!("unknown checksum algorithm {:?}", algorithm));
                }

                let command_duration = tikv_util::time::Instant::now_coarse();
                let snap_ctx = SnapContext {
                    pb_ctx: &ctx,
                    ..Default::default()
                };
                let snapshot =
                    Self::with_tls_engine(|engine| Self::snapshot(engine, snap_ctx)).await?;
                let begin_instant = tikv_util::time::Instant::now_coarse();
                // raw_checksum are only available in API V2, where TTL must be enabled.
                let ret = raw::raw_checksum_ranges(TTLSnapshot::from(snapshot), ranges).await;
                SCHED_PROCESSING_READ_HISTOGRAM_STATIC
                    .get(CMD)
                    .observe(begin_instant.saturating_elapsed().as_secs_f64());
                SCHED_HISTOGRAM_VEC_STATIC
                    .get(CMD)
                    .observe(command_duration.saturating_elapsed().as_secs_f64());

                ret
            }
            .in_resource_metering_tag(resource_tag),
            priority,
            thread_rng().next_u64(),
        );

        async move {
            res.map_err(|_| Error::from(ErrorInner::SchedTooBusy))
                .await?
        }
    }
}

fn get_priority_tag(priority: CommandPri) -> CommandPriority {
    match priority {
        CommandPri::Low => CommandPriority::low,
        CommandPri::Normal => CommandPriority::normal,
        CommandPri::High => CommandPriority::high,
    }
}

fn prepare_snap_ctx<'a>(
    pb_ctx: &'a Context,
    keys: impl IntoIterator<Item = &'a Key> + Clone,
    start_ts: TimeStamp,
    bypass_locks: &'a TsSet,
    concurrency_manager: &ConcurrencyManager,
    cmd: CommandKind,
) -> Result<SnapContext<'a>> {
    // Update max_ts and check the in-memory lock table before getting the snapshot
    if !pb_ctx.get_stale_read() {
        concurrency_manager.update_max_ts(start_ts);
    }
    fail_point!("before-storage-check-memory-locks");
    let isolation_level = pb_ctx.get_isolation_level();
    if isolation_level == IsolationLevel::Si {
        let begin_instant = Instant::now();
        for key in keys.clone() {
            concurrency_manager
                .read_key_check(key, |lock| {
                    Lock::check_ts_conflict(Cow::Borrowed(lock), key, start_ts, bypass_locks)
                })
                .map_err(|e| {
                    CHECK_MEM_LOCK_DURATION_HISTOGRAM_VEC
                        .get(cmd)
                        .locked
                        .observe(begin_instant.saturating_elapsed().as_secs_f64());
                    txn::Error::from_mvcc(e)
                })?;
        }
        CHECK_MEM_LOCK_DURATION_HISTOGRAM_VEC
            .get(cmd)
            .unlocked
            .observe(begin_instant.saturating_elapsed().as_secs_f64());
    }

    let mut snap_ctx = SnapContext {
        pb_ctx,
        start_ts,
        ..Default::default()
    };
    if need_check_locks_in_replica_read(pb_ctx) {
        snap_ctx.key_ranges = keys
            .into_iter()
            .map(|k| point_key_range(k.clone()))
            .collect();
    }
    Ok(snap_ctx)
}

pub fn need_check_locks_in_replica_read(ctx: &Context) -> bool {
    ctx.get_replica_read() && ctx.get_isolation_level() == IsolationLevel::Si
}

pub fn point_key_range(key: Key) -> KeyRange {
    let mut end_key = key.as_encoded().to_vec();
    end_key.push(0);
    let end_key = Key::from_encoded(end_key);
    let mut key_range = KeyRange::default();
    key_range.set_start_key(key.into_encoded());
    key_range.set_end_key(end_key.into_encoded());
    key_range
}

/// A builder to build a temporary `Storage<E>`.
///
/// Only used for test purpose.
#[must_use]
pub struct TestStorageBuilder<E: Engine, L: LockManager> {
    engine: E,
    config: Config,
    pipelined_pessimistic_lock: Arc<atomic::AtomicBool>,
    lock_mgr: L,
}

impl TestStorageBuilder<RocksEngine, DummyLockManager> {
    /// Build `Storage<RocksEngine>`.
    pub fn new(lock_mgr: DummyLockManager, enable_ttl: bool) -> Self {
        let config = Config {
            enable_ttl,
            ..Default::default()
        };
        Self {
            engine: TestEngineBuilder::new().ttl(enable_ttl).build().unwrap(),
            config,
            pipelined_pessimistic_lock: Arc::new(atomic::AtomicBool::new(false)),
            lock_mgr,
        }
    }
}

#[derive(Clone)]
struct DummyReporter;

impl FlowStatsReporter for DummyReporter {
    fn report_read_stats(&self, _read_stats: ReadStats) {}
    fn report_write_stats(&self, _write_stats: WriteStats) {}
}

impl<E: Engine, L: LockManager> TestStorageBuilder<E, L> {
    pub fn from_engine_and_lock_mgr(engine: E, lock_mgr: L) -> Self {
        let config = Config::default();
        Self {
            engine,
            config,
            pipelined_pessimistic_lock: Arc::new(atomic::AtomicBool::new(false)),
            lock_mgr,
        }
    }

    /// Customize the config of the `Storage`.
    ///
    /// By default, `Config::default()` will be used.
    pub fn config(mut self, config: Config) -> Self {
        self.config = config;
        self
    }

    pub fn set_pipelined_pessimistic_lock(self, enabled: bool) -> Self {
        self.pipelined_pessimistic_lock
            .store(enabled, atomic::Ordering::Relaxed);
        self
    }

    pub fn set_async_apply_prewrite(mut self, enabled: bool) -> Self {
        self.config.enable_async_apply_prewrite = enabled;
        self
    }

    /// Build a `Storage<E>`.
    pub fn build(self) -> Result<Storage<E, L>> {
        let read_pool = build_read_pool_for_test(
            &crate::config::StorageReadPoolConfig::default_for_test(),
            self.engine.clone(),
        );

        Storage::from_engine(
            self.engine,
            &self.config,
            ReadPool::from(read_pool).handle(),
            self.lock_mgr,
            ConcurrencyManager::new(1.into()),
            self.pipelined_pessimistic_lock,
            Arc::new(FlowController::empty()),
            DummyReporter,
        )
    }
}

pub trait ResponseBatchConsumer<ConsumeResponse: Sized>: Send {
    fn consume(&self, id: u64, res: Result<ConsumeResponse>, begin: Instant);
}

pub mod test_util {
    use super::*;
    use crate::storage::txn::commands;
    use std::sync::Mutex;
    use std::{
        fmt::Debug,
        sync::mpsc::{channel, Sender},
    };

    pub fn expect_none(x: Option<Value>) {
        assert_eq!(x, None);
    }

    pub fn expect_value(v: Vec<u8>, x: Option<Value>) {
        assert_eq!(x.unwrap(), v);
    }

    pub fn expect_multi_values(v: Vec<Option<KvPair>>, x: Vec<Result<KvPair>>) {
        let x: Vec<Option<KvPair>> = x.into_iter().map(Result::ok).collect();
        assert_eq!(x, v);
    }

    pub fn expect_error<T, F>(err_matcher: F, x: Result<T>)
    where
        F: FnOnce(Error) + Send + 'static,
    {
        match x {
            Err(e) => err_matcher(e),
            _ => panic!("expect result to be an error"),
        }
    }

    pub fn expect_ok_callback<T: Debug>(done: Sender<i32>, id: i32) -> Callback<T> {
        Box::new(move |x: Result<T>| {
            x.unwrap();
            done.send(id).unwrap();
        })
    }

    pub fn expect_fail_callback<T, F>(done: Sender<i32>, id: i32, err_matcher: F) -> Callback<T>
    where
        F: FnOnce(Error) + Send + 'static,
    {
        Box::new(move |x: Result<T>| {
            expect_error(err_matcher, x);
            done.send(id).unwrap();
        })
    }

    pub fn expect_too_busy_callback<T>(done: Sender<i32>, id: i32) -> Callback<T> {
        Box::new(move |x: Result<T>| {
            expect_error(
                |err| match err {
                    Error(box ErrorInner::SchedTooBusy) => {}
                    e => panic!("unexpected error chain: {:?}, expect too busy", e),
                },
                x,
            );
            done.send(id).unwrap();
        })
    }

    pub fn expect_value_callback<T: PartialEq + Debug + Send + 'static>(
        done: Sender<i32>,
        id: i32,
        value: T,
    ) -> Callback<T> {
        Box::new(move |x: Result<T>| {
            assert_eq!(x.unwrap(), value);
            done.send(id).unwrap();
        })
    }

    pub fn expect_pessimistic_lock_res_callback(
        done: Sender<i32>,
        pessimistic_lock_res: PessimisticLockRes,
    ) -> Callback<Result<PessimisticLockRes>> {
        Box::new(move |res: Result<Result<PessimisticLockRes>>| {
            assert_eq!(res.unwrap().unwrap(), pessimistic_lock_res);
            done.send(0).unwrap();
        })
    }

    pub fn expect_secondary_locks_status_callback(
        done: Sender<i32>,
        secondary_locks_status: SecondaryLocksStatus,
    ) -> Callback<SecondaryLocksStatus> {
        Box::new(move |res: Result<SecondaryLocksStatus>| {
            assert_eq!(res.unwrap(), secondary_locks_status);
            done.send(0).unwrap();
        })
    }

    type PessimisticLockCommand = TypedCommand<Result<PessimisticLockRes>>;

    pub fn new_acquire_pessimistic_lock_command(
        keys: Vec<(Key, bool)>,
        start_ts: impl Into<TimeStamp>,
        for_update_ts: impl Into<TimeStamp>,
        return_values: bool,
    ) -> PessimisticLockCommand {
        let primary = keys[0].0.clone().to_raw().unwrap();
        let for_update_ts: TimeStamp = for_update_ts.into();
        commands::AcquirePessimisticLock::new(
            keys,
            primary,
            start_ts.into(),
            3000,
            false,
            for_update_ts,
            None,
            return_values,
            for_update_ts.next(),
            OldValues::default(),
            Context::default(),
        )
    }

    pub fn delete_pessimistic_lock<E: Engine, L: LockManager>(
        storage: &Storage<E, L>,
        key: Key,
        start_ts: u64,
        for_update_ts: u64,
    ) {
        let (tx, rx) = channel();
        storage
            .sched_txn_command(
                commands::PessimisticRollback::new(
                    vec![key],
                    start_ts.into(),
                    for_update_ts.into(),
                    Context::default(),
                ),
                expect_ok_callback(tx, 0),
            )
            .unwrap();
        rx.recv().unwrap();
    }

    pub struct GetResult {
        id: u64,
        res: Result<Option<Vec<u8>>>,
    }

    #[derive(Clone)]
    pub struct GetConsumer {
        pub data: Arc<Mutex<Vec<GetResult>>>,
    }

    impl GetConsumer {
        pub fn new() -> Self {
            Self {
                data: Arc::new(Mutex::new(vec![])),
            }
        }

        pub fn take_data(self) -> Vec<Result<Option<Vec<u8>>>> {
            let mut data = self.data.lock().unwrap();
            let mut results = std::mem::take(&mut *data);
            results.sort_by_key(|k| k.id);
            results.into_iter().map(|v| v.res).collect()
        }
    }

    impl Default for GetConsumer {
        fn default() -> Self {
            Self::new()
        }
    }

    impl ResponseBatchConsumer<(Option<Vec<u8>>, Statistics, PerfStatisticsDelta)> for GetConsumer {
        fn consume(
            &self,
            id: u64,
            res: Result<(Option<Vec<u8>>, Statistics, PerfStatisticsDelta)>,
            _: tikv_util::time::Instant,
        ) {
            self.data.lock().unwrap().push(GetResult {
                id,
                res: res.map(|(v, ..)| v),
            });
        }
    }

    impl ResponseBatchConsumer<Option<Vec<u8>>> for GetConsumer {
        fn consume(&self, id: u64, res: Result<Option<Vec<u8>>>, _: tikv_util::time::Instant) {
            self.data.lock().unwrap().push(GetResult { id, res });
        }
    }
}

#[cfg(test)]
mod tests {
    use super::{
        mvcc::tests::{must_unlocked, must_written},
        test_util::*,
        *,
    };

    use crate::config::TitanDBConfig;
    use crate::storage::kv::{ExpectedWrite, MockEngineBuilder};
    use crate::storage::lock_manager::DiagnosticContext;
    use crate::storage::mvcc::LockType;
    use crate::storage::txn::commands::{AcquirePessimisticLock, Prewrite};
    use crate::storage::txn::tests::must_rollback;
    use crate::storage::{
        config::BlockCacheConfig,
        kv::{Error as KvError, ErrorInner as EngineErrorInner},
        lock_manager::{Lock, WaitTimeout},
        mvcc::{Error as MvccError, ErrorInner as MvccErrorInner},
        raw::ttl::current_ts,
        txn::{commands, Error as TxnError, ErrorInner as TxnErrorInner},
    };
    use collections::HashMap;
    use engine_rocks::raw_util::CFOptions;
    use engine_traits::{ALL_CFS, CF_LOCK, CF_RAFT, CF_WRITE};
    use errors::extract_key_error;
    use futures::executor::block_on;
    use kvproto::kvrpcpb::{CommandPri, Op};
    use std::{
        sync::{
            atomic::{AtomicBool, Ordering},
            mpsc::{channel, Sender},
            Arc,
        },
        time::Duration,
    };

    use tikv_util::config::ReadableSize;
    use txn_types::{Mutation, WriteType};

    #[test]
    fn test_prewrite_blocks_read() {
        use kvproto::kvrpcpb::ExtraOp;
        let storage = TestStorageBuilder::new(DummyLockManager {}, false)
            .build()
            .unwrap();

        // We have to do the prewrite manually so that the mem locks don't get released.
        let snapshot = storage.engine.snapshot(Default::default()).unwrap();
        let mutations = vec![Mutation::Put((Key::from_raw(b"x"), b"z".to_vec()))];
        let mut cmd = commands::Prewrite::with_defaults(mutations, vec![1, 2, 3], 10.into());
        if let Command::Prewrite(p) = &mut cmd.cmd {
            p.secondary_keys = Some(vec![]);
        }
        let wr = cmd
            .cmd
            .process_write(
                snapshot,
                commands::WriteContext {
                    lock_mgr: &DummyLockManager {},
                    concurrency_manager: storage.concurrency_manager.clone(),
                    extra_op: ExtraOp::Noop,
                    statistics: &mut Statistics::default(),
                    async_apply_prewrite: false,
                },
            )
            .unwrap();
        assert_eq!(wr.lock_guards.len(), 1);

        let result = block_on(storage.get(Context::default(), Key::from_raw(b"x"), 100.into()));
        assert!(matches!(
            result,
            Err(Error(box ErrorInner::Txn(txn::Error(
                box txn::ErrorInner::Mvcc(mvcc::Error(box mvcc::ErrorInner::KeyIsLocked { .. }))
            ))))
        ));
    }

    #[test]
    fn test_get_put() {
        let storage = TestStorageBuilder::new(DummyLockManager {}, false)
            .build()
            .unwrap();
        let (tx, rx) = channel();
        expect_none(
            block_on(storage.get(Context::default(), Key::from_raw(b"x"), 100.into()))
                .unwrap()
                .0,
        );
        storage
            .sched_txn_command(
                commands::Prewrite::with_defaults(
                    vec![Mutation::Put((Key::from_raw(b"x"), b"100".to_vec()))],
                    b"x".to_vec(),
                    100.into(),
                ),
                expect_ok_callback(tx.clone(), 1),
            )
            .unwrap();
        rx.recv().unwrap();
        expect_error(
            |e| match e {
                Error(box ErrorInner::Txn(TxnError(box TxnErrorInner::Mvcc(mvcc::Error(
                    box mvcc::ErrorInner::KeyIsLocked { .. },
                ))))) => (),
                e => panic!("unexpected error chain: {:?}", e),
            },
            block_on(storage.get(Context::default(), Key::from_raw(b"x"), 101.into())),
        );
        storage
            .sched_txn_command(
                commands::Commit::new(
                    vec![Key::from_raw(b"x")],
                    100.into(),
                    101.into(),
                    Context::default(),
                ),
                expect_ok_callback(tx, 3),
            )
            .unwrap();
        rx.recv().unwrap();
        expect_none(
            block_on(storage.get(Context::default(), Key::from_raw(b"x"), 100.into()))
                .unwrap()
                .0,
        );
        expect_value(
            b"100".to_vec(),
            block_on(storage.get(Context::default(), Key::from_raw(b"x"), 101.into()))
                .unwrap()
                .0,
        );
    }

    #[test]
    fn test_cf_error() {
        // New engine lacks normal column families.
        let engine = TestEngineBuilder::new().cfs(["foo"]).build().unwrap();
        let storage = TestStorageBuilder::<_, DummyLockManager>::from_engine_and_lock_mgr(
            engine,
            DummyLockManager {},
        )
        .build()
        .unwrap();
        let (tx, rx) = channel();
        storage
            .sched_txn_command(
                commands::Prewrite::with_defaults(
                    vec![
                        Mutation::Put((Key::from_raw(b"a"), b"aa".to_vec())),
                        Mutation::Put((Key::from_raw(b"b"), b"bb".to_vec())),
                        Mutation::Put((Key::from_raw(b"c"), b"cc".to_vec())),
                    ],
                    b"a".to_vec(),
                    1.into(),
                ),
                expect_fail_callback(tx, 0, |e| match e {
                    Error(box ErrorInner::Txn(TxnError(box TxnErrorInner::Mvcc(mvcc::Error(
                        box mvcc::ErrorInner::Kv(KvError(box EngineErrorInner::Request(..))),
                    ))))) => {}
                    e => panic!("unexpected error chain: {:?}", e),
                }),
            )
            .unwrap();
        rx.recv().unwrap();
        expect_error(
            |e| match e {
                Error(box ErrorInner::Txn(TxnError(box TxnErrorInner::Mvcc(mvcc::Error(
                    box mvcc::ErrorInner::Kv(KvError(box EngineErrorInner::Request(..))),
                ))))) => (),
                e => panic!("unexpected error chain: {:?}", e),
            },
            block_on(storage.get(Context::default(), Key::from_raw(b"x"), 1.into())),
        );
        expect_error(
            |e| match e {
                Error(box ErrorInner::Txn(TxnError(box TxnErrorInner::Mvcc(mvcc::Error(
                    box mvcc::ErrorInner::Kv(KvError(box EngineErrorInner::Request(..))),
                ))))) => (),
                e => panic!("unexpected error chain: {:?}", e),
            },
            block_on(storage.scan(
                Context::default(),
                Key::from_raw(b"x"),
                None,
                1000,
                0,
                1.into(),
                false,
                false,
            )),
        );
        expect_error(
            |e| match e {
                Error(box ErrorInner::Txn(TxnError(box TxnErrorInner::Mvcc(mvcc::Error(
                    box mvcc::ErrorInner::Kv(KvError(box EngineErrorInner::Request(..))),
                ))))) => (),
                e => panic!("unexpected error chain: {:?}", e),
            },
            block_on(storage.batch_get(
                Context::default(),
                vec![Key::from_raw(b"c"), Key::from_raw(b"d")],
                1.into(),
            )),
        );
        let consumer = GetConsumer::new();
        block_on(storage.batch_get_command(
            vec![create_get_request(b"c", 1), create_get_request(b"d", 1)],
            vec![1, 2],
            consumer.clone(),
            Instant::now(),
        ))
        .unwrap();
        let data = consumer.take_data();
        for v in data {
            expect_error(
                |e| match e {
                    Error(box ErrorInner::Txn(TxnError(box TxnErrorInner::Mvcc(mvcc::Error(
                        box mvcc::ErrorInner::Kv(KvError(box EngineErrorInner::Request(..))),
                    ))))) => {}
                    e => panic!("unexpected error chain: {:?}", e),
                },
                v,
            );
        }
    }

    #[test]
    fn test_scan() {
        let storage = TestStorageBuilder::new(DummyLockManager {}, false)
            .build()
            .unwrap();
        let (tx, rx) = channel();
        storage
            .sched_txn_command(
                commands::Prewrite::with_defaults(
                    vec![
                        Mutation::Put((Key::from_raw(b"a"), b"aa".to_vec())),
                        Mutation::Put((Key::from_raw(b"b"), b"bb".to_vec())),
                        Mutation::Put((Key::from_raw(b"c"), b"cc".to_vec())),
                    ],
                    b"a".to_vec(),
                    1.into(),
                ),
                expect_ok_callback(tx.clone(), 0),
            )
            .unwrap();
        rx.recv().unwrap();
        // Forward
        expect_multi_values(
            vec![None, None, None],
            block_on(storage.scan(
                Context::default(),
                Key::from_raw(b"\x00"),
                None,
                1000,
                0,
                5.into(),
                false,
                false,
            ))
            .unwrap(),
        );
        // Backward
        expect_multi_values(
            vec![None, None, None],
            block_on(storage.scan(
                Context::default(),
                Key::from_raw(b"\xff"),
                None,
                1000,
                0,
                5.into(),
                false,
                true,
            ))
            .unwrap(),
        );
        // Forward with bound
        expect_multi_values(
            vec![None, None],
            block_on(storage.scan(
                Context::default(),
                Key::from_raw(b"\x00"),
                Some(Key::from_raw(b"c")),
                1000,
                0,
                5.into(),
                false,
                false,
            ))
            .unwrap(),
        );
        // Backward with bound
        expect_multi_values(
            vec![None, None],
            block_on(storage.scan(
                Context::default(),
                Key::from_raw(b"\xff"),
                Some(Key::from_raw(b"b")),
                1000,
                0,
                5.into(),
                false,
                true,
            ))
            .unwrap(),
        );
        // Forward with limit
        expect_multi_values(
            vec![None, None],
            block_on(storage.scan(
                Context::default(),
                Key::from_raw(b"\x00"),
                None,
                2,
                0,
                5.into(),
                false,
                false,
            ))
            .unwrap(),
        );
        // Backward with limit
        expect_multi_values(
            vec![None, None],
            block_on(storage.scan(
                Context::default(),
                Key::from_raw(b"\xff"),
                None,
                2,
                0,
                5.into(),
                false,
                true,
            ))
            .unwrap(),
        );

        storage
            .sched_txn_command(
                commands::Commit::new(
                    vec![
                        Key::from_raw(b"a"),
                        Key::from_raw(b"b"),
                        Key::from_raw(b"c"),
                    ],
                    1.into(),
                    2.into(),
                    Context::default(),
                ),
                expect_ok_callback(tx, 1),
            )
            .unwrap();
        rx.recv().unwrap();
        // Forward
        expect_multi_values(
            vec![
                Some((b"a".to_vec(), b"aa".to_vec())),
                Some((b"b".to_vec(), b"bb".to_vec())),
                Some((b"c".to_vec(), b"cc".to_vec())),
            ],
            block_on(storage.scan(
                Context::default(),
                Key::from_raw(b"\x00"),
                None,
                1000,
                0,
                5.into(),
                false,
                false,
            ))
            .unwrap(),
        );
        // Backward
        expect_multi_values(
            vec![
                Some((b"c".to_vec(), b"cc".to_vec())),
                Some((b"b".to_vec(), b"bb".to_vec())),
                Some((b"a".to_vec(), b"aa".to_vec())),
            ],
            block_on(storage.scan(
                Context::default(),
                Key::from_raw(b"\xff"),
                None,
                1000,
                0,
                5.into(),
                false,
                true,
            ))
            .unwrap(),
        );
        // Forward with sample step
        expect_multi_values(
            vec![
                Some((b"a".to_vec(), b"aa".to_vec())),
                Some((b"c".to_vec(), b"cc".to_vec())),
            ],
            block_on(storage.scan(
                Context::default(),
                Key::from_raw(b"\x00"),
                None,
                1000,
                2,
                5.into(),
                false,
                false,
            ))
            .unwrap(),
        );
        // Backward with sample step
        expect_multi_values(
            vec![
                Some((b"c".to_vec(), b"cc".to_vec())),
                Some((b"a".to_vec(), b"aa".to_vec())),
            ],
            block_on(storage.scan(
                Context::default(),
                Key::from_raw(b"\xff"),
                None,
                1000,
                2,
                5.into(),
                false,
                true,
            ))
            .unwrap(),
        );
        // Forward with sample step and limit
        expect_multi_values(
            vec![Some((b"a".to_vec(), b"aa".to_vec()))],
            block_on(storage.scan(
                Context::default(),
                Key::from_raw(b"\x00"),
                None,
                1,
                2,
                5.into(),
                false,
                false,
            ))
            .unwrap(),
        );
        // Backward with sample step and limit
        expect_multi_values(
            vec![Some((b"c".to_vec(), b"cc".to_vec()))],
            block_on(storage.scan(
                Context::default(),
                Key::from_raw(b"\xff"),
                None,
                1,
                2,
                5.into(),
                false,
                true,
            ))
            .unwrap(),
        );
        // Forward with bound
        expect_multi_values(
            vec![
                Some((b"a".to_vec(), b"aa".to_vec())),
                Some((b"b".to_vec(), b"bb".to_vec())),
            ],
            block_on(storage.scan(
                Context::default(),
                Key::from_raw(b"\x00"),
                Some(Key::from_raw(b"c")),
                1000,
                0,
                5.into(),
                false,
                false,
            ))
            .unwrap(),
        );
        // Backward with bound
        expect_multi_values(
            vec![
                Some((b"c".to_vec(), b"cc".to_vec())),
                Some((b"b".to_vec(), b"bb".to_vec())),
            ],
            block_on(storage.scan(
                Context::default(),
                Key::from_raw(b"\xff"),
                Some(Key::from_raw(b"b")),
                1000,
                0,
                5.into(),
                false,
                true,
            ))
            .unwrap(),
        );

        // Forward with limit
        expect_multi_values(
            vec![
                Some((b"a".to_vec(), b"aa".to_vec())),
                Some((b"b".to_vec(), b"bb".to_vec())),
            ],
            block_on(storage.scan(
                Context::default(),
                Key::from_raw(b"\x00"),
                None,
                2,
                0,
                5.into(),
                false,
                false,
            ))
            .unwrap(),
        );
        // Backward with limit
        expect_multi_values(
            vec![
                Some((b"c".to_vec(), b"cc".to_vec())),
                Some((b"b".to_vec(), b"bb".to_vec())),
            ],
            block_on(storage.scan(
                Context::default(),
                Key::from_raw(b"\xff"),
                None,
                2,
                0,
                5.into(),
                false,
                true,
            ))
            .unwrap(),
        );
    }

    #[test]
    fn test_scan_with_key_only() {
        let db_config = crate::config::DbConfig {
            titan: TitanDBConfig {
                enabled: true,
                ..Default::default()
            },
            ..Default::default()
        };
        let engine = {
            let path = "".to_owned();
            let cfs = ALL_CFS.to_vec();
            let cfg_rocksdb = db_config;
            let cache = BlockCacheConfig::default().build_shared_cache();
            let cfs_opts = vec![
                CFOptions::new(
                    CF_DEFAULT,
                    cfg_rocksdb.defaultcf.build_opt(&cache, None, false),
                ),
                CFOptions::new(CF_LOCK, cfg_rocksdb.lockcf.build_opt(&cache)),
                CFOptions::new(CF_WRITE, cfg_rocksdb.writecf.build_opt(&cache, None)),
                CFOptions::new(CF_RAFT, cfg_rocksdb.raftcf.build_opt(&cache)),
            ];
            RocksEngine::new(
                &path,
                &cfs,
                Some(cfs_opts),
                cache.is_some(),
                None, /*io_rate_limiter*/
            )
        }
        .unwrap();
        let storage = TestStorageBuilder::<_, DummyLockManager>::from_engine_and_lock_mgr(
            engine,
            DummyLockManager {},
        )
        .build()
        .unwrap();
        let (tx, rx) = channel();
        storage
            .sched_txn_command(
                commands::Prewrite::with_defaults(
                    vec![
                        Mutation::Put((Key::from_raw(b"a"), b"aa".to_vec())),
                        Mutation::Put((Key::from_raw(b"b"), b"bb".to_vec())),
                        Mutation::Put((Key::from_raw(b"c"), b"cc".to_vec())),
                    ],
                    b"a".to_vec(),
                    1.into(),
                ),
                expect_ok_callback(tx.clone(), 0),
            )
            .unwrap();
        rx.recv().unwrap();
        // Forward
        expect_multi_values(
            vec![None, None, None],
            block_on(storage.scan(
                Context::default(),
                Key::from_raw(b"\x00"),
                None,
                1000,
                0,
                5.into(),
                true,
                false,
            ))
            .unwrap(),
        );
        // Backward
        expect_multi_values(
            vec![None, None, None],
            block_on(storage.scan(
                Context::default(),
                Key::from_raw(b"\xff"),
                None,
                1000,
                0,
                5.into(),
                true,
                true,
            ))
            .unwrap(),
        );
        // Forward with bound
        expect_multi_values(
            vec![None, None],
            block_on(storage.scan(
                Context::default(),
                Key::from_raw(b"\x00"),
                Some(Key::from_raw(b"c")),
                1000,
                0,
                5.into(),
                true,
                false,
            ))
            .unwrap(),
        );
        // Backward with bound
        expect_multi_values(
            vec![None, None],
            block_on(storage.scan(
                Context::default(),
                Key::from_raw(b"\xff"),
                Some(Key::from_raw(b"b")),
                1000,
                0,
                5.into(),
                true,
                true,
            ))
            .unwrap(),
        );
        // Forward with limit
        expect_multi_values(
            vec![None, None],
            block_on(storage.scan(
                Context::default(),
                Key::from_raw(b"\x00"),
                None,
                2,
                0,
                5.into(),
                true,
                false,
            ))
            .unwrap(),
        );
        // Backward with limit
        expect_multi_values(
            vec![None, None],
            block_on(storage.scan(
                Context::default(),
                Key::from_raw(b"\xff"),
                None,
                2,
                0,
                5.into(),
                true,
                true,
            ))
            .unwrap(),
        );

        storage
            .sched_txn_command(
                commands::Commit::new(
                    vec![
                        Key::from_raw(b"a"),
                        Key::from_raw(b"b"),
                        Key::from_raw(b"c"),
                    ],
                    1.into(),
                    2.into(),
                    Context::default(),
                ),
                expect_ok_callback(tx, 1),
            )
            .unwrap();
        rx.recv().unwrap();
        // Forward
        expect_multi_values(
            vec![
                Some((b"a".to_vec(), vec![])),
                Some((b"b".to_vec(), vec![])),
                Some((b"c".to_vec(), vec![])),
            ],
            block_on(storage.scan(
                Context::default(),
                Key::from_raw(b"\x00"),
                None,
                1000,
                0,
                5.into(),
                true,
                false,
            ))
            .unwrap(),
        );
        // Backward
        expect_multi_values(
            vec![
                Some((b"c".to_vec(), vec![])),
                Some((b"b".to_vec(), vec![])),
                Some((b"a".to_vec(), vec![])),
            ],
            block_on(storage.scan(
                Context::default(),
                Key::from_raw(b"\xff"),
                None,
                1000,
                0,
                5.into(),
                true,
                true,
            ))
            .unwrap(),
        );
        // Forward with bound
        expect_multi_values(
            vec![Some((b"a".to_vec(), vec![])), Some((b"b".to_vec(), vec![]))],
            block_on(storage.scan(
                Context::default(),
                Key::from_raw(b"\x00"),
                Some(Key::from_raw(b"c")),
                1000,
                0,
                5.into(),
                true,
                false,
            ))
            .unwrap(),
        );
        // Backward with bound
        expect_multi_values(
            vec![Some((b"c".to_vec(), vec![])), Some((b"b".to_vec(), vec![]))],
            block_on(storage.scan(
                Context::default(),
                Key::from_raw(b"\xff"),
                Some(Key::from_raw(b"b")),
                1000,
                0,
                5.into(),
                true,
                true,
            ))
            .unwrap(),
        );

        // Forward with limit
        expect_multi_values(
            vec![Some((b"a".to_vec(), vec![])), Some((b"b".to_vec(), vec![]))],
            block_on(storage.scan(
                Context::default(),
                Key::from_raw(b"\x00"),
                None,
                2,
                0,
                5.into(),
                true,
                false,
            ))
            .unwrap(),
        );
        // Backward with limit
        expect_multi_values(
            vec![Some((b"c".to_vec(), vec![])), Some((b"b".to_vec(), vec![]))],
            block_on(storage.scan(
                Context::default(),
                Key::from_raw(b"\xff"),
                None,
                2,
                0,
                5.into(),
                true,
                true,
            ))
            .unwrap(),
        );
    }

    #[test]
    fn test_batch_get() {
        let storage = TestStorageBuilder::new(DummyLockManager {}, false)
            .build()
            .unwrap();
        let (tx, rx) = channel();
        storage
            .sched_txn_command(
                commands::Prewrite::with_defaults(
                    vec![
                        Mutation::Put((Key::from_raw(b"a"), b"aa".to_vec())),
                        Mutation::Put((Key::from_raw(b"b"), b"bb".to_vec())),
                        Mutation::Put((Key::from_raw(b"c"), b"cc".to_vec())),
                    ],
                    b"a".to_vec(),
                    1.into(),
                ),
                expect_ok_callback(tx.clone(), 0),
            )
            .unwrap();
        rx.recv().unwrap();
        expect_multi_values(
            vec![None],
            block_on(storage.batch_get(
                Context::default(),
                vec![Key::from_raw(b"c"), Key::from_raw(b"d")],
                2.into(),
            ))
            .unwrap()
            .0,
        );
        storage
            .sched_txn_command(
                commands::Commit::new(
                    vec![
                        Key::from_raw(b"a"),
                        Key::from_raw(b"b"),
                        Key::from_raw(b"c"),
                    ],
                    1.into(),
                    2.into(),
                    Context::default(),
                ),
                expect_ok_callback(tx, 1),
            )
            .unwrap();
        rx.recv().unwrap();
        expect_multi_values(
            vec![
                Some((b"c".to_vec(), b"cc".to_vec())),
                Some((b"a".to_vec(), b"aa".to_vec())),
                Some((b"b".to_vec(), b"bb".to_vec())),
            ],
            block_on(storage.batch_get(
                Context::default(),
                vec![
                    Key::from_raw(b"c"),
                    Key::from_raw(b"x"),
                    Key::from_raw(b"a"),
                    Key::from_raw(b"b"),
                ],
                5.into(),
            ))
            .unwrap()
            .0,
        );
    }

    fn create_get_request(key: &[u8], start_ts: u64) -> GetRequest {
        let mut req = GetRequest::default();
        req.set_key(key.to_owned());
        req.set_version(start_ts);
        req
    }

    #[test]
    fn test_batch_get_command() {
        let storage = TestStorageBuilder::new(DummyLockManager {}, false)
            .build()
            .unwrap();
        let (tx, rx) = channel();
        storage
            .sched_txn_command(
                commands::Prewrite::with_defaults(
                    vec![
                        Mutation::Put((Key::from_raw(b"a"), b"aa".to_vec())),
                        Mutation::Put((Key::from_raw(b"b"), b"bb".to_vec())),
                        Mutation::Put((Key::from_raw(b"c"), b"cc".to_vec())),
                    ],
                    b"a".to_vec(),
                    1.into(),
                ),
                expect_ok_callback(tx.clone(), 0),
            )
            .unwrap();
        rx.recv().unwrap();
        let consumer = GetConsumer::new();
        block_on(storage.batch_get_command(
            vec![create_get_request(b"c", 2), create_get_request(b"d", 2)],
            vec![1, 2],
            consumer.clone(),
            Instant::now(),
        ))
        .unwrap();
        let mut x = consumer.take_data();
        expect_error(
            |e| match e {
                Error(box ErrorInner::Txn(TxnError(box TxnErrorInner::Mvcc(mvcc::Error(
                    box mvcc::ErrorInner::KeyIsLocked(..),
                ))))) => {}
                e => panic!("unexpected error chain: {:?}", e),
            },
            x.remove(0),
        );
        assert_eq!(x.remove(0).unwrap(), None);
        storage
            .sched_txn_command(
                commands::Commit::new(
                    vec![
                        Key::from_raw(b"a"),
                        Key::from_raw(b"b"),
                        Key::from_raw(b"c"),
                    ],
                    1.into(),
                    2.into(),
                    Context::default(),
                ),
                expect_ok_callback(tx, 1),
            )
            .unwrap();
        rx.recv().unwrap();
        let consumer = GetConsumer::new();
        block_on(storage.batch_get_command(
            vec![
                create_get_request(b"c", 5),
                create_get_request(b"x", 5),
                create_get_request(b"a", 5),
                create_get_request(b"b", 5),
            ],
            vec![1, 2, 3, 4],
            consumer.clone(),
            Instant::now(),
        ))
        .unwrap();

        let x: Vec<Option<Vec<u8>>> = consumer
            .take_data()
            .into_iter()
            .map(|x| x.unwrap())
            .collect();
        assert_eq!(
            x,
            vec![
                Some(b"cc".to_vec()),
                None,
                Some(b"aa".to_vec()),
                Some(b"bb".to_vec())
            ]
        );
    }

    #[test]
    fn test_txn() {
        let storage = TestStorageBuilder::new(DummyLockManager {}, false)
            .build()
            .unwrap();
        let (tx, rx) = channel();
        storage
            .sched_txn_command(
                commands::Prewrite::with_defaults(
                    vec![Mutation::Put((Key::from_raw(b"x"), b"100".to_vec()))],
                    b"x".to_vec(),
                    100.into(),
                ),
                expect_ok_callback(tx.clone(), 0),
            )
            .unwrap();
        storage
            .sched_txn_command(
                commands::Prewrite::with_defaults(
                    vec![Mutation::Put((Key::from_raw(b"y"), b"101".to_vec()))],
                    b"y".to_vec(),
                    101.into(),
                ),
                expect_ok_callback(tx.clone(), 1),
            )
            .unwrap();
        rx.recv().unwrap();
        rx.recv().unwrap();
        storage
            .sched_txn_command(
                commands::Commit::new(
                    vec![Key::from_raw(b"x")],
                    100.into(),
                    110.into(),
                    Context::default(),
                ),
                expect_value_callback(tx.clone(), 2, TxnStatus::committed(110.into())),
            )
            .unwrap();
        storage
            .sched_txn_command(
                commands::Commit::new(
                    vec![Key::from_raw(b"y")],
                    101.into(),
                    111.into(),
                    Context::default(),
                ),
                expect_value_callback(tx.clone(), 3, TxnStatus::committed(111.into())),
            )
            .unwrap();
        rx.recv().unwrap();
        rx.recv().unwrap();
        expect_value(
            b"100".to_vec(),
            block_on(storage.get(Context::default(), Key::from_raw(b"x"), 120.into()))
                .unwrap()
                .0,
        );
        expect_value(
            b"101".to_vec(),
            block_on(storage.get(Context::default(), Key::from_raw(b"y"), 120.into()))
                .unwrap()
                .0,
        );
        storage
            .sched_txn_command(
                commands::Prewrite::with_defaults(
                    vec![Mutation::Put((Key::from_raw(b"x"), b"105".to_vec()))],
                    b"x".to_vec(),
                    105.into(),
                ),
                expect_fail_callback(tx, 6, |e| match e {
                    Error(box ErrorInner::Txn(TxnError(box TxnErrorInner::Mvcc(mvcc::Error(
                        box mvcc::ErrorInner::WriteConflict { .. },
                    ))))) => (),
                    e => panic!("unexpected error chain: {:?}", e),
                }),
            )
            .unwrap();
        rx.recv().unwrap();
    }

    #[test]
    fn test_sched_too_busy() {
        let config = Config {
            scheduler_pending_write_threshold: ReadableSize(1),
            ..Default::default()
        };
        let storage = TestStorageBuilder::new(DummyLockManager {}, false)
            .config(config)
            .build()
            .unwrap();
        let (tx, rx) = channel();
        expect_none(
            block_on(storage.get(Context::default(), Key::from_raw(b"x"), 100.into()))
                .unwrap()
                .0,
        );
        storage
            .sched_txn_command::<()>(
                commands::Pause::new(vec![Key::from_raw(b"x")], 1000, Context::default()),
                expect_ok_callback(tx.clone(), 1),
            )
            .unwrap();
        storage
            .sched_txn_command(
                commands::Prewrite::with_defaults(
                    vec![Mutation::Put((Key::from_raw(b"y"), b"101".to_vec()))],
                    b"y".to_vec(),
                    101.into(),
                ),
                expect_too_busy_callback(tx.clone(), 2),
            )
            .unwrap();
        rx.recv().unwrap();
        rx.recv().unwrap();
        storage
            .sched_txn_command(
                commands::Prewrite::with_defaults(
                    vec![Mutation::Put((Key::from_raw(b"z"), b"102".to_vec()))],
                    b"y".to_vec(),
                    102.into(),
                ),
                expect_ok_callback(tx, 3),
            )
            .unwrap();
        rx.recv().unwrap();
    }

    #[test]
    fn test_cleanup() {
        let storage = TestStorageBuilder::new(DummyLockManager {}, false)
            .build()
            .unwrap();
        let cm = storage.concurrency_manager.clone();
        let (tx, rx) = channel();
        storage
            .sched_txn_command(
                commands::Prewrite::with_defaults(
                    vec![Mutation::Put((Key::from_raw(b"x"), b"100".to_vec()))],
                    b"x".to_vec(),
                    100.into(),
                ),
                expect_ok_callback(tx.clone(), 0),
            )
            .unwrap();
        rx.recv().unwrap();
        storage
            .sched_txn_command(
                commands::Cleanup::new(
                    Key::from_raw(b"x"),
                    100.into(),
                    TimeStamp::zero(),
                    Context::default(),
                ),
                expect_ok_callback(tx, 1),
            )
            .unwrap();
        rx.recv().unwrap();
        assert_eq!(cm.max_ts(), 100.into());
        expect_none(
            block_on(storage.get(Context::default(), Key::from_raw(b"x"), 105.into()))
                .unwrap()
                .0,
        );
    }

    #[test]
    fn test_cleanup_check_ttl() {
        let storage = TestStorageBuilder::new(DummyLockManager {}, false)
            .build()
            .unwrap();
        let (tx, rx) = channel();

        let ts = TimeStamp::compose;
        storage
            .sched_txn_command(
                commands::Prewrite::with_lock_ttl(
                    vec![Mutation::Put((Key::from_raw(b"x"), b"110".to_vec()))],
                    b"x".to_vec(),
                    ts(110, 0),
                    100,
                ),
                expect_ok_callback(tx.clone(), 0),
            )
            .unwrap();
        rx.recv().unwrap();

        storage
            .sched_txn_command(
                commands::Cleanup::new(
                    Key::from_raw(b"x"),
                    ts(110, 0),
                    ts(120, 0),
                    Context::default(),
                ),
                expect_fail_callback(tx.clone(), 0, |e| match e {
                    Error(box ErrorInner::Txn(TxnError(box TxnErrorInner::Mvcc(mvcc::Error(
                        box mvcc::ErrorInner::KeyIsLocked(info),
                    ))))) => assert_eq!(info.get_lock_ttl(), 100),
                    e => panic!("unexpected error chain: {:?}", e),
                }),
            )
            .unwrap();
        rx.recv().unwrap();

        storage
            .sched_txn_command(
                commands::Cleanup::new(
                    Key::from_raw(b"x"),
                    ts(110, 0),
                    ts(220, 0),
                    Context::default(),
                ),
                expect_ok_callback(tx, 0),
            )
            .unwrap();
        rx.recv().unwrap();
        expect_none(
            block_on(storage.get(Context::default(), Key::from_raw(b"x"), ts(230, 0)))
                .unwrap()
                .0,
        );
    }

    #[test]
    fn test_high_priority_get_put() {
        let storage = TestStorageBuilder::new(DummyLockManager {}, false)
            .build()
            .unwrap();
        let (tx, rx) = channel();
        let mut ctx = Context::default();
        ctx.set_priority(CommandPri::High);
        expect_none(
            block_on(storage.get(ctx, Key::from_raw(b"x"), 100.into()))
                .unwrap()
                .0,
        );
        let mut ctx = Context::default();
        ctx.set_priority(CommandPri::High);
        storage
            .sched_txn_command(
                commands::Prewrite::with_context(
                    vec![Mutation::Put((Key::from_raw(b"x"), b"100".to_vec()))],
                    b"x".to_vec(),
                    100.into(),
                    ctx,
                ),
                expect_ok_callback(tx.clone(), 1),
            )
            .unwrap();
        rx.recv().unwrap();
        let mut ctx = Context::default();
        ctx.set_priority(CommandPri::High);
        storage
            .sched_txn_command(
                commands::Commit::new(vec![Key::from_raw(b"x")], 100.into(), 101.into(), ctx),
                expect_ok_callback(tx, 2),
            )
            .unwrap();
        rx.recv().unwrap();
        let mut ctx = Context::default();
        ctx.set_priority(CommandPri::High);
        expect_none(
            block_on(storage.get(ctx, Key::from_raw(b"x"), 100.into()))
                .unwrap()
                .0,
        );
        let mut ctx = Context::default();
        ctx.set_priority(CommandPri::High);
        expect_value(
            b"100".to_vec(),
            block_on(storage.get(ctx, Key::from_raw(b"x"), 101.into()))
                .unwrap()
                .0,
        );
    }

    #[test]
    fn test_high_priority_no_block() {
        let config = Config {
            scheduler_worker_pool_size: 1,
            ..Default::default()
        };
        let storage = TestStorageBuilder::new(DummyLockManager {}, false)
            .config(config)
            .build()
            .unwrap();
        let (tx, rx) = channel();
        expect_none(
            block_on(storage.get(Context::default(), Key::from_raw(b"x"), 100.into()))
                .unwrap()
                .0,
        );
        storage
            .sched_txn_command(
                commands::Prewrite::with_defaults(
                    vec![Mutation::Put((Key::from_raw(b"x"), b"100".to_vec()))],
                    b"x".to_vec(),
                    100.into(),
                ),
                expect_ok_callback(tx.clone(), 1),
            )
            .unwrap();
        rx.recv().unwrap();
        storage
            .sched_txn_command(
                commands::Commit::new(
                    vec![Key::from_raw(b"x")],
                    100.into(),
                    101.into(),
                    Context::default(),
                ),
                expect_ok_callback(tx.clone(), 2),
            )
            .unwrap();
        rx.recv().unwrap();

        storage
            .sched_txn_command(
                commands::Pause::new(vec![Key::from_raw(b"y")], 1000, Context::default()),
                expect_ok_callback(tx, 3),
            )
            .unwrap();
        let mut ctx = Context::default();
        ctx.set_priority(CommandPri::High);
        expect_value(
            b"100".to_vec(),
            block_on(storage.get(ctx, Key::from_raw(b"x"), 101.into()))
                .unwrap()
                .0,
        );
        // Command Get with high priority not block by command Pause.
        assert_eq!(rx.recv().unwrap(), 3);
    }

    #[test]
    fn test_delete_range() {
        let storage = TestStorageBuilder::new(DummyLockManager {}, false)
            .build()
            .unwrap();
        let (tx, rx) = channel();
        // Write x and y.
        storage
            .sched_txn_command(
                commands::Prewrite::with_defaults(
                    vec![
                        Mutation::Put((Key::from_raw(b"x"), b"100".to_vec())),
                        Mutation::Put((Key::from_raw(b"y"), b"100".to_vec())),
                        Mutation::Put((Key::from_raw(b"z"), b"100".to_vec())),
                    ],
                    b"x".to_vec(),
                    100.into(),
                ),
                expect_ok_callback(tx.clone(), 0),
            )
            .unwrap();
        rx.recv().unwrap();
        storage
            .sched_txn_command(
                commands::Commit::new(
                    vec![
                        Key::from_raw(b"x"),
                        Key::from_raw(b"y"),
                        Key::from_raw(b"z"),
                    ],
                    100.into(),
                    101.into(),
                    Context::default(),
                ),
                expect_ok_callback(tx.clone(), 1),
            )
            .unwrap();
        rx.recv().unwrap();
        expect_value(
            b"100".to_vec(),
            block_on(storage.get(Context::default(), Key::from_raw(b"x"), 101.into()))
                .unwrap()
                .0,
        );
        expect_value(
            b"100".to_vec(),
            block_on(storage.get(Context::default(), Key::from_raw(b"y"), 101.into()))
                .unwrap()
                .0,
        );
        expect_value(
            b"100".to_vec(),
            block_on(storage.get(Context::default(), Key::from_raw(b"z"), 101.into()))
                .unwrap()
                .0,
        );

        // Delete range [x, z)
        storage
            .delete_range(
                Context::default(),
                Key::from_raw(b"x"),
                Key::from_raw(b"z"),
                false,
                expect_ok_callback(tx.clone(), 5),
            )
            .unwrap();
        rx.recv().unwrap();
        expect_none(
            block_on(storage.get(Context::default(), Key::from_raw(b"x"), 101.into()))
                .unwrap()
                .0,
        );
        expect_none(
            block_on(storage.get(Context::default(), Key::from_raw(b"y"), 101.into()))
                .unwrap()
                .0,
        );
        expect_value(
            b"100".to_vec(),
            block_on(storage.get(Context::default(), Key::from_raw(b"z"), 101.into()))
                .unwrap()
                .0,
        );

        storage
            .delete_range(
                Context::default(),
                Key::from_raw(b""),
                Key::from_raw(&[255]),
                false,
                expect_ok_callback(tx, 9),
            )
            .unwrap();
        rx.recv().unwrap();
        expect_none(
            block_on(storage.get(Context::default(), Key::from_raw(b"z"), 101.into()))
                .unwrap()
                .0,
        );
    }

    #[test]
    fn test_raw_delete_range() {
        test_raw_delete_range_impl(false)
    }

    #[test]
    fn test_raw_delete_range_ttl() {
        test_raw_delete_range_impl(true)
    }

    fn test_raw_delete_range_impl(ttl: bool) {
        let storage = TestStorageBuilder::new(DummyLockManager {}, ttl)
            .build()
            .unwrap();
        let (tx, rx) = channel();

        let test_data = [
            (b"a", b"001"),
            (b"b", b"002"),
            (b"c", b"003"),
            (b"d", b"004"),
            (b"e", b"005"),
        ];

        // Write some key-value pairs to the db
        for kv in &test_data {
            storage
                .raw_put(
                    Context::default(),
                    "".to_string(),
                    kv.0.to_vec(),
                    kv.1.to_vec(),
                    0,
                    expect_ok_callback(tx.clone(), 0),
                )
                .unwrap();
        }

        expect_value(
            b"004".to_vec(),
            block_on(storage.raw_get(Context::default(), "".to_string(), b"d".to_vec())).unwrap(),
        );

        // Delete ["d", "e")
        storage
            .raw_delete_range(
                Context::default(),
                "".to_string(),
                b"d".to_vec(),
                b"e".to_vec(),
                expect_ok_callback(tx.clone(), 1),
            )
            .unwrap();
        rx.recv().unwrap();

        // Assert key "d" has gone
        expect_value(
            b"003".to_vec(),
            block_on(storage.raw_get(Context::default(), "".to_string(), b"c".to_vec())).unwrap(),
        );
        expect_none(
            block_on(storage.raw_get(Context::default(), "".to_string(), b"d".to_vec())).unwrap(),
        );
        expect_value(
            b"005".to_vec(),
            block_on(storage.raw_get(Context::default(), "".to_string(), b"e".to_vec())).unwrap(),
        );

        // Delete ["aa", "ab")
        storage
            .raw_delete_range(
                Context::default(),
                "".to_string(),
                b"aa".to_vec(),
                b"ab".to_vec(),
                expect_ok_callback(tx.clone(), 2),
            )
            .unwrap();
        rx.recv().unwrap();

        // Assert nothing happened
        expect_value(
            b"001".to_vec(),
            block_on(storage.raw_get(Context::default(), "".to_string(), b"a".to_vec())).unwrap(),
        );
        expect_value(
            b"002".to_vec(),
            block_on(storage.raw_get(Context::default(), "".to_string(), b"b".to_vec())).unwrap(),
        );

        // Delete all
        storage
            .raw_delete_range(
                Context::default(),
                "".to_string(),
                b"a".to_vec(),
                b"z".to_vec(),
                expect_ok_callback(tx, 3),
            )
            .unwrap();
        rx.recv().unwrap();

        // Assert now no key remains
        for kv in &test_data {
            expect_none(
                block_on(storage.raw_get(Context::default(), "".to_string(), kv.0.to_vec()))
                    .unwrap(),
            );
        }

        rx.recv().unwrap();
    }

    #[test]
    fn test_raw_batch_put() {
        test_raw_batch_put_impl(false)
    }

    #[test]
    fn test_raw_batch_put_ttl() {
        test_raw_batch_put_impl(true)
    }

    fn test_raw_batch_put_impl(ttl: bool) {
        let storage = TestStorageBuilder::new(DummyLockManager {}, ttl)
            .build()
            .unwrap();
        let (tx, rx) = channel();

        let test_data = vec![
            (b"a".to_vec(), b"aa".to_vec(), 10),
            (b"b".to_vec(), b"bb".to_vec(), 20),
            (b"c".to_vec(), b"cc".to_vec(), 30),
            (b"d".to_vec(), b"dd".to_vec(), 0),
            (b"e".to_vec(), b"ee".to_vec(), 40),
        ];

        let kvpairs = test_data
            .clone()
            .into_iter()
            .map(|(key, value, _)| (key, value))
            .collect();
        let ttls = if ttl {
            test_data
                .clone()
                .into_iter()
                .map(|(_, _, ttl)| ttl)
                .collect()
        } else {
            vec![0; test_data.len()]
        };
        // Write key-value pairs in a batch
        storage
            .raw_batch_put(
                Context::default(),
                "".to_string(),
                kvpairs,
                ttls,
                expect_ok_callback(tx, 0),
            )
            .unwrap();
        rx.recv().unwrap();

        // Verify pairs one by one
        for (key, val, _) in &test_data {
            expect_value(
                val.to_vec(),
                block_on(storage.raw_get(Context::default(), "".to_string(), key.to_vec()))
                    .unwrap(),
            );
        }
        if ttl {
            // Verify ttl one by one
            for (key, _, ttl) in test_data {
                let res =
                    block_on(storage.raw_get_key_ttl(Context::default(), "".to_string(), key))
                        .unwrap();
                assert_eq!(res, Some(ttl));
            }
        }
    }

    #[test]
    fn test_raw_batch_get() {
        test_raw_batch_get_impl(false)
    }

    #[test]
    fn test_raw_batch_get_ttl() {
        test_raw_batch_get_impl(true)
    }

    fn test_raw_batch_get_impl(ttl: bool) {
        let storage = TestStorageBuilder::new(DummyLockManager {}, ttl)
            .build()
            .unwrap();
        let (tx, rx) = channel();

        let test_data = vec![
            (b"a".to_vec(), b"aa".to_vec()),
            (b"b".to_vec(), b"bb".to_vec()),
            (b"c".to_vec(), b"cc".to_vec()),
            (b"d".to_vec(), b"dd".to_vec()),
            (b"e".to_vec(), b"ee".to_vec()),
        ];

        // Write key-value pairs one by one
        for &(ref key, ref value) in &test_data {
            storage
                .raw_put(
                    Context::default(),
                    "".to_string(),
                    key.clone(),
                    value.clone(),
                    0,
                    expect_ok_callback(tx.clone(), 0),
                )
                .unwrap();
        }
        rx.recv().unwrap();

        // Verify pairs in a batch
        let keys = test_data.iter().map(|&(ref k, _)| k.clone()).collect();
        let results = test_data.into_iter().map(|(k, v)| Some((k, v))).collect();
        expect_multi_values(
            results,
            block_on(storage.raw_batch_get(Context::default(), "".to_string(), keys)).unwrap(),
        );
    }

    #[test]
    fn test_batch_raw_get() {
        test_batch_raw_get_impl(false)
    }

    #[test]
    fn test_batch_raw_get_ttl() {
        test_batch_raw_get_impl(true)
    }

    fn test_batch_raw_get_impl(ttl: bool) {
        let storage = TestStorageBuilder::new(DummyLockManager {}, ttl)
            .build()
            .unwrap();
        let (tx, rx) = channel();

        let test_data = vec![
            (b"a".to_vec(), b"aa".to_vec()),
            (b"b".to_vec(), b"bb".to_vec()),
            (b"c".to_vec(), b"cc".to_vec()),
            (b"d".to_vec(), b"dd".to_vec()),
            (b"e".to_vec(), b"ee".to_vec()),
        ];

        // Write key-value pairs one by one
        for &(ref key, ref value) in &test_data {
            storage
                .raw_put(
                    Context::default(),
                    "".to_string(),
                    key.clone(),
                    value.clone(),
                    0,
                    expect_ok_callback(tx.clone(), 0),
                )
                .unwrap();
        }
        rx.recv().unwrap();

        // Verify pairs in a batch
        let mut ids = vec![];
        let cmds = test_data
            .iter()
            .map(|&(ref k, _)| {
                let mut req = RawGetRequest::default();
                req.set_key(k.clone());
                ids.push(ids.len() as u64);
                req
            })
            .collect();
        let results: Vec<Option<Vec<u8>>> = test_data.into_iter().map(|(_, v)| Some(v)).collect();
        let consumer = GetConsumer::new();
        block_on(storage.raw_batch_get_command(cmds, ids, consumer.clone())).unwrap();
        let x: Vec<Option<Vec<u8>>> = consumer
            .take_data()
            .into_iter()
            .map(|x| x.unwrap())
            .collect();
        assert_eq!(x, results);
    }

    #[test]
    fn test_raw_batch_delete() {
        test_raw_batch_delete_impl(false)
    }

    #[test]
    fn test_raw_batch_delete_ttl() {
        test_raw_batch_delete_impl(true)
    }

    fn test_raw_batch_delete_impl(ttl: bool) {
        let storage = TestStorageBuilder::new(DummyLockManager {}, ttl)
            .build()
            .unwrap();
        let (tx, rx) = channel();

        let test_data = vec![
            (b"a".to_vec(), b"aa".to_vec()),
            (b"b".to_vec(), b"bb".to_vec()),
            (b"c".to_vec(), b"cc".to_vec()),
            (b"d".to_vec(), b"dd".to_vec()),
            (b"e".to_vec(), b"ee".to_vec()),
        ];

        // Write key-value pairs in batch
        storage
            .raw_batch_put(
                Context::default(),
                "".to_string(),
                test_data.clone(),
                vec![0; test_data.len()],
                expect_ok_callback(tx.clone(), 0),
            )
            .unwrap();
        rx.recv().unwrap();

        // Verify pairs exist
        let keys = test_data.iter().map(|&(ref k, _)| k.clone()).collect();
        let results = test_data
            .iter()
            .map(|&(ref k, ref v)| Some((k.clone(), v.clone())))
            .collect();
        expect_multi_values(
            results,
            block_on(storage.raw_batch_get(Context::default(), "".to_string(), keys)).unwrap(),
        );

        // Delete ["b", "d"]
        storage
            .raw_batch_delete(
                Context::default(),
                "".to_string(),
                vec![b"b".to_vec(), b"d".to_vec()],
                expect_ok_callback(tx.clone(), 1),
            )
            .unwrap();
        rx.recv().unwrap();

        // Assert "b" and "d" are gone
        expect_value(
            b"aa".to_vec(),
            block_on(storage.raw_get(Context::default(), "".to_string(), b"a".to_vec())).unwrap(),
        );
        expect_none(
            block_on(storage.raw_get(Context::default(), "".to_string(), b"b".to_vec())).unwrap(),
        );
        expect_value(
            b"cc".to_vec(),
            block_on(storage.raw_get(Context::default(), "".to_string(), b"c".to_vec())).unwrap(),
        );
        expect_none(
            block_on(storage.raw_get(Context::default(), "".to_string(), b"d".to_vec())).unwrap(),
        );
        expect_value(
            b"ee".to_vec(),
            block_on(storage.raw_get(Context::default(), "".to_string(), b"e".to_vec())).unwrap(),
        );

        // Delete ["a", "c", "e"]
        storage
            .raw_batch_delete(
                Context::default(),
                "".to_string(),
                vec![b"a".to_vec(), b"c".to_vec(), b"e".to_vec()],
                expect_ok_callback(tx, 2),
            )
            .unwrap();
        rx.recv().unwrap();

        // Assert no key remains
        for (k, _) in test_data {
            expect_none(block_on(storage.raw_get(Context::default(), "".to_string(), k)).unwrap());
        }
    }

    #[test]
    fn test_raw_scan() {
        test_raw_scan_impl(false)
    }

    #[test]
    fn test_raw_scan_ttl() {
        test_raw_scan_impl(true)
    }

    fn test_raw_scan_impl(ttl: bool) {
        let storage = TestStorageBuilder::new(DummyLockManager {}, ttl)
            .build()
            .unwrap();
        let (tx, rx) = channel();

        let test_data = vec![
            (b"a".to_vec(), b"aa".to_vec()),
            (b"a1".to_vec(), b"aa11".to_vec()),
            (b"a2".to_vec(), b"aa22".to_vec()),
            (b"a3".to_vec(), b"aa33".to_vec()),
            (b"b".to_vec(), b"bb".to_vec()),
            (b"b1".to_vec(), b"bb11".to_vec()),
            (b"b2".to_vec(), b"bb22".to_vec()),
            (b"b3".to_vec(), b"bb33".to_vec()),
            (b"c".to_vec(), b"cc".to_vec()),
            (b"c1".to_vec(), b"cc11".to_vec()),
            (b"c2".to_vec(), b"cc22".to_vec()),
            (b"c3".to_vec(), b"cc33".to_vec()),
            (b"d".to_vec(), b"dd".to_vec()),
            (b"d1".to_vec(), b"dd11".to_vec()),
            (b"d2".to_vec(), b"dd22".to_vec()),
            (b"d3".to_vec(), b"dd33".to_vec()),
            (b"e".to_vec(), b"ee".to_vec()),
            (b"e1".to_vec(), b"ee11".to_vec()),
            (b"e2".to_vec(), b"ee22".to_vec()),
            (b"e3".to_vec(), b"ee33".to_vec()),
        ];

        // Write key-value pairs in batch
        storage
            .raw_batch_put(
                Context::default(),
                "".to_string(),
                test_data.clone(),
                vec![0; test_data.len()],
                expect_ok_callback(tx, 0),
            )
            .unwrap();
        rx.recv().unwrap();

        // Scan pairs with key only
        let mut results: Vec<Option<KvPair>> = test_data
            .iter()
            .map(|&(ref k, _)| Some((k.clone(), vec![])))
            .collect();
        expect_multi_values(
            results.clone(),
            block_on(storage.raw_scan(
                Context::default(),
                "".to_string(),
                vec![],
                None,
                20,
                true,
                false,
            ))
            .unwrap(),
        );
        results = results.split_off(10);
        expect_multi_values(
            results,
            block_on(storage.raw_scan(
                Context::default(),
                "".to_string(),
                b"c2".to_vec(),
                None,
                20,
                true,
                false,
            ))
            .unwrap(),
        );
        let mut results: Vec<Option<KvPair>> = test_data
            .clone()
            .into_iter()
            .map(|(k, v)| Some((k, v)))
            .collect();
        expect_multi_values(
            results.clone(),
            block_on(storage.raw_scan(
                Context::default(),
                "".to_string(),
                vec![],
                None,
                20,
                false,
                false,
            ))
            .unwrap(),
        );
        results = results.split_off(10);
        expect_multi_values(
            results,
            block_on(storage.raw_scan(
                Context::default(),
                "".to_string(),
                b"c2".to_vec(),
                None,
                20,
                false,
                false,
            ))
            .unwrap(),
        );
        let results: Vec<Option<KvPair>> = test_data
            .clone()
            .into_iter()
            .map(|(k, v)| Some((k, v)))
            .rev()
            .collect();
        expect_multi_values(
            results,
            block_on(storage.raw_scan(
                Context::default(),
                "".to_string(),
                b"z".to_vec(),
                None,
                20,
                false,
                true,
            ))
            .unwrap(),
        );
        let results: Vec<Option<KvPair>> = test_data
            .clone()
            .into_iter()
            .map(|(k, v)| Some((k, v)))
            .rev()
            .take(5)
            .collect();
        expect_multi_values(
            results,
            block_on(storage.raw_scan(
                Context::default(),
                "".to_string(),
                b"z".to_vec(),
                None,
                5,
                false,
                true,
            ))
            .unwrap(),
        );

        // Scan with end_key
        let results: Vec<Option<KvPair>> = test_data
            .clone()
            .into_iter()
            .skip(6)
            .take(4)
            .map(|(k, v)| Some((k, v)))
            .collect();
        expect_multi_values(
            results,
            block_on(storage.raw_scan(
                Context::default(),
                "".to_string(),
                b"b2".to_vec(),
                Some(b"c2".to_vec()),
                20,
                false,
                false,
            ))
            .unwrap(),
        );
        let results: Vec<Option<KvPair>> = test_data
            .clone()
            .into_iter()
            .skip(6)
            .take(1)
            .map(|(k, v)| Some((k, v)))
            .collect();
        expect_multi_values(
            results,
            block_on(storage.raw_scan(
                Context::default(),
                "".to_string(),
                b"b2".to_vec(),
                Some(b"b2\x00".to_vec()),
                20,
                false,
                false,
            ))
            .unwrap(),
        );

        // Reverse scan with end_key
        let results: Vec<Option<KvPair>> = test_data
            .clone()
            .into_iter()
            .rev()
            .skip(10)
            .take(4)
            .map(|(k, v)| Some((k, v)))
            .collect();
        expect_multi_values(
            results,
            block_on(storage.raw_scan(
                Context::default(),
                "".to_string(),
                b"c2".to_vec(),
                Some(b"b2".to_vec()),
                20,
                false,
                true,
            ))
            .unwrap(),
        );
        let results: Vec<Option<KvPair>> = test_data
            .into_iter()
            .skip(6)
            .take(1)
            .map(|(k, v)| Some((k, v)))
            .collect();
        expect_multi_values(
            results,
            block_on(storage.raw_scan(
                Context::default(),
                "".to_string(),
                b"b2\x00".to_vec(),
                Some(b"b2".to_vec()),
                20,
                false,
                true,
            ))
            .unwrap(),
        );

        // End key tests. Confirm that lower/upper bound works correctly.
        let results = vec![
            (b"c1".to_vec(), b"cc11".to_vec()),
            (b"c2".to_vec(), b"cc22".to_vec()),
            (b"c3".to_vec(), b"cc33".to_vec()),
            (b"d".to_vec(), b"dd".to_vec()),
            (b"d1".to_vec(), b"dd11".to_vec()),
            (b"d2".to_vec(), b"dd22".to_vec()),
        ]
        .into_iter()
        .map(|(k, v)| Some((k, v)));
        expect_multi_values(
            results.clone().collect(),
            block_on(async {
                storage
                    .raw_scan(
                        Context::default(),
                        "".to_string(),
                        b"c1".to_vec(),
                        Some(b"d3".to_vec()),
                        20,
                        false,
                        false,
                    )
                    .await
            })
            .unwrap(),
        );
        expect_multi_values(
            results.rev().collect(),
            block_on(async {
                storage
                    .raw_scan(
                        Context::default(),
                        "".to_string(),
                        b"d3".to_vec(),
                        Some(b"c1".to_vec()),
                        20,
                        false,
                        true,
                    )
                    .await
            })
            .unwrap(),
        );
    }

    #[test]
    fn test_check_key_ranges() {
        fn make_ranges(ranges: Vec<(Vec<u8>, Vec<u8>)>) -> Vec<KeyRange> {
            ranges
                .into_iter()
                .map(|(s, e)| {
                    let mut range = KeyRange::default();
                    range.set_start_key(s);
                    if !e.is_empty() {
                        range.set_end_key(e);
                    }
                    range
                })
                .collect()
        }

        let ranges = make_ranges(vec![
            (b"a".to_vec(), b"a3".to_vec()),
            (b"b".to_vec(), b"b3".to_vec()),
            (b"c".to_vec(), b"c3".to_vec()),
        ]);
        assert_eq!(
            <Storage<RocksEngine, DummyLockManager>>::check_key_ranges(&ranges, false,),
            true
        );

        let ranges = make_ranges(vec![
            (b"a".to_vec(), vec![]),
            (b"b".to_vec(), vec![]),
            (b"c".to_vec(), vec![]),
        ]);
        assert_eq!(
            <Storage<RocksEngine, DummyLockManager>>::check_key_ranges(&ranges, false,),
            true
        );

        let ranges = make_ranges(vec![
            (b"a3".to_vec(), b"a".to_vec()),
            (b"b3".to_vec(), b"b".to_vec()),
            (b"c3".to_vec(), b"c".to_vec()),
        ]);
        assert_eq!(
            <Storage<RocksEngine, DummyLockManager>>::check_key_ranges(&ranges, false,),
            false
        );

        // if end_key is omitted, the next start_key is used instead. so, false is returned.
        let ranges = make_ranges(vec![
            (b"c".to_vec(), vec![]),
            (b"b".to_vec(), vec![]),
            (b"a".to_vec(), vec![]),
        ]);
        assert_eq!(
            <Storage<RocksEngine, DummyLockManager>>::check_key_ranges(&ranges, false,),
            false
        );

        let ranges = make_ranges(vec![
            (b"a3".to_vec(), b"a".to_vec()),
            (b"b3".to_vec(), b"b".to_vec()),
            (b"c3".to_vec(), b"c".to_vec()),
        ]);
        assert_eq!(
            <Storage<RocksEngine, DummyLockManager>>::check_key_ranges(&ranges, true,),
            true
        );

        let ranges = make_ranges(vec![
            (b"c3".to_vec(), vec![]),
            (b"b3".to_vec(), vec![]),
            (b"a3".to_vec(), vec![]),
        ]);
        assert_eq!(
            <Storage<RocksEngine, DummyLockManager>>::check_key_ranges(&ranges, true,),
            true
        );

        let ranges = make_ranges(vec![
            (b"a".to_vec(), b"a3".to_vec()),
            (b"b".to_vec(), b"b3".to_vec()),
            (b"c".to_vec(), b"c3".to_vec()),
        ]);
        assert_eq!(
            <Storage<RocksEngine, DummyLockManager>>::check_key_ranges(&ranges, true,),
            false
        );

        let ranges = make_ranges(vec![
            (b"a3".to_vec(), vec![]),
            (b"b3".to_vec(), vec![]),
            (b"c3".to_vec(), vec![]),
        ]);
        assert_eq!(
            <Storage<RocksEngine, DummyLockManager>>::check_key_ranges(&ranges, true,),
            false
        );
    }

    #[test]
    fn test_raw_batch_scan() {
        test_raw_batch_scan_impl(false)
    }

    #[test]
    fn test_raw_batch_scan_ttl() {
        test_raw_batch_scan_impl(true)
    }

    fn test_raw_batch_scan_impl(ttl: bool) {
        let storage = TestStorageBuilder::new(DummyLockManager {}, ttl)
            .build()
            .unwrap();
        let (tx, rx) = channel();

        let test_data = vec![
            (b"a".to_vec(), b"aa".to_vec()),
            (b"a1".to_vec(), b"aa11".to_vec()),
            (b"a2".to_vec(), b"aa22".to_vec()),
            (b"a3".to_vec(), b"aa33".to_vec()),
            (b"b".to_vec(), b"bb".to_vec()),
            (b"b1".to_vec(), b"bb11".to_vec()),
            (b"b2".to_vec(), b"bb22".to_vec()),
            (b"b3".to_vec(), b"bb33".to_vec()),
            (b"c".to_vec(), b"cc".to_vec()),
            (b"c1".to_vec(), b"cc11".to_vec()),
            (b"c2".to_vec(), b"cc22".to_vec()),
            (b"c3".to_vec(), b"cc33".to_vec()),
            (b"d".to_vec(), b"dd".to_vec()),
            (b"d1".to_vec(), b"dd11".to_vec()),
            (b"d2".to_vec(), b"dd22".to_vec()),
            (b"d3".to_vec(), b"dd33".to_vec()),
            (b"e".to_vec(), b"ee".to_vec()),
            (b"e1".to_vec(), b"ee11".to_vec()),
            (b"e2".to_vec(), b"ee22".to_vec()),
            (b"e3".to_vec(), b"ee33".to_vec()),
        ];

        // Write key-value pairs in batch
        storage
            .raw_batch_put(
                Context::default(),
                "".to_string(),
                test_data.clone(),
                vec![0; test_data.len()],
                expect_ok_callback(tx, 0),
            )
            .unwrap();
        rx.recv().unwrap();

        // Verify pairs exist
        let keys = test_data.iter().map(|&(ref k, _)| k.clone()).collect();
        let results = test_data.into_iter().map(|(k, v)| Some((k, v))).collect();
        expect_multi_values(
            results,
            block_on(storage.raw_batch_get(Context::default(), "".to_string(), keys)).unwrap(),
        );

        let results = vec![
            Some((b"a".to_vec(), b"aa".to_vec())),
            Some((b"a1".to_vec(), b"aa11".to_vec())),
            Some((b"a2".to_vec(), b"aa22".to_vec())),
            Some((b"a3".to_vec(), b"aa33".to_vec())),
            Some((b"b".to_vec(), b"bb".to_vec())),
            Some((b"b1".to_vec(), b"bb11".to_vec())),
            Some((b"b2".to_vec(), b"bb22".to_vec())),
            Some((b"b3".to_vec(), b"bb33".to_vec())),
            Some((b"c".to_vec(), b"cc".to_vec())),
            Some((b"c1".to_vec(), b"cc11".to_vec())),
            Some((b"c2".to_vec(), b"cc22".to_vec())),
            Some((b"c3".to_vec(), b"cc33".to_vec())),
            Some((b"d".to_vec(), b"dd".to_vec())),
        ];
        let ranges: Vec<KeyRange> = vec![b"a".to_vec(), b"b".to_vec(), b"c".to_vec()]
            .into_iter()
            .map(|k| {
                let mut range = KeyRange::default();
                range.set_start_key(k);
                range
            })
            .collect();
        expect_multi_values(
            results,
            block_on(storage.raw_batch_scan(
                Context::default(),
                "".to_string(),
                ranges.clone(),
                5,
                false,
                false,
            ))
            .unwrap(),
        );

        let results = vec![
            Some((b"a".to_vec(), vec![])),
            Some((b"a1".to_vec(), vec![])),
            Some((b"a2".to_vec(), vec![])),
            Some((b"a3".to_vec(), vec![])),
            Some((b"b".to_vec(), vec![])),
            Some((b"b1".to_vec(), vec![])),
            Some((b"b2".to_vec(), vec![])),
            Some((b"b3".to_vec(), vec![])),
            Some((b"c".to_vec(), vec![])),
            Some((b"c1".to_vec(), vec![])),
            Some((b"c2".to_vec(), vec![])),
            Some((b"c3".to_vec(), vec![])),
            Some((b"d".to_vec(), vec![])),
        ];
        expect_multi_values(
            results,
            block_on(storage.raw_batch_scan(
                Context::default(),
                "".to_string(),
                ranges.clone(),
                5,
                true,
                false,
            ))
            .unwrap(),
        );

        let results = vec![
            Some((b"a".to_vec(), b"aa".to_vec())),
            Some((b"a1".to_vec(), b"aa11".to_vec())),
            Some((b"a2".to_vec(), b"aa22".to_vec())),
            Some((b"b".to_vec(), b"bb".to_vec())),
            Some((b"b1".to_vec(), b"bb11".to_vec())),
            Some((b"b2".to_vec(), b"bb22".to_vec())),
            Some((b"c".to_vec(), b"cc".to_vec())),
            Some((b"c1".to_vec(), b"cc11".to_vec())),
            Some((b"c2".to_vec(), b"cc22".to_vec())),
        ];
        expect_multi_values(
            results,
            block_on(storage.raw_batch_scan(
                Context::default(),
                "".to_string(),
                ranges.clone(),
                3,
                false,
                false,
            ))
            .unwrap(),
        );

        let results = vec![
            Some((b"a".to_vec(), vec![])),
            Some((b"a1".to_vec(), vec![])),
            Some((b"a2".to_vec(), vec![])),
            Some((b"b".to_vec(), vec![])),
            Some((b"b1".to_vec(), vec![])),
            Some((b"b2".to_vec(), vec![])),
            Some((b"c".to_vec(), vec![])),
            Some((b"c1".to_vec(), vec![])),
            Some((b"c2".to_vec(), vec![])),
        ];
        expect_multi_values(
            results,
            block_on(storage.raw_batch_scan(
                Context::default(),
                "".to_string(),
                ranges,
                3,
                true,
                false,
            ))
            .unwrap(),
        );

        let results = vec![
            Some((b"a2".to_vec(), b"aa22".to_vec())),
            Some((b"a1".to_vec(), b"aa11".to_vec())),
            Some((b"a".to_vec(), b"aa".to_vec())),
            Some((b"b2".to_vec(), b"bb22".to_vec())),
            Some((b"b1".to_vec(), b"bb11".to_vec())),
            Some((b"b".to_vec(), b"bb".to_vec())),
            Some((b"c2".to_vec(), b"cc22".to_vec())),
            Some((b"c1".to_vec(), b"cc11".to_vec())),
            Some((b"c".to_vec(), b"cc".to_vec())),
        ];
        let ranges: Vec<KeyRange> = vec![
            (b"a3".to_vec(), b"a".to_vec()),
            (b"b3".to_vec(), b"b".to_vec()),
            (b"c3".to_vec(), b"c".to_vec()),
        ]
        .into_iter()
        .map(|(s, e)| {
            let mut range = KeyRange::default();
            range.set_start_key(s);
            range.set_end_key(e);
            range
        })
        .collect();
        expect_multi_values(
            results,
            block_on(storage.raw_batch_scan(
                Context::default(),
                "".to_string(),
                ranges,
                5,
                false,
                true,
            ))
            .unwrap(),
        );

        let results = vec![
            Some((b"c2".to_vec(), b"cc22".to_vec())),
            Some((b"c1".to_vec(), b"cc11".to_vec())),
            Some((b"b2".to_vec(), b"bb22".to_vec())),
            Some((b"b1".to_vec(), b"bb11".to_vec())),
            Some((b"a2".to_vec(), b"aa22".to_vec())),
            Some((b"a1".to_vec(), b"aa11".to_vec())),
        ];
        let ranges: Vec<KeyRange> = vec![b"c3".to_vec(), b"b3".to_vec(), b"a3".to_vec()]
            .into_iter()
            .map(|s| {
                let mut range = KeyRange::default();
                range.set_start_key(s);
                range
            })
            .collect();
        expect_multi_values(
            results,
            block_on(storage.raw_batch_scan(
                Context::default(),
                "".to_string(),
                ranges,
                2,
                false,
                true,
            ))
            .unwrap(),
        );

        let results = vec![
            Some((b"a2".to_vec(), vec![])),
            Some((b"a1".to_vec(), vec![])),
            Some((b"a".to_vec(), vec![])),
            Some((b"b2".to_vec(), vec![])),
            Some((b"b1".to_vec(), vec![])),
            Some((b"b".to_vec(), vec![])),
            Some((b"c2".to_vec(), vec![])),
            Some((b"c1".to_vec(), vec![])),
            Some((b"c".to_vec(), vec![])),
        ];
        let ranges: Vec<KeyRange> = vec![
            (b"a3".to_vec(), b"a".to_vec()),
            (b"b3".to_vec(), b"b".to_vec()),
            (b"c3".to_vec(), b"c".to_vec()),
        ]
        .into_iter()
        .map(|(s, e)| {
            let mut range = KeyRange::default();
            range.set_start_key(s);
            range.set_end_key(e);
            range
        })
        .collect();
        expect_multi_values(
            results,
            block_on(storage.raw_batch_scan(
                Context::default(),
                "".to_string(),
                ranges,
                5,
                true,
                true,
            ))
            .unwrap(),
        );
    }

    #[test]
    fn test_raw_get_key_ttl() {
        let storage = TestStorageBuilder::new(DummyLockManager {}, true)
            .build()
            .unwrap();
        let (tx, rx) = channel();

        let test_data = vec![
            (b"a".to_vec(), b"aa".to_vec(), 10),
            (b"b".to_vec(), b"bb".to_vec(), 20),
            (b"c".to_vec(), b"cc".to_vec(), 0),
            (b"d".to_vec(), b"dd".to_vec(), 10),
            (b"e".to_vec(), b"ee".to_vec(), 20),
            (b"f".to_vec(), b"ff".to_vec(), u64::MAX),
        ];

        // Write key-value pairs one by one
        for &(ref key, ref value, ttl) in &test_data {
            storage
                .raw_put(
                    Context::default(),
                    "".to_string(),
                    key.clone(),
                    value.clone(),
                    ttl,
                    expect_ok_callback(tx.clone(), 0),
                )
                .unwrap();
        }
        rx.recv().unwrap();

        for &(ref key, _, ttl) in &test_data {
            let res =
                block_on(storage.raw_get_key_ttl(Context::default(), "".to_string(), key.clone()))
                    .unwrap();
            if ttl != 0 {
                if ttl > u64::MAX - current_ts() {
                    assert_eq!(res, Some(u64::MAX - current_ts()));
                } else {
                    assert_eq!(res, Some(ttl));
                }
            } else {
                assert_eq!(res, Some(0));
            }
        }
    }

    #[test]
    fn test_scan_lock() {
        let storage = TestStorageBuilder::new(DummyLockManager {}, false)
            .build()
            .unwrap();
        let (tx, rx) = channel();
        storage
            .sched_txn_command(
                commands::Prewrite::with_defaults(
                    vec![
                        Mutation::Put((Key::from_raw(b"x"), b"foo".to_vec())),
                        Mutation::Put((Key::from_raw(b"y"), b"foo".to_vec())),
                        Mutation::Put((Key::from_raw(b"z"), b"foo".to_vec())),
                    ],
                    b"x".to_vec(),
                    100.into(),
                ),
                expect_ok_callback(tx.clone(), 0),
            )
            .unwrap();
        rx.recv().unwrap();

        storage
            .sched_txn_command(
                commands::Prewrite::new(
                    vec![
                        Mutation::Put((Key::from_raw(b"a"), b"foo".to_vec())),
                        Mutation::Put((Key::from_raw(b"b"), b"foo".to_vec())),
                        Mutation::Put((Key::from_raw(b"c"), b"foo".to_vec())),
                    ],
                    b"c".to_vec(),
                    101.into(),
                    123,
                    false,
                    3,
                    TimeStamp::default(),
                    TimeStamp::default(),
                    None,
                    false,
                    Context::default(),
                ),
                expect_ok_callback(tx, 0),
            )
            .unwrap();
        rx.recv().unwrap();

        let (lock_a, lock_b, lock_c, lock_x, lock_y, lock_z) = (
            {
                let mut lock = LockInfo::default();
                lock.set_primary_lock(b"c".to_vec());
                lock.set_lock_version(101);
                lock.set_key(b"a".to_vec());
                lock.set_lock_ttl(123);
                lock.set_txn_size(3);
                lock
            },
            {
                let mut lock = LockInfo::default();
                lock.set_primary_lock(b"c".to_vec());
                lock.set_lock_version(101);
                lock.set_key(b"b".to_vec());
                lock.set_lock_ttl(123);
                lock.set_txn_size(3);
                lock
            },
            {
                let mut lock = LockInfo::default();
                lock.set_primary_lock(b"c".to_vec());
                lock.set_lock_version(101);
                lock.set_key(b"c".to_vec());
                lock.set_lock_ttl(123);
                lock.set_txn_size(3);
                lock
            },
            {
                let mut lock = LockInfo::default();
                lock.set_primary_lock(b"x".to_vec());
                lock.set_lock_version(100);
                lock.set_key(b"x".to_vec());
                lock
            },
            {
                let mut lock = LockInfo::default();
                lock.set_primary_lock(b"x".to_vec());
                lock.set_lock_version(100);
                lock.set_key(b"y".to_vec());
                lock
            },
            {
                let mut lock = LockInfo::default();
                lock.set_primary_lock(b"x".to_vec());
                lock.set_lock_version(100);
                lock.set_key(b"z".to_vec());
                lock
            },
        );

        let cm = storage.concurrency_manager.clone();

        let res =
            block_on(storage.scan_lock(Context::default(), 99.into(), None, None, 10)).unwrap();
        assert_eq!(res, vec![]);
        assert_eq!(cm.max_ts(), 99.into());

        let res =
            block_on(storage.scan_lock(Context::default(), 100.into(), None, None, 10)).unwrap();
        assert_eq!(res, vec![lock_x.clone(), lock_y.clone(), lock_z.clone()]);
        assert_eq!(cm.max_ts(), 100.into());

        let res = block_on(storage.scan_lock(
            Context::default(),
            100.into(),
            Some(Key::from_raw(b"a")),
            None,
            10,
        ))
        .unwrap();
        assert_eq!(res, vec![lock_x.clone(), lock_y.clone(), lock_z.clone()]);

        let res = block_on(storage.scan_lock(
            Context::default(),
            100.into(),
            Some(Key::from_raw(b"y")),
            None,
            10,
        ))
        .unwrap();
        assert_eq!(res, vec![lock_y.clone(), lock_z.clone()]);

        let res =
            block_on(storage.scan_lock(Context::default(), 101.into(), None, None, 10)).unwrap();
        assert_eq!(
            res,
            vec![
                lock_a.clone(),
                lock_b.clone(),
                lock_c.clone(),
                lock_x.clone(),
                lock_y.clone(),
                lock_z.clone(),
            ]
        );
        assert_eq!(cm.max_ts(), 101.into());

        let res =
            block_on(storage.scan_lock(Context::default(), 101.into(), None, None, 4)).unwrap();
        assert_eq!(
            res,
            vec![lock_a, lock_b.clone(), lock_c.clone(), lock_x.clone()]
        );

        let res = block_on(storage.scan_lock(
            Context::default(),
            101.into(),
            Some(Key::from_raw(b"b")),
            None,
            4,
        ))
        .unwrap();
        assert_eq!(
            res,
            vec![
                lock_b.clone(),
                lock_c.clone(),
                lock_x.clone(),
                lock_y.clone(),
            ]
        );

        let res = block_on(storage.scan_lock(
            Context::default(),
            101.into(),
            Some(Key::from_raw(b"b")),
            None,
            0,
        ))
        .unwrap();
        assert_eq!(
            res,
            vec![
                lock_b.clone(),
                lock_c.clone(),
                lock_x.clone(),
                lock_y.clone(),
                lock_z
            ]
        );

        let res = block_on(storage.scan_lock(
            Context::default(),
            101.into(),
            Some(Key::from_raw(b"b")),
            Some(Key::from_raw(b"c")),
            0,
        ))
        .unwrap();
        assert_eq!(res, vec![lock_b.clone()]);

        let res = block_on(storage.scan_lock(
            Context::default(),
            101.into(),
            Some(Key::from_raw(b"b")),
            Some(Key::from_raw(b"z")),
            4,
        ))
        .unwrap();
        assert_eq!(
            res,
            vec![
                lock_b.clone(),
                lock_c.clone(),
                lock_x.clone(),
                lock_y.clone()
            ]
        );

        let res = block_on(storage.scan_lock(
            Context::default(),
            101.into(),
            Some(Key::from_raw(b"b")),
            Some(Key::from_raw(b"z")),
            3,
        ))
        .unwrap();
        assert_eq!(res, vec![lock_b.clone(), lock_c.clone(), lock_x.clone()]);

        let mem_lock = |k: &[u8], ts: u64, lock_type| {
            let key = Key::from_raw(k);
            let guard = block_on(cm.lock_key(&key));
            guard.with_lock(|lock| {
                *lock = Some(txn_types::Lock::new(
                    lock_type,
                    k.to_vec(),
                    ts.into(),
                    100,
                    None,
                    0.into(),
                    1,
                    20.into(),
                ));
            });
            guard
        };

        let guard = mem_lock(b"z", 80, LockType::Put);
        block_on(storage.scan_lock(Context::default(), 101.into(), None, None, 1)).unwrap_err();

        let guard2 = mem_lock(b"a", 80, LockType::Put);
        let res = block_on(storage.scan_lock(
            Context::default(),
            101.into(),
            Some(Key::from_raw(b"b")),
            Some(Key::from_raw(b"z")),
            0,
        ))
        .unwrap();
        assert_eq!(
            res,
            vec![
                lock_b.clone(),
                lock_c.clone(),
                lock_x.clone(),
                lock_y.clone()
            ]
        );
        drop(guard);
        drop(guard2);

        // LockType::Lock can't be ignored by scan_lock
        let guard = mem_lock(b"c", 80, LockType::Lock);
        block_on(storage.scan_lock(
            Context::default(),
            101.into(),
            Some(Key::from_raw(b"b")),
            Some(Key::from_raw(b"z")),
            1,
        ))
        .unwrap_err();
        drop(guard);

        let guard = mem_lock(b"c", 102, LockType::Put);
        let res = block_on(storage.scan_lock(
            Context::default(),
            101.into(),
            Some(Key::from_raw(b"b")),
            Some(Key::from_raw(b"z")),
            0,
        ))
        .unwrap();
        assert_eq!(res, vec![lock_b, lock_c, lock_x, lock_y]);
        drop(guard);
    }

    #[test]
    fn test_resolve_lock() {
        use crate::storage::txn::RESOLVE_LOCK_BATCH_SIZE;

        let storage = TestStorageBuilder::new(DummyLockManager {}, false)
            .build()
            .unwrap();
        let (tx, rx) = channel();

        // These locks (transaction ts=99) are not going to be resolved.
        storage
            .sched_txn_command(
                commands::Prewrite::with_defaults(
                    vec![
                        Mutation::Put((Key::from_raw(b"a"), b"foo".to_vec())),
                        Mutation::Put((Key::from_raw(b"b"), b"foo".to_vec())),
                        Mutation::Put((Key::from_raw(b"c"), b"foo".to_vec())),
                    ],
                    b"c".to_vec(),
                    99.into(),
                ),
                expect_ok_callback(tx.clone(), 0),
            )
            .unwrap();
        rx.recv().unwrap();

        let (lock_a, lock_b, lock_c) = (
            {
                let mut lock = LockInfo::default();
                lock.set_primary_lock(b"c".to_vec());
                lock.set_lock_version(99);
                lock.set_key(b"a".to_vec());
                lock
            },
            {
                let mut lock = LockInfo::default();
                lock.set_primary_lock(b"c".to_vec());
                lock.set_lock_version(99);
                lock.set_key(b"b".to_vec());
                lock
            },
            {
                let mut lock = LockInfo::default();
                lock.set_primary_lock(b"c".to_vec());
                lock.set_lock_version(99);
                lock.set_key(b"c".to_vec());
                lock
            },
        );

        // We should be able to resolve all locks for transaction ts=100 when there are this
        // many locks.
        let scanned_locks_coll = vec![
            1,
            RESOLVE_LOCK_BATCH_SIZE,
            RESOLVE_LOCK_BATCH_SIZE - 1,
            RESOLVE_LOCK_BATCH_SIZE + 1,
            RESOLVE_LOCK_BATCH_SIZE * 2,
            RESOLVE_LOCK_BATCH_SIZE * 2 - 1,
            RESOLVE_LOCK_BATCH_SIZE * 2 + 1,
        ];

        let is_rollback_coll = vec![
            false, // commit
            true,  // rollback
        ];
        let mut ts = 100.into();

        for scanned_locks in scanned_locks_coll {
            for is_rollback in &is_rollback_coll {
                let mut mutations = vec![];
                for i in 0..scanned_locks {
                    mutations.push(Mutation::Put((
                        Key::from_raw(format!("x{:08}", i).as_bytes()),
                        b"foo".to_vec(),
                    )));
                }

                storage
                    .sched_txn_command(
                        commands::Prewrite::with_defaults(mutations, b"x".to_vec(), ts),
                        expect_ok_callback(tx.clone(), 0),
                    )
                    .unwrap();
                rx.recv().unwrap();

                let mut txn_status = HashMap::default();
                txn_status.insert(
                    ts,
                    if *is_rollback {
                        TimeStamp::zero() // rollback
                    } else {
                        (ts.into_inner() + 5).into() // commit, commit_ts = start_ts + 5
                    },
                );
                storage
                    .sched_txn_command(
                        commands::ResolveLockReadPhase::new(txn_status, None, Context::default()),
                        expect_ok_callback(tx.clone(), 0),
                    )
                    .unwrap();
                rx.recv().unwrap();

                // All locks should be resolved except for a, b and c.
                let res =
                    block_on(storage.scan_lock(Context::default(), ts, None, None, 0)).unwrap();
                assert_eq!(res, vec![lock_a.clone(), lock_b.clone(), lock_c.clone()]);

                ts = (ts.into_inner() + 10).into();
            }
        }
    }

    #[test]
    fn test_resolve_lock_lite() {
        let storage = TestStorageBuilder::new(DummyLockManager {}, false)
            .build()
            .unwrap();
        let (tx, rx) = channel();

        storage
            .sched_txn_command(
                commands::Prewrite::with_defaults(
                    vec![
                        Mutation::Put((Key::from_raw(b"a"), b"foo".to_vec())),
                        Mutation::Put((Key::from_raw(b"b"), b"foo".to_vec())),
                        Mutation::Put((Key::from_raw(b"c"), b"foo".to_vec())),
                    ],
                    b"c".to_vec(),
                    99.into(),
                ),
                expect_ok_callback(tx.clone(), 0),
            )
            .unwrap();
        rx.recv().unwrap();

        // Rollback key 'b' and key 'c' and left key 'a' still locked.
        let resolve_keys = vec![Key::from_raw(b"b"), Key::from_raw(b"c")];
        storage
            .sched_txn_command(
                commands::ResolveLockLite::new(
                    99.into(),
                    TimeStamp::zero(),
                    resolve_keys,
                    Context::default(),
                ),
                expect_ok_callback(tx.clone(), 0),
            )
            .unwrap();
        rx.recv().unwrap();

        // Check lock for key 'a'.
        let lock_a = {
            let mut lock = LockInfo::default();
            lock.set_primary_lock(b"c".to_vec());
            lock.set_lock_version(99);
            lock.set_key(b"a".to_vec());
            lock
        };
        let res =
            block_on(storage.scan_lock(Context::default(), 99.into(), None, None, 0)).unwrap();
        assert_eq!(res, vec![lock_a]);

        // Resolve lock for key 'a'.
        storage
            .sched_txn_command(
                commands::ResolveLockLite::new(
                    99.into(),
                    TimeStamp::zero(),
                    vec![Key::from_raw(b"a")],
                    Context::default(),
                ),
                expect_ok_callback(tx.clone(), 0),
            )
            .unwrap();
        rx.recv().unwrap();

        storage
            .sched_txn_command(
                commands::Prewrite::with_defaults(
                    vec![
                        Mutation::Put((Key::from_raw(b"a"), b"foo".to_vec())),
                        Mutation::Put((Key::from_raw(b"b"), b"foo".to_vec())),
                        Mutation::Put((Key::from_raw(b"c"), b"foo".to_vec())),
                    ],
                    b"c".to_vec(),
                    101.into(),
                ),
                expect_ok_callback(tx.clone(), 0),
            )
            .unwrap();
        rx.recv().unwrap();

        // Commit key 'b' and key 'c' and left key 'a' still locked.
        let resolve_keys = vec![Key::from_raw(b"b"), Key::from_raw(b"c")];
        storage
            .sched_txn_command(
                commands::ResolveLockLite::new(
                    101.into(),
                    102.into(),
                    resolve_keys,
                    Context::default(),
                ),
                expect_ok_callback(tx, 0),
            )
            .unwrap();
        rx.recv().unwrap();

        // Check lock for key 'a'.
        let lock_a = {
            let mut lock = LockInfo::default();
            lock.set_primary_lock(b"c".to_vec());
            lock.set_lock_version(101);
            lock.set_key(b"a".to_vec());
            lock
        };
        let res =
            block_on(storage.scan_lock(Context::default(), 101.into(), None, None, 0)).unwrap();
        assert_eq!(res, vec![lock_a]);
    }

    #[test]
    fn test_txn_heart_beat() {
        let storage = TestStorageBuilder::new(DummyLockManager {}, false)
            .build()
            .unwrap();
        let (tx, rx) = channel();

        let k = Key::from_raw(b"k");
        let v = b"v".to_vec();

        let uncommitted = TxnStatus::uncommitted;

        // No lock.
        storage
            .sched_txn_command(
                commands::TxnHeartBeat::new(k.clone(), 10.into(), 100, Context::default()),
                expect_fail_callback(tx.clone(), 0, |e| match e {
                    Error(box ErrorInner::Txn(TxnError(box TxnErrorInner::Mvcc(mvcc::Error(
                        box mvcc::ErrorInner::TxnNotFound { .. },
                    ))))) => (),
                    e => panic!("unexpected error chain: {:?}", e),
                }),
            )
            .unwrap();
        rx.recv().unwrap();

        storage
            .sched_txn_command(
                commands::Prewrite::with_lock_ttl(
                    vec![Mutation::Put((k.clone(), v.clone()))],
                    b"k".to_vec(),
                    10.into(),
                    100,
                ),
                expect_ok_callback(tx.clone(), 0),
            )
            .unwrap();
        rx.recv().unwrap();

        let lock_with_ttl = |ttl| {
            txn_types::Lock::new(
                LockType::Put,
                b"k".to_vec(),
                10.into(),
                ttl,
                Some(v.clone()),
                0.into(),
                0,
                0.into(),
            )
        };

        // `advise_ttl` = 90, which is less than current ttl 100. The lock's ttl will remains 100.
        storage
            .sched_txn_command(
                commands::TxnHeartBeat::new(k.clone(), 10.into(), 90, Context::default()),
                expect_value_callback(tx.clone(), 0, uncommitted(lock_with_ttl(100), false)),
            )
            .unwrap();
        rx.recv().unwrap();

        // `advise_ttl` = 110, which is greater than current ttl. The lock's ttl will be updated to
        // 110.
        storage
            .sched_txn_command(
                commands::TxnHeartBeat::new(k.clone(), 10.into(), 110, Context::default()),
                expect_value_callback(tx.clone(), 0, uncommitted(lock_with_ttl(110), false)),
            )
            .unwrap();
        rx.recv().unwrap();

        // Lock not match. Nothing happens except throwing an error.
        storage
            .sched_txn_command(
                commands::TxnHeartBeat::new(k, 11.into(), 150, Context::default()),
                expect_fail_callback(tx, 0, |e| match e {
                    Error(box ErrorInner::Txn(TxnError(box TxnErrorInner::Mvcc(mvcc::Error(
                        box mvcc::ErrorInner::TxnNotFound { .. },
                    ))))) => (),
                    e => panic!("unexpected error chain: {:?}", e),
                }),
            )
            .unwrap();
        rx.recv().unwrap();
    }

    #[test]
    fn test_check_txn_status() {
        let storage = TestStorageBuilder::new(DummyLockManager {}, false)
            .build()
            .unwrap();
        let cm = storage.concurrency_manager.clone();
        let (tx, rx) = channel();

        let k = Key::from_raw(b"k");
        let v = b"b".to_vec();

        let ts = TimeStamp::compose;
        use TxnStatus::*;
        let uncommitted = TxnStatus::uncommitted;
        let committed = TxnStatus::committed;

        // No lock and no commit info. Gets an error.
        storage
            .sched_txn_command(
                commands::CheckTxnStatus::new(
                    k.clone(),
                    ts(9, 0),
                    ts(9, 1),
                    ts(9, 1),
                    false,
                    false,
                    false,
                    Context::default(),
                ),
                expect_fail_callback(tx.clone(), 0, |e| match e {
                    Error(box ErrorInner::Txn(TxnError(box TxnErrorInner::Mvcc(mvcc::Error(
                        box mvcc::ErrorInner::TxnNotFound { .. },
                    ))))) => (),
                    e => panic!("unexpected error chain: {:?}", e),
                }),
            )
            .unwrap();
        rx.recv().unwrap();

        assert_eq!(cm.max_ts(), ts(9, 1));

        // No lock and no commit info. If specified rollback_if_not_exist, the key will be rolled
        // back.
        storage
            .sched_txn_command(
                commands::CheckTxnStatus::new(
                    k.clone(),
                    ts(9, 0),
                    ts(9, 1),
                    ts(9, 1),
                    true,
                    false,
                    false,
                    Context::default(),
                ),
                expect_value_callback(tx.clone(), 0, LockNotExist),
            )
            .unwrap();
        rx.recv().unwrap();

        // A rollback will be written, so an later-arriving prewrite will fail.
        storage
            .sched_txn_command(
                commands::Prewrite::with_defaults(
                    vec![Mutation::Put((k.clone(), v.clone()))],
                    k.as_encoded().to_vec(),
                    ts(9, 0),
                ),
                expect_fail_callback(tx.clone(), 0, |e| match e {
                    Error(box ErrorInner::Txn(TxnError(box TxnErrorInner::Mvcc(mvcc::Error(
                        box mvcc::ErrorInner::WriteConflict { .. },
                    ))))) => (),
                    e => panic!("unexpected error chain: {:?}", e),
                }),
            )
            .unwrap();
        rx.recv().unwrap();

        storage
            .sched_txn_command(
                commands::Prewrite::new(
                    vec![Mutation::Put((k.clone(), v.clone()))],
                    b"k".to_vec(),
                    ts(10, 0),
                    100,
                    false,
                    3,
                    ts(10, 1),
                    TimeStamp::default(),
                    Some(vec![b"k1".to_vec(), b"k2".to_vec()]),
                    false,
                    Context::default(),
                ),
                expect_ok_callback(tx.clone(), 0),
            )
            .unwrap();
        rx.recv().unwrap();

        // If lock exists and not expired, returns the lock's information.
        storage
            .sched_txn_command(
                commands::CheckTxnStatus::new(
                    k.clone(),
                    ts(10, 0),
                    0.into(),
                    0.into(),
                    true,
                    false,
                    false,
                    Context::default(),
                ),
                expect_value_callback(
                    tx.clone(),
                    0,
                    uncommitted(
                        txn_types::Lock::new(
                            LockType::Put,
                            b"k".to_vec(),
                            ts(10, 0),
                            100,
                            Some(v.clone()),
                            0.into(),
                            3,
                            ts(10, 1),
                        )
                        .use_async_commit(vec![b"k1".to_vec(), b"k2".to_vec()]),
                        false,
                    ),
                ),
            )
            .unwrap();
        rx.recv().unwrap();

        // TODO: Check the lock's min_commit_ts field.

        storage
            .sched_txn_command(
                commands::Commit::new(vec![k.clone()], ts(10, 0), ts(20, 0), Context::default()),
                expect_ok_callback(tx.clone(), 0),
            )
            .unwrap();
        rx.recv().unwrap();

        // If the transaction is committed, returns the commit_ts.
        storage
            .sched_txn_command(
                commands::CheckTxnStatus::new(
                    k.clone(),
                    ts(10, 0),
                    ts(12, 0),
                    ts(15, 0),
                    true,
                    false,
                    false,
                    Context::default(),
                ),
                expect_value_callback(tx.clone(), 0, committed(ts(20, 0))),
            )
            .unwrap();
        rx.recv().unwrap();

        storage
            .sched_txn_command(
                commands::Prewrite::with_lock_ttl(
                    vec![Mutation::Put((k.clone(), v))],
                    k.as_encoded().to_vec(),
                    ts(25, 0),
                    100,
                ),
                expect_ok_callback(tx.clone(), 0),
            )
            .unwrap();
        rx.recv().unwrap();

        // If the lock has expired, cleanup it.
        storage
            .sched_txn_command(
                commands::CheckTxnStatus::new(
                    k.clone(),
                    ts(25, 0),
                    ts(126, 0),
                    ts(127, 0),
                    true,
                    false,
                    false,
                    Context::default(),
                ),
                expect_value_callback(tx.clone(), 0, TtlExpire),
            )
            .unwrap();
        rx.recv().unwrap();

        storage
            .sched_txn_command(
                commands::Commit::new(vec![k], ts(25, 0), ts(28, 0), Context::default()),
                expect_fail_callback(tx, 0, |e| match e {
                    Error(box ErrorInner::Txn(TxnError(box TxnErrorInner::Mvcc(mvcc::Error(
                        box mvcc::ErrorInner::TxnLockNotFound { .. },
                    ))))) => (),
                    e => panic!("unexpected error chain: {:?}", e),
                }),
            )
            .unwrap();
        rx.recv().unwrap();
    }

    #[test]
    fn test_check_secondary_locks() {
        let storage = TestStorageBuilder::new(DummyLockManager {}, false)
            .build()
            .unwrap();
        let cm = storage.concurrency_manager.clone();
        let (tx, rx) = channel();

        let k1 = Key::from_raw(b"k1");
        let k2 = Key::from_raw(b"k2");

        storage
            .sched_txn_command(
                commands::Prewrite::new(
                    vec![Mutation::Lock(k1.clone()), Mutation::Lock(k2.clone())],
                    b"k".to_vec(),
                    10.into(),
                    100,
                    false,
                    2,
                    TimeStamp::zero(),
                    TimeStamp::default(),
                    None,
                    false,
                    Context::default(),
                ),
                expect_ok_callback(tx.clone(), 0),
            )
            .unwrap();
        rx.recv().unwrap();

        // All locks exist

        let mut lock1 = LockInfo::default();
        lock1.set_primary_lock(b"k".to_vec());
        lock1.set_lock_version(10);
        lock1.set_key(b"k1".to_vec());
        lock1.set_txn_size(2);
        lock1.set_lock_ttl(100);
        lock1.set_lock_type(Op::Lock);
        let mut lock2 = lock1.clone();
        lock2.set_key(b"k2".to_vec());

        storage
            .sched_txn_command(
                commands::CheckSecondaryLocks::new(
                    vec![k1.clone(), k2.clone()],
                    10.into(),
                    Context::default(),
                ),
                expect_secondary_locks_status_callback(
                    tx.clone(),
                    SecondaryLocksStatus::Locked(vec![lock1, lock2]),
                ),
            )
            .unwrap();
        rx.recv().unwrap();

        // One of the locks are committed

        storage
            .sched_txn_command(
                commands::Commit::new(vec![k1.clone()], 10.into(), 20.into(), Context::default()),
                expect_ok_callback(tx.clone(), 0),
            )
            .unwrap();
        rx.recv().unwrap();

        storage
            .sched_txn_command(
                commands::CheckSecondaryLocks::new(vec![k1, k2], 10.into(), Context::default()),
                expect_secondary_locks_status_callback(
                    tx.clone(),
                    SecondaryLocksStatus::Committed(20.into()),
                ),
            )
            .unwrap();
        rx.recv().unwrap();

        assert_eq!(cm.max_ts(), 10.into());

        // Some of the locks do not exist
        let k3 = Key::from_raw(b"k3");
        let k4 = Key::from_raw(b"k4");

        storage
            .sched_txn_command(
                commands::Prewrite::new(
                    vec![Mutation::Lock(k3.clone())],
                    b"k".to_vec(),
                    30.into(),
                    100,
                    false,
                    2,
                    TimeStamp::zero(),
                    TimeStamp::default(),
                    None,
                    false,
                    Context::default(),
                ),
                expect_ok_callback(tx.clone(), 0),
            )
            .unwrap();
        rx.recv().unwrap();

        storage
            .sched_txn_command(
                commands::CheckSecondaryLocks::new(vec![k3, k4], 10.into(), Context::default()),
                expect_secondary_locks_status_callback(tx, SecondaryLocksStatus::RolledBack),
            )
            .unwrap();
        rx.recv().unwrap();
    }

    fn test_pessimistic_lock_impl(pipelined_pessimistic_lock: bool) {
        let storage = TestStorageBuilder::new(DummyLockManager {}, false)
            .set_pipelined_pessimistic_lock(pipelined_pessimistic_lock)
            .build()
            .unwrap();
        let cm = storage.concurrency_manager.clone();
        let (tx, rx) = channel();
        let (key, val) = (Key::from_raw(b"key"), b"val".to_vec());
        let (key2, val2) = (Key::from_raw(b"key2"), b"val2".to_vec());

        // Key not exist
        for &return_values in &[false, true] {
            let pessimistic_lock_res = if return_values {
                PessimisticLockRes::Values(vec![None])
            } else {
                PessimisticLockRes::Empty
            };

            storage
                .sched_txn_command(
                    new_acquire_pessimistic_lock_command(
                        vec![(key.clone(), false)],
                        10,
                        10,
                        return_values,
                    ),
                    expect_pessimistic_lock_res_callback(tx.clone(), pessimistic_lock_res.clone()),
                )
                .unwrap();
            rx.recv().unwrap();

            if return_values {
                assert_eq!(cm.max_ts(), 10.into());
            }

            // Duplicated command
            storage
                .sched_txn_command(
                    new_acquire_pessimistic_lock_command(
                        vec![(key.clone(), false)],
                        10,
                        10,
                        return_values,
                    ),
                    expect_pessimistic_lock_res_callback(tx.clone(), pessimistic_lock_res.clone()),
                )
                .unwrap();
            rx.recv().unwrap();

            delete_pessimistic_lock(&storage, key.clone(), 10, 10);
        }

        storage
            .sched_txn_command(
                new_acquire_pessimistic_lock_command(vec![(key.clone(), false)], 10, 10, false),
                expect_pessimistic_lock_res_callback(tx.clone(), PessimisticLockRes::Empty),
            )
            .unwrap();
        rx.recv().unwrap();

        // KeyIsLocked
        for &return_values in &[false, true] {
            storage
                .sched_txn_command(
                    new_acquire_pessimistic_lock_command(
                        vec![(key.clone(), false)],
                        20,
                        20,
                        return_values,
                    ),
                    expect_fail_callback(tx.clone(), 0, |e| match e {
                        Error(box ErrorInner::Txn(TxnError(box TxnErrorInner::Mvcc(
                            mvcc::Error(box mvcc::ErrorInner::KeyIsLocked(_)),
                        )))) => (),
                        e => panic!("unexpected error chain: {:?}", e),
                    }),
                )
                .unwrap();
            // The DummyLockManager consumes the Msg::WaitForLock.
            rx.recv_timeout(Duration::from_millis(100)).unwrap_err();
        }

        // Needn't update max_ts when failing to read value
        assert_eq!(cm.max_ts(), 10.into());

        // Put key and key2.
        storage
            .sched_txn_command(
                commands::PrewritePessimistic::new(
                    vec![
                        (Mutation::Put((key.clone(), val.clone())), true),
                        (Mutation::Put((key2.clone(), val2.clone())), false),
                    ],
                    key.to_raw().unwrap(),
                    10.into(),
                    3000,
                    10.into(),
                    1,
                    TimeStamp::zero(),
                    TimeStamp::default(),
                    None,
                    false,
                    Context::default(),
                ),
                expect_ok_callback(tx.clone(), 0),
            )
            .unwrap();
        rx.recv().unwrap();
        storage
            .sched_txn_command(
                commands::Commit::new(
                    vec![key.clone(), key2.clone()],
                    10.into(),
                    20.into(),
                    Context::default(),
                ),
                expect_ok_callback(tx.clone(), 0),
            )
            .unwrap();
        rx.recv().unwrap();

        // WriteConflict
        for &return_values in &[false, true] {
            storage
                .sched_txn_command(
                    new_acquire_pessimistic_lock_command(
                        vec![(key.clone(), false)],
                        15,
                        15,
                        return_values,
                    ),
                    expect_fail_callback(tx.clone(), 0, |e| match e {
                        Error(box ErrorInner::Txn(TxnError(box TxnErrorInner::Mvcc(
                            mvcc::Error(box mvcc::ErrorInner::WriteConflict { .. }),
                        )))) => (),
                        e => panic!("unexpected error chain: {:?}", e),
                    }),
                )
                .unwrap();
            rx.recv().unwrap();
        }

        // Needn't update max_ts when failing to read value
        assert_eq!(cm.max_ts(), 10.into());

        // Return multiple values
        for &return_values in &[false, true] {
            let pessimistic_lock_res = if return_values {
                PessimisticLockRes::Values(vec![Some(val.clone()), Some(val2.clone()), None])
            } else {
                PessimisticLockRes::Empty
            };
            storage
                .sched_txn_command(
                    new_acquire_pessimistic_lock_command(
                        vec![
                            (key.clone(), false),
                            (key2.clone(), false),
                            (Key::from_raw(b"key3"), false),
                        ],
                        30,
                        30,
                        return_values,
                    ),
                    expect_pessimistic_lock_res_callback(tx.clone(), pessimistic_lock_res),
                )
                .unwrap();
            rx.recv().unwrap();

            if return_values {
                assert_eq!(cm.max_ts(), 30.into());
            }

            delete_pessimistic_lock(&storage, key.clone(), 30, 30);
        }
    }

    #[test]
    fn test_pessimistic_lock() {
        test_pessimistic_lock_impl(false);
        test_pessimistic_lock_impl(true);
    }

    pub enum Msg {
        WaitFor {
            start_ts: TimeStamp,
            cb: StorageCallback,
            pr: ProcessResult,
            lock: Lock,
            is_first_lock: bool,
            timeout: Option<WaitTimeout>,
            diag_ctx: DiagnosticContext,
        },

        WakeUp {
            lock_ts: TimeStamp,
            hashes: Vec<u64>,
            commit_ts: TimeStamp,
            is_pessimistic_txn: bool,
        },
    }

    // `ProxyLockMgr` sends all msgs it received to `Sender`.
    // It's used to check whether we send right messages to lock manager.
    #[derive(Clone)]
    pub struct ProxyLockMgr {
        tx: Sender<Msg>,
        has_waiter: Arc<AtomicBool>,
    }

    impl ProxyLockMgr {
        pub fn new(tx: Sender<Msg>) -> Self {
            Self {
                tx,
                has_waiter: Arc::new(AtomicBool::new(false)),
            }
        }

        pub fn set_has_waiter(&mut self, has_waiter: bool) {
            self.has_waiter.store(has_waiter, Ordering::Relaxed);
        }
    }

    impl LockManager for ProxyLockMgr {
        fn wait_for(
            &self,
            start_ts: TimeStamp,
            cb: StorageCallback,
            pr: ProcessResult,
            lock: Lock,
            is_first_lock: bool,
            timeout: Option<WaitTimeout>,
            diag_ctx: DiagnosticContext,
        ) {
            self.tx
                .send(Msg::WaitFor {
                    start_ts,
                    cb,
                    pr,
                    lock,
                    is_first_lock,
                    timeout,
                    diag_ctx,
                })
                .unwrap();
        }

        fn wake_up(
            &self,
            lock_ts: TimeStamp,
            hashes: Vec<u64>,
            commit_ts: TimeStamp,
            is_pessimistic_txn: bool,
        ) {
            self.tx
                .send(Msg::WakeUp {
                    lock_ts,
                    hashes,
                    commit_ts,
                    is_pessimistic_txn,
                })
                .unwrap();
        }

        fn has_waiter(&self) -> bool {
            self.has_waiter.load(Ordering::Relaxed)
        }

        fn dump_wait_for_entries(&self, _cb: waiter_manager::Callback) {
            unimplemented!()
        }
    }

    // Test whether `Storage` sends right wait-for-lock msgs to `LockManager`.
    #[test]
    fn validate_wait_for_lock_msg() {
        let (msg_tx, msg_rx) = channel();
        let storage = TestStorageBuilder::from_engine_and_lock_mgr(
            TestEngineBuilder::new().build().unwrap(),
            ProxyLockMgr::new(msg_tx),
        )
        .build()
        .unwrap();

        let (k, v) = (b"k".to_vec(), b"v".to_vec());
        let (tx, rx) = channel();
        // Write lock-k.
        storage
            .sched_txn_command(
                commands::Prewrite::with_defaults(
                    vec![Mutation::Put((Key::from_raw(&k), v))],
                    k.clone(),
                    10.into(),
                ),
                expect_ok_callback(tx.clone(), 0),
            )
            .unwrap();
        rx.recv().unwrap();
        // No wait for msg
        assert!(msg_rx.try_recv().is_err());

        // Meet lock-k.
        storage
            .sched_txn_command(
                commands::AcquirePessimisticLock::new(
                    vec![(Key::from_raw(b"foo"), false), (Key::from_raw(&k), false)],
                    k.clone(),
                    20.into(),
                    3000,
                    true,
                    20.into(),
                    Some(WaitTimeout::Millis(100)),
                    false,
                    21.into(),
                    OldValues::default(),
                    Context::default(),
                ),
                expect_ok_callback(tx, 0),
            )
            .unwrap();
        // The transaction should be waiting for lock released so cb won't be called.
        rx.recv_timeout(Duration::from_millis(500)).unwrap_err();

        let msg = msg_rx.try_recv().unwrap();
        // Check msg validation.
        match msg {
            Msg::WaitFor {
                start_ts,
                pr,
                lock,
                is_first_lock,
                timeout,
                ..
            } => {
                assert_eq!(start_ts, TimeStamp::new(20));
                assert_eq!(
                    lock,
                    Lock {
                        ts: 10.into(),
                        hash: Key::from_raw(&k).gen_hash(),
                    }
                );
                assert_eq!(is_first_lock, true);
                assert_eq!(timeout, Some(WaitTimeout::Millis(100)));
                match pr {
                    ProcessResult::PessimisticLockRes { res } => match res {
                        Err(Error(box ErrorInner::Txn(TxnError(box TxnErrorInner::Mvcc(
                            MvccError(box MvccErrorInner::KeyIsLocked(info)),
                        ))))) => {
                            assert_eq!(info.get_key(), k.as_slice());
                            assert_eq!(info.get_primary_lock(), k.as_slice());
                            assert_eq!(info.get_lock_version(), 10);
                        }
                        _ => panic!("unexpected error"),
                    },
                    _ => panic!("unexpected process result"),
                };
            }

            _ => panic!("unexpected msg"),
        }
    }

    // Test whether `Storage` sends right wake-up msgs to `LockManager`
    #[test]
    fn validate_wake_up_msg() {
        fn assert_wake_up_msg_eq(
            msg: Msg,
            expected_lock_ts: TimeStamp,
            expected_hashes: Vec<u64>,
            expected_commit_ts: TimeStamp,
            expected_is_pessimistic_txn: bool,
        ) {
            match msg {
                Msg::WakeUp {
                    lock_ts,
                    hashes,
                    commit_ts,
                    is_pessimistic_txn,
                } => {
                    assert_eq!(lock_ts, expected_lock_ts);
                    assert_eq!(hashes, expected_hashes);
                    assert_eq!(commit_ts, expected_commit_ts);
                    assert_eq!(is_pessimistic_txn, expected_is_pessimistic_txn);
                }
                _ => panic!("unexpected msg"),
            }
        }

        let (msg_tx, msg_rx) = channel();
        let mut lock_mgr = ProxyLockMgr::new(msg_tx);
        lock_mgr.set_has_waiter(true);
        let storage = TestStorageBuilder::from_engine_and_lock_mgr(
            TestEngineBuilder::new().build().unwrap(),
            lock_mgr,
        )
        .build()
        .unwrap();

        let (tx, rx) = channel();
        let prewrite_locks = |keys: &[Key], ts: TimeStamp| {
            storage
                .sched_txn_command(
                    commands::Prewrite::with_defaults(
                        keys.iter()
                            .map(|k| Mutation::Put((k.clone(), b"v".to_vec())))
                            .collect(),
                        keys[0].to_raw().unwrap(),
                        ts,
                    ),
                    expect_ok_callback(tx.clone(), 0),
                )
                .unwrap();
            rx.recv().unwrap();
        };
        let acquire_pessimistic_locks = |keys: &[Key], ts: TimeStamp| {
            storage
                .sched_txn_command(
                    new_acquire_pessimistic_lock_command(
                        keys.iter().map(|k| (k.clone(), false)).collect(),
                        ts,
                        ts,
                        false,
                    ),
                    expect_ok_callback(tx.clone(), 0),
                )
                .unwrap();
            rx.recv().unwrap();
        };

        let keys = vec![
            Key::from_raw(b"a"),
            Key::from_raw(b"b"),
            Key::from_raw(b"c"),
        ];
        let key_hashes: Vec<u64> = keys.iter().map(|k| k.gen_hash()).collect();

        // Commit
        prewrite_locks(&keys, 10.into());
        // If locks don't exsit, hashes of released locks should be empty.
        for empty_hashes in &[false, true] {
            storage
                .sched_txn_command(
                    commands::Commit::new(keys.clone(), 10.into(), 20.into(), Context::default()),
                    expect_ok_callback(tx.clone(), 0),
                )
                .unwrap();
            rx.recv().unwrap();

            let msg = msg_rx.recv().unwrap();
            let hashes = if *empty_hashes {
                Vec::new()
            } else {
                key_hashes.clone()
            };
            assert_wake_up_msg_eq(msg, 10.into(), hashes, 20.into(), false);
        }

        // Cleanup
        for pessimistic in &[false, true] {
            let mut ts = TimeStamp::new(30);
            if *pessimistic {
                ts.incr();
                acquire_pessimistic_locks(&keys[..1], ts);
            } else {
                prewrite_locks(&keys[..1], ts);
            }
            for empty_hashes in &[false, true] {
                storage
                    .sched_txn_command(
                        commands::Cleanup::new(
                            keys[0].clone(),
                            ts,
                            TimeStamp::max(),
                            Context::default(),
                        ),
                        expect_ok_callback(tx.clone(), 0),
                    )
                    .unwrap();
                rx.recv().unwrap();

                let msg = msg_rx.recv().unwrap();
                let (hashes, pessimistic) = if *empty_hashes {
                    (Vec::new(), false)
                } else {
                    (key_hashes[..1].to_vec(), *pessimistic)
                };
                assert_wake_up_msg_eq(msg, ts, hashes, 0.into(), pessimistic);
            }
        }

        // Rollback
        for pessimistic in &[false, true] {
            let mut ts = TimeStamp::new(40);
            if *pessimistic {
                ts.incr();
                acquire_pessimistic_locks(&keys, ts);
            } else {
                prewrite_locks(&keys, ts);
            }
            for empty_hashes in &[false, true] {
                storage
                    .sched_txn_command(
                        commands::Rollback::new(keys.clone(), ts, Context::default()),
                        expect_ok_callback(tx.clone(), 0),
                    )
                    .unwrap();
                rx.recv().unwrap();

                let msg = msg_rx.recv().unwrap();
                let (hashes, pessimistic) = if *empty_hashes {
                    (Vec::new(), false)
                } else {
                    (key_hashes.clone(), *pessimistic)
                };
                assert_wake_up_msg_eq(msg, ts, hashes, 0.into(), pessimistic);
            }
        }

        // PessimisticRollback
        acquire_pessimistic_locks(&keys, 50.into());
        for empty_hashes in &[false, true] {
            storage
                .sched_txn_command(
                    commands::PessimisticRollback::new(
                        keys.clone(),
                        50.into(),
                        50.into(),
                        Context::default(),
                    ),
                    expect_ok_callback(tx.clone(), 0),
                )
                .unwrap();
            rx.recv().unwrap();

            let msg = msg_rx.recv().unwrap();
            let (hashes, pessimistic) = if *empty_hashes {
                (Vec::new(), false)
            } else {
                (key_hashes.clone(), true)
            };
            assert_wake_up_msg_eq(msg, 50.into(), hashes, 0.into(), pessimistic);
        }

        // ResolveLockLite
        for commit in &[false, true] {
            let mut start_ts = TimeStamp::new(60);
            let commit_ts = if *commit {
                start_ts.incr();
                start_ts.next()
            } else {
                TimeStamp::zero()
            };
            prewrite_locks(&keys, start_ts);
            for empty_hashes in &[false, true] {
                storage
                    .sched_txn_command(
                        commands::ResolveLockLite::new(
                            start_ts,
                            commit_ts,
                            keys.clone(),
                            Context::default(),
                        ),
                        expect_ok_callback(tx.clone(), 0),
                    )
                    .unwrap();
                rx.recv().unwrap();

                let msg = msg_rx.recv().unwrap();
                let hashes = if *empty_hashes {
                    Vec::new()
                } else {
                    key_hashes.clone()
                };
                assert_wake_up_msg_eq(msg, start_ts, hashes, commit_ts, false);
            }
        }

        // ResolveLock
        let mut txn_status = HashMap::default();
        acquire_pessimistic_locks(&keys, 70.into());
        // Rollback start_ts=70
        txn_status.insert(TimeStamp::new(70), TimeStamp::zero());
        let committed_keys = vec![
            Key::from_raw(b"d"),
            Key::from_raw(b"e"),
            Key::from_raw(b"f"),
        ];
        let committed_key_hashes: Vec<u64> = committed_keys.iter().map(|k| k.gen_hash()).collect();
        // Commit start_ts=75
        prewrite_locks(&committed_keys, 75.into());
        txn_status.insert(TimeStamp::new(75), TimeStamp::new(76));
        storage
            .sched_txn_command(
                commands::ResolveLockReadPhase::new(txn_status, None, Context::default()),
                expect_ok_callback(tx.clone(), 0),
            )
            .unwrap();
        rx.recv().unwrap();

        let mut msg1 = msg_rx.recv().unwrap();
        let mut msg2 = msg_rx.recv().unwrap();
        match msg1 {
            Msg::WakeUp { lock_ts, .. } => {
                if lock_ts != TimeStamp::new(70) {
                    // Let msg1 be the msg of rolled back transaction.
                    std::mem::swap(&mut msg1, &mut msg2);
                }
                assert_wake_up_msg_eq(msg1, 70.into(), key_hashes, 0.into(), true);
                assert_wake_up_msg_eq(msg2, 75.into(), committed_key_hashes, 76.into(), false);
            }
            _ => panic!("unexpect msg"),
        }

        // CheckTxnStatus
        let key = Key::from_raw(b"k");
        let start_ts = TimeStamp::compose(100, 0);
        storage
            .sched_txn_command(
                commands::Prewrite::with_lock_ttl(
                    vec![Mutation::Put((key.clone(), b"v".to_vec()))],
                    key.to_raw().unwrap(),
                    start_ts,
                    100,
                ),
                expect_ok_callback(tx.clone(), 0),
            )
            .unwrap();
        rx.recv().unwrap();

        // Not expire
        storage
            .sched_txn_command(
                commands::CheckTxnStatus::new(
                    key.clone(),
                    start_ts,
                    TimeStamp::compose(110, 0),
                    TimeStamp::compose(150, 0),
                    false,
                    false,
                    false,
                    Context::default(),
                ),
                expect_value_callback(
                    tx.clone(),
                    0,
                    TxnStatus::uncommitted(
                        txn_types::Lock::new(
                            LockType::Put,
                            b"k".to_vec(),
                            start_ts,
                            100,
                            Some(b"v".to_vec()),
                            0.into(),
                            0,
                            0.into(),
                        ),
                        false,
                    ),
                ),
            )
            .unwrap();
        rx.recv().unwrap();
        // No msg
        assert!(msg_rx.try_recv().is_err());

        // Expired
        storage
            .sched_txn_command(
                commands::CheckTxnStatus::new(
                    key.clone(),
                    start_ts,
                    TimeStamp::compose(110, 0),
                    TimeStamp::compose(201, 0),
                    false,
                    false,
                    false,
                    Context::default(),
                ),
                expect_value_callback(tx.clone(), 0, TxnStatus::TtlExpire),
            )
            .unwrap();
        rx.recv().unwrap();
        assert_wake_up_msg_eq(
            msg_rx.recv().unwrap(),
            start_ts,
            vec![key.gen_hash()],
            0.into(),
            false,
        );
    }

    #[test]
    fn test_check_memory_locks() {
        let storage = TestStorageBuilder::new(DummyLockManager {}, false)
            .build()
            .unwrap();
        let cm = storage.get_concurrency_manager();
        let key = Key::from_raw(b"key");
        let guard = block_on(cm.lock_key(&key));
        guard.with_lock(|lock| {
            *lock = Some(txn_types::Lock::new(
                LockType::Put,
                b"key".to_vec(),
                10.into(),
                100,
                Some(vec![]),
                0.into(),
                1,
                20.into(),
            ));
        });

        let mut ctx = Context::default();
        ctx.set_isolation_level(IsolationLevel::Si);

        // Test get
        let key_error = extract_key_error(
            &block_on(storage.get(ctx.clone(), key.clone(), 100.into())).unwrap_err(),
        );
        assert_eq!(key_error.get_locked().get_key(), b"key");

        // Test batch_get
        let key_error = extract_key_error(
            &block_on(storage.batch_get(ctx.clone(), vec![Key::from_raw(b"a"), key], 100.into()))
                .unwrap_err(),
        );
        assert_eq!(key_error.get_locked().get_key(), b"key");

        // Test scan
        let key_error = extract_key_error(
            &block_on(storage.scan(
                ctx.clone(),
                Key::from_raw(b"a"),
                None,
                10,
                0,
                100.into(),
                false,
                false,
            ))
            .unwrap_err(),
        );
        assert_eq!(key_error.get_locked().get_key(), b"key");

        // Test batch_get_command
        let mut req1 = GetRequest::default();
        req1.set_context(ctx.clone());
        req1.set_key(b"a".to_vec());
        req1.set_version(50);
        let mut req2 = GetRequest::default();
        req2.set_context(ctx);
        req2.set_key(b"key".to_vec());
        req2.set_version(100);
        let consumer = GetConsumer::new();
        block_on(storage.batch_get_command(
            vec![req1, req2],
            vec![1, 2],
            consumer.clone(),
            Instant::now(),
        ))
        .unwrap();
        let res = consumer.take_data();
        assert!(res[0].is_ok());
        let key_error = extract_key_error(res[1].as_ref().unwrap_err());
        assert_eq!(key_error.get_locked().get_key(), b"key");
    }

    #[test]
    fn test_async_commit_prewrite() {
        let storage = TestStorageBuilder::new(DummyLockManager {}, false)
            .build()
            .unwrap();
        let cm = storage.concurrency_manager.clone();
        cm.update_max_ts(10.into());

        // Optimistic prewrite
        let (tx, rx) = channel();
        storage
            .sched_txn_command(
                commands::Prewrite::new(
                    vec![
                        Mutation::Put((Key::from_raw(b"a"), b"v".to_vec())),
                        Mutation::Put((Key::from_raw(b"b"), b"v".to_vec())),
                        Mutation::Put((Key::from_raw(b"c"), b"v".to_vec())),
                    ],
                    b"c".to_vec(),
                    100.into(),
                    1000,
                    false,
                    3,
                    TimeStamp::default(),
                    TimeStamp::default(),
                    Some(vec![b"a".to_vec(), b"b".to_vec()]),
                    false,
                    Context::default(),
                ),
                Box::new(move |res| {
                    tx.send(res).unwrap();
                }),
            )
            .unwrap();
        let res = rx.recv().unwrap().unwrap();
        assert_eq!(res.min_commit_ts, 101.into());

        // Pessimistic prewrite
        let (tx, rx) = channel();
        storage
            .sched_txn_command(
                new_acquire_pessimistic_lock_command(
                    vec![(Key::from_raw(b"d"), false), (Key::from_raw(b"e"), false)],
                    200,
                    300,
                    false,
                ),
                expect_ok_callback(tx, 0),
            )
            .unwrap();
        rx.recv().unwrap();

        cm.update_max_ts(1000.into());

        let (tx, rx) = channel();
        storage
            .sched_txn_command(
                commands::PrewritePessimistic::new(
                    vec![
                        (Mutation::Put((Key::from_raw(b"d"), b"v".to_vec())), true),
                        (Mutation::Put((Key::from_raw(b"e"), b"v".to_vec())), true),
                    ],
                    b"d".to_vec(),
                    200.into(),
                    1000,
                    400.into(),
                    2,
                    401.into(),
                    TimeStamp::default(),
                    Some(vec![b"e".to_vec()]),
                    false,
                    Context::default(),
                ),
                Box::new(move |res| {
                    tx.send(res).unwrap();
                }),
            )
            .unwrap();
        let res = rx.recv().unwrap().unwrap();
        assert_eq!(res.min_commit_ts, 1001.into());
    }

    // This is one of the series of tests to test overlapped timestamps.
    // Overlapped ts means there is a rollback record and a commit record with the same ts.
    // In this test we check that if rollback happens before commit, then they should not have overlapped ts,
    // which is an expected property.
    #[test]
    fn test_overlapped_ts_rollback_before_prewrite() {
        let engine = TestEngineBuilder::new().build().unwrap();
        let storage = TestStorageBuilder::<_, DummyLockManager>::from_engine_and_lock_mgr(
            engine.clone(),
            DummyLockManager {},
        )
        .build()
        .unwrap();

        let (k1, v1) = (b"key1", b"v1");
        let (k2, v2) = (b"key2", b"v2");
        let key1 = Key::from_raw(k1);
        let key2 = Key::from_raw(k2);
        let value1 = v1.to_vec();
        let value2 = v2.to_vec();

        let (tx, rx) = channel();

        // T1 acquires lock on k1, start_ts = 1, for_update_ts = 3
        storage
            .sched_txn_command(
                commands::AcquirePessimisticLock::new(
                    vec![(key1.clone(), false)],
                    k1.to_vec(),
                    1.into(),
                    0,
                    true,
                    3.into(),
                    None,
                    false,
                    0.into(),
                    OldValues::default(),
                    Default::default(),
                ),
                expect_ok_callback(tx.clone(), 0),
            )
            .unwrap();
        rx.recv().unwrap();

        // T2 acquires lock on k2, start_ts = 10, for_update_ts = 15
        storage
            .sched_txn_command(
                commands::AcquirePessimisticLock::new(
                    vec![(key2.clone(), false)],
                    k2.to_vec(),
                    10.into(),
                    0,
                    true,
                    15.into(),
                    None,
                    false,
                    0.into(),
                    OldValues::default(),
                    Default::default(),
                ),
                expect_ok_callback(tx.clone(), 0),
            )
            .unwrap();
        rx.recv().unwrap();

        // T2 pessimistically prewrites, start_ts = 10, lock ttl = 0
        storage
            .sched_txn_command(
                commands::PrewritePessimistic::new(
                    vec![(Mutation::Put((key2.clone(), value2.clone())), true)],
                    k2.to_vec(),
                    10.into(),
                    0,
                    15.into(),
                    1,
                    0.into(),
                    100.into(),
                    None,
                    false,
                    Default::default(),
                ),
                expect_ok_callback(tx.clone(), 0),
            )
            .unwrap();
        rx.recv().unwrap();

        // T3 checks T2, which rolls back key2 and pushes max_ts to 10
        // use a large timestamp to make the lock expire so key2 will be rolled back.
        storage
            .sched_txn_command(
                commands::CheckTxnStatus::new(
                    key2.clone(),
                    10.into(),
                    ((1 << 18) + 8).into(),
                    ((1 << 18) + 8).into(),
                    true,
                    false,
                    false,
                    Default::default(),
                ),
                expect_ok_callback(tx.clone(), 0),
            )
            .unwrap();
        rx.recv().unwrap();

        must_unlocked(&engine, k2);
        must_written(&engine, k2, 10, 10, WriteType::Rollback);

        // T1 prewrites, start_ts = 1, for_update_ts = 3
        storage
            .sched_txn_command(
                commands::PrewritePessimistic::new(
                    vec![
                        (Mutation::Put((key1.clone(), value1)), true),
                        (Mutation::Put((key2.clone(), value2)), false),
                    ],
                    k1.to_vec(),
                    1.into(),
                    0,
                    3.into(),
                    2,
                    0.into(),
                    (1 << 19).into(),
                    Some(vec![k2.to_vec()]),
                    false,
                    Default::default(),
                ),
                expect_ok_callback(tx.clone(), 0),
            )
            .unwrap();
        rx.recv().unwrap();

        // T1.commit_ts must be pushed to be larger than T2.start_ts (if we resolve T1)
        storage
            .sched_txn_command(
                commands::CheckSecondaryLocks::new(vec![key1, key2], 1.into(), Default::default()),
                Box::new(move |res| {
                    let pr = res.unwrap();
                    match pr {
                        SecondaryLocksStatus::Locked(l) => {
                            let min_commit_ts = l
                                .iter()
                                .map(|lock_info| lock_info.min_commit_ts)
                                .max()
                                .unwrap();
                            tx.send(min_commit_ts as i32).unwrap();
                        }
                        _ => unreachable!(),
                    }
                }),
            )
            .unwrap();
        assert!(rx.recv().unwrap() > 10);
    }
    // this test shows that the scheduler take `response_policy` in `WriteResult` serious,
    // ie. call the callback at expected stage when writing to the engine
    #[test]
    fn test_scheduler_response_policy() {
        struct Case<T: 'static + StorageCallbackType + Send> {
            expected_writes: Vec<ExpectedWrite>,

            command: TypedCommand<T>,
            pipelined_pessimistic_lock: bool,
        }

        impl<T: 'static + StorageCallbackType + Send> Case<T> {
            fn run(self) {
                let mut builder =
                    MockEngineBuilder::from_rocks_engine(TestEngineBuilder::new().build().unwrap());
                for expected_write in self.expected_writes {
                    builder = builder.add_expected_write(expected_write)
                }
                let engine = builder.build();
                let mut builder =
                    TestStorageBuilder::from_engine_and_lock_mgr(engine, DummyLockManager {});
                builder.config.enable_async_apply_prewrite = true;
                if self.pipelined_pessimistic_lock {
                    builder
                        .pipelined_pessimistic_lock
                        .store(true, Ordering::Relaxed);
                }
                let storage = builder.build().unwrap();
                let (tx, rx) = channel();
                storage
                    .sched_txn_command(
                        self.command,
                        Box::new(move |res| {
                            tx.send(res).unwrap();
                        }),
                    )
                    .unwrap();
                rx.recv().unwrap().unwrap();
            }
        }

        let keys = [b"k1", b"k2"];
        let values = [b"v1", b"v2"];
        let mutations = vec![
            Mutation::Put((Key::from_raw(keys[0]), keys[0].to_vec())),
            Mutation::Put((Key::from_raw(keys[1]), values[1].to_vec())),
        ];

        let on_applied_case = Case {
            // this case's command return ResponsePolicy::OnApplied
            // tested by `test_response_stage` in command::prewrite
            expected_writes: vec![
                ExpectedWrite::new()
                    .expect_no_committed_cb()
                    .expect_no_proposed_cb(),
                ExpectedWrite::new()
                    .expect_no_committed_cb()
                    .expect_no_proposed_cb(),
            ],

            command: Prewrite::new(
                mutations.clone(),
                keys[0].to_vec(),
                TimeStamp::new(10),
                0,
                false,
                1,
                TimeStamp::default(),
                TimeStamp::default(),
                None,
                false,
                Context::default(),
            ),
            pipelined_pessimistic_lock: false,
        };
        let on_commited_case = Case {
            // this case's command return ResponsePolicy::OnCommitted
            // tested by `test_response_stage` in command::prewrite
            expected_writes: vec![
                ExpectedWrite::new().expect_committed_cb(),
                ExpectedWrite::new().expect_committed_cb(),
            ],

            command: Prewrite::new(
                mutations,
                keys[0].to_vec(),
                TimeStamp::new(10),
                0,
                false,
                1,
                TimeStamp::default(),
                TimeStamp::default(),
                Some(vec![]),
                false,
                Context::default(),
            ),
            pipelined_pessimistic_lock: false,
        };
        let on_proposed_case = Case {
            // this case's command return ResponsePolicy::OnProposed
            // untested, but all AcquirePessimisticLock should return ResponsePolicy::OnProposed now
            // and the scheduler expected to take OnProposed serious when
            // enable pipelined pessimistic lock
            expected_writes: vec![
                ExpectedWrite::new().expect_proposed_cb(),
                ExpectedWrite::new().expect_proposed_cb(),
            ],

            command: AcquirePessimisticLock::new(
                keys.iter().map(|&it| (Key::from_raw(it), true)).collect(),
                keys[0].to_vec(),
                TimeStamp::new(10),
                0,
                false,
                TimeStamp::new(11),
                None,
                false,
                TimeStamp::new(12),
                OldValues::default(),
                Context::default(),
            ),
            pipelined_pessimistic_lock: true,
        };
        let on_proposed_fallback_case = Case {
            // this case's command return ResponsePolicy::OnProposed
            // but when pipelined pessimistic lock is off,
            // the scheduler should fallback to use OnApplied
            expected_writes: vec![
                ExpectedWrite::new().expect_no_proposed_cb(),
                ExpectedWrite::new().expect_no_proposed_cb(),
            ],

            command: AcquirePessimisticLock::new(
                keys.iter().map(|&it| (Key::from_raw(it), true)).collect(),
                keys[0].to_vec(),
                TimeStamp::new(10),
                0,
                false,
                TimeStamp::new(11),
                None,
                false,
                TimeStamp::new(12),
                OldValues::default(),
                Context::default(),
            ),
            pipelined_pessimistic_lock: false,
        };

        on_applied_case.run();
        on_commited_case.run();
        on_proposed_case.run();
        on_proposed_fallback_case.run();
    }

    #[test]
    fn test_resolve_commit_pessimistic_locks() {
        let storage = TestStorageBuilder::new(DummyLockManager {}, false)
            .build()
            .unwrap();
        let (tx, rx) = channel();

        // Pessimistically lock k1, k2, k3, k4, after the pessimistic retry k2 is no longer needed
        // and the pessimistic lock on k2 is left.
        storage
            .sched_txn_command(
                new_acquire_pessimistic_lock_command(
                    vec![
                        (Key::from_raw(b"k1"), false),
                        (Key::from_raw(b"k2"), false),
                        (Key::from_raw(b"k3"), false),
                        (Key::from_raw(b"k4"), false),
                        (Key::from_raw(b"k5"), false),
                        (Key::from_raw(b"k6"), false),
                    ],
                    10,
                    10,
                    false,
                ),
                expect_ok_callback(tx.clone(), 0),
            )
            .unwrap();
        rx.recv().unwrap();

        // Prewrite keys except the k2.
        storage
            .sched_txn_command(
                commands::PrewritePessimistic::with_defaults(
                    vec![
                        (Mutation::Put((Key::from_raw(b"k1"), b"v1".to_vec())), true),
                        (Mutation::Put((Key::from_raw(b"k3"), b"v2".to_vec())), true),
                        (Mutation::Put((Key::from_raw(b"k4"), b"v4".to_vec())), true),
                        (Mutation::Put((Key::from_raw(b"k5"), b"v5".to_vec())), true),
                        (Mutation::Put((Key::from_raw(b"k6"), b"v6".to_vec())), true),
                    ],
                    b"k1".to_vec(),
                    10.into(),
                    10.into(),
                ),
                expect_ok_callback(tx.clone(), 0),
            )
            .unwrap();
        rx.recv().unwrap();

        // Commit the primary key.
        storage
            .sched_txn_command(
                commands::Commit::new(
                    vec![Key::from_raw(b"k1")],
                    10.into(),
                    20.into(),
                    Context::default(),
                ),
                expect_ok_callback(tx.clone(), 0),
            )
            .unwrap();
        rx.recv().unwrap();

        // Pessimistically rollback the k2 lock.
        // Non lite lock resolve on k1 and k2, there should no errors as lock on k2 is pessimistic type.
        must_rollback(&storage.engine, b"k2", 10, false);
        let mut temp_map = HashMap::default();
        temp_map.insert(10.into(), 20.into());
        storage
            .sched_txn_command(
                commands::ResolveLock::new(
                    temp_map.clone(),
                    None,
                    vec![
                        (
                            Key::from_raw(b"k1"),
                            mvcc::Lock::new(
                                mvcc::LockType::Put,
                                b"k1".to_vec(),
                                10.into(),
                                20,
                                Some(b"v1".to_vec()),
                                10.into(),
                                0,
                                11.into(),
                            ),
                        ),
                        (
                            Key::from_raw(b"k2"),
                            mvcc::Lock::new(
                                mvcc::LockType::Pessimistic,
                                b"k1".to_vec(),
                                10.into(),
                                20,
                                None,
                                10.into(),
                                0,
                                11.into(),
                            ),
                        ),
                    ],
                    Context::default(),
                ),
                expect_ok_callback(tx.clone(), 0),
            )
            .unwrap();
        rx.recv().unwrap();

        // Non lite lock resolve on k3 and k4, there should be no errors.
        storage
            .sched_txn_command(
                commands::ResolveLock::new(
                    temp_map.clone(),
                    None,
                    vec![
                        (
                            Key::from_raw(b"k3"),
                            mvcc::Lock::new(
                                mvcc::LockType::Put,
                                b"k1".to_vec(),
                                10.into(),
                                20,
                                Some(b"v3".to_vec()),
                                10.into(),
                                0,
                                11.into(),
                            ),
                        ),
                        (
                            Key::from_raw(b"k4"),
                            mvcc::Lock::new(
                                mvcc::LockType::Put,
                                b"k1".to_vec(),
                                10.into(),
                                20,
                                Some(b"v4".to_vec()),
                                10.into(),
                                0,
                                11.into(),
                            ),
                        ),
                    ],
                    Context::default(),
                ),
                expect_ok_callback(tx.clone(), 0),
            )
            .unwrap();
        rx.recv().unwrap();

        // Unlock the k6 first.
        // Non lite lock resolve on k5 and k6, error should be reported.
        must_rollback(&storage.engine, b"k6", 10, true);
        storage
            .sched_txn_command(
                commands::ResolveLock::new(
                    temp_map,
                    None,
                    vec![
                        (
                            Key::from_raw(b"k5"),
                            mvcc::Lock::new(
                                mvcc::LockType::Put,
                                b"k1".to_vec(),
                                10.into(),
                                20,
                                Some(b"v5".to_vec()),
                                10.into(),
                                0,
                                11.into(),
                            ),
                        ),
                        (
                            Key::from_raw(b"k6"),
                            mvcc::Lock::new(
                                mvcc::LockType::Put,
                                b"k1".to_vec(),
                                10.into(),
                                20,
                                Some(b"v6".to_vec()),
                                10.into(),
                                0,
                                11.into(),
                            ),
                        ),
                    ],
                    Context::default(),
                ),
                expect_fail_callback(tx, 6, |e| match e {
                    Error(box ErrorInner::Txn(TxnError(box TxnErrorInner::Mvcc(mvcc::Error(
                        box mvcc::ErrorInner::TxnLockNotFound { .. },
                    ))))) => (),
                    e => panic!("unexpected error chain: {:?}", e),
                }),
            )
            .unwrap();
        rx.recv().unwrap();
    }
}<|MERGE_RESOLUTION|>--- conflicted
+++ resolved
@@ -89,30 +89,7 @@
     RawGetRequest,
 };
 use kvproto::pdpb::QueryKind;
-<<<<<<< HEAD
-// use kvproto::raft_serverpb::DataEncode;
-// FIXME: blocked by @andylokandy, temporary fix
-#[derive(Debug, Eq, PartialEq, Copy, Clone)]
-enum DataEncode {
-    V1 = 0,
-    V2 = 1,
-}
-impl DataEncode {
-    fn value(&self) -> i32 {
-        *self as i32
-    }
-
-    fn from_i32(value: i32) -> Option<DataEncode> {
-        match value {
-            0 => Some(DataEncode::V1),
-            1 => Some(DataEncode::V2),
-            _ => None,
-        }
-    }
-}
-use protobuf::well_known_types::Int32Value;
-=======
->>>>>>> 36a32504
+
 use raftstore::store::util::build_key_range;
 use raftstore::store::{ReadStats, WriteStats};
 use rand::prelude::*;
@@ -238,16 +215,6 @@
         flow_controller: Arc<FlowController>,
         reporter: R,
     ) -> Result<Self> {
-<<<<<<< HEAD
-        let config_data_encode = match config.api_version {
-            // FIXME: blocked by @andylokandy, temporary fix
-            ApiVersion::V1 | ApiVersion::V1ttl => DataEncode::V1,
-            ApiVersion::V2 => DataEncode::V2,
-        };
-        Self::ensure_to_use_data_encode(&engine, config_data_encode)?;
-
-=======
->>>>>>> 36a32504
         let sched = TxnScheduler::new(
             engine.clone(),
             lock_mgr,
@@ -326,10 +293,6 @@
     /// `CF_DEFAULT` (`"default"`) will be returned.
     fn rawkv_cf(api_version: ApiVersion, cf: &str) -> Result<CfName> {
         match api_version {
-<<<<<<< HEAD
-            // FIXME: blocked by @andylokandy, temporary fix
-=======
->>>>>>> 36a32504
             ApiVersion::V1 | ApiVersion::V1ttl => {
                 if cf.is_empty() {
                     return Ok(CF_DEFAULT);
