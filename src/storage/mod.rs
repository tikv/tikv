// Copyright 2016 TiKV Project Authors. Licensed under Apache-2.0.

//! Interact with persistent storage.
//!
//! The [`Storage`](storage::Storage) structure provides raw and transactional APIs on top of
//! a lower-level [`Engine`](storage::kv::Engine).
//!
//! There are multiple [`Engine`](storage::kv::Engine) implementations, [`RaftKv`](server::raftkv::RaftKv)
//! is used by the [`Server`](server::Server). The [`BTreeEngine`](storage::kv::BTreeEngine) and
//! [`RocksEngine`](storage::RocksEngine) are used for testing only.

pub mod config;
pub mod errors;
pub mod kv;
pub mod lock_manager;
pub(crate) mod metrics;
pub mod mvcc;
pub mod txn;

mod read_pool;
mod types;

pub use self::{
    errors::{get_error_kind_from_header, get_tag_from_header, Error, ErrorHeaderKind, ErrorInner},
    kv::{
        CbContext, CfStatistics, Cursor, Engine, FlowStatistics, FlowStatsReporter, Iterator,
        RocksEngine, ScanMode, Snapshot, Statistics, TestEngineBuilder,
    },
    read_pool::{build_read_pool, build_read_pool_for_test},
    txn::{ProcessResult, Scanner, SnapshotStore, Store},
    types::{PessimisticLockRes, StorageCallback, TxnStatus},
};

use crate::read_pool::{ReadPool, ReadPoolHandle};
use crate::storage::metrics::CommandKind;
use crate::storage::{
    config::Config,
    kv::{with_tls_engine, Modify},
    lock_manager::{DummyLockManager, LockManager},
    metrics::*,
    txn::{
        commands::{Command, TypedCommand},
        scheduler::Scheduler as TxnScheduler,
    },
    types::StorageCallbackType,
};
use engine_traits::{CfName, ALL_CFS, CF_DEFAULT, DATA_CFS};
use engine_traits::{IterOptions, DATA_KEY_PREFIX_LEN};
use futures::Future;
use futures03::prelude::*;
use kvproto::kvrpcpb::{CommandPri, Context, GetRequest, KeyRange, RawGetRequest};
use raftstore::store::util::build_key_range;
use rand::prelude::*;
use std::sync::{atomic, Arc};
use tikv_util::threadpool::ThreadReadId;
use tikv_util::time::Instant;
use txn_types::{Key, KvPair, TimeStamp, TsSet, Value};

pub type Result<T> = std::result::Result<T, Error>;
pub type Callback<T> = Box<dyn FnOnce(Result<T>) + Send>;

/// [`Storage`] implements transactional KV APIs and raw KV APIs on a given [`Engine`]. An [`Engine`]
/// provides low level KV functionality. [`Engine`] has multiple implementations. When a TiKV server
/// is running, a [`RaftKv`] will be the underlying [`Engine`] of [`Storage`]. The other two types of
/// engines are for test purpose.
///
///[`Storage`] is reference counted and cloning [`Storage`] will just increase the reference counter.
/// Storage resources (i.e. threads, engine) will be released when all references are dropped.
///
/// Notice that read and write methods may not be performed over full data in most cases, i.e. when
/// underlying engine is [`RaftKv`], which limits data access in the range of a single region
/// according to specified `ctx` parameter. However,
/// [`unsafe_destroy_range`](Storage::unsafe_destroy_range) is the only exception. It's
/// always performed on the whole TiKV.
///
/// Operations of [`Storage`] can be divided into two types: MVCC operations and raw operations.
/// MVCC operations uses MVCC keys, which usually consist of several physical keys in different
/// CFs. In default CF and write CF, the key will be memcomparable-encoded and append the timestamp
/// to it, so that multiple versions can be saved at the same time.
/// Raw operations use raw keys, which are saved directly to the engine without memcomparable-
/// encoding and appending timestamp.
pub struct Storage<E: Engine, L: LockManager> {
    // TODO: Too many Arcs, would be slow when clone.
    engine: E,

    sched: TxnScheduler<E, L>,

    /// The thread pool used to run most read operations.
    read_pool: ReadPoolHandle,

    /// How many strong references. Thread pool and workers will be stopped
    /// once there are no more references.
    // TODO: This should be implemented in thread pool and worker.
    refs: Arc<atomic::AtomicUsize>,

    // Fields below are storage configurations.
    max_key_size: usize,

    pessimistic_txn_enabled: bool,
}

impl<E: Engine, L: LockManager> Clone for Storage<E, L> {
    #[inline]
    fn clone(&self) -> Self {
        let refs = self.refs.fetch_add(1, atomic::Ordering::SeqCst);

        trace!(
            "Storage referenced"; "original_ref" => refs
        );

        Self {
            engine: self.engine.clone(),
            sched: self.sched.clone(),
            read_pool: self.read_pool.clone(),
            refs: self.refs.clone(),
            max_key_size: self.max_key_size,
            pessimistic_txn_enabled: self.pessimistic_txn_enabled,
        }
    }
}

impl<E: Engine, L: LockManager> Drop for Storage<E, L> {
    #[inline]
    fn drop(&mut self) {
        let refs = self.refs.fetch_sub(1, atomic::Ordering::SeqCst);

        trace!(
            "Storage de-referenced"; "original_ref" => refs
        );

        if refs != 1 {
            return;
        }

        info!("Storage stopped.");
    }
}

macro_rules! check_key_size {
    ($key_iter: expr, $max_key_size: expr, $callback: ident) => {
        for k in $key_iter {
            let key_size = k.len();
            if key_size > $max_key_size {
                $callback(Err(Error::from(ErrorInner::KeyTooLarge(
                    key_size,
                    $max_key_size,
                ))));
                return Ok(());
            }
        }
    };
}

impl<E: Engine, L: LockManager> Storage<E, L> {
    /// Create a `Storage` from given engine.
    pub fn from_engine(
        engine: E,
        config: &Config,
        read_pool: ReadPoolHandle,
        lock_mgr: Option<L>,
        pipelined_pessimistic_lock: bool,
    ) -> Result<Self> {
        let pessimistic_txn_enabled = lock_mgr.is_some();
        let sched = TxnScheduler::new(
            engine.clone(),
            lock_mgr,
            config.scheduler_concurrency,
            config.scheduler_worker_pool_size,
            config.scheduler_pending_write_threshold.0 as usize,
            pipelined_pessimistic_lock,
        );

        info!("Storage started.");

        Ok(Storage {
            engine,
            sched,
            read_pool,
            refs: Arc::new(atomic::AtomicUsize::new(1)),
            max_key_size: config.max_key_size,
            pessimistic_txn_enabled,
        })
    }

    /// Get the underlying `Engine` of the `Storage`.
    pub fn get_engine(&self) -> E {
        self.engine.clone()
    }

    /// Get a snapshot of `engine`.
    fn snapshot(
        engine: &E,
        read_id: Option<ThreadReadId>,
        ctx: &Context,
    ) -> impl std::future::Future<Output = Result<E::Snap>> {
        kv::snapshot(engine, read_id, ctx)
            .map_err(txn::Error::from)
            .map_err(Error::from)
    }

    pub fn release_snapshot(&self) {
        self.engine.release_snapshot();
    }

    #[inline]
    fn with_tls_engine<F, R>(f: F) -> R
    where
        F: FnOnce(&E) -> R,
    {
        // Safety: the read pools ensure that a TLS engine exists.
        unsafe { with_tls_engine(f) }
    }

    /// Get value of the given key from a snapshot.
    ///
    /// Only writes that are committed before `start_ts` are visible.
    pub fn get(
        &self,
        mut ctx: Context,
        key: Key,
        start_ts: TimeStamp,
    ) -> impl Future<Item = Option<Value>, Error = Error> {
        const CMD: CommandKind = CommandKind::get;
        let priority = ctx.get_priority();
        let priority_tag = get_priority_tag(priority);

        let res = self.read_pool.spawn_handle(
            async move {
                if let Ok(key) = key.to_owned().into_raw() {
                    tls_collect_qps(ctx.get_region_id(), ctx.get_peer(), &key, &key, false);
                }

                KV_COMMAND_COUNTER_VEC_STATIC.get(CMD).inc();
                SCHED_COMMANDS_PRI_COUNTER_VEC_STATIC
                    .get(priority_tag)
                    .inc();

                let command_duration = tikv_util::time::Instant::now_coarse();

                // The bypass_locks set will be checked at most once. `TsSet::vec` is more efficient
                // here.
                let bypass_locks = TsSet::vec_from_u64s(ctx.take_resolved_locks());
                let snapshot =
                    Self::with_tls_engine(|engine| Self::snapshot(engine, None, &ctx)).await?;
                {
                    let begin_instant = Instant::now_coarse();
                    let mut statistics = Statistics::default();
                    let snap_store = SnapshotStore::new(
                        snapshot,
                        start_ts,
                        ctx.get_isolation_level(),
                        !ctx.get_not_fill_cache(),
                        bypass_locks,
                        false,
                    );
                    let result = snap_store
                        .get(&key, &mut statistics)
                        // map storage::txn::Error -> storage::Error
                        .map_err(Error::from)
                        .map(|r| {
                            KV_COMMAND_KEYREAD_HISTOGRAM_STATIC.get(CMD).observe(1_f64);
                            r
                        });

                    metrics::tls_collect_scan_details(CMD, &statistics);
                    metrics::tls_collect_read_flow(ctx.get_region_id(), &statistics);
                    SCHED_PROCESSING_READ_HISTOGRAM_STATIC
                        .get(CMD)
                        .observe(begin_instant.elapsed_secs());
                    SCHED_HISTOGRAM_VEC_STATIC
                        .get(CMD)
                        .observe(command_duration.elapsed_secs());

                    result
                }
            },
            priority,
            thread_rng().next_u64(),
        );

        res.map_err(|_| Error::from(ErrorInner::SchedTooBusy))
            .flatten()
    }

    /// Get values of a set of keys with seperate context from a snapshot, return a list of `Result`s.
    ///
    /// Only writes that are committed before their respective `start_ts` are visible.
    pub fn batch_get_command(
        &self,
        requests: Vec<GetRequest>,
    ) -> impl Future<Item = Vec<Result<Option<Vec<u8>>>>, Error = Error> {
        const CMD: CommandKind = CommandKind::batch_get_command;
        // all requests in a batch have the same region, epoch, term, replica_read
        let priority = CommandPri::Normal;
        let res = self.read_pool.spawn_handle(
            async move {
                let command_duration = tikv_util::time::Instant::now_coarse();
                let read_id = Some(ThreadReadId::new());
                let mut statistics = Statistics::default();
                let mut results = Vec::default();
                let mut snaps = vec![];
                for req in requests {
                    let snap = Self::with_tls_engine(|engine| {
                        Self::snapshot(engine, read_id.clone(), req.get_context())
                    });
                    snaps.push((req, snap));
                }
                Self::with_tls_engine(|engine| engine.release_snapshot());
                for (mut req, snap) in snaps {
                    let key = Key::from_raw(req.get_key());
                    let mut ctx = req.take_context();
                    let isolation_level = ctx.get_isolation_level();
                    let fill_cache = !ctx.get_not_fill_cache();
                    let bypass_locks = TsSet::vec_from_u64s(ctx.take_resolved_locks());
                    match snap.await {
                        Ok(snapshot) => {
                            let snap_store = SnapshotStore::new(
                                snapshot,
                                req.get_version().into(),
                                isolation_level,
                                fill_cache,
                                bypass_locks,
                                false,
                            );
                            results
                                .push(snap_store.get(&key, &mut statistics).map_err(Error::from));
                        }
                        Err(e) => {
                            results.push(Err(e));
                        }
                    }
<<<<<<< HEAD
=======
                    metrics::tls_collect_scan_details(CMD, &statistics);
                    metrics::tls_collect_read_flow(ctx.get_region_id(), &statistics);
                    SCHED_PROCESSING_READ_HISTOGRAM_STATIC
                        .get(CMD)
                        .observe(begin_instant.elapsed_secs());
                    SCHED_HISTOGRAM_VEC_STATIC
                        .get(CMD)
                        .observe(command_duration.elapsed_secs());

                    Ok(results)
>>>>>>> e3058403
                }
                // KV_COMMAND_COUNTER_VEC_STATIC.get(CMD).inc_by(batch_count);
                SCHED_HISTOGRAM_VEC_STATIC
                    .get(CMD)
                    .observe(command_duration.elapsed_secs());
                Ok(results)
            },
            priority,
            thread_rng().next_u64(),
        );
        res.map_err(|_| Error::from(ErrorInner::SchedTooBusy))
            .flatten()
    }

    /// Get values of a set of keys in a batch from the snapshot.
    ///
    /// Only writes that are committed before `start_ts` are visible.
    pub fn batch_get(
        &self,
        mut ctx: Context,
        keys: Vec<Key>,
        start_ts: TimeStamp,
    ) -> impl Future<Item = Vec<Result<KvPair>>, Error = Error> {
        const CMD: CommandKind = CommandKind::batch_get;
        let priority = ctx.get_priority();
        let priority_tag = get_priority_tag(priority);

        let res = self.read_pool.spawn_handle(
            async move {
                let mut key_ranges = vec![];
                for key in &keys {
                    if let Ok(key) = key.to_owned().into_raw() {
                        key_ranges.push(build_key_range(&key, &key, false));
                    }
                }
                tls_collect_qps_batch(ctx.get_region_id(), ctx.get_peer(), key_ranges);

                KV_COMMAND_COUNTER_VEC_STATIC.get(CMD).inc();
                SCHED_COMMANDS_PRI_COUNTER_VEC_STATIC
                    .get(priority_tag)
                    .inc();

                let command_duration = tikv_util::time::Instant::now_coarse();

                let bypass_locks = TsSet::from_u64s(ctx.take_resolved_locks());
                let snapshot =
                    Self::with_tls_engine(|engine| Self::snapshot(engine, None, &ctx)).await?;
                {
                    let begin_instant = Instant::now_coarse();

                    let mut statistics = Statistics::default();
                    let snap_store = SnapshotStore::new(
                        snapshot,
                        start_ts,
                        ctx.get_isolation_level(),
                        !ctx.get_not_fill_cache(),
                        bypass_locks,
                        false,
                    );
                    let result = snap_store
                        .batch_get(&keys, &mut statistics)
                        .map_err(Error::from)
                        .map(|v| {
                            let kv_pairs: Vec<_> = v
                                .into_iter()
                                .zip(keys)
                                .filter(|&(ref v, ref _k)| {
                                    !(v.is_ok() && v.as_ref().unwrap().is_none())
                                })
                                .map(|(v, k)| match v {
                                    Ok(Some(x)) => Ok((k.into_raw().unwrap(), x)),
                                    Err(e) => Err(Error::from(e)),
                                    _ => unreachable!(),
                                })
                                .collect();
                            KV_COMMAND_KEYREAD_HISTOGRAM_STATIC
                                .get(CMD)
                                .observe(kv_pairs.len() as f64);
                            kv_pairs
                        });

                    metrics::tls_collect_scan_details(CMD, &statistics);
                    metrics::tls_collect_read_flow(ctx.get_region_id(), &statistics);
                    SCHED_PROCESSING_READ_HISTOGRAM_STATIC
                        .get(CMD)
                        .observe(begin_instant.elapsed_secs());
                    SCHED_HISTOGRAM_VEC_STATIC
                        .get(CMD)
                        .observe(command_duration.elapsed_secs());
                    result
                }
            },
            priority,
            thread_rng().next_u64(),
        );

        res.map_err(|_| Error::from(ErrorInner::SchedTooBusy))
            .flatten()
    }

    /// Scan keys in [`start_key`, `end_key`) up to `limit` keys from the snapshot.
    ///
    /// If `end_key` is `None`, it means the upper bound is unbounded.
    ///
    /// Only writes committed before `start_ts` are visible.
    pub fn scan(
        &self,
        mut ctx: Context,
        start_key: Key,
        end_key: Option<Key>,
        limit: usize,
        start_ts: TimeStamp,
        key_only: bool,
        reverse_scan: bool,
    ) -> impl Future<Item = Vec<Result<KvPair>>, Error = Error> {
        const CMD: CommandKind = CommandKind::scan;
        let priority = ctx.get_priority();
        let priority_tag = get_priority_tag(priority);

        let res = self.read_pool.spawn_handle(
            async move {
                if let Ok(start_key) = start_key.to_owned().into_raw() {
                    let mut key = vec![];
                    if let Some(end_key) = &end_key {
                        if let Ok(end_key) = end_key.to_owned().into_raw() {
                            key = end_key;
                        }
                    }
                    tls_collect_qps(
                        ctx.get_region_id(),
                        ctx.get_peer(),
                        &start_key,
                        &key,
                        reverse_scan,
                    );
                }

                KV_COMMAND_COUNTER_VEC_STATIC.get(CMD).inc();
                SCHED_COMMANDS_PRI_COUNTER_VEC_STATIC
                    .get(priority_tag)
                    .inc();

                let command_duration = tikv_util::time::Instant::now_coarse();

                let bypass_locks = TsSet::from_u64s(ctx.take_resolved_locks());
                let snapshot =
                    Self::with_tls_engine(|engine| Self::snapshot(engine, None, &ctx)).await?;
                {
                    let begin_instant = Instant::now_coarse();

                    let snap_store = SnapshotStore::new(
                        snapshot,
                        start_ts,
                        ctx.get_isolation_level(),
                        !ctx.get_not_fill_cache(),
                        bypass_locks,
                        false,
                    );

                    let mut scanner;
                    if !reverse_scan {
                        scanner =
                            snap_store.scanner(false, key_only, false, Some(start_key), end_key)?;
                    } else {
                        scanner =
                            snap_store.scanner(true, key_only, false, end_key, Some(start_key))?;
                    };
                    let res = scanner.scan(limit);

                    let statistics = scanner.take_statistics();
                    metrics::tls_collect_scan_details(CMD, &statistics);
                    metrics::tls_collect_read_flow(ctx.get_region_id(), &statistics);
                    SCHED_PROCESSING_READ_HISTOGRAM_STATIC
                        .get(CMD)
                        .observe(begin_instant.elapsed_secs());
                    SCHED_HISTOGRAM_VEC_STATIC
                        .get(CMD)
                        .observe(command_duration.elapsed_secs());

                    res.map_err(Error::from).map(|results| {
                        KV_COMMAND_KEYREAD_HISTOGRAM_STATIC
                            .get(CMD)
                            .observe(results.len() as f64);
                        results
                            .into_iter()
                            .map(|x| x.map_err(Error::from))
                            .collect()
                    })
                }
            },
            priority,
            thread_rng().next_u64(),
        );

        res.map_err(|_| Error::from(ErrorInner::SchedTooBusy))
            .flatten()
    }

    pub fn sched_txn_command<T: StorageCallbackType>(
        &self,
        cmd: TypedCommand<T>,
        batch_id: Option<ThreadReadId>,
        callback: Callback<T>,
    ) -> Result<()> {
        use crate::storage::txn::commands::{
            AcquirePessimisticLock, CommandKind, Prewrite, PrewritePessimistic,
        };

        let cmd: Command = cmd.into();

        if cmd.requires_pessimistic_txn() && !self.pessimistic_txn_enabled {
            callback(Err(Error::from(ErrorInner::PessimisticTxnNotEnabled)));
            return Ok(());
        }

        match &cmd.kind {
            CommandKind::Prewrite(Prewrite { mutations, .. }) => {
                check_key_size!(
                    mutations.iter().map(|m| m.key().as_encoded()),
                    self.max_key_size,
                    callback
                );
            }
            CommandKind::PrewritePessimistic(PrewritePessimistic { mutations, .. }) => {
                check_key_size!(
                    mutations.iter().map(|(m, _)| m.key().as_encoded()),
                    self.max_key_size,
                    callback
                );
            }
            CommandKind::AcquirePessimisticLock(AcquirePessimisticLock { keys, .. }) => {
                check_key_size!(
                    keys.iter().map(|k| k.0.as_encoded()),
                    self.max_key_size,
                    callback
                );
            }
            _ => {}
        }

        fail_point!("storage_drop_message", |_| Ok(()));
        cmd.incr_cmd_metric();
        self.sched.run_cmd(cmd, batch_id, T::callback(callback));

        Ok(())
    }

    /// Delete all keys in the range [`start_key`, `end_key`).
    ///
    /// All keys in the range will be deleted permanently regardless of their timestamps.
    /// This means that deleted keys will not be retrievable by specifying an older timestamp.
    /// If `notify_only` is set, the data will not be immediately deleted, but the operation will
    /// still be replicated via Raft. This is used to notify that the data will be deleted by
    /// `unsafe_destroy_range` soon.
    pub fn delete_range(
        &self,
        ctx: Context,
        start_key: Key,
        end_key: Key,
        notify_only: bool,
        callback: Callback<()>,
    ) -> Result<()> {
        let mut modifies = Vec::with_capacity(DATA_CFS.len());
        for cf in DATA_CFS {
            modifies.push(Modify::DeleteRange(
                cf,
                start_key.clone(),
                end_key.clone(),
                notify_only,
            ));
        }

        self.engine.async_write(
            &ctx,
            modifies,
            Box::new(|(_, res): (_, kv::Result<_>)| callback(res.map_err(Error::from))),
        )?;
        KV_COMMAND_COUNTER_VEC_STATIC.delete_range.inc();
        Ok(())
    }

    fn raw_get_key_value(
        snapshot: &E::Snap,
        cf: String,
        key: Vec<u8>,
        stats: &mut Statistics,
    ) -> Result<Option<Vec<u8>>> {
        let cf = Self::rawkv_cf(&cf)?;
        // no scan_count for this kind of op.

        let key_len = key.len();
        let r = snapshot.get_cf(cf, &Key::from_encoded(key))?;
        if let Some(ref value) = r {
            stats.data.flow_stats.read_keys = 1;
            stats.data.flow_stats.read_bytes = key_len + value.len();
        }
        Ok(r)
    }

    /// Get the value of a raw key.
    pub fn raw_get(
        &self,
        ctx: Context,
        cf: String,
        key: Vec<u8>,
    ) -> impl Future<Item = Option<Vec<u8>>, Error = Error> {
        const CMD: CommandKind = CommandKind::raw_get;
        let priority = ctx.get_priority();
        let priority_tag = get_priority_tag(priority);

        let res = self.read_pool.spawn_handle(
            async move {
                tls_collect_qps(ctx.get_region_id(), ctx.get_peer(), &key, &key, false);

                KV_COMMAND_COUNTER_VEC_STATIC.get(CMD).inc();
                SCHED_COMMANDS_PRI_COUNTER_VEC_STATIC
                    .get(priority_tag)
                    .inc();

                let command_duration = tikv_util::time::Instant::now_coarse();
                let snapshot =
                    Self::with_tls_engine(|engine| Self::snapshot(engine, None, &ctx)).await?;
                {
                    let begin_instant = Instant::now_coarse();
                    let mut stats = Statistics::default();
                    let r = Self::raw_get_key_value(&snapshot, cf, key, &mut stats);
                    KV_COMMAND_KEYREAD_HISTOGRAM_STATIC.get(CMD).observe(1_f64);
                    tls_collect_read_flow(ctx.get_region_id(), &stats);
                    SCHED_PROCESSING_READ_HISTOGRAM_STATIC
                        .get(CMD)
                        .observe(begin_instant.elapsed_secs());
                    SCHED_HISTOGRAM_VEC_STATIC
                        .get(CMD)
                        .observe(command_duration.elapsed_secs());
                    r
                }
            },
            priority,
            thread_rng().next_u64(),
        );

        res.map_err(|_| Error::from(ErrorInner::SchedTooBusy))
            .flatten()
    }

    /// Get the values of a set of raw keys, return a list of `Result`s.
    pub fn raw_batch_get_command(
        &self,
        gets: Vec<RawGetRequest>,
    ) -> impl Future<Item = Vec<Result<Option<Vec<u8>>>>, Error = Error> {
        const CMD: CommandKind = CommandKind::raw_batch_get_command;
        // all requests in a batch have the same region, epoch, term, replica_read
        let priority = gets[0].get_context().get_priority();
        let priority_tag = get_priority_tag(priority);
        let res = self.read_pool.spawn_handle(
            async move {
                KV_COMMAND_COUNTER_VEC_STATIC.get(CMD).inc();
                SCHED_COMMANDS_PRI_COUNTER_VEC_STATIC
                    .get(priority_tag)
                    .inc();
                let command_duration = tikv_util::time::Instant::now_coarse();
<<<<<<< HEAD
                let read_id = Some(ThreadReadId::new());
                let mut results = Vec::default();
                let mut snaps = vec![];
                for req in gets {
                    let snap = Self::with_tls_engine(|engine| {
                        Self::snapshot(engine, read_id.clone(), req.get_context())
                    });
                    snaps.push((req, snap));
                }
                Self::with_tls_engine(|engine| engine.release_snapshot());
                let begin_instant = Instant::now_coarse();
                KV_COMMAND_KEYREAD_HISTOGRAM_STATIC
                    .get(CMD)
                    .observe(snaps.len() as f64);
                for (mut req, snap) in snaps {
                    let ctx = req.take_context();
                    let cf = req.take_cf();
                    let key = req.take_key();
                    match snap.await {
                        Ok(snapshot) => {
                            let mut stats = Statistics::default();
                            results.push(Self::raw_get_key_value(&snapshot, cf, key, &mut stats));
                            tls_collect_read_flow(ctx.get_region_id(), &stats);
                        }
                        Err(e) => {
                            results.push(Err(e));
                        }
                    }
=======
                let snapshot = Self::with_tls_engine(|engine| Self::snapshot(engine, &ctx)).await?;
                {
                    let begin_instant = Instant::now_coarse();

                    let cf = Self::rawkv_cf(&cf)?;
                    let mut results = vec![];
                    // no scan_count for this kind of op.
                    let mut stats = Statistics::default();
                    // TODO: optimize using seek.
                    for get in gets {
                        let key = &get.key;
                        let res = snapshot
                            .get_cf(cf, key)
                            .map(|v| {
                                stats.data.flow_stats.read_keys += 1;
                                stats.data.flow_stats.read_bytes += key.as_encoded().len()
                                    + v.as_ref().map(|v| v.len()).unwrap_or(0);
                                v
                            })
                            .map_err(Error::from);
                        results.push(res);
                    }
                    metrics::tls_collect_read_flow(ctx.get_region_id(), &stats);
                    SCHED_PROCESSING_READ_HISTOGRAM_STATIC
                        .get(CMD)
                        .observe(begin_instant.elapsed_secs());
                    SCHED_HISTOGRAM_VEC_STATIC
                        .get(CMD)
                        .observe(command_duration.elapsed_secs());

                    Ok(results)
>>>>>>> e3058403
                }

                SCHED_PROCESSING_READ_HISTOGRAM_STATIC
                    .get(CMD)
                    .observe(begin_instant.elapsed_secs());
                SCHED_HISTOGRAM_VEC_STATIC
                    .get(CMD)
                    .observe(command_duration.elapsed_secs());
                Ok(results)
            },
            priority,
            thread_rng().next_u64(),
        );
        res.map_err(|_| Error::from(ErrorInner::SchedTooBusy))
            .flatten()
    }

    /// Get the values of some raw keys in a batch.
    pub fn raw_batch_get(
        &self,
        ctx: Context,
        cf: String,
        keys: Vec<Vec<u8>>,
    ) -> impl Future<Item = Vec<Result<KvPair>>, Error = Error> {
        const CMD: CommandKind = CommandKind::raw_batch_get;
        let priority = ctx.get_priority();
        let priority_tag = get_priority_tag(priority);

        let res = self.read_pool.spawn_handle(
            async move {
                let mut key_ranges = vec![];
                for key in &keys {
                    key_ranges.push(build_key_range(key, key, false));
                }
                tls_collect_qps_batch(ctx.get_region_id(), ctx.get_peer(), key_ranges);

                KV_COMMAND_COUNTER_VEC_STATIC.get(CMD).inc();
                SCHED_COMMANDS_PRI_COUNTER_VEC_STATIC
                    .get(priority_tag)
                    .inc();

                let command_duration = tikv_util::time::Instant::now_coarse();
                let snapshot =
                    Self::with_tls_engine(|engine| Self::snapshot(engine, None, &ctx)).await?;
                {
                    let begin_instant = Instant::now_coarse();
                    let keys: Vec<Key> = keys.into_iter().map(Key::from_encoded).collect();
                    let cf = Self::rawkv_cf(&cf)?;
                    // no scan_count for this kind of op.
                    let mut stats = Statistics::default();
                    let result: Vec<Result<KvPair>> = keys
                        .into_iter()
                        .map(|k| {
                            let v = snapshot.get_cf(cf, &k);
                            (k, v)
                        })
                        .filter(|&(_, ref v)| !(v.is_ok() && v.as_ref().unwrap().is_none()))
                        .map(|(k, v)| match v {
                            Ok(Some(v)) => {
                                stats.data.flow_stats.read_keys += 1;
                                stats.data.flow_stats.read_bytes += k.as_encoded().len() + v.len();
                                Ok((k.into_encoded(), v))
                            }
                            Err(e) => Err(Error::from(e)),
                            _ => unreachable!(),
                        })
                        .collect();

                    KV_COMMAND_KEYREAD_HISTOGRAM_STATIC
                        .get(CMD)
                        .observe(stats.data.flow_stats.read_keys as f64);
                    tls_collect_read_flow(ctx.get_region_id(), &stats);
                    SCHED_PROCESSING_READ_HISTOGRAM_STATIC
                        .get(CMD)
                        .observe(begin_instant.elapsed_secs());
                    SCHED_HISTOGRAM_VEC_STATIC
                        .get(CMD)
                        .observe(command_duration.elapsed_secs());
                    Ok(result)
                }
            },
            priority,
            thread_rng().next_u64(),
        );

        res.map_err(|_| Error::from(ErrorInner::SchedTooBusy))
            .flatten()
    }

    /// Write a raw key to the storage.
    pub fn raw_put(
        &self,
        ctx: Context,
        cf: String,
        key: Vec<u8>,
        value: Vec<u8>,
        callback: Callback<()>,
    ) -> Result<()> {
        check_key_size!(Some(&key).into_iter(), self.max_key_size, callback);

        self.engine.async_write(
            &ctx,
            vec![Modify::Put(
                Self::rawkv_cf(&cf)?,
                Key::from_encoded(key),
                value,
            )],
            Box::new(|(_, res): (_, kv::Result<_>)| callback(res.map_err(Error::from))),
        )?;
        KV_COMMAND_COUNTER_VEC_STATIC.raw_put.inc();
        Ok(())
    }

    /// Write some keys to the storage in a batch.
    pub fn raw_batch_put(
        &self,
        ctx: Context,
        cf: String,
        pairs: Vec<KvPair>,
        callback: Callback<()>,
    ) -> Result<()> {
        let cf = Self::rawkv_cf(&cf)?;

        check_key_size!(
            pairs.iter().map(|(ref k, _)| k),
            self.max_key_size,
            callback
        );

        let requests = pairs
            .into_iter()
            .map(|(k, v)| Modify::Put(cf, Key::from_encoded(k), v))
            .collect();
        self.engine.async_write(
            &ctx,
            requests,
            Box::new(|(_, res): (_, kv::Result<_>)| callback(res.map_err(Error::from))),
        )?;
        KV_COMMAND_COUNTER_VEC_STATIC.raw_batch_put.inc();
        Ok(())
    }

    /// Delete a raw key from the storage.
    pub fn raw_delete(
        &self,
        ctx: Context,
        cf: String,
        key: Vec<u8>,
        callback: Callback<()>,
    ) -> Result<()> {
        check_key_size!(Some(&key).into_iter(), self.max_key_size, callback);

        self.engine.async_write(
            &ctx,
            vec![Modify::Delete(Self::rawkv_cf(&cf)?, Key::from_encoded(key))],
            Box::new(|(_, res): (_, kv::Result<_>)| callback(res.map_err(Error::from))),
        )?;
        KV_COMMAND_COUNTER_VEC_STATIC.raw_delete.inc();
        Ok(())
    }

    /// Delete all raw keys in [`start_key`, `end_key`).
    pub fn raw_delete_range(
        &self,
        ctx: Context,
        cf: String,
        start_key: Vec<u8>,
        end_key: Vec<u8>,
        callback: Callback<()>,
    ) -> Result<()> {
        check_key_size!(
            Some(&start_key)
                .into_iter()
                .chain(Some(&end_key).into_iter()),
            self.max_key_size,
            callback
        );

        let cf = Self::rawkv_cf(&cf)?;
        let start_key = Key::from_encoded(start_key);
        let end_key = Key::from_encoded(end_key);

        self.engine.async_write(
            &ctx,
            vec![Modify::DeleteRange(cf, start_key, end_key, false)],
            Box::new(|(_, res): (_, kv::Result<_>)| callback(res.map_err(Error::from))),
        )?;
        KV_COMMAND_COUNTER_VEC_STATIC.raw_delete_range.inc();
        Ok(())
    }

    /// Delete some raw keys in a batch.
    pub fn raw_batch_delete(
        &self,
        ctx: Context,
        cf: String,
        keys: Vec<Vec<u8>>,
        callback: Callback<()>,
    ) -> Result<()> {
        let cf = Self::rawkv_cf(&cf)?;
        check_key_size!(keys.iter(), self.max_key_size, callback);

        let requests = keys
            .into_iter()
            .map(|k| Modify::Delete(cf, Key::from_encoded(k)))
            .collect();
        self.engine.async_write(
            &ctx,
            requests,
            Box::new(|(_, res): (_, kv::Result<_>)| callback(res.map_err(Error::from))),
        )?;
        KV_COMMAND_COUNTER_VEC_STATIC.raw_batch_delete.inc();
        Ok(())
    }

    /// Scan raw keys in [`start_key`, `end_key`), returns at most `limit` keys. If `end_key` is
    /// `None`, it means unbounded.
    ///
    /// If `key_only` is true, the value corresponding to the key will not be read. Only scanned
    /// keys will be returned.
    fn forward_raw_scan(
        snapshot: &E::Snap,
        cf: &str,
        start_key: &Key,
        end_key: Option<Key>,
        limit: usize,
        statistics: &mut Statistics,
        key_only: bool,
    ) -> Result<Vec<Result<KvPair>>> {
        let mut option = IterOptions::default();
        if let Some(end) = end_key {
            option.set_upper_bound(end.as_encoded(), DATA_KEY_PREFIX_LEN);
        }
        if key_only {
            option.set_key_only(key_only);
        }
        let mut cursor = snapshot.iter_cf(Self::rawkv_cf(cf)?, option, ScanMode::Forward)?;
        let statistics = statistics.mut_cf_statistics(cf);
        if !cursor.seek(start_key, statistics)? {
            return Ok(vec![]);
        }
        let mut pairs = vec![];
        while cursor.valid()? && pairs.len() < limit {
            pairs.push(Ok((
                cursor.key(statistics).to_owned(),
                if key_only {
                    vec![]
                } else {
                    cursor.value(statistics).to_owned()
                },
            )));
            cursor.next(statistics);
        }
        Ok(pairs)
    }

    /// Scan raw keys in [`end_key`, `start_key`) in reverse order, returns at most `limit` keys. If
    /// `start_key` is `None`, it means it's unbounded.
    ///
    /// If `key_only` is true, the value
    /// corresponding to the key will not be read out. Only scanned keys will be returned.
    fn reverse_raw_scan(
        snapshot: &E::Snap,
        cf: &str,
        start_key: &Key,
        end_key: Option<Key>,
        limit: usize,
        statistics: &mut Statistics,
        key_only: bool,
    ) -> Result<Vec<Result<KvPair>>> {
        let mut option = IterOptions::default();
        if let Some(end) = end_key {
            option.set_lower_bound(end.as_encoded(), DATA_KEY_PREFIX_LEN);
        }
        if key_only {
            option.set_key_only(key_only);
        }
        let mut cursor = snapshot.iter_cf(Self::rawkv_cf(cf)?, option, ScanMode::Backward)?;
        let statistics = statistics.mut_cf_statistics(cf);
        if !cursor.reverse_seek(start_key, statistics)? {
            return Ok(vec![]);
        }
        let mut pairs = vec![];
        while cursor.valid()? && pairs.len() < limit {
            pairs.push(Ok((
                cursor.key(statistics).to_owned(),
                if key_only {
                    vec![]
                } else {
                    cursor.value(statistics).to_owned()
                },
            )));
            cursor.prev(statistics);
        }
        Ok(pairs)
    }

    /// Scan raw keys in a range.
    ///
    /// If `reverse_scan` is false, the range is [`start_key`, `end_key`); otherwise, the range is
    /// [`end_key`, `start_key`) and it scans from `start_key` and goes backwards. If `end_key` is `None`, it
    /// means unbounded.
    ///
    /// This function scans at most `limit` keys.
    ///
    /// If `key_only` is true, the value
    /// corresponding to the key will not be read out. Only scanned keys will be returned.
    pub fn raw_scan(
        &self,
        ctx: Context,
        cf: String,
        start_key: Vec<u8>,
        end_key: Option<Vec<u8>>,
        limit: usize,
        key_only: bool,
        reverse_scan: bool,
    ) -> impl Future<Item = Vec<Result<KvPair>>, Error = Error> {
        const CMD: CommandKind = CommandKind::raw_scan;
        let priority = ctx.get_priority();
        let priority_tag = get_priority_tag(priority);

        let res = self.read_pool.spawn_handle(
            async move {
                {
                    let end_key = match &end_key {
                        Some(end_key) => end_key.to_vec(),
                        None => vec![],
                    };
                    tls_collect_qps(
                        ctx.get_region_id(),
                        ctx.get_peer(),
                        &start_key,
                        &end_key,
                        reverse_scan,
                    );
                }

                KV_COMMAND_COUNTER_VEC_STATIC.get(CMD).inc();
                SCHED_COMMANDS_PRI_COUNTER_VEC_STATIC
                    .get(priority_tag)
                    .inc();

                let command_duration = tikv_util::time::Instant::now_coarse();

                let snapshot =
                    Self::with_tls_engine(|engine| Self::snapshot(engine, None, &ctx)).await?;
                {
                    let begin_instant = Instant::now_coarse();

                    let end_key = end_key.map(Key::from_encoded);

                    let mut statistics = Statistics::default();
                    let result = if reverse_scan {
                        Self::reverse_raw_scan(
                            &snapshot,
                            &cf,
                            &Key::from_encoded(start_key),
                            end_key,
                            limit,
                            &mut statistics,
                            key_only,
                        )
                        .map_err(Error::from)
                    } else {
                        Self::forward_raw_scan(
                            &snapshot,
                            &cf,
                            &Key::from_encoded(start_key),
                            end_key,
                            limit,
                            &mut statistics,
                            key_only,
                        )
                        .map_err(Error::from)
                    };

                    metrics::tls_collect_read_flow(ctx.get_region_id(), &statistics);
                    KV_COMMAND_KEYREAD_HISTOGRAM_STATIC
                        .get(CMD)
                        .observe(statistics.write.flow_stats.read_keys as f64);
                    metrics::tls_collect_scan_details(CMD, &statistics);
                    SCHED_PROCESSING_READ_HISTOGRAM_STATIC
                        .get(CMD)
                        .observe(begin_instant.elapsed_secs());
                    SCHED_HISTOGRAM_VEC_STATIC
                        .get(CMD)
                        .observe(command_duration.elapsed_secs());

                    result
                }
            },
            priority,
            thread_rng().next_u64(),
        );

        res.map_err(|_| Error::from(ErrorInner::SchedTooBusy))
            .flatten()
    }

    /// Check the given raw kv CF name. Return the CF name, or `Err` if given CF name is invalid.
    /// The CF name can be one of `"default"`, `"write"` and `"lock"`. If given `cf` is empty,
    /// `CF_DEFAULT` (`"default"`) will be returned.
    fn rawkv_cf(cf: &str) -> Result<CfName> {
        if cf.is_empty() {
            return Ok(CF_DEFAULT);
        }
        for c in DATA_CFS {
            if cf == *c {
                return Ok(c);
            }
        }
        Err(Error::from(ErrorInner::InvalidCf(cf.to_owned())))
    }

    /// Check if key range is valid
    ///
    /// - If `reverse` is true, `end_key` is less than `start_key`. `end_key` is the lower bound.
    /// - If `reverse` is false, `end_key` is greater than `start_key`. `end_key` is the upper bound.
    fn check_key_ranges(ranges: &[KeyRange], reverse: bool) -> bool {
        let ranges_len = ranges.len();
        for i in 0..ranges_len {
            let start_key = ranges[i].get_start_key();
            let mut end_key = ranges[i].get_end_key();
            if end_key.is_empty() && i + 1 != ranges_len {
                end_key = ranges[i + 1].get_start_key();
            }
            if !end_key.is_empty()
                && (!reverse && start_key >= end_key || reverse && start_key <= end_key)
            {
                return false;
            }
        }
        true
    }

    /// Scan raw keys in multiple ranges in a batch.
    pub fn raw_batch_scan(
        &self,
        ctx: Context,
        cf: String,
        mut ranges: Vec<KeyRange>,
        each_limit: usize,
        key_only: bool,
        reverse_scan: bool,
    ) -> impl Future<Item = Vec<Result<KvPair>>, Error = Error> {
        const CMD: CommandKind = CommandKind::raw_batch_scan;
        let priority = ctx.get_priority();
        let priority_tag = get_priority_tag(priority);

        let res = self.read_pool.spawn_handle(
            async move {
                KV_COMMAND_COUNTER_VEC_STATIC.get(CMD).inc();
                SCHED_COMMANDS_PRI_COUNTER_VEC_STATIC
                    .get(priority_tag)
                    .inc();
                let command_duration = tikv_util::time::Instant::now_coarse();

                let snapshot =
                    Self::with_tls_engine(|engine| Self::snapshot(engine, None, &ctx)).await?;
                {
                    let begin_instant = Instant::now();
                    let mut statistics = Statistics::default();
                    if !Self::check_key_ranges(&ranges, reverse_scan) {
                        return Err(box_err!("Invalid KeyRanges"));
                    };
                    let mut result = Vec::new();
                    let ranges_len = ranges.len();
                    for i in 0..ranges_len {
                        let start_key = Key::from_encoded(ranges[i].take_start_key());
                        let end_key = ranges[i].take_end_key();
                        let end_key = if end_key.is_empty() {
                            if i + 1 == ranges_len {
                                None
                            } else {
                                Some(Key::from_encoded_slice(ranges[i + 1].get_start_key()))
                            }
                        } else {
                            Some(Key::from_encoded(end_key))
                        };
                        let pairs = if reverse_scan {
                            Self::reverse_raw_scan(
                                &snapshot,
                                &cf,
                                &start_key,
                                end_key,
                                each_limit,
                                &mut statistics,
                                key_only,
                            )?
                        } else {
                            Self::forward_raw_scan(
                                &snapshot,
                                &cf,
                                &start_key,
                                end_key,
                                each_limit,
                                &mut statistics,
                                key_only,
                            )?
                        };
                        result.extend(pairs.into_iter());
                    }
                    let mut key_ranges = vec![];
                    for range in ranges {
                        key_ranges.push(build_key_range(
                            &range.start_key,
                            &range.end_key,
                            reverse_scan,
                        ));
                    }
                    tls_collect_qps_batch(ctx.get_region_id(), ctx.get_peer(), key_ranges);
                    metrics::tls_collect_read_flow(ctx.get_region_id(), &statistics);
                    KV_COMMAND_KEYREAD_HISTOGRAM_STATIC
                        .get(CMD)
                        .observe(statistics.write.flow_stats.read_keys as f64);
                    metrics::tls_collect_scan_details(CMD, &statistics);
                    SCHED_PROCESSING_READ_HISTOGRAM_STATIC
                        .get(CMD)
                        .observe(begin_instant.elapsed_secs());
                    SCHED_HISTOGRAM_VEC_STATIC
                        .get(CMD)
                        .observe(command_duration.elapsed_secs());
                    Ok(result)
                }
            },
            priority,
            thread_rng().next_u64(),
        );

        res.map_err(|_| Error::from(ErrorInner::SchedTooBusy))
            .flatten()
    }
}

fn get_priority_tag(priority: CommandPri) -> CommandPriority {
    match priority {
        CommandPri::Low => CommandPriority::low,
        CommandPri::Normal => CommandPriority::normal,
        CommandPri::High => CommandPriority::high,
    }
}

/// A builder to build a temporary `Storage<E>`.
///
/// Only used for test purpose.
#[must_use]
pub struct TestStorageBuilder<E: Engine, L: LockManager> {
    engine: E,
    config: Config,
    pipelined_pessimistic_lock: bool,
    lock_mgr: Option<L>,
}

impl TestStorageBuilder<RocksEngine, DummyLockManager> {
    /// Build `Storage<RocksEngine>`.
    pub fn new() -> Self {
        Self {
            engine: TestEngineBuilder::new().build().unwrap(),
            config: Config::default(),
            pipelined_pessimistic_lock: false,
            lock_mgr: None,
        }
    }
}

impl<E: Engine, L: LockManager> TestStorageBuilder<E, L> {
    pub fn from_engine(engine: E) -> Self {
        Self {
            engine,
            config: Config::default(),
            pipelined_pessimistic_lock: false,
            lock_mgr: None,
        }
    }

    /// Customize the config of the `Storage`.
    ///
    /// By default, `Config::default()` will be used.
    pub fn config(mut self, config: Config) -> Self {
        self.config = config;
        self
    }

    pub fn set_lock_mgr(mut self, lock_mgr: L) -> Self {
        self.lock_mgr = Some(lock_mgr);
        self
    }

    pub fn set_pipelined_pessimistic_lock(mut self, enabled: bool) -> Self {
        self.pipelined_pessimistic_lock = enabled;
        self
    }

    /// Build a `Storage<E>`.
    pub fn build(self) -> Result<Storage<E, L>> {
        let read_pool = build_read_pool_for_test(
            &crate::config::StorageReadPoolConfig::default_for_test(),
            self.engine.clone(),
        );

        Storage::from_engine(
            self.engine,
            &self.config,
            ReadPool::from(read_pool).handle(),
            self.lock_mgr,
            self.pipelined_pessimistic_lock,
        )
    }
}

pub mod test_util {
    use super::*;
    use crate::storage::txn::commands;
    use std::{
        fmt::Debug,
        sync::mpsc::{channel, Sender},
    };

    pub fn expect_none(x: Result<Option<Value>>) {
        assert_eq!(x.unwrap(), None);
    }

    pub fn expect_value(v: Vec<u8>, x: Result<Option<Value>>) {
        assert_eq!(x.unwrap().unwrap(), v);
    }

    pub fn expect_multi_values(v: Vec<Option<KvPair>>, x: Result<Vec<Result<KvPair>>>) {
        let x: Vec<Option<KvPair>> = x.unwrap().into_iter().map(Result::ok).collect();
        assert_eq!(x, v);
    }

    pub fn expect_error<T, F>(err_matcher: F, x: Result<T>)
    where
        F: FnOnce(Error) + Send + 'static,
    {
        match x {
            Err(e) => err_matcher(e),
            _ => panic!("expect result to be an error"),
        }
    }

    pub fn expect_ok_callback<T: Debug>(done: Sender<i32>, id: i32) -> Callback<T> {
        Box::new(move |x: Result<T>| {
            x.unwrap();
            done.send(id).unwrap();
        })
    }

    pub fn expect_fail_callback<T, F>(done: Sender<i32>, id: i32, err_matcher: F) -> Callback<T>
    where
        F: FnOnce(Error) + Send + 'static,
    {
        Box::new(move |x: Result<T>| {
            expect_error(err_matcher, x);
            done.send(id).unwrap();
        })
    }

    pub fn expect_too_busy_callback<T>(done: Sender<i32>, id: i32) -> Callback<T> {
        Box::new(move |x: Result<T>| {
            expect_error(
                |err| match err {
                    Error(box ErrorInner::SchedTooBusy) => {}
                    e => panic!("unexpected error chain: {:?}, expect too busy", e),
                },
                x,
            );
            done.send(id).unwrap();
        })
    }

    pub fn expect_value_callback<T: PartialEq + Debug + Send + 'static>(
        done: Sender<i32>,
        id: i32,
        value: T,
    ) -> Callback<T> {
        Box::new(move |x: Result<T>| {
            assert_eq!(x.unwrap(), value);
            done.send(id).unwrap();
        })
    }

    pub fn expect_pessimistic_lock_res_callback(
        done: Sender<i32>,
        pessimistic_lock_res: PessimisticLockRes,
    ) -> Callback<Result<PessimisticLockRes>> {
        Box::new(move |res: Result<Result<PessimisticLockRes>>| {
            assert_eq!(res.unwrap().unwrap(), pessimistic_lock_res);
            done.send(0).unwrap();
        })
    }

    type PessimisticLockCommand = TypedCommand<Result<PessimisticLockRes>>;
    pub fn new_acquire_pessimistic_lock_command(
        keys: Vec<(Key, bool)>,
        start_ts: impl Into<TimeStamp>,
        for_update_ts: impl Into<TimeStamp>,
        return_values: bool,
    ) -> PessimisticLockCommand {
        let primary = keys[0].0.clone().to_raw().unwrap();
        let for_update_ts: TimeStamp = for_update_ts.into();
        commands::AcquirePessimisticLock::new(
            keys,
            primary,
            start_ts.into(),
            3000,
            false,
            for_update_ts,
            None,
            return_values,
            for_update_ts.next(),
            Context::default(),
        )
    }

    pub fn delete_pessimistic_lock<E: Engine, L: LockManager>(
        storage: &Storage<E, L>,
        key: Key,
        start_ts: u64,
        for_update_ts: u64,
    ) {
        let (tx, rx) = channel();
        storage
            .sched_txn_command(
                commands::PessimisticRollback::new(
                    vec![key],
                    start_ts.into(),
                    for_update_ts.into(),
                    Context::default(),
                ),
                None,
                expect_ok_callback(tx, 0),
            )
            .unwrap();
        rx.recv().unwrap();
    }
}

#[cfg(test)]
mod tests {
    use super::{test_util::*, *};

    use crate::config::TitanDBConfig;
    use crate::storage::{
        config::BlockCacheConfig,
        kv::{Error as EngineError, ErrorInner as EngineErrorInner},
        lock_manager::{Lock, WaitTimeout},
        mvcc::{Error as MvccError, ErrorInner as MvccErrorInner},
        txn::{commands, Error as TxnError, ErrorInner as TxnErrorInner},
    };
    use engine_rocks::raw_util::CFOptions;
    use engine_traits::{CF_LOCK, CF_RAFT, CF_WRITE};
    use futures03::executor::block_on;
    use kvproto::kvrpcpb::{CommandPri, LockInfo};
    use std::{
        sync::{
            atomic::{AtomicBool, Ordering},
            mpsc::{channel, Sender},
            Arc,
        },
        time::Duration,
    };
    use tikv_util::collections::HashMap;
    use tikv_util::config::ReadableSize;
    use txn_types::Mutation;

    #[test]
    fn test_get_put() {
        let storage = TestStorageBuilder::new().build().unwrap();
        let (tx, rx) = channel();
        expect_none(
            storage
                .get(Context::default(), Key::from_raw(b"x"), 100.into())
                .wait(),
        );
        storage
            .sched_txn_command(
                commands::Prewrite::with_defaults(
                    vec![Mutation::Put((Key::from_raw(b"x"), b"100".to_vec()))],
                    b"x".to_vec(),
                    100.into(),
                ),
                None,
                expect_ok_callback(tx.clone(), 1),
            )
            .unwrap();
        rx.recv().unwrap();
        expect_error(
            |e| match e {
                Error(box ErrorInner::Txn(TxnError(box TxnErrorInner::Mvcc(mvcc::Error(
                    box mvcc::ErrorInner::KeyIsLocked { .. },
                ))))) => (),
                e => panic!("unexpected error chain: {:?}", e),
            },
            storage
                .get(Context::default(), Key::from_raw(b"x"), 101.into())
                .wait(),
        );
        storage
            .sched_txn_command(
                commands::Commit::new(
                    vec![Key::from_raw(b"x")],
                    100.into(),
                    101.into(),
                    Context::default(),
                ),
                None,
                expect_ok_callback(tx, 3),
            )
            .unwrap();
        rx.recv().unwrap();
        expect_none(
            storage
                .get(Context::default(), Key::from_raw(b"x"), 100.into())
                .wait(),
        );
        expect_value(
            b"100".to_vec(),
            storage
                .get(Context::default(), Key::from_raw(b"x"), 101.into())
                .wait(),
        );
    }

    #[test]
    fn test_cf_error() {
        // New engine lacks normal column families.
        let engine = TestEngineBuilder::new().cfs(["foo"]).build().unwrap();
        let storage = TestStorageBuilder::<_, DummyLockManager>::from_engine(engine)
            .build()
            .unwrap();
        let (tx, rx) = channel();
        storage
            .sched_txn_command(
                commands::Prewrite::with_defaults(
                    vec![
                        Mutation::Put((Key::from_raw(b"a"), b"aa".to_vec())),
                        Mutation::Put((Key::from_raw(b"b"), b"bb".to_vec())),
                        Mutation::Put((Key::from_raw(b"c"), b"cc".to_vec())),
                    ],
                    b"a".to_vec(),
                    1.into(),
                ),
                None,
                expect_fail_callback(tx, 0, |e| match e {
                    Error(box ErrorInner::Txn(TxnError(box TxnErrorInner::Mvcc(mvcc::Error(
                        box mvcc::ErrorInner::Engine(EngineError(box EngineErrorInner::Request(
                            ..,
                        ))),
                    ))))) => {}
                    e => panic!("unexpected error chain: {:?}", e),
                }),
            )
            .unwrap();
        rx.recv().unwrap();
        expect_error(
            |e| match e {
                Error(box ErrorInner::Txn(TxnError(box TxnErrorInner::Mvcc(mvcc::Error(
                    box mvcc::ErrorInner::Engine(EngineError(box EngineErrorInner::Request(..))),
                ))))) => (),
                e => panic!("unexpected error chain: {:?}", e),
            },
            storage
                .get(Context::default(), Key::from_raw(b"x"), 1.into())
                .wait(),
        );
        expect_error(
            |e| match e {
                Error(box ErrorInner::Txn(TxnError(box TxnErrorInner::Mvcc(mvcc::Error(
                    box mvcc::ErrorInner::Engine(EngineError(box EngineErrorInner::Request(..))),
                ))))) => (),
                e => panic!("unexpected error chain: {:?}", e),
            },
            storage
                .scan(
                    Context::default(),
                    Key::from_raw(b"x"),
                    None,
                    1000,
                    1.into(),
                    false,
                    false,
                )
                .wait(),
        );
        expect_error(
            |e| match e {
                Error(box ErrorInner::Txn(TxnError(box TxnErrorInner::Mvcc(mvcc::Error(
                    box mvcc::ErrorInner::Engine(EngineError(box EngineErrorInner::Request(..))),
                ))))) => (),
                e => panic!("unexpected error chain: {:?}", e),
            },
            storage
                .batch_get(
                    Context::default(),
                    vec![Key::from_raw(b"c"), Key::from_raw(b"d")],
                    1.into(),
                )
                .wait(),
        );
        let x = storage
            .batch_get_command(vec![
                create_get_request(b"c", 1),
                create_get_request(b"d", 1),
            ])
            .wait()
            .unwrap();
        for v in x {
            expect_error(
                |e| match e {
                    Error(box ErrorInner::Txn(TxnError(box TxnErrorInner::Mvcc(mvcc::Error(
                        box mvcc::ErrorInner::Engine(EngineError(box EngineErrorInner::Request(
                            ..,
                        ))),
                    ))))) => {}
                    e => panic!("unexpected error chain: {:?}", e),
                },
                v,
            );
        }
    }

    #[test]
    fn test_scan() {
        let storage = TestStorageBuilder::new().build().unwrap();
        let (tx, rx) = channel();
        storage
            .sched_txn_command(
                commands::Prewrite::with_defaults(
                    vec![
                        Mutation::Put((Key::from_raw(b"a"), b"aa".to_vec())),
                        Mutation::Put((Key::from_raw(b"b"), b"bb".to_vec())),
                        Mutation::Put((Key::from_raw(b"c"), b"cc".to_vec())),
                    ],
                    b"a".to_vec(),
                    1.into(),
                ),
                None,
                expect_ok_callback(tx.clone(), 0),
            )
            .unwrap();
        rx.recv().unwrap();
        // Forward
        expect_multi_values(
            vec![None, None, None],
            storage
                .scan(
                    Context::default(),
                    Key::from_raw(b"\x00"),
                    None,
                    1000,
                    5.into(),
                    false,
                    false,
                )
                .wait(),
        );
        // Backward
        expect_multi_values(
            vec![None, None, None],
            storage
                .scan(
                    Context::default(),
                    Key::from_raw(b"\xff"),
                    None,
                    1000,
                    5.into(),
                    false,
                    true,
                )
                .wait(),
        );
        // Forward with bound
        expect_multi_values(
            vec![None, None],
            storage
                .scan(
                    Context::default(),
                    Key::from_raw(b"\x00"),
                    Some(Key::from_raw(b"c")),
                    1000,
                    5.into(),
                    false,
                    false,
                )
                .wait(),
        );
        // Backward with bound
        expect_multi_values(
            vec![None, None],
            storage
                .scan(
                    Context::default(),
                    Key::from_raw(b"\xff"),
                    Some(Key::from_raw(b"b")),
                    1000,
                    5.into(),
                    false,
                    true,
                )
                .wait(),
        );
        // Forward with limit
        expect_multi_values(
            vec![None, None],
            storage
                .scan(
                    Context::default(),
                    Key::from_raw(b"\x00"),
                    None,
                    2,
                    5.into(),
                    false,
                    false,
                )
                .wait(),
        );
        // Backward with limit
        expect_multi_values(
            vec![None, None],
            storage
                .scan(
                    Context::default(),
                    Key::from_raw(b"\xff"),
                    None,
                    2,
                    5.into(),
                    false,
                    true,
                )
                .wait(),
        );

        storage
            .sched_txn_command(
                commands::Commit::new(
                    vec![
                        Key::from_raw(b"a"),
                        Key::from_raw(b"b"),
                        Key::from_raw(b"c"),
                    ],
                    1.into(),
                    2.into(),
                    Context::default(),
                ),
                None,
                expect_ok_callback(tx, 1),
            )
            .unwrap();
        rx.recv().unwrap();
        // Forward
        expect_multi_values(
            vec![
                Some((b"a".to_vec(), b"aa".to_vec())),
                Some((b"b".to_vec(), b"bb".to_vec())),
                Some((b"c".to_vec(), b"cc".to_vec())),
            ],
            storage
                .scan(
                    Context::default(),
                    Key::from_raw(b"\x00"),
                    None,
                    1000,
                    5.into(),
                    false,
                    false,
                )
                .wait(),
        );
        // Backward
        expect_multi_values(
            vec![
                Some((b"c".to_vec(), b"cc".to_vec())),
                Some((b"b".to_vec(), b"bb".to_vec())),
                Some((b"a".to_vec(), b"aa".to_vec())),
            ],
            storage
                .scan(
                    Context::default(),
                    Key::from_raw(b"\xff"),
                    None,
                    1000,
                    5.into(),
                    false,
                    true,
                )
                .wait(),
        );
        // Forward with bound
        expect_multi_values(
            vec![
                Some((b"a".to_vec(), b"aa".to_vec())),
                Some((b"b".to_vec(), b"bb".to_vec())),
            ],
            storage
                .scan(
                    Context::default(),
                    Key::from_raw(b"\x00"),
                    Some(Key::from_raw(b"c")),
                    1000,
                    5.into(),
                    false,
                    false,
                )
                .wait(),
        );
        // Backward with bound
        expect_multi_values(
            vec![
                Some((b"c".to_vec(), b"cc".to_vec())),
                Some((b"b".to_vec(), b"bb".to_vec())),
            ],
            storage
                .scan(
                    Context::default(),
                    Key::from_raw(b"\xff"),
                    Some(Key::from_raw(b"b")),
                    1000,
                    5.into(),
                    false,
                    true,
                )
                .wait(),
        );

        // Forward with limit
        expect_multi_values(
            vec![
                Some((b"a".to_vec(), b"aa".to_vec())),
                Some((b"b".to_vec(), b"bb".to_vec())),
            ],
            storage
                .scan(
                    Context::default(),
                    Key::from_raw(b"\x00"),
                    None,
                    2,
                    5.into(),
                    false,
                    false,
                )
                .wait(),
        );
        // Backward with limit
        expect_multi_values(
            vec![
                Some((b"c".to_vec(), b"cc".to_vec())),
                Some((b"b".to_vec(), b"bb".to_vec())),
            ],
            storage
                .scan(
                    Context::default(),
                    Key::from_raw(b"\xff"),
                    None,
                    2,
                    5.into(),
                    false,
                    true,
                )
                .wait(),
        );
    }

    #[test]
    fn test_scan_with_key_only() {
        let mut titan_db_config = TitanDBConfig::default();
        titan_db_config.enabled = true;
        let mut db_config = crate::config::DbConfig::default();
        db_config.titan = titan_db_config;
        let engine = {
            let path = "".to_owned();
            let cfs = crate::storage::ALL_CFS.to_vec();
            let cfg_rocksdb = db_config;
            let cache = BlockCacheConfig::default().build_shared_cache();
            let cfs_opts = vec![
                CFOptions::new(CF_DEFAULT, cfg_rocksdb.defaultcf.build_opt(&cache)),
                CFOptions::new(CF_LOCK, cfg_rocksdb.lockcf.build_opt(&cache)),
                CFOptions::new(CF_WRITE, cfg_rocksdb.writecf.build_opt(&cache)),
                CFOptions::new(CF_RAFT, cfg_rocksdb.raftcf.build_opt(&cache)),
            ];
            RocksEngine::new(&path, &cfs, Some(cfs_opts), cache.is_some())
        }
        .unwrap();
        let storage = TestStorageBuilder::<_, DummyLockManager>::from_engine(engine)
            .build()
            .unwrap();
        let (tx, rx) = channel();
        storage
            .sched_txn_command(
                commands::Prewrite::with_defaults(
                    vec![
                        Mutation::Put((Key::from_raw(b"a"), b"aa".to_vec())),
                        Mutation::Put((Key::from_raw(b"b"), b"bb".to_vec())),
                        Mutation::Put((Key::from_raw(b"c"), b"cc".to_vec())),
                    ],
                    b"a".to_vec(),
                    1.into(),
                ),
                None,
                expect_ok_callback(tx.clone(), 0),
            )
            .unwrap();
        rx.recv().unwrap();
        // Forward
        expect_multi_values(
            vec![None, None, None],
            storage
                .scan(
                    Context::default(),
                    Key::from_raw(b"\x00"),
                    None,
                    1000,
                    5.into(),
                    true,
                    false,
                )
                .wait(),
        );
        // Backward
        expect_multi_values(
            vec![None, None, None],
            storage
                .scan(
                    Context::default(),
                    Key::from_raw(b"\xff"),
                    None,
                    1000,
                    5.into(),
                    true,
                    true,
                )
                .wait(),
        );
        // Forward with bound
        expect_multi_values(
            vec![None, None],
            storage
                .scan(
                    Context::default(),
                    Key::from_raw(b"\x00"),
                    Some(Key::from_raw(b"c")),
                    1000,
                    5.into(),
                    true,
                    false,
                )
                .wait(),
        );
        // Backward with bound
        expect_multi_values(
            vec![None, None],
            storage
                .scan(
                    Context::default(),
                    Key::from_raw(b"\xff"),
                    Some(Key::from_raw(b"b")),
                    1000,
                    5.into(),
                    true,
                    true,
                )
                .wait(),
        );
        // Forward with limit
        expect_multi_values(
            vec![None, None],
            storage
                .scan(
                    Context::default(),
                    Key::from_raw(b"\x00"),
                    None,
                    2,
                    5.into(),
                    true,
                    false,
                )
                .wait(),
        );
        // Backward with limit
        expect_multi_values(
            vec![None, None],
            storage
                .scan(
                    Context::default(),
                    Key::from_raw(b"\xff"),
                    None,
                    2,
                    5.into(),
                    true,
                    true,
                )
                .wait(),
        );

        storage
            .sched_txn_command(
                commands::Commit::new(
                    vec![
                        Key::from_raw(b"a"),
                        Key::from_raw(b"b"),
                        Key::from_raw(b"c"),
                    ],
                    1.into(),
                    2.into(),
                    Context::default(),
                ),
                None,
                expect_ok_callback(tx, 1),
            )
            .unwrap();
        rx.recv().unwrap();
        // Forward
        expect_multi_values(
            vec![
                Some((b"a".to_vec(), vec![])),
                Some((b"b".to_vec(), vec![])),
                Some((b"c".to_vec(), vec![])),
            ],
            storage
                .scan(
                    Context::default(),
                    Key::from_raw(b"\x00"),
                    None,
                    1000,
                    5.into(),
                    true,
                    false,
                )
                .wait(),
        );
        // Backward
        expect_multi_values(
            vec![
                Some((b"c".to_vec(), vec![])),
                Some((b"b".to_vec(), vec![])),
                Some((b"a".to_vec(), vec![])),
            ],
            storage
                .scan(
                    Context::default(),
                    Key::from_raw(b"\xff"),
                    None,
                    1000,
                    5.into(),
                    true,
                    true,
                )
                .wait(),
        );
        // Forward with bound
        expect_multi_values(
            vec![Some((b"a".to_vec(), vec![])), Some((b"b".to_vec(), vec![]))],
            storage
                .scan(
                    Context::default(),
                    Key::from_raw(b"\x00"),
                    Some(Key::from_raw(b"c")),
                    1000,
                    5.into(),
                    true,
                    false,
                )
                .wait(),
        );
        // Backward with bound
        expect_multi_values(
            vec![Some((b"c".to_vec(), vec![])), Some((b"b".to_vec(), vec![]))],
            storage
                .scan(
                    Context::default(),
                    Key::from_raw(b"\xff"),
                    Some(Key::from_raw(b"b")),
                    1000,
                    5.into(),
                    true,
                    true,
                )
                .wait(),
        );

        // Forward with limit
        expect_multi_values(
            vec![Some((b"a".to_vec(), vec![])), Some((b"b".to_vec(), vec![]))],
            storage
                .scan(
                    Context::default(),
                    Key::from_raw(b"\x00"),
                    None,
                    2,
                    5.into(),
                    true,
                    false,
                )
                .wait(),
        );
        // Backward with limit
        expect_multi_values(
            vec![Some((b"c".to_vec(), vec![])), Some((b"b".to_vec(), vec![]))],
            storage
                .scan(
                    Context::default(),
                    Key::from_raw(b"\xff"),
                    None,
                    2,
                    5.into(),
                    true,
                    true,
                )
                .wait(),
        );
    }

    #[test]
    fn test_batch_get() {
        let storage = TestStorageBuilder::new().build().unwrap();
        let (tx, rx) = channel();
        storage
            .sched_txn_command(
                commands::Prewrite::with_defaults(
                    vec![
                        Mutation::Put((Key::from_raw(b"a"), b"aa".to_vec())),
                        Mutation::Put((Key::from_raw(b"b"), b"bb".to_vec())),
                        Mutation::Put((Key::from_raw(b"c"), b"cc".to_vec())),
                    ],
                    b"a".to_vec(),
                    1.into(),
                ),
                None,
                expect_ok_callback(tx.clone(), 0),
            )
            .unwrap();
        rx.recv().unwrap();
        expect_multi_values(
            vec![None],
            storage
                .batch_get(
                    Context::default(),
                    vec![Key::from_raw(b"c"), Key::from_raw(b"d")],
                    2.into(),
                )
                .wait(),
        );
        storage
            .sched_txn_command(
                commands::Commit::new(
                    vec![
                        Key::from_raw(b"a"),
                        Key::from_raw(b"b"),
                        Key::from_raw(b"c"),
                    ],
                    1.into(),
                    2.into(),
                    Context::default(),
                ),
                None,
                expect_ok_callback(tx, 1),
            )
            .unwrap();
        rx.recv().unwrap();
        expect_multi_values(
            vec![
                Some((b"c".to_vec(), b"cc".to_vec())),
                Some((b"a".to_vec(), b"aa".to_vec())),
                Some((b"b".to_vec(), b"bb".to_vec())),
            ],
            storage
                .batch_get(
                    Context::default(),
                    vec![
                        Key::from_raw(b"c"),
                        Key::from_raw(b"x"),
                        Key::from_raw(b"a"),
                        Key::from_raw(b"b"),
                    ],
                    5.into(),
                )
                .wait(),
        );
    }

    fn create_get_request(key: &[u8], start_ts: u64) -> GetRequest {
        let mut req = GetRequest::default();
        req.set_key(key.to_owned());
        req.set_version(start_ts);
        req
    }

    #[test]
    fn test_batch_get_command() {
        let storage = TestStorageBuilder::new().build().unwrap();
        let (tx, rx) = channel();
        storage
            .sched_txn_command(
                commands::Prewrite::with_defaults(
                    vec![
                        Mutation::Put((Key::from_raw(b"a"), b"aa".to_vec())),
                        Mutation::Put((Key::from_raw(b"b"), b"bb".to_vec())),
                        Mutation::Put((Key::from_raw(b"c"), b"cc".to_vec())),
                    ],
                    b"a".to_vec(),
                    1.into(),
                ),
                None,
                expect_ok_callback(tx.clone(), 0),
            )
            .unwrap();
        rx.recv().unwrap();
        let mut x = storage
            .batch_get_command(vec![
                create_get_request(b"c", 2),
                create_get_request(b"d", 2),
            ])
            .wait()
            .unwrap();
        expect_error(
            |e| match e {
                Error(box ErrorInner::Txn(TxnError(box TxnErrorInner::Mvcc(mvcc::Error(
                    box mvcc::ErrorInner::KeyIsLocked(..),
                ))))) => (),
                e => panic!("unexpected error chain: {:?}", e),
            },
            x.remove(0),
        );
        assert_eq!(x.remove(0).unwrap(), None);
        storage
            .sched_txn_command(
                commands::Commit::new(
                    vec![
                        Key::from_raw(b"a"),
                        Key::from_raw(b"b"),
                        Key::from_raw(b"c"),
                    ],
                    1.into(),
                    2.into(),
                    Context::default(),
                ),
                None,
                expect_ok_callback(tx, 1),
            )
            .unwrap();
        rx.recv().unwrap();
        let x: Vec<Option<Vec<u8>>> = storage
            .batch_get_command(vec![
                create_get_request(b"c", 5),
                create_get_request(b"x", 5),
                create_get_request(b"a", 5),
                create_get_request(b"b", 5),
            ])
            .wait()
            .unwrap()
            .into_iter()
            .map(|x| x.unwrap())
            .collect();
        assert_eq!(
            x,
            vec![
                Some(b"cc".to_vec()),
                None,
                Some(b"aa".to_vec()),
                Some(b"bb".to_vec())
            ]
        );
    }

    #[test]
    fn test_txn() {
        let storage = TestStorageBuilder::new().build().unwrap();
        let (tx, rx) = channel();
        storage
            .sched_txn_command(
                commands::Prewrite::with_defaults(
                    vec![Mutation::Put((Key::from_raw(b"x"), b"100".to_vec()))],
                    b"x".to_vec(),
                    100.into(),
                ),
                None,
                expect_ok_callback(tx.clone(), 0),
            )
            .unwrap();
        storage
            .sched_txn_command(
                commands::Prewrite::with_defaults(
                    vec![Mutation::Put((Key::from_raw(b"y"), b"101".to_vec()))],
                    b"y".to_vec(),
                    101.into(),
                ),
                None,
                expect_ok_callback(tx.clone(), 1),
            )
            .unwrap();
        rx.recv().unwrap();
        rx.recv().unwrap();
        storage
            .sched_txn_command(
                commands::Commit::new(
                    vec![Key::from_raw(b"x")],
                    100.into(),
                    110.into(),
                    Context::default(),
                ),
                None,
                expect_value_callback(tx.clone(), 2, TxnStatus::committed(110.into())),
            )
            .unwrap();
        storage
            .sched_txn_command(
                commands::Commit::new(
                    vec![Key::from_raw(b"y")],
                    101.into(),
                    111.into(),
                    Context::default(),
                ),
                None,
                expect_value_callback(tx.clone(), 3, TxnStatus::committed(111.into())),
            )
            .unwrap();
        rx.recv().unwrap();
        rx.recv().unwrap();
        expect_value(
            b"100".to_vec(),
            storage
                .get(Context::default(), Key::from_raw(b"x"), 120.into())
                .wait(),
        );
        expect_value(
            b"101".to_vec(),
            storage
                .get(Context::default(), Key::from_raw(b"y"), 120.into())
                .wait(),
        );
        storage
            .sched_txn_command(
                commands::Prewrite::with_defaults(
                    vec![Mutation::Put((Key::from_raw(b"x"), b"105".to_vec()))],
                    b"x".to_vec(),
                    105.into(),
                ),
                None,
                expect_fail_callback(tx, 6, |e| match e {
                    Error(box ErrorInner::Txn(TxnError(box TxnErrorInner::Mvcc(mvcc::Error(
                        box mvcc::ErrorInner::WriteConflict { .. },
                    ))))) => (),
                    e => panic!("unexpected error chain: {:?}", e),
                }),
            )
            .unwrap();
        rx.recv().unwrap();
    }

    #[test]
    fn test_sched_too_busy() {
        let mut config = Config::default();
        config.scheduler_pending_write_threshold = ReadableSize(1);
        let storage = TestStorageBuilder::new().config(config).build().unwrap();
        let (tx, rx) = channel();
        expect_none(
            storage
                .get(Context::default(), Key::from_raw(b"x"), 100.into())
                .wait(),
        );
        storage
            .sched_txn_command::<()>(
                commands::Pause::new(vec![Key::from_raw(b"x")], 1000, Context::default()).into(),
                None,
                expect_ok_callback(tx.clone(), 1),
            )
            .unwrap();
        storage
            .sched_txn_command(
                commands::Prewrite::with_defaults(
                    vec![Mutation::Put((Key::from_raw(b"y"), b"101".to_vec()))],
                    b"y".to_vec(),
                    101.into(),
                ),
                None,
                expect_too_busy_callback(tx.clone(), 2),
            )
            .unwrap();
        rx.recv().unwrap();
        rx.recv().unwrap();
        storage
            .sched_txn_command(
                commands::Prewrite::with_defaults(
                    vec![Mutation::Put((Key::from_raw(b"z"), b"102".to_vec()))],
                    b"y".to_vec(),
                    102.into(),
                ),
                None,
                expect_ok_callback(tx, 3),
            )
            .unwrap();
        rx.recv().unwrap();
    }

    #[test]
    fn test_cleanup() {
        let storage = TestStorageBuilder::new().build().unwrap();
        let (tx, rx) = channel();
        storage
            .sched_txn_command(
                commands::Prewrite::with_defaults(
                    vec![Mutation::Put((Key::from_raw(b"x"), b"100".to_vec()))],
                    b"x".to_vec(),
                    100.into(),
                ),
                None,
                expect_ok_callback(tx.clone(), 0),
            )
            .unwrap();
        rx.recv().unwrap();
        storage
            .sched_txn_command(
                commands::Cleanup::new(
                    Key::from_raw(b"x"),
                    100.into(),
                    TimeStamp::zero(),
                    Context::default(),
                ),
                None,
                expect_ok_callback(tx, 1),
            )
            .unwrap();
        rx.recv().unwrap();
        expect_none(
            storage
                .get(Context::default(), Key::from_raw(b"x"), 105.into())
                .wait(),
        );
    }

    #[test]
    fn test_cleanup_check_ttl() {
        let storage = TestStorageBuilder::new().build().unwrap();
        let (tx, rx) = channel();

        let ts = TimeStamp::compose;
        storage
            .sched_txn_command(
                commands::Prewrite::with_lock_ttl(
                    vec![Mutation::Put((Key::from_raw(b"x"), b"110".to_vec()))],
                    b"x".to_vec(),
                    ts(110, 0),
                    100,
                ),
                None,
                expect_ok_callback(tx.clone(), 0),
            )
            .unwrap();
        rx.recv().unwrap();

        storage
            .sched_txn_command(
                commands::Cleanup::new(
                    Key::from_raw(b"x"),
                    ts(110, 0),
                    ts(120, 0),
                    Context::default(),
                ),
                None,
                expect_fail_callback(tx.clone(), 0, |e| match e {
                    Error(box ErrorInner::Txn(TxnError(box TxnErrorInner::Mvcc(mvcc::Error(
                        box mvcc::ErrorInner::KeyIsLocked(info),
                    ))))) => assert_eq!(info.get_lock_ttl(), 100),
                    e => panic!("unexpected error chain: {:?}", e),
                }),
            )
            .unwrap();
        rx.recv().unwrap();

        storage
            .sched_txn_command(
                commands::Cleanup::new(
                    Key::from_raw(b"x"),
                    ts(110, 0),
                    ts(220, 0),
                    Context::default(),
                ),
                None,
                expect_ok_callback(tx, 0),
            )
            .unwrap();
        rx.recv().unwrap();
        expect_none(
            storage
                .get(Context::default(), Key::from_raw(b"x"), ts(230, 0))
                .wait(),
        );
    }

    #[test]
    fn test_high_priority_get_put() {
        let storage = TestStorageBuilder::new().build().unwrap();
        let (tx, rx) = channel();
        let mut ctx = Context::default();
        ctx.set_priority(CommandPri::High);
        expect_none(storage.get(ctx, Key::from_raw(b"x"), 100.into()).wait());
        let mut ctx = Context::default();
        ctx.set_priority(CommandPri::High);
        storage
            .sched_txn_command(
                commands::Prewrite::with_context(
                    vec![Mutation::Put((Key::from_raw(b"x"), b"100".to_vec()))],
                    b"x".to_vec(),
                    100.into(),
                    ctx,
                ),
                None,
                expect_ok_callback(tx.clone(), 1),
            )
            .unwrap();
        rx.recv().unwrap();
        let mut ctx = Context::default();
        ctx.set_priority(CommandPri::High);
        storage
            .sched_txn_command(
                commands::Commit::new(vec![Key::from_raw(b"x")], 100.into(), 101.into(), ctx),
                None,
                expect_ok_callback(tx, 2),
            )
            .unwrap();
        rx.recv().unwrap();
        let mut ctx = Context::default();
        ctx.set_priority(CommandPri::High);
        expect_none(storage.get(ctx, Key::from_raw(b"x"), 100.into()).wait());
        let mut ctx = Context::default();
        ctx.set_priority(CommandPri::High);
        expect_value(
            b"100".to_vec(),
            storage.get(ctx, Key::from_raw(b"x"), 101.into()).wait(),
        );
    }

    #[test]
    fn test_high_priority_no_block() {
        let mut config = Config::default();
        config.scheduler_worker_pool_size = 1;
        let storage = TestStorageBuilder::new().config(config).build().unwrap();
        let (tx, rx) = channel();
        expect_none(
            storage
                .get(Context::default(), Key::from_raw(b"x"), 100.into())
                .wait(),
        );
        storage
            .sched_txn_command(
                commands::Prewrite::with_defaults(
                    vec![Mutation::Put((Key::from_raw(b"x"), b"100".to_vec()))],
                    b"x".to_vec(),
                    100.into(),
                ),
                None,
                expect_ok_callback(tx.clone(), 1),
            )
            .unwrap();
        rx.recv().unwrap();
        storage
            .sched_txn_command(
                commands::Commit::new(
                    vec![Key::from_raw(b"x")],
                    100.into(),
                    101.into(),
                    Context::default(),
                ),
                None,
                expect_ok_callback(tx.clone(), 2),
            )
            .unwrap();
        rx.recv().unwrap();

        storage
            .sched_txn_command(
                commands::Pause::new(vec![Key::from_raw(b"y")], 1000, Context::default()),
                None,
                expect_ok_callback(tx, 3),
            )
            .unwrap();
        let mut ctx = Context::default();
        ctx.set_priority(CommandPri::High);
        expect_value(
            b"100".to_vec(),
            storage.get(ctx, Key::from_raw(b"x"), 101.into()).wait(),
        );
        // Command Get with high priority not block by command Pause.
        assert_eq!(rx.recv().unwrap(), 3);
    }

    #[test]
    fn test_delete_range() {
        let storage = TestStorageBuilder::new().build().unwrap();
        let (tx, rx) = channel();
        // Write x and y.
        storage
            .sched_txn_command(
                commands::Prewrite::with_defaults(
                    vec![
                        Mutation::Put((Key::from_raw(b"x"), b"100".to_vec())),
                        Mutation::Put((Key::from_raw(b"y"), b"100".to_vec())),
                        Mutation::Put((Key::from_raw(b"z"), b"100".to_vec())),
                    ],
                    b"x".to_vec(),
                    100.into(),
                ),
                None,
                expect_ok_callback(tx.clone(), 0),
            )
            .unwrap();
        rx.recv().unwrap();
        storage
            .sched_txn_command(
                commands::Commit::new(
                    vec![
                        Key::from_raw(b"x"),
                        Key::from_raw(b"y"),
                        Key::from_raw(b"z"),
                    ],
                    100.into(),
                    101.into(),
                    Context::default(),
                ),
                None,
                expect_ok_callback(tx.clone(), 1),
            )
            .unwrap();
        rx.recv().unwrap();
        expect_value(
            b"100".to_vec(),
            storage
                .get(Context::default(), Key::from_raw(b"x"), 101.into())
                .wait(),
        );
        expect_value(
            b"100".to_vec(),
            storage
                .get(Context::default(), Key::from_raw(b"y"), 101.into())
                .wait(),
        );
        expect_value(
            b"100".to_vec(),
            storage
                .get(Context::default(), Key::from_raw(b"z"), 101.into())
                .wait(),
        );

        // Delete range [x, z)
        storage
            .delete_range(
                Context::default(),
                Key::from_raw(b"x"),
                Key::from_raw(b"z"),
                false,
                expect_ok_callback(tx.clone(), 5),
            )
            .unwrap();
        rx.recv().unwrap();
        expect_none(
            storage
                .get(Context::default(), Key::from_raw(b"x"), 101.into())
                .wait(),
        );
        expect_none(
            storage
                .get(Context::default(), Key::from_raw(b"y"), 101.into())
                .wait(),
        );
        expect_value(
            b"100".to_vec(),
            storage
                .get(Context::default(), Key::from_raw(b"z"), 101.into())
                .wait(),
        );

        storage
            .delete_range(
                Context::default(),
                Key::from_raw(b""),
                Key::from_raw(&[255]),
                false,
                expect_ok_callback(tx, 9),
            )
            .unwrap();
        rx.recv().unwrap();
        expect_none(
            storage
                .get(Context::default(), Key::from_raw(b"z"), 101.into())
                .wait(),
        );
    }

    #[test]
    fn test_raw_delete_range() {
        let storage = TestStorageBuilder::new().build().unwrap();
        let (tx, rx) = channel();

        let test_data = [
            (b"a", b"001"),
            (b"b", b"002"),
            (b"c", b"003"),
            (b"d", b"004"),
            (b"e", b"005"),
        ];

        // Write some key-value pairs to the db
        for kv in &test_data {
            storage
                .raw_put(
                    Context::default(),
                    "".to_string(),
                    kv.0.to_vec(),
                    kv.1.to_vec(),
                    expect_ok_callback(tx.clone(), 0),
                )
                .unwrap();
        }

        expect_value(
            b"004".to_vec(),
            storage
                .raw_get(Context::default(), "".to_string(), b"d".to_vec())
                .wait(),
        );

        // Delete ["d", "e")
        storage
            .raw_delete_range(
                Context::default(),
                "".to_string(),
                b"d".to_vec(),
                b"e".to_vec(),
                expect_ok_callback(tx.clone(), 1),
            )
            .unwrap();
        rx.recv().unwrap();

        // Assert key "d" has gone
        expect_value(
            b"003".to_vec(),
            storage
                .raw_get(Context::default(), "".to_string(), b"c".to_vec())
                .wait(),
        );
        expect_none(
            storage
                .raw_get(Context::default(), "".to_string(), b"d".to_vec())
                .wait(),
        );
        expect_value(
            b"005".to_vec(),
            storage
                .raw_get(Context::default(), "".to_string(), b"e".to_vec())
                .wait(),
        );

        // Delete ["aa", "ab")
        storage
            .raw_delete_range(
                Context::default(),
                "".to_string(),
                b"aa".to_vec(),
                b"ab".to_vec(),
                expect_ok_callback(tx.clone(), 2),
            )
            .unwrap();
        rx.recv().unwrap();

        // Assert nothing happened
        expect_value(
            b"001".to_vec(),
            storage
                .raw_get(Context::default(), "".to_string(), b"a".to_vec())
                .wait(),
        );
        expect_value(
            b"002".to_vec(),
            storage
                .raw_get(Context::default(), "".to_string(), b"b".to_vec())
                .wait(),
        );

        // Delete all
        storage
            .raw_delete_range(
                Context::default(),
                "".to_string(),
                b"a".to_vec(),
                b"z".to_vec(),
                expect_ok_callback(tx, 3),
            )
            .unwrap();
        rx.recv().unwrap();

        // Assert now no key remains
        for kv in &test_data {
            expect_none(
                storage
                    .raw_get(Context::default(), "".to_string(), kv.0.to_vec())
                    .wait(),
            );
        }

        rx.recv().unwrap();
    }

    #[test]
    fn test_raw_batch_put() {
        let storage = TestStorageBuilder::new().build().unwrap();
        let (tx, rx) = channel();

        let test_data = vec![
            (b"a".to_vec(), b"aa".to_vec()),
            (b"b".to_vec(), b"bb".to_vec()),
            (b"c".to_vec(), b"cc".to_vec()),
            (b"d".to_vec(), b"dd".to_vec()),
            (b"e".to_vec(), b"ee".to_vec()),
        ];

        // Write key-value pairs in a batch
        storage
            .raw_batch_put(
                Context::default(),
                "".to_string(),
                test_data.clone(),
                expect_ok_callback(tx, 0),
            )
            .unwrap();
        rx.recv().unwrap();

        // Verify pairs one by one
        for (key, val) in test_data {
            expect_value(
                val,
                storage
                    .raw_get(Context::default(), "".to_string(), key)
                    .wait(),
            );
        }
    }

    #[test]
    fn test_raw_batch_get() {
        let storage = TestStorageBuilder::new().build().unwrap();
        let (tx, rx) = channel();

        let test_data = vec![
            (b"a".to_vec(), b"aa".to_vec()),
            (b"b".to_vec(), b"bb".to_vec()),
            (b"c".to_vec(), b"cc".to_vec()),
            (b"d".to_vec(), b"dd".to_vec()),
            (b"e".to_vec(), b"ee".to_vec()),
        ];

        // Write key-value pairs one by one
        for &(ref key, ref value) in &test_data {
            storage
                .raw_put(
                    Context::default(),
                    "".to_string(),
                    key.clone(),
                    value.clone(),
                    expect_ok_callback(tx.clone(), 0),
                )
                .unwrap();
        }
        rx.recv().unwrap();

        // Verify pairs in a batch
        let keys = test_data.iter().map(|&(ref k, _)| k.clone()).collect();
        let results = test_data.into_iter().map(|(k, v)| Some((k, v))).collect();
        expect_multi_values(
            results,
            storage
                .raw_batch_get(Context::default(), "".to_string(), keys)
                .wait(),
        );
    }

    #[test]
    fn test_batch_raw_get() {
        let storage = TestStorageBuilder::new().build().unwrap();
        let (tx, rx) = channel();

        let test_data = vec![
            (b"a".to_vec(), b"aa".to_vec()),
            (b"b".to_vec(), b"bb".to_vec()),
            (b"c".to_vec(), b"cc".to_vec()),
            (b"d".to_vec(), b"dd".to_vec()),
            (b"e".to_vec(), b"ee".to_vec()),
        ];

        // Write key-value pairs one by one
        for &(ref key, ref value) in &test_data {
            storage
                .raw_put(
                    Context::default(),
                    "".to_string(),
                    key.clone(),
                    value.clone(),
                    expect_ok_callback(tx.clone(), 0),
                )
                .unwrap();
        }
        rx.recv().unwrap();

        // Verify pairs in a batch
        let cmds = test_data
            .iter()
            .map(|&(ref k, _)| {
                let mut req = RawGetRequest::default();
                req.set_key(k.clone());
                req
            })
            .collect();
        let results: Vec<Option<Vec<u8>>> = test_data.into_iter().map(|(_, v)| Some(v)).collect();
        let x: Vec<Option<Vec<u8>>> = storage
            .raw_batch_get_command(cmds)
            .wait()
            .unwrap()
            .into_iter()
            .map(|x| x.unwrap())
            .collect();
        assert_eq!(x, results);
    }

    #[test]
    fn test_raw_batch_delete() {
        let storage = TestStorageBuilder::new().build().unwrap();
        let (tx, rx) = channel();

        let test_data = vec![
            (b"a".to_vec(), b"aa".to_vec()),
            (b"b".to_vec(), b"bb".to_vec()),
            (b"c".to_vec(), b"cc".to_vec()),
            (b"d".to_vec(), b"dd".to_vec()),
            (b"e".to_vec(), b"ee".to_vec()),
        ];

        // Write key-value pairs in batch
        storage
            .raw_batch_put(
                Context::default(),
                "".to_string(),
                test_data.clone(),
                expect_ok_callback(tx.clone(), 0),
            )
            .unwrap();
        rx.recv().unwrap();

        // Verify pairs exist
        let keys = test_data.iter().map(|&(ref k, _)| k.clone()).collect();
        let results = test_data
            .iter()
            .map(|&(ref k, ref v)| Some((k.clone(), v.clone())))
            .collect();
        expect_multi_values(
            results,
            storage
                .raw_batch_get(Context::default(), "".to_string(), keys)
                .wait(),
        );

        // Delete ["b", "d"]
        storage
            .raw_batch_delete(
                Context::default(),
                "".to_string(),
                vec![b"b".to_vec(), b"d".to_vec()],
                expect_ok_callback(tx.clone(), 1),
            )
            .unwrap();
        rx.recv().unwrap();

        // Assert "b" and "d" are gone
        expect_value(
            b"aa".to_vec(),
            storage
                .raw_get(Context::default(), "".to_string(), b"a".to_vec())
                .wait(),
        );
        expect_none(
            storage
                .raw_get(Context::default(), "".to_string(), b"b".to_vec())
                .wait(),
        );
        expect_value(
            b"cc".to_vec(),
            storage
                .raw_get(Context::default(), "".to_string(), b"c".to_vec())
                .wait(),
        );
        expect_none(
            storage
                .raw_get(Context::default(), "".to_string(), b"d".to_vec())
                .wait(),
        );
        expect_value(
            b"ee".to_vec(),
            storage
                .raw_get(Context::default(), "".to_string(), b"e".to_vec())
                .wait(),
        );

        // Delete ["a", "c", "e"]
        storage
            .raw_batch_delete(
                Context::default(),
                "".to_string(),
                vec![b"a".to_vec(), b"c".to_vec(), b"e".to_vec()],
                expect_ok_callback(tx, 2),
            )
            .unwrap();
        rx.recv().unwrap();

        // Assert no key remains
        for (k, _) in test_data {
            expect_none(
                storage
                    .raw_get(Context::default(), "".to_string(), k)
                    .wait(),
            );
        }
    }

    #[test]
    fn test_raw_scan() {
        let storage = TestStorageBuilder::new().build().unwrap();
        let (tx, rx) = channel();

        let test_data = vec![
            (b"a".to_vec(), b"aa".to_vec()),
            (b"a1".to_vec(), b"aa11".to_vec()),
            (b"a2".to_vec(), b"aa22".to_vec()),
            (b"a3".to_vec(), b"aa33".to_vec()),
            (b"b".to_vec(), b"bb".to_vec()),
            (b"b1".to_vec(), b"bb11".to_vec()),
            (b"b2".to_vec(), b"bb22".to_vec()),
            (b"b3".to_vec(), b"bb33".to_vec()),
            (b"c".to_vec(), b"cc".to_vec()),
            (b"c1".to_vec(), b"cc11".to_vec()),
            (b"c2".to_vec(), b"cc22".to_vec()),
            (b"c3".to_vec(), b"cc33".to_vec()),
            (b"d".to_vec(), b"dd".to_vec()),
            (b"d1".to_vec(), b"dd11".to_vec()),
            (b"d2".to_vec(), b"dd22".to_vec()),
            (b"d3".to_vec(), b"dd33".to_vec()),
            (b"e".to_vec(), b"ee".to_vec()),
            (b"e1".to_vec(), b"ee11".to_vec()),
            (b"e2".to_vec(), b"ee22".to_vec()),
            (b"e3".to_vec(), b"ee33".to_vec()),
        ];

        // Write key-value pairs in batch
        storage
            .raw_batch_put(
                Context::default(),
                "".to_string(),
                test_data.clone(),
                expect_ok_callback(tx, 0),
            )
            .unwrap();
        rx.recv().unwrap();

        // Scan pairs with key only
        let mut results: Vec<Option<KvPair>> = test_data
            .iter()
            .map(|&(ref k, _)| Some((k.clone(), vec![])))
            .collect();
        expect_multi_values(
            results.clone(),
            storage
                .raw_scan(
                    Context::default(),
                    "".to_string(),
                    vec![],
                    None,
                    20,
                    true,
                    false,
                )
                .wait(),
        );
        results = results.split_off(10);
        expect_multi_values(
            results,
            storage
                .raw_scan(
                    Context::default(),
                    "".to_string(),
                    b"c2".to_vec(),
                    None,
                    20,
                    true,
                    false,
                )
                .wait(),
        );
        let mut results: Vec<Option<KvPair>> = test_data
            .clone()
            .into_iter()
            .map(|(k, v)| Some((k, v)))
            .collect();
        expect_multi_values(
            results.clone(),
            storage
                .raw_scan(
                    Context::default(),
                    "".to_string(),
                    vec![],
                    None,
                    20,
                    false,
                    false,
                )
                .wait(),
        );
        results = results.split_off(10);
        expect_multi_values(
            results,
            storage
                .raw_scan(
                    Context::default(),
                    "".to_string(),
                    b"c2".to_vec(),
                    None,
                    20,
                    false,
                    false,
                )
                .wait(),
        );
        let results: Vec<Option<KvPair>> = test_data
            .clone()
            .into_iter()
            .map(|(k, v)| Some((k, v)))
            .rev()
            .collect();
        expect_multi_values(
            results,
            storage
                .raw_scan(
                    Context::default(),
                    "".to_string(),
                    b"z".to_vec(),
                    None,
                    20,
                    false,
                    true,
                )
                .wait(),
        );
        let results: Vec<Option<KvPair>> = test_data
            .clone()
            .into_iter()
            .map(|(k, v)| Some((k, v)))
            .rev()
            .take(5)
            .collect();
        expect_multi_values(
            results,
            storage
                .raw_scan(
                    Context::default(),
                    "".to_string(),
                    b"z".to_vec(),
                    None,
                    5,
                    false,
                    true,
                )
                .wait(),
        );

        // Scan with end_key
        let results: Vec<Option<KvPair>> = test_data
            .clone()
            .into_iter()
            .skip(6)
            .take(4)
            .map(|(k, v)| Some((k, v)))
            .collect();
        expect_multi_values(
            results,
            storage
                .raw_scan(
                    Context::default(),
                    "".to_string(),
                    b"b2".to_vec(),
                    Some(b"c2".to_vec()),
                    20,
                    false,
                    false,
                )
                .wait(),
        );
        let results: Vec<Option<KvPair>> = test_data
            .clone()
            .into_iter()
            .skip(6)
            .take(1)
            .map(|(k, v)| Some((k, v)))
            .collect();
        expect_multi_values(
            results,
            storage
                .raw_scan(
                    Context::default(),
                    "".to_string(),
                    b"b2".to_vec(),
                    Some(b"b2\x00".to_vec()),
                    20,
                    false,
                    false,
                )
                .wait(),
        );

        // Reverse scan with end_key
        let results: Vec<Option<KvPair>> = test_data
            .clone()
            .into_iter()
            .rev()
            .skip(10)
            .take(4)
            .map(|(k, v)| Some((k, v)))
            .collect();
        expect_multi_values(
            results,
            storage
                .raw_scan(
                    Context::default(),
                    "".to_string(),
                    b"c2".to_vec(),
                    Some(b"b2".to_vec()),
                    20,
                    false,
                    true,
                )
                .wait(),
        );
        let results: Vec<Option<KvPair>> = test_data
            .into_iter()
            .skip(6)
            .take(1)
            .map(|(k, v)| Some((k, v)))
            .collect();
        expect_multi_values(
            results,
            storage
                .raw_scan(
                    Context::default(),
                    "".to_string(),
                    b"b2\x00".to_vec(),
                    Some(b"b2".to_vec()),
                    20,
                    false,
                    true,
                )
                .wait(),
        );

        // End key tests. Confirm that lower/upper bound works correctly.
        let ctx = Context::default();
        let results = vec![
            (b"c1".to_vec(), b"cc11".to_vec()),
            (b"c2".to_vec(), b"cc22".to_vec()),
            (b"c3".to_vec(), b"cc33".to_vec()),
            (b"d".to_vec(), b"dd".to_vec()),
            (b"d1".to_vec(), b"dd11".to_vec()),
            (b"d2".to_vec(), b"dd22".to_vec()),
        ]
        .into_iter()
        .map(|(k, v)| Some((k, v)));
        let engine = storage.get_engine();
        expect_multi_values(
            results.clone().collect(),
            block_on(async {
                let snapshot =
                    <Storage<RocksEngine, DummyLockManager>>::snapshot(&engine, None, &ctx).await?;
                <Storage<RocksEngine, DummyLockManager>>::forward_raw_scan(
                    &snapshot,
                    &"".to_string(),
                    &Key::from_encoded(b"c1".to_vec()),
                    Some(Key::from_encoded(b"d3".to_vec())),
                    20,
                    &mut Statistics::default(),
                    false,
                )
            }),
        );
        expect_multi_values(
            results.rev().collect(),
            block_on(async move {
                let snapshot =
                    <Storage<RocksEngine, DummyLockManager>>::snapshot(&engine, None, &ctx).await?;
                <Storage<RocksEngine, DummyLockManager>>::reverse_raw_scan(
                    &snapshot,
                    &"".to_string(),
                    &Key::from_encoded(b"d3".to_vec()),
                    Some(Key::from_encoded(b"c1".to_vec())),
                    20,
                    &mut Statistics::default(),
                    false,
                )
            }),
        );
    }

    #[test]
    fn test_check_key_ranges() {
        fn make_ranges(ranges: Vec<(Vec<u8>, Vec<u8>)>) -> Vec<KeyRange> {
            ranges
                .into_iter()
                .map(|(s, e)| {
                    let mut range = KeyRange::default();
                    range.set_start_key(s);
                    if !e.is_empty() {
                        range.set_end_key(e);
                    }
                    range
                })
                .collect()
        }

        let ranges = make_ranges(vec![
            (b"a".to_vec(), b"a3".to_vec()),
            (b"b".to_vec(), b"b3".to_vec()),
            (b"c".to_vec(), b"c3".to_vec()),
        ]);
        assert_eq!(
            <Storage<RocksEngine, DummyLockManager>>::check_key_ranges(&ranges, false),
            true
        );

        let ranges = make_ranges(vec![
            (b"a".to_vec(), vec![]),
            (b"b".to_vec(), vec![]),
            (b"c".to_vec(), vec![]),
        ]);
        assert_eq!(
            <Storage<RocksEngine, DummyLockManager>>::check_key_ranges(&ranges, false),
            true
        );

        let ranges = make_ranges(vec![
            (b"a3".to_vec(), b"a".to_vec()),
            (b"b3".to_vec(), b"b".to_vec()),
            (b"c3".to_vec(), b"c".to_vec()),
        ]);
        assert_eq!(
            <Storage<RocksEngine, DummyLockManager>>::check_key_ranges(&ranges, false),
            false
        );

        // if end_key is omitted, the next start_key is used instead. so, false is returned.
        let ranges = make_ranges(vec![
            (b"c".to_vec(), vec![]),
            (b"b".to_vec(), vec![]),
            (b"a".to_vec(), vec![]),
        ]);
        assert_eq!(
            <Storage<RocksEngine, DummyLockManager>>::check_key_ranges(&ranges, false),
            false
        );

        let ranges = make_ranges(vec![
            (b"a3".to_vec(), b"a".to_vec()),
            (b"b3".to_vec(), b"b".to_vec()),
            (b"c3".to_vec(), b"c".to_vec()),
        ]);
        assert_eq!(
            <Storage<RocksEngine, DummyLockManager>>::check_key_ranges(&ranges, true),
            true
        );

        let ranges = make_ranges(vec![
            (b"c3".to_vec(), vec![]),
            (b"b3".to_vec(), vec![]),
            (b"a3".to_vec(), vec![]),
        ]);
        assert_eq!(
            <Storage<RocksEngine, DummyLockManager>>::check_key_ranges(&ranges, true),
            true
        );

        let ranges = make_ranges(vec![
            (b"a".to_vec(), b"a3".to_vec()),
            (b"b".to_vec(), b"b3".to_vec()),
            (b"c".to_vec(), b"c3".to_vec()),
        ]);
        assert_eq!(
            <Storage<RocksEngine, DummyLockManager>>::check_key_ranges(&ranges, true),
            false
        );

        let ranges = make_ranges(vec![
            (b"a3".to_vec(), vec![]),
            (b"b3".to_vec(), vec![]),
            (b"c3".to_vec(), vec![]),
        ]);
        assert_eq!(
            <Storage<RocksEngine, DummyLockManager>>::check_key_ranges(&ranges, true),
            false
        );
    }

    #[test]
    fn test_raw_batch_scan() {
        let storage = TestStorageBuilder::new().build().unwrap();
        let (tx, rx) = channel();

        let test_data = vec![
            (b"a".to_vec(), b"aa".to_vec()),
            (b"a1".to_vec(), b"aa11".to_vec()),
            (b"a2".to_vec(), b"aa22".to_vec()),
            (b"a3".to_vec(), b"aa33".to_vec()),
            (b"b".to_vec(), b"bb".to_vec()),
            (b"b1".to_vec(), b"bb11".to_vec()),
            (b"b2".to_vec(), b"bb22".to_vec()),
            (b"b3".to_vec(), b"bb33".to_vec()),
            (b"c".to_vec(), b"cc".to_vec()),
            (b"c1".to_vec(), b"cc11".to_vec()),
            (b"c2".to_vec(), b"cc22".to_vec()),
            (b"c3".to_vec(), b"cc33".to_vec()),
            (b"d".to_vec(), b"dd".to_vec()),
            (b"d1".to_vec(), b"dd11".to_vec()),
            (b"d2".to_vec(), b"dd22".to_vec()),
            (b"d3".to_vec(), b"dd33".to_vec()),
            (b"e".to_vec(), b"ee".to_vec()),
            (b"e1".to_vec(), b"ee11".to_vec()),
            (b"e2".to_vec(), b"ee22".to_vec()),
            (b"e3".to_vec(), b"ee33".to_vec()),
        ];

        // Write key-value pairs in batch
        storage
            .raw_batch_put(
                Context::default(),
                "".to_string(),
                test_data.clone(),
                expect_ok_callback(tx, 0),
            )
            .unwrap();
        rx.recv().unwrap();

        // Verify pairs exist
        let keys = test_data.iter().map(|&(ref k, _)| k.clone()).collect();
        let results = test_data.into_iter().map(|(k, v)| Some((k, v))).collect();
        expect_multi_values(
            results,
            storage
                .raw_batch_get(Context::default(), "".to_string(), keys)
                .wait(),
        );

        let results = vec![
            Some((b"a".to_vec(), b"aa".to_vec())),
            Some((b"a1".to_vec(), b"aa11".to_vec())),
            Some((b"a2".to_vec(), b"aa22".to_vec())),
            Some((b"a3".to_vec(), b"aa33".to_vec())),
            Some((b"b".to_vec(), b"bb".to_vec())),
            Some((b"b1".to_vec(), b"bb11".to_vec())),
            Some((b"b2".to_vec(), b"bb22".to_vec())),
            Some((b"b3".to_vec(), b"bb33".to_vec())),
            Some((b"c".to_vec(), b"cc".to_vec())),
            Some((b"c1".to_vec(), b"cc11".to_vec())),
            Some((b"c2".to_vec(), b"cc22".to_vec())),
            Some((b"c3".to_vec(), b"cc33".to_vec())),
            Some((b"d".to_vec(), b"dd".to_vec())),
        ];
        let ranges: Vec<KeyRange> = vec![b"a".to_vec(), b"b".to_vec(), b"c".to_vec()]
            .into_iter()
            .map(|k| {
                let mut range = KeyRange::default();
                range.set_start_key(k);
                range
            })
            .collect();
        expect_multi_values(
            results,
            storage
                .raw_batch_scan(
                    Context::default(),
                    "".to_string(),
                    ranges.clone(),
                    5,
                    false,
                    false,
                )
                .wait(),
        );

        let results = vec![
            Some((b"a".to_vec(), vec![])),
            Some((b"a1".to_vec(), vec![])),
            Some((b"a2".to_vec(), vec![])),
            Some((b"a3".to_vec(), vec![])),
            Some((b"b".to_vec(), vec![])),
            Some((b"b1".to_vec(), vec![])),
            Some((b"b2".to_vec(), vec![])),
            Some((b"b3".to_vec(), vec![])),
            Some((b"c".to_vec(), vec![])),
            Some((b"c1".to_vec(), vec![])),
            Some((b"c2".to_vec(), vec![])),
            Some((b"c3".to_vec(), vec![])),
            Some((b"d".to_vec(), vec![])),
        ];
        expect_multi_values(
            results,
            storage
                .raw_batch_scan(
                    Context::default(),
                    "".to_string(),
                    ranges.clone(),
                    5,
                    true,
                    false,
                )
                .wait(),
        );

        let results = vec![
            Some((b"a".to_vec(), b"aa".to_vec())),
            Some((b"a1".to_vec(), b"aa11".to_vec())),
            Some((b"a2".to_vec(), b"aa22".to_vec())),
            Some((b"b".to_vec(), b"bb".to_vec())),
            Some((b"b1".to_vec(), b"bb11".to_vec())),
            Some((b"b2".to_vec(), b"bb22".to_vec())),
            Some((b"c".to_vec(), b"cc".to_vec())),
            Some((b"c1".to_vec(), b"cc11".to_vec())),
            Some((b"c2".to_vec(), b"cc22".to_vec())),
        ];
        expect_multi_values(
            results,
            storage
                .raw_batch_scan(
                    Context::default(),
                    "".to_string(),
                    ranges.clone(),
                    3,
                    false,
                    false,
                )
                .wait(),
        );

        let results = vec![
            Some((b"a".to_vec(), vec![])),
            Some((b"a1".to_vec(), vec![])),
            Some((b"a2".to_vec(), vec![])),
            Some((b"b".to_vec(), vec![])),
            Some((b"b1".to_vec(), vec![])),
            Some((b"b2".to_vec(), vec![])),
            Some((b"c".to_vec(), vec![])),
            Some((b"c1".to_vec(), vec![])),
            Some((b"c2".to_vec(), vec![])),
        ];
        expect_multi_values(
            results,
            storage
                .raw_batch_scan(Context::default(), "".to_string(), ranges, 3, true, false)
                .wait(),
        );

        let results = vec![
            Some((b"a2".to_vec(), b"aa22".to_vec())),
            Some((b"a1".to_vec(), b"aa11".to_vec())),
            Some((b"a".to_vec(), b"aa".to_vec())),
            Some((b"b2".to_vec(), b"bb22".to_vec())),
            Some((b"b1".to_vec(), b"bb11".to_vec())),
            Some((b"b".to_vec(), b"bb".to_vec())),
            Some((b"c2".to_vec(), b"cc22".to_vec())),
            Some((b"c1".to_vec(), b"cc11".to_vec())),
            Some((b"c".to_vec(), b"cc".to_vec())),
        ];
        let ranges: Vec<KeyRange> = vec![
            (b"a3".to_vec(), b"a".to_vec()),
            (b"b3".to_vec(), b"b".to_vec()),
            (b"c3".to_vec(), b"c".to_vec()),
        ]
        .into_iter()
        .map(|(s, e)| {
            let mut range = KeyRange::default();
            range.set_start_key(s);
            range.set_end_key(e);
            range
        })
        .collect();
        expect_multi_values(
            results,
            storage
                .raw_batch_scan(Context::default(), "".to_string(), ranges, 5, false, true)
                .wait(),
        );

        let results = vec![
            Some((b"c2".to_vec(), b"cc22".to_vec())),
            Some((b"c1".to_vec(), b"cc11".to_vec())),
            Some((b"b2".to_vec(), b"bb22".to_vec())),
            Some((b"b1".to_vec(), b"bb11".to_vec())),
            Some((b"a2".to_vec(), b"aa22".to_vec())),
            Some((b"a1".to_vec(), b"aa11".to_vec())),
        ];
        let ranges: Vec<KeyRange> = vec![b"c3".to_vec(), b"b3".to_vec(), b"a3".to_vec()]
            .into_iter()
            .map(|s| {
                let mut range = KeyRange::default();
                range.set_start_key(s);
                range
            })
            .collect();
        expect_multi_values(
            results,
            storage
                .raw_batch_scan(Context::default(), "".to_string(), ranges, 2, false, true)
                .wait(),
        );

        let results = vec![
            Some((b"a2".to_vec(), vec![])),
            Some((b"a1".to_vec(), vec![])),
            Some((b"a".to_vec(), vec![])),
            Some((b"b2".to_vec(), vec![])),
            Some((b"b1".to_vec(), vec![])),
            Some((b"b".to_vec(), vec![])),
            Some((b"c2".to_vec(), vec![])),
            Some((b"c1".to_vec(), vec![])),
            Some((b"c".to_vec(), vec![])),
        ];
        let ranges: Vec<KeyRange> = vec![
            (b"a3".to_vec(), b"a".to_vec()),
            (b"b3".to_vec(), b"b".to_vec()),
            (b"c3".to_vec(), b"c".to_vec()),
        ]
        .into_iter()
        .map(|(s, e)| {
            let mut range = KeyRange::default();
            range.set_start_key(s);
            range.set_end_key(e);
            range
        })
        .collect();
        expect_multi_values(
            results,
            storage
                .raw_batch_scan(Context::default(), "".to_string(), ranges, 5, true, true)
                .wait(),
        );
    }

    #[test]
    fn test_scan_lock() {
        let storage = TestStorageBuilder::new().build().unwrap();
        let (tx, rx) = channel();
        storage
            .sched_txn_command(
                commands::Prewrite::with_defaults(
                    vec![
                        Mutation::Put((Key::from_raw(b"x"), b"foo".to_vec())),
                        Mutation::Put((Key::from_raw(b"y"), b"foo".to_vec())),
                        Mutation::Put((Key::from_raw(b"z"), b"foo".to_vec())),
                    ],
                    b"x".to_vec(),
                    100.into(),
                ),
                None,
                expect_ok_callback(tx.clone(), 0),
            )
            .unwrap();
        rx.recv().unwrap();

        storage
            .sched_txn_command(
                commands::Prewrite::new(
                    vec![
                        Mutation::Put((Key::from_raw(b"a"), b"foo".to_vec())),
                        Mutation::Put((Key::from_raw(b"b"), b"foo".to_vec())),
                        Mutation::Put((Key::from_raw(b"c"), b"foo".to_vec())),
                    ],
                    b"c".to_vec(),
                    101.into(),
                    123,
                    false,
                    3,
                    TimeStamp::default(),
                    Context::default(),
                ),
                None,
                expect_ok_callback(tx.clone(), 0),
            )
            .unwrap();
        rx.recv().unwrap();

        let (lock_a, lock_b, lock_c, lock_x, lock_y, lock_z) = (
            {
                let mut lock = LockInfo::default();
                lock.set_primary_lock(b"c".to_vec());
                lock.set_lock_version(101);
                lock.set_key(b"a".to_vec());
                lock.set_lock_ttl(123);
                lock.set_txn_size(3);
                lock
            },
            {
                let mut lock = LockInfo::default();
                lock.set_primary_lock(b"c".to_vec());
                lock.set_lock_version(101);
                lock.set_key(b"b".to_vec());
                lock.set_lock_ttl(123);
                lock.set_txn_size(3);
                lock
            },
            {
                let mut lock = LockInfo::default();
                lock.set_primary_lock(b"c".to_vec());
                lock.set_lock_version(101);
                lock.set_key(b"c".to_vec());
                lock.set_lock_ttl(123);
                lock.set_txn_size(3);
                lock
            },
            {
                let mut lock = LockInfo::default();
                lock.set_primary_lock(b"x".to_vec());
                lock.set_lock_version(100);
                lock.set_key(b"x".to_vec());
                lock
            },
            {
                let mut lock = LockInfo::default();
                lock.set_primary_lock(b"x".to_vec());
                lock.set_lock_version(100);
                lock.set_key(b"y".to_vec());
                lock
            },
            {
                let mut lock = LockInfo::default();
                lock.set_primary_lock(b"x".to_vec());
                lock.set_lock_version(100);
                lock.set_key(b"z".to_vec());
                lock
            },
        );

        storage
            .sched_txn_command(
                commands::ScanLock::new(99.into(), None, 10, Context::default()),
                None,
                expect_value_callback(tx.clone(), 0, vec![]),
            )
            .unwrap();
        rx.recv().unwrap();
        storage
            .sched_txn_command(
                commands::ScanLock::new(100.into(), None, 10, Context::default()),
                None,
                expect_value_callback(
                    tx.clone(),
                    0,
                    vec![lock_x.clone(), lock_y.clone(), lock_z.clone()],
                ),
            )
            .unwrap();
        rx.recv().unwrap();
        storage
            .sched_txn_command(
                commands::ScanLock::new(
                    100.into(),
                    Some(Key::from_raw(b"a")),
                    10,
                    Context::default(),
                ),
                None,
                expect_value_callback(
                    tx.clone(),
                    0,
                    vec![lock_x.clone(), lock_y.clone(), lock_z.clone()],
                ),
            )
            .unwrap();
        rx.recv().unwrap();
        storage
            .sched_txn_command(
                commands::ScanLock::new(
                    100.into(),
                    Some(Key::from_raw(b"y")),
                    10,
                    Context::default(),
                ),
                None,
                expect_value_callback(tx.clone(), 0, vec![lock_y.clone(), lock_z.clone()]),
            )
            .unwrap();
        rx.recv().unwrap();
        storage
            .sched_txn_command(
                commands::ScanLock::new(101.into(), None, 10, Context::default()),
                None,
                expect_value_callback(
                    tx.clone(),
                    0,
                    vec![
                        lock_a.clone(),
                        lock_b.clone(),
                        lock_c.clone(),
                        lock_x.clone(),
                        lock_y.clone(),
                        lock_z.clone(),
                    ],
                ),
            )
            .unwrap();
        rx.recv().unwrap();
        storage
            .sched_txn_command(
                commands::ScanLock::new(101.into(), None, 4, Context::default()),
                None,
                expect_value_callback(
                    tx.clone(),
                    0,
                    vec![lock_a, lock_b.clone(), lock_c.clone(), lock_x.clone()],
                ),
            )
            .unwrap();
        rx.recv().unwrap();
        storage
            .sched_txn_command(
                commands::ScanLock::new(
                    101.into(),
                    Some(Key::from_raw(b"b")),
                    4,
                    Context::default(),
                ),
                None,
                expect_value_callback(
                    tx.clone(),
                    0,
                    vec![
                        lock_b.clone(),
                        lock_c.clone(),
                        lock_x.clone(),
                        lock_y.clone(),
                    ],
                ),
            )
            .unwrap();
        rx.recv().unwrap();
        storage
            .sched_txn_command(
                commands::ScanLock::new(
                    101.into(),
                    Some(Key::from_raw(b"b")),
                    0,
                    Context::default(),
                ),
                None,
                expect_value_callback(tx, 0, vec![lock_b, lock_c, lock_x, lock_y, lock_z]),
            )
            .unwrap();
        rx.recv().unwrap();
    }

    #[test]
    fn test_resolve_lock() {
        use crate::storage::txn::RESOLVE_LOCK_BATCH_SIZE;

        let storage = TestStorageBuilder::new().build().unwrap();
        let (tx, rx) = channel();

        // These locks (transaction ts=99) are not going to be resolved.
        storage
            .sched_txn_command(
                commands::Prewrite::with_defaults(
                    vec![
                        Mutation::Put((Key::from_raw(b"a"), b"foo".to_vec())),
                        Mutation::Put((Key::from_raw(b"b"), b"foo".to_vec())),
                        Mutation::Put((Key::from_raw(b"c"), b"foo".to_vec())),
                    ],
                    b"c".to_vec(),
                    99.into(),
                ),
                None,
                expect_ok_callback(tx.clone(), 0),
            )
            .unwrap();
        rx.recv().unwrap();

        let (lock_a, lock_b, lock_c) = (
            {
                let mut lock = LockInfo::default();
                lock.set_primary_lock(b"c".to_vec());
                lock.set_lock_version(99);
                lock.set_key(b"a".to_vec());
                lock
            },
            {
                let mut lock = LockInfo::default();
                lock.set_primary_lock(b"c".to_vec());
                lock.set_lock_version(99);
                lock.set_key(b"b".to_vec());
                lock
            },
            {
                let mut lock = LockInfo::default();
                lock.set_primary_lock(b"c".to_vec());
                lock.set_lock_version(99);
                lock.set_key(b"c".to_vec());
                lock
            },
        );

        // We should be able to resolve all locks for transaction ts=100 when there are this
        // many locks.
        let scanned_locks_coll = vec![
            1,
            RESOLVE_LOCK_BATCH_SIZE,
            RESOLVE_LOCK_BATCH_SIZE - 1,
            RESOLVE_LOCK_BATCH_SIZE + 1,
            RESOLVE_LOCK_BATCH_SIZE * 2,
            RESOLVE_LOCK_BATCH_SIZE * 2 - 1,
            RESOLVE_LOCK_BATCH_SIZE * 2 + 1,
        ];

        let is_rollback_coll = vec![
            false, // commit
            true,  // rollback
        ];
        let mut ts = 100.into();

        for scanned_locks in scanned_locks_coll {
            for is_rollback in &is_rollback_coll {
                let mut mutations = vec![];
                for i in 0..scanned_locks {
                    mutations.push(Mutation::Put((
                        Key::from_raw(format!("x{:08}", i).as_bytes()),
                        b"foo".to_vec(),
                    )));
                }

                storage
                    .sched_txn_command(
                        commands::Prewrite::with_defaults(mutations, b"x".to_vec(), ts),
                        None,
                        expect_ok_callback(tx.clone(), 0),
                    )
                    .unwrap();
                rx.recv().unwrap();

                let mut txn_status = HashMap::default();
                txn_status.insert(
                    ts,
                    if *is_rollback {
                        TimeStamp::zero() // rollback
                    } else {
                        (ts.into_inner() + 5).into() // commit, commit_ts = start_ts + 5
                    },
                );
                storage
                    .sched_txn_command(
                        commands::ResolveLock::new(txn_status, None, vec![], Context::default()),
                        None,
                        expect_ok_callback(tx.clone(), 0),
                    )
                    .unwrap();
                rx.recv().unwrap();

                // All locks should be resolved except for a, b and c.
                storage
                    .sched_txn_command(
                        commands::ScanLock::new(ts, None, 0, Context::default()),
                        None,
                        expect_value_callback(
                            tx.clone(),
                            0,
                            vec![lock_a.clone(), lock_b.clone(), lock_c.clone()],
                        ),
                    )
                    .unwrap();
                rx.recv().unwrap();

                ts = (ts.into_inner() + 10).into();
            }
        }
    }

    #[test]
    fn test_resolve_lock_lite() {
        let storage = TestStorageBuilder::new().build().unwrap();
        let (tx, rx) = channel();

        storage
            .sched_txn_command(
                commands::Prewrite::with_defaults(
                    vec![
                        Mutation::Put((Key::from_raw(b"a"), b"foo".to_vec())),
                        Mutation::Put((Key::from_raw(b"b"), b"foo".to_vec())),
                        Mutation::Put((Key::from_raw(b"c"), b"foo".to_vec())),
                    ],
                    b"c".to_vec(),
                    99.into(),
                ),
                None,
                expect_ok_callback(tx.clone(), 0),
            )
            .unwrap();
        rx.recv().unwrap();

        // Rollback key 'b' and key 'c' and left key 'a' still locked.
        let resolve_keys = vec![Key::from_raw(b"b"), Key::from_raw(b"c")];
        storage
            .sched_txn_command(
                commands::ResolveLockLite::new(
                    99.into(),
                    TimeStamp::zero(),
                    resolve_keys,
                    Context::default(),
                ),
                None,
                expect_ok_callback(tx.clone(), 0),
            )
            .unwrap();
        rx.recv().unwrap();

        // Check lock for key 'a'.
        let lock_a = {
            let mut lock = LockInfo::default();
            lock.set_primary_lock(b"c".to_vec());
            lock.set_lock_version(99);
            lock.set_key(b"a".to_vec());
            lock
        };
        storage
            .sched_txn_command(
                commands::ScanLock::new(99.into(), None, 0, Context::default()),
                None,
                expect_value_callback(tx.clone(), 0, vec![lock_a]),
            )
            .unwrap();
        rx.recv().unwrap();

        // Resolve lock for key 'a'.
        storage
            .sched_txn_command(
                commands::ResolveLockLite::new(
                    99.into(),
                    TimeStamp::zero(),
                    vec![Key::from_raw(b"a")],
                    Context::default(),
                ),
                None,
                expect_ok_callback(tx.clone(), 0),
            )
            .unwrap();
        rx.recv().unwrap();

        storage
            .sched_txn_command(
                commands::Prewrite::with_defaults(
                    vec![
                        Mutation::Put((Key::from_raw(b"a"), b"foo".to_vec())),
                        Mutation::Put((Key::from_raw(b"b"), b"foo".to_vec())),
                        Mutation::Put((Key::from_raw(b"c"), b"foo".to_vec())),
                    ],
                    b"c".to_vec(),
                    101.into(),
                ),
                None,
                expect_ok_callback(tx.clone(), 0),
            )
            .unwrap();
        rx.recv().unwrap();

        // Commit key 'b' and key 'c' and left key 'a' still locked.
        let resolve_keys = vec![Key::from_raw(b"b"), Key::from_raw(b"c")];
        storage
            .sched_txn_command(
                commands::ResolveLockLite::new(
                    101.into(),
                    102.into(),
                    resolve_keys,
                    Context::default(),
                ),
                None,
                expect_ok_callback(tx.clone(), 0),
            )
            .unwrap();
        rx.recv().unwrap();

        // Check lock for key 'a'.
        let lock_a = {
            let mut lock = LockInfo::default();
            lock.set_primary_lock(b"c".to_vec());
            lock.set_lock_version(101);
            lock.set_key(b"a".to_vec());
            lock
        };
        storage
            .sched_txn_command(
                commands::ScanLock::new(101.into(), None, 0, Context::default()),
                None,
                expect_value_callback(tx, 0, vec![lock_a]),
            )
            .unwrap();
        rx.recv().unwrap();
    }

    #[test]
    fn test_txn_heart_beat() {
        let storage = TestStorageBuilder::new().build().unwrap();
        let (tx, rx) = channel();

        let k = Key::from_raw(b"k");
        let v = b"v".to_vec();

        let uncommitted = TxnStatus::uncommitted;

        // No lock.
        storage
            .sched_txn_command(
                commands::TxnHeartBeat::new(k.clone(), 10.into(), 100, Context::default()),
                None,
                expect_fail_callback(tx.clone(), 0, |e| match e {
                    Error(box ErrorInner::Txn(TxnError(box TxnErrorInner::Mvcc(mvcc::Error(
                        box mvcc::ErrorInner::TxnLockNotFound { .. },
                    ))))) => (),
                    e => panic!("unexpected error chain: {:?}", e),
                }),
            )
            .unwrap();
        rx.recv().unwrap();

        storage
            .sched_txn_command(
                commands::Prewrite::with_lock_ttl(
                    vec![Mutation::Put((k.clone(), v))],
                    k.as_encoded().to_vec(),
                    10.into(),
                    100,
                ),
                None,
                expect_ok_callback(tx.clone(), 0),
            )
            .unwrap();
        rx.recv().unwrap();

        // `advise_ttl` = 90, which is less than current ttl 100. The lock's ttl will remains 100.
        storage
            .sched_txn_command(
                commands::TxnHeartBeat::new(k.clone(), 10.into(), 90, Context::default()),
                None,
                expect_value_callback(tx.clone(), 0, uncommitted(100, TimeStamp::zero())),
            )
            .unwrap();
        rx.recv().unwrap();

        // `advise_ttl` = 110, which is greater than current ttl. The lock's ttl will be updated to
        // 110.
        storage
            .sched_txn_command(
                commands::TxnHeartBeat::new(k.clone(), 10.into(), 110, Context::default()),
                None,
                expect_value_callback(tx.clone(), 0, uncommitted(110, TimeStamp::zero())),
            )
            .unwrap();
        rx.recv().unwrap();

        // Lock not match. Nothing happens except throwing an error.
        storage
            .sched_txn_command(
                commands::TxnHeartBeat::new(k, 11.into(), 150, Context::default()),
                None,
                expect_fail_callback(tx, 0, |e| match e {
                    Error(box ErrorInner::Txn(TxnError(box TxnErrorInner::Mvcc(mvcc::Error(
                        box mvcc::ErrorInner::TxnLockNotFound { .. },
                    ))))) => (),
                    e => panic!("unexpected error chain: {:?}", e),
                }),
            )
            .unwrap();
        rx.recv().unwrap();
    }

    #[test]
    fn test_check_txn_status() {
        let storage = TestStorageBuilder::new().build().unwrap();
        let (tx, rx) = channel();

        let k = Key::from_raw(b"k");
        let v = b"b".to_vec();

        let ts = TimeStamp::compose;
        use TxnStatus::*;
        let uncommitted = TxnStatus::uncommitted;
        let committed = TxnStatus::committed;

        // No lock and no commit info. Gets an error.
        storage
            .sched_txn_command(
                commands::CheckTxnStatus::new(
                    k.clone(),
                    ts(9, 0),
                    ts(9, 1),
                    ts(9, 1),
                    false,
                    Context::default(),
                ),
                None,
                expect_fail_callback(tx.clone(), 0, |e| match e {
                    Error(box ErrorInner::Txn(TxnError(box TxnErrorInner::Mvcc(mvcc::Error(
                        box mvcc::ErrorInner::TxnNotFound { .. },
                    ))))) => (),
                    e => panic!("unexpected error chain: {:?}", e),
                }),
            )
            .unwrap();
        rx.recv().unwrap();

        // No lock and no commit info. If specified rollback_if_not_exist, the key will be rolled
        // back.
        storage
            .sched_txn_command(
                commands::CheckTxnStatus::new(
                    k.clone(),
                    ts(9, 0),
                    ts(9, 1),
                    ts(9, 1),
                    true,
                    Context::default(),
                ),
                None,
                expect_value_callback(tx.clone(), 0, LockNotExist),
            )
            .unwrap();
        rx.recv().unwrap();

        // A rollback will be written, so an later-arriving prewrite will fail.
        storage
            .sched_txn_command(
                commands::Prewrite::with_defaults(
                    vec![Mutation::Put((k.clone(), v.clone()))],
                    k.as_encoded().to_vec(),
                    ts(9, 0),
                ),
                None,
                expect_fail_callback(tx.clone(), 0, |e| match e {
                    Error(box ErrorInner::Txn(TxnError(box TxnErrorInner::Mvcc(mvcc::Error(
                        box mvcc::ErrorInner::WriteConflict { .. },
                    ))))) => (),
                    e => panic!("unexpected error chain: {:?}", e),
                }),
            )
            .unwrap();
        rx.recv().unwrap();

        storage
            .sched_txn_command(
                commands::Prewrite::with_lock_ttl(
                    vec![Mutation::Put((k.clone(), v.clone()))],
                    k.as_encoded().to_vec(),
                    ts(10, 0),
                    100,
                ),
                None,
                expect_ok_callback(tx.clone(), 0),
            )
            .unwrap();
        rx.recv().unwrap();

        // If lock exists and not expired, returns the lock's TTL.
        storage
            .sched_txn_command(
                commands::CheckTxnStatus::new(
                    k.clone(),
                    ts(10, 0),
                    ts(12, 0),
                    ts(15, 0),
                    true,
                    Context::default(),
                ),
                None,
                expect_value_callback(tx.clone(), 0, uncommitted(100, TimeStamp::zero())),
            )
            .unwrap();
        rx.recv().unwrap();

        // TODO: Check the lock's min_commit_ts field.

        storage
            .sched_txn_command(
                commands::Commit::new(vec![k.clone()], ts(10, 0), ts(20, 0), Context::default()),
                None,
                expect_ok_callback(tx.clone(), 0),
            )
            .unwrap();
        rx.recv().unwrap();

        // If the transaction is committed, returns the commit_ts.
        storage
            .sched_txn_command(
                commands::CheckTxnStatus::new(
                    k.clone(),
                    ts(10, 0),
                    ts(12, 0),
                    ts(15, 0),
                    true,
                    Context::default(),
                ),
                None,
                expect_value_callback(tx.clone(), 0, committed(ts(20, 0))),
            )
            .unwrap();
        rx.recv().unwrap();

        storage
            .sched_txn_command(
                commands::Prewrite::with_lock_ttl(
                    vec![Mutation::Put((k.clone(), v))],
                    k.as_encoded().to_vec(),
                    ts(25, 0),
                    100,
                ),
                None,
                expect_ok_callback(tx.clone(), 0),
            )
            .unwrap();
        rx.recv().unwrap();

        // If the lock has expired, cleanup it.
        storage
            .sched_txn_command(
                commands::CheckTxnStatus::new(
                    k.clone(),
                    ts(25, 0),
                    ts(126, 0),
                    ts(127, 0),
                    true,
                    Context::default(),
                ),
                None,
                expect_value_callback(tx.clone(), 0, TtlExpire),
            )
            .unwrap();
        rx.recv().unwrap();

        storage
            .sched_txn_command(
                commands::Commit::new(vec![k], ts(25, 0), ts(28, 0), Context::default()),
                None,
                expect_fail_callback(tx, 0, |e| match e {
                    Error(box ErrorInner::Txn(TxnError(box TxnErrorInner::Mvcc(mvcc::Error(
                        box mvcc::ErrorInner::TxnLockNotFound { .. },
                    ))))) => (),
                    e => panic!("unexpected error chain: {:?}", e),
                }),
            )
            .unwrap();
        rx.recv().unwrap();
    }

    fn test_pessimistic_lock_impl(pipelined_pessimistic_lock: bool) {
        let storage = TestStorageBuilder::new()
            .set_lock_mgr(DummyLockManager {})
            .set_pipelined_pessimistic_lock(pipelined_pessimistic_lock)
            .build()
            .unwrap();
        let (tx, rx) = channel();
        let (key, val) = (Key::from_raw(b"key"), b"val".to_vec());
        let (key2, val2) = (Key::from_raw(b"key2"), b"val2".to_vec());

        // Key not exist
        for &return_values in &[false, true] {
            let pessimistic_lock_res = if return_values {
                PessimisticLockRes::Values(vec![None])
            } else {
                PessimisticLockRes::Empty
            };

            storage
                .sched_txn_command(
                    new_acquire_pessimistic_lock_command(
                        vec![(key.clone(), false)],
                        10,
                        10,
                        return_values,
                    ),
                    None,
                    expect_pessimistic_lock_res_callback(tx.clone(), pessimistic_lock_res.clone()),
                )
                .unwrap();
            rx.recv().unwrap();

            // Duplicated command
            storage
                .sched_txn_command(
                    new_acquire_pessimistic_lock_command(
                        vec![(key.clone(), false)],
                        10,
                        10,
                        return_values,
                    ),
                    None,
                    expect_pessimistic_lock_res_callback(tx.clone(), pessimistic_lock_res.clone()),
                )
                .unwrap();
            rx.recv().unwrap();

            delete_pessimistic_lock(&storage, key.clone(), 10, 10);
        }

        storage
            .sched_txn_command(
                new_acquire_pessimistic_lock_command(vec![(key.clone(), false)], 10, 10, false),
                None,
                expect_pessimistic_lock_res_callback(tx.clone(), PessimisticLockRes::Empty),
            )
            .unwrap();
        rx.recv().unwrap();

        // KeyIsLocked
        for &return_values in &[false, true] {
            storage
                .sched_txn_command(
                    new_acquire_pessimistic_lock_command(
                        vec![(key.clone(), false)],
                        20,
                        20,
                        return_values,
                    ),
                    None,
                    expect_fail_callback(tx.clone(), 0, |e| match e {
                        Error(box ErrorInner::Txn(TxnError(box TxnErrorInner::Mvcc(
                            mvcc::Error(box mvcc::ErrorInner::KeyIsLocked(_)),
                        )))) => (),
                        e => panic!("unexpected error chain: {:?}", e),
                    }),
                )
                .unwrap();
            // The DummyLockManager consumes the Msg::WaitForLock.
            rx.recv_timeout(Duration::from_millis(100)).unwrap_err();
        }

        // Put key and key2.
        storage
            .sched_txn_command(
                commands::PrewritePessimistic::new(
                    vec![
                        (Mutation::Put((key.clone(), val.clone())), true),
                        (Mutation::Put((key2.clone(), val2.clone())), false),
                    ],
                    key.to_raw().unwrap(),
                    10.into(),
                    3000,
                    10.into(),
                    1,
                    TimeStamp::zero(),
                    Context::default(),
                ),
                None,
                expect_ok_callback(tx.clone(), 0),
            )
            .unwrap();
        rx.recv().unwrap();
        storage
            .sched_txn_command(
                commands::Commit::new(
                    vec![key.clone(), key2.clone()],
                    10.into(),
                    20.into(),
                    Context::default(),
                ),
                None,
                expect_ok_callback(tx.clone(), 0),
            )
            .unwrap();
        rx.recv().unwrap();

        // WriteConflict
        for &return_values in &[false, true] {
            storage
                .sched_txn_command(
                    new_acquire_pessimistic_lock_command(
                        vec![(key.clone(), false)],
                        15,
                        15,
                        return_values,
                    ),
                    None,
                    expect_fail_callback(tx.clone(), 0, |e| match e {
                        Error(box ErrorInner::Txn(TxnError(box TxnErrorInner::Mvcc(
                            mvcc::Error(box mvcc::ErrorInner::WriteConflict { .. }),
                        )))) => (),
                        e => panic!("unexpected error chain: {:?}", e),
                    }),
                )
                .unwrap();
            rx.recv().unwrap();
        }

        // Return multiple values
        for &return_values in &[false, true] {
            let pessimistic_lock_res = if return_values {
                PessimisticLockRes::Values(vec![Some(val.clone()), Some(val2.clone()), None])
            } else {
                PessimisticLockRes::Empty
            };
            storage
                .sched_txn_command(
                    new_acquire_pessimistic_lock_command(
                        vec![
                            (key.clone(), false),
                            (key2.clone(), false),
                            (Key::from_raw(b"key3"), false),
                        ],
                        30,
                        30,
                        return_values,
                    ),
                    None,
                    expect_pessimistic_lock_res_callback(tx.clone(), pessimistic_lock_res),
                )
                .unwrap();
            rx.recv().unwrap();

            delete_pessimistic_lock(&storage, key.clone(), 30, 30);
        }
    }

    #[test]
    fn test_pessimistic_lock() {
        test_pessimistic_lock_impl(false);
        test_pessimistic_lock_impl(true);
    }

    pub enum Msg {
        WaitFor {
            start_ts: TimeStamp,
            cb: StorageCallback,
            pr: ProcessResult,
            lock: Lock,
            is_first_lock: bool,
            timeout: Option<WaitTimeout>,
        },

        WakeUp {
            lock_ts: TimeStamp,
            hashes: Vec<u64>,
            commit_ts: TimeStamp,
            is_pessimistic_txn: bool,
        },
    }

    // `ProxyLockMgr` sends all msgs it received to `Sender`.
    // It's used to check whether we send right messages to lock manager.
    #[derive(Clone)]
    pub struct ProxyLockMgr {
        tx: Sender<Msg>,
        has_waiter: Arc<AtomicBool>,
    }

    impl ProxyLockMgr {
        pub fn new(tx: Sender<Msg>) -> Self {
            Self {
                tx,
                has_waiter: Arc::new(AtomicBool::new(false)),
            }
        }

        pub fn set_has_waiter(&mut self, has_waiter: bool) {
            self.has_waiter.store(has_waiter, Ordering::Relaxed);
        }
    }

    impl LockManager for ProxyLockMgr {
        fn wait_for(
            &self,
            start_ts: TimeStamp,
            cb: StorageCallback,
            pr: ProcessResult,
            lock: Lock,
            is_first_lock: bool,
            timeout: Option<WaitTimeout>,
        ) {
            self.tx
                .send(Msg::WaitFor {
                    start_ts,
                    cb,
                    pr,
                    lock,
                    is_first_lock,
                    timeout,
                })
                .unwrap();
        }

        fn wake_up(
            &self,
            lock_ts: TimeStamp,
            hashes: Vec<u64>,
            commit_ts: TimeStamp,
            is_pessimistic_txn: bool,
        ) {
            self.tx
                .send(Msg::WakeUp {
                    lock_ts,
                    hashes,
                    commit_ts,
                    is_pessimistic_txn,
                })
                .unwrap();
        }

        fn has_waiter(&self) -> bool {
            self.has_waiter.load(Ordering::Relaxed)
        }
    }

    // Test whether `Storage` sends right wait-for-lock msgs to `LockManager`.
    #[test]
    fn validate_wait_for_lock_msg() {
        let (msg_tx, msg_rx) = channel();
        let storage = TestStorageBuilder::from_engine(TestEngineBuilder::new().build().unwrap())
            .set_lock_mgr(ProxyLockMgr::new(msg_tx))
            .build()
            .unwrap();

        let (k, v) = (b"k".to_vec(), b"v".to_vec());
        let (tx, rx) = channel();
        // Write lock-k.
        storage
            .sched_txn_command(
                commands::Prewrite::with_defaults(
                    vec![Mutation::Put((Key::from_raw(&k), v))],
                    k.clone(),
                    10.into(),
                ),
                None,
                expect_ok_callback(tx.clone(), 0),
            )
            .unwrap();
        rx.recv().unwrap();
        // No wait for msg
        assert!(msg_rx.try_recv().is_err());

        // Meet lock-k.
        storage
            .sched_txn_command(
                commands::AcquirePessimisticLock::new(
                    vec![(Key::from_raw(b"foo"), false), (Key::from_raw(&k), false)],
                    k.clone(),
                    20.into(),
                    3000,
                    true,
                    20.into(),
                    Some(WaitTimeout::Millis(100)),
                    false,
                    21.into(),
                    Context::default(),
                ),
                None,
                expect_ok_callback(tx, 0),
            )
            .unwrap();
        // The transaction should be waiting for lock released so cb won't be called.
        rx.recv_timeout(Duration::from_millis(500)).unwrap_err();

        let msg = msg_rx.try_recv().unwrap();
        // Check msg validation.
        match msg {
            Msg::WaitFor {
                start_ts,
                pr,
                lock,
                is_first_lock,
                timeout,
                ..
            } => {
                assert_eq!(start_ts, TimeStamp::new(20));
                assert_eq!(
                    lock,
                    Lock {
                        ts: 10.into(),
                        hash: Key::from_raw(&k).gen_hash(),
                    }
                );
                assert_eq!(is_first_lock, true);
                assert_eq!(timeout, Some(WaitTimeout::Millis(100)));
                match pr {
                    ProcessResult::PessimisticLockRes { res } => match res {
                        Err(Error(box ErrorInner::Txn(TxnError(box TxnErrorInner::Mvcc(
                            MvccError(box MvccErrorInner::KeyIsLocked(info)),
                        ))))) => {
                            assert_eq!(info.get_key(), k.as_slice());
                            assert_eq!(info.get_primary_lock(), k.as_slice());
                            assert_eq!(info.get_lock_version(), 10);
                        }
                        _ => panic!("unexpected error"),
                    },
                    _ => panic!("unexpected process result"),
                };
            }

            _ => panic!("unexpected msg"),
        }
    }

    // Test whether `Storage` sends right wake-up msgs to `LockManager`
    #[test]
    fn validate_wake_up_msg() {
        fn assert_wake_up_msg_eq(
            msg: Msg,
            expected_lock_ts: TimeStamp,
            expected_hashes: Vec<u64>,
            expected_commit_ts: TimeStamp,
            expected_is_pessimistic_txn: bool,
        ) {
            match msg {
                Msg::WakeUp {
                    lock_ts,
                    hashes,
                    commit_ts,
                    is_pessimistic_txn,
                } => {
                    assert_eq!(lock_ts, expected_lock_ts);
                    assert_eq!(hashes, expected_hashes);
                    assert_eq!(commit_ts, expected_commit_ts);
                    assert_eq!(is_pessimistic_txn, expected_is_pessimistic_txn);
                }
                _ => panic!("unexpected msg"),
            }
        }

        let (msg_tx, msg_rx) = channel();
        let mut lock_mgr = ProxyLockMgr::new(msg_tx);
        lock_mgr.set_has_waiter(true);
        let storage = TestStorageBuilder::from_engine(TestEngineBuilder::new().build().unwrap())
            .set_lock_mgr(lock_mgr)
            .build()
            .unwrap();

        let (tx, rx) = channel();
        let prewrite_locks = |keys: &[Key], ts: TimeStamp| {
            storage
                .sched_txn_command(
                    commands::Prewrite::with_defaults(
                        keys.iter()
                            .map(|k| Mutation::Put((k.clone(), b"v".to_vec())))
                            .collect(),
                        keys[0].to_raw().unwrap(),
                        ts,
                    ),
                    None,
                    expect_ok_callback(tx.clone(), 0),
                )
                .unwrap();
            rx.recv().unwrap();
        };
        let acquire_pessimistic_locks = |keys: &[Key], ts: TimeStamp| {
            storage
                .sched_txn_command(
                    new_acquire_pessimistic_lock_command(
                        keys.iter().map(|k| (k.clone(), false)).collect(),
                        ts,
                        ts,
                        false,
                    ),
                    None,
                    expect_ok_callback(tx.clone(), 0),
                )
                .unwrap();
            rx.recv().unwrap();
        };

        let keys = vec![
            Key::from_raw(b"a"),
            Key::from_raw(b"b"),
            Key::from_raw(b"c"),
        ];
        let key_hashes: Vec<u64> = keys.iter().map(|k| k.gen_hash()).collect();

        // Commit
        prewrite_locks(&keys, 10.into());
        // If locks don't exsit, hashes of released locks should be empty.
        for empty_hashes in &[false, true] {
            storage
                .sched_txn_command(
                    commands::Commit::new(keys.clone(), 10.into(), 20.into(), Context::default()),
                    None,
                    expect_ok_callback(tx.clone(), 0),
                )
                .unwrap();
            rx.recv().unwrap();

            let msg = msg_rx.recv().unwrap();
            let hashes = if *empty_hashes {
                Vec::new()
            } else {
                key_hashes.clone()
            };
            assert_wake_up_msg_eq(msg, 10.into(), hashes, 20.into(), false);
        }

        // Cleanup
        for pessimistic in &[false, true] {
            let mut ts = TimeStamp::new(30);
            if *pessimistic {
                ts.incr();
                acquire_pessimistic_locks(&keys[..1], ts);
            } else {
                prewrite_locks(&keys[..1], ts);
            }
            for empty_hashes in &[false, true] {
                storage
                    .sched_txn_command(
                        commands::Cleanup::new(
                            keys[0].clone(),
                            ts,
                            TimeStamp::max(),
                            Context::default(),
                        ),
                        None,
                        expect_ok_callback(tx.clone(), 0),
                    )
                    .unwrap();
                rx.recv().unwrap();

                let msg = msg_rx.recv().unwrap();
                let (hashes, pessimistic) = if *empty_hashes {
                    (Vec::new(), false)
                } else {
                    (key_hashes[..1].to_vec(), *pessimistic)
                };
                assert_wake_up_msg_eq(msg, ts, hashes, 0.into(), pessimistic);
            }
        }

        // Rollback
        for pessimistic in &[false, true] {
            let mut ts = TimeStamp::new(40);
            if *pessimistic {
                ts.incr();
                acquire_pessimistic_locks(&keys, ts);
            } else {
                prewrite_locks(&keys, ts);
            }
            for empty_hashes in &[false, true] {
                storage
                    .sched_txn_command(
                        commands::Rollback::new(keys.clone(), ts, Context::default()),
                        None,
                        expect_ok_callback(tx.clone(), 0),
                    )
                    .unwrap();
                rx.recv().unwrap();

                let msg = msg_rx.recv().unwrap();
                let (hashes, pessimistic) = if *empty_hashes {
                    (Vec::new(), false)
                } else {
                    (key_hashes.clone(), *pessimistic)
                };
                assert_wake_up_msg_eq(msg, ts, hashes, 0.into(), pessimistic);
            }
        }

        // PessimisticRollback
        acquire_pessimistic_locks(&keys, 50.into());
        for empty_hashes in &[false, true] {
            storage
                .sched_txn_command(
                    commands::PessimisticRollback::new(
                        keys.clone(),
                        50.into(),
                        50.into(),
                        Context::default(),
                    ),
                    None,
                    expect_ok_callback(tx.clone(), 0),
                )
                .unwrap();
            rx.recv().unwrap();

            let msg = msg_rx.recv().unwrap();
            let (hashes, pessimistic) = if *empty_hashes {
                (Vec::new(), false)
            } else {
                (key_hashes.clone(), true)
            };
            assert_wake_up_msg_eq(msg, 50.into(), hashes, 0.into(), pessimistic);
        }

        // ResolveLockLite
        for commit in &[false, true] {
            let mut start_ts = TimeStamp::new(60);
            let commit_ts = if *commit {
                start_ts.incr();
                start_ts.next()
            } else {
                TimeStamp::zero()
            };
            prewrite_locks(&keys, start_ts);
            for empty_hashes in &[false, true] {
                storage
                    .sched_txn_command(
                        commands::ResolveLockLite::new(
                            start_ts,
                            commit_ts,
                            keys.clone(),
                            Context::default(),
                        ),
                        None,
                        expect_ok_callback(tx.clone(), 0),
                    )
                    .unwrap();
                rx.recv().unwrap();

                let msg = msg_rx.recv().unwrap();
                let hashes = if *empty_hashes {
                    Vec::new()
                } else {
                    key_hashes.clone()
                };
                assert_wake_up_msg_eq(msg, start_ts, hashes, commit_ts, false);
            }
        }

        // ResolveLock
        let mut txn_status = HashMap::default();
        acquire_pessimistic_locks(&keys, 70.into());
        // Rollback start_ts=70
        txn_status.insert(TimeStamp::new(70), TimeStamp::zero());
        let committed_keys = vec![
            Key::from_raw(b"d"),
            Key::from_raw(b"e"),
            Key::from_raw(b"f"),
        ];
        let committed_key_hashes: Vec<u64> = committed_keys.iter().map(|k| k.gen_hash()).collect();
        // Commit start_ts=75
        prewrite_locks(&committed_keys, 75.into());
        txn_status.insert(TimeStamp::new(75), TimeStamp::new(76));
        storage
            .sched_txn_command(
                commands::ResolveLock::new(txn_status, None, vec![], Context::default()),
                None,
                expect_ok_callback(tx.clone(), 0),
            )
            .unwrap();
        rx.recv().unwrap();

        let mut msg1 = msg_rx.recv().unwrap();
        let mut msg2 = msg_rx.recv().unwrap();
        match msg1 {
            Msg::WakeUp { lock_ts, .. } => {
                if lock_ts != TimeStamp::new(70) {
                    // Let msg1 be the msg of rolled back transaction.
                    std::mem::swap(&mut msg1, &mut msg2);
                }
                assert_wake_up_msg_eq(msg1, 70.into(), key_hashes, 0.into(), true);
                assert_wake_up_msg_eq(msg2, 75.into(), committed_key_hashes, 76.into(), false);
            }
            _ => panic!("unexpect msg"),
        }

        // CheckTxnStatus
        let key = Key::from_raw(b"k");
        let start_ts = TimeStamp::compose(100, 0);
        storage
            .sched_txn_command(
                commands::Prewrite::with_lock_ttl(
                    vec![Mutation::Put((key.clone(), b"v".to_vec()))],
                    key.to_raw().unwrap(),
                    start_ts,
                    100,
                ),
                None,
                expect_ok_callback(tx.clone(), 0),
            )
            .unwrap();
        rx.recv().unwrap();

        // Not expire
        storage
            .sched_txn_command(
                commands::CheckTxnStatus::new(
                    key.clone(),
                    start_ts,
                    TimeStamp::compose(110, 0),
                    TimeStamp::compose(150, 0),
                    false,
                    Context::default(),
                ),
                None,
                expect_value_callback(tx.clone(), 0, TxnStatus::uncommitted(100, 0.into())),
            )
            .unwrap();
        rx.recv().unwrap();
        // No msg
        assert!(msg_rx.try_recv().is_err());

        // Expired
        storage
            .sched_txn_command(
                commands::CheckTxnStatus::new(
                    key.clone(),
                    start_ts,
                    TimeStamp::compose(110, 0),
                    TimeStamp::compose(201, 0),
                    false,
                    Context::default(),
                ),
                None,
                expect_value_callback(tx.clone(), 0, TxnStatus::TtlExpire),
            )
            .unwrap();
        rx.recv().unwrap();
        assert_wake_up_msg_eq(
            msg_rx.recv().unwrap(),
            start_ts,
            vec![key.gen_hash()],
            0.into(),
            false,
        );
    }
}<|MERGE_RESOLUTION|>--- conflicted
+++ resolved
@@ -329,20 +329,8 @@
                             results.push(Err(e));
                         }
                     }
-<<<<<<< HEAD
-=======
-                    metrics::tls_collect_scan_details(CMD, &statistics);
-                    metrics::tls_collect_read_flow(ctx.get_region_id(), &statistics);
-                    SCHED_PROCESSING_READ_HISTOGRAM_STATIC
-                        .get(CMD)
-                        .observe(begin_instant.elapsed_secs());
-                    SCHED_HISTOGRAM_VEC_STATIC
-                        .get(CMD)
-                        .observe(command_duration.elapsed_secs());
-
-                    Ok(results)
->>>>>>> e3058403
                 }
+                metrics::tls_collect_scan_details(CMD, &statistics);
                 // KV_COMMAND_COUNTER_VEC_STATIC.get(CMD).inc_by(batch_count);
                 SCHED_HISTOGRAM_VEC_STATIC
                     .get(CMD)
@@ -633,11 +621,11 @@
         // no scan_count for this kind of op.
 
         let key_len = key.len();
-        let r = snapshot.get_cf(cf, &Key::from_encoded(key))?;
-        if let Some(ref value) = r {
+        let r = snapshot.get_cf(cf, &Key::from_encoded(key)).map(|value|
             stats.data.flow_stats.read_keys = 1;
             stats.data.flow_stats.read_bytes = key_len + value.len();
-        }
+            value
+        );
         Ok(r)
     }
 
@@ -703,7 +691,6 @@
                     .get(priority_tag)
                     .inc();
                 let command_duration = tikv_util::time::Instant::now_coarse();
-<<<<<<< HEAD
                 let read_id = Some(ThreadReadId::new());
                 let mut results = Vec::default();
                 let mut snaps = vec![];
@@ -732,39 +719,6 @@
                             results.push(Err(e));
                         }
                     }
-=======
-                let snapshot = Self::with_tls_engine(|engine| Self::snapshot(engine, &ctx)).await?;
-                {
-                    let begin_instant = Instant::now_coarse();
-
-                    let cf = Self::rawkv_cf(&cf)?;
-                    let mut results = vec![];
-                    // no scan_count for this kind of op.
-                    let mut stats = Statistics::default();
-                    // TODO: optimize using seek.
-                    for get in gets {
-                        let key = &get.key;
-                        let res = snapshot
-                            .get_cf(cf, key)
-                            .map(|v| {
-                                stats.data.flow_stats.read_keys += 1;
-                                stats.data.flow_stats.read_bytes += key.as_encoded().len()
-                                    + v.as_ref().map(|v| v.len()).unwrap_or(0);
-                                v
-                            })
-                            .map_err(Error::from);
-                        results.push(res);
-                    }
-                    metrics::tls_collect_read_flow(ctx.get_region_id(), &stats);
-                    SCHED_PROCESSING_READ_HISTOGRAM_STATIC
-                        .get(CMD)
-                        .observe(begin_instant.elapsed_secs());
-                    SCHED_HISTOGRAM_VEC_STATIC
-                        .get(CMD)
-                        .observe(command_duration.elapsed_secs());
-
-                    Ok(results)
->>>>>>> e3058403
                 }
 
                 SCHED_PROCESSING_READ_HISTOGRAM_STATIC
