// Copyright 2016 TiKV Project Authors. Licensed under Apache-2.0.

//! Interact with persistent storage.
//!
//! The [`Storage`](storage::Storage) structure provides KV APIs on a given [`Engine`](storage::kv::Engine).
//!
//! There are multiple [`Engine`](storage::kv::Engine) implementations, [`RaftKv`](storage::kv::raftkv::RaftKv)
//! is used by the [`Server`](server::Server). The [`BTreeEngine`](storage::kv::BTreeEngine) and [`RocksEngine`](storage::RocksEngine) are used for testing only.

pub mod config;
pub mod gc_worker;
pub mod kv;
pub mod lock_manager;
mod metrics;
pub mod mvcc;
pub mod readpool_impl;
pub mod txn;
pub mod types;

use std::fmt::{self, Debug, Display, Formatter};
use std::io::Error as IoError;
use std::sync::{atomic, Arc, Mutex};
use std::{cmp, error, u64};

use engine::rocks::DB;
use engine::{IterOption, DATA_KEY_PREFIX_LEN};
use futures::{future, Future};
use kvproto::errorpb;
use kvproto::kvrpcpb::{CommandPri, Context, KeyRange, LockInfo};

use crate::server::readpool::{self, Builder as ReadPoolBuilder, ReadPool};
use crate::server::ServerRaftStoreRouter;
use tikv_util::collections::HashMap;

use self::gc_worker::GCWorker;
use self::metrics::*;
use self::mvcc::Lock;

pub use self::config::{BlockCacheConfig, Config, DEFAULT_DATA_DIR, DEFAULT_ROCKSDB_SUB_DIR};
pub use self::gc_worker::{AutoGCConfig, GCSafePointProvider};
pub use self::kv::raftkv::RaftKv;
pub use self::kv::{
    destroy_tls_engine, set_tls_engine, with_tls_engine, CFStatistics, Cursor, CursorBuilder,
    Engine, Error as EngineError, FlowStatistics, Iterator, Modify, RegionInfoProvider,
    RocksEngine, ScanMode, Snapshot, Statistics, StatisticsSummary, TestEngineBuilder,
};
use self::lock_manager::{DetectorScheduler, WaiterMgrScheduler};
pub use self::mvcc::Scanner as StoreScanner;
pub use self::readpool_impl::*;
use self::txn::scheduler::Scheduler as TxnScheduler;
pub use self::txn::{FixtureStore, FixtureStoreScanner};
pub use self::txn::{Msg, Scanner, Scheduler, SnapshotStore, Store};
pub use self::types::{Key, KvPair, MvccInfo, Value};
pub type Callback<T> = Box<dyn FnOnce(Result<T>) + Send>;

// Short value max len must <= 255.
pub const SHORT_VALUE_MAX_LEN: usize = 64;
pub const SHORT_VALUE_PREFIX: u8 = b'v';
pub const FOR_UPDATE_TS_PREFIX: u8 = b'f';
pub const TXN_SIZE_PREFIX: u8 = b't';

use engine::{CfName, ALL_CFS, CF_DEFAULT, CF_LOCK, CF_WRITE, DATA_CFS};

pub fn is_short_value(value: &[u8]) -> bool {
    value.len() <= SHORT_VALUE_MAX_LEN
}

/// A row mutation.
#[derive(Debug, Clone)]
pub enum Mutation {
    /// Put `Value` into `Key`, overwriting any existing value.
    Put((Key, Value)),
    /// Delete `Key`.
    Delete(Key),
    /// Set a lock on `Key`.
    Lock(Key),
    /// Put `Value` into `Key` if `Key` does not yet exist.
    /// 
    /// Returns [`KeyError::AlreadyExists`](kvproto::kvrpcpb::KeyError::AlreadyExists) if the key already exists.
    Insert((Key, Value)),
}

#[allow(clippy::match_same_arms)]
impl Mutation {
    pub fn key(&self) -> &Key {
        match *self {
            Mutation::Put((ref key, _)) => key,
            Mutation::Delete(ref key) => key,
            Mutation::Lock(ref key) => key,
            Mutation::Insert((ref key, _)) => key,
        }
    }
}

pub enum StorageCb {
    Boolean(Callback<()>),
    Booleans(Callback<Vec<Result<()>>>),
    MvccInfoByKey(Callback<MvccInfo>),
    MvccInfoByStartTs(Callback<Option<(Key, MvccInfo)>>),
    Locks(Callback<Vec<LockInfo>>),
}

/// Store Transaction scheduler commands.
///
/// Learn more about our transaction system at
/// [Deep Dive TiKV: Distributed Transactions](https://tikv.org/deep-dive/distributed-transaction/)
///
/// These are typically scheduled and used through the [`Storage`](Storage) with functions like
/// [`Storage::async_prewrite`](Storage::async_prewrite) trait and are executed asyncronously.
// Logic related to these can be found in the `src/storage/txn/procecss.rs::process_write_impl` function.
pub enum Command {
    /// The prewrite phase of a transaction. The first phase of 2PC.
    ///
    /// This prepares the system to commit the transaction. Later a [`Commit`](Command::Commit)
    /// or a [`Rollback`](Command::Rollback) should follow.
    ///
    /// If `options.for_update_ts` is `0`, the transaction is optimistic. Else it is pessimistic.
    Prewrite {
        ctx: Context,
        /// The set of mutations to apply.
        mutations: Vec<Mutation>,
        /// The primary lock. Secondary locks (from `mutations`) will refer to the primary lock.
        primary: Vec<u8>,
        /// The transaction timestamp.
        start_ts: u64,
        options: Options,
    },
    /// Acquire a Pessimistic lock on the keys.
    ///
    /// This can be rolled back with a [`PessimisticRollback`](Command::PessimisticRollback) command.
    AcquirePessimisticLock {
        ctx: Context,
        /// The set of keys to lock.
        keys: Vec<(Key, bool)>,
        /// The primary lock. Secondary locks (from `keys`) will refer to the primary lock.
        primary: Vec<u8>,
        /// The transaction timestamp.
        start_ts: u64,
        options: Options,
    },
    /// Commit the transaction that started at `lock_ts`.
    ///
    /// This should be following a [`Prewrite`](Command::Prewrite).
    Commit {
        ctx: Context,
        /// The keys affected.
        keys: Vec<Key>,
        /// The lock timestamp.
        lock_ts: u64,
        /// The commit timestamp.
        commit_ts: u64,
    },
    /// Rollback mutations on a single key.
    ///
    /// This should be following a [`Prewrite`](Command::Prewrite) on the given key.
    Cleanup {
        ctx: Context,
        key: Key,
        /// The transaction timestamp.
        start_ts: u64,
    },
    /// Rollback from the transaction that was started at `start_ts`.
    ///
    /// This should be following a [`Prewrite`](Command::Prewrite) on the given key.
    Rollback {
        ctx: Context,
        keys: Vec<Key>,
        /// The transaction timestamp.
        start_ts: u64,
    },
    /// Rollback pessimistic locks identified by `start_ts` and `for_update_ts`.
    ///
    /// This can roll back an [`AcquirePessimisticLock`](Command::AcquirePessimisticLock) command.
    PessimisticRollback {
        ctx: Context,
        /// The keys to be rolled back.
        keys: Vec<Key>,
        /// The transaction timestamp.
        start_ts: u64,
        for_update_ts: u64,
    },
    /// Scan locks from `start_key`, and find all locks whose timestamp is before `max_ts`.
    ScanLock {
        ctx: Context,
        /// The maximum transaction timestamp to scan.
        max_ts: u64,
        /// The key to start from. (`None` means start from the very beginning.)
        start_key: Option<Key>,
        /// The result limit.
        limit: usize,
    },
    /// Resolve locks according to `txn_status`.
    ///
    /// During the GC operation, this should be called to clean up stale locks whose timestamp is
    /// before safe point.
    ///
    ResolveLock {
        ctx: Context,
        /// Maps lock_ts to commit_ts. If a transaction was rolled back, it is mapped to 0.
        ///
        /// For example, let `txn_status` be `{ 100: 101, 102: 0 }`, then it means that the transaction
        /// whose start_ts is 100 was committed with commit_ts `101`, and the transaction whose
        /// start_ts is 102 was rolled back. If there are these keys in the db:
        ///
        /// * "k1", lock_ts = 100
        /// * "k2", lock_ts = 102
        /// * "k3", lock_ts = 104
        /// * "k4", no lock
        ///
        /// Here `"k1"`, `"k2"` and `"k3"` each has a not-yet-committed version, because they have
        /// locks. After calling resolve_lock, `"k1"` will be committed with commit_ts = 101 and `"k2"`
        /// will be rolled back.  `"k3"` will not be affected, because its lock_ts is not contained in
        /// `txn_status`. `"k4"` will not be affected either, because it doesn't have a non-committed
        /// version.
        txn_status: HashMap<u64, u64>,
        scan_key: Option<Key>,
        key_locks: Vec<(Key, Lock)>,
    },
    /// Resolve locks on `resolve_keys` according to `start_ts` and `commit_ts`.
    ResolveLockLite {
        ctx: Context,
        /// The transaction timestamp.
        start_ts: u64,
        /// The transaction commit timestamp.
        commit_ts: u64,
        /// The keys to resolve.
        resolve_keys: Vec<Key>,
    },
    /// Delete all keys in the range [`start_key`, `end_key`).
    ///
    /// **This is an unsafe action.**
    /// 
    /// All keys in the range will be deleted permanently regardless of their timestamps.
    /// That means, you are even unable to get deleted keys by specifying an older timestamp.
    DeleteRange {
        ctx: Context,
        /// The inclusive start key.
        start_key: Key,
        /// The exclusive end key.
        end_key: Key,
    },
    /// **Testing functionality:** Latch the given keys for given duration.
    ///
    /// This means other write operations that involve these keys will be blocked.
    Pause {
        ctx: Context,
        /// The keys to hold latches on.
        keys: Vec<Key>,
        /// The amount of time in milliseconds to latch for.
        duration: u64,
    },
    /// Retrieve MVCC information for the given key.
    MvccByKey {
        ctx: Context,
        key: Key
    },
    /// Retrieve MVCC info for the first committed key which `start_ts == ts`.
    MvccByStartTs { ctx: Context, start_ts: u64 },
}

impl Display for Command {
    fn fmt(&self, f: &mut Formatter<'_>) -> fmt::Result {
        match *self {
            Command::Prewrite {
                ref ctx,
                ref mutations,
                start_ts,
                ..
            } => write!(
                f,
                "kv::command::prewrite mutations({}) @ {} | {:?}",
                mutations.len(),
                start_ts,
                ctx
            ),
            Command::AcquirePessimisticLock {
                ref ctx,
                ref keys,
                start_ts,
                ref options,
                ..
            } => write!(
                f,
                "kv::command::acquirepessimisticlock keys({}) @ {} {} | {:?}",
                keys.len(),
                start_ts,
                options.for_update_ts,
                ctx
            ),
            Command::Commit {
                ref ctx,
                ref keys,
                lock_ts,
                commit_ts,
                ..
            } => write!(
                f,
                "kv::command::commit {} {} -> {} | {:?}",
                keys.len(),
                lock_ts,
                commit_ts,
                ctx
            ),
            Command::Cleanup {
                ref ctx,
                ref key,
                start_ts,
                ..
            } => write!(f, "kv::command::cleanup {} @ {} | {:?}", key, start_ts, ctx),
            Command::Rollback {
                ref ctx,
                ref keys,
                start_ts,
                ..
            } => write!(
                f,
                "kv::command::rollback keys({}) @ {} | {:?}",
                keys.len(),
                start_ts,
                ctx
            ),
            Command::PessimisticRollback {
                ref ctx,
                ref keys,
                start_ts,
                for_update_ts,
            } => write!(
                f,
                "kv::command::pessimistic_rollback keys({}) @ {} {} | {:?}",
                keys.len(),
                start_ts,
                for_update_ts,
                ctx
            ),
            Command::ScanLock {
                ref ctx,
                max_ts,
                ref start_key,
                limit,
                ..
            } => write!(
                f,
                "kv::scan_lock {:?} {} @ {} | {:?}",
                start_key, limit, max_ts, ctx
            ),
            Command::ResolveLock { .. } => write!(f, "kv::resolve_lock"),
            Command::ResolveLockLite { .. } => write!(f, "kv::resolve_lock_lite"),
            Command::DeleteRange {
                ref ctx,
                ref start_key,
                ref end_key,
            } => write!(
                f,
                "kv::command::delete range [{:?}, {:?}) | {:?}",
                start_key, end_key, ctx
            ),
            Command::Pause {
                ref ctx,
                ref keys,
                duration,
            } => write!(
                f,
                "kv::command::pause keys:({}) {} ms | {:?}",
                keys.len(),
                duration,
                ctx
            ),
            Command::MvccByKey { ref ctx, ref key } => {
                write!(f, "kv::command::mvccbykey {:?} | {:?}", key, ctx)
            }
            Command::MvccByStartTs {
                ref ctx,
                ref start_ts,
            } => write!(f, "kv::command::mvccbystartts {:?} | {:?}", start_ts, ctx),
        }
    }
}

impl Debug for Command {
    fn fmt(&self, f: &mut Formatter<'_>) -> fmt::Result {
        write!(f, "{}", self)
    }
}

pub const CMD_TAG_GC: &str = "gc";
pub const CMD_TAG_UNSAFE_DESTROY_RANGE: &str = "unsafe_destroy_range";

impl Command {
    pub fn readonly(&self) -> bool {
        match *self {
            Command::ScanLock { .. } |
            // DeleteRange only called by DDL bg thread after table is dropped and
            // must guarantee that there is no other read or write on these keys, so
            // we can treat DeleteRange as readonly Command.
            Command::DeleteRange { .. } |
            Command::MvccByKey { .. } |
            Command::MvccByStartTs { .. } => true,
            Command::ResolveLock { ref key_locks, .. } => key_locks.is_empty(),
            _ => false,
        }
    }

    pub fn priority(&self) -> CommandPri {
        self.get_context().get_priority()
    }

    pub fn is_sys_cmd(&self) -> bool {
        match *self {
            Command::ScanLock { .. }
            | Command::ResolveLock { .. }
            | Command::ResolveLockLite { .. } => true,
            _ => false,
        }
    }

    pub fn priority_tag(&self) -> CommandPriority {
        match self.get_context().get_priority() {
            CommandPri::Low => CommandPriority::low,
            CommandPri::Normal => CommandPriority::normal,
            CommandPri::High => CommandPriority::high,
        }
    }

    pub fn need_flow_control(&self) -> bool {
        !self.readonly() && self.priority() != CommandPri::High
    }

    pub fn tag(&self) -> CommandKind {
        match *self {
            Command::Prewrite { .. } => CommandKind::prewrite,
            Command::AcquirePessimisticLock { .. } => CommandKind::acquire_pessimistic_lock,
            Command::Commit { .. } => CommandKind::commit,
            Command::Cleanup { .. } => CommandKind::cleanup,
            Command::Rollback { .. } => CommandKind::rollback,
            Command::PessimisticRollback { .. } => CommandKind::pessimistic_rollback,
            Command::ScanLock { .. } => CommandKind::scan_lock,
            Command::ResolveLock { .. } => CommandKind::resolve_lock,
            Command::ResolveLockLite { .. } => CommandKind::resolve_lock_lite,
            Command::DeleteRange { .. } => CommandKind::delete_range,
            Command::Pause { .. } => CommandKind::pause,
            Command::MvccByKey { .. } => CommandKind::key_mvcc,
            Command::MvccByStartTs { .. } => CommandKind::start_ts_mvcc,
        }
    }

    pub fn ts(&self) -> u64 {
        match *self {
            Command::Prewrite { start_ts, .. }
            | Command::AcquirePessimisticLock { start_ts, .. }
            | Command::Cleanup { start_ts, .. }
            | Command::Rollback { start_ts, .. }
            | Command::PessimisticRollback { start_ts, .. }
            | Command::MvccByStartTs { start_ts, .. } => start_ts,
            Command::Commit { lock_ts, .. } => lock_ts,
            Command::ScanLock { max_ts, .. } => max_ts,
            Command::ResolveLockLite { start_ts, .. } => start_ts,
            Command::ResolveLock { .. }
            | Command::DeleteRange { .. }
            | Command::Pause { .. }
            | Command::MvccByKey { .. } => 0,
        }
    }

    pub fn get_context(&self) -> &Context {
        match *self {
            Command::Prewrite { ref ctx, .. }
            | Command::AcquirePessimisticLock { ref ctx, .. }
            | Command::Commit { ref ctx, .. }
            | Command::Cleanup { ref ctx, .. }
            | Command::Rollback { ref ctx, .. }
            | Command::PessimisticRollback { ref ctx, .. }
            | Command::ScanLock { ref ctx, .. }
            | Command::ResolveLock { ref ctx, .. }
            | Command::ResolveLockLite { ref ctx, .. }
            | Command::DeleteRange { ref ctx, .. }
            | Command::Pause { ref ctx, .. }
            | Command::MvccByKey { ref ctx, .. }
            | Command::MvccByStartTs { ref ctx, .. } => ctx,
        }
    }

    pub fn mut_context(&mut self) -> &mut Context {
        match *self {
            Command::Prewrite { ref mut ctx, .. }
            | Command::AcquirePessimisticLock { ref mut ctx, .. }
            | Command::Commit { ref mut ctx, .. }
            | Command::Cleanup { ref mut ctx, .. }
            | Command::Rollback { ref mut ctx, .. }
            | Command::PessimisticRollback { ref mut ctx, .. }
            | Command::ScanLock { ref mut ctx, .. }
            | Command::ResolveLock { ref mut ctx, .. }
            | Command::ResolveLockLite { ref mut ctx, .. }
            | Command::DeleteRange { ref mut ctx, .. }
            | Command::Pause { ref mut ctx, .. }
            | Command::MvccByKey { ref mut ctx, .. }
            | Command::MvccByStartTs { ref mut ctx, .. } => ctx,
        }
    }

    pub fn write_bytes(&self) -> usize {
        let mut bytes = 0;
        match *self {
            Command::Prewrite { ref mutations, .. } => {
                for m in mutations {
                    match *m {
                        Mutation::Put((ref key, ref value))
                        | Mutation::Insert((ref key, ref value)) => {
                            bytes += key.as_encoded().len();
                            bytes += value.len();
                        }
                        Mutation::Delete(ref key) | Mutation::Lock(ref key) => {
                            bytes += key.as_encoded().len();
                        }
                    }
                }
            }
            Command::AcquirePessimisticLock { ref keys, .. } => {
                for (key, _) in keys {
                    bytes += key.as_encoded().len();
                }
            }
            Command::Commit { ref keys, .. }
            | Command::Rollback { ref keys, .. }
            | Command::PessimisticRollback { ref keys, .. }
            | Command::Pause { ref keys, .. } => {
                for key in keys {
                    bytes += key.as_encoded().len();
                }
            }
            Command::ResolveLock { ref key_locks, .. } => {
                for lock in key_locks {
                    bytes += lock.0.as_encoded().len();
                }
            }
            Command::ResolveLockLite {
                ref resolve_keys, ..
            } => {
                for k in resolve_keys {
                    bytes += k.as_encoded().len();
                }
            }
            Command::Cleanup { ref key, .. } => {
                bytes += key.as_encoded().len();
            }
            _ => {}
        }
        bytes
    }
}

#[derive(Clone, Default)]
pub struct Options {
    pub lock_ttl: u64,
    pub skip_constraint_check: bool,
    pub key_only: bool,
    pub reverse_scan: bool,
    pub is_first_lock: bool,
    pub for_update_ts: u64,
    pub is_pessimistic_lock: Vec<bool>,
    // How many keys this transaction involved.
    pub txn_size: u64,
}

impl Options {
    pub fn new(lock_ttl: u64, skip_constraint_check: bool, key_only: bool) -> Options {
        Options {
            lock_ttl,
            skip_constraint_check,
            key_only,
            reverse_scan: false,
            is_first_lock: false,
            for_update_ts: 0,
            is_pessimistic_lock: vec![],
            txn_size: 0,
        }
    }

    pub fn reverse_scan(mut self) -> Options {
        self.reverse_scan = true;
        self
    }
}

/// A builder to build a temporary `Storage<E>`.
///
/// Only used for test purpose.
#[must_use]
pub struct TestStorageBuilder<E: Engine> {
    engine: E,
    config: Config,
    local_storage: Option<Arc<DB>>,
    raft_store_router: Option<ServerRaftStoreRouter>,
}

impl TestStorageBuilder<RocksEngine> {
    /// Build `Storage<RocksEngine>`.
    pub fn new() -> Self {
        Self {
            engine: TestEngineBuilder::new().build().unwrap(),
            config: Config::default(),
            local_storage: None,
            raft_store_router: None,
        }
    }
}

impl<E: Engine> TestStorageBuilder<E> {
    pub fn from_engine(engine: E) -> Self {
        Self {
            engine,
            config: Config::default(),
            local_storage: None,
            raft_store_router: None,
        }
    }

    /// Customize the config of the `Storage`.
    ///
    /// By default, `Config::default()` will be used.
    pub fn config(mut self, config: Config) -> Self {
        self.config = config;
        self
    }

    /// Set local storage for GCWorker.
    ///
    /// By default, `None` will be used.
    pub fn local_storage(mut self, local_storage: Arc<DB>) -> Self {
        self.local_storage = Some(local_storage);
        self
    }

    /// Set raft store router for GCWorker.
    ///
    /// By default, `None` will be used.
    pub fn raft_store_router(mut self, raft_store_router: ServerRaftStoreRouter) -> Self {
        self.raft_store_router = Some(raft_store_router);
        self
    }

    /// Build a `Storage<E>`.
    pub fn build(self) -> Result<Storage<E>> {
        let engine = Arc::new(Mutex::new(self.engine.clone()));
        let read_pool = ReadPoolBuilder::from_config(&readpool::Config::default_for_test())
            .after_start(move || set_tls_engine(engine.lock().unwrap().clone()))
            .before_stop(|| destroy_tls_engine::<E>())
            .build();
        Storage::from_engine(
            self.engine,
            &self.config,
            read_pool,
            self.local_storage,
            self.raft_store_router,
            None,
            None,
        )
    }
}

/// [`Storage`] implements transactional KV APIs and raw KV APIs on a given [`Engine`]. An [`Engine`]
/// provides low level KV functionality. [`Engine`] has multiple implementations. When a TiKV server
/// is running, a [`RaftKv`] will be the underlying [`Engine`] of [`Storage`]. The other two types of
/// engines are for test purpose.
///
///[`Storage`] is reference counted and cloning [`Storage`] will just increase the reference counter.
/// Storage resources (i.e. threads, engine) will be released when all references are dropped.
///
/// Notice that read and write methods may not be performed over full data in most cases, i.e. when
/// underlying engine is [`RaftKv`], which limits data access in the range of a single region
/// according to specified `ctx` parameter. However,
/// [`async_unsafe_destroy_range`](Storage::async_unsafe_destroy_range) is the only exception. It's
/// always performed on the whole TiKV.
///
/// Operations of [`Storage`] can be divided into two types: MVCC operations and raw operations.
/// MVCC operations uses MVCC keys, which usually consist of several physical keys in different
/// CFs. In default CF and write CF, the key will be memcomparable-encoded and append the timestamp
/// to it, so that multiple versions can be saved at the same time.
/// Raw operations use raw keys, which are saved directly to the engine without memcomparable-
/// encoding and appending timestamp.
pub struct Storage<E: Engine> {
    // TODO: Too many Arcs, would be slow when clone.
    engine: E,

    sched: TxnScheduler<E>,

    /// The thread pool used to run most read operations.
    read_pool: ReadPool,

    /// Used to handle requests related to GC.
    gc_worker: GCWorker<E>,

    /// How many strong references. Thread pool and workers will be stopped
    /// once there are no more references.
    refs: Arc<atomic::AtomicUsize>,

    // Fields below are storage configurations.
    max_key_size: usize,

    pessimistic_txn_enabled: bool,
}

impl<E: Engine> Clone for Storage<E> {
    #[inline]
    fn clone(&self) -> Self {
        let refs = self.refs.fetch_add(1, atomic::Ordering::SeqCst);

        trace!(
            "Storage referenced"; "original_ref" => refs
        );

        Self {
            engine: self.engine.clone(),
            sched: self.sched.clone(),
            read_pool: self.read_pool.clone(),
            gc_worker: self.gc_worker.clone(),
            refs: self.refs.clone(),
            max_key_size: self.max_key_size,
            pessimistic_txn_enabled: self.pessimistic_txn_enabled,
        }
    }
}

impl<E: Engine> Drop for Storage<E> {
    #[inline]
    fn drop(&mut self) {
        let refs = self.refs.fetch_sub(1, atomic::Ordering::SeqCst);

        trace!(
            "Storage de-referenced"; "original_ref" => refs
        );

        if refs != 1 {
            return;
        }

        let r = self.gc_worker.stop();
        if let Err(e) = r {
            error!("Failed to stop gc_worker:"; "err" => ?e);
        }

        info!("Storage stopped.");
    }
}

impl<E: Engine> Storage<E> {
    /// Create a `Storage` from given engine.
    pub fn from_engine(
        engine: E,
        config: &Config,
        read_pool: ReadPool,
        local_storage: Option<Arc<DB>>,
        raft_store_router: Option<ServerRaftStoreRouter>,
        waiter_mgr_scheduler: Option<WaiterMgrScheduler>,
        detector_scheduler: Option<DetectorScheduler>,
    ) -> Result<Self> {
        let pessimistic_txn_enabled =
            waiter_mgr_scheduler.is_some() && detector_scheduler.is_some();
        let sched = TxnScheduler::new(
            engine.clone(),
            waiter_mgr_scheduler,
            detector_scheduler,
            config.scheduler_concurrency,
            config.scheduler_worker_pool_size,
            config.scheduler_pending_write_threshold.0 as usize,
        );
        let mut gc_worker = GCWorker::new(
            engine.clone(),
            local_storage,
            raft_store_router,
            config.gc_ratio_threshold,
        );

        gc_worker.start()?;

        info!("Storage started.");

        Ok(Storage {
            engine,
            sched,
            read_pool,
            gc_worker,
            refs: Arc::new(atomic::AtomicUsize::new(1)),
            max_key_size: config.max_key_size,
            pessimistic_txn_enabled,
        })
    }

    /// Starts running GC automatically.
    pub fn start_auto_gc<S: GCSafePointProvider, R: RegionInfoProvider>(
        &self,
        cfg: AutoGCConfig<S, R>,
    ) -> Result<()> {
        self.gc_worker.start_auto_gc(cfg)
    }

    /// Get the underlying `Engine` of the `Storage`.
    pub fn get_engine(&self) -> E {
        self.engine.clone()
    }

    /// Schedule a command to the transaction scheduler. `cb` will be invoked after finishing
    /// running the command.
    #[inline]
    fn schedule(&self, cmd: Command, cb: StorageCb) -> Result<()> {
        fail_point!("storage_drop_message", |_| Ok(()));
        self.sched.run_cmd(cmd, cb);
        Ok(())
    }

    /// Get a snapshot of `engine`.
    fn async_snapshot(engine: &E, ctx: &Context) -> impl Future<Item = E::Snap, Error = Error> {
        let (callback, future) = tikv_util::future::paired_future_callback();
        let val = engine.async_snapshot(ctx, callback);

        future::result(val)
            .and_then(|_| future.map_err(|cancel| EngineError::Other(box_err!(cancel))))
            .and_then(|(_ctx, result)| result)
            // map storage::kv::Error -> storage::txn::Error -> storage::Error
            .map_err(txn::Error::from)
            .map_err(Error::from)
    }

    /// Get value of the given key from a snapshot.
    ///
    /// Only writes that are committed before `start_ts` are visible.
    pub fn async_get(
        &self,
        ctx: Context,
        key: Key,
        start_ts: u64,
    ) -> impl Future<Item = Option<Value>, Error = Error> {
        const CMD: &str = "get";
        let priority = readpool::Priority::from(ctx.get_priority());

        let res = self.read_pool.spawn_handle(priority, move || {
            tls_collect_command_count(CMD, priority);
            let command_duration = tikv_util::time::Instant::now_coarse();

            with_tls_engine(|engine| {
                Self::async_snapshot(engine, &ctx)
                    .and_then(move |snapshot: E::Snap| {
                        tls_processing_read_observe_duration(CMD, || {
                            let mut statistics = Statistics::default();
                            let snap_store = SnapshotStore::new(
                                snapshot,
                                start_ts,
                                ctx.get_isolation_level(),
                                !ctx.get_not_fill_cache(),
                            );
                            let result = snap_store
                                .get(&key, &mut statistics)
                                // map storage::txn::Error -> storage::Error
                                .map_err(Error::from)
                                .map(|r| {
                                    tls_collect_key_reads(CMD, 1);
                                    r
                                });

                            tls_collect_scan_count(CMD, &statistics);
                            tls_collect_read_flow(ctx.get_region_id(), &statistics);

                            result
                        })
                    })
                    .then(move |r| {
                        tls_collect_command_duration(CMD, command_duration.elapsed());
                        r
                    })
            })
        });

        future::result(res)
            .map_err(|_| Error::SchedTooBusy)
            .flatten()
    }

    /// Get values of a set of keys in a batch from the snapshot.
    ///
    /// Only writes that are committed before `start_ts` are visible.
    pub fn async_batch_get(
        &self,
        ctx: Context,
        keys: Vec<Key>,
        start_ts: u64,
    ) -> impl Future<Item = Vec<Result<KvPair>>, Error = Error> {
        const CMD: &str = "batch_get";
        let priority = readpool::Priority::from(ctx.get_priority());

        let res = self.read_pool.spawn_handle(priority, move || {
            tls_collect_command_count(CMD, priority);
            let command_duration = tikv_util::time::Instant::now_coarse();

            with_tls_engine(|engine| {
                Self::async_snapshot(engine, &ctx)
                    .and_then(move |snapshot: E::Snap| {
                        tls_processing_read_observe_duration(CMD, || {
                            let mut statistics = Statistics::default();
                            let snap_store = SnapshotStore::new(
                                snapshot,
                                start_ts,
                                ctx.get_isolation_level(),
                                !ctx.get_not_fill_cache(),
                            );
                            let kv_pairs: Vec<_> = snap_store
                                .batch_get(&keys, &mut statistics)
                                .into_iter()
                                .zip(keys)
                                .filter(|&(ref v, ref _k)| {
                                    !(v.is_ok() && v.as_ref().unwrap().is_none())
                                })
                                .map(|(v, k)| match v {
                                    Ok(Some(x)) => Ok((k.into_raw().unwrap(), x)),
                                    Err(e) => Err(Error::from(e)),
                                    _ => unreachable!(),
                                })
                                .collect();

                            tls_collect_key_reads(CMD, kv_pairs.len());
                            tls_collect_scan_count(CMD, &statistics);
                            tls_collect_read_flow(ctx.get_region_id(), &statistics);

                            Ok(kv_pairs)
                        })
                    })
                    .then(move |r| {
                        tls_collect_command_duration(CMD, command_duration.elapsed());
                        r
                    })
            })
        });

        future::result(res)
            .map_err(|_| Error::SchedTooBusy)
            .flatten()
    }

    /// Scan keys in [`start_key`, `end_key`) up to `limit` keys from the snapshot.
    ///
    /// If `end_key` is `None`, it means the upper bound is unbounded.
    ///
    /// Only writes committed before `start_ts` are visible.
    pub fn async_scan(
        &self,
        ctx: Context,
        start_key: Key,
        end_key: Option<Key>,
        limit: usize,
        start_ts: u64,
        options: Options,
    ) -> impl Future<Item = Vec<Result<KvPair>>, Error = Error> {
        const CMD: &str = "scan";
        let priority = readpool::Priority::from(ctx.get_priority());

        let res = self.read_pool.spawn_handle(priority, move || {
            tls_collect_command_count(CMD, priority);
            let command_duration = tikv_util::time::Instant::now_coarse();

            with_tls_engine(|engine| {
                Self::async_snapshot(engine, &ctx)
                    .and_then(move |snapshot: E::Snap| {
                        tls_processing_read_observe_duration(CMD, || {
                            let snap_store = SnapshotStore::new(
                                snapshot,
                                start_ts,
                                ctx.get_isolation_level(),
                                !ctx.get_not_fill_cache(),
                            );

                            let mut scanner;
                            if !options.reverse_scan {
                                scanner = snap_store.scanner(
                                    false,
                                    options.key_only,
                                    Some(start_key),
                                    end_key,
                                )?;
                            } else {
                                scanner = snap_store.scanner(
                                    true,
                                    options.key_only,
                                    end_key,
                                    Some(start_key),
                                )?;
                            };
                            let res = scanner.scan(limit);

                            let statistics = scanner.take_statistics();
                            tls_collect_scan_count(CMD, &statistics);
                            tls_collect_read_flow(ctx.get_region_id(), &statistics);

                            res.map_err(Error::from).map(|results| {
                                tls_collect_key_reads(CMD, results.len());
                                results
                                    .into_iter()
                                    .map(|x| x.map_err(Error::from))
                                    .collect()
                            })
                        })
                    })
                    .then(move |r| {
                        tls_collect_command_duration(CMD, command_duration.elapsed());
                        r
                    })
            })
        });

        future::result(res)
            .map_err(|_| Error::SchedTooBusy)
            .flatten()
    }

    /// **Testing functionality:** Latch the given keys for given duration.
    ///
    /// This means other write operations that involve these keys will be blocked.
    pub fn async_pause(
        &self,
        ctx: Context,
        keys: Vec<Key>,
        duration: u64,
        callback: Callback<()>,
    ) -> Result<()> {
        let cmd = Command::Pause {
            ctx,
            keys,
            duration,
        };
        self.schedule(cmd, StorageCb::Boolean(callback))?;
        KV_COMMAND_COUNTER_VEC_STATIC.pause.inc();
        Ok(())
    }

    /// The prewrite phase of a transaction. The first phase of 2PC.
    ///
    /// Schedules a [`Command::Prewrite`].
    pub fn async_prewrite(
        &self,
        ctx: Context,
        mutations: Vec<Mutation>,
        primary: Vec<u8>,
        start_ts: u64,
        options: Options,
        callback: Callback<Vec<Result<()>>>,
    ) -> Result<()> {
        for m in &mutations {
            let key_size = m.key().as_encoded().len();
            if key_size > self.max_key_size {
                callback(Err(Error::KeyTooLarge(key_size, self.max_key_size)));
                return Ok(());
            }
        }
        let cmd = Command::Prewrite {
            ctx,
            mutations,
            primary,
            start_ts,
            options,
        };
        self.schedule(cmd, StorageCb::Booleans(callback))?;
        KV_COMMAND_COUNTER_VEC_STATIC.prewrite.inc();
        Ok(())
    }

    /// Acquire a Pessimistic lock on the keys.
    /// Schedules a [`Command::AcquirePessimisticLock`].
    pub fn async_acquire_pessimistic_lock(
        &self,
        ctx: Context,
        keys: Vec<(Key, bool)>,
        primary: Vec<u8>,
        start_ts: u64,
        options: Options,
        callback: Callback<Vec<Result<()>>>,
    ) -> Result<()> {
        if !self.pessimistic_txn_enabled {
            callback(Err(Error::PessimisticTxnNotEnabled));
            return Ok(());
        }

        for k in &keys {
            let key_size = k.0.as_encoded().len();
            if key_size > self.max_key_size {
                callback(Err(Error::KeyTooLarge(key_size, self.max_key_size)));
                return Ok(());
            }
        }
        let cmd = Command::AcquirePessimisticLock {
            ctx,
            keys,
            primary,
            start_ts,
            options,
        };
        self.schedule(cmd, StorageCb::Booleans(callback))?;
        KV_COMMAND_COUNTER_VEC_STATIC.acquire_pessimistic_lock.inc();
        Ok(())
    }

    /// Commit the transaction that started at `lock_ts`.
    ///
    /// Schedules a [`Command::Commit`].
    pub fn async_commit(
        &self,
        ctx: Context,
        keys: Vec<Key>,
        lock_ts: u64,
        commit_ts: u64,
        callback: Callback<()>,
    ) -> Result<()> {
        let cmd = Command::Commit {
            ctx,
            keys,
            lock_ts,
            commit_ts,
        };
        self.schedule(cmd, StorageCb::Boolean(callback))?;
        KV_COMMAND_COUNTER_VEC_STATIC.commit.inc();
        Ok(())
    }

    /// Delete all keys in the range [`start_key`, `end_key`).
    ///
    /// All keys in the range will be deleted permanently regardless of their timestamps.
    /// That means, you are even unable to get deleted keys by specifying an older timestamp.
<<<<<<< HEAD
    ///
    /// Schedules a [`Command::DeleteRange`].
=======
    /// If `notify_only` is set, the data will not be immediately deleted, but the operation will
    /// still be replicated via Raft. This is used to notify that the data will be deleted by
    /// `unsafe_destroy_range` soon.
>>>>>>> 73fa6af2
    pub fn async_delete_range(
        &self,
        ctx: Context,
        start_key: Key,
        end_key: Key,
        notify_only: bool,
        callback: Callback<()>,
    ) -> Result<()> {
        let mut modifies = Vec::with_capacity(DATA_CFS.len());
        for cf in DATA_CFS {
            modifies.push(Modify::DeleteRange(
                cf,
                start_key.clone(),
                end_key.clone(),
                notify_only,
            ));
        }

        self.engine.async_write(
            &ctx,
            modifies,
            Box::new(|(_, res): (_, kv::Result<_>)| callback(res.map_err(Error::from))),
        )?;
        KV_COMMAND_COUNTER_VEC_STATIC.delete_range.inc();
        Ok(())
    }

    /// Rollback mutations on a single key.
    ///
    /// Schedules a [`Command::Cleanup`].
    pub fn async_cleanup(
        &self,
        ctx: Context,
        key: Key,
        start_ts: u64,
        callback: Callback<()>,
    ) -> Result<()> {
        let cmd = Command::Cleanup { ctx, key, start_ts };
        self.schedule(cmd, StorageCb::Boolean(callback))?;
        KV_COMMAND_COUNTER_VEC_STATIC.cleanup.inc();
        Ok(())
    }

    /// Rollback from the transaction that was started at `start_ts`.
    ///
    /// Schedules a [`Command::Rollback`].
    pub fn async_rollback(
        &self,
        ctx: Context,
        keys: Vec<Key>,
        start_ts: u64,
        callback: Callback<()>,
    ) -> Result<()> {
        let cmd = Command::Rollback {
            ctx,
            keys,
            start_ts,
        };
        self.schedule(cmd, StorageCb::Boolean(callback))?;
        KV_COMMAND_COUNTER_VEC_STATIC.rollback.inc();
        Ok(())
    }

    /// Rollback pessimistic locks identified by `start_ts` and `for_update_ts`.
    ///
    /// Schedules a [`Command::PessimisticRollback`].
    pub fn async_pessimistic_rollback(
        &self,
        ctx: Context,
        keys: Vec<Key>,
        start_ts: u64,
        for_update_ts: u64,
        callback: Callback<Vec<Result<()>>>,
    ) -> Result<()> {
        if !self.pessimistic_txn_enabled {
            callback(Err(Error::PessimisticTxnNotEnabled));
            return Ok(());
        }

        let cmd = Command::PessimisticRollback {
            ctx,
            keys,
            start_ts,
            for_update_ts,
        };
        self.schedule(cmd, StorageCb::Booleans(callback))?;
        KV_COMMAND_COUNTER_VEC_STATIC.pessimistic_rollback.inc();
        Ok(())
    }

    /// Scan locks from `start_key`, and find all locks whose timestamp is before `max_ts`.
    ///
    /// Schedules a [`Command::ScanLock`].
    pub fn async_scan_locks(
        &self,
        ctx: Context,
        max_ts: u64,
        start_key: Vec<u8>,
        limit: usize,
        callback: Callback<Vec<LockInfo>>,
    ) -> Result<()> {
        let cmd = Command::ScanLock {
            ctx,
            max_ts,
            start_key: if start_key.is_empty() {
                None
            } else {
                Some(Key::from_raw(&start_key))
            },
            limit,
        };
        self.schedule(cmd, StorageCb::Locks(callback))?;
        KV_COMMAND_COUNTER_VEC_STATIC.scan_lock.inc();
        Ok(())
    }

    /// Resolve locks according to `txn_status`.
    ///
    /// During the GC operation, this should be called to clean up stale locks whose timestamp is
    /// before safe point.
    ///
    /// `txn_status` maps lock_ts to commit_ts. If a transaction was rolled back, it is mapped to 0.
    /// For an example, check the [`Command::ResolveLock`] docs.
    ///
    /// Schedules a [`Command::ResolveLock`].
    pub fn async_resolve_lock(
        &self,
        ctx: Context,
        txn_status: HashMap<u64, u64>,
        callback: Callback<()>,
    ) -> Result<()> {
        let cmd = Command::ResolveLock {
            ctx,
            txn_status,
            scan_key: None,
            key_locks: vec![],
        };
        self.schedule(cmd, StorageCb::Boolean(callback))?;
        KV_COMMAND_COUNTER_VEC_STATIC.resolve_lock.inc();
        Ok(())
    }

    /// Resolve locks on `resolve_keys` according to `start_ts` and `commit_ts`.
    ///
    /// During the GC operation, this should be called to clean up stale locks whose timestamp is
    /// before safe point.
    ///
    /// Schedules a [`Command::ResolveLockLite`].
    pub fn async_resolve_lock_lite(
        &self,
        ctx: Context,
        start_ts: u64,
        commit_ts: u64,
        resolve_keys: Vec<Key>,
        callback: Callback<()>,
    ) -> Result<()> {
        let cmd = Command::ResolveLockLite {
            ctx,
            start_ts,
            commit_ts,
            resolve_keys,
        };
        self.schedule(cmd, StorageCb::Boolean(callback))?;
        KV_COMMAND_COUNTER_VEC_STATIC.resolve_lock_lite.inc();
        Ok(())
    }

    /// Do garbage collection, which means cleaning up old MVCC keys.
    ///
    /// It guarantees that all reads with timestamp > `safe_point` can be performed correctly
    /// during and after the GC operation.
    pub fn async_gc(&self, ctx: Context, safe_point: u64, callback: Callback<()>) -> Result<()> {
        self.gc_worker.async_gc(ctx, safe_point, callback)?;
        KV_COMMAND_COUNTER_VEC_STATIC.gc.inc();
        Ok(())
    }

    /// Delete all data in the range.
    ///
    /// This function is **VERY DANGEROUS**. It's not only running on one single region, but it can
    /// delete a large range that spans over many regions, bypassing the Raft layer. This is
    /// designed for TiDB to quickly free up disk space while doing GC after
    /// drop/truncate table/index. By invoking this function, it's user's responsibility to make
    /// sure no more operations will be performed in this destroyed range.
    pub fn async_unsafe_destroy_range(
        &self,
        ctx: Context,
        start_key: Key,
        end_key: Key,
        callback: Callback<()>,
    ) -> Result<()> {
        self.gc_worker
            .async_unsafe_destroy_range(ctx, start_key, end_key, callback)?;
        KV_COMMAND_COUNTER_VEC_STATIC.unsafe_destroy_range.inc();
        Ok(())
    }

    /// Get the value of a raw key.
    pub fn async_raw_get(
        &self,
        ctx: Context,
        cf: String,
        key: Vec<u8>,
    ) -> impl Future<Item = Option<Vec<u8>>, Error = Error> {
        const CMD: &str = "raw_get";
        let priority = readpool::Priority::from(ctx.get_priority());

        let res = self.read_pool.spawn_handle(priority, move || {
            tls_collect_command_count(CMD, priority);
            let command_duration = tikv_util::time::Instant::now_coarse();

            with_tls_engine(|engine| {
                Self::async_snapshot(engine, &ctx)
                    .and_then(move |snapshot: E::Snap| {
                        tls_processing_read_observe_duration(CMD, || {
                            let cf = match Self::rawkv_cf(&cf) {
                                Ok(x) => x,
                                Err(e) => return future::err(e),
                            };
                            // no scan_count for this kind of op.

                            let key_len = key.len();
                            let result = snapshot
                                .get_cf(cf, &Key::from_encoded(key))
                                // map storage::engine::Error -> storage::Error
                                .map_err(Error::from)
                                .map(|r| {
                                    if let Some(ref value) = r {
                                        let mut stats = Statistics::default();
                                        stats.data.flow_stats.read_keys = 1;
                                        stats.data.flow_stats.read_bytes = key_len + value.len();
                                        tls_collect_read_flow(ctx.get_region_id(), &stats);
                                        tls_collect_key_reads(CMD, 1);
                                    }
                                    r
                                });
                            future::result(result)
                        })
                    })
                    .then(move |r| {
                        tls_collect_command_duration(CMD, command_duration.elapsed());
                        r
                    })
            })
        });

        future::result(res)
            .map_err(|_| Error::SchedTooBusy)
            .flatten()
    }

    /// Get the values of some raw keys in a batch.
    pub fn async_raw_batch_get(
        &self,
        ctx: Context,
        cf: String,
        keys: Vec<Vec<u8>>,
    ) -> impl Future<Item = Vec<Result<KvPair>>, Error = Error> {
        const CMD: &str = "raw_batch_get";
        let priority = readpool::Priority::from(ctx.get_priority());

        let res = self.read_pool.spawn_handle(priority, move || {
            tls_collect_command_count(CMD, priority);
            let command_duration = tikv_util::time::Instant::now_coarse();

            with_tls_engine(|engine| {
                Self::async_snapshot(engine, &ctx)
                    .and_then(move |snapshot: E::Snap| {
                        tls_processing_read_observe_duration(CMD, || {
                            let keys: Vec<Key> = keys.into_iter().map(Key::from_encoded).collect();
                            let cf = match Self::rawkv_cf(&cf) {
                                Ok(x) => x,
                                Err(e) => return future::err(e),
                            };
                            // no scan_count for this kind of op.
                            let mut stats = Statistics::default();
                            let result: Vec<Result<KvPair>> = keys
                                .into_iter()
                                .map(|k| {
                                    let v = snapshot.get_cf(cf, &k);
                                    (k, v)
                                })
                                .filter(|&(_, ref v)| !(v.is_ok() && v.as_ref().unwrap().is_none()))
                                .map(|(k, v)| match v {
                                    Ok(Some(v)) => {
                                        stats.data.flow_stats.read_keys += 1;
                                        stats.data.flow_stats.read_bytes +=
                                            k.as_encoded().len() + v.len();
                                        Ok((k.into_encoded(), v))
                                    }
                                    Err(e) => Err(Error::from(e)),
                                    _ => unreachable!(),
                                })
                                .collect();

                            tls_collect_key_reads(CMD, stats.data.flow_stats.read_keys as usize);
                            tls_collect_read_flow(ctx.get_region_id(), &stats);
                            future::ok(result)
                        })
                    })
                    .then(move |r| {
                        tls_collect_command_duration(CMD, command_duration.elapsed());
                        r
                    })
            })
        });

        future::result(res)
            .map_err(|_| Error::SchedTooBusy)
            .flatten()
    }

    /// Write a raw key to the storage.
    pub fn async_raw_put(
        &self,
        ctx: Context,
        cf: String,
        key: Vec<u8>,
        value: Vec<u8>,
        callback: Callback<()>,
    ) -> Result<()> {
        if key.len() > self.max_key_size {
            callback(Err(Error::KeyTooLarge(key.len(), self.max_key_size)));
            return Ok(());
        }
        self.engine.async_write(
            &ctx,
            vec![Modify::Put(
                Self::rawkv_cf(&cf)?,
                Key::from_encoded(key),
                value,
            )],
            Box::new(|(_, res): (_, kv::Result<_>)| callback(res.map_err(Error::from))),
        )?;
        KV_COMMAND_COUNTER_VEC_STATIC.raw_put.inc();
        Ok(())
    }

    /// Write some keys to the storage in a batch.
    pub fn async_raw_batch_put(
        &self,
        ctx: Context,
        cf: String,
        pairs: Vec<KvPair>,
        callback: Callback<()>,
    ) -> Result<()> {
        let cf = Self::rawkv_cf(&cf)?;
        for &(ref key, _) in &pairs {
            if key.len() > self.max_key_size {
                callback(Err(Error::KeyTooLarge(key.len(), self.max_key_size)));
                return Ok(());
            }
        }
        let requests = pairs
            .into_iter()
            .map(|(k, v)| Modify::Put(cf, Key::from_encoded(k), v))
            .collect();
        self.engine.async_write(
            &ctx,
            requests,
            Box::new(|(_, res): (_, kv::Result<_>)| callback(res.map_err(Error::from))),
        )?;
        KV_COMMAND_COUNTER_VEC_STATIC.raw_batch_put.inc();
        Ok(())
    }

    /// Delete a raw key from the storage.
    pub fn async_raw_delete(
        &self,
        ctx: Context,
        cf: String,
        key: Vec<u8>,
        callback: Callback<()>,
    ) -> Result<()> {
        if key.len() > self.max_key_size {
            callback(Err(Error::KeyTooLarge(key.len(), self.max_key_size)));
            return Ok(());
        }
        self.engine.async_write(
            &ctx,
            vec![Modify::Delete(Self::rawkv_cf(&cf)?, Key::from_encoded(key))],
            Box::new(|(_, res): (_, kv::Result<_>)| callback(res.map_err(Error::from))),
        )?;
        KV_COMMAND_COUNTER_VEC_STATIC.raw_delete.inc();
        Ok(())
    }

    /// Delete all raw keys in [`start_key`, `end_key`).
    pub fn async_raw_delete_range(
        &self,
        ctx: Context,
        cf: String,
        start_key: Vec<u8>,
        end_key: Vec<u8>,
        callback: Callback<()>,
    ) -> Result<()> {
        if start_key.len() > self.max_key_size || end_key.len() > self.max_key_size {
            callback(Err(Error::KeyTooLarge(
                cmp::max(start_key.len(), end_key.len()),
                self.max_key_size,
            )));
            return Ok(());
        }

        let cf = Self::rawkv_cf(&cf)?;
        let start_key = Key::from_encoded(start_key);
        let end_key = Key::from_encoded(end_key);

        self.engine.async_write(
            &ctx,
            vec![Modify::DeleteRange(cf, start_key, end_key, false)],
            Box::new(|(_, res): (_, kv::Result<_>)| callback(res.map_err(Error::from))),
        )?;
        KV_COMMAND_COUNTER_VEC_STATIC.raw_delete_range.inc();
        Ok(())
    }

    /// Delete some raw keys in a batch.
    pub fn async_raw_batch_delete(
        &self,
        ctx: Context,
        cf: String,
        keys: Vec<Vec<u8>>,
        callback: Callback<()>,
    ) -> Result<()> {
        let cf = Self::rawkv_cf(&cf)?;
        for key in &keys {
            if key.len() > self.max_key_size {
                callback(Err(Error::KeyTooLarge(key.len(), self.max_key_size)));
                return Ok(());
            }
        }
        let requests = keys
            .into_iter()
            .map(|k| Modify::Delete(cf, Key::from_encoded(k)))
            .collect();
        self.engine.async_write(
            &ctx,
            requests,
            Box::new(|(_, res): (_, kv::Result<_>)| callback(res.map_err(Error::from))),
        )?;
        KV_COMMAND_COUNTER_VEC_STATIC.raw_batch_delete.inc();
        Ok(())
    }

    /// Scan raw keys in [`start_key`, `end_key`), returns at most `limit` keys. If `end_key` is
    /// `None`, it means unbounded.
    ///
    /// If `key_only` is true, the value corresponding to the key will not be read. Only scanned
    /// keys will be returned.
    fn raw_scan(
        snapshot: &E::Snap,
        cf: &str,
        start_key: &Key,
        end_key: Option<Key>,
        limit: usize,
        statistics: &mut Statistics,
        key_only: bool,
    ) -> Result<Vec<Result<KvPair>>> {
        let mut option = IterOption::default();
        if let Some(end) = end_key {
            option.set_upper_bound(end.as_encoded(), DATA_KEY_PREFIX_LEN);
        }
        let mut cursor = snapshot.iter_cf(Self::rawkv_cf(cf)?, option, ScanMode::Forward)?;
        let statistics = statistics.mut_cf_statistics(cf);
        if !cursor.seek(start_key, statistics)? {
            return Ok(vec![]);
        }
        let mut pairs = vec![];
        while cursor.valid()? && pairs.len() < limit {
            pairs.push(Ok((
                cursor.key(statistics).to_owned(),
                if key_only {
                    vec![]
                } else {
                    cursor.value(statistics).to_owned()
                },
            )));
            cursor.next(statistics);
        }
        Ok(pairs)
    }

    /// Scan raw keys in [`end_key`, `start_key`) in reverse order, returns at most `limit` keys. If
    /// `start_key` is `None`, it means it's unbounded.
    ///
    /// If `key_only` is true, the value
    /// corresponding to the key will not be read out. Only scanned keys will be returned.
    fn reverse_raw_scan(
        snapshot: &E::Snap,
        cf: &str,
        start_key: &Key,
        end_key: Option<Key>,
        limit: usize,
        statistics: &mut Statistics,
        key_only: bool,
    ) -> Result<Vec<Result<KvPair>>> {
        let mut option = IterOption::default();
        if let Some(end) = end_key {
            option.set_lower_bound(end.as_encoded(), DATA_KEY_PREFIX_LEN);
        }
        let mut cursor = snapshot.iter_cf(Self::rawkv_cf(cf)?, option, ScanMode::Backward)?;
        let statistics = statistics.mut_cf_statistics(cf);
        if !cursor.reverse_seek(start_key, statistics)? {
            return Ok(vec![]);
        }
        let mut pairs = vec![];
        while cursor.valid()? && pairs.len() < limit {
            pairs.push(Ok((
                cursor.key(statistics).to_owned(),
                if key_only {
                    vec![]
                } else {
                    cursor.value(statistics).to_owned()
                },
            )));
            cursor.prev(statistics);
        }
        Ok(pairs)
    }

    /// Scan raw keys in a range.
    ///
    /// If `reverse` is false, the range is [`key`, `end_key`); otherwise, the range is
    /// [`end_key`, `key`) and it scans from `key` and goes backwards. If `end_key` is `None`, it
    /// means unbounded.
    ///
    /// This function scans at most `limit` keys.
    ///
    /// If `key_only` is true, the value
    /// corresponding to the key will not be read out. Only scanned keys will be returned.
    pub fn async_raw_scan(
        &self,
        ctx: Context,
        cf: String,
        key: Vec<u8>,
        end_key: Option<Vec<u8>>,
        limit: usize,
        key_only: bool,
        reverse: bool,
    ) -> impl Future<Item = Vec<Result<KvPair>>, Error = Error> {
        const CMD: &str = "raw_scan";
        let priority = readpool::Priority::from(ctx.get_priority());

        let res = self.read_pool.spawn_handle(priority, move || {
            tls_collect_command_count(CMD, priority);
            let command_duration = tikv_util::time::Instant::now_coarse();

            with_tls_engine(|engine| {
                Self::async_snapshot(engine, &ctx)
                    .and_then(move |snapshot: E::Snap| {
                        tls_processing_read_observe_duration(CMD, || {
                            let end_key = end_key.map(Key::from_encoded);

                            let mut statistics = Statistics::default();
                            let result = if reverse {
                                Self::reverse_raw_scan(
                                    &snapshot,
                                    &cf,
                                    &Key::from_encoded(key),
                                    end_key,
                                    limit,
                                    &mut statistics,
                                    key_only,
                                )
                                .map_err(Error::from)
                            } else {
                                Self::raw_scan(
                                    &snapshot,
                                    &cf,
                                    &Key::from_encoded(key),
                                    end_key,
                                    limit,
                                    &mut statistics,
                                    key_only,
                                )
                                .map_err(Error::from)
                            };

                            tls_collect_read_flow(ctx.get_region_id(), &statistics);
                            tls_collect_key_reads(
                                CMD,
                                statistics.write.flow_stats.read_keys as usize,
                            );
                            tls_collect_scan_count(CMD, &statistics);
                            future::result(result)
                        })
                    })
                    .then(move |r| {
                        tls_collect_command_duration(CMD, command_duration.elapsed());
                        r
                    })
            })
        });

        future::result(res)
            .map_err(|_| Error::SchedTooBusy)
            .flatten()
    }

    /// Check the given raw kv CF name. Return the CF name, or `Err` if given CF name is invalid.
    /// The CF name can be one of `"default"`, `"write"` and `"lock"`. If given `cf` is empty,
    /// `CF_DEFAULT` (`"default"`) will be returned.
    fn rawkv_cf(cf: &str) -> Result<CfName> {
        if cf.is_empty() {
            return Ok(CF_DEFAULT);
        }
        for c in DATA_CFS {
            if cf == *c {
                return Ok(c);
            }
        }
        Err(Error::InvalidCf(cf.to_owned()))
    }

    /// Check if key range is valid
    ///
    /// - If `reverse` is true, `end_key` is less than `start_key`. `end_key` is the lower bound.
    /// - If `reverse` is false, `end_key` is greater than `start_key`. `end_key` is the upper bound.
    fn check_key_ranges(ranges: &[KeyRange], reverse: bool) -> bool {
        let ranges_len = ranges.len();
        for i in 0..ranges_len {
            let start_key = ranges[i].get_start_key();
            let mut end_key = ranges[i].get_end_key();
            if end_key.is_empty() && i + 1 != ranges_len {
                end_key = ranges[i + 1].get_start_key();
            }
            if !end_key.is_empty()
                && (!reverse && start_key >= end_key || reverse && start_key <= end_key)
            {
                return false;
            }
        }
        true
    }

    /// Scan raw keys in multiple ranges in a batch.
    pub fn async_raw_batch_scan(
        &self,
        ctx: Context,
        cf: String,
        mut ranges: Vec<KeyRange>,
        each_limit: usize,
        key_only: bool,
        reverse: bool,
    ) -> impl Future<Item = Vec<Result<KvPair>>, Error = Error> {
        const CMD: &str = "raw_batch_scan";
        let priority = readpool::Priority::from(ctx.get_priority());

        let res = self.read_pool.spawn_handle(priority, move || {
            tls_collect_command_count(CMD, priority);
            let command_duration = tikv_util::time::Instant::now_coarse();

            with_tls_engine(|engine| {
                Self::async_snapshot(engine, &ctx)
                    .and_then(move |snapshot: E::Snap| {
                        tls_processing_read_observe_duration(CMD, || {
                            let mut statistics = Statistics::default();
                            if !Self::check_key_ranges(&ranges, reverse) {
                                return future::result(Err(box_err!("Invalid KeyRanges")));
                            };
                            let mut result = Vec::new();
                            let ranges_len = ranges.len();
                            for i in 0..ranges_len {
                                let start_key = Key::from_encoded(ranges[i].take_start_key());
                                let end_key = ranges[i].take_end_key();
                                let end_key = if end_key.is_empty() {
                                    if i + 1 == ranges_len {
                                        None
                                    } else {
                                        Some(Key::from_encoded_slice(ranges[i + 1].get_start_key()))
                                    }
                                } else {
                                    Some(Key::from_encoded(end_key))
                                };
                                let pairs = if reverse {
                                    match Self::reverse_raw_scan(
                                        &snapshot,
                                        &cf,
                                        &start_key,
                                        end_key,
                                        each_limit,
                                        &mut statistics,
                                        key_only,
                                    ) {
                                        Ok(x) => x,
                                        Err(e) => return future::err(e),
                                    }
                                } else {
                                    match Self::raw_scan(
                                        &snapshot,
                                        &cf,
                                        &start_key,
                                        end_key,
                                        each_limit,
                                        &mut statistics,
                                        key_only,
                                    ) {
                                        Ok(x) => x,
                                        Err(e) => return future::err(e),
                                    }
                                };
                                result.extend(pairs.into_iter());
                            }

                            tls_collect_read_flow(ctx.get_region_id(), &statistics);
                            tls_collect_key_reads(
                                CMD,
                                statistics.write.flow_stats.read_keys as usize,
                            );
                            tls_collect_scan_count(CMD, &statistics);
                            future::ok(result)
                        })
                    })
                    .then(move |r| {
                        tls_collect_command_duration(CMD, command_duration.elapsed());
                        r
                    })
            })
        });

        future::result(res)
            .map_err(|_| Error::SchedTooBusy)
            .flatten()
    }

    /// Get MVCC info of a transactional key.
    pub fn async_mvcc_by_key(
        &self,
        ctx: Context,
        key: Key,
        callback: Callback<MvccInfo>,
    ) -> Result<()> {
        let cmd = Command::MvccByKey { ctx, key };
        self.schedule(cmd, StorageCb::MvccInfoByKey(callback))?;
        KV_COMMAND_COUNTER_VEC_STATIC.key_mvcc.inc();

        Ok(())
    }

    /// Find the first key that has a version with its `start_ts` equal to the given `start_ts`, and
    /// return its MVCC info.
    pub fn async_mvcc_by_start_ts(
        &self,
        ctx: Context,
        start_ts: u64,
        callback: Callback<Option<(Key, MvccInfo)>>,
    ) -> Result<()> {
        let cmd = Command::MvccByStartTs { ctx, start_ts };
        self.schedule(cmd, StorageCb::MvccInfoByStartTs(callback))?;
        KV_COMMAND_COUNTER_VEC_STATIC.start_ts_mvcc.inc();
        Ok(())
    }
}

quick_error! {
    #[derive(Debug)]
    pub enum Error {
        Engine(err: EngineError) {
            from()
            cause(err)
            description(err.description())
        }
        Txn(err: txn::Error) {
            from()
            cause(err)
            description(err.description())
        }
        Mvcc(err: mvcc::Error) {
            from()
            cause(err)
            description(err.description())
        }
        Closed {
            description("storage is closed.")
        }
        Other(err: Box<dyn error::Error + Send + Sync>) {
            from()
            cause(err.as_ref())
            description(err.description())
        }
        Io(err: IoError) {
            from()
            cause(err)
            description(err.description())
        }
        SchedTooBusy {
            description("scheduler is too busy")
        }
        GCWorkerTooBusy {
            description("gc worker is too busy")
        }
        KeyTooLarge(size: usize, limit: usize) {
            description("max key size exceeded")
            display("max key size exceeded, size: {}, limit: {}", size, limit)
        }
        InvalidCf (cf_name: String) {
            description("invalid cf name")
            display("invalid cf name: {}", cf_name)
        }
        PessimisticTxnNotEnabled {
            description("pessimistic transaction is not enabled")
        }
    }
}

pub type Result<T> = std::result::Result<T, Error>;

pub enum ErrorHeaderKind {
    NotLeader,
    RegionNotFound,
    KeyNotInRegion,
    EpochNotMatch,
    ServerIsBusy,
    StaleCommand,
    StoreNotMatch,
    RaftEntryTooLarge,
    Other,
}

impl ErrorHeaderKind {
    /// TODO: This function is only used for bridging existing & legacy metric tags.
    /// It should be removed once Coprocessor starts using new static metrics.
    pub fn get_str(&self) -> &'static str {
        match *self {
            ErrorHeaderKind::NotLeader => "not_leader",
            ErrorHeaderKind::RegionNotFound => "region_not_found",
            ErrorHeaderKind::KeyNotInRegion => "key_not_in_region",
            ErrorHeaderKind::EpochNotMatch => "epoch_not_match",
            ErrorHeaderKind::ServerIsBusy => "server_is_busy",
            ErrorHeaderKind::StaleCommand => "stale_command",
            ErrorHeaderKind::StoreNotMatch => "store_not_match",
            ErrorHeaderKind::RaftEntryTooLarge => "raft_entry_too_large",
            ErrorHeaderKind::Other => "other",
        }
    }
}

impl Display for ErrorHeaderKind {
    fn fmt(&self, f: &mut Formatter<'_>) -> fmt::Result {
        write!(f, "{}", self.get_str())
    }
}

pub fn get_error_kind_from_header(header: &errorpb::Error) -> ErrorHeaderKind {
    if header.has_not_leader() {
        ErrorHeaderKind::NotLeader
    } else if header.has_region_not_found() {
        ErrorHeaderKind::RegionNotFound
    } else if header.has_key_not_in_region() {
        ErrorHeaderKind::KeyNotInRegion
    } else if header.has_epoch_not_match() {
        ErrorHeaderKind::EpochNotMatch
    } else if header.has_server_is_busy() {
        ErrorHeaderKind::ServerIsBusy
    } else if header.has_stale_command() {
        ErrorHeaderKind::StaleCommand
    } else if header.has_store_not_match() {
        ErrorHeaderKind::StoreNotMatch
    } else if header.has_raft_entry_too_large() {
        ErrorHeaderKind::RaftEntryTooLarge
    } else {
        ErrorHeaderKind::Other
    }
}

pub fn get_tag_from_header(header: &errorpb::Error) -> &'static str {
    get_error_kind_from_header(header).get_str()
}

#[cfg(test)]
mod tests {
    use super::*;
    use kvproto::kvrpcpb::{Context, LockInfo};
    use std::sync::mpsc::{channel, Sender};
    use tikv_util::config::ReadableSize;

    fn expect_none(x: Result<Option<Value>>) {
        assert_eq!(x.unwrap(), None);
    }

    fn expect_value(v: Vec<u8>, x: Result<Option<Value>>) {
        assert_eq!(x.unwrap().unwrap(), v);
    }

    fn expect_multi_values(v: Vec<Option<KvPair>>, x: Result<Vec<Result<KvPair>>>) {
        let x: Vec<Option<KvPair>> = x.unwrap().into_iter().map(Result::ok).collect();
        assert_eq!(x, v);
    }

    fn expect_error<T, F>(err_matcher: F, x: Result<T>)
    where
        F: FnOnce(Error) + Send + 'static,
    {
        match x {
            Err(e) => err_matcher(e),
            _ => panic!("expect result to be an error"),
        }
    }

    fn expect_ok_callback<T: Debug>(done: Sender<i32>, id: i32) -> Callback<T> {
        Box::new(move |x: Result<T>| {
            x.unwrap();
            done.send(id).unwrap();
        })
    }

    fn expect_fail_callback<T, F>(done: Sender<i32>, id: i32, err_matcher: F) -> Callback<T>
    where
        F: FnOnce(Error) + Send + 'static,
    {
        Box::new(move |x: Result<T>| {
            expect_error(err_matcher, x);
            done.send(id).unwrap();
        })
    }

    fn expect_too_busy_callback<T>(done: Sender<i32>, id: i32) -> Callback<T> {
        Box::new(move |x: Result<T>| {
            expect_error(
                |err| match err {
                    Error::SchedTooBusy => {}
                    e => panic!("unexpected error chain: {:?}, expect too busy", e),
                },
                x,
            );
            done.send(id).unwrap();
        })
    }

    fn expect_value_callback<T: PartialEq + Debug + Send + 'static>(
        done: Sender<i32>,
        id: i32,
        value: T,
    ) -> Callback<T> {
        Box::new(move |x: Result<T>| {
            assert_eq!(x.unwrap(), value);
            done.send(id).unwrap();
        })
    }

    #[test]
    fn test_get_put() {
        let storage = TestStorageBuilder::new().build().unwrap();
        let (tx, rx) = channel();
        expect_none(
            storage
                .async_get(Context::new(), Key::from_raw(b"x"), 100)
                .wait(),
        );
        storage
            .async_prewrite(
                Context::new(),
                vec![Mutation::Put((Key::from_raw(b"x"), b"100".to_vec()))],
                b"x".to_vec(),
                100,
                Options::default(),
                expect_ok_callback(tx.clone(), 1),
            )
            .unwrap();
        rx.recv().unwrap();
        expect_error(
            |e| match e {
                Error::Txn(txn::Error::Mvcc(mvcc::Error::KeyIsLocked { .. })) => (),
                e => panic!("unexpected error chain: {:?}", e),
            },
            storage
                .async_get(Context::new(), Key::from_raw(b"x"), 101)
                .wait(),
        );
        storage
            .async_commit(
                Context::new(),
                vec![Key::from_raw(b"x")],
                100,
                101,
                expect_ok_callback(tx.clone(), 3),
            )
            .unwrap();
        rx.recv().unwrap();
        expect_none(
            storage
                .async_get(Context::new(), Key::from_raw(b"x"), 100)
                .wait(),
        );
        expect_value(
            b"100".to_vec(),
            storage
                .async_get(Context::new(), Key::from_raw(b"x"), 101)
                .wait(),
        );
    }

    #[test]
    fn test_cf_error() {
        // New engine lacks normal column families.
        let engine = TestEngineBuilder::new().cfs(["foo"]).build().unwrap();
        let storage = TestStorageBuilder::from_engine(engine).build().unwrap();
        let (tx, rx) = channel();
        storage
            .async_prewrite(
                Context::new(),
                vec![
                    Mutation::Put((Key::from_raw(b"a"), b"aa".to_vec())),
                    Mutation::Put((Key::from_raw(b"b"), b"bb".to_vec())),
                    Mutation::Put((Key::from_raw(b"c"), b"cc".to_vec())),
                ],
                b"a".to_vec(),
                1,
                Options::default(),
                expect_fail_callback(tx.clone(), 0, |e| match e {
                    Error::Txn(txn::Error::Mvcc(mvcc::Error::Engine(EngineError::Request(..)))) => {
                    }
                    e => panic!("unexpected error chain: {:?}", e),
                }),
            )
            .unwrap();
        rx.recv().unwrap();
        expect_error(
            |e| match e {
                Error::Txn(txn::Error::Mvcc(mvcc::Error::Engine(EngineError::Other(..)))) => (),
                e => panic!("unexpected error chain: {:?}", e),
            },
            storage
                .async_get(Context::new(), Key::from_raw(b"x"), 1)
                .wait(),
        );
        expect_error(
            |e| match e {
                Error::Txn(txn::Error::Mvcc(mvcc::Error::Engine(EngineError::Request(..)))) => (),
                e => panic!("unexpected error chain: {:?}", e),
            },
            storage
                .async_scan(
                    Context::new(),
                    Key::from_raw(b"x"),
                    None,
                    1000,
                    1,
                    Options::default(),
                )
                .wait(),
        );
        expect_multi_values(
            vec![None, None],
            storage
                .async_batch_get(
                    Context::new(),
                    vec![Key::from_raw(b"c"), Key::from_raw(b"d")],
                    1,
                )
                .wait(),
        );
    }

    #[test]
    fn test_scan() {
        let storage = TestStorageBuilder::new().build().unwrap();
        let (tx, rx) = channel();
        storage
            .async_prewrite(
                Context::new(),
                vec![
                    Mutation::Put((Key::from_raw(b"a"), b"aa".to_vec())),
                    Mutation::Put((Key::from_raw(b"b"), b"bb".to_vec())),
                    Mutation::Put((Key::from_raw(b"c"), b"cc".to_vec())),
                ],
                b"a".to_vec(),
                1,
                Options::default(),
                expect_ok_callback(tx.clone(), 0),
            )
            .unwrap();
        rx.recv().unwrap();
        // Forward
        expect_multi_values(
            vec![None, None, None],
            storage
                .async_scan(
                    Context::new(),
                    Key::from_raw(b"\x00"),
                    None,
                    1000,
                    5,
                    Options::default(),
                )
                .wait(),
        );
        // Backward
        expect_multi_values(
            vec![None, None, None],
            storage
                .async_scan(
                    Context::new(),
                    Key::from_raw(b"\xff"),
                    None,
                    1000,
                    5,
                    Options::default().reverse_scan(),
                )
                .wait(),
        );
        // Forward with bound
        expect_multi_values(
            vec![None, None],
            storage
                .async_scan(
                    Context::new(),
                    Key::from_raw(b"\x00"),
                    Some(Key::from_raw(b"c")),
                    1000,
                    5,
                    Options::default(),
                )
                .wait(),
        );
        // Backward with bound
        expect_multi_values(
            vec![None, None],
            storage
                .async_scan(
                    Context::new(),
                    Key::from_raw(b"\xff"),
                    Some(Key::from_raw(b"b")),
                    1000,
                    5,
                    Options::default().reverse_scan(),
                )
                .wait(),
        );
        // Forward with limit
        expect_multi_values(
            vec![None, None],
            storage
                .async_scan(
                    Context::new(),
                    Key::from_raw(b"\x00"),
                    None,
                    2,
                    5,
                    Options::default(),
                )
                .wait(),
        );
        // Backward with limit
        expect_multi_values(
            vec![None, None],
            storage
                .async_scan(
                    Context::new(),
                    Key::from_raw(b"\xff"),
                    None,
                    2,
                    5,
                    Options::default().reverse_scan(),
                )
                .wait(),
        );

        storage
            .async_commit(
                Context::new(),
                vec![
                    Key::from_raw(b"a"),
                    Key::from_raw(b"b"),
                    Key::from_raw(b"c"),
                ],
                1,
                2,
                expect_ok_callback(tx.clone(), 1),
            )
            .unwrap();
        rx.recv().unwrap();
        // Forward
        expect_multi_values(
            vec![
                Some((b"a".to_vec(), b"aa".to_vec())),
                Some((b"b".to_vec(), b"bb".to_vec())),
                Some((b"c".to_vec(), b"cc".to_vec())),
            ],
            storage
                .async_scan(
                    Context::new(),
                    Key::from_raw(b"\x00"),
                    None,
                    1000,
                    5,
                    Options::default(),
                )
                .wait(),
        );
        // Backward
        expect_multi_values(
            vec![
                Some((b"c".to_vec(), b"cc".to_vec())),
                Some((b"b".to_vec(), b"bb".to_vec())),
                Some((b"a".to_vec(), b"aa".to_vec())),
            ],
            storage
                .async_scan(
                    Context::new(),
                    Key::from_raw(b"\xff"),
                    None,
                    1000,
                    5,
                    Options::default().reverse_scan(),
                )
                .wait(),
        );
        // Forward with bound
        expect_multi_values(
            vec![
                Some((b"a".to_vec(), b"aa".to_vec())),
                Some((b"b".to_vec(), b"bb".to_vec())),
            ],
            storage
                .async_scan(
                    Context::new(),
                    Key::from_raw(b"\x00"),
                    Some(Key::from_raw(b"c")),
                    1000,
                    5,
                    Options::default(),
                )
                .wait(),
        );
        // Backward with bound
        expect_multi_values(
            vec![
                Some((b"c".to_vec(), b"cc".to_vec())),
                Some((b"b".to_vec(), b"bb".to_vec())),
            ],
            storage
                .async_scan(
                    Context::new(),
                    Key::from_raw(b"\xff"),
                    Some(Key::from_raw(b"b")),
                    1000,
                    5,
                    Options::default().reverse_scan(),
                )
                .wait(),
        );

        // Forward with limit
        expect_multi_values(
            vec![
                Some((b"a".to_vec(), b"aa".to_vec())),
                Some((b"b".to_vec(), b"bb".to_vec())),
            ],
            storage
                .async_scan(
                    Context::new(),
                    Key::from_raw(b"\x00"),
                    None,
                    2,
                    5,
                    Options::default(),
                )
                .wait(),
        );
        // Backward with limit
        expect_multi_values(
            vec![
                Some((b"c".to_vec(), b"cc".to_vec())),
                Some((b"b".to_vec(), b"bb".to_vec())),
            ],
            storage
                .async_scan(
                    Context::new(),
                    Key::from_raw(b"\xff"),
                    None,
                    2,
                    5,
                    Options::default().reverse_scan(),
                )
                .wait(),
        );
    }

    #[test]
    fn test_batch_get() {
        let storage = TestStorageBuilder::new().build().unwrap();
        let (tx, rx) = channel();
        storage
            .async_prewrite(
                Context::new(),
                vec![
                    Mutation::Put((Key::from_raw(b"a"), b"aa".to_vec())),
                    Mutation::Put((Key::from_raw(b"b"), b"bb".to_vec())),
                    Mutation::Put((Key::from_raw(b"c"), b"cc".to_vec())),
                ],
                b"a".to_vec(),
                1,
                Options::default(),
                expect_ok_callback(tx.clone(), 0),
            )
            .unwrap();
        rx.recv().unwrap();
        expect_multi_values(
            vec![None],
            storage
                .async_batch_get(
                    Context::new(),
                    vec![Key::from_raw(b"c"), Key::from_raw(b"d")],
                    2,
                )
                .wait(),
        );
        storage
            .async_commit(
                Context::new(),
                vec![
                    Key::from_raw(b"a"),
                    Key::from_raw(b"b"),
                    Key::from_raw(b"c"),
                ],
                1,
                2,
                expect_ok_callback(tx.clone(), 1),
            )
            .unwrap();
        rx.recv().unwrap();
        expect_multi_values(
            vec![
                Some((b"c".to_vec(), b"cc".to_vec())),
                Some((b"a".to_vec(), b"aa".to_vec())),
                Some((b"b".to_vec(), b"bb".to_vec())),
            ],
            storage
                .async_batch_get(
                    Context::new(),
                    vec![
                        Key::from_raw(b"c"),
                        Key::from_raw(b"x"),
                        Key::from_raw(b"a"),
                        Key::from_raw(b"b"),
                    ],
                    5,
                )
                .wait(),
        );
    }

    #[test]
    fn test_txn() {
        let storage = TestStorageBuilder::new().build().unwrap();
        let (tx, rx) = channel();
        storage
            .async_prewrite(
                Context::new(),
                vec![Mutation::Put((Key::from_raw(b"x"), b"100".to_vec()))],
                b"x".to_vec(),
                100,
                Options::default(),
                expect_ok_callback(tx.clone(), 0),
            )
            .unwrap();
        storage
            .async_prewrite(
                Context::new(),
                vec![Mutation::Put((Key::from_raw(b"y"), b"101".to_vec()))],
                b"y".to_vec(),
                101,
                Options::default(),
                expect_ok_callback(tx.clone(), 1),
            )
            .unwrap();
        rx.recv().unwrap();
        rx.recv().unwrap();
        storage
            .async_commit(
                Context::new(),
                vec![Key::from_raw(b"x")],
                100,
                110,
                expect_ok_callback(tx.clone(), 2),
            )
            .unwrap();
        storage
            .async_commit(
                Context::new(),
                vec![Key::from_raw(b"y")],
                101,
                111,
                expect_ok_callback(tx.clone(), 3),
            )
            .unwrap();
        rx.recv().unwrap();
        rx.recv().unwrap();
        expect_value(
            b"100".to_vec(),
            storage
                .async_get(Context::new(), Key::from_raw(b"x"), 120)
                .wait(),
        );
        expect_value(
            b"101".to_vec(),
            storage
                .async_get(Context::new(), Key::from_raw(b"y"), 120)
                .wait(),
        );
        storage
            .async_prewrite(
                Context::new(),
                vec![Mutation::Put((Key::from_raw(b"x"), b"105".to_vec()))],
                b"x".to_vec(),
                105,
                Options::default(),
                expect_fail_callback(tx.clone(), 6, |e| match e {
                    Error::Txn(txn::Error::Mvcc(mvcc::Error::WriteConflict { .. })) => (),
                    e => panic!("unexpected error chain: {:?}", e),
                }),
            )
            .unwrap();
        rx.recv().unwrap();
    }

    #[test]
    fn test_sched_too_busy() {
        let mut config = Config::default();
        config.scheduler_pending_write_threshold = ReadableSize(1);
        let storage = TestStorageBuilder::new().config(config).build().unwrap();
        let (tx, rx) = channel();
        expect_none(
            storage
                .async_get(Context::new(), Key::from_raw(b"x"), 100)
                .wait(),
        );
        storage
            .async_pause(
                Context::new(),
                vec![Key::from_raw(b"x")],
                1000,
                expect_ok_callback(tx.clone(), 1),
            )
            .unwrap();
        storage
            .async_prewrite(
                Context::new(),
                vec![Mutation::Put((Key::from_raw(b"y"), b"101".to_vec()))],
                b"y".to_vec(),
                101,
                Options::default(),
                expect_too_busy_callback(tx.clone(), 2),
            )
            .unwrap();
        rx.recv().unwrap();
        rx.recv().unwrap();
        storage
            .async_prewrite(
                Context::new(),
                vec![Mutation::Put((Key::from_raw(b"z"), b"102".to_vec()))],
                b"y".to_vec(),
                102,
                Options::default(),
                expect_ok_callback(tx.clone(), 3),
            )
            .unwrap();
        rx.recv().unwrap();
    }

    #[test]
    fn test_cleanup() {
        let storage = TestStorageBuilder::new().build().unwrap();
        let (tx, rx) = channel();
        storage
            .async_prewrite(
                Context::new(),
                vec![Mutation::Put((Key::from_raw(b"x"), b"100".to_vec()))],
                b"x".to_vec(),
                100,
                Options::default(),
                expect_ok_callback(tx.clone(), 0),
            )
            .unwrap();
        rx.recv().unwrap();
        storage
            .async_cleanup(
                Context::new(),
                Key::from_raw(b"x"),
                100,
                expect_ok_callback(tx.clone(), 1),
            )
            .unwrap();
        rx.recv().unwrap();
        expect_none(
            storage
                .async_get(Context::new(), Key::from_raw(b"x"), 105)
                .wait(),
        );
    }

    #[test]
    fn test_high_priority_get_put() {
        let storage = TestStorageBuilder::new().build().unwrap();
        let (tx, rx) = channel();
        let mut ctx = Context::new();
        ctx.set_priority(CommandPri::High);
        expect_none(storage.async_get(ctx, Key::from_raw(b"x"), 100).wait());
        let mut ctx = Context::new();
        ctx.set_priority(CommandPri::High);
        storage
            .async_prewrite(
                ctx,
                vec![Mutation::Put((Key::from_raw(b"x"), b"100".to_vec()))],
                b"x".to_vec(),
                100,
                Options::default(),
                expect_ok_callback(tx.clone(), 1),
            )
            .unwrap();
        rx.recv().unwrap();
        let mut ctx = Context::new();
        ctx.set_priority(CommandPri::High);
        storage
            .async_commit(
                ctx,
                vec![Key::from_raw(b"x")],
                100,
                101,
                expect_ok_callback(tx.clone(), 2),
            )
            .unwrap();
        rx.recv().unwrap();
        let mut ctx = Context::new();
        ctx.set_priority(CommandPri::High);
        expect_none(storage.async_get(ctx, Key::from_raw(b"x"), 100).wait());
        let mut ctx = Context::new();
        ctx.set_priority(CommandPri::High);
        expect_value(
            b"100".to_vec(),
            storage.async_get(ctx, Key::from_raw(b"x"), 101).wait(),
        );
    }

    #[test]
    fn test_high_priority_no_block() {
        let mut config = Config::default();
        config.scheduler_worker_pool_size = 1;
        let storage = TestStorageBuilder::new().config(config).build().unwrap();
        let (tx, rx) = channel();
        expect_none(
            storage
                .async_get(Context::new(), Key::from_raw(b"x"), 100)
                .wait(),
        );
        storage
            .async_prewrite(
                Context::new(),
                vec![Mutation::Put((Key::from_raw(b"x"), b"100".to_vec()))],
                b"x".to_vec(),
                100,
                Options::default(),
                expect_ok_callback(tx.clone(), 1),
            )
            .unwrap();
        rx.recv().unwrap();
        storage
            .async_commit(
                Context::new(),
                vec![Key::from_raw(b"x")],
                100,
                101,
                expect_ok_callback(tx.clone(), 2),
            )
            .unwrap();
        rx.recv().unwrap();

        storage
            .async_pause(
                Context::new(),
                vec![Key::from_raw(b"y")],
                1000,
                expect_ok_callback(tx.clone(), 3),
            )
            .unwrap();
        let mut ctx = Context::new();
        ctx.set_priority(CommandPri::High);
        expect_value(
            b"100".to_vec(),
            storage.async_get(ctx, Key::from_raw(b"x"), 101).wait(),
        );
        // Command Get with high priority not block by command Pause.
        assert_eq!(rx.recv().unwrap(), 3);
    }

    #[test]
    fn test_delete_range() {
        let storage = TestStorageBuilder::new().build().unwrap();
        let (tx, rx) = channel();
        // Write x and y.
        storage
            .async_prewrite(
                Context::new(),
                vec![
                    Mutation::Put((Key::from_raw(b"x"), b"100".to_vec())),
                    Mutation::Put((Key::from_raw(b"y"), b"100".to_vec())),
                    Mutation::Put((Key::from_raw(b"z"), b"100".to_vec())),
                ],
                b"x".to_vec(),
                100,
                Options::default(),
                expect_ok_callback(tx.clone(), 0),
            )
            .unwrap();
        rx.recv().unwrap();
        storage
            .async_commit(
                Context::new(),
                vec![
                    Key::from_raw(b"x"),
                    Key::from_raw(b"y"),
                    Key::from_raw(b"z"),
                ],
                100,
                101,
                expect_ok_callback(tx.clone(), 1),
            )
            .unwrap();
        rx.recv().unwrap();
        expect_value(
            b"100".to_vec(),
            storage
                .async_get(Context::new(), Key::from_raw(b"x"), 101)
                .wait(),
        );
        expect_value(
            b"100".to_vec(),
            storage
                .async_get(Context::new(), Key::from_raw(b"y"), 101)
                .wait(),
        );
        expect_value(
            b"100".to_vec(),
            storage
                .async_get(Context::new(), Key::from_raw(b"z"), 101)
                .wait(),
        );

        // Delete range [x, z)
        storage
            .async_delete_range(
                Context::new(),
                Key::from_raw(b"x"),
                Key::from_raw(b"z"),
                false,
                expect_ok_callback(tx.clone(), 5),
            )
            .unwrap();
        rx.recv().unwrap();
        expect_none(
            storage
                .async_get(Context::new(), Key::from_raw(b"x"), 101)
                .wait(),
        );
        expect_none(
            storage
                .async_get(Context::new(), Key::from_raw(b"y"), 101)
                .wait(),
        );
        expect_value(
            b"100".to_vec(),
            storage
                .async_get(Context::new(), Key::from_raw(b"z"), 101)
                .wait(),
        );

        storage
            .async_delete_range(
                Context::new(),
                Key::from_raw(b""),
                Key::from_raw(&[255]),
                false,
                expect_ok_callback(tx.clone(), 9),
            )
            .unwrap();
        rx.recv().unwrap();
        expect_none(
            storage
                .async_get(Context::new(), Key::from_raw(b"z"), 101)
                .wait(),
        );
    }

    #[test]
    fn test_raw_delete_range() {
        let storage = TestStorageBuilder::new().build().unwrap();
        let (tx, rx) = channel();

        let test_data = [
            (b"a", b"001"),
            (b"b", b"002"),
            (b"c", b"003"),
            (b"d", b"004"),
            (b"e", b"005"),
        ];

        // Write some key-value pairs to the db
        for kv in &test_data {
            storage
                .async_raw_put(
                    Context::new(),
                    "".to_string(),
                    kv.0.to_vec(),
                    kv.1.to_vec(),
                    expect_ok_callback(tx.clone(), 0),
                )
                .unwrap();
        }

        expect_value(
            b"004".to_vec(),
            storage
                .async_raw_get(Context::new(), "".to_string(), b"d".to_vec())
                .wait(),
        );

        // Delete ["d", "e")
        storage
            .async_raw_delete_range(
                Context::new(),
                "".to_string(),
                b"d".to_vec(),
                b"e".to_vec(),
                expect_ok_callback(tx.clone(), 1),
            )
            .unwrap();
        rx.recv().unwrap();

        // Assert key "d" has gone
        expect_value(
            b"003".to_vec(),
            storage
                .async_raw_get(Context::new(), "".to_string(), b"c".to_vec())
                .wait(),
        );
        expect_none(
            storage
                .async_raw_get(Context::new(), "".to_string(), b"d".to_vec())
                .wait(),
        );
        expect_value(
            b"005".to_vec(),
            storage
                .async_raw_get(Context::new(), "".to_string(), b"e".to_vec())
                .wait(),
        );

        // Delete ["aa", "ab")
        storage
            .async_raw_delete_range(
                Context::new(),
                "".to_string(),
                b"aa".to_vec(),
                b"ab".to_vec(),
                expect_ok_callback(tx.clone(), 2),
            )
            .unwrap();
        rx.recv().unwrap();

        // Assert nothing happened
        expect_value(
            b"001".to_vec(),
            storage
                .async_raw_get(Context::new(), "".to_string(), b"a".to_vec())
                .wait(),
        );
        expect_value(
            b"002".to_vec(),
            storage
                .async_raw_get(Context::new(), "".to_string(), b"b".to_vec())
                .wait(),
        );

        // Delete all
        storage
            .async_raw_delete_range(
                Context::new(),
                "".to_string(),
                b"a".to_vec(),
                b"z".to_vec(),
                expect_ok_callback(tx, 3),
            )
            .unwrap();
        rx.recv().unwrap();

        // Assert now no key remains
        for kv in &test_data {
            expect_none(
                storage
                    .async_raw_get(Context::new(), "".to_string(), kv.0.to_vec())
                    .wait(),
            );
        }

        rx.recv().unwrap();
    }

    #[test]
    fn test_raw_batch_put() {
        let storage = TestStorageBuilder::new().build().unwrap();
        let (tx, rx) = channel();

        let test_data = vec![
            (b"a".to_vec(), b"aa".to_vec()),
            (b"b".to_vec(), b"bb".to_vec()),
            (b"c".to_vec(), b"cc".to_vec()),
            (b"d".to_vec(), b"dd".to_vec()),
            (b"e".to_vec(), b"ee".to_vec()),
        ];

        // Write key-value pairs in a batch
        storage
            .async_raw_batch_put(
                Context::new(),
                "".to_string(),
                test_data.clone(),
                expect_ok_callback(tx.clone(), 0),
            )
            .unwrap();
        rx.recv().unwrap();

        // Verify pairs one by one
        for (key, val) in test_data {
            expect_value(
                val,
                storage
                    .async_raw_get(Context::new(), "".to_string(), key)
                    .wait(),
            );
        }
    }

    #[test]
    fn test_raw_batch_get() {
        let storage = TestStorageBuilder::new().build().unwrap();
        let (tx, rx) = channel();

        let test_data = vec![
            (b"a".to_vec(), b"aa".to_vec()),
            (b"b".to_vec(), b"bb".to_vec()),
            (b"c".to_vec(), b"cc".to_vec()),
            (b"d".to_vec(), b"dd".to_vec()),
            (b"e".to_vec(), b"ee".to_vec()),
        ];

        // Write key-value pairs one by one
        for &(ref key, ref value) in &test_data {
            storage
                .async_raw_put(
                    Context::new(),
                    "".to_string(),
                    key.clone(),
                    value.clone(),
                    expect_ok_callback(tx.clone(), 0),
                )
                .unwrap();
        }
        rx.recv().unwrap();

        // Verify pairs in a batch
        let keys = test_data.iter().map(|&(ref k, _)| k.clone()).collect();
        let results = test_data.into_iter().map(|(k, v)| Some((k, v))).collect();
        expect_multi_values(
            results,
            storage
                .async_raw_batch_get(Context::new(), "".to_string(), keys)
                .wait(),
        );
    }

    #[test]
    fn test_raw_batch_delete() {
        let storage = TestStorageBuilder::new().build().unwrap();
        let (tx, rx) = channel();

        let test_data = vec![
            (b"a".to_vec(), b"aa".to_vec()),
            (b"b".to_vec(), b"bb".to_vec()),
            (b"c".to_vec(), b"cc".to_vec()),
            (b"d".to_vec(), b"dd".to_vec()),
            (b"e".to_vec(), b"ee".to_vec()),
        ];

        // Write key-value pairs in batch
        storage
            .async_raw_batch_put(
                Context::new(),
                "".to_string(),
                test_data.clone(),
                expect_ok_callback(tx.clone(), 0),
            )
            .unwrap();
        rx.recv().unwrap();

        // Verify pairs exist
        let keys = test_data.iter().map(|&(ref k, _)| k.clone()).collect();
        let results = test_data
            .iter()
            .map(|&(ref k, ref v)| Some((k.clone(), v.clone())))
            .collect();
        expect_multi_values(
            results,
            storage
                .async_raw_batch_get(Context::new(), "".to_string(), keys)
                .wait(),
        );

        // Delete ["b", "d"]
        storage
            .async_raw_batch_delete(
                Context::new(),
                "".to_string(),
                vec![b"b".to_vec(), b"d".to_vec()],
                expect_ok_callback(tx.clone(), 1),
            )
            .unwrap();
        rx.recv().unwrap();

        // Assert "b" and "d" are gone
        expect_value(
            b"aa".to_vec(),
            storage
                .async_raw_get(Context::new(), "".to_string(), b"a".to_vec())
                .wait(),
        );
        expect_none(
            storage
                .async_raw_get(Context::new(), "".to_string(), b"b".to_vec())
                .wait(),
        );
        expect_value(
            b"cc".to_vec(),
            storage
                .async_raw_get(Context::new(), "".to_string(), b"c".to_vec())
                .wait(),
        );
        expect_none(
            storage
                .async_raw_get(Context::new(), "".to_string(), b"d".to_vec())
                .wait(),
        );
        expect_value(
            b"ee".to_vec(),
            storage
                .async_raw_get(Context::new(), "".to_string(), b"e".to_vec())
                .wait(),
        );

        // Delete ["a", "c", "e"]
        storage
            .async_raw_batch_delete(
                Context::new(),
                "".to_string(),
                vec![b"a".to_vec(), b"c".to_vec(), b"e".to_vec()],
                expect_ok_callback(tx.clone(), 2),
            )
            .unwrap();
        rx.recv().unwrap();

        // Assert no key remains
        for (k, _) in test_data {
            expect_none(
                storage
                    .async_raw_get(Context::new(), "".to_string(), k)
                    .wait(),
            );
        }
    }

    #[test]
    fn test_raw_scan() {
        let storage = TestStorageBuilder::new().build().unwrap();
        let (tx, rx) = channel();

        let test_data = vec![
            (b"a".to_vec(), b"aa".to_vec()),
            (b"a1".to_vec(), b"aa11".to_vec()),
            (b"a2".to_vec(), b"aa22".to_vec()),
            (b"a3".to_vec(), b"aa33".to_vec()),
            (b"b".to_vec(), b"bb".to_vec()),
            (b"b1".to_vec(), b"bb11".to_vec()),
            (b"b2".to_vec(), b"bb22".to_vec()),
            (b"b3".to_vec(), b"bb33".to_vec()),
            (b"c".to_vec(), b"cc".to_vec()),
            (b"c1".to_vec(), b"cc11".to_vec()),
            (b"c2".to_vec(), b"cc22".to_vec()),
            (b"c3".to_vec(), b"cc33".to_vec()),
            (b"d".to_vec(), b"dd".to_vec()),
            (b"d1".to_vec(), b"dd11".to_vec()),
            (b"d2".to_vec(), b"dd22".to_vec()),
            (b"d3".to_vec(), b"dd33".to_vec()),
            (b"e".to_vec(), b"ee".to_vec()),
            (b"e1".to_vec(), b"ee11".to_vec()),
            (b"e2".to_vec(), b"ee22".to_vec()),
            (b"e3".to_vec(), b"ee33".to_vec()),
        ];

        // Write key-value pairs in batch
        storage
            .async_raw_batch_put(
                Context::new(),
                "".to_string(),
                test_data.clone(),
                expect_ok_callback(tx.clone(), 0),
            )
            .unwrap();
        rx.recv().unwrap();

        // Scan pairs with key only
        let mut results: Vec<Option<KvPair>> = test_data
            .iter()
            .map(|&(ref k, _)| Some((k.clone(), vec![])))
            .collect();
        expect_multi_values(
            results.clone(),
            storage
                .async_raw_scan(
                    Context::new(),
                    "".to_string(),
                    vec![],
                    None,
                    20,
                    true,
                    false,
                )
                .wait(),
        );
        results = results.split_off(10);
        expect_multi_values(
            results,
            storage
                .async_raw_scan(
                    Context::new(),
                    "".to_string(),
                    b"c2".to_vec(),
                    None,
                    20,
                    true,
                    false,
                )
                .wait(),
        );
        let mut results: Vec<Option<KvPair>> = test_data
            .clone()
            .into_iter()
            .map(|(k, v)| Some((k, v)))
            .collect();
        expect_multi_values(
            results.clone(),
            storage
                .async_raw_scan(
                    Context::new(),
                    "".to_string(),
                    vec![],
                    None,
                    20,
                    false,
                    false,
                )
                .wait(),
        );
        results = results.split_off(10);
        expect_multi_values(
            results,
            storage
                .async_raw_scan(
                    Context::new(),
                    "".to_string(),
                    b"c2".to_vec(),
                    None,
                    20,
                    false,
                    false,
                )
                .wait(),
        );
        let results: Vec<Option<KvPair>> = test_data
            .clone()
            .into_iter()
            .map(|(k, v)| Some((k, v)))
            .rev()
            .collect();
        expect_multi_values(
            results,
            storage
                .async_raw_scan(
                    Context::new(),
                    "".to_string(),
                    b"z".to_vec(),
                    None,
                    20,
                    false,
                    true,
                )
                .wait(),
        );
        let results: Vec<Option<KvPair>> = test_data
            .clone()
            .into_iter()
            .map(|(k, v)| Some((k, v)))
            .rev()
            .take(5)
            .collect();
        expect_multi_values(
            results,
            storage
                .async_raw_scan(
                    Context::new(),
                    "".to_string(),
                    b"z".to_vec(),
                    None,
                    5,
                    false,
                    true,
                )
                .wait(),
        );

        // Scan with end_key
        let results: Vec<Option<KvPair>> = test_data
            .clone()
            .into_iter()
            .skip(6)
            .take(4)
            .map(|(k, v)| Some((k, v)))
            .collect();
        expect_multi_values(
            results.clone(),
            storage
                .async_raw_scan(
                    Context::new(),
                    "".to_string(),
                    b"b2".to_vec(),
                    Some(b"c2".to_vec()),
                    20,
                    false,
                    false,
                )
                .wait(),
        );
        let results: Vec<Option<KvPair>> = test_data
            .clone()
            .into_iter()
            .skip(6)
            .take(1)
            .map(|(k, v)| Some((k, v)))
            .collect();
        expect_multi_values(
            results.clone(),
            storage
                .async_raw_scan(
                    Context::new(),
                    "".to_string(),
                    b"b2".to_vec(),
                    Some(b"b2\x00".to_vec()),
                    20,
                    false,
                    false,
                )
                .wait(),
        );

        // Reverse scan with end_key
        let results: Vec<Option<KvPair>> = test_data
            .clone()
            .into_iter()
            .rev()
            .skip(10)
            .take(4)
            .map(|(k, v)| Some((k, v)))
            .collect();
        expect_multi_values(
            results.clone(),
            storage
                .async_raw_scan(
                    Context::new(),
                    "".to_string(),
                    b"c2".to_vec(),
                    Some(b"b2".to_vec()),
                    20,
                    false,
                    true,
                )
                .wait(),
        );
        let results: Vec<Option<KvPair>> = test_data
            .clone()
            .into_iter()
            .skip(6)
            .take(1)
            .map(|(k, v)| Some((k, v)))
            .collect();
        expect_multi_values(
            results.clone(),
            storage
                .async_raw_scan(
                    Context::new(),
                    "".to_string(),
                    b"b2\x00".to_vec(),
                    Some(b"b2".to_vec()),
                    20,
                    false,
                    true,
                )
                .wait(),
        );

        // End key tests. Confirm that lower/upper bound works correctly.
        let ctx = Context::new();
        let results = vec![
            (b"c1".to_vec(), b"cc11".to_vec()),
            (b"c2".to_vec(), b"cc22".to_vec()),
            (b"c3".to_vec(), b"cc33".to_vec()),
            (b"d".to_vec(), b"dd".to_vec()),
            (b"d1".to_vec(), b"dd11".to_vec()),
            (b"d2".to_vec(), b"dd22".to_vec()),
        ]
        .into_iter()
        .map(|(k, v)| Some((k, v)));
        let engine = storage.get_engine();
        expect_multi_values(
            results.clone().collect(),
            <Storage<RocksEngine>>::async_snapshot(&engine, &ctx)
                .and_then(move |snapshot| {
                    <Storage<RocksEngine>>::raw_scan(
                        &snapshot,
                        &"".to_string(),
                        &Key::from_encoded(b"c1".to_vec()),
                        Some(Key::from_encoded(b"d3".to_vec())),
                        20,
                        &mut Statistics::default(),
                        false,
                    )
                })
                .wait(),
        );
        expect_multi_values(
            results.rev().collect(),
            <Storage<RocksEngine>>::async_snapshot(&engine, &ctx)
                .and_then(move |snapshot| {
                    <Storage<RocksEngine>>::reverse_raw_scan(
                        &snapshot,
                        &"".to_string(),
                        &Key::from_encoded(b"d3".to_vec()),
                        Some(Key::from_encoded(b"c1".to_vec())),
                        20,
                        &mut Statistics::default(),
                        false,
                    )
                })
                .wait(),
        );
    }

    #[test]
    fn test_check_key_ranges() {
        fn make_ranges(ranges: Vec<(Vec<u8>, Vec<u8>)>) -> Vec<KeyRange> {
            ranges
                .into_iter()
                .map(|(s, e)| {
                    let mut range = KeyRange::new();
                    range.set_start_key(s);
                    if !e.is_empty() {
                        range.set_end_key(e);
                    }
                    range
                })
                .collect()
        }

        let ranges = make_ranges(vec![
            (b"a".to_vec(), b"a3".to_vec()),
            (b"b".to_vec(), b"b3".to_vec()),
            (b"c".to_vec(), b"c3".to_vec()),
        ]);
        assert_eq!(
            <Storage<RocksEngine>>::check_key_ranges(&ranges, false),
            true
        );

        let ranges = make_ranges(vec![
            (b"a".to_vec(), vec![]),
            (b"b".to_vec(), vec![]),
            (b"c".to_vec(), vec![]),
        ]);
        assert_eq!(
            <Storage<RocksEngine>>::check_key_ranges(&ranges, false),
            true
        );

        let ranges = make_ranges(vec![
            (b"a3".to_vec(), b"a".to_vec()),
            (b"b3".to_vec(), b"b".to_vec()),
            (b"c3".to_vec(), b"c".to_vec()),
        ]);
        assert_eq!(
            <Storage<RocksEngine>>::check_key_ranges(&ranges, false),
            false
        );

        // if end_key is omitted, the next start_key is used instead. so, false is returned.
        let ranges = make_ranges(vec![
            (b"c".to_vec(), vec![]),
            (b"b".to_vec(), vec![]),
            (b"a".to_vec(), vec![]),
        ]);
        assert_eq!(
            <Storage<RocksEngine>>::check_key_ranges(&ranges, false),
            false
        );

        let ranges = make_ranges(vec![
            (b"a3".to_vec(), b"a".to_vec()),
            (b"b3".to_vec(), b"b".to_vec()),
            (b"c3".to_vec(), b"c".to_vec()),
        ]);
        assert_eq!(
            <Storage<RocksEngine>>::check_key_ranges(&ranges, true),
            true
        );

        let ranges = make_ranges(vec![
            (b"c3".to_vec(), vec![]),
            (b"b3".to_vec(), vec![]),
            (b"a3".to_vec(), vec![]),
        ]);
        assert_eq!(
            <Storage<RocksEngine>>::check_key_ranges(&ranges, true),
            true
        );

        let ranges = make_ranges(vec![
            (b"a".to_vec(), b"a3".to_vec()),
            (b"b".to_vec(), b"b3".to_vec()),
            (b"c".to_vec(), b"c3".to_vec()),
        ]);
        assert_eq!(
            <Storage<RocksEngine>>::check_key_ranges(&ranges, true),
            false
        );

        let ranges = make_ranges(vec![
            (b"a3".to_vec(), vec![]),
            (b"b3".to_vec(), vec![]),
            (b"c3".to_vec(), vec![]),
        ]);
        assert_eq!(
            <Storage<RocksEngine>>::check_key_ranges(&ranges, true),
            false
        );
    }

    #[test]
    fn test_raw_batch_scan() {
        let storage = TestStorageBuilder::new().build().unwrap();
        let (tx, rx) = channel();

        let test_data = vec![
            (b"a".to_vec(), b"aa".to_vec()),
            (b"a1".to_vec(), b"aa11".to_vec()),
            (b"a2".to_vec(), b"aa22".to_vec()),
            (b"a3".to_vec(), b"aa33".to_vec()),
            (b"b".to_vec(), b"bb".to_vec()),
            (b"b1".to_vec(), b"bb11".to_vec()),
            (b"b2".to_vec(), b"bb22".to_vec()),
            (b"b3".to_vec(), b"bb33".to_vec()),
            (b"c".to_vec(), b"cc".to_vec()),
            (b"c1".to_vec(), b"cc11".to_vec()),
            (b"c2".to_vec(), b"cc22".to_vec()),
            (b"c3".to_vec(), b"cc33".to_vec()),
            (b"d".to_vec(), b"dd".to_vec()),
            (b"d1".to_vec(), b"dd11".to_vec()),
            (b"d2".to_vec(), b"dd22".to_vec()),
            (b"d3".to_vec(), b"dd33".to_vec()),
            (b"e".to_vec(), b"ee".to_vec()),
            (b"e1".to_vec(), b"ee11".to_vec()),
            (b"e2".to_vec(), b"ee22".to_vec()),
            (b"e3".to_vec(), b"ee33".to_vec()),
        ];

        // Write key-value pairs in batch
        storage
            .async_raw_batch_put(
                Context::new(),
                "".to_string(),
                test_data.clone(),
                expect_ok_callback(tx.clone(), 0),
            )
            .unwrap();
        rx.recv().unwrap();

        // Verify pairs exist
        let keys = test_data.iter().map(|&(ref k, _)| k.clone()).collect();
        let results = test_data.into_iter().map(|(k, v)| Some((k, v))).collect();
        expect_multi_values(
            results,
            storage
                .async_raw_batch_get(Context::new(), "".to_string(), keys)
                .wait(),
        );

        let results = vec![
            Some((b"a".to_vec(), b"aa".to_vec())),
            Some((b"a1".to_vec(), b"aa11".to_vec())),
            Some((b"a2".to_vec(), b"aa22".to_vec())),
            Some((b"a3".to_vec(), b"aa33".to_vec())),
            Some((b"b".to_vec(), b"bb".to_vec())),
            Some((b"b1".to_vec(), b"bb11".to_vec())),
            Some((b"b2".to_vec(), b"bb22".to_vec())),
            Some((b"b3".to_vec(), b"bb33".to_vec())),
            Some((b"c".to_vec(), b"cc".to_vec())),
            Some((b"c1".to_vec(), b"cc11".to_vec())),
            Some((b"c2".to_vec(), b"cc22".to_vec())),
            Some((b"c3".to_vec(), b"cc33".to_vec())),
            Some((b"d".to_vec(), b"dd".to_vec())),
        ];
        let ranges: Vec<KeyRange> = vec![b"a".to_vec(), b"b".to_vec(), b"c".to_vec()]
            .into_iter()
            .map(|k| {
                let mut range = KeyRange::new();
                range.set_start_key(k);
                range
            })
            .collect();
        expect_multi_values(
            results,
            storage
                .async_raw_batch_scan(
                    Context::new(),
                    "".to_string(),
                    ranges.clone(),
                    5,
                    false,
                    false,
                )
                .wait(),
        );

        let results = vec![
            Some((b"a".to_vec(), vec![])),
            Some((b"a1".to_vec(), vec![])),
            Some((b"a2".to_vec(), vec![])),
            Some((b"a3".to_vec(), vec![])),
            Some((b"b".to_vec(), vec![])),
            Some((b"b1".to_vec(), vec![])),
            Some((b"b2".to_vec(), vec![])),
            Some((b"b3".to_vec(), vec![])),
            Some((b"c".to_vec(), vec![])),
            Some((b"c1".to_vec(), vec![])),
            Some((b"c2".to_vec(), vec![])),
            Some((b"c3".to_vec(), vec![])),
            Some((b"d".to_vec(), vec![])),
        ];
        expect_multi_values(
            results,
            storage
                .async_raw_batch_scan(
                    Context::new(),
                    "".to_string(),
                    ranges.clone(),
                    5,
                    true,
                    false,
                )
                .wait(),
        );

        let results = vec![
            Some((b"a".to_vec(), b"aa".to_vec())),
            Some((b"a1".to_vec(), b"aa11".to_vec())),
            Some((b"a2".to_vec(), b"aa22".to_vec())),
            Some((b"b".to_vec(), b"bb".to_vec())),
            Some((b"b1".to_vec(), b"bb11".to_vec())),
            Some((b"b2".to_vec(), b"bb22".to_vec())),
            Some((b"c".to_vec(), b"cc".to_vec())),
            Some((b"c1".to_vec(), b"cc11".to_vec())),
            Some((b"c2".to_vec(), b"cc22".to_vec())),
        ];
        expect_multi_values(
            results,
            storage
                .async_raw_batch_scan(
                    Context::new(),
                    "".to_string(),
                    ranges.clone(),
                    3,
                    false,
                    false,
                )
                .wait(),
        );

        let results = vec![
            Some((b"a".to_vec(), vec![])),
            Some((b"a1".to_vec(), vec![])),
            Some((b"a2".to_vec(), vec![])),
            Some((b"b".to_vec(), vec![])),
            Some((b"b1".to_vec(), vec![])),
            Some((b"b2".to_vec(), vec![])),
            Some((b"c".to_vec(), vec![])),
            Some((b"c1".to_vec(), vec![])),
            Some((b"c2".to_vec(), vec![])),
        ];
        expect_multi_values(
            results,
            storage
                .async_raw_batch_scan(Context::new(), "".to_string(), ranges, 3, true, false)
                .wait(),
        );

        let results = vec![
            Some((b"a2".to_vec(), b"aa22".to_vec())),
            Some((b"a1".to_vec(), b"aa11".to_vec())),
            Some((b"a".to_vec(), b"aa".to_vec())),
            Some((b"b2".to_vec(), b"bb22".to_vec())),
            Some((b"b1".to_vec(), b"bb11".to_vec())),
            Some((b"b".to_vec(), b"bb".to_vec())),
            Some((b"c2".to_vec(), b"cc22".to_vec())),
            Some((b"c1".to_vec(), b"cc11".to_vec())),
            Some((b"c".to_vec(), b"cc".to_vec())),
        ];
        let ranges: Vec<KeyRange> = vec![
            (b"a3".to_vec(), b"a".to_vec()),
            (b"b3".to_vec(), b"b".to_vec()),
            (b"c3".to_vec(), b"c".to_vec()),
        ]
        .into_iter()
        .map(|(s, e)| {
            let mut range = KeyRange::new();
            range.set_start_key(s);
            range.set_end_key(e);
            range
        })
        .collect();
        expect_multi_values(
            results,
            storage
                .async_raw_batch_scan(Context::new(), "".to_string(), ranges, 5, false, true)
                .wait(),
        );

        let results = vec![
            Some((b"c2".to_vec(), b"cc22".to_vec())),
            Some((b"c1".to_vec(), b"cc11".to_vec())),
            Some((b"b2".to_vec(), b"bb22".to_vec())),
            Some((b"b1".to_vec(), b"bb11".to_vec())),
            Some((b"a2".to_vec(), b"aa22".to_vec())),
            Some((b"a1".to_vec(), b"aa11".to_vec())),
        ];
        let ranges: Vec<KeyRange> = vec![b"c3".to_vec(), b"b3".to_vec(), b"a3".to_vec()]
            .into_iter()
            .map(|s| {
                let mut range = KeyRange::new();
                range.set_start_key(s);
                range
            })
            .collect();
        expect_multi_values(
            results,
            storage
                .async_raw_batch_scan(Context::new(), "".to_string(), ranges, 2, false, true)
                .wait(),
        );

        let results = vec![
            Some((b"a2".to_vec(), vec![])),
            Some((b"a1".to_vec(), vec![])),
            Some((b"a".to_vec(), vec![])),
            Some((b"b2".to_vec(), vec![])),
            Some((b"b1".to_vec(), vec![])),
            Some((b"b".to_vec(), vec![])),
            Some((b"c2".to_vec(), vec![])),
            Some((b"c1".to_vec(), vec![])),
            Some((b"c".to_vec(), vec![])),
        ];
        let ranges: Vec<KeyRange> = vec![
            (b"a3".to_vec(), b"a".to_vec()),
            (b"b3".to_vec(), b"b".to_vec()),
            (b"c3".to_vec(), b"c".to_vec()),
        ]
        .into_iter()
        .map(|(s, e)| {
            let mut range = KeyRange::new();
            range.set_start_key(s);
            range.set_end_key(e);
            range
        })
        .collect();
        expect_multi_values(
            results,
            storage
                .async_raw_batch_scan(Context::new(), "".to_string(), ranges, 5, true, true)
                .wait(),
        );
    }

    #[test]
    fn test_scan_lock() {
        let storage = TestStorageBuilder::new().build().unwrap();
        let (tx, rx) = channel();
        storage
            .async_prewrite(
                Context::new(),
                vec![
                    Mutation::Put((Key::from_raw(b"x"), b"foo".to_vec())),
                    Mutation::Put((Key::from_raw(b"y"), b"foo".to_vec())),
                    Mutation::Put((Key::from_raw(b"z"), b"foo".to_vec())),
                ],
                b"x".to_vec(),
                100,
                Options::default(),
                expect_ok_callback(tx.clone(), 0),
            )
            .unwrap();
        rx.recv().unwrap();
        storage
            .async_prewrite(
                Context::new(),
                vec![
                    Mutation::Put((Key::from_raw(b"a"), b"foo".to_vec())),
                    Mutation::Put((Key::from_raw(b"b"), b"foo".to_vec())),
                    Mutation::Put((Key::from_raw(b"c"), b"foo".to_vec())),
                ],
                b"c".to_vec(),
                101,
                Options::default(),
                expect_ok_callback(tx.clone(), 0),
            )
            .unwrap();
        rx.recv().unwrap();
        let (lock_a, lock_b, lock_c, lock_x, lock_y, lock_z) = (
            {
                let mut lock = LockInfo::new();
                lock.set_primary_lock(b"c".to_vec());
                lock.set_lock_version(101);
                lock.set_key(b"a".to_vec());
                lock
            },
            {
                let mut lock = LockInfo::new();
                lock.set_primary_lock(b"c".to_vec());
                lock.set_lock_version(101);
                lock.set_key(b"b".to_vec());
                lock
            },
            {
                let mut lock = LockInfo::new();
                lock.set_primary_lock(b"c".to_vec());
                lock.set_lock_version(101);
                lock.set_key(b"c".to_vec());
                lock
            },
            {
                let mut lock = LockInfo::new();
                lock.set_primary_lock(b"x".to_vec());
                lock.set_lock_version(100);
                lock.set_key(b"x".to_vec());
                lock
            },
            {
                let mut lock = LockInfo::new();
                lock.set_primary_lock(b"x".to_vec());
                lock.set_lock_version(100);
                lock.set_key(b"y".to_vec());
                lock
            },
            {
                let mut lock = LockInfo::new();
                lock.set_primary_lock(b"x".to_vec());
                lock.set_lock_version(100);
                lock.set_key(b"z".to_vec());
                lock
            },
        );
        storage
            .async_scan_locks(
                Context::new(),
                99,
                vec![],
                10,
                expect_value_callback(tx.clone(), 0, vec![]),
            )
            .unwrap();
        rx.recv().unwrap();
        storage
            .async_scan_locks(
                Context::new(),
                100,
                vec![],
                10,
                expect_value_callback(
                    tx.clone(),
                    0,
                    vec![lock_x.clone(), lock_y.clone(), lock_z.clone()],
                ),
            )
            .unwrap();
        rx.recv().unwrap();
        storage
            .async_scan_locks(
                Context::new(),
                100,
                b"a".to_vec(),
                10,
                expect_value_callback(
                    tx.clone(),
                    0,
                    vec![lock_x.clone(), lock_y.clone(), lock_z.clone()],
                ),
            )
            .unwrap();
        rx.recv().unwrap();
        storage
            .async_scan_locks(
                Context::new(),
                100,
                b"y".to_vec(),
                10,
                expect_value_callback(tx.clone(), 0, vec![lock_y.clone(), lock_z.clone()]),
            )
            .unwrap();
        rx.recv().unwrap();
        storage
            .async_scan_locks(
                Context::new(),
                101,
                vec![],
                10,
                expect_value_callback(
                    tx.clone(),
                    0,
                    vec![
                        lock_a.clone(),
                        lock_b.clone(),
                        lock_c.clone(),
                        lock_x.clone(),
                        lock_y.clone(),
                        lock_z.clone(),
                    ],
                ),
            )
            .unwrap();
        rx.recv().unwrap();
        storage
            .async_scan_locks(
                Context::new(),
                101,
                vec![],
                4,
                expect_value_callback(
                    tx.clone(),
                    0,
                    vec![
                        lock_a.clone(),
                        lock_b.clone(),
                        lock_c.clone(),
                        lock_x.clone(),
                    ],
                ),
            )
            .unwrap();
        rx.recv().unwrap();
        storage
            .async_scan_locks(
                Context::new(),
                101,
                b"b".to_vec(),
                4,
                expect_value_callback(
                    tx.clone(),
                    0,
                    vec![
                        lock_b.clone(),
                        lock_c.clone(),
                        lock_x.clone(),
                        lock_y.clone(),
                    ],
                ),
            )
            .unwrap();
        rx.recv().unwrap();
        storage
            .async_scan_locks(
                Context::new(),
                101,
                b"b".to_vec(),
                0,
                expect_value_callback(
                    tx.clone(),
                    0,
                    vec![
                        lock_b.clone(),
                        lock_c.clone(),
                        lock_x.clone(),
                        lock_y.clone(),
                        lock_z.clone(),
                    ],
                ),
            )
            .unwrap();
        rx.recv().unwrap();
    }

    #[test]
    fn test_resolve_lock() {
        use crate::storage::txn::RESOLVE_LOCK_BATCH_SIZE;

        let storage = TestStorageBuilder::new().build().unwrap();
        let (tx, rx) = channel();

        // These locks (transaction ts=99) are not going to be resolved.
        storage
            .async_prewrite(
                Context::new(),
                vec![
                    Mutation::Put((Key::from_raw(b"a"), b"foo".to_vec())),
                    Mutation::Put((Key::from_raw(b"b"), b"foo".to_vec())),
                    Mutation::Put((Key::from_raw(b"c"), b"foo".to_vec())),
                ],
                b"c".to_vec(),
                99,
                Options::default(),
                expect_ok_callback(tx.clone(), 0),
            )
            .unwrap();
        rx.recv().unwrap();

        let (lock_a, lock_b, lock_c) = (
            {
                let mut lock = LockInfo::new();
                lock.set_primary_lock(b"c".to_vec());
                lock.set_lock_version(99);
                lock.set_key(b"a".to_vec());
                lock
            },
            {
                let mut lock = LockInfo::new();
                lock.set_primary_lock(b"c".to_vec());
                lock.set_lock_version(99);
                lock.set_key(b"b".to_vec());
                lock
            },
            {
                let mut lock = LockInfo::new();
                lock.set_primary_lock(b"c".to_vec());
                lock.set_lock_version(99);
                lock.set_key(b"c".to_vec());
                lock
            },
        );

        // We should be able to resolve all locks for transaction ts=100 when there are this
        // many locks.
        let scanned_locks_coll = vec![
            1,
            RESOLVE_LOCK_BATCH_SIZE,
            RESOLVE_LOCK_BATCH_SIZE - 1,
            RESOLVE_LOCK_BATCH_SIZE + 1,
            RESOLVE_LOCK_BATCH_SIZE * 2,
            RESOLVE_LOCK_BATCH_SIZE * 2 - 1,
            RESOLVE_LOCK_BATCH_SIZE * 2 + 1,
        ];

        let is_rollback_coll = vec![
            false, // commit
            true,  // rollback
        ];
        let mut ts = 100;

        for scanned_locks in scanned_locks_coll {
            for is_rollback in &is_rollback_coll {
                let mut mutations = vec![];
                for i in 0..scanned_locks {
                    mutations.push(Mutation::Put((
                        Key::from_raw(format!("x{:08}", i).as_bytes()),
                        b"foo".to_vec(),
                    )));
                }

                storage
                    .async_prewrite(
                        Context::new(),
                        mutations,
                        b"x".to_vec(),
                        ts,
                        Options::default(),
                        expect_ok_callback(tx.clone(), 0),
                    )
                    .unwrap();
                rx.recv().unwrap();

                let mut txn_status = HashMap::default();
                txn_status.insert(
                    ts,
                    if *is_rollback {
                        0 // rollback
                    } else {
                        ts + 5 // commit, commit_ts = start_ts + 5
                    },
                );
                storage
                    .async_resolve_lock(
                        Context::new(),
                        txn_status,
                        expect_ok_callback(tx.clone(), 0),
                    )
                    .unwrap();
                rx.recv().unwrap();

                // All locks should be resolved except for a, b and c.
                storage
                    .async_scan_locks(
                        Context::new(),
                        ts,
                        vec![],
                        0,
                        expect_value_callback(
                            tx.clone(),
                            0,
                            vec![lock_a.clone(), lock_b.clone(), lock_c.clone()],
                        ),
                    )
                    .unwrap();
                rx.recv().unwrap();

                ts += 10;
            }
        }
    }

    #[test]
    fn test_resolve_lock_lite() {
        let storage = TestStorageBuilder::new().build().unwrap();
        let (tx, rx) = channel();

        storage
            .async_prewrite(
                Context::new(),
                vec![
                    Mutation::Put((Key::from_raw(b"a"), b"foo".to_vec())),
                    Mutation::Put((Key::from_raw(b"b"), b"foo".to_vec())),
                    Mutation::Put((Key::from_raw(b"c"), b"foo".to_vec())),
                ],
                b"c".to_vec(),
                99,
                Options::default(),
                expect_ok_callback(tx.clone(), 0),
            )
            .unwrap();
        rx.recv().unwrap();

        // Rollback key 'b' and key 'c' and left key 'a' still locked.
        let resolve_keys = vec![Key::from_raw(b"b"), Key::from_raw(b"c")];
        storage
            .async_resolve_lock_lite(
                Context::new(),
                99,
                0,
                resolve_keys,
                expect_ok_callback(tx.clone(), 0),
            )
            .unwrap();
        rx.recv().unwrap();

        // Check lock for key 'a'.
        let lock_a = {
            let mut lock = LockInfo::new();
            lock.set_primary_lock(b"c".to_vec());
            lock.set_lock_version(99);
            lock.set_key(b"a".to_vec());
            lock
        };
        storage
            .async_scan_locks(
                Context::new(),
                99,
                vec![],
                0,
                expect_value_callback(tx.clone(), 0, vec![lock_a]),
            )
            .unwrap();
        rx.recv().unwrap();

        // Resolve lock for key 'a'.
        storage
            .async_resolve_lock_lite(
                Context::new(),
                99,
                0,
                vec![Key::from_raw(b"a")],
                expect_ok_callback(tx.clone(), 0),
            )
            .unwrap();
        rx.recv().unwrap();

        storage
            .async_prewrite(
                Context::new(),
                vec![
                    Mutation::Put((Key::from_raw(b"a"), b"foo".to_vec())),
                    Mutation::Put((Key::from_raw(b"b"), b"foo".to_vec())),
                    Mutation::Put((Key::from_raw(b"c"), b"foo".to_vec())),
                ],
                b"c".to_vec(),
                101,
                Options::default(),
                expect_ok_callback(tx.clone(), 0),
            )
            .unwrap();
        rx.recv().unwrap();

        // Commit key 'b' and key 'c' and left key 'a' still locked.
        let resolve_keys = vec![Key::from_raw(b"b"), Key::from_raw(b"c")];
        storage
            .async_resolve_lock_lite(
                Context::new(),
                101,
                102,
                resolve_keys,
                expect_ok_callback(tx.clone(), 0),
            )
            .unwrap();
        rx.recv().unwrap();

        // Check lock for key 'a'.
        let lock_a = {
            let mut lock = LockInfo::new();
            lock.set_primary_lock(b"c".to_vec());
            lock.set_lock_version(101);
            lock.set_key(b"a".to_vec());
            lock
        };
        storage
            .async_scan_locks(
                Context::new(),
                101,
                vec![],
                0,
                expect_value_callback(tx.clone(), 0, vec![lock_a]),
            )
            .unwrap();
        rx.recv().unwrap();
    }
}<|MERGE_RESOLUTION|>--- conflicted
+++ resolved
@@ -1121,14 +1121,11 @@
     ///
     /// All keys in the range will be deleted permanently regardless of their timestamps.
     /// That means, you are even unable to get deleted keys by specifying an older timestamp.
-<<<<<<< HEAD
-    ///
-    /// Schedules a [`Command::DeleteRange`].
-=======
     /// If `notify_only` is set, the data will not be immediately deleted, but the operation will
     /// still be replicated via Raft. This is used to notify that the data will be deleted by
     /// `unsafe_destroy_range` soon.
->>>>>>> 73fa6af2
+    ///
+    /// Schedules a [`Command::DeleteRange`].
     pub fn async_delete_range(
         &self,
         ctx: Context,
