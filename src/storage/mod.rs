--- conflicted
+++ resolved
@@ -889,12 +889,7 @@
     fn clone(&self) -> Storage {
         Storage {
             engine: self.engine.clone(),
-<<<<<<< HEAD
             worker: self.worker.clone(),
-=======
-            sendch: self.sendch.clone(),
-            handle: Arc::clone(&self.handle),
->>>>>>> b0740b9a
             gc_ratio_threshold: self.gc_ratio_threshold,
             max_key_size: self.max_key_size,
         }
