--- conflicted
+++ resolved
@@ -1184,24 +1184,17 @@
             &crate::config::StorageReadPoolConfig::default_for_test(),
             self.engine.clone(),
         );
-<<<<<<< HEAD
         let lock_manager = if self.pessimistic_txn_enabled {
             Some(DummyLockManager {})
         } else {
             None
         };
-=======
->>>>>>> 0247486b
         Storage::from_engine(
             self.engine,
             &self.config,
             ReadPool::from(read_pool).handle(),
-<<<<<<< HEAD
             lock_manager,
             self.pipelined_pessimistic_lock,
-=======
-            None,
->>>>>>> 0247486b
         )
     }
 }
