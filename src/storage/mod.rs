--- conflicted
+++ resolved
@@ -918,8 +918,8 @@
                     let begin_instant = Instant::now_coarse();
 
                     let stage_snap_recv_ts = begin_instant;
-<<<<<<< HEAD
-                    let mut statistics = Statistics::default();
+                    let mut statistics = Vec::with_capacity(keys.len());
+                    let buckets = snapshot.ext().get_buckets();
                     let (result, delta, cost_time, key_bytes) = {
                         let start_time = quota_limiter.get_now_timer();
                         let perf_statistics = PerfStatisticsInstant::new();
@@ -932,7 +932,7 @@
                             access_locks,
                             false,
                         );
-                        let key_bytes = keys.iter().fold(0, |acc, v| acc + v.len());
+                        let mut stats = Statistics::default();
                         let result = snap_store
                             .batch_get(&keys, &mut statistics)
                             .map_err(Error::from)
@@ -940,10 +940,19 @@
                                 let kv_pairs: Vec<_> = v
                                     .into_iter()
                                     .zip(keys)
-                                    .filter(|&(ref v, ref _k)| {
+                                    .enumerate()
+                                    .filter(|&(i, (ref v, ref k))| {
+                                        metrics::tls_collect_read_flow(
+                                            ctx.get_region_id(),
+                                            Some(k.as_encoded()),
+                                            Some(k.as_encoded()),
+                                            &statistics[i],
+                                            buckets.as_ref(),
+                                        );
+                                        stats.add(&statistics[i]);
                                         !(v.is_ok() && v.as_ref().unwrap().is_none())
                                     })
-                                    .map(|(v, k)| match v {
+                                    .map(|(_, (v, k))| match v {
                                         Ok(Some(x)) => Ok((k.into_raw().unwrap(), x)),
                                         Err(e) => Err(Error::from(e)),
                                         _ => unreachable!(),
@@ -954,61 +963,11 @@
                                     .observe(kv_pairs.len() as f64);
                                 kv_pairs
                             });
-
                         let delta = perf_statistics.delta();
                         let cost_time = start_time.elapsed();
                         (result, delta, cost_time, key_bytes)
                     };
-                    metrics::tls_collect_scan_details(CMD, &statistics);
-                    metrics::tls_collect_read_flow(ctx.get_region_id(), &statistics);
-=======
-                    let mut statistics = Vec::with_capacity(keys.len());
-                    let buckets = snapshot.ext().get_buckets();
-                    let perf_statistics = PerfStatisticsInstant::new();
-                    let snap_store = SnapshotStore::new(
-                        snapshot,
-                        start_ts,
-                        ctx.get_isolation_level(),
-                        !ctx.get_not_fill_cache(),
-                        bypass_locks,
-                        access_locks,
-                        false,
-                    );
-                    let mut stats = Statistics::default();
-                    let result = snap_store
-                        .batch_get(&keys, &mut statistics)
-                        .map_err(Error::from)
-                        .map(|v| {
-                            let kv_pairs: Vec<_> = v
-                                .into_iter()
-                                .zip(keys)
-                                .enumerate()
-                                .filter(|&(i, (ref v, ref k))| {
-                                    metrics::tls_collect_read_flow(
-                                        ctx.get_region_id(),
-                                        Some(k.as_encoded()),
-                                        Some(k.as_encoded()),
-                                        &statistics[i],
-                                        buckets.as_ref(),
-                                    );
-                                    stats.add(&statistics[i]);
-                                    !(v.is_ok() && v.as_ref().unwrap().is_none())
-                                })
-                                .map(|(_, (v, k))| match v {
-                                    Ok(Some(x)) => Ok((k.into_raw().unwrap(), x)),
-                                    Err(e) => Err(Error::from(e)),
-                                    _ => unreachable!(),
-                                })
-                                .collect();
-                            KV_COMMAND_KEYREAD_HISTOGRAM_STATIC
-                                .get(CMD)
-                                .observe(kv_pairs.len() as f64);
-                            kv_pairs
-                        });
-
-                    let delta = perf_statistics.delta();
                     metrics::tls_collect_scan_details(CMD, &stats);
->>>>>>> b358f668
                     metrics::tls_collect_perf_stats(CMD, &delta);
                     SCHED_PROCESSING_READ_HISTOGRAM_STATIC
                         .get(CMD)
