--- conflicted
+++ resolved
@@ -424,9 +424,9 @@
                 let mut req_snaps = vec![];
 
                 for (mut req, id) in requests.into_iter().zip(ids) {
-<<<<<<< HEAD
-                    let region_id = req.get_context().get_region_id();
-                    let peer = req.get_context().get_peer();
+                    let mut ctx = req.take_context();
+                    let region_id = ctx.get_region_id();
+                    let peer = ctx.get_peer();
                     tls_collect_query(
                         region_id,
                         peer,
@@ -435,12 +435,6 @@
                         false,
                         QueryKind::Get,
                     );
-=======
-                    let mut ctx = req.take_context();
-                    let region_id = ctx.get_region_id();
-                    let peer = ctx.get_peer();
-                    tls_collect_qps(region_id, peer, &req.get_key(), &req.get_key(), false);
->>>>>>> 4869f2c3
                     let key = Key::from_raw(req.get_key());
                     let start_ts = req.get_version().into();
                     let isolation_level = ctx.get_isolation_level();
