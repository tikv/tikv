// Copyright 2016 TiKV Project Authors. Licensed under Apache-2.0.

pub mod config;
pub mod gc_worker;
pub mod kv;
mod metrics;
pub mod mvcc;
pub mod readpool_impl;
pub mod txn;
pub mod types;

use std::boxed::FnBox;
use std::cmp;
use std::error;
use std::fmt::{self, Debug, Display, Formatter};
use std::io::Error as IoError;
use std::sync::{atomic, Arc};
use std::u64;

use engine::rocks::DB;
use engine::{IterOption, DATA_KEY_PREFIX_LEN};
use futures::{future, Future};
use kvproto::errorpb;
use kvproto::kvrpcpb::{CommandPri, Context, KeyRange, LockInfo};

use crate::server::readpool::{self, Builder as ReadPoolBuilder, ReadPool};
use crate::server::ServerRaftStoreRouter;
<<<<<<< HEAD
use crate::util;
use crate::util::collections::HashMap;
=======
use tikv_util::collections::HashMap;
use tikv_util::worker::{self, Builder, ScheduleError, Worker};
>>>>>>> dd9ed5c3

use self::gc_worker::GCWorker;
use self::metrics::*;
use self::mvcc::Lock;

pub use self::config::{BlockCacheConfig, Config, DEFAULT_DATA_DIR, DEFAULT_ROCKSDB_SUB_DIR};
pub use self::gc_worker::{AutoGCConfig, GCSafePointProvider};
pub use self::kv::raftkv::RaftKv;
pub use self::kv::{
    CFStatistics, Cursor, CursorBuilder, Engine, Error as EngineError, FlowStatistics, Iterator,
    Modify, RegionInfoProvider, RocksEngine, ScanMode, Snapshot, Statistics, StatisticsSummary,
    TestEngineBuilder,
};
<<<<<<< HEAD
pub use self::gc_worker::{AutoGCConfig, GCSafePointProvider};
pub use self::readpool_context::Context as ReadPoolContext;
use self::txn::scheduler::Scheduler as TxnScheduler;
=======
pub use self::mvcc::Scanner as StoreScanner;
pub use self::readpool_impl::*;
>>>>>>> dd9ed5c3
pub use self::txn::{FixtureStore, FixtureStoreScanner};
pub use self::txn::{Msg, Scanner, Scheduler, SnapshotStore, Store};
pub use self::types::{Key, KvPair, MvccInfo, Value};
pub type Callback<T> = Box<dyn FnBox(Result<T>) + Send>;

// Short value max len must <= 255.
pub const SHORT_VALUE_MAX_LEN: usize = 64;
pub const SHORT_VALUE_PREFIX: u8 = b'v';

use engine::{CfName, ALL_CFS, CF_DEFAULT, CF_LOCK, CF_WRITE, DATA_CFS};

pub fn is_short_value(value: &[u8]) -> bool {
    value.len() <= SHORT_VALUE_MAX_LEN
}

#[derive(Debug, Clone)]
pub enum Mutation {
    Put((Key, Value)),
    Delete(Key),
    Lock(Key),
    Insert((Key, Value)), // has a constraint that key should not exist.
}

#[allow(clippy::match_same_arms)]
impl Mutation {
    pub fn key(&self) -> &Key {
        match *self {
            Mutation::Put((ref key, _)) => key,
            Mutation::Delete(ref key) => key,
            Mutation::Lock(ref key) => key,
            Mutation::Insert((ref key, _)) => key,
        }
    }
}

pub enum StorageCb {
    Boolean(Callback<()>),
    Booleans(Callback<Vec<Result<()>>>),
    MvccInfoByKey(Callback<MvccInfo>),
    MvccInfoByStartTs(Callback<Option<(Key, MvccInfo)>>),
    Locks(Callback<Vec<LockInfo>>),
}

pub enum Command {
    Prewrite {
        ctx: Context,
        mutations: Vec<Mutation>,
        primary: Vec<u8>,
        start_ts: u64,
        options: Options,
    },
    Commit {
        ctx: Context,
        keys: Vec<Key>,
        lock_ts: u64,
        commit_ts: u64,
    },
    Cleanup {
        ctx: Context,
        key: Key,
        start_ts: u64,
    },
    Rollback {
        ctx: Context,
        keys: Vec<Key>,
        start_ts: u64,
    },
    ScanLock {
        ctx: Context,
        max_ts: u64,
        start_key: Option<Key>,
        limit: usize,
    },
    ResolveLock {
        ctx: Context,
        txn_status: HashMap<u64, u64>,
        scan_key: Option<Key>,
        key_locks: Vec<(Key, Lock)>,
    },
    DeleteRange {
        ctx: Context,
        start_key: Key,
        end_key: Key,
    },
    // only for test, keep the latches of keys for a while
    Pause {
        ctx: Context,
        keys: Vec<Key>,
        duration: u64,
    },
    MvccByKey {
        ctx: Context,
        key: Key,
    },
    MvccByStartTs {
        ctx: Context,
        start_ts: u64,
    },
}

impl Display for Command {
    fn fmt(&self, f: &mut Formatter<'_>) -> fmt::Result {
        match *self {
            Command::Prewrite {
                ref ctx,
                ref mutations,
                start_ts,
                ..
            } => write!(
                f,
                "kv::command::prewrite mutations({}) @ {} | {:?}",
                mutations.len(),
                start_ts,
                ctx
            ),
            Command::Commit {
                ref ctx,
                ref keys,
                lock_ts,
                commit_ts,
                ..
            } => write!(
                f,
                "kv::command::commit {} {} -> {} | {:?}",
                keys.len(),
                lock_ts,
                commit_ts,
                ctx
            ),
            Command::Cleanup {
                ref ctx,
                ref key,
                start_ts,
                ..
            } => write!(f, "kv::command::cleanup {} @ {} | {:?}", key, start_ts, ctx),
            Command::Rollback {
                ref ctx,
                ref keys,
                start_ts,
                ..
            } => write!(
                f,
                "kv::command::rollback keys({}) @ {} | {:?}",
                keys.len(),
                start_ts,
                ctx
            ),
            Command::ScanLock {
                ref ctx,
                max_ts,
                ref start_key,
                limit,
                ..
            } => write!(
                f,
                "kv::scan_lock {:?} {} @ {} | {:?}",
                start_key, limit, max_ts, ctx
            ),
            Command::ResolveLock { .. } => write!(f, "kv::resolve_lock"),
            Command::DeleteRange {
                ref ctx,
                ref start_key,
                ref end_key,
            } => write!(
                f,
                "kv::command::delete range [{:?}, {:?}) | {:?}",
                start_key, end_key, ctx
            ),
            Command::Pause {
                ref ctx,
                ref keys,
                duration,
            } => write!(
                f,
                "kv::command::pause keys:({}) {} ms | {:?}",
                keys.len(),
                duration,
                ctx
            ),
            Command::MvccByKey { ref ctx, ref key } => {
                write!(f, "kv::command::mvccbykey {:?} | {:?}", key, ctx)
            }
            Command::MvccByStartTs {
                ref ctx,
                ref start_ts,
            } => write!(f, "kv::command::mvccbystartts {:?} | {:?}", start_ts, ctx),
        }
    }
}

impl Debug for Command {
    fn fmt(&self, f: &mut Formatter<'_>) -> fmt::Result {
        write!(f, "{}", self)
    }
}

pub const CMD_TAG_GC: &str = "gc";
pub const CMD_TAG_UNSAFE_DESTROY_RANGE: &str = "unsafe_destroy_range";

impl Command {
    pub fn readonly(&self) -> bool {
        match *self {
            Command::ScanLock { .. } |
            // DeleteRange only called by DDL bg thread after table is dropped and
            // must guarantee that there is no other read or write on these keys, so
            // we can treat DeleteRange as readonly Command.
            Command::DeleteRange { .. } |
            Command::MvccByKey { .. } |
            Command::MvccByStartTs { .. } => true,
            Command::ResolveLock { ref key_locks, .. } => key_locks.is_empty(),
            _ => false,
        }
    }

    pub fn priority(&self) -> CommandPri {
        self.get_context().get_priority()
    }

    pub fn priority_tag(&self) -> &'static str {
        match self.get_context().get_priority() {
            CommandPri::Low => "low",
            CommandPri::Normal => "normal",
            CommandPri::High => "high",
        }
    }

    pub fn need_flow_control(&self) -> bool {
        !self.readonly() && self.priority() != CommandPri::High
    }

    pub fn tag(&self) -> &'static str {
        match *self {
            Command::Prewrite { .. } => "prewrite",
            Command::Commit { .. } => "commit",
            Command::Cleanup { .. } => "cleanup",
            Command::Rollback { .. } => "rollback",
            Command::ScanLock { .. } => "scan_lock",
            Command::ResolveLock { .. } => "resolve_lock",
            Command::DeleteRange { .. } => "delete_range",
            Command::Pause { .. } => "pause",
            Command::MvccByKey { .. } => "key_mvcc",
            Command::MvccByStartTs { .. } => "start_ts_mvcc",
        }
    }

    pub fn ts(&self) -> u64 {
        match *self {
            Command::Prewrite { start_ts, .. }
            | Command::Cleanup { start_ts, .. }
            | Command::Rollback { start_ts, .. }
            | Command::MvccByStartTs { start_ts, .. } => start_ts,
            Command::Commit { lock_ts, .. } => lock_ts,
            Command::ScanLock { max_ts, .. } => max_ts,
            Command::ResolveLock { .. }
            | Command::DeleteRange { .. }
            | Command::Pause { .. }
            | Command::MvccByKey { .. } => 0,
        }
    }

    pub fn get_context(&self) -> &Context {
        match *self {
            Command::Prewrite { ref ctx, .. }
            | Command::Commit { ref ctx, .. }
            | Command::Cleanup { ref ctx, .. }
            | Command::Rollback { ref ctx, .. }
            | Command::ScanLock { ref ctx, .. }
            | Command::ResolveLock { ref ctx, .. }
            | Command::DeleteRange { ref ctx, .. }
            | Command::Pause { ref ctx, .. }
            | Command::MvccByKey { ref ctx, .. }
            | Command::MvccByStartTs { ref ctx, .. } => ctx,
        }
    }

    pub fn mut_context(&mut self) -> &mut Context {
        match *self {
            Command::Prewrite { ref mut ctx, .. }
            | Command::Commit { ref mut ctx, .. }
            | Command::Cleanup { ref mut ctx, .. }
            | Command::Rollback { ref mut ctx, .. }
            | Command::ScanLock { ref mut ctx, .. }
            | Command::ResolveLock { ref mut ctx, .. }
            | Command::DeleteRange { ref mut ctx, .. }
            | Command::Pause { ref mut ctx, .. }
            | Command::MvccByKey { ref mut ctx, .. }
            | Command::MvccByStartTs { ref mut ctx, .. } => ctx,
        }
    }

    pub fn write_bytes(&self) -> usize {
        let mut bytes = 0;
        match *self {
            Command::Prewrite { ref mutations, .. } => {
                for m in mutations {
                    match *m {
                        Mutation::Put((ref key, ref value))
                        | Mutation::Insert((ref key, ref value)) => {
                            bytes += key.as_encoded().len();
                            bytes += value.len();
                        }
                        Mutation::Delete(ref key) | Mutation::Lock(ref key) => {
                            bytes += key.as_encoded().len();
                        }
                    }
                }
            }
            Command::Commit { ref keys, .. } | Command::Rollback { ref keys, .. } => {
                for key in keys {
                    bytes += key.as_encoded().len();
                }
            }
            Command::ResolveLock { ref key_locks, .. } => {
                for lock in key_locks {
                    bytes += lock.0.as_encoded().len();
                }
            }
            Command::Cleanup { ref key, .. } => {
                bytes += key.as_encoded().len();
            }
            Command::Pause { ref keys, .. } => {
                for key in keys {
                    bytes += key.as_encoded().len();
                }
            }
            _ => {}
        }
        bytes
    }
}

#[derive(Clone, Default)]
pub struct Options {
    pub lock_ttl: u64,
    pub skip_constraint_check: bool,
    pub key_only: bool,
    pub reverse_scan: bool,
}

impl Options {
    pub fn new(lock_ttl: u64, skip_constraint_check: bool, key_only: bool) -> Options {
        Options {
            lock_ttl,
            skip_constraint_check,
            key_only,
            reverse_scan: false,
        }
    }

    pub fn reverse_scan(mut self) -> Options {
        self.reverse_scan = true;
        self
    }
}

/// A builder to build a temporary `Storage<E>`.
///
/// Only used for test purpose.
#[must_use]
pub struct TestStorageBuilder<E: Engine> {
    engine: E,
    config: Config,
    local_storage: Option<Arc<DB>>,
    raft_store_router: Option<ServerRaftStoreRouter>,
}

impl TestStorageBuilder<RocksEngine> {
    /// Build `Storage<RocksEngine>`.
    pub fn new() -> Self {
        Self {
            engine: TestEngineBuilder::new().build().unwrap(),
            config: Config::default(),
            local_storage: None,
            raft_store_router: None,
        }
    }
}

impl<E: Engine> TestStorageBuilder<E> {
    pub fn from_engine(engine: E) -> Self {
        Self {
            engine,
            config: Config::default(),
            local_storage: None,
            raft_store_router: None,
        }
    }

    /// Customize the config of the `Storage`.
    ///
    /// By default, `Config::default()` will be used.
    pub fn config(mut self, config: Config) -> Self {
        self.config = config;
        self
    }

    /// Set local storage for GCWorker.
    ///
    /// By default, `None` will be used.
    pub fn local_storage(mut self, local_storage: Arc<DB>) -> Self {
        self.local_storage = Some(local_storage);
        self
    }

    /// Set raft store router for GCWorker.
    ///
    /// By default, `None` will be used.
    pub fn raft_store_router(mut self, raft_store_router: ServerRaftStoreRouter) -> Self {
        self.raft_store_router = Some(raft_store_router);
        self
    }

    /// Build a `Storage<E>`.
    pub fn build(self) -> Result<Storage<E>> {
        let read_pool = ReadPoolBuilder::from_config(&readpool::Config::default_for_test()).build();
        Storage::from_engine(
            self.engine,
            &self.config,
            read_pool,
            self.local_storage,
            self.raft_store_router,
        )
    }
}

/// `Storage` implements transactional KV APIs and raw KV APIs on a given `Engine`. An `Engine`
/// provides low level KV functionality. `Engine` has multiple implementations. When a TiKV server
/// is running, a `RaftKv` will be the underlying `Engine` of `Storage`. The other two types of
/// engines are for test purpose.
///
/// `Storage` is reference counted and cloning `Storage` will just increase the reference counter.
/// Storage resources (i.e. threads, engine) will be released when all references are dropped.
///
/// Notice that read and write methods may not be performed over full data in most cases, i.e. when
/// underlying engine is `RaftKv`, which limits data access in the range of a single region
/// according to specified `ctx` parameter. However, `async_unsafe_destroy_range` is the only
/// exception. It's always performed on the whole TiKV.
///
/// Operations of `Storage` can be divided into two types: MVCC operations and raw operations.
/// MVCC operations uses MVCC keys, which usually consist of several physical keys in different
/// CFs. In default CF and write CF, the key will be memcomparable-encoded and append the timestamp
/// to it, so that multiple versions can be saved at the same time.
/// Raw operations use raw keys, which are saved directly to the engine without memcomparable-
/// encoding and appending timestamp.
pub struct Storage<E: Engine> {
    // TODO: Too many Arcs, would be slow when clone.
    engine: E,

<<<<<<< HEAD
    sched: TxnScheduler<E>,
    read_pool: ReadPool<ReadPoolContext>,
=======
    /// The worker to execute storage commands.
    worker: Arc<Mutex<Worker<Msg>>>,
    /// `worker_scheduler` is used to schedule tasks to run in `worker`.
    worker_scheduler: worker::Scheduler<Msg>,

    /// The thread pool used to run most read operations.
    read_pool: ReadPool,
>>>>>>> dd9ed5c3

    /// Used to handle requests related to GC.
    gc_worker: GCWorker<E>,

    /// How many strong references. Thread pool and workers will be stopped
    /// once there are no more references.
    refs: Arc<atomic::AtomicUsize>,

    // Fields below are storage configurations.
    max_key_size: usize,
}

impl<E: Engine> Clone for Storage<E> {
    #[inline]
    fn clone(&self) -> Self {
        let refs = self.refs.fetch_add(1, atomic::Ordering::SeqCst);

        debug!(
            "Storage referenced"; "original_ref" => refs
        );

        Self {
            engine: self.engine.clone(),
            sched: self.sched.clone(),
            read_pool: self.read_pool.clone(),
            gc_worker: self.gc_worker.clone(),
            refs: self.refs.clone(),
            max_key_size: self.max_key_size,
        }
    }
}

impl<E: Engine> Drop for Storage<E> {
    #[inline]
    fn drop(&mut self) {
        let refs = self.refs.fetch_sub(1, atomic::Ordering::SeqCst);

        debug!(
            "Storage de-referenced"; "original_ref" => refs
        );

        if refs != 1 {
            return;
        }

        self.sched.shutdown();
        if let Err(e) = self.gc_worker.stop() {
            error!("Failed to stop gc_worker: {:?}", e);
        }

        info!("Storage stopped.");
    }
}

impl<E: Engine> Storage<E> {
    /// Create a `Storage` from given engine.
    pub fn from_engine(
        engine: E,
        config: &Config,
        read_pool: ReadPool,
        local_storage: Option<Arc<DB>>,
        raft_store_router: Option<ServerRaftStoreRouter>,
    ) -> Result<Self> {
        let sched = TxnScheduler::new(
            engine.clone(),
            config.scheduler_concurrency,
            config.scheduler_worker_pool_size,
            config.scheduler_pending_write_threshold.0 as usize,
        );
        let mut gc_worker = GCWorker::new(
            engine.clone(),
            local_storage,
            raft_store_router,
            config.gc_ratio_threshold,
        );

        gc_worker.start()?;

        info!("Storage started.");

        Ok(Storage {
            engine,
            sched,
            read_pool,
            gc_worker,
            refs: Arc::new(atomic::AtomicUsize::new(1)),
            max_key_size: config.max_key_size,
        })
    }

    /// Starts running GC automatically.
    pub fn start_auto_gc<S: GCSafePointProvider, R: RegionInfoProvider>(
        &self,
        cfg: AutoGCConfig<S, R>,
    ) -> Result<()> {
        self.gc_worker.start_auto_gc(cfg)
    }

    /// Get the underlying `Engine` of the `Storage`.
    pub fn get_engine(&self) -> E {
        self.engine.clone()
    }

    /// Schedule a command to the transaction scheduler. `cb` will be invoked after finishing
    /// running the command.
    #[inline]
    fn schedule(&self, cmd: Command, cb: StorageCb) -> Result<()> {
        fail_point!("storage_drop_message", |_| Ok(()));
        self.sched.run_cmd(cmd, cb);
        Ok(())
    }

    /// Get a snapshot of `engine`.
    fn async_snapshot(engine: E, ctx: &Context) -> impl Future<Item = E::Snap, Error = Error> {
        let (callback, future) = tikv_util::future::paired_future_callback();
        let val = engine.async_snapshot(ctx, callback);

        future::result(val)
            .and_then(|_| future.map_err(|cancel| EngineError::Other(box_err!(cancel))))
            .and_then(|(_ctx, result)| result)
            // map storage::kv::Error -> storage::txn::Error -> storage::Error
            .map_err(txn::Error::from)
            .map_err(Error::from)
    }

    /// Get value of the given key from a snapshot. Only writes that are committed before `start_ts`
    /// is visible.
    pub fn async_get(
        &self,
        ctx: Context,
        key: Key,
        start_ts: u64,
    ) -> impl Future<Item = Option<Value>, Error = Error> {
        const CMD: &str = "get";
        let engine = self.get_engine();
        let priority = readpool::Priority::from(ctx.get_priority());

        let res = self.read_pool.spawn_handle(priority, move || {
            tls_collect_command_count(CMD, priority);
            let command_duration = tikv_util::time::Instant::now_coarse();

            Self::async_snapshot(engine, &ctx)
                .and_then(move |snapshot: E::Snap| {
                    tls_processing_read_observe_duration(CMD, || {
                        let mut statistics = Statistics::default();
                        let snap_store = SnapshotStore::new(
                            snapshot,
                            start_ts,
                            ctx.get_isolation_level(),
                            !ctx.get_not_fill_cache(),
                        );
                        let result = snap_store
                            .get(&key, &mut statistics)
                            // map storage::txn::Error -> storage::Error
                            .map_err(Error::from)
                            .map(|r| {
                                tls_collect_key_reads(CMD, 1);
                                r
                            });

                        tls_collect_scan_count(CMD, &statistics);
                        tls_collect_read_flow(ctx.get_region_id(), &statistics);

                        result
                    })
                })
                .then(move |r| {
                    tls_collect_command_duration(CMD, command_duration.elapsed());
                    r
                })
        });

        future::result(res)
            .map_err(|_| Error::SchedTooBusy)
            .flatten()
    }

    /// Get values of a set of keys in a batch from the snapshot. Only writes that are committed
    /// before `start_ts` is visible.
    pub fn async_batch_get(
        &self,
        ctx: Context,
        keys: Vec<Key>,
        start_ts: u64,
    ) -> impl Future<Item = Vec<Result<KvPair>>, Error = Error> {
        const CMD: &str = "batch_get";
        let engine = self.get_engine();
        let priority = readpool::Priority::from(ctx.get_priority());

        let res = self.read_pool.spawn_handle(priority, move || {
            tls_collect_command_count(CMD, priority);
            let command_duration = tikv_util::time::Instant::now_coarse();

            Self::async_snapshot(engine, &ctx)
                .and_then(move |snapshot: E::Snap| {
                    tls_processing_read_observe_duration(CMD, || {
                        let mut statistics = Statistics::default();
                        let snap_store = SnapshotStore::new(
                            snapshot,
                            start_ts,
                            ctx.get_isolation_level(),
                            !ctx.get_not_fill_cache(),
                        );
                        let kv_pairs: Vec<_> = snap_store
                            .batch_get(&keys, &mut statistics)
                            .into_iter()
                            .zip(keys)
                            .filter(|&(ref v, ref _k)| {
                                !(v.is_ok() && v.as_ref().unwrap().is_none())
                            })
                            .map(|(v, k)| match v {
                                Ok(Some(x)) => Ok((k.into_raw().unwrap(), x)),
                                Err(e) => Err(Error::from(e)),
                                _ => unreachable!(),
                            })
                            .collect();

                        tls_collect_key_reads(CMD, kv_pairs.len());
                        tls_collect_scan_count(CMD, &statistics);
                        tls_collect_read_flow(ctx.get_region_id(), &statistics);

                        Ok(kv_pairs)
                    })
                })
                .then(move |r| {
                    tls_collect_command_duration(CMD, command_duration.elapsed());
                    r
                })
        });

        future::result(res)
            .map_err(|_| Error::SchedTooBusy)
            .flatten()
    }

    /// Scan keys in [`start_key`, `end_key`) up to `limit` keys from the snapshot. If `end_key` is
    /// `None`, it means the upper bound is unbounded. Only writes committed before `start_ts` is
    /// visible.
    pub fn async_scan(
        &self,
        ctx: Context,
        start_key: Key,
        end_key: Option<Key>,
        limit: usize,
        start_ts: u64,
        options: Options,
    ) -> impl Future<Item = Vec<Result<KvPair>>, Error = Error> {
        const CMD: &str = "scan";
        let engine = self.get_engine();
        let priority = readpool::Priority::from(ctx.get_priority());

        let res = self.read_pool.spawn_handle(priority, move || {
            tls_collect_command_count(CMD, priority);
            let command_duration = tikv_util::time::Instant::now_coarse();

            Self::async_snapshot(engine, &ctx)
                .and_then(move |snapshot: E::Snap| {
                    tls_processing_read_observe_duration(CMD, || {
                        let snap_store = SnapshotStore::new(
                            snapshot,
                            start_ts,
                            ctx.get_isolation_level(),
                            !ctx.get_not_fill_cache(),
                        );

                        let mut scanner;
                        if !options.reverse_scan {
                            scanner = snap_store.scanner(
                                false,
                                options.key_only,
                                Some(start_key),
                                end_key,
                            )?;
                        } else {
                            scanner = snap_store.scanner(
                                true,
                                options.key_only,
                                end_key,
                                Some(start_key),
                            )?;
                        };
                        let res = scanner.scan(limit);

                        let statistics = scanner.take_statistics();
                        tls_collect_scan_count(CMD, &statistics);
                        tls_collect_read_flow(ctx.get_region_id(), &statistics);

                        res.map_err(Error::from).map(|results| {
                            tls_collect_key_reads(CMD, results.len());
                            results
                                .into_iter()
                                .map(|x| x.map_err(Error::from))
                                .collect()
                        })
                    })
                })
                .then(move |r| {
                    tls_collect_command_duration(CMD, command_duration.elapsed());
                    r
                })
        });

        future::result(res)
            .map_err(|_| Error::SchedTooBusy)
            .flatten()
    }

    /// Latch the given keys for given duration, so other write operations that involve these keys
    /// will be blocked. Only used for tests purpose.
    pub fn async_pause(
        &self,
        ctx: Context,
        keys: Vec<Key>,
        duration: u64,
        callback: Callback<()>,
    ) -> Result<()> {
        let cmd = Command::Pause {
            ctx,
            keys,
            duration,
        };
        self.schedule(cmd, StorageCb::Boolean(callback))?;
        KV_COMMAND_COUNTER_VEC_STATIC.pause.inc();
        Ok(())
    }

    /// Prewrite some mutations to the storage. It's the first phase of 2PC. The transaction model
    /// comes from [Google Percolator](https://ai.google/research/pubs/pub36726).
    pub fn async_prewrite(
        &self,
        ctx: Context,
        mutations: Vec<Mutation>,
        primary: Vec<u8>,
        start_ts: u64,
        options: Options,
        callback: Callback<Vec<Result<()>>>,
    ) -> Result<()> {
        for m in &mutations {
            let size = m.key().as_encoded().len();
            if size > self.max_key_size {
                callback(Err(Error::KeyTooLarge(size, self.max_key_size)));
                return Ok(());
            }
        }
        let cmd = Command::Prewrite {
            ctx,
            mutations,
            primary,
            start_ts,
            options,
        };
        self.schedule(cmd, StorageCb::Booleans(callback))?;
        KV_COMMAND_COUNTER_VEC_STATIC.prewrite.inc();
        Ok(())
    }

    /// Commit the transaction that started at `lock_ts`.
    pub fn async_commit(
        &self,
        ctx: Context,
        keys: Vec<Key>,
        lock_ts: u64,
        commit_ts: u64,
        callback: Callback<()>,
    ) -> Result<()> {
        let cmd = Command::Commit {
            ctx,
            keys,
            lock_ts,
            commit_ts,
        };
        self.schedule(cmd, StorageCb::Boolean(callback))?;
        KV_COMMAND_COUNTER_VEC_STATIC.commit.inc();
        Ok(())
    }

    /// Delete all keys in the range [`start_key`, `end_key`).
    /// All keys in the range will be deleted permanently regardless of their timestamps.
    /// That means, you are even unable to get deleted keys by specifying an older timestamp.
    pub fn async_delete_range(
        &self,
        ctx: Context,
        start_key: Key,
        end_key: Key,
        callback: Callback<()>,
    ) -> Result<()> {
        let mut modifies = Vec::with_capacity(DATA_CFS.len());
        for cf in DATA_CFS {
            modifies.push(Modify::DeleteRange(cf, start_key.clone(), end_key.clone()));
        }

        self.engine.async_write(
            &ctx,
            modifies,
            Box::new(|(_, res): (_, kv::Result<_>)| callback(res.map_err(Error::from))),
        )?;
        KV_COMMAND_COUNTER_VEC_STATIC.delete_range.inc();
        Ok(())
    }

    pub fn async_cleanup(
        &self,
        ctx: Context,
        key: Key,
        start_ts: u64,
        callback: Callback<()>,
    ) -> Result<()> {
        let cmd = Command::Cleanup { ctx, key, start_ts };
        self.schedule(cmd, StorageCb::Boolean(callback))?;
        KV_COMMAND_COUNTER_VEC_STATIC.cleanup.inc();
        Ok(())
    }

    /// Roll back the transaction that was started at `start_ts`.
    pub fn async_rollback(
        &self,
        ctx: Context,
        keys: Vec<Key>,
        start_ts: u64,
        callback: Callback<()>,
    ) -> Result<()> {
        let cmd = Command::Rollback {
            ctx,
            keys,
            start_ts,
        };
        self.schedule(cmd, StorageCb::Boolean(callback))?;
        KV_COMMAND_COUNTER_VEC_STATIC.rollback.inc();
        Ok(())
    }

    /// Scan locks from `start_key`, and find all locks whose timestamp is before `max_ts`.
    pub fn async_scan_locks(
        &self,
        ctx: Context,
        max_ts: u64,
        start_key: Vec<u8>,
        limit: usize,
        callback: Callback<Vec<LockInfo>>,
    ) -> Result<()> {
        let cmd = Command::ScanLock {
            ctx,
            max_ts,
            start_key: if start_key.is_empty() {
                None
            } else {
                Some(Key::from_raw(&start_key))
            },
            limit,
        };
        self.schedule(cmd, StorageCb::Locks(callback))?;
        KV_COMMAND_COUNTER_VEC_STATIC.scan_lock.inc();
        Ok(())
    }

    /// Resolve locks according to `txn_status`. During the GC operation, this will be called by
    /// TiDB to clean up stale locks whose timestamp is before safe point.
    ///
    /// `txn_status` maps lock_ts to commit_ts. If a transaction was rolled back, it is mapped to 0.
    ///
    /// For example, let `txn_status` be `{ 100: 101, 102: 0 }`, then it means that the transaction
    /// whose start_ts is 100 was committed with commit_ts `101`, and the transaction whose
    /// start_ts is 102 was rolled back. If there are these keys in the db:
    ///
    /// * "k1", lock_ts = 100
    /// * "k2", lock_ts = 102
    /// * "k3", lock_ts = 104
    /// * "k4", no lock
    ///
    /// Here `"k1"`, `"k2"` and `"k3"` each has a not-yet-committed version, because they have
    /// locks. After calling resolve_lock, `"k1"` will be committed with commit_ts = 101 and `"k2"`
    /// will be rolled back.  `"k3"` will not be affected, because its lock_ts is not contained in
    /// `txn_status`. `"k4"` will not be affected either, because it doesn't have a non-committed
    /// version.
    pub fn async_resolve_lock(
        &self,
        ctx: Context,
        txn_status: HashMap<u64, u64>,
        callback: Callback<()>,
    ) -> Result<()> {
        let cmd = Command::ResolveLock {
            ctx,
            txn_status,
            scan_key: None,
            key_locks: vec![],
        };
        self.schedule(cmd, StorageCb::Boolean(callback))?;
        KV_COMMAND_COUNTER_VEC_STATIC.resolve_lock.inc();
        Ok(())
    }

    /// Does garbage collection, which means cleaning up old MVCC keys.
    /// It guarantees that all reads with timestamp > `safe_point` can be performed correctly
    /// during and after the GC operation.
    pub fn async_gc(&self, ctx: Context, safe_point: u64, callback: Callback<()>) -> Result<()> {
        self.gc_worker.async_gc(ctx, safe_point, callback)?;
        KV_COMMAND_COUNTER_VEC_STATIC.gc.inc();
        Ok(())
    }

    /// Delete all data in the range.
    /// This function is **VERY DANGEROUS**. It's not only running on one single region, but it can
    /// delete a large range that spans over many regions, bypassing the Raft layer. This is
    /// designed for TiDB to quickly free up disk space while doing GC after
    /// drop/truncate table/index. By invoking this function, it's user's responsibility to make
    /// sure no more operations will be performed in this destroyed range.
    pub fn async_unsafe_destroy_range(
        &self,
        ctx: Context,
        start_key: Key,
        end_key: Key,
        callback: Callback<()>,
    ) -> Result<()> {
        self.gc_worker
            .async_unsafe_destroy_range(ctx, start_key, end_key, callback)?;
        KV_COMMAND_COUNTER_VEC_STATIC.unsafe_destroy_range.inc();
        Ok(())
    }

    /// Get the value of a raw key.
    pub fn async_raw_get(
        &self,
        ctx: Context,
        cf: String,
        key: Vec<u8>,
    ) -> impl Future<Item = Option<Vec<u8>>, Error = Error> {
        const CMD: &str = "raw_get";
        let engine = self.get_engine();
        let priority = readpool::Priority::from(ctx.get_priority());

        let timer = SCHED_HISTOGRAM_VEC_STATIC.raw_get.start_coarse_timer();

        let readpool = self.read_pool.clone();

        Self::async_snapshot(engine, &ctx).and_then(move |snapshot: E::Snap| {
            let res = readpool.spawn_handle(priority, move || {
                tls_processing_read_observe_duration(CMD, || {
                    let cf = match Self::rawkv_cf(&cf) {
                        Ok(x) => x,
                        Err(e) => return future::err(e),
                    };
                    // no scan_count for this kind of op.

                    let key_len = key.len();
                    let result = snapshot
                        .get_cf(cf, &Key::from_encoded(key))
                        // map storage::engine::Error -> storage::Error
                        .map_err(Error::from)
                        .map(|r| {
                            if let Some(ref value) = r {
                                let mut stats = Statistics::default();
                                stats.data.flow_stats.read_keys = 1;
                                stats.data.flow_stats.read_bytes = key_len + value.len();
                                tls_collect_read_flow(ctx.get_region_id(), &stats);
                                tls_collect_key_reads(CMD, 1);
                            }
                            r
                        });

                    timer.observe_duration();
                    future::result(result)
                })
            });
            future::result(res)
                .map_err(|_| Error::SchedTooBusy)
                .flatten()
        })
    }

    /// Get the values of some raw keys in a batch.
    pub fn async_raw_batch_get(
        &self,
        ctx: Context,
        cf: String,
        keys: Vec<Vec<u8>>,
    ) -> impl Future<Item = Vec<Result<KvPair>>, Error = Error> {
        const CMD: &str = "raw_batch_get";
        let engine = self.get_engine();
        let priority = readpool::Priority::from(ctx.get_priority());

        let timer = SCHED_HISTOGRAM_VEC_STATIC
            .raw_batch_get
            .start_coarse_timer();

        let readpool = self.read_pool.clone();

        Self::async_snapshot(engine, &ctx).and_then(move |snapshot: E::Snap| {
            let res = readpool.spawn_handle(priority, move || {
                tls_processing_read_observe_duration(CMD, || {
                    let keys: Vec<Key> = keys.into_iter().map(Key::from_encoded).collect();
                    let cf = match Self::rawkv_cf(&cf) {
                        Ok(x) => x,
                        Err(e) => return future::err(e),
                    };
                    // no scan_count for this kind of op.
                    let mut stats = Statistics::default();
                    let result: Vec<Result<KvPair>> = keys
                        .into_iter()
                        .map(|k| {
                            let v = snapshot.get_cf(cf, &k);
                            (k, v)
                        })
                        .filter(|&(_, ref v)| !(v.is_ok() && v.as_ref().unwrap().is_none()))
                        .map(|(k, v)| match v {
                            Ok(Some(v)) => {
                                stats.data.flow_stats.read_keys += 1;
                                stats.data.flow_stats.read_bytes += k.as_encoded().len() + v.len();
                                Ok((k.into_encoded(), v))
                            }
                            Err(e) => Err(Error::from(e)),
                            _ => unreachable!(),
                        })
                        .collect();

                    tls_collect_key_reads(CMD, stats.data.flow_stats.read_keys as usize);
                    tls_collect_read_flow(ctx.get_region_id(), &stats);

                    timer.observe_duration();
                    future::ok(result)
                })
            });
            future::result(res)
                .map_err(|_| Error::SchedTooBusy)
                .flatten()
        })
    }

    /// Write a raw key to the storage.
    pub fn async_raw_put(
        &self,
        ctx: Context,
        cf: String,
        key: Vec<u8>,
        value: Vec<u8>,
        callback: Callback<()>,
    ) -> Result<()> {
        if key.len() > self.max_key_size {
            callback(Err(Error::KeyTooLarge(key.len(), self.max_key_size)));
            return Ok(());
        }
        self.engine.async_write(
            &ctx,
            vec![Modify::Put(
                Self::rawkv_cf(&cf)?,
                Key::from_encoded(key),
                value,
            )],
            Box::new(|(_, res): (_, kv::Result<_>)| callback(res.map_err(Error::from))),
        )?;
        KV_COMMAND_COUNTER_VEC_STATIC.raw_put.inc();
        Ok(())
    }

    /// Write some keys to the storage in a batch.
    pub fn async_raw_batch_put(
        &self,
        ctx: Context,
        cf: String,
        pairs: Vec<KvPair>,
        callback: Callback<()>,
    ) -> Result<()> {
        let cf = Self::rawkv_cf(&cf)?;
        for &(ref key, _) in &pairs {
            if key.len() > self.max_key_size {
                callback(Err(Error::KeyTooLarge(key.len(), self.max_key_size)));
                return Ok(());
            }
        }
        let requests = pairs
            .into_iter()
            .map(|(k, v)| Modify::Put(cf, Key::from_encoded(k), v))
            .collect();
        self.engine.async_write(
            &ctx,
            requests,
            Box::new(|(_, res): (_, kv::Result<_>)| callback(res.map_err(Error::from))),
        )?;
        KV_COMMAND_COUNTER_VEC_STATIC.raw_batch_put.inc();
        Ok(())
    }

    /// Delete a raw key from the storage.
    pub fn async_raw_delete(
        &self,
        ctx: Context,
        cf: String,
        key: Vec<u8>,
        callback: Callback<()>,
    ) -> Result<()> {
        if key.len() > self.max_key_size {
            callback(Err(Error::KeyTooLarge(key.len(), self.max_key_size)));
            return Ok(());
        }
        self.engine.async_write(
            &ctx,
            vec![Modify::Delete(Self::rawkv_cf(&cf)?, Key::from_encoded(key))],
            Box::new(|(_, res): (_, kv::Result<_>)| callback(res.map_err(Error::from))),
        )?;
        KV_COMMAND_COUNTER_VEC_STATIC.raw_delete.inc();
        Ok(())
    }

    /// Delete all raw keys in [`start_key`, `end_key`).
    pub fn async_raw_delete_range(
        &self,
        ctx: Context,
        cf: String,
        start_key: Vec<u8>,
        end_key: Vec<u8>,
        callback: Callback<()>,
    ) -> Result<()> {
        if start_key.len() > self.max_key_size || end_key.len() > self.max_key_size {
            callback(Err(Error::KeyTooLarge(
                cmp::max(start_key.len(), end_key.len()),
                self.max_key_size,
            )));
            return Ok(());
        }

        let cf = Self::rawkv_cf(&cf)?;
        let start_key = Key::from_encoded(start_key);
        let end_key = Key::from_encoded(end_key);

        self.engine.async_write(
            &ctx,
            vec![Modify::DeleteRange(cf, start_key, end_key)],
            Box::new(|(_, res): (_, kv::Result<_>)| callback(res.map_err(Error::from))),
        )?;
        KV_COMMAND_COUNTER_VEC_STATIC.raw_delete_range.inc();
        Ok(())
    }

    /// Delete some raw keys in a batch.
    pub fn async_raw_batch_delete(
        &self,
        ctx: Context,
        cf: String,
        keys: Vec<Vec<u8>>,
        callback: Callback<()>,
    ) -> Result<()> {
        let cf = Self::rawkv_cf(&cf)?;
        for key in &keys {
            if key.len() > self.max_key_size {
                callback(Err(Error::KeyTooLarge(key.len(), self.max_key_size)));
                return Ok(());
            }
        }
        let requests = keys
            .into_iter()
            .map(|k| Modify::Delete(cf, Key::from_encoded(k)))
            .collect();
        self.engine.async_write(
            &ctx,
            requests,
            Box::new(|(_, res): (_, kv::Result<_>)| callback(res.map_err(Error::from))),
        )?;
        KV_COMMAND_COUNTER_VEC_STATIC.raw_batch_delete.inc();
        Ok(())
    }

    /// Scan raw keys in [`start_key`, `end_key`), returns at most `limit` keys. If `end_key` is
    /// `None`, it means unbounded.
    ///
    /// If `key_only` is true, the value corresponding to the key will not be read. Only scanned
    /// keys will be returned.
    fn raw_scan(
        snapshot: &E::Snap,
        cf: &str,
        start_key: &Key,
        end_key: Option<Key>,
        limit: usize,
        statistics: &mut Statistics,
        key_only: bool,
    ) -> Result<Vec<Result<KvPair>>> {
        let mut option = IterOption::default();
        if let Some(end) = end_key {
            option.set_upper_bound(end.as_encoded(), DATA_KEY_PREFIX_LEN);
        }
        let mut cursor = snapshot.iter_cf(Self::rawkv_cf(cf)?, option, ScanMode::Forward)?;
        let statistics = statistics.mut_cf_statistics(cf);
        if !cursor.seek(start_key, statistics)? {
            return Ok(vec![]);
        }
        let mut pairs = vec![];
        while cursor.valid()? && pairs.len() < limit {
            pairs.push(Ok((
                cursor.key(statistics).to_owned(),
                if key_only {
                    vec![]
                } else {
                    cursor.value(statistics).to_owned()
                },
            )));
            cursor.next(statistics);
        }
        Ok(pairs)
    }

    /// Scan raw keys in [`end_key`, `start_key`) in reverse order, returns at most `limit` keys. If
    /// `start_key` is `None`, it means it's unbounded.
    ///
    /// If `key_only` is true, the value
    /// corresponding to the key will not be read out. Only scanned keys will be returned.
    fn reverse_raw_scan(
        snapshot: &E::Snap,
        cf: &str,
        start_key: &Key,
        end_key: Option<Key>,
        limit: usize,
        statistics: &mut Statistics,
        key_only: bool,
    ) -> Result<Vec<Result<KvPair>>> {
        let mut option = IterOption::default();
        if let Some(end) = end_key {
            option.set_lower_bound(end.as_encoded(), DATA_KEY_PREFIX_LEN);
        }
        let mut cursor = snapshot.iter_cf(Self::rawkv_cf(cf)?, option, ScanMode::Backward)?;
        let statistics = statistics.mut_cf_statistics(cf);
        if !cursor.reverse_seek(start_key, statistics)? {
            return Ok(vec![]);
        }
        let mut pairs = vec![];
        while cursor.valid()? && pairs.len() < limit {
            pairs.push(Ok((
                cursor.key(statistics).to_owned(),
                if key_only {
                    vec![]
                } else {
                    cursor.value(statistics).to_owned()
                },
            )));
            cursor.prev(statistics);
        }
        Ok(pairs)
    }

    /// Scan raw keys in a range.
    ///
    /// If `reverse` is false, the range is [`key`, `end_key`); otherwise, the range is
    /// [`end_key`, `key`) and it scans from `key` and goes backwards. If `end_key` is `None`, it
    /// means unbounded.
    ///
    /// This function scans at most `limit` keys.
    ///
    /// If `key_only` is true, the value
    /// corresponding to the key will not be read out. Only scanned keys will be returned.
    pub fn async_raw_scan(
        &self,
        ctx: Context,
        cf: String,
        key: Vec<u8>,
        end_key: Option<Vec<u8>>,
        limit: usize,
        key_only: bool,
        reverse: bool,
    ) -> impl Future<Item = Vec<Result<KvPair>>, Error = Error> {
        const CMD: &str = "raw_scan";
        let engine = self.get_engine();
        let priority = readpool::Priority::from(ctx.get_priority());

        let timer = SCHED_HISTOGRAM_VEC_STATIC.raw_scan.start_coarse_timer();

        let readpool = self.read_pool.clone();

        Self::async_snapshot(engine, &ctx).and_then(move |snapshot: E::Snap| {
            let res = readpool.spawn_handle(priority, move || {
                tls_processing_read_observe_duration(CMD, || {
                    let end_key = end_key.map(Key::from_encoded);

                    let mut statistics = Statistics::default();
                    let result = if reverse {
                        Self::reverse_raw_scan(
                            &snapshot,
                            &cf,
                            &Key::from_encoded(key),
                            end_key,
                            limit,
                            &mut statistics,
                            key_only,
                        )
                        .map_err(Error::from)
                    } else {
                        Self::raw_scan(
                            &snapshot,
                            &cf,
                            &Key::from_encoded(key),
                            end_key,
                            limit,
                            &mut statistics,
                            key_only,
                        )
                        .map_err(Error::from)
                    };

                    tls_collect_read_flow(ctx.get_region_id(), &statistics);
                    tls_collect_key_reads(CMD, statistics.write.flow_stats.read_keys as usize);
                    tls_collect_scan_count(CMD, &statistics);

                    timer.observe_duration();
                    future::result(result)
                })
            });
            future::result(res)
                .map_err(|_| Error::SchedTooBusy)
                .flatten()
        })
    }

    /// Check the given raw kv CF name. Return the CF name, or `Err` if given CF name is invalid.
    /// The CF name can be one of `"default"`, `"write"` and `"lock"`. If given `cf` is empty,
    /// `CF_DEFAULT` (`"default"`) will be returned.
    fn rawkv_cf(cf: &str) -> Result<CfName> {
        if cf.is_empty() {
            return Ok(CF_DEFAULT);
        }
        for c in DATA_CFS {
            if cf == *c {
                return Ok(c);
            }
        }
        Err(Error::InvalidCf(cf.to_owned()))
    }

    /// Check if key range is valid
    ///
    /// - If `reverse` is true, `end_key` is less than `start_key`. `end_key` is the lower bound.
    /// - If `reverse` is false, `end_key` is greater than `start_key`. `end_key` is the upper bound.
    fn check_key_ranges(ranges: &[KeyRange], reverse: bool) -> bool {
        let ranges_len = ranges.len();
        for i in 0..ranges_len {
            let start_key = ranges[i].get_start_key();
            let mut end_key = ranges[i].get_end_key();
            if end_key.is_empty() && i + 1 != ranges_len {
                end_key = ranges[i + 1].get_start_key();
            }
            if !end_key.is_empty()
                && (!reverse && start_key >= end_key || reverse && start_key <= end_key)
            {
                return false;
            }
        }
        true
    }

    /// Scan raw keys in multiple ranges in a batch.
    pub fn async_raw_batch_scan(
        &self,
        ctx: Context,
        cf: String,
        mut ranges: Vec<KeyRange>,
        each_limit: usize,
        key_only: bool,
        reverse: bool,
    ) -> impl Future<Item = Vec<Result<KvPair>>, Error = Error> {
        const CMD: &str = "raw_batch_scan";
        let engine = self.get_engine();
        let priority = readpool::Priority::from(ctx.get_priority());

        let timer = SCHED_HISTOGRAM_VEC_STATIC
            .raw_batch_scan
            .start_coarse_timer();

        let readpool = self.read_pool.clone();

        Self::async_snapshot(engine, &ctx).and_then(move |snapshot: E::Snap| {
            let res = readpool.spawn_handle(priority, move || {
                tls_processing_read_observe_duration(CMD, || {
                    let mut statistics = Statistics::default();
                    if !Self::check_key_ranges(&ranges, reverse) {
                        return future::result(Err(box_err!("Invalid KeyRanges")));
                    };
                    let mut result = Vec::new();
                    let ranges_len = ranges.len();
                    for i in 0..ranges_len {
                        let start_key = Key::from_encoded(ranges[i].take_start_key());
                        let end_key = ranges[i].take_end_key();
                        let end_key = if end_key.is_empty() {
                            if i + 1 == ranges_len {
                                None
                            } else {
                                Some(Key::from_encoded_slice(ranges[i + 1].get_start_key()))
                            }
                        } else {
                            Some(Key::from_encoded(end_key))
                        };
                        let pairs = if reverse {
                            match Self::reverse_raw_scan(
                                &snapshot,
                                &cf,
                                &start_key,
                                end_key,
                                each_limit,
                                &mut statistics,
                                key_only,
                            ) {
                                Ok(x) => x,
                                Err(e) => return future::err(e),
                            }
                        } else {
                            match Self::raw_scan(
                                &snapshot,
                                &cf,
                                &start_key,
                                end_key,
                                each_limit,
                                &mut statistics,
                                key_only,
                            ) {
                                Ok(x) => x,
                                Err(e) => return future::err(e),
                            }
                        };
                        result.extend(pairs.into_iter());
                    }

                    tls_collect_read_flow(ctx.get_region_id(), &statistics);
                    tls_collect_key_reads(CMD, statistics.write.flow_stats.read_keys as usize);

                    tls_collect_scan_count(CMD, &statistics);

                    timer.observe_duration();
                    future::ok(result)
                })
            });
            future::result(res)
                .map_err(|_| Error::SchedTooBusy)
                .flatten()
        })
    }

    /// Get MVCC info of a transactional key.
    pub fn async_mvcc_by_key(
        &self,
        ctx: Context,
        key: Key,
        callback: Callback<MvccInfo>,
    ) -> Result<()> {
        let cmd = Command::MvccByKey { ctx, key };
        self.schedule(cmd, StorageCb::MvccInfoByKey(callback))?;
        KV_COMMAND_COUNTER_VEC_STATIC.key_mvcc.inc();

        Ok(())
    }

    /// Find the first key that has a version with its `start_ts` equal to the given `start_ts`, and
    /// return its MVCC info.
    pub fn async_mvcc_by_start_ts(
        &self,
        ctx: Context,
        start_ts: u64,
        callback: Callback<Option<(Key, MvccInfo)>>,
    ) -> Result<()> {
        let cmd = Command::MvccByStartTs { ctx, start_ts };
        self.schedule(cmd, StorageCb::MvccInfoByStartTs(callback))?;
        KV_COMMAND_COUNTER_VEC_STATIC.start_ts_mvcc.inc();
        Ok(())
    }
}

quick_error! {
    #[derive(Debug)]
    pub enum Error {
        Engine(err: EngineError) {
            from()
            cause(err)
            description(err.description())
        }
        Txn(err: txn::Error) {
            from()
            cause(err)
            description(err.description())
        }
        Mvcc(err: mvcc::Error) {
            from()
            cause(err)
            description(err.description())
        }
        Closed {
            description("storage is closed.")
        }
        Other(err: Box<dyn error::Error + Send + Sync>) {
            from()
            cause(err.as_ref())
            description(err.description())
        }
        Io(err: IoError) {
            from()
            cause(err)
            description(err.description())
        }
        SchedTooBusy {
            description("scheduler is too busy")
        }
        GCWorkerTooBusy {
            description("gc worker is too busy")
        }
        KeyTooLarge(size: usize, limit: usize) {
            description("max key size exceeded")
            display("max key size exceeded, size: {}, limit: {}", size, limit)
        }
        InvalidCf (cf_name: String) {
            description("invalid cf name")
            display("invalid cf name: {}", cf_name)
        }
    }
}

pub type Result<T> = std::result::Result<T, Error>;

pub enum ErrorHeaderKind {
    NotLeader,
    RegionNotFound,
    KeyNotInRegion,
    EpochNotMatch,
    ServerIsBusy,
    StaleCommand,
    StoreNotMatch,
    RaftEntryTooLarge,
    Other,
}

impl ErrorHeaderKind {
    /// TODO: This function is only used for bridging existing & legacy metric tags.
    /// It should be removed once Coprocessor starts using new static metrics.
    pub fn get_str(&self) -> &'static str {
        match *self {
            ErrorHeaderKind::NotLeader => "not_leader",
            ErrorHeaderKind::RegionNotFound => "region_not_found",
            ErrorHeaderKind::KeyNotInRegion => "key_not_in_region",
            ErrorHeaderKind::EpochNotMatch => "epoch_not_match",
            ErrorHeaderKind::ServerIsBusy => "server_is_busy",
            ErrorHeaderKind::StaleCommand => "stale_command",
            ErrorHeaderKind::StoreNotMatch => "store_not_match",
            ErrorHeaderKind::RaftEntryTooLarge => "raft_entry_too_large",
            ErrorHeaderKind::Other => "other",
        }
    }
}

impl Display for ErrorHeaderKind {
    fn fmt(&self, f: &mut Formatter<'_>) -> fmt::Result {
        write!(f, "{}", self.get_str())
    }
}

pub fn get_error_kind_from_header(header: &errorpb::Error) -> ErrorHeaderKind {
    if header.has_not_leader() {
        ErrorHeaderKind::NotLeader
    } else if header.has_region_not_found() {
        ErrorHeaderKind::RegionNotFound
    } else if header.has_key_not_in_region() {
        ErrorHeaderKind::KeyNotInRegion
    } else if header.has_epoch_not_match() {
        ErrorHeaderKind::EpochNotMatch
    } else if header.has_server_is_busy() {
        ErrorHeaderKind::ServerIsBusy
    } else if header.has_stale_command() {
        ErrorHeaderKind::StaleCommand
    } else if header.has_store_not_match() {
        ErrorHeaderKind::StoreNotMatch
    } else if header.has_raft_entry_too_large() {
        ErrorHeaderKind::RaftEntryTooLarge
    } else {
        ErrorHeaderKind::Other
    }
}

pub fn get_tag_from_header(header: &errorpb::Error) -> &'static str {
    get_error_kind_from_header(header).get_str()
}

#[cfg(test)]
mod tests {
    use super::*;
    use kvproto::kvrpcpb::{Context, LockInfo};
    use std::sync::mpsc::{channel, Sender};
    use tikv_util::config::ReadableSize;

    fn expect_none(x: Result<Option<Value>>) {
        assert_eq!(x.unwrap(), None);
    }

    fn expect_value(v: Vec<u8>, x: Result<Option<Value>>) {
        assert_eq!(x.unwrap().unwrap(), v);
    }

    fn expect_multi_values(v: Vec<Option<KvPair>>, x: Result<Vec<Result<KvPair>>>) {
        let x: Vec<Option<KvPair>> = x.unwrap().into_iter().map(Result::ok).collect();
        assert_eq!(x, v);
    }

    fn expect_error<T, F>(err_matcher: F, x: Result<T>)
    where
        F: FnOnce(Error) + Send + 'static,
    {
        match x {
            Err(e) => err_matcher(e),
            _ => panic!("expect result to be an error"),
        }
    }

    fn expect_ok_callback<T: Debug>(done: Sender<i32>, id: i32) -> Callback<T> {
        Box::new(move |x: Result<T>| {
            x.unwrap();
            done.send(id).unwrap();
        })
    }

    fn expect_fail_callback<T, F>(done: Sender<i32>, id: i32, err_matcher: F) -> Callback<T>
    where
        F: FnOnce(Error) + Send + 'static,
    {
        Box::new(move |x: Result<T>| {
            expect_error(err_matcher, x);
            done.send(id).unwrap();
        })
    }

    fn expect_too_busy_callback<T>(done: Sender<i32>, id: i32) -> Callback<T> {
        Box::new(move |x: Result<T>| {
            expect_error(
                |err| match err {
                    Error::SchedTooBusy => {}
                    e => panic!("unexpected error chain: {:?}, expect too busy", e),
                },
                x,
            );
            done.send(id).unwrap();
        })
    }

    fn expect_value_callback<T: PartialEq + Debug + Send + 'static>(
        done: Sender<i32>,
        id: i32,
        value: T,
    ) -> Callback<T> {
        Box::new(move |x: Result<T>| {
            assert_eq!(x.unwrap(), value);
            done.send(id).unwrap();
        })
    }

    #[test]
    fn test_get_put() {
        let storage = TestStorageBuilder::new().build().unwrap();
        let (tx, rx) = channel();
        expect_none(
            storage
                .async_get(Context::new(), Key::from_raw(b"x"), 100)
                .wait(),
        );
        storage
            .async_prewrite(
                Context::new(),
                vec![Mutation::Put((Key::from_raw(b"x"), b"100".to_vec()))],
                b"x".to_vec(),
                100,
                Options::default(),
                expect_ok_callback(tx.clone(), 1),
            )
            .unwrap();
        rx.recv().unwrap();
        expect_error(
            |e| match e {
                Error::Txn(txn::Error::Mvcc(mvcc::Error::KeyIsLocked { .. })) => (),
                e => panic!("unexpected error chain: {:?}", e),
            },
            storage
                .async_get(Context::new(), Key::from_raw(b"x"), 101)
                .wait(),
        );
        storage
            .async_commit(
                Context::new(),
                vec![Key::from_raw(b"x")],
                100,
                101,
                expect_ok_callback(tx.clone(), 3),
            )
            .unwrap();
        rx.recv().unwrap();
        expect_none(
            storage
                .async_get(Context::new(), Key::from_raw(b"x"), 100)
                .wait(),
        );
        expect_value(
            b"100".to_vec(),
            storage
                .async_get(Context::new(), Key::from_raw(b"x"), 101)
                .wait(),
        );
    }

    #[test]
    fn test_cf_error() {
        // New engine lacks normal column families.
        let engine = TestEngineBuilder::new().cfs(["foo"]).build().unwrap();
        let storage = TestStorageBuilder::from_engine(engine).build().unwrap();
        let (tx, rx) = channel();
        storage
            .async_prewrite(
                Context::new(),
                vec![
                    Mutation::Put((Key::from_raw(b"a"), b"aa".to_vec())),
                    Mutation::Put((Key::from_raw(b"b"), b"bb".to_vec())),
                    Mutation::Put((Key::from_raw(b"c"), b"cc".to_vec())),
                ],
                b"a".to_vec(),
                1,
                Options::default(),
                expect_fail_callback(tx.clone(), 0, |e| match e {
                    Error::Txn(txn::Error::Mvcc(mvcc::Error::Engine(EngineError::Request(..)))) => {
                    }
                    e => panic!("unexpected error chain: {:?}", e),
                }),
            )
            .unwrap();
        rx.recv().unwrap();
        expect_error(
            |e| match e {
                Error::Txn(txn::Error::Mvcc(mvcc::Error::Engine(EngineError::Other(..)))) => (),
                e => panic!("unexpected error chain: {:?}", e),
            },
            storage
                .async_get(Context::new(), Key::from_raw(b"x"), 1)
                .wait(),
        );
        expect_error(
            |e| match e {
                Error::Txn(txn::Error::Mvcc(mvcc::Error::Engine(EngineError::Request(..)))) => (),
                e => panic!("unexpected error chain: {:?}", e),
            },
            storage
                .async_scan(
                    Context::new(),
                    Key::from_raw(b"x"),
                    None,
                    1000,
                    1,
                    Options::default(),
                )
                .wait(),
        );
        expect_multi_values(
            vec![None, None],
            storage
                .async_batch_get(
                    Context::new(),
                    vec![Key::from_raw(b"c"), Key::from_raw(b"d")],
                    1,
                )
                .wait(),
        );
    }

    #[test]
    fn test_scan() {
        let storage = TestStorageBuilder::new().build().unwrap();
        let (tx, rx) = channel();
        storage
            .async_prewrite(
                Context::new(),
                vec![
                    Mutation::Put((Key::from_raw(b"a"), b"aa".to_vec())),
                    Mutation::Put((Key::from_raw(b"b"), b"bb".to_vec())),
                    Mutation::Put((Key::from_raw(b"c"), b"cc".to_vec())),
                ],
                b"a".to_vec(),
                1,
                Options::default(),
                expect_ok_callback(tx.clone(), 0),
            )
            .unwrap();
        rx.recv().unwrap();
        // Forward
        expect_multi_values(
            vec![None, None, None],
            storage
                .async_scan(
                    Context::new(),
                    Key::from_raw(b"\x00"),
                    None,
                    1000,
                    5,
                    Options::default(),
                )
                .wait(),
        );
        // Backward
        expect_multi_values(
            vec![None, None, None],
            storage
                .async_scan(
                    Context::new(),
                    Key::from_raw(b"\xff"),
                    None,
                    1000,
                    5,
                    Options::default().reverse_scan(),
                )
                .wait(),
        );
        // Forward with bound
        expect_multi_values(
            vec![None, None],
            storage
                .async_scan(
                    Context::new(),
                    Key::from_raw(b"\x00"),
                    Some(Key::from_raw(b"c")),
                    1000,
                    5,
                    Options::default(),
                )
                .wait(),
        );
        // Backward with bound
        expect_multi_values(
            vec![None, None],
            storage
                .async_scan(
                    Context::new(),
                    Key::from_raw(b"\xff"),
                    Some(Key::from_raw(b"b")),
                    1000,
                    5,
                    Options::default().reverse_scan(),
                )
                .wait(),
        );
        // Forward with limit
        expect_multi_values(
            vec![None, None],
            storage
                .async_scan(
                    Context::new(),
                    Key::from_raw(b"\x00"),
                    None,
                    2,
                    5,
                    Options::default(),
                )
                .wait(),
        );
        // Backward with limit
        expect_multi_values(
            vec![None, None],
            storage
                .async_scan(
                    Context::new(),
                    Key::from_raw(b"\xff"),
                    None,
                    2,
                    5,
                    Options::default().reverse_scan(),
                )
                .wait(),
        );

        storage
            .async_commit(
                Context::new(),
                vec![
                    Key::from_raw(b"a"),
                    Key::from_raw(b"b"),
                    Key::from_raw(b"c"),
                ],
                1,
                2,
                expect_ok_callback(tx.clone(), 1),
            )
            .unwrap();
        rx.recv().unwrap();
        // Forward
        expect_multi_values(
            vec![
                Some((b"a".to_vec(), b"aa".to_vec())),
                Some((b"b".to_vec(), b"bb".to_vec())),
                Some((b"c".to_vec(), b"cc".to_vec())),
            ],
            storage
                .async_scan(
                    Context::new(),
                    Key::from_raw(b"\x00"),
                    None,
                    1000,
                    5,
                    Options::default(),
                )
                .wait(),
        );
        // Backward
        expect_multi_values(
            vec![
                Some((b"c".to_vec(), b"cc".to_vec())),
                Some((b"b".to_vec(), b"bb".to_vec())),
                Some((b"a".to_vec(), b"aa".to_vec())),
            ],
            storage
                .async_scan(
                    Context::new(),
                    Key::from_raw(b"\xff"),
                    None,
                    1000,
                    5,
                    Options::default().reverse_scan(),
                )
                .wait(),
        );
        // Forward with bound
        expect_multi_values(
            vec![
                Some((b"a".to_vec(), b"aa".to_vec())),
                Some((b"b".to_vec(), b"bb".to_vec())),
            ],
            storage
                .async_scan(
                    Context::new(),
                    Key::from_raw(b"\x00"),
                    Some(Key::from_raw(b"c")),
                    1000,
                    5,
                    Options::default(),
                )
                .wait(),
        );
        // Backward with bound
        expect_multi_values(
            vec![
                Some((b"c".to_vec(), b"cc".to_vec())),
                Some((b"b".to_vec(), b"bb".to_vec())),
            ],
            storage
                .async_scan(
                    Context::new(),
                    Key::from_raw(b"\xff"),
                    Some(Key::from_raw(b"b")),
                    1000,
                    5,
                    Options::default().reverse_scan(),
                )
                .wait(),
        );

        // Forward with limit
        expect_multi_values(
            vec![
                Some((b"a".to_vec(), b"aa".to_vec())),
                Some((b"b".to_vec(), b"bb".to_vec())),
            ],
            storage
                .async_scan(
                    Context::new(),
                    Key::from_raw(b"\x00"),
                    None,
                    2,
                    5,
                    Options::default(),
                )
                .wait(),
        );
        // Backward with limit
        expect_multi_values(
            vec![
                Some((b"c".to_vec(), b"cc".to_vec())),
                Some((b"b".to_vec(), b"bb".to_vec())),
            ],
            storage
                .async_scan(
                    Context::new(),
                    Key::from_raw(b"\xff"),
                    None,
                    2,
                    5,
                    Options::default().reverse_scan(),
                )
                .wait(),
        );
    }

    #[test]
    fn test_batch_get() {
        let storage = TestStorageBuilder::new().build().unwrap();
        let (tx, rx) = channel();
        storage
            .async_prewrite(
                Context::new(),
                vec![
                    Mutation::Put((Key::from_raw(b"a"), b"aa".to_vec())),
                    Mutation::Put((Key::from_raw(b"b"), b"bb".to_vec())),
                    Mutation::Put((Key::from_raw(b"c"), b"cc".to_vec())),
                ],
                b"a".to_vec(),
                1,
                Options::default(),
                expect_ok_callback(tx.clone(), 0),
            )
            .unwrap();
        rx.recv().unwrap();
        expect_multi_values(
            vec![None],
            storage
                .async_batch_get(
                    Context::new(),
                    vec![Key::from_raw(b"c"), Key::from_raw(b"d")],
                    2,
                )
                .wait(),
        );
        storage
            .async_commit(
                Context::new(),
                vec![
                    Key::from_raw(b"a"),
                    Key::from_raw(b"b"),
                    Key::from_raw(b"c"),
                ],
                1,
                2,
                expect_ok_callback(tx.clone(), 1),
            )
            .unwrap();
        rx.recv().unwrap();
        expect_multi_values(
            vec![
                Some((b"c".to_vec(), b"cc".to_vec())),
                Some((b"a".to_vec(), b"aa".to_vec())),
                Some((b"b".to_vec(), b"bb".to_vec())),
            ],
            storage
                .async_batch_get(
                    Context::new(),
                    vec![
                        Key::from_raw(b"c"),
                        Key::from_raw(b"x"),
                        Key::from_raw(b"a"),
                        Key::from_raw(b"b"),
                    ],
                    5,
                )
                .wait(),
        );
    }

    #[test]
    fn test_txn() {
        let storage = TestStorageBuilder::new().build().unwrap();
        let (tx, rx) = channel();
        storage
            .async_prewrite(
                Context::new(),
                vec![Mutation::Put((Key::from_raw(b"x"), b"100".to_vec()))],
                b"x".to_vec(),
                100,
                Options::default(),
                expect_ok_callback(tx.clone(), 0),
            )
            .unwrap();
        storage
            .async_prewrite(
                Context::new(),
                vec![Mutation::Put((Key::from_raw(b"y"), b"101".to_vec()))],
                b"y".to_vec(),
                101,
                Options::default(),
                expect_ok_callback(tx.clone(), 1),
            )
            .unwrap();
        rx.recv().unwrap();
        rx.recv().unwrap();
        storage
            .async_commit(
                Context::new(),
                vec![Key::from_raw(b"x")],
                100,
                110,
                expect_ok_callback(tx.clone(), 2),
            )
            .unwrap();
        storage
            .async_commit(
                Context::new(),
                vec![Key::from_raw(b"y")],
                101,
                111,
                expect_ok_callback(tx.clone(), 3),
            )
            .unwrap();
        rx.recv().unwrap();
        rx.recv().unwrap();
        expect_value(
            b"100".to_vec(),
            storage
                .async_get(Context::new(), Key::from_raw(b"x"), 120)
                .wait(),
        );
        expect_value(
            b"101".to_vec(),
            storage
                .async_get(Context::new(), Key::from_raw(b"y"), 120)
                .wait(),
        );
        storage
            .async_prewrite(
                Context::new(),
                vec![Mutation::Put((Key::from_raw(b"x"), b"105".to_vec()))],
                b"x".to_vec(),
                105,
                Options::default(),
                expect_fail_callback(tx.clone(), 6, |e| match e {
                    Error::Txn(txn::Error::Mvcc(mvcc::Error::WriteConflict { .. })) => (),
                    e => panic!("unexpected error chain: {:?}", e),
                }),
            )
            .unwrap();
        rx.recv().unwrap();
    }

    #[test]
    fn test_sched_too_busy() {
        let mut config = Config::default();
        config.scheduler_pending_write_threshold = ReadableSize(1);
        let storage = TestStorageBuilder::new().config(config).build().unwrap();
        let (tx, rx) = channel();
        expect_none(
            storage
                .async_get(Context::new(), Key::from_raw(b"x"), 100)
                .wait(),
        );
        storage
            .async_pause(
                Context::new(),
                vec![Key::from_raw(b"x")],
                1000,
                expect_ok_callback(tx.clone(), 1),
            )
            .unwrap();
        storage
            .async_prewrite(
                Context::new(),
                vec![Mutation::Put((Key::from_raw(b"y"), b"101".to_vec()))],
                b"y".to_vec(),
                101,
                Options::default(),
                expect_too_busy_callback(tx.clone(), 2),
            )
            .unwrap();
        rx.recv().unwrap();
        rx.recv().unwrap();
        storage
            .async_prewrite(
                Context::new(),
                vec![Mutation::Put((Key::from_raw(b"z"), b"102".to_vec()))],
                b"y".to_vec(),
                102,
                Options::default(),
                expect_ok_callback(tx.clone(), 3),
            )
            .unwrap();
        rx.recv().unwrap();
    }

    #[test]
    fn test_cleanup() {
        let storage = TestStorageBuilder::new().build().unwrap();
        let (tx, rx) = channel();
        storage
            .async_prewrite(
                Context::new(),
                vec![Mutation::Put((Key::from_raw(b"x"), b"100".to_vec()))],
                b"x".to_vec(),
                100,
                Options::default(),
                expect_ok_callback(tx.clone(), 0),
            )
            .unwrap();
        rx.recv().unwrap();
        storage
            .async_cleanup(
                Context::new(),
                Key::from_raw(b"x"),
                100,
                expect_ok_callback(tx.clone(), 1),
            )
            .unwrap();
        rx.recv().unwrap();
        expect_none(
            storage
                .async_get(Context::new(), Key::from_raw(b"x"), 105)
                .wait(),
        );
    }

    #[test]
    fn test_high_priority_get_put() {
        let storage = TestStorageBuilder::new().build().unwrap();
        let (tx, rx) = channel();
        let mut ctx = Context::new();
        ctx.set_priority(CommandPri::High);
        expect_none(storage.async_get(ctx, Key::from_raw(b"x"), 100).wait());
        let mut ctx = Context::new();
        ctx.set_priority(CommandPri::High);
        storage
            .async_prewrite(
                ctx,
                vec![Mutation::Put((Key::from_raw(b"x"), b"100".to_vec()))],
                b"x".to_vec(),
                100,
                Options::default(),
                expect_ok_callback(tx.clone(), 1),
            )
            .unwrap();
        rx.recv().unwrap();
        let mut ctx = Context::new();
        ctx.set_priority(CommandPri::High);
        storage
            .async_commit(
                ctx,
                vec![Key::from_raw(b"x")],
                100,
                101,
                expect_ok_callback(tx.clone(), 2),
            )
            .unwrap();
        rx.recv().unwrap();
        let mut ctx = Context::new();
        ctx.set_priority(CommandPri::High);
        expect_none(storage.async_get(ctx, Key::from_raw(b"x"), 100).wait());
        let mut ctx = Context::new();
        ctx.set_priority(CommandPri::High);
        expect_value(
            b"100".to_vec(),
            storage.async_get(ctx, Key::from_raw(b"x"), 101).wait(),
        );
    }

    #[test]
    fn test_high_priority_no_block() {
        let mut config = Config::default();
        config.scheduler_worker_pool_size = 1;
        let storage = TestStorageBuilder::new().config(config).build().unwrap();
        let (tx, rx) = channel();
        expect_none(
            storage
                .async_get(Context::new(), Key::from_raw(b"x"), 100)
                .wait(),
        );
        storage
            .async_prewrite(
                Context::new(),
                vec![Mutation::Put((Key::from_raw(b"x"), b"100".to_vec()))],
                b"x".to_vec(),
                100,
                Options::default(),
                expect_ok_callback(tx.clone(), 1),
            )
            .unwrap();
        rx.recv().unwrap();
        storage
            .async_commit(
                Context::new(),
                vec![Key::from_raw(b"x")],
                100,
                101,
                expect_ok_callback(tx.clone(), 2),
            )
            .unwrap();
        rx.recv().unwrap();

        storage
            .async_pause(
                Context::new(),
                vec![],
                1000,
                expect_ok_callback(tx.clone(), 3),
            )
            .unwrap();
        let mut ctx = Context::new();
        ctx.set_priority(CommandPri::High);
        expect_value(
            b"100".to_vec(),
            storage.async_get(ctx, Key::from_raw(b"x"), 101).wait(),
        );
        // Command Get with high priority not block by command Pause.
        assert_eq!(rx.recv().unwrap(), 3);
    }

    #[test]
    fn test_delete_range() {
        let storage = TestStorageBuilder::new().build().unwrap();
        let (tx, rx) = channel();
        // Write x and y.
        storage
            .async_prewrite(
                Context::new(),
                vec![
                    Mutation::Put((Key::from_raw(b"x"), b"100".to_vec())),
                    Mutation::Put((Key::from_raw(b"y"), b"100".to_vec())),
                    Mutation::Put((Key::from_raw(b"z"), b"100".to_vec())),
                ],
                b"x".to_vec(),
                100,
                Options::default(),
                expect_ok_callback(tx.clone(), 0),
            )
            .unwrap();
        rx.recv().unwrap();
        storage
            .async_commit(
                Context::new(),
                vec![
                    Key::from_raw(b"x"),
                    Key::from_raw(b"y"),
                    Key::from_raw(b"z"),
                ],
                100,
                101,
                expect_ok_callback(tx.clone(), 1),
            )
            .unwrap();
        rx.recv().unwrap();
        expect_value(
            b"100".to_vec(),
            storage
                .async_get(Context::new(), Key::from_raw(b"x"), 101)
                .wait(),
        );
        expect_value(
            b"100".to_vec(),
            storage
                .async_get(Context::new(), Key::from_raw(b"y"), 101)
                .wait(),
        );
        expect_value(
            b"100".to_vec(),
            storage
                .async_get(Context::new(), Key::from_raw(b"z"), 101)
                .wait(),
        );

        // Delete range [x, z)
        storage
            .async_delete_range(
                Context::new(),
                Key::from_raw(b"x"),
                Key::from_raw(b"z"),
                expect_ok_callback(tx.clone(), 5),
            )
            .unwrap();
        rx.recv().unwrap();
        expect_none(
            storage
                .async_get(Context::new(), Key::from_raw(b"x"), 101)
                .wait(),
        );
        expect_none(
            storage
                .async_get(Context::new(), Key::from_raw(b"y"), 101)
                .wait(),
        );
        expect_value(
            b"100".to_vec(),
            storage
                .async_get(Context::new(), Key::from_raw(b"z"), 101)
                .wait(),
        );

        storage
            .async_delete_range(
                Context::new(),
                Key::from_raw(b""),
                Key::from_raw(&[255]),
                expect_ok_callback(tx.clone(), 9),
            )
            .unwrap();
        rx.recv().unwrap();
        expect_none(
            storage
                .async_get(Context::new(), Key::from_raw(b"z"), 101)
                .wait(),
        );
    }

    #[test]
    fn test_raw_delete_range() {
        let storage = TestStorageBuilder::new().build().unwrap();
        let (tx, rx) = channel();

        let test_data = [
            (b"a", b"001"),
            (b"b", b"002"),
            (b"c", b"003"),
            (b"d", b"004"),
            (b"e", b"005"),
        ];

        // Write some key-value pairs to the db
        for kv in &test_data {
            storage
                .async_raw_put(
                    Context::new(),
                    "".to_string(),
                    kv.0.to_vec(),
                    kv.1.to_vec(),
                    expect_ok_callback(tx.clone(), 0),
                )
                .unwrap();
        }

        expect_value(
            b"004".to_vec(),
            storage
                .async_raw_get(Context::new(), "".to_string(), b"d".to_vec())
                .wait(),
        );

        // Delete ["d", "e")
        storage
            .async_raw_delete_range(
                Context::new(),
                "".to_string(),
                b"d".to_vec(),
                b"e".to_vec(),
                expect_ok_callback(tx.clone(), 1),
            )
            .unwrap();
        rx.recv().unwrap();

        // Assert key "d" has gone
        expect_value(
            b"003".to_vec(),
            storage
                .async_raw_get(Context::new(), "".to_string(), b"c".to_vec())
                .wait(),
        );
        expect_none(
            storage
                .async_raw_get(Context::new(), "".to_string(), b"d".to_vec())
                .wait(),
        );
        expect_value(
            b"005".to_vec(),
            storage
                .async_raw_get(Context::new(), "".to_string(), b"e".to_vec())
                .wait(),
        );

        // Delete ["aa", "ab")
        storage
            .async_raw_delete_range(
                Context::new(),
                "".to_string(),
                b"aa".to_vec(),
                b"ab".to_vec(),
                expect_ok_callback(tx.clone(), 2),
            )
            .unwrap();
        rx.recv().unwrap();

        // Assert nothing happened
        expect_value(
            b"001".to_vec(),
            storage
                .async_raw_get(Context::new(), "".to_string(), b"a".to_vec())
                .wait(),
        );
        expect_value(
            b"002".to_vec(),
            storage
                .async_raw_get(Context::new(), "".to_string(), b"b".to_vec())
                .wait(),
        );

        // Delete all
        storage
            .async_raw_delete_range(
                Context::new(),
                "".to_string(),
                b"a".to_vec(),
                b"z".to_vec(),
                expect_ok_callback(tx, 3),
            )
            .unwrap();
        rx.recv().unwrap();

        // Assert now no key remains
        for kv in &test_data {
            expect_none(
                storage
                    .async_raw_get(Context::new(), "".to_string(), kv.0.to_vec())
                    .wait(),
            );
        }

        rx.recv().unwrap();
    }

    #[test]
    fn test_raw_batch_put() {
        let storage = TestStorageBuilder::new().build().unwrap();
        let (tx, rx) = channel();

        let test_data = vec![
            (b"a".to_vec(), b"aa".to_vec()),
            (b"b".to_vec(), b"bb".to_vec()),
            (b"c".to_vec(), b"cc".to_vec()),
            (b"d".to_vec(), b"dd".to_vec()),
            (b"e".to_vec(), b"ee".to_vec()),
        ];

        // Write key-value pairs in a batch
        storage
            .async_raw_batch_put(
                Context::new(),
                "".to_string(),
                test_data.clone(),
                expect_ok_callback(tx.clone(), 0),
            )
            .unwrap();
        rx.recv().unwrap();

        // Verify pairs one by one
        for (key, val) in test_data {
            expect_value(
                val,
                storage
                    .async_raw_get(Context::new(), "".to_string(), key)
                    .wait(),
            );
        }
    }

    #[test]
    fn test_raw_batch_get() {
        let storage = TestStorageBuilder::new().build().unwrap();
        let (tx, rx) = channel();

        let test_data = vec![
            (b"a".to_vec(), b"aa".to_vec()),
            (b"b".to_vec(), b"bb".to_vec()),
            (b"c".to_vec(), b"cc".to_vec()),
            (b"d".to_vec(), b"dd".to_vec()),
            (b"e".to_vec(), b"ee".to_vec()),
        ];

        // Write key-value pairs one by one
        for &(ref key, ref value) in &test_data {
            storage
                .async_raw_put(
                    Context::new(),
                    "".to_string(),
                    key.clone(),
                    value.clone(),
                    expect_ok_callback(tx.clone(), 0),
                )
                .unwrap();
        }
        rx.recv().unwrap();

        // Verify pairs in a batch
        let keys = test_data.iter().map(|&(ref k, _)| k.clone()).collect();
        let results = test_data.into_iter().map(|(k, v)| Some((k, v))).collect();
        expect_multi_values(
            results,
            storage
                .async_raw_batch_get(Context::new(), "".to_string(), keys)
                .wait(),
        );
    }

    #[test]
    fn test_raw_batch_delete() {
        let storage = TestStorageBuilder::new().build().unwrap();
        let (tx, rx) = channel();

        let test_data = vec![
            (b"a".to_vec(), b"aa".to_vec()),
            (b"b".to_vec(), b"bb".to_vec()),
            (b"c".to_vec(), b"cc".to_vec()),
            (b"d".to_vec(), b"dd".to_vec()),
            (b"e".to_vec(), b"ee".to_vec()),
        ];

        // Write key-value pairs in batch
        storage
            .async_raw_batch_put(
                Context::new(),
                "".to_string(),
                test_data.clone(),
                expect_ok_callback(tx.clone(), 0),
            )
            .unwrap();
        rx.recv().unwrap();

        // Verify pairs exist
        let keys = test_data.iter().map(|&(ref k, _)| k.clone()).collect();
        let results = test_data
            .iter()
            .map(|&(ref k, ref v)| Some((k.clone(), v.clone())))
            .collect();
        expect_multi_values(
            results,
            storage
                .async_raw_batch_get(Context::new(), "".to_string(), keys)
                .wait(),
        );

        // Delete ["b", "d"]
        storage
            .async_raw_batch_delete(
                Context::new(),
                "".to_string(),
                vec![b"b".to_vec(), b"d".to_vec()],
                expect_ok_callback(tx.clone(), 1),
            )
            .unwrap();
        rx.recv().unwrap();

        // Assert "b" and "d" are gone
        expect_value(
            b"aa".to_vec(),
            storage
                .async_raw_get(Context::new(), "".to_string(), b"a".to_vec())
                .wait(),
        );
        expect_none(
            storage
                .async_raw_get(Context::new(), "".to_string(), b"b".to_vec())
                .wait(),
        );
        expect_value(
            b"cc".to_vec(),
            storage
                .async_raw_get(Context::new(), "".to_string(), b"c".to_vec())
                .wait(),
        );
        expect_none(
            storage
                .async_raw_get(Context::new(), "".to_string(), b"d".to_vec())
                .wait(),
        );
        expect_value(
            b"ee".to_vec(),
            storage
                .async_raw_get(Context::new(), "".to_string(), b"e".to_vec())
                .wait(),
        );

        // Delete ["a", "c", "e"]
        storage
            .async_raw_batch_delete(
                Context::new(),
                "".to_string(),
                vec![b"a".to_vec(), b"c".to_vec(), b"e".to_vec()],
                expect_ok_callback(tx.clone(), 2),
            )
            .unwrap();
        rx.recv().unwrap();

        // Assert no key remains
        for (k, _) in test_data {
            expect_none(
                storage
                    .async_raw_get(Context::new(), "".to_string(), k)
                    .wait(),
            );
        }
    }

    #[test]
    fn test_raw_scan() {
        let storage = TestStorageBuilder::new().build().unwrap();
        let (tx, rx) = channel();

        let test_data = vec![
            (b"a".to_vec(), b"aa".to_vec()),
            (b"a1".to_vec(), b"aa11".to_vec()),
            (b"a2".to_vec(), b"aa22".to_vec()),
            (b"a3".to_vec(), b"aa33".to_vec()),
            (b"b".to_vec(), b"bb".to_vec()),
            (b"b1".to_vec(), b"bb11".to_vec()),
            (b"b2".to_vec(), b"bb22".to_vec()),
            (b"b3".to_vec(), b"bb33".to_vec()),
            (b"c".to_vec(), b"cc".to_vec()),
            (b"c1".to_vec(), b"cc11".to_vec()),
            (b"c2".to_vec(), b"cc22".to_vec()),
            (b"c3".to_vec(), b"cc33".to_vec()),
            (b"d".to_vec(), b"dd".to_vec()),
            (b"d1".to_vec(), b"dd11".to_vec()),
            (b"d2".to_vec(), b"dd22".to_vec()),
            (b"d3".to_vec(), b"dd33".to_vec()),
            (b"e".to_vec(), b"ee".to_vec()),
            (b"e1".to_vec(), b"ee11".to_vec()),
            (b"e2".to_vec(), b"ee22".to_vec()),
            (b"e3".to_vec(), b"ee33".to_vec()),
        ];

        // Write key-value pairs in batch
        storage
            .async_raw_batch_put(
                Context::new(),
                "".to_string(),
                test_data.clone(),
                expect_ok_callback(tx.clone(), 0),
            )
            .unwrap();
        rx.recv().unwrap();

        // Scan pairs with key only
        let mut results: Vec<Option<KvPair>> = test_data
            .iter()
            .map(|&(ref k, _)| Some((k.clone(), vec![])))
            .collect();
        expect_multi_values(
            results.clone(),
            storage
                .async_raw_scan(
                    Context::new(),
                    "".to_string(),
                    vec![],
                    None,
                    20,
                    true,
                    false,
                )
                .wait(),
        );
        results = results.split_off(10);
        expect_multi_values(
            results,
            storage
                .async_raw_scan(
                    Context::new(),
                    "".to_string(),
                    b"c2".to_vec(),
                    None,
                    20,
                    true,
                    false,
                )
                .wait(),
        );
        let mut results: Vec<Option<KvPair>> = test_data
            .clone()
            .into_iter()
            .map(|(k, v)| Some((k, v)))
            .collect();
        expect_multi_values(
            results.clone(),
            storage
                .async_raw_scan(
                    Context::new(),
                    "".to_string(),
                    vec![],
                    None,
                    20,
                    false,
                    false,
                )
                .wait(),
        );
        results = results.split_off(10);
        expect_multi_values(
            results,
            storage
                .async_raw_scan(
                    Context::new(),
                    "".to_string(),
                    b"c2".to_vec(),
                    None,
                    20,
                    false,
                    false,
                )
                .wait(),
        );
        let results: Vec<Option<KvPair>> = test_data
            .clone()
            .into_iter()
            .map(|(k, v)| Some((k, v)))
            .rev()
            .collect();
        expect_multi_values(
            results,
            storage
                .async_raw_scan(
                    Context::new(),
                    "".to_string(),
                    b"z".to_vec(),
                    None,
                    20,
                    false,
                    true,
                )
                .wait(),
        );
        let results: Vec<Option<KvPair>> = test_data
            .clone()
            .into_iter()
            .map(|(k, v)| Some((k, v)))
            .rev()
            .take(5)
            .collect();
        expect_multi_values(
            results,
            storage
                .async_raw_scan(
                    Context::new(),
                    "".to_string(),
                    b"z".to_vec(),
                    None,
                    5,
                    false,
                    true,
                )
                .wait(),
        );

        // Scan with end_key
        let results: Vec<Option<KvPair>> = test_data
            .clone()
            .into_iter()
            .skip(6)
            .take(4)
            .map(|(k, v)| Some((k, v)))
            .collect();
        expect_multi_values(
            results.clone(),
            storage
                .async_raw_scan(
                    Context::new(),
                    "".to_string(),
                    b"b2".to_vec(),
                    Some(b"c2".to_vec()),
                    20,
                    false,
                    false,
                )
                .wait(),
        );
        let results: Vec<Option<KvPair>> = test_data
            .clone()
            .into_iter()
            .skip(6)
            .take(1)
            .map(|(k, v)| Some((k, v)))
            .collect();
        expect_multi_values(
            results.clone(),
            storage
                .async_raw_scan(
                    Context::new(),
                    "".to_string(),
                    b"b2".to_vec(),
                    Some(b"b2\x00".to_vec()),
                    20,
                    false,
                    false,
                )
                .wait(),
        );

        // Reverse scan with end_key
        let results: Vec<Option<KvPair>> = test_data
            .clone()
            .into_iter()
            .rev()
            .skip(10)
            .take(4)
            .map(|(k, v)| Some((k, v)))
            .collect();
        expect_multi_values(
            results.clone(),
            storage
                .async_raw_scan(
                    Context::new(),
                    "".to_string(),
                    b"c2".to_vec(),
                    Some(b"b2".to_vec()),
                    20,
                    false,
                    true,
                )
                .wait(),
        );
        let results: Vec<Option<KvPair>> = test_data
            .clone()
            .into_iter()
            .skip(6)
            .take(1)
            .map(|(k, v)| Some((k, v)))
            .collect();
        expect_multi_values(
            results.clone(),
            storage
                .async_raw_scan(
                    Context::new(),
                    "".to_string(),
                    b"b2\x00".to_vec(),
                    Some(b"b2".to_vec()),
                    20,
                    false,
                    true,
                )
                .wait(),
        );

        // End key tests. Confirm that lower/upper bound works correctly.
        let ctx = Context::new();
        let results = vec![
            (b"c1".to_vec(), b"cc11".to_vec()),
            (b"c2".to_vec(), b"cc22".to_vec()),
            (b"c3".to_vec(), b"cc33".to_vec()),
            (b"d".to_vec(), b"dd".to_vec()),
            (b"d1".to_vec(), b"dd11".to_vec()),
            (b"d2".to_vec(), b"dd22".to_vec()),
        ]
        .into_iter()
        .map(|(k, v)| Some((k, v)));
        expect_multi_values(
            results.clone().collect(),
            <Storage<RocksEngine>>::async_snapshot(storage.get_engine(), &ctx)
                .and_then(move |snapshot| {
                    <Storage<RocksEngine>>::raw_scan(
                        &snapshot,
                        &"".to_string(),
                        &Key::from_encoded(b"c1".to_vec()),
                        Some(Key::from_encoded(b"d3".to_vec())),
                        20,
                        &mut Statistics::default(),
                        false,
                    )
                })
                .wait(),
        );
        expect_multi_values(
            results.rev().collect(),
            <Storage<RocksEngine>>::async_snapshot(storage.get_engine(), &ctx)
                .and_then(move |snapshot| {
                    <Storage<RocksEngine>>::reverse_raw_scan(
                        &snapshot,
                        &"".to_string(),
                        &Key::from_encoded(b"d3".to_vec()),
                        Some(Key::from_encoded(b"c1".to_vec())),
                        20,
                        &mut Statistics::default(),
                        false,
                    )
                })
                .wait(),
        );
    }

    #[test]
    fn test_check_key_ranges() {
        fn make_ranges(ranges: Vec<(Vec<u8>, Vec<u8>)>) -> Vec<KeyRange> {
            ranges
                .into_iter()
                .map(|(s, e)| {
                    let mut range = KeyRange::new();
                    range.set_start_key(s);
                    if !e.is_empty() {
                        range.set_end_key(e);
                    }
                    range
                })
                .collect()
        }

        let ranges = make_ranges(vec![
            (b"a".to_vec(), b"a3".to_vec()),
            (b"b".to_vec(), b"b3".to_vec()),
            (b"c".to_vec(), b"c3".to_vec()),
        ]);
        assert_eq!(
            <Storage<RocksEngine>>::check_key_ranges(&ranges, false),
            true
        );

        let ranges = make_ranges(vec![
            (b"a".to_vec(), vec![]),
            (b"b".to_vec(), vec![]),
            (b"c".to_vec(), vec![]),
        ]);
        assert_eq!(
            <Storage<RocksEngine>>::check_key_ranges(&ranges, false),
            true
        );

        let ranges = make_ranges(vec![
            (b"a3".to_vec(), b"a".to_vec()),
            (b"b3".to_vec(), b"b".to_vec()),
            (b"c3".to_vec(), b"c".to_vec()),
        ]);
        assert_eq!(
            <Storage<RocksEngine>>::check_key_ranges(&ranges, false),
            false
        );

        // if end_key is omitted, the next start_key is used instead. so, false is returned.
        let ranges = make_ranges(vec![
            (b"c".to_vec(), vec![]),
            (b"b".to_vec(), vec![]),
            (b"a".to_vec(), vec![]),
        ]);
        assert_eq!(
            <Storage<RocksEngine>>::check_key_ranges(&ranges, false),
            false
        );

        let ranges = make_ranges(vec![
            (b"a3".to_vec(), b"a".to_vec()),
            (b"b3".to_vec(), b"b".to_vec()),
            (b"c3".to_vec(), b"c".to_vec()),
        ]);
        assert_eq!(
            <Storage<RocksEngine>>::check_key_ranges(&ranges, true),
            true
        );

        let ranges = make_ranges(vec![
            (b"c3".to_vec(), vec![]),
            (b"b3".to_vec(), vec![]),
            (b"a3".to_vec(), vec![]),
        ]);
        assert_eq!(
            <Storage<RocksEngine>>::check_key_ranges(&ranges, true),
            true
        );

        let ranges = make_ranges(vec![
            (b"a".to_vec(), b"a3".to_vec()),
            (b"b".to_vec(), b"b3".to_vec()),
            (b"c".to_vec(), b"c3".to_vec()),
        ]);
        assert_eq!(
            <Storage<RocksEngine>>::check_key_ranges(&ranges, true),
            false
        );

        let ranges = make_ranges(vec![
            (b"a3".to_vec(), vec![]),
            (b"b3".to_vec(), vec![]),
            (b"c3".to_vec(), vec![]),
        ]);
        assert_eq!(
            <Storage<RocksEngine>>::check_key_ranges(&ranges, true),
            false
        );
    }

    #[test]
    fn test_raw_batch_scan() {
        let storage = TestStorageBuilder::new().build().unwrap();
        let (tx, rx) = channel();

        let test_data = vec![
            (b"a".to_vec(), b"aa".to_vec()),
            (b"a1".to_vec(), b"aa11".to_vec()),
            (b"a2".to_vec(), b"aa22".to_vec()),
            (b"a3".to_vec(), b"aa33".to_vec()),
            (b"b".to_vec(), b"bb".to_vec()),
            (b"b1".to_vec(), b"bb11".to_vec()),
            (b"b2".to_vec(), b"bb22".to_vec()),
            (b"b3".to_vec(), b"bb33".to_vec()),
            (b"c".to_vec(), b"cc".to_vec()),
            (b"c1".to_vec(), b"cc11".to_vec()),
            (b"c2".to_vec(), b"cc22".to_vec()),
            (b"c3".to_vec(), b"cc33".to_vec()),
            (b"d".to_vec(), b"dd".to_vec()),
            (b"d1".to_vec(), b"dd11".to_vec()),
            (b"d2".to_vec(), b"dd22".to_vec()),
            (b"d3".to_vec(), b"dd33".to_vec()),
            (b"e".to_vec(), b"ee".to_vec()),
            (b"e1".to_vec(), b"ee11".to_vec()),
            (b"e2".to_vec(), b"ee22".to_vec()),
            (b"e3".to_vec(), b"ee33".to_vec()),
        ];

        // Write key-value pairs in batch
        storage
            .async_raw_batch_put(
                Context::new(),
                "".to_string(),
                test_data.clone(),
                expect_ok_callback(tx.clone(), 0),
            )
            .unwrap();
        rx.recv().unwrap();

        // Verify pairs exist
        let keys = test_data.iter().map(|&(ref k, _)| k.clone()).collect();
        let results = test_data.into_iter().map(|(k, v)| Some((k, v))).collect();
        expect_multi_values(
            results,
            storage
                .async_raw_batch_get(Context::new(), "".to_string(), keys)
                .wait(),
        );

        let results = vec![
            Some((b"a".to_vec(), b"aa".to_vec())),
            Some((b"a1".to_vec(), b"aa11".to_vec())),
            Some((b"a2".to_vec(), b"aa22".to_vec())),
            Some((b"a3".to_vec(), b"aa33".to_vec())),
            Some((b"b".to_vec(), b"bb".to_vec())),
            Some((b"b1".to_vec(), b"bb11".to_vec())),
            Some((b"b2".to_vec(), b"bb22".to_vec())),
            Some((b"b3".to_vec(), b"bb33".to_vec())),
            Some((b"c".to_vec(), b"cc".to_vec())),
            Some((b"c1".to_vec(), b"cc11".to_vec())),
            Some((b"c2".to_vec(), b"cc22".to_vec())),
            Some((b"c3".to_vec(), b"cc33".to_vec())),
            Some((b"d".to_vec(), b"dd".to_vec())),
        ];
        let ranges: Vec<KeyRange> = vec![b"a".to_vec(), b"b".to_vec(), b"c".to_vec()]
            .into_iter()
            .map(|k| {
                let mut range = KeyRange::new();
                range.set_start_key(k);
                range
            })
            .collect();
        expect_multi_values(
            results,
            storage
                .async_raw_batch_scan(
                    Context::new(),
                    "".to_string(),
                    ranges.clone(),
                    5,
                    false,
                    false,
                )
                .wait(),
        );

        let results = vec![
            Some((b"a".to_vec(), vec![])),
            Some((b"a1".to_vec(), vec![])),
            Some((b"a2".to_vec(), vec![])),
            Some((b"a3".to_vec(), vec![])),
            Some((b"b".to_vec(), vec![])),
            Some((b"b1".to_vec(), vec![])),
            Some((b"b2".to_vec(), vec![])),
            Some((b"b3".to_vec(), vec![])),
            Some((b"c".to_vec(), vec![])),
            Some((b"c1".to_vec(), vec![])),
            Some((b"c2".to_vec(), vec![])),
            Some((b"c3".to_vec(), vec![])),
            Some((b"d".to_vec(), vec![])),
        ];
        expect_multi_values(
            results,
            storage
                .async_raw_batch_scan(
                    Context::new(),
                    "".to_string(),
                    ranges.clone(),
                    5,
                    true,
                    false,
                )
                .wait(),
        );

        let results = vec![
            Some((b"a".to_vec(), b"aa".to_vec())),
            Some((b"a1".to_vec(), b"aa11".to_vec())),
            Some((b"a2".to_vec(), b"aa22".to_vec())),
            Some((b"b".to_vec(), b"bb".to_vec())),
            Some((b"b1".to_vec(), b"bb11".to_vec())),
            Some((b"b2".to_vec(), b"bb22".to_vec())),
            Some((b"c".to_vec(), b"cc".to_vec())),
            Some((b"c1".to_vec(), b"cc11".to_vec())),
            Some((b"c2".to_vec(), b"cc22".to_vec())),
        ];
        expect_multi_values(
            results,
            storage
                .async_raw_batch_scan(
                    Context::new(),
                    "".to_string(),
                    ranges.clone(),
                    3,
                    false,
                    false,
                )
                .wait(),
        );

        let results = vec![
            Some((b"a".to_vec(), vec![])),
            Some((b"a1".to_vec(), vec![])),
            Some((b"a2".to_vec(), vec![])),
            Some((b"b".to_vec(), vec![])),
            Some((b"b1".to_vec(), vec![])),
            Some((b"b2".to_vec(), vec![])),
            Some((b"c".to_vec(), vec![])),
            Some((b"c1".to_vec(), vec![])),
            Some((b"c2".to_vec(), vec![])),
        ];
        expect_multi_values(
            results,
            storage
                .async_raw_batch_scan(Context::new(), "".to_string(), ranges, 3, true, false)
                .wait(),
        );

        let results = vec![
            Some((b"a2".to_vec(), b"aa22".to_vec())),
            Some((b"a1".to_vec(), b"aa11".to_vec())),
            Some((b"a".to_vec(), b"aa".to_vec())),
            Some((b"b2".to_vec(), b"bb22".to_vec())),
            Some((b"b1".to_vec(), b"bb11".to_vec())),
            Some((b"b".to_vec(), b"bb".to_vec())),
            Some((b"c2".to_vec(), b"cc22".to_vec())),
            Some((b"c1".to_vec(), b"cc11".to_vec())),
            Some((b"c".to_vec(), b"cc".to_vec())),
        ];
        let ranges: Vec<KeyRange> = vec![
            (b"a3".to_vec(), b"a".to_vec()),
            (b"b3".to_vec(), b"b".to_vec()),
            (b"c3".to_vec(), b"c".to_vec()),
        ]
        .into_iter()
        .map(|(s, e)| {
            let mut range = KeyRange::new();
            range.set_start_key(s);
            range.set_end_key(e);
            range
        })
        .collect();
        expect_multi_values(
            results,
            storage
                .async_raw_batch_scan(Context::new(), "".to_string(), ranges, 5, false, true)
                .wait(),
        );

        let results = vec![
            Some((b"c2".to_vec(), b"cc22".to_vec())),
            Some((b"c1".to_vec(), b"cc11".to_vec())),
            Some((b"b2".to_vec(), b"bb22".to_vec())),
            Some((b"b1".to_vec(), b"bb11".to_vec())),
            Some((b"a2".to_vec(), b"aa22".to_vec())),
            Some((b"a1".to_vec(), b"aa11".to_vec())),
        ];
        let ranges: Vec<KeyRange> = vec![b"c3".to_vec(), b"b3".to_vec(), b"a3".to_vec()]
            .into_iter()
            .map(|s| {
                let mut range = KeyRange::new();
                range.set_start_key(s);
                range
            })
            .collect();
        expect_multi_values(
            results,
            storage
                .async_raw_batch_scan(Context::new(), "".to_string(), ranges, 2, false, true)
                .wait(),
        );

        let results = vec![
            Some((b"a2".to_vec(), vec![])),
            Some((b"a1".to_vec(), vec![])),
            Some((b"a".to_vec(), vec![])),
            Some((b"b2".to_vec(), vec![])),
            Some((b"b1".to_vec(), vec![])),
            Some((b"b".to_vec(), vec![])),
            Some((b"c2".to_vec(), vec![])),
            Some((b"c1".to_vec(), vec![])),
            Some((b"c".to_vec(), vec![])),
        ];
        let ranges: Vec<KeyRange> = vec![
            (b"a3".to_vec(), b"a".to_vec()),
            (b"b3".to_vec(), b"b".to_vec()),
            (b"c3".to_vec(), b"c".to_vec()),
        ]
        .into_iter()
        .map(|(s, e)| {
            let mut range = KeyRange::new();
            range.set_start_key(s);
            range.set_end_key(e);
            range
        })
        .collect();
        expect_multi_values(
            results,
            storage
                .async_raw_batch_scan(Context::new(), "".to_string(), ranges, 5, true, true)
                .wait(),
        );
    }

    #[test]
    fn test_scan_lock() {
        let storage = TestStorageBuilder::new().build().unwrap();
        let (tx, rx) = channel();
        storage
            .async_prewrite(
                Context::new(),
                vec![
                    Mutation::Put((Key::from_raw(b"x"), b"foo".to_vec())),
                    Mutation::Put((Key::from_raw(b"y"), b"foo".to_vec())),
                    Mutation::Put((Key::from_raw(b"z"), b"foo".to_vec())),
                ],
                b"x".to_vec(),
                100,
                Options::default(),
                expect_ok_callback(tx.clone(), 0),
            )
            .unwrap();
        rx.recv().unwrap();
        storage
            .async_prewrite(
                Context::new(),
                vec![
                    Mutation::Put((Key::from_raw(b"a"), b"foo".to_vec())),
                    Mutation::Put((Key::from_raw(b"b"), b"foo".to_vec())),
                    Mutation::Put((Key::from_raw(b"c"), b"foo".to_vec())),
                ],
                b"c".to_vec(),
                101,
                Options::default(),
                expect_ok_callback(tx.clone(), 0),
            )
            .unwrap();
        rx.recv().unwrap();
        let (lock_a, lock_b, lock_c, lock_x, lock_y, lock_z) = (
            {
                let mut lock = LockInfo::new();
                lock.set_primary_lock(b"c".to_vec());
                lock.set_lock_version(101);
                lock.set_key(b"a".to_vec());
                lock
            },
            {
                let mut lock = LockInfo::new();
                lock.set_primary_lock(b"c".to_vec());
                lock.set_lock_version(101);
                lock.set_key(b"b".to_vec());
                lock
            },
            {
                let mut lock = LockInfo::new();
                lock.set_primary_lock(b"c".to_vec());
                lock.set_lock_version(101);
                lock.set_key(b"c".to_vec());
                lock
            },
            {
                let mut lock = LockInfo::new();
                lock.set_primary_lock(b"x".to_vec());
                lock.set_lock_version(100);
                lock.set_key(b"x".to_vec());
                lock
            },
            {
                let mut lock = LockInfo::new();
                lock.set_primary_lock(b"x".to_vec());
                lock.set_lock_version(100);
                lock.set_key(b"y".to_vec());
                lock
            },
            {
                let mut lock = LockInfo::new();
                lock.set_primary_lock(b"x".to_vec());
                lock.set_lock_version(100);
                lock.set_key(b"z".to_vec());
                lock
            },
        );
        storage
            .async_scan_locks(
                Context::new(),
                99,
                vec![],
                10,
                expect_value_callback(tx.clone(), 0, vec![]),
            )
            .unwrap();
        rx.recv().unwrap();
        storage
            .async_scan_locks(
                Context::new(),
                100,
                vec![],
                10,
                expect_value_callback(
                    tx.clone(),
                    0,
                    vec![lock_x.clone(), lock_y.clone(), lock_z.clone()],
                ),
            )
            .unwrap();
        rx.recv().unwrap();
        storage
            .async_scan_locks(
                Context::new(),
                100,
                b"a".to_vec(),
                10,
                expect_value_callback(
                    tx.clone(),
                    0,
                    vec![lock_x.clone(), lock_y.clone(), lock_z.clone()],
                ),
            )
            .unwrap();
        rx.recv().unwrap();
        storage
            .async_scan_locks(
                Context::new(),
                100,
                b"y".to_vec(),
                10,
                expect_value_callback(tx.clone(), 0, vec![lock_y.clone(), lock_z.clone()]),
            )
            .unwrap();
        rx.recv().unwrap();
        storage
            .async_scan_locks(
                Context::new(),
                101,
                vec![],
                10,
                expect_value_callback(
                    tx.clone(),
                    0,
                    vec![
                        lock_a.clone(),
                        lock_b.clone(),
                        lock_c.clone(),
                        lock_x.clone(),
                        lock_y.clone(),
                        lock_z.clone(),
                    ],
                ),
            )
            .unwrap();
        rx.recv().unwrap();
        storage
            .async_scan_locks(
                Context::new(),
                101,
                vec![],
                4,
                expect_value_callback(
                    tx.clone(),
                    0,
                    vec![
                        lock_a.clone(),
                        lock_b.clone(),
                        lock_c.clone(),
                        lock_x.clone(),
                    ],
                ),
            )
            .unwrap();
        rx.recv().unwrap();
        storage
            .async_scan_locks(
                Context::new(),
                101,
                b"b".to_vec(),
                4,
                expect_value_callback(
                    tx.clone(),
                    0,
                    vec![
                        lock_b.clone(),
                        lock_c.clone(),
                        lock_x.clone(),
                        lock_y.clone(),
                    ],
                ),
            )
            .unwrap();
        rx.recv().unwrap();
        storage
            .async_scan_locks(
                Context::new(),
                101,
                b"b".to_vec(),
                0,
                expect_value_callback(
                    tx.clone(),
                    0,
                    vec![
                        lock_b.clone(),
                        lock_c.clone(),
                        lock_x.clone(),
                        lock_y.clone(),
                        lock_z.clone(),
                    ],
                ),
            )
            .unwrap();
        rx.recv().unwrap();
    }

    #[test]
    fn test_resolve_lock() {
        use crate::storage::txn::RESOLVE_LOCK_BATCH_SIZE;

        let storage = TestStorageBuilder::new().build().unwrap();
        let (tx, rx) = channel();

        // These locks (transaction ts=99) are not going to be resolved.
        storage
            .async_prewrite(
                Context::new(),
                vec![
                    Mutation::Put((Key::from_raw(b"a"), b"foo".to_vec())),
                    Mutation::Put((Key::from_raw(b"b"), b"foo".to_vec())),
                    Mutation::Put((Key::from_raw(b"c"), b"foo".to_vec())),
                ],
                b"c".to_vec(),
                99,
                Options::default(),
                expect_ok_callback(tx.clone(), 0),
            )
            .unwrap();
        rx.recv().unwrap();

        let (lock_a, lock_b, lock_c) = (
            {
                let mut lock = LockInfo::new();
                lock.set_primary_lock(b"c".to_vec());
                lock.set_lock_version(99);
                lock.set_key(b"a".to_vec());
                lock
            },
            {
                let mut lock = LockInfo::new();
                lock.set_primary_lock(b"c".to_vec());
                lock.set_lock_version(99);
                lock.set_key(b"b".to_vec());
                lock
            },
            {
                let mut lock = LockInfo::new();
                lock.set_primary_lock(b"c".to_vec());
                lock.set_lock_version(99);
                lock.set_key(b"c".to_vec());
                lock
            },
        );

        // We should be able to resolve all locks for transaction ts=100 when there are this
        // many locks.
        let scanned_locks_coll = vec![
            1,
            RESOLVE_LOCK_BATCH_SIZE,
            RESOLVE_LOCK_BATCH_SIZE - 1,
            RESOLVE_LOCK_BATCH_SIZE + 1,
            RESOLVE_LOCK_BATCH_SIZE * 2,
            RESOLVE_LOCK_BATCH_SIZE * 2 - 1,
            RESOLVE_LOCK_BATCH_SIZE * 2 + 1,
        ];

        let is_rollback_coll = vec![
            false, // commit
            true,  // rollback
        ];
        let mut ts = 100;

        for scanned_locks in scanned_locks_coll {
            for is_rollback in &is_rollback_coll {
                let mut mutations = vec![];
                for i in 0..scanned_locks {
                    mutations.push(Mutation::Put((
                        Key::from_raw(format!("x{:08}", i).as_bytes()),
                        b"foo".to_vec(),
                    )));
                }

                storage
                    .async_prewrite(
                        Context::new(),
                        mutations,
                        b"x".to_vec(),
                        ts,
                        Options::default(),
                        expect_ok_callback(tx.clone(), 0),
                    )
                    .unwrap();
                rx.recv().unwrap();

                let mut txn_status = HashMap::default();
                txn_status.insert(
                    ts,
                    if *is_rollback {
                        0 // rollback
                    } else {
                        ts + 5 // commit, commit_ts = start_ts + 5
                    },
                );
                storage
                    .async_resolve_lock(
                        Context::new(),
                        txn_status,
                        expect_ok_callback(tx.clone(), 0),
                    )
                    .unwrap();
                rx.recv().unwrap();

                // All locks should be resolved except for a, b and c.
                storage
                    .async_scan_locks(
                        Context::new(),
                        ts,
                        vec![],
                        0,
                        expect_value_callback(
                            tx.clone(),
                            0,
                            vec![lock_a.clone(), lock_b.clone(), lock_c.clone()],
                        ),
                    )
                    .unwrap();
                rx.recv().unwrap();

                ts += 10;
            }
        }
    }
}<|MERGE_RESOLUTION|>--- conflicted
+++ resolved
@@ -25,13 +25,7 @@
 
 use crate::server::readpool::{self, Builder as ReadPoolBuilder, ReadPool};
 use crate::server::ServerRaftStoreRouter;
-<<<<<<< HEAD
-use crate::util;
-use crate::util::collections::HashMap;
-=======
 use tikv_util::collections::HashMap;
-use tikv_util::worker::{self, Builder, ScheduleError, Worker};
->>>>>>> dd9ed5c3
 
 use self::gc_worker::GCWorker;
 use self::metrics::*;
@@ -45,14 +39,9 @@
     Modify, RegionInfoProvider, RocksEngine, ScanMode, Snapshot, Statistics, StatisticsSummary,
     TestEngineBuilder,
 };
-<<<<<<< HEAD
-pub use self::gc_worker::{AutoGCConfig, GCSafePointProvider};
-pub use self::readpool_context::Context as ReadPoolContext;
-use self::txn::scheduler::Scheduler as TxnScheduler;
-=======
 pub use self::mvcc::Scanner as StoreScanner;
 pub use self::readpool_impl::*;
->>>>>>> dd9ed5c3
+use self::txn::scheduler::Scheduler as TxnScheduler;
 pub use self::txn::{FixtureStore, FixtureStoreScanner};
 pub use self::txn::{Msg, Scanner, Scheduler, SnapshotStore, Store};
 pub use self::types::{Key, KvPair, MvccInfo, Value};
@@ -501,18 +490,10 @@
     // TODO: Too many Arcs, would be slow when clone.
     engine: E,
 
-<<<<<<< HEAD
     sched: TxnScheduler<E>,
-    read_pool: ReadPool<ReadPoolContext>,
-=======
-    /// The worker to execute storage commands.
-    worker: Arc<Mutex<Worker<Msg>>>,
-    /// `worker_scheduler` is used to schedule tasks to run in `worker`.
-    worker_scheduler: worker::Scheduler<Msg>,
 
     /// The thread pool used to run most read operations.
     read_pool: ReadPool,
->>>>>>> dd9ed5c3
 
     /// Used to handle requests related to GC.
     gc_worker: GCWorker<E>,
