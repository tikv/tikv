--- conflicted
+++ resolved
@@ -605,27 +605,12 @@
         waiter_mgr_scheduler: Option<WaiterMgrScheduler>,
         detector_scheduler: Option<DetectorScheduler>,
     ) -> Result<Self> {
-<<<<<<< HEAD
         let pessimistic_txn_enabled =
             waiter_mgr_scheduler.is_some() && detector_scheduler.is_some();
-
-        let worker = Arc::new(Mutex::new(
-            Builder::new("storage-scheduler")
-                .batch_size(CMD_BATCH_SIZE)
-                .pending_capacity(config.scheduler_notify_capacity)
-                .create(),
-        ));
-        let worker_scheduler = worker.lock().unwrap().scheduler();
-
-        let runner = Scheduler::new(
+        let sched = TxnScheduler::new(
             engine.clone(),
-            worker_scheduler.clone(),
             waiter_mgr_scheduler,
             detector_scheduler,
-=======
-        let sched = TxnScheduler::new(
-            engine.clone(),
->>>>>>> 4aacf5b3
             config.scheduler_concurrency,
             config.scheduler_worker_pool_size,
             config.scheduler_pending_write_threshold.0 as usize,
