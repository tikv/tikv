--- conflicted
+++ resolved
@@ -30,13 +30,8 @@
 pub use self::engine::{Engine, Snapshot, Dsn, TEMP_DIR, new_engine, Modify, Cursor,
                        Error as EngineError};
 pub use self::engine::raftkv::RaftKv;
-<<<<<<< HEAD
-pub use self::txn::{SnapshotStore, Scheduler, Msg, SchedCh};
+pub use self::txn::{SnapshotStore, Scheduler, Msg};
 pub use self::types::{Key, Value, KvPair, make_key};
-=======
-pub use self::txn::{SnapshotStore, Scheduler, Msg};
-pub use self::types::{Key, Value, KvPair};
->>>>>>> 2630749a
 pub type Callback<T> = Box<FnBox(Result<T>) + Send>;
 
 pub type CfName = &'static str;
