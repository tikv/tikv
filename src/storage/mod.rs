--- conflicted
+++ resolved
@@ -3357,14 +3357,10 @@
     use error_code::ErrorCodeExt;
     use errors::extract_key_error;
     use futures::executor::block_on;
-<<<<<<< HEAD
     use kvproto::{
-        kvrpcpb::{AssertionLevel, CommandPri, Op},
+        kvrpcpb::{AssertionLevel, CommandPri, Op, PrewriteRequestPessimisticAction::*},
         metapb::RegionEpoch,
     };
-=======
-    use kvproto::kvrpcpb::{AssertionLevel, CommandPri, Op, PrewriteRequestPessimisticAction::*};
->>>>>>> afbacfc4
     use tikv_util::config::ReadableSize;
     use tracker::INVALID_TRACKER_TOKEN;
     use txn_types::{Mutation, PessimisticLock, WriteType};
@@ -9759,15 +9755,9 @@
                 }),
             )
             .unwrap();
-<<<<<<< HEAD
         // DummyLockManager will call the callback immediately if wait_timeout
         // is not set.
         rx.recv().unwrap().unwrap_err();
-=======
-        // DummyLockManager just drops the callback, so it will fail to receive
-        // anything.
-        rx.recv().unwrap_err();
->>>>>>> afbacfc4
 
         let (tx, rx) = channel();
         storage
