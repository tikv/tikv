// Copyright 2016 TiKV Project Authors. Licensed under Apache-2.0.

//! Interact with persistent storage.
//!
//! The [`Storage`](storage::Storage) structure provides KV APIs on a given [`Engine`](storage::kv::Engine).
//!
//! There are multiple [`Engine`](storage::kv::Engine) implementations, [`RaftKv`](server::raftkv::RaftKv)
//! is used by the [`Server`](server::Server). The [`BTreeEngine`](storage::kv::BTreeEngine) and [`RocksEngine`](storage::RocksEngine) are used for testing only.

pub mod config;
pub mod gc_worker;
pub mod kv;
pub mod lock_manager;
mod metrics;
pub mod mvcc;
pub mod readpool_impl;
pub mod txn;
pub mod types;

use std::fmt::{self, Debug, Display, Formatter};
use std::io::Error as IoError;
use std::sync::{atomic, Arc};
use std::{cmp, error, u64};

use engine::rocks::DB;
use engine::{IterOption, DATA_KEY_PREFIX_LEN};
use futures::{future, Future};
use kvproto::errorpb;
use kvproto::kvrpcpb::{CommandPri, Context, KeyRange, LockInfo};

use crate::server::ServerRaftStoreRouter;
use tikv_util::collections::HashMap;

use self::gc_worker::GCWorker;
use self::metrics::*;
use self::mvcc::Lock;

pub use self::config::{BlockCacheConfig, Config, DEFAULT_DATA_DIR, DEFAULT_ROCKSDB_SUB_DIR};
pub use self::gc_worker::{AutoGCConfig, GCSafePointProvider};
pub use self::kv::{
    destroy_tls_engine, set_tls_engine, with_tls_engine, CFStatistics, Cursor, CursorBuilder,
    Engine, Error as EngineError, FlowStatistics, FlowStatsReporter, Iterator, Modify,
    RegionInfoProvider, RocksEngine, ScanMode, Snapshot, Statistics, StatisticsSummary,
    TestEngineBuilder,
};
pub use self::lock_manager::{DummyLockMgr, LockMgr};
pub use self::mvcc::Scanner as StoreScanner;
pub use self::readpool_impl::*;
use self::txn::scheduler::Scheduler as TxnScheduler;
pub use self::txn::{FixtureStore, FixtureStoreScanner};
pub use self::txn::{Msg, Scanner, Scheduler, SnapshotStore, Store};
pub use self::types::{Key, KvPair, MvccInfo, Value};

pub type Callback<T> = Box<dyn FnOnce(Result<T>) + Send>;

// Short value max len must <= 255.
pub const SHORT_VALUE_MAX_LEN: usize = 64;
pub const SHORT_VALUE_PREFIX: u8 = b'v';
pub const FOR_UPDATE_TS_PREFIX: u8 = b'f';
pub const TXN_SIZE_PREFIX: u8 = b't';
pub const MIN_COMMIT_TS_PREFIX: u8 = b'c';

use engine::{CfName, ALL_CFS, CF_DEFAULT, CF_LOCK, CF_WRITE, DATA_CFS};
use tikv_util::future_pool::FuturePool;

pub fn is_short_value(value: &[u8]) -> bool {
    value.len() <= SHORT_VALUE_MAX_LEN
}

/// A row mutation.
#[derive(Debug, Clone)]
pub enum Mutation {
    /// Put `Value` into `Key`, overwriting any existing value.
    Put((Key, Value)),
    /// Delete `Key`.
    Delete(Key),
    /// Set a lock on `Key`.
    Lock(Key),
    /// Put `Value` into `Key` if `Key` does not yet exist.
    ///
    /// Returns [`KeyError::AlreadyExists`](kvproto::kvrpcpb::KeyError::AlreadyExists) if the key already exists.
    Insert((Key, Value)),
}

impl Mutation {
    pub fn key(&self) -> &Key {
        match self {
            Mutation::Put((ref key, _)) => key,
            Mutation::Delete(ref key) => key,
            Mutation::Lock(ref key) => key,
            Mutation::Insert((ref key, _)) => key,
        }
    }

    pub fn into_key_value(self) -> (Key, Option<Value>) {
        match self {
            Mutation::Put((key, value)) => (key, Some(value)),
            Mutation::Delete(key) => (key, None),
            Mutation::Lock(key) => (key, None),
            Mutation::Insert((key, value)) => (key, Some(value)),
        }
    }

    pub fn is_insert(&self) -> bool {
        match self {
            Mutation::Insert(_) => true,
            _ => false,
        }
    }
}

pub enum StorageCb {
    Boolean(Callback<()>),
    Booleans(Callback<Vec<Result<()>>>),
    MvccInfoByKey(Callback<MvccInfo>),
    MvccInfoByStartTs(Callback<Option<(Key, MvccInfo)>>),
    Locks(Callback<Vec<LockInfo>>),
    TxnStatus(Callback<(u64, u64)>),
}

/// Store Transaction scheduler commands.
///
/// Learn more about our transaction system at
/// [Deep Dive TiKV: Distributed Transactions](https://tikv.org/deep-dive/distributed-transaction/)
///
/// These are typically scheduled and used through the [`Storage`](Storage) with functions like
/// [`Storage::async_prewrite`](Storage::async_prewrite) trait and are executed asyncronously.
// Logic related to these can be found in the `src/storage/txn/procecss.rs::process_write_impl` function.
pub enum Command {
    /// The prewrite phase of a transaction. The first phase of 2PC.
    ///
    /// This prepares the system to commit the transaction. Later a [`Commit`](Command::Commit)
    /// or a [`Rollback`](Command::Rollback) should follow.
    ///
    /// If `options.for_update_ts` is `0`, the transaction is optimistic. Else it is pessimistic.
    Prewrite {
        ctx: Context,
        /// The set of mutations to apply.
        mutations: Vec<Mutation>,
        /// The primary lock. Secondary locks (from `mutations`) will refer to the primary lock.
        primary: Vec<u8>,
        /// The transaction timestamp.
        start_ts: u64,
        options: Options,
    },
    /// Acquire a Pessimistic lock on the keys.
    ///
    /// This can be rolled back with a [`PessimisticRollback`](Command::PessimisticRollback) command.
    AcquirePessimisticLock {
        ctx: Context,
        /// The set of keys to lock.
        keys: Vec<(Key, bool)>,
        /// The primary lock. Secondary locks (from `keys`) will refer to the primary lock.
        primary: Vec<u8>,
        /// The transaction timestamp.
        start_ts: u64,
        options: Options,
    },
    /// Commit the transaction that started at `lock_ts`.
    ///
    /// This should be following a [`Prewrite`](Command::Prewrite).
    Commit {
        ctx: Context,
        /// The keys affected.
        keys: Vec<Key>,
        /// The lock timestamp.
        lock_ts: u64,
        /// The commit timestamp.
        commit_ts: u64,
    },
    /// Rollback mutations on a single key.
    ///
    /// This should be following a [`Prewrite`](Command::Prewrite) on the given key.
    Cleanup {
        ctx: Context,
        key: Key,
        /// The transaction timestamp.
        start_ts: u64,
    },
    /// Rollback from the transaction that was started at `start_ts`.
    ///
    /// This should be following a [`Prewrite`](Command::Prewrite) on the given key.
    Rollback {
        ctx: Context,
        keys: Vec<Key>,
        /// The transaction timestamp.
        start_ts: u64,
    },
    /// Rollback pessimistic locks identified by `start_ts` and `for_update_ts`.
    ///
    /// This can roll back an [`AcquirePessimisticLock`](Command::AcquirePessimisticLock) command.
    PessimisticRollback {
        ctx: Context,
        /// The keys to be rolled back.
        keys: Vec<Key>,
        /// The transaction timestamp.
        start_ts: u64,
        for_update_ts: u64,
    },
<<<<<<< HEAD
    CheckTxnStatus {
        ctx: Context,
        primary_key: Key,
        lock_ts: u64,
        caller_start_ts: u64,
        current_ts: u64,
=======
    TxnHeartBeat {
        ctx: Context,
        primary_key: Key,
        start_ts: u64,
        advise_ttl: u64,
>>>>>>> 5ad30cba
    },
    /// Scan locks from `start_key`, and find all locks whose timestamp is before `max_ts`.
    ScanLock {
        ctx: Context,
        /// The maximum transaction timestamp to scan.
        max_ts: u64,
        /// The key to start from. (`None` means start from the very beginning.)
        start_key: Option<Key>,
        /// The result limit.
        limit: usize,
    },
    /// Resolve locks according to `txn_status`.
    ///
    /// During the GC operation, this should be called to clean up stale locks whose timestamp is
    /// before safe point.
    ResolveLock {
        ctx: Context,
        /// Maps lock_ts to commit_ts. If a transaction was rolled back, it is mapped to 0.
        ///
        /// For example, let `txn_status` be `{ 100: 101, 102: 0 }`, then it means that the transaction
        /// whose start_ts is 100 was committed with commit_ts `101`, and the transaction whose
        /// start_ts is 102 was rolled back. If there are these keys in the db:
        ///
        /// * "k1", lock_ts = 100
        /// * "k2", lock_ts = 102
        /// * "k3", lock_ts = 104
        /// * "k4", no lock
        ///
        /// Here `"k1"`, `"k2"` and `"k3"` each has a not-yet-committed version, because they have
        /// locks. After calling resolve_lock, `"k1"` will be committed with commit_ts = 101 and `"k2"`
        /// will be rolled back.  `"k3"` will not be affected, because its lock_ts is not contained in
        /// `txn_status`. `"k4"` will not be affected either, because it doesn't have a non-committed
        /// version.
        txn_status: HashMap<u64, u64>,
        scan_key: Option<Key>,
        key_locks: Vec<(Key, Lock)>,
    },
    /// Resolve locks on `resolve_keys` according to `start_ts` and `commit_ts`.
    ResolveLockLite {
        ctx: Context,
        /// The transaction timestamp.
        start_ts: u64,
        /// The transaction commit timestamp.
        commit_ts: u64,
        /// The keys to resolve.
        resolve_keys: Vec<Key>,
    },
    /// Delete all keys in the range [`start_key`, `end_key`).
    ///
    /// **This is an unsafe action.**
    ///
    /// All keys in the range will be deleted permanently regardless of their timestamps.
    /// This means that deleted keys will not be retrievable by specifying an older timestamp.
    DeleteRange {
        ctx: Context,
        /// The inclusive start key.
        start_key: Key,
        /// The exclusive end key.
        end_key: Key,
    },
    /// **Testing functionality:** Latch the given keys for given duration.
    ///
    /// This means other write operations that involve these keys will be blocked.
    Pause {
        ctx: Context,
        /// The keys to hold latches on.
        keys: Vec<Key>,
        /// The amount of time in milliseconds to latch for.
        duration: u64,
    },
    /// Retrieve MVCC information for the given key.
    MvccByKey { ctx: Context, key: Key },
    /// Retrieve MVCC info for the first committed key which `start_ts == ts`.
    MvccByStartTs { ctx: Context, start_ts: u64 },
}

impl Display for Command {
    fn fmt(&self, f: &mut Formatter<'_>) -> fmt::Result {
        match *self {
            Command::Prewrite {
                ref ctx,
                ref mutations,
                start_ts,
                ..
            } => write!(
                f,
                "kv::command::prewrite mutations({}) @ {} | {:?}",
                mutations.len(),
                start_ts,
                ctx
            ),
            Command::AcquirePessimisticLock {
                ref ctx,
                ref keys,
                start_ts,
                ref options,
                ..
            } => write!(
                f,
                "kv::command::acquirepessimisticlock keys({}) @ {} {} | {:?}",
                keys.len(),
                start_ts,
                options.for_update_ts,
                ctx
            ),
            Command::Commit {
                ref ctx,
                ref keys,
                lock_ts,
                commit_ts,
                ..
            } => write!(
                f,
                "kv::command::commit {} {} -> {} | {:?}",
                keys.len(),
                lock_ts,
                commit_ts,
                ctx
            ),
            Command::Cleanup {
                ref ctx,
                ref key,
                start_ts,
                ..
            } => write!(f, "kv::command::cleanup {} @ {} | {:?}", key, start_ts, ctx),
            Command::Rollback {
                ref ctx,
                ref keys,
                start_ts,
                ..
            } => write!(
                f,
                "kv::command::rollback keys({}) @ {} | {:?}",
                keys.len(),
                start_ts,
                ctx
            ),
            Command::PessimisticRollback {
                ref ctx,
                ref keys,
                start_ts,
                for_update_ts,
            } => write!(
                f,
                "kv::command::pessimistic_rollback keys({}) @ {} {} | {:?}",
                keys.len(),
                start_ts,
                for_update_ts,
                ctx
            ),
<<<<<<< HEAD
            Command::CheckTxnStatus {
                ref ctx,
                ref primary_key,
                lock_ts,
                caller_start_ts,
                current_ts,
            } => write!(
                f,
                "kv::command::check_txn_status {} @ {} curr({}, {}) | {:?}",
                primary_key, lock_ts, caller_start_ts, current_ts, ctx
=======
            Command::TxnHeartBeat {
                ref ctx,
                ref primary_key,
                start_ts,
                advise_ttl,
            } => write!(
                f,
                "kv::command::txn_heart_beat {} @ {} ttl {} | {:?}",
                primary_key, start_ts, advise_ttl, ctx
>>>>>>> 5ad30cba
            ),
            Command::ScanLock {
                ref ctx,
                max_ts,
                ref start_key,
                limit,
                ..
            } => write!(
                f,
                "kv::scan_lock {:?} {} @ {} | {:?}",
                start_key, limit, max_ts, ctx
            ),
            Command::ResolveLock { .. } => write!(f, "kv::resolve_lock"),
            Command::ResolveLockLite { .. } => write!(f, "kv::resolve_lock_lite"),
            Command::DeleteRange {
                ref ctx,
                ref start_key,
                ref end_key,
            } => write!(
                f,
                "kv::command::delete range [{:?}, {:?}) | {:?}",
                start_key, end_key, ctx
            ),
            Command::Pause {
                ref ctx,
                ref keys,
                duration,
            } => write!(
                f,
                "kv::command::pause keys:({}) {} ms | {:?}",
                keys.len(),
                duration,
                ctx
            ),
            Command::MvccByKey { ref ctx, ref key } => {
                write!(f, "kv::command::mvccbykey {:?} | {:?}", key, ctx)
            }
            Command::MvccByStartTs {
                ref ctx,
                ref start_ts,
            } => write!(f, "kv::command::mvccbystartts {:?} | {:?}", start_ts, ctx),
        }
    }
}

impl Debug for Command {
    fn fmt(&self, f: &mut Formatter<'_>) -> fmt::Result {
        write!(f, "{}", self)
    }
}

pub const CMD_TAG_GC: &str = "gc";
pub const CMD_TAG_UNSAFE_DESTROY_RANGE: &str = "unsafe_destroy_range";

pub fn get_priority_tag(priority: CommandPri) -> CommandPriority {
    match priority {
        CommandPri::Low => CommandPriority::low,
        CommandPri::Normal => CommandPriority::normal,
        CommandPri::High => CommandPriority::high,
    }
}

impl Command {
    pub fn readonly(&self) -> bool {
        match *self {
            Command::ScanLock { .. } |
            // DeleteRange only called by DDL bg thread after table is dropped and
            // must guarantee that there is no other read or write on these keys, so
            // we can treat DeleteRange as readonly Command.
            Command::DeleteRange { .. } |
            Command::MvccByKey { .. } |
            Command::MvccByStartTs { .. } => true,
            Command::ResolveLock { ref key_locks, .. } => key_locks.is_empty(),
            _ => false,
        }
    }

    pub fn priority(&self) -> CommandPri {
        self.get_context().get_priority()
    }

    pub fn is_sys_cmd(&self) -> bool {
        match *self {
            Command::ScanLock { .. }
            | Command::ResolveLock { .. }
            | Command::ResolveLockLite { .. } => true,
            _ => false,
        }
    }

    pub fn priority_tag(&self) -> CommandPriority {
        get_priority_tag(self.get_context().get_priority())
    }

    pub fn need_flow_control(&self) -> bool {
        !self.readonly() && self.priority() != CommandPri::High
    }

    pub fn tag(&self) -> CommandKind {
        match *self {
            Command::Prewrite { .. } => CommandKind::prewrite,
            Command::AcquirePessimisticLock { .. } => CommandKind::acquire_pessimistic_lock,
            Command::Commit { .. } => CommandKind::commit,
            Command::Cleanup { .. } => CommandKind::cleanup,
            Command::Rollback { .. } => CommandKind::rollback,
            Command::PessimisticRollback { .. } => CommandKind::pessimistic_rollback,
<<<<<<< HEAD
            Command::CheckTxnStatus { .. } => CommandKind::check_txn_status,
=======
            Command::TxnHeartBeat { .. } => CommandKind::txn_heart_beat,
>>>>>>> 5ad30cba
            Command::ScanLock { .. } => CommandKind::scan_lock,
            Command::ResolveLock { .. } => CommandKind::resolve_lock,
            Command::ResolveLockLite { .. } => CommandKind::resolve_lock_lite,
            Command::DeleteRange { .. } => CommandKind::delete_range,
            Command::Pause { .. } => CommandKind::pause,
            Command::MvccByKey { .. } => CommandKind::key_mvcc,
            Command::MvccByStartTs { .. } => CommandKind::start_ts_mvcc,
        }
    }

    pub fn ts(&self) -> u64 {
        match *self {
            Command::Prewrite { start_ts, .. }
            | Command::AcquirePessimisticLock { start_ts, .. }
            | Command::Cleanup { start_ts, .. }
            | Command::Rollback { start_ts, .. }
            | Command::PessimisticRollback { start_ts, .. }
<<<<<<< HEAD
            | Command::MvccByStartTs { start_ts, .. } => start_ts,
            Command::Commit { lock_ts, .. } | Command::CheckTxnStatus { lock_ts, .. } => lock_ts,
=======
            | Command::MvccByStartTs { start_ts, .. }
            | Command::TxnHeartBeat { start_ts, .. } => start_ts,
            Command::Commit { lock_ts, .. } => lock_ts,
>>>>>>> 5ad30cba
            Command::ScanLock { max_ts, .. } => max_ts,
            Command::ResolveLockLite { start_ts, .. } => start_ts,
            Command::ResolveLock { .. }
            | Command::DeleteRange { .. }
            | Command::Pause { .. }
            | Command::MvccByKey { .. } => 0,
        }
    }

    pub fn get_context(&self) -> &Context {
        match *self {
            Command::Prewrite { ref ctx, .. }
            | Command::AcquirePessimisticLock { ref ctx, .. }
            | Command::Commit { ref ctx, .. }
            | Command::Cleanup { ref ctx, .. }
            | Command::Rollback { ref ctx, .. }
            | Command::PessimisticRollback { ref ctx, .. }
<<<<<<< HEAD
            | Command::CheckTxnStatus { ref ctx, .. }
=======
            | Command::TxnHeartBeat { ref ctx, .. }
>>>>>>> 5ad30cba
            | Command::ScanLock { ref ctx, .. }
            | Command::ResolveLock { ref ctx, .. }
            | Command::ResolveLockLite { ref ctx, .. }
            | Command::DeleteRange { ref ctx, .. }
            | Command::Pause { ref ctx, .. }
            | Command::MvccByKey { ref ctx, .. }
            | Command::MvccByStartTs { ref ctx, .. } => ctx,
        }
    }

    pub fn mut_context(&mut self) -> &mut Context {
        match *self {
            Command::Prewrite { ref mut ctx, .. }
            | Command::AcquirePessimisticLock { ref mut ctx, .. }
            | Command::Commit { ref mut ctx, .. }
            | Command::Cleanup { ref mut ctx, .. }
            | Command::Rollback { ref mut ctx, .. }
            | Command::PessimisticRollback { ref mut ctx, .. }
<<<<<<< HEAD
            | Command::CheckTxnStatus { ref mut ctx, .. }
=======
            | Command::TxnHeartBeat { ref mut ctx, .. }
>>>>>>> 5ad30cba
            | Command::ScanLock { ref mut ctx, .. }
            | Command::ResolveLock { ref mut ctx, .. }
            | Command::ResolveLockLite { ref mut ctx, .. }
            | Command::DeleteRange { ref mut ctx, .. }
            | Command::Pause { ref mut ctx, .. }
            | Command::MvccByKey { ref mut ctx, .. }
            | Command::MvccByStartTs { ref mut ctx, .. } => ctx,
        }
    }

    pub fn write_bytes(&self) -> usize {
        let mut bytes = 0;
        match *self {
            Command::Prewrite { ref mutations, .. } => {
                for m in mutations {
                    match *m {
                        Mutation::Put((ref key, ref value))
                        | Mutation::Insert((ref key, ref value)) => {
                            bytes += key.as_encoded().len();
                            bytes += value.len();
                        }
                        Mutation::Delete(ref key) | Mutation::Lock(ref key) => {
                            bytes += key.as_encoded().len();
                        }
                    }
                }
            }
            Command::AcquirePessimisticLock { ref keys, .. } => {
                for (key, _) in keys {
                    bytes += key.as_encoded().len();
                }
            }
            Command::Commit { ref keys, .. }
            | Command::Rollback { ref keys, .. }
            | Command::PessimisticRollback { ref keys, .. }
            | Command::Pause { ref keys, .. } => {
                for key in keys {
                    bytes += key.as_encoded().len();
                }
            }
            Command::ResolveLock { ref key_locks, .. } => {
                for lock in key_locks {
                    bytes += lock.0.as_encoded().len();
                }
            }
            Command::ResolveLockLite {
                ref resolve_keys, ..
            } => {
                for k in resolve_keys {
                    bytes += k.as_encoded().len();
                }
            }
            Command::Cleanup { ref key, .. } => {
                bytes += key.as_encoded().len();
            }
<<<<<<< HEAD
            Command::CheckTxnStatus {
=======
            Command::TxnHeartBeat {
>>>>>>> 5ad30cba
                ref primary_key, ..
            } => {
                bytes += primary_key.as_encoded().len();
            }
            _ => {}
        }
        bytes
    }
}

#[derive(Clone, Default)]
pub struct Options {
    pub lock_ttl: u64,
    pub skip_constraint_check: bool,
    pub key_only: bool,
    pub reverse_scan: bool,
    pub is_first_lock: bool,
    pub for_update_ts: u64,
    pub is_pessimistic_lock: Vec<bool>,
    // How many keys this transaction involved.
    pub txn_size: u64,
    pub min_commit_ts: u64,
}

impl Options {
    pub fn new(lock_ttl: u64, skip_constraint_check: bool, key_only: bool) -> Options {
        Options {
            lock_ttl,
            skip_constraint_check,
            key_only,
            reverse_scan: false,
            is_first_lock: false,
            for_update_ts: 0,
            is_pessimistic_lock: vec![],
            txn_size: 0,
            min_commit_ts: 0,
        }
    }

    pub fn reverse_scan(mut self) -> Options {
        self.reverse_scan = true;
        self
    }
}

/// A builder to build a temporary `Storage<E>`.
///
/// Only used for test purpose.
#[must_use]
pub struct TestStorageBuilder<E: Engine> {
    engine: E,
    config: Config,
    local_storage: Option<Arc<DB>>,
    raft_store_router: Option<ServerRaftStoreRouter>,
}

impl TestStorageBuilder<RocksEngine> {
    /// Build `Storage<RocksEngine>`.
    pub fn new() -> Self {
        Self {
            engine: TestEngineBuilder::new().build().unwrap(),
            config: Config::default(),
            local_storage: None,
            raft_store_router: None,
        }
    }
}

impl<E: Engine> TestStorageBuilder<E> {
    pub fn from_engine(engine: E) -> Self {
        Self {
            engine,
            config: Config::default(),
            local_storage: None,
            raft_store_router: None,
        }
    }

    /// Customize the config of the `Storage`.
    ///
    /// By default, `Config::default()` will be used.
    pub fn config(mut self, config: Config) -> Self {
        self.config = config;
        self
    }

    /// Set local storage for GCWorker.
    ///
    /// By default, `None` will be used.
    pub fn local_storage(mut self, local_storage: Arc<DB>) -> Self {
        self.local_storage = Some(local_storage);
        self
    }

    /// Set raft store router for GCWorker.
    ///
    /// By default, `None` will be used.
    pub fn raft_store_router(mut self, raft_store_router: ServerRaftStoreRouter) -> Self {
        self.raft_store_router = Some(raft_store_router);
        self
    }

    /// Build a `Storage<E>`.
    pub fn build(self) -> Result<Storage<E, DummyLockMgr>> {
        let read_pool = self::readpool_impl::build_read_pool_for_test(
            &crate::config::StorageReadPoolConfig::default_for_test(),
            self.engine.clone(),
        );
        Storage::from_engine(
            self.engine,
            &self.config,
            read_pool,
            self.local_storage,
            self.raft_store_router,
            None,
        )
    }
}

/// [`Storage`] implements transactional KV APIs and raw KV APIs on a given [`Engine`]. An [`Engine`]
/// provides low level KV functionality. [`Engine`] has multiple implementations. When a TiKV server
/// is running, a [`RaftKv`] will be the underlying [`Engine`] of [`Storage`]. The other two types of
/// engines are for test purpose.
///
///[`Storage`] is reference counted and cloning [`Storage`] will just increase the reference counter.
/// Storage resources (i.e. threads, engine) will be released when all references are dropped.
///
/// Notice that read and write methods may not be performed over full data in most cases, i.e. when
/// underlying engine is [`RaftKv`], which limits data access in the range of a single region
/// according to specified `ctx` parameter. However,
/// [`async_unsafe_destroy_range`](Storage::async_unsafe_destroy_range) is the only exception. It's
/// always performed on the whole TiKV.
///
/// Operations of [`Storage`] can be divided into two types: MVCC operations and raw operations.
/// MVCC operations uses MVCC keys, which usually consist of several physical keys in different
/// CFs. In default CF and write CF, the key will be memcomparable-encoded and append the timestamp
/// to it, so that multiple versions can be saved at the same time.
/// Raw operations use raw keys, which are saved directly to the engine without memcomparable-
/// encoding and appending timestamp.
pub struct Storage<E: Engine, L: LockMgr> {
    // TODO: Too many Arcs, would be slow when clone.
    engine: E,

    sched: TxnScheduler<E, L>,

    /// The thread pool used to run most read operations.
    read_pool_low: FuturePool,
    read_pool_normal: FuturePool,
    read_pool_high: FuturePool,

    /// Used to handle requests related to GC.
    gc_worker: GCWorker<E>,

    /// How many strong references. Thread pool and workers will be stopped
    /// once there are no more references.
    // TODO: This should be implemented in thread pool and worker.
    refs: Arc<atomic::AtomicUsize>,

    // Fields below are storage configurations.
    max_key_size: usize,

    pessimistic_txn_enabled: bool,
}

impl<E: Engine, L: LockMgr> Clone for Storage<E, L> {
    #[inline]
    fn clone(&self) -> Self {
        let refs = self.refs.fetch_add(1, atomic::Ordering::SeqCst);

        trace!(
            "Storage referenced"; "original_ref" => refs
        );

        Self {
            engine: self.engine.clone(),
            sched: self.sched.clone(),
            read_pool_low: self.read_pool_low.clone(),
            read_pool_normal: self.read_pool_normal.clone(),
            read_pool_high: self.read_pool_high.clone(),
            gc_worker: self.gc_worker.clone(),
            refs: self.refs.clone(),
            max_key_size: self.max_key_size,
            pessimistic_txn_enabled: self.pessimistic_txn_enabled,
        }
    }
}

impl<E: Engine, L: LockMgr> Drop for Storage<E, L> {
    #[inline]
    fn drop(&mut self) {
        let refs = self.refs.fetch_sub(1, atomic::Ordering::SeqCst);

        trace!(
            "Storage de-referenced"; "original_ref" => refs
        );

        if refs != 1 {
            return;
        }

        let r = self.gc_worker.stop();
        if let Err(e) = r {
            error!("Failed to stop gc_worker:"; "err" => ?e);
        }

        info!("Storage stopped.");
    }
}

impl<E: Engine, L: LockMgr> Storage<E, L> {
    /// Create a `Storage` from given engine.
    pub fn from_engine(
        engine: E,
        config: &Config,
        mut read_pool: Vec<FuturePool>,
        local_storage: Option<Arc<DB>>,
        raft_store_router: Option<ServerRaftStoreRouter>,
        lock_mgr: Option<L>,
    ) -> Result<Self> {
        let pessimistic_txn_enabled = lock_mgr.is_some();
        let sched = TxnScheduler::new(
            engine.clone(),
            lock_mgr,
            config.scheduler_concurrency,
            config.scheduler_worker_pool_size,
            config.scheduler_pending_write_threshold.0 as usize,
        );
        let mut gc_worker = GCWorker::new(
            engine.clone(),
            local_storage,
            raft_store_router,
            config.gc_ratio_threshold,
        );

        gc_worker.start()?;

        let read_pool_high = read_pool.remove(2);
        let read_pool_normal = read_pool.remove(1);
        let read_pool_low = read_pool.remove(0);

        info!("Storage started.");

        Ok(Storage {
            engine,
            sched,
            read_pool_low,
            read_pool_normal,
            read_pool_high,
            gc_worker,
            refs: Arc::new(atomic::AtomicUsize::new(1)),
            max_key_size: config.max_key_size,
            pessimistic_txn_enabled,
        })
    }

    /// Starts running GC automatically.
    pub fn start_auto_gc<S: GCSafePointProvider, R: RegionInfoProvider>(
        &self,
        cfg: AutoGCConfig<S, R>,
    ) -> Result<()> {
        self.gc_worker.start_auto_gc(cfg)
    }

    /// Get the underlying `Engine` of the `Storage`.
    pub fn get_engine(&self) -> E {
        self.engine.clone()
    }

    /// Schedule a command to the transaction scheduler. `cb` will be invoked after finishing
    /// running the command.
    #[inline]
    fn schedule(&self, cmd: Command, cb: StorageCb) -> Result<()> {
        fail_point!("storage_drop_message", |_| Ok(()));
        self.sched.run_cmd(cmd, cb);
        Ok(())
    }

    /// Get a snapshot of `engine`.
    fn async_snapshot(engine: &E, ctx: &Context) -> impl Future<Item = E::Snap, Error = Error> {
        let (callback, future) = tikv_util::future::paired_future_callback();
        let val = engine.async_snapshot(ctx, callback);

        future::result(val)
            .and_then(|_| future.map_err(|cancel| EngineError::Other(box_err!(cancel))))
            .and_then(|(_ctx, result)| result)
            // map storage::kv::Error -> storage::txn::Error -> storage::Error
            .map_err(txn::Error::from)
            .map_err(Error::from)
    }

    fn get_read_pool(&self, priority: CommandPriority) -> &FuturePool {
        match priority {
            CommandPriority::high => &self.read_pool_high,
            CommandPriority::normal => &self.read_pool_normal,
            CommandPriority::low => &self.read_pool_low,
        }
    }

    /// Get value of the given key from a snapshot.
    ///
    /// Only writes that are committed before `start_ts` are visible.
    pub fn async_get(
        &self,
        ctx: Context,
        key: Key,
        start_ts: u64,
    ) -> impl Future<Item = Option<Value>, Error = Error> {
        const CMD: &str = "get";
        let priority = get_priority_tag(ctx.get_priority());

        let res = self.get_read_pool(priority).spawn_handle(move || {
            tls_collect_command_count(CMD, priority);
            let command_duration = tikv_util::time::Instant::now_coarse();

            with_tls_engine(|engine| {
                Self::async_snapshot(engine, &ctx)
                    .and_then(move |snapshot: E::Snap| {
                        tls_processing_read_observe_duration(CMD, || {
                            let mut statistics = Statistics::default();
                            let snap_store = SnapshotStore::new(
                                snapshot,
                                start_ts,
                                ctx.get_isolation_level(),
                                !ctx.get_not_fill_cache(),
                            );
                            let result = snap_store
                                .get(&key, &mut statistics)
                                // map storage::txn::Error -> storage::Error
                                .map_err(Error::from)
                                .map(|r| {
                                    tls_collect_key_reads(CMD, 1);
                                    r
                                });

                            tls_collect_scan_details(CMD, &statistics);
                            tls_collect_read_flow(ctx.get_region_id(), &statistics);

                            result
                        })
                    })
                    .then(move |r| {
                        tls_collect_command_duration(CMD, command_duration.elapsed());
                        r
                    })
            })
        });

        future::result(res)
            .map_err(|_| Error::SchedTooBusy)
            .flatten()
    }

    /// Get values of a set of keys in a batch from the snapshot.
    ///
    /// Only writes that are committed before `start_ts` are visible.
    pub fn async_batch_get(
        &self,
        ctx: Context,
        keys: Vec<Key>,
        start_ts: u64,
    ) -> impl Future<Item = Vec<Result<KvPair>>, Error = Error> {
        const CMD: &str = "batch_get";
        let priority = get_priority_tag(ctx.get_priority());

        let res = self.get_read_pool(priority).spawn_handle(move || {
            tls_collect_command_count(CMD, priority);
            let command_duration = tikv_util::time::Instant::now_coarse();

            with_tls_engine(|engine| {
                Self::async_snapshot(engine, &ctx)
                    .and_then(move |snapshot: E::Snap| {
                        tls_processing_read_observe_duration(CMD, || {
                            let mut statistics = Statistics::default();
                            let snap_store = SnapshotStore::new(
                                snapshot,
                                start_ts,
                                ctx.get_isolation_level(),
                                !ctx.get_not_fill_cache(),
                            );
                            let kv_pairs: Vec<_> = snap_store
                                .batch_get(&keys, &mut statistics)
                                .into_iter()
                                .zip(keys)
                                .filter(|&(ref v, ref _k)| {
                                    !(v.is_ok() && v.as_ref().unwrap().is_none())
                                })
                                .map(|(v, k)| match v {
                                    Ok(Some(x)) => Ok((k.into_raw().unwrap(), x)),
                                    Err(e) => Err(Error::from(e)),
                                    _ => unreachable!(),
                                })
                                .collect();

                            tls_collect_key_reads(CMD, kv_pairs.len());
                            tls_collect_scan_details(CMD, &statistics);
                            tls_collect_read_flow(ctx.get_region_id(), &statistics);

                            Ok(kv_pairs)
                        })
                    })
                    .then(move |r| {
                        tls_collect_command_duration(CMD, command_duration.elapsed());
                        r
                    })
            })
        });

        future::result(res)
            .map_err(|_| Error::SchedTooBusy)
            .flatten()
    }

    /// Scan keys in [`start_key`, `end_key`) up to `limit` keys from the snapshot.
    ///
    /// If `end_key` is `None`, it means the upper bound is unbounded.
    ///
    /// Only writes committed before `start_ts` are visible.
    pub fn async_scan(
        &self,
        ctx: Context,
        start_key: Key,
        end_key: Option<Key>,
        limit: usize,
        start_ts: u64,
        options: Options,
    ) -> impl Future<Item = Vec<Result<KvPair>>, Error = Error> {
        const CMD: &str = "scan";
        let priority = get_priority_tag(ctx.get_priority());

        let res = self.get_read_pool(priority).spawn_handle(move || {
            tls_collect_command_count(CMD, priority);
            let command_duration = tikv_util::time::Instant::now_coarse();

            with_tls_engine(|engine| {
                Self::async_snapshot(engine, &ctx)
                    .and_then(move |snapshot: E::Snap| {
                        tls_processing_read_observe_duration(CMD, || {
                            let snap_store = SnapshotStore::new(
                                snapshot,
                                start_ts,
                                ctx.get_isolation_level(),
                                !ctx.get_not_fill_cache(),
                            );

                            let mut scanner;
                            if !options.reverse_scan {
                                scanner = snap_store.scanner(
                                    false,
                                    options.key_only,
                                    Some(start_key),
                                    end_key,
                                )?;
                            } else {
                                scanner = snap_store.scanner(
                                    true,
                                    options.key_only,
                                    end_key,
                                    Some(start_key),
                                )?;
                            };
                            let res = scanner.scan(limit);

                            let statistics = scanner.take_statistics();
                            tls_collect_scan_details(CMD, &statistics);
                            tls_collect_read_flow(ctx.get_region_id(), &statistics);

                            res.map_err(Error::from).map(|results| {
                                tls_collect_key_reads(CMD, results.len());
                                results
                                    .into_iter()
                                    .map(|x| x.map_err(Error::from))
                                    .collect()
                            })
                        })
                    })
                    .then(move |r| {
                        tls_collect_command_duration(CMD, command_duration.elapsed());
                        r
                    })
            })
        });

        future::result(res)
            .map_err(|_| Error::SchedTooBusy)
            .flatten()
    }

    /// **Testing functionality:** Latch the given keys for given duration.
    ///
    /// This means other write operations that involve these keys will be blocked.
    pub fn async_pause(
        &self,
        ctx: Context,
        keys: Vec<Key>,
        duration: u64,
        callback: Callback<()>,
    ) -> Result<()> {
        let cmd = Command::Pause {
            ctx,
            keys,
            duration,
        };
        self.schedule(cmd, StorageCb::Boolean(callback))?;
        KV_COMMAND_COUNTER_VEC_STATIC.pause.inc();
        Ok(())
    }

    /// The prewrite phase of a transaction. The first phase of 2PC.
    ///
    /// Schedules a [`Command::Prewrite`].
    pub fn async_prewrite(
        &self,
        ctx: Context,
        mutations: Vec<Mutation>,
        primary: Vec<u8>,
        start_ts: u64,
        options: Options,
        callback: Callback<Vec<Result<()>>>,
    ) -> Result<()> {
        for m in &mutations {
            let key_size = m.key().as_encoded().len();
            if key_size > self.max_key_size {
                callback(Err(Error::KeyTooLarge(key_size, self.max_key_size)));
                return Ok(());
            }
        }
        let cmd = Command::Prewrite {
            ctx,
            mutations,
            primary,
            start_ts,
            options,
        };
        self.schedule(cmd, StorageCb::Booleans(callback))?;
        KV_COMMAND_COUNTER_VEC_STATIC.prewrite.inc();
        Ok(())
    }

    /// Acquire a Pessimistic lock on the keys.
    /// Schedules a [`Command::AcquirePessimisticLock`].
    pub fn async_acquire_pessimistic_lock(
        &self,
        ctx: Context,
        keys: Vec<(Key, bool)>,
        primary: Vec<u8>,
        start_ts: u64,
        options: Options,
        callback: Callback<Vec<Result<()>>>,
    ) -> Result<()> {
        if !self.pessimistic_txn_enabled {
            callback(Err(Error::PessimisticTxnNotEnabled));
            return Ok(());
        }

        for k in &keys {
            let key_size = k.0.as_encoded().len();
            if key_size > self.max_key_size {
                callback(Err(Error::KeyTooLarge(key_size, self.max_key_size)));
                return Ok(());
            }
        }
        let cmd = Command::AcquirePessimisticLock {
            ctx,
            keys,
            primary,
            start_ts,
            options,
        };
        self.schedule(cmd, StorageCb::Booleans(callback))?;
        KV_COMMAND_COUNTER_VEC_STATIC.acquire_pessimistic_lock.inc();
        Ok(())
    }

    /// Commit the transaction that started at `lock_ts`.
    ///
    /// Schedules a [`Command::Commit`].
    pub fn async_commit(
        &self,
        ctx: Context,
        keys: Vec<Key>,
        lock_ts: u64,
        commit_ts: u64,
        callback: Callback<()>,
    ) -> Result<()> {
        let cmd = Command::Commit {
            ctx,
            keys,
            lock_ts,
            commit_ts,
        };
        self.schedule(cmd, StorageCb::Boolean(callback))?;
        KV_COMMAND_COUNTER_VEC_STATIC.commit.inc();
        Ok(())
    }

    /// Delete all keys in the range [`start_key`, `end_key`).
    ///
    /// All keys in the range will be deleted permanently regardless of their timestamps.
    /// This means that deleted keys will not be retrievable by specifying an older timestamp.
    /// If `notify_only` is set, the data will not be immediately deleted, but the operation will
    /// still be replicated via Raft. This is used to notify that the data will be deleted by
    /// `unsafe_destroy_range` soon.
    ///
    /// Schedules a [`Command::DeleteRange`].
    pub fn async_delete_range(
        &self,
        ctx: Context,
        start_key: Key,
        end_key: Key,
        notify_only: bool,
        callback: Callback<()>,
    ) -> Result<()> {
        let mut modifies = Vec::with_capacity(DATA_CFS.len());
        for cf in DATA_CFS {
            modifies.push(Modify::DeleteRange(
                cf,
                start_key.clone(),
                end_key.clone(),
                notify_only,
            ));
        }

        self.engine.async_write(
            &ctx,
            modifies,
            Box::new(|(_, res): (_, kv::Result<_>)| callback(res.map_err(Error::from))),
        )?;
        KV_COMMAND_COUNTER_VEC_STATIC.delete_range.inc();
        Ok(())
    }

    /// Rollback mutations on a single key.
    ///
    /// Schedules a [`Command::Cleanup`].
    pub fn async_cleanup(
        &self,
        ctx: Context,
        key: Key,
        start_ts: u64,
        callback: Callback<()>,
    ) -> Result<()> {
        let cmd = Command::Cleanup { ctx, key, start_ts };
        self.schedule(cmd, StorageCb::Boolean(callback))?;
        KV_COMMAND_COUNTER_VEC_STATIC.cleanup.inc();
        Ok(())
    }

    /// Rollback from the transaction that was started at `start_ts`.
    ///
    /// Schedules a [`Command::Rollback`].
    pub fn async_rollback(
        &self,
        ctx: Context,
        keys: Vec<Key>,
        start_ts: u64,
        callback: Callback<()>,
    ) -> Result<()> {
        let cmd = Command::Rollback {
            ctx,
            keys,
            start_ts,
        };
        self.schedule(cmd, StorageCb::Boolean(callback))?;
        KV_COMMAND_COUNTER_VEC_STATIC.rollback.inc();
        Ok(())
    }

    /// Rollback pessimistic locks identified by `start_ts` and `for_update_ts`.
    ///
    /// Schedules a [`Command::PessimisticRollback`].
    pub fn async_pessimistic_rollback(
        &self,
        ctx: Context,
        keys: Vec<Key>,
        start_ts: u64,
        for_update_ts: u64,
        callback: Callback<Vec<Result<()>>>,
    ) -> Result<()> {
        if !self.pessimistic_txn_enabled {
            callback(Err(Error::PessimisticTxnNotEnabled));
            return Ok(());
        }

        let cmd = Command::PessimisticRollback {
            ctx,
            keys,
            start_ts,
            for_update_ts,
        };
        self.schedule(cmd, StorageCb::Booleans(callback))?;
        KV_COMMAND_COUNTER_VEC_STATIC.pessimistic_rollback.inc();
        Ok(())
    }

<<<<<<< HEAD
    /// Check the status of a transaction.
    ///
    /// This operation checks whether a transaction has expired it's Lock's TTL, rollback the
    /// transaction if expired, and update the transaction's min_commit_ts according to the metadata
    /// in the primary lock.
    /// After checking, if the lock is still alive, it retrieves the Lock's TTL; if the transaction
    /// is committed, get the commit_ts; otherwise, if the transaction is rolled back or there's
    /// no information about the transaction, results will be both 0.
    pub fn async_check_txn_status(
        &self,
        ctx: Context,
        primary_key: Key,
        lock_ts: u64,
        caller_start_ts: u64,
        current_ts: u64,
        callback: Callback<(u64, u64)>,
    ) -> Result<()> {
        let cmd = Command::CheckTxnStatus {
            ctx,
            primary_key,
            lock_ts,
            caller_start_ts,
            current_ts,
        };
        self.schedule(cmd, StorageCb::TxnStatus(callback))?;
        KV_COMMAND_COUNTER_VEC_STATIC.check_txn_status.inc();
=======
    /// Check the specified primary key and enlarge it's TTL if necessary. Returns the new TTL.
    ///
    /// Schedules a [`Command::TxnHeartBeat`]
    pub fn async_txn_heart_beat(
        &self,
        ctx: Context,
        primary_key: Key,
        start_ts: u64,
        advise_ttl: u64,
        callback: Callback<(u64, u64)>,
    ) -> Result<()> {
        let cmd = Command::TxnHeartBeat {
            ctx,
            primary_key,
            start_ts,
            advise_ttl,
        };
        self.schedule(cmd, StorageCb::TxnStatus(callback))?;
        KV_COMMAND_COUNTER_VEC_STATIC.txn_heart_beat.inc();
>>>>>>> 5ad30cba
        Ok(())
    }

    /// Scan locks from `start_key`, and find all locks whose timestamp is before `max_ts`.
    ///
    /// Schedules a [`Command::ScanLock`].
    pub fn async_scan_locks(
        &self,
        ctx: Context,
        max_ts: u64,
        start_key: Vec<u8>,
        limit: usize,
        callback: Callback<Vec<LockInfo>>,
    ) -> Result<()> {
        let cmd = Command::ScanLock {
            ctx,
            max_ts,
            start_key: if start_key.is_empty() {
                None
            } else {
                Some(Key::from_raw(&start_key))
            },
            limit,
        };
        self.schedule(cmd, StorageCb::Locks(callback))?;
        KV_COMMAND_COUNTER_VEC_STATIC.scan_lock.inc();
        Ok(())
    }

    /// Resolve locks according to `txn_status`.
    ///
    /// During the GC operation, this should be called to clean up stale locks whose timestamp is
    /// before the safe point.
    ///
    /// `txn_status` maps lock_ts to commit_ts. If a transaction is rolled back, it is mapped to 0.
    /// For an example, check the [`Command::ResolveLock`] docs.
    ///
    /// Schedules a [`Command::ResolveLock`].
    pub fn async_resolve_lock(
        &self,
        ctx: Context,
        txn_status: HashMap<u64, u64>,
        callback: Callback<()>,
    ) -> Result<()> {
        let cmd = Command::ResolveLock {
            ctx,
            txn_status,
            scan_key: None,
            key_locks: vec![],
        };
        self.schedule(cmd, StorageCb::Boolean(callback))?;
        KV_COMMAND_COUNTER_VEC_STATIC.resolve_lock.inc();
        Ok(())
    }

    /// Resolve locks on `resolve_keys` according to `start_ts` and `commit_ts`.
    ///
    /// During the GC operation, this should be called to clean up stale locks whose timestamp is
    /// before the safe point.
    ///
    /// Schedules a [`Command::ResolveLockLite`].
    pub fn async_resolve_lock_lite(
        &self,
        ctx: Context,
        start_ts: u64,
        commit_ts: u64,
        resolve_keys: Vec<Key>,
        callback: Callback<()>,
    ) -> Result<()> {
        let cmd = Command::ResolveLockLite {
            ctx,
            start_ts,
            commit_ts,
            resolve_keys,
        };
        self.schedule(cmd, StorageCb::Boolean(callback))?;
        KV_COMMAND_COUNTER_VEC_STATIC.resolve_lock_lite.inc();
        Ok(())
    }

    /// Do garbage collection, which means cleaning up old MVCC keys.
    ///
    /// It guarantees that all reads with timestamp > `safe_point` can be performed correctly
    /// during and after the GC operation.
    pub fn async_gc(&self, ctx: Context, safe_point: u64, callback: Callback<()>) -> Result<()> {
        self.gc_worker.async_gc(ctx, safe_point, callback)?;
        KV_COMMAND_COUNTER_VEC_STATIC.gc.inc();
        Ok(())
    }

    /// Delete all data in the range.
    ///
    /// This function is **VERY DANGEROUS**. It's not only running on one single region, but it can
    /// delete a large range that spans over many regions, bypassing the Raft layer. This is
    /// designed for TiDB to quickly free up the disk space and do GC afterward.
    /// drop/truncate table/index. By invoking this function, it's user's responsibility to make
    /// sure no more operations will be performed in this destroyed range.
    pub fn async_unsafe_destroy_range(
        &self,
        ctx: Context,
        start_key: Key,
        end_key: Key,
        callback: Callback<()>,
    ) -> Result<()> {
        self.gc_worker
            .async_unsafe_destroy_range(ctx, start_key, end_key, callback)?;
        KV_COMMAND_COUNTER_VEC_STATIC.unsafe_destroy_range.inc();
        Ok(())
    }

    /// Get the value of a raw key.
    pub fn async_raw_get(
        &self,
        ctx: Context,
        cf: String,
        key: Vec<u8>,
    ) -> impl Future<Item = Option<Vec<u8>>, Error = Error> {
        const CMD: &str = "raw_get";
        let priority = get_priority_tag(ctx.get_priority());

        let res = self.get_read_pool(priority).spawn_handle(move || {
            tls_collect_command_count(CMD, priority);
            let command_duration = tikv_util::time::Instant::now_coarse();

            with_tls_engine(|engine| {
                Self::async_snapshot(engine, &ctx)
                    .and_then(move |snapshot: E::Snap| {
                        tls_processing_read_observe_duration(CMD, || {
                            let cf = match Self::rawkv_cf(&cf) {
                                Ok(x) => x,
                                Err(e) => return future::err(e),
                            };
                            // no scan_count for this kind of op.

                            let key_len = key.len();
                            let result = snapshot
                                .get_cf(cf, &Key::from_encoded(key))
                                // map storage::engine::Error -> storage::Error
                                .map_err(Error::from)
                                .map(|r| {
                                    if let Some(ref value) = r {
                                        let mut stats = Statistics::default();
                                        stats.data.flow_stats.read_keys = 1;
                                        stats.data.flow_stats.read_bytes = key_len + value.len();
                                        tls_collect_read_flow(ctx.get_region_id(), &stats);
                                        tls_collect_key_reads(CMD, 1);
                                    }
                                    r
                                });
                            future::result(result)
                        })
                    })
                    .then(move |r| {
                        tls_collect_command_duration(CMD, command_duration.elapsed());
                        r
                    })
            })
        });

        future::result(res)
            .map_err(|_| Error::SchedTooBusy)
            .flatten()
    }

    /// Get the values of some raw keys in a batch.
    pub fn async_raw_batch_get(
        &self,
        ctx: Context,
        cf: String,
        keys: Vec<Vec<u8>>,
    ) -> impl Future<Item = Vec<Result<KvPair>>, Error = Error> {
        const CMD: &str = "raw_batch_get";
        let priority = get_priority_tag(ctx.get_priority());

        let res = self.get_read_pool(priority).spawn_handle(move || {
            tls_collect_command_count(CMD, priority);
            let command_duration = tikv_util::time::Instant::now_coarse();

            with_tls_engine(|engine| {
                Self::async_snapshot(engine, &ctx)
                    .and_then(move |snapshot: E::Snap| {
                        tls_processing_read_observe_duration(CMD, || {
                            let keys: Vec<Key> = keys.into_iter().map(Key::from_encoded).collect();
                            let cf = match Self::rawkv_cf(&cf) {
                                Ok(x) => x,
                                Err(e) => return future::err(e),
                            };
                            // no scan_count for this kind of op.
                            let mut stats = Statistics::default();
                            let result: Vec<Result<KvPair>> = keys
                                .into_iter()
                                .map(|k| {
                                    let v = snapshot.get_cf(cf, &k);
                                    (k, v)
                                })
                                .filter(|&(_, ref v)| !(v.is_ok() && v.as_ref().unwrap().is_none()))
                                .map(|(k, v)| match v {
                                    Ok(Some(v)) => {
                                        stats.data.flow_stats.read_keys += 1;
                                        stats.data.flow_stats.read_bytes +=
                                            k.as_encoded().len() + v.len();
                                        Ok((k.into_encoded(), v))
                                    }
                                    Err(e) => Err(Error::from(e)),
                                    _ => unreachable!(),
                                })
                                .collect();

                            tls_collect_key_reads(CMD, stats.data.flow_stats.read_keys as usize);
                            tls_collect_read_flow(ctx.get_region_id(), &stats);
                            future::ok(result)
                        })
                    })
                    .then(move |r| {
                        tls_collect_command_duration(CMD, command_duration.elapsed());
                        r
                    })
            })
        });

        future::result(res)
            .map_err(|_| Error::SchedTooBusy)
            .flatten()
    }

    /// Write a raw key to the storage.
    pub fn async_raw_put(
        &self,
        ctx: Context,
        cf: String,
        key: Vec<u8>,
        value: Vec<u8>,
        callback: Callback<()>,
    ) -> Result<()> {
        if key.len() > self.max_key_size {
            callback(Err(Error::KeyTooLarge(key.len(), self.max_key_size)));
            return Ok(());
        }
        self.engine.async_write(
            &ctx,
            vec![Modify::Put(
                Self::rawkv_cf(&cf)?,
                Key::from_encoded(key),
                value,
            )],
            Box::new(|(_, res): (_, kv::Result<_>)| callback(res.map_err(Error::from))),
        )?;
        KV_COMMAND_COUNTER_VEC_STATIC.raw_put.inc();
        Ok(())
    }

    /// Write some keys to the storage in a batch.
    pub fn async_raw_batch_put(
        &self,
        ctx: Context,
        cf: String,
        pairs: Vec<KvPair>,
        callback: Callback<()>,
    ) -> Result<()> {
        let cf = Self::rawkv_cf(&cf)?;
        for &(ref key, _) in &pairs {
            if key.len() > self.max_key_size {
                callback(Err(Error::KeyTooLarge(key.len(), self.max_key_size)));
                return Ok(());
            }
        }
        let requests = pairs
            .into_iter()
            .map(|(k, v)| Modify::Put(cf, Key::from_encoded(k), v))
            .collect();
        self.engine.async_write(
            &ctx,
            requests,
            Box::new(|(_, res): (_, kv::Result<_>)| callback(res.map_err(Error::from))),
        )?;
        KV_COMMAND_COUNTER_VEC_STATIC.raw_batch_put.inc();
        Ok(())
    }

    /// Delete a raw key from the storage.
    pub fn async_raw_delete(
        &self,
        ctx: Context,
        cf: String,
        key: Vec<u8>,
        callback: Callback<()>,
    ) -> Result<()> {
        if key.len() > self.max_key_size {
            callback(Err(Error::KeyTooLarge(key.len(), self.max_key_size)));
            return Ok(());
        }
        self.engine.async_write(
            &ctx,
            vec![Modify::Delete(Self::rawkv_cf(&cf)?, Key::from_encoded(key))],
            Box::new(|(_, res): (_, kv::Result<_>)| callback(res.map_err(Error::from))),
        )?;
        KV_COMMAND_COUNTER_VEC_STATIC.raw_delete.inc();
        Ok(())
    }

    /// Delete all raw keys in [`start_key`, `end_key`).
    pub fn async_raw_delete_range(
        &self,
        ctx: Context,
        cf: String,
        start_key: Vec<u8>,
        end_key: Vec<u8>,
        callback: Callback<()>,
    ) -> Result<()> {
        if start_key.len() > self.max_key_size || end_key.len() > self.max_key_size {
            callback(Err(Error::KeyTooLarge(
                cmp::max(start_key.len(), end_key.len()),
                self.max_key_size,
            )));
            return Ok(());
        }

        let cf = Self::rawkv_cf(&cf)?;
        let start_key = Key::from_encoded(start_key);
        let end_key = Key::from_encoded(end_key);

        self.engine.async_write(
            &ctx,
            vec![Modify::DeleteRange(cf, start_key, end_key, false)],
            Box::new(|(_, res): (_, kv::Result<_>)| callback(res.map_err(Error::from))),
        )?;
        KV_COMMAND_COUNTER_VEC_STATIC.raw_delete_range.inc();
        Ok(())
    }

    /// Delete some raw keys in a batch.
    pub fn async_raw_batch_delete(
        &self,
        ctx: Context,
        cf: String,
        keys: Vec<Vec<u8>>,
        callback: Callback<()>,
    ) -> Result<()> {
        let cf = Self::rawkv_cf(&cf)?;
        for key in &keys {
            if key.len() > self.max_key_size {
                callback(Err(Error::KeyTooLarge(key.len(), self.max_key_size)));
                return Ok(());
            }
        }
        let requests = keys
            .into_iter()
            .map(|k| Modify::Delete(cf, Key::from_encoded(k)))
            .collect();
        self.engine.async_write(
            &ctx,
            requests,
            Box::new(|(_, res): (_, kv::Result<_>)| callback(res.map_err(Error::from))),
        )?;
        KV_COMMAND_COUNTER_VEC_STATIC.raw_batch_delete.inc();
        Ok(())
    }

    /// Scan raw keys in [`start_key`, `end_key`), returns at most `limit` keys. If `end_key` is
    /// `None`, it means unbounded.
    ///
    /// If `key_only` is true, the value corresponding to the key will not be read. Only scanned
    /// keys will be returned.
    fn raw_scan(
        snapshot: &E::Snap,
        cf: &str,
        start_key: &Key,
        end_key: Option<Key>,
        limit: usize,
        statistics: &mut Statistics,
        key_only: bool,
    ) -> Result<Vec<Result<KvPair>>> {
        let mut option = IterOption::default();
        if let Some(end) = end_key {
            option.set_upper_bound(end.as_encoded(), DATA_KEY_PREFIX_LEN);
        }
        let mut cursor = snapshot.iter_cf(Self::rawkv_cf(cf)?, option, ScanMode::Forward)?;
        let statistics = statistics.mut_cf_statistics(cf);
        if !cursor.seek(start_key, statistics)? {
            return Ok(vec![]);
        }
        let mut pairs = vec![];
        while cursor.valid()? && pairs.len() < limit {
            pairs.push(Ok((
                cursor.key(statistics).to_owned(),
                if key_only {
                    vec![]
                } else {
                    cursor.value(statistics).to_owned()
                },
            )));
            cursor.next(statistics);
        }
        Ok(pairs)
    }

    /// Scan raw keys in [`end_key`, `start_key`) in reverse order, returns at most `limit` keys. If
    /// `start_key` is `None`, it means it's unbounded.
    ///
    /// If `key_only` is true, the value
    /// corresponding to the key will not be read out. Only scanned keys will be returned.
    fn reverse_raw_scan(
        snapshot: &E::Snap,
        cf: &str,
        start_key: &Key,
        end_key: Option<Key>,
        limit: usize,
        statistics: &mut Statistics,
        key_only: bool,
    ) -> Result<Vec<Result<KvPair>>> {
        let mut option = IterOption::default();
        if let Some(end) = end_key {
            option.set_lower_bound(end.as_encoded(), DATA_KEY_PREFIX_LEN);
        }
        let mut cursor = snapshot.iter_cf(Self::rawkv_cf(cf)?, option, ScanMode::Backward)?;
        let statistics = statistics.mut_cf_statistics(cf);
        if !cursor.reverse_seek(start_key, statistics)? {
            return Ok(vec![]);
        }
        let mut pairs = vec![];
        while cursor.valid()? && pairs.len() < limit {
            pairs.push(Ok((
                cursor.key(statistics).to_owned(),
                if key_only {
                    vec![]
                } else {
                    cursor.value(statistics).to_owned()
                },
            )));
            cursor.prev(statistics);
        }
        Ok(pairs)
    }

    /// Scan raw keys in a range.
    ///
    /// If `reverse` is false, the range is [`key`, `end_key`); otherwise, the range is
    /// [`end_key`, `key`) and it scans from `key` and goes backwards. If `end_key` is `None`, it
    /// means unbounded.
    ///
    /// This function scans at most `limit` keys.
    ///
    /// If `key_only` is true, the value
    /// corresponding to the key will not be read out. Only scanned keys will be returned.
    pub fn async_raw_scan(
        &self,
        ctx: Context,
        cf: String,
        key: Vec<u8>,
        end_key: Option<Vec<u8>>,
        limit: usize,
        key_only: bool,
        reverse: bool,
    ) -> impl Future<Item = Vec<Result<KvPair>>, Error = Error> {
        const CMD: &str = "raw_scan";
        let priority = get_priority_tag(ctx.get_priority());

        let res = self.get_read_pool(priority).spawn_handle(move || {
            tls_collect_command_count(CMD, priority);
            let command_duration = tikv_util::time::Instant::now_coarse();

            with_tls_engine(|engine| {
                Self::async_snapshot(engine, &ctx)
                    .and_then(move |snapshot: E::Snap| {
                        tls_processing_read_observe_duration(CMD, || {
                            let end_key = end_key.map(Key::from_encoded);

                            let mut statistics = Statistics::default();
                            let result = if reverse {
                                Self::reverse_raw_scan(
                                    &snapshot,
                                    &cf,
                                    &Key::from_encoded(key),
                                    end_key,
                                    limit,
                                    &mut statistics,
                                    key_only,
                                )
                                .map_err(Error::from)
                            } else {
                                Self::raw_scan(
                                    &snapshot,
                                    &cf,
                                    &Key::from_encoded(key),
                                    end_key,
                                    limit,
                                    &mut statistics,
                                    key_only,
                                )
                                .map_err(Error::from)
                            };

                            tls_collect_read_flow(ctx.get_region_id(), &statistics);
                            tls_collect_key_reads(
                                CMD,
                                statistics.write.flow_stats.read_keys as usize,
                            );
                            tls_collect_scan_details(CMD, &statistics);
                            future::result(result)
                        })
                    })
                    .then(move |r| {
                        tls_collect_command_duration(CMD, command_duration.elapsed());
                        r
                    })
            })
        });

        future::result(res)
            .map_err(|_| Error::SchedTooBusy)
            .flatten()
    }

    /// Check the given raw kv CF name. Return the CF name, or `Err` if given CF name is invalid.
    /// The CF name can be one of `"default"`, `"write"` and `"lock"`. If given `cf` is empty,
    /// `CF_DEFAULT` (`"default"`) will be returned.
    fn rawkv_cf(cf: &str) -> Result<CfName> {
        if cf.is_empty() {
            return Ok(CF_DEFAULT);
        }
        for c in DATA_CFS {
            if cf == *c {
                return Ok(c);
            }
        }
        Err(Error::InvalidCf(cf.to_owned()))
    }

    /// Check if key range is valid
    ///
    /// - If `reverse` is true, `end_key` is less than `start_key`. `end_key` is the lower bound.
    /// - If `reverse` is false, `end_key` is greater than `start_key`. `end_key` is the upper bound.
    fn check_key_ranges(ranges: &[KeyRange], reverse: bool) -> bool {
        let ranges_len = ranges.len();
        for i in 0..ranges_len {
            let start_key = ranges[i].get_start_key();
            let mut end_key = ranges[i].get_end_key();
            if end_key.is_empty() && i + 1 != ranges_len {
                end_key = ranges[i + 1].get_start_key();
            }
            if !end_key.is_empty()
                && (!reverse && start_key >= end_key || reverse && start_key <= end_key)
            {
                return false;
            }
        }
        true
    }

    /// Scan raw keys in multiple ranges in a batch.
    pub fn async_raw_batch_scan(
        &self,
        ctx: Context,
        cf: String,
        mut ranges: Vec<KeyRange>,
        each_limit: usize,
        key_only: bool,
        reverse: bool,
    ) -> impl Future<Item = Vec<Result<KvPair>>, Error = Error> {
        const CMD: &str = "raw_batch_scan";
        let priority = get_priority_tag(ctx.get_priority());

        let res = self.get_read_pool(priority).spawn_handle(move || {
            tls_collect_command_count(CMD, priority);
            let command_duration = tikv_util::time::Instant::now_coarse();

            with_tls_engine(|engine| {
                Self::async_snapshot(engine, &ctx)
                    .and_then(move |snapshot: E::Snap| {
                        tls_processing_read_observe_duration(CMD, || {
                            let mut statistics = Statistics::default();
                            if !Self::check_key_ranges(&ranges, reverse) {
                                return future::result(Err(box_err!("Invalid KeyRanges")));
                            };
                            let mut result = Vec::new();
                            let ranges_len = ranges.len();
                            for i in 0..ranges_len {
                                let start_key = Key::from_encoded(ranges[i].take_start_key());
                                let end_key = ranges[i].take_end_key();
                                let end_key = if end_key.is_empty() {
                                    if i + 1 == ranges_len {
                                        None
                                    } else {
                                        Some(Key::from_encoded_slice(ranges[i + 1].get_start_key()))
                                    }
                                } else {
                                    Some(Key::from_encoded(end_key))
                                };
                                let pairs = if reverse {
                                    match Self::reverse_raw_scan(
                                        &snapshot,
                                        &cf,
                                        &start_key,
                                        end_key,
                                        each_limit,
                                        &mut statistics,
                                        key_only,
                                    ) {
                                        Ok(x) => x,
                                        Err(e) => return future::err(e),
                                    }
                                } else {
                                    match Self::raw_scan(
                                        &snapshot,
                                        &cf,
                                        &start_key,
                                        end_key,
                                        each_limit,
                                        &mut statistics,
                                        key_only,
                                    ) {
                                        Ok(x) => x,
                                        Err(e) => return future::err(e),
                                    }
                                };
                                result.extend(pairs.into_iter());
                            }

                            tls_collect_read_flow(ctx.get_region_id(), &statistics);
                            tls_collect_key_reads(
                                CMD,
                                statistics.write.flow_stats.read_keys as usize,
                            );
                            tls_collect_scan_details(CMD, &statistics);
                            future::ok(result)
                        })
                    })
                    .then(move |r| {
                        tls_collect_command_duration(CMD, command_duration.elapsed());
                        r
                    })
            })
        });

        future::result(res)
            .map_err(|_| Error::SchedTooBusy)
            .flatten()
    }

    /// Get MVCC info of a transactional key.
    pub fn async_mvcc_by_key(
        &self,
        ctx: Context,
        key: Key,
        callback: Callback<MvccInfo>,
    ) -> Result<()> {
        let cmd = Command::MvccByKey { ctx, key };
        self.schedule(cmd, StorageCb::MvccInfoByKey(callback))?;
        KV_COMMAND_COUNTER_VEC_STATIC.key_mvcc.inc();

        Ok(())
    }

    /// Find the first key that has a version with its `start_ts` equal to the given `start_ts`, and
    /// return its MVCC info.
    pub fn async_mvcc_by_start_ts(
        &self,
        ctx: Context,
        start_ts: u64,
        callback: Callback<Option<(Key, MvccInfo)>>,
    ) -> Result<()> {
        let cmd = Command::MvccByStartTs { ctx, start_ts };
        self.schedule(cmd, StorageCb::MvccInfoByStartTs(callback))?;
        KV_COMMAND_COUNTER_VEC_STATIC.start_ts_mvcc.inc();
        Ok(())
    }
}

quick_error! {
    #[derive(Debug)]
    pub enum Error {
        Engine(err: EngineError) {
            from()
            cause(err)
            description(err.description())
        }
        Txn(err: txn::Error) {
            from()
            cause(err)
            description(err.description())
        }
        Mvcc(err: mvcc::Error) {
            from()
            cause(err)
            description(err.description())
        }
        Closed {
            description("storage is closed.")
        }
        Other(err: Box<dyn error::Error + Send + Sync>) {
            from()
            cause(err.as_ref())
            description(err.description())
        }
        Io(err: IoError) {
            from()
            cause(err)
            description(err.description())
        }
        SchedTooBusy {
            description("scheduler is too busy")
        }
        GCWorkerTooBusy {
            description("gc worker is too busy")
        }
        KeyTooLarge(size: usize, limit: usize) {
            description("max key size exceeded")
            display("max key size exceeded, size: {}, limit: {}", size, limit)
        }
        InvalidCf (cf_name: String) {
            description("invalid cf name")
            display("invalid cf name: {}", cf_name)
        }
        PessimisticTxnNotEnabled {
            description("pessimistic transaction is not enabled")
        }
    }
}

pub type Result<T> = std::result::Result<T, Error>;

pub enum ErrorHeaderKind {
    NotLeader,
    RegionNotFound,
    KeyNotInRegion,
    EpochNotMatch,
    ServerIsBusy,
    StaleCommand,
    StoreNotMatch,
    RaftEntryTooLarge,
    Other,
}

impl ErrorHeaderKind {
    /// TODO: This function is only used for bridging existing & legacy metric tags.
    /// It should be removed once Coprocessor starts using new static metrics.
    pub fn get_str(&self) -> &'static str {
        match *self {
            ErrorHeaderKind::NotLeader => "not_leader",
            ErrorHeaderKind::RegionNotFound => "region_not_found",
            ErrorHeaderKind::KeyNotInRegion => "key_not_in_region",
            ErrorHeaderKind::EpochNotMatch => "epoch_not_match",
            ErrorHeaderKind::ServerIsBusy => "server_is_busy",
            ErrorHeaderKind::StaleCommand => "stale_command",
            ErrorHeaderKind::StoreNotMatch => "store_not_match",
            ErrorHeaderKind::RaftEntryTooLarge => "raft_entry_too_large",
            ErrorHeaderKind::Other => "other",
        }
    }
}

impl Display for ErrorHeaderKind {
    fn fmt(&self, f: &mut Formatter<'_>) -> fmt::Result {
        write!(f, "{}", self.get_str())
    }
}

pub fn get_error_kind_from_header(header: &errorpb::Error) -> ErrorHeaderKind {
    if header.has_not_leader() {
        ErrorHeaderKind::NotLeader
    } else if header.has_region_not_found() {
        ErrorHeaderKind::RegionNotFound
    } else if header.has_key_not_in_region() {
        ErrorHeaderKind::KeyNotInRegion
    } else if header.has_epoch_not_match() {
        ErrorHeaderKind::EpochNotMatch
    } else if header.has_server_is_busy() {
        ErrorHeaderKind::ServerIsBusy
    } else if header.has_stale_command() {
        ErrorHeaderKind::StaleCommand
    } else if header.has_store_not_match() {
        ErrorHeaderKind::StoreNotMatch
    } else if header.has_raft_entry_too_large() {
        ErrorHeaderKind::RaftEntryTooLarge
    } else {
        ErrorHeaderKind::Other
    }
}

pub fn get_tag_from_header(header: &errorpb::Error) -> &'static str {
    get_error_kind_from_header(header).get_str()
}

#[cfg(test)]
mod tests {
    use super::lock_manager::DummyLockMgr;
    use super::*;
    use kvproto::kvrpcpb::{Context, LockInfo};
    use std::sync::mpsc::{channel, Sender};
    use tikv_util::config::ReadableSize;

    fn expect_none(x: Result<Option<Value>>) {
        assert_eq!(x.unwrap(), None);
    }

    fn expect_value(v: Vec<u8>, x: Result<Option<Value>>) {
        assert_eq!(x.unwrap().unwrap(), v);
    }

    fn expect_multi_values(v: Vec<Option<KvPair>>, x: Result<Vec<Result<KvPair>>>) {
        let x: Vec<Option<KvPair>> = x.unwrap().into_iter().map(Result::ok).collect();
        assert_eq!(x, v);
    }

    fn expect_error<T, F>(err_matcher: F, x: Result<T>)
    where
        F: FnOnce(Error) + Send + 'static,
    {
        match x {
            Err(e) => err_matcher(e),
            _ => panic!("expect result to be an error"),
        }
    }

    fn expect_ok_callback<T: Debug>(done: Sender<i32>, id: i32) -> Callback<T> {
        Box::new(move |x: Result<T>| {
            x.unwrap();
            done.send(id).unwrap();
        })
    }

    fn expect_fail_callback<T, F>(done: Sender<i32>, id: i32, err_matcher: F) -> Callback<T>
    where
        F: FnOnce(Error) + Send + 'static,
    {
        Box::new(move |x: Result<T>| {
            expect_error(err_matcher, x);
            done.send(id).unwrap();
        })
    }

    fn expect_too_busy_callback<T>(done: Sender<i32>, id: i32) -> Callback<T> {
        Box::new(move |x: Result<T>| {
            expect_error(
                |err| match err {
                    Error::SchedTooBusy => {}
                    e => panic!("unexpected error chain: {:?}, expect too busy", e),
                },
                x,
            );
            done.send(id).unwrap();
        })
    }

    fn expect_value_callback<T: PartialEq + Debug + Send + 'static>(
        done: Sender<i32>,
        id: i32,
        value: T,
    ) -> Callback<T> {
        Box::new(move |x: Result<T>| {
            assert_eq!(x.unwrap(), value);
            done.send(id).unwrap();
        })
    }

    #[test]
    fn test_get_put() {
        let storage = TestStorageBuilder::new().build().unwrap();
        let (tx, rx) = channel();
        expect_none(
            storage
                .async_get(Context::default(), Key::from_raw(b"x"), 100)
                .wait(),
        );
        storage
            .async_prewrite(
                Context::default(),
                vec![Mutation::Put((Key::from_raw(b"x"), b"100".to_vec()))],
                b"x".to_vec(),
                100,
                Options::default(),
                expect_ok_callback(tx.clone(), 1),
            )
            .unwrap();
        rx.recv().unwrap();
        expect_error(
            |e| match e {
                Error::Txn(txn::Error::Mvcc(mvcc::Error::KeyIsLocked { .. })) => (),
                e => panic!("unexpected error chain: {:?}", e),
            },
            storage
                .async_get(Context::default(), Key::from_raw(b"x"), 101)
                .wait(),
        );
        storage
            .async_commit(
                Context::default(),
                vec![Key::from_raw(b"x")],
                100,
                101,
                expect_ok_callback(tx.clone(), 3),
            )
            .unwrap();
        rx.recv().unwrap();
        expect_none(
            storage
                .async_get(Context::default(), Key::from_raw(b"x"), 100)
                .wait(),
        );
        expect_value(
            b"100".to_vec(),
            storage
                .async_get(Context::default(), Key::from_raw(b"x"), 101)
                .wait(),
        );
    }

    #[test]
    fn test_cf_error() {
        // New engine lacks normal column families.
        let engine = TestEngineBuilder::new().cfs(["foo"]).build().unwrap();
        let storage = TestStorageBuilder::from_engine(engine).build().unwrap();
        let (tx, rx) = channel();
        storage
            .async_prewrite(
                Context::default(),
                vec![
                    Mutation::Put((Key::from_raw(b"a"), b"aa".to_vec())),
                    Mutation::Put((Key::from_raw(b"b"), b"bb".to_vec())),
                    Mutation::Put((Key::from_raw(b"c"), b"cc".to_vec())),
                ],
                b"a".to_vec(),
                1,
                Options::default(),
                expect_fail_callback(tx.clone(), 0, |e| match e {
                    Error::Txn(txn::Error::Mvcc(mvcc::Error::Engine(EngineError::Request(..)))) => {
                    }
                    e => panic!("unexpected error chain: {:?}", e),
                }),
            )
            .unwrap();
        rx.recv().unwrap();
        expect_error(
            |e| match e {
                Error::Txn(txn::Error::Mvcc(mvcc::Error::Engine(EngineError::Other(..)))) => (),
                e => panic!("unexpected error chain: {:?}", e),
            },
            storage
                .async_get(Context::default(), Key::from_raw(b"x"), 1)
                .wait(),
        );
        expect_error(
            |e| match e {
                Error::Txn(txn::Error::Mvcc(mvcc::Error::Engine(EngineError::Request(..)))) => (),
                e => panic!("unexpected error chain: {:?}", e),
            },
            storage
                .async_scan(
                    Context::default(),
                    Key::from_raw(b"x"),
                    None,
                    1000,
                    1,
                    Options::default(),
                )
                .wait(),
        );
        expect_multi_values(
            vec![None, None],
            storage
                .async_batch_get(
                    Context::default(),
                    vec![Key::from_raw(b"c"), Key::from_raw(b"d")],
                    1,
                )
                .wait(),
        );
    }

    #[test]
    fn test_scan() {
        let storage = TestStorageBuilder::new().build().unwrap();
        let (tx, rx) = channel();
        storage
            .async_prewrite(
                Context::default(),
                vec![
                    Mutation::Put((Key::from_raw(b"a"), b"aa".to_vec())),
                    Mutation::Put((Key::from_raw(b"b"), b"bb".to_vec())),
                    Mutation::Put((Key::from_raw(b"c"), b"cc".to_vec())),
                ],
                b"a".to_vec(),
                1,
                Options::default(),
                expect_ok_callback(tx.clone(), 0),
            )
            .unwrap();
        rx.recv().unwrap();
        // Forward
        expect_multi_values(
            vec![None, None, None],
            storage
                .async_scan(
                    Context::default(),
                    Key::from_raw(b"\x00"),
                    None,
                    1000,
                    5,
                    Options::default(),
                )
                .wait(),
        );
        // Backward
        expect_multi_values(
            vec![None, None, None],
            storage
                .async_scan(
                    Context::default(),
                    Key::from_raw(b"\xff"),
                    None,
                    1000,
                    5,
                    Options::default().reverse_scan(),
                )
                .wait(),
        );
        // Forward with bound
        expect_multi_values(
            vec![None, None],
            storage
                .async_scan(
                    Context::default(),
                    Key::from_raw(b"\x00"),
                    Some(Key::from_raw(b"c")),
                    1000,
                    5,
                    Options::default(),
                )
                .wait(),
        );
        // Backward with bound
        expect_multi_values(
            vec![None, None],
            storage
                .async_scan(
                    Context::default(),
                    Key::from_raw(b"\xff"),
                    Some(Key::from_raw(b"b")),
                    1000,
                    5,
                    Options::default().reverse_scan(),
                )
                .wait(),
        );
        // Forward with limit
        expect_multi_values(
            vec![None, None],
            storage
                .async_scan(
                    Context::default(),
                    Key::from_raw(b"\x00"),
                    None,
                    2,
                    5,
                    Options::default(),
                )
                .wait(),
        );
        // Backward with limit
        expect_multi_values(
            vec![None, None],
            storage
                .async_scan(
                    Context::default(),
                    Key::from_raw(b"\xff"),
                    None,
                    2,
                    5,
                    Options::default().reverse_scan(),
                )
                .wait(),
        );

        storage
            .async_commit(
                Context::default(),
                vec![
                    Key::from_raw(b"a"),
                    Key::from_raw(b"b"),
                    Key::from_raw(b"c"),
                ],
                1,
                2,
                expect_ok_callback(tx.clone(), 1),
            )
            .unwrap();
        rx.recv().unwrap();
        // Forward
        expect_multi_values(
            vec![
                Some((b"a".to_vec(), b"aa".to_vec())),
                Some((b"b".to_vec(), b"bb".to_vec())),
                Some((b"c".to_vec(), b"cc".to_vec())),
            ],
            storage
                .async_scan(
                    Context::default(),
                    Key::from_raw(b"\x00"),
                    None,
                    1000,
                    5,
                    Options::default(),
                )
                .wait(),
        );
        // Backward
        expect_multi_values(
            vec![
                Some((b"c".to_vec(), b"cc".to_vec())),
                Some((b"b".to_vec(), b"bb".to_vec())),
                Some((b"a".to_vec(), b"aa".to_vec())),
            ],
            storage
                .async_scan(
                    Context::default(),
                    Key::from_raw(b"\xff"),
                    None,
                    1000,
                    5,
                    Options::default().reverse_scan(),
                )
                .wait(),
        );
        // Forward with bound
        expect_multi_values(
            vec![
                Some((b"a".to_vec(), b"aa".to_vec())),
                Some((b"b".to_vec(), b"bb".to_vec())),
            ],
            storage
                .async_scan(
                    Context::default(),
                    Key::from_raw(b"\x00"),
                    Some(Key::from_raw(b"c")),
                    1000,
                    5,
                    Options::default(),
                )
                .wait(),
        );
        // Backward with bound
        expect_multi_values(
            vec![
                Some((b"c".to_vec(), b"cc".to_vec())),
                Some((b"b".to_vec(), b"bb".to_vec())),
            ],
            storage
                .async_scan(
                    Context::default(),
                    Key::from_raw(b"\xff"),
                    Some(Key::from_raw(b"b")),
                    1000,
                    5,
                    Options::default().reverse_scan(),
                )
                .wait(),
        );

        // Forward with limit
        expect_multi_values(
            vec![
                Some((b"a".to_vec(), b"aa".to_vec())),
                Some((b"b".to_vec(), b"bb".to_vec())),
            ],
            storage
                .async_scan(
                    Context::default(),
                    Key::from_raw(b"\x00"),
                    None,
                    2,
                    5,
                    Options::default(),
                )
                .wait(),
        );
        // Backward with limit
        expect_multi_values(
            vec![
                Some((b"c".to_vec(), b"cc".to_vec())),
                Some((b"b".to_vec(), b"bb".to_vec())),
            ],
            storage
                .async_scan(
                    Context::default(),
                    Key::from_raw(b"\xff"),
                    None,
                    2,
                    5,
                    Options::default().reverse_scan(),
                )
                .wait(),
        );
    }

    #[test]
    fn test_batch_get() {
        let storage = TestStorageBuilder::new().build().unwrap();
        let (tx, rx) = channel();
        storage
            .async_prewrite(
                Context::default(),
                vec![
                    Mutation::Put((Key::from_raw(b"a"), b"aa".to_vec())),
                    Mutation::Put((Key::from_raw(b"b"), b"bb".to_vec())),
                    Mutation::Put((Key::from_raw(b"c"), b"cc".to_vec())),
                ],
                b"a".to_vec(),
                1,
                Options::default(),
                expect_ok_callback(tx.clone(), 0),
            )
            .unwrap();
        rx.recv().unwrap();
        expect_multi_values(
            vec![None],
            storage
                .async_batch_get(
                    Context::default(),
                    vec![Key::from_raw(b"c"), Key::from_raw(b"d")],
                    2,
                )
                .wait(),
        );
        storage
            .async_commit(
                Context::default(),
                vec![
                    Key::from_raw(b"a"),
                    Key::from_raw(b"b"),
                    Key::from_raw(b"c"),
                ],
                1,
                2,
                expect_ok_callback(tx.clone(), 1),
            )
            .unwrap();
        rx.recv().unwrap();
        expect_multi_values(
            vec![
                Some((b"c".to_vec(), b"cc".to_vec())),
                Some((b"a".to_vec(), b"aa".to_vec())),
                Some((b"b".to_vec(), b"bb".to_vec())),
            ],
            storage
                .async_batch_get(
                    Context::default(),
                    vec![
                        Key::from_raw(b"c"),
                        Key::from_raw(b"x"),
                        Key::from_raw(b"a"),
                        Key::from_raw(b"b"),
                    ],
                    5,
                )
                .wait(),
        );
    }

    #[test]
    fn test_txn() {
        let storage = TestStorageBuilder::new().build().unwrap();
        let (tx, rx) = channel();
        storage
            .async_prewrite(
                Context::default(),
                vec![Mutation::Put((Key::from_raw(b"x"), b"100".to_vec()))],
                b"x".to_vec(),
                100,
                Options::default(),
                expect_ok_callback(tx.clone(), 0),
            )
            .unwrap();
        storage
            .async_prewrite(
                Context::default(),
                vec![Mutation::Put((Key::from_raw(b"y"), b"101".to_vec()))],
                b"y".to_vec(),
                101,
                Options::default(),
                expect_ok_callback(tx.clone(), 1),
            )
            .unwrap();
        rx.recv().unwrap();
        rx.recv().unwrap();
        storage
            .async_commit(
                Context::default(),
                vec![Key::from_raw(b"x")],
                100,
                110,
                expect_ok_callback(tx.clone(), 2),
            )
            .unwrap();
        storage
            .async_commit(
                Context::default(),
                vec![Key::from_raw(b"y")],
                101,
                111,
                expect_ok_callback(tx.clone(), 3),
            )
            .unwrap();
        rx.recv().unwrap();
        rx.recv().unwrap();
        expect_value(
            b"100".to_vec(),
            storage
                .async_get(Context::default(), Key::from_raw(b"x"), 120)
                .wait(),
        );
        expect_value(
            b"101".to_vec(),
            storage
                .async_get(Context::default(), Key::from_raw(b"y"), 120)
                .wait(),
        );
        storage
            .async_prewrite(
                Context::default(),
                vec![Mutation::Put((Key::from_raw(b"x"), b"105".to_vec()))],
                b"x".to_vec(),
                105,
                Options::default(),
                expect_fail_callback(tx.clone(), 6, |e| match e {
                    Error::Txn(txn::Error::Mvcc(mvcc::Error::WriteConflict { .. })) => (),
                    e => panic!("unexpected error chain: {:?}", e),
                }),
            )
            .unwrap();
        rx.recv().unwrap();
    }

    #[test]
    fn test_sched_too_busy() {
        let mut config = Config::default();
        config.scheduler_pending_write_threshold = ReadableSize(1);
        let storage = TestStorageBuilder::new().config(config).build().unwrap();
        let (tx, rx) = channel();
        expect_none(
            storage
                .async_get(Context::default(), Key::from_raw(b"x"), 100)
                .wait(),
        );
        storage
            .async_pause(
                Context::default(),
                vec![Key::from_raw(b"x")],
                1000,
                expect_ok_callback(tx.clone(), 1),
            )
            .unwrap();
        storage
            .async_prewrite(
                Context::default(),
                vec![Mutation::Put((Key::from_raw(b"y"), b"101".to_vec()))],
                b"y".to_vec(),
                101,
                Options::default(),
                expect_too_busy_callback(tx.clone(), 2),
            )
            .unwrap();
        rx.recv().unwrap();
        rx.recv().unwrap();
        storage
            .async_prewrite(
                Context::default(),
                vec![Mutation::Put((Key::from_raw(b"z"), b"102".to_vec()))],
                b"y".to_vec(),
                102,
                Options::default(),
                expect_ok_callback(tx.clone(), 3),
            )
            .unwrap();
        rx.recv().unwrap();
    }

    #[test]
    fn test_cleanup() {
        let storage = TestStorageBuilder::new().build().unwrap();
        let (tx, rx) = channel();
        storage
            .async_prewrite(
                Context::default(),
                vec![Mutation::Put((Key::from_raw(b"x"), b"100".to_vec()))],
                b"x".to_vec(),
                100,
                Options::default(),
                expect_ok_callback(tx.clone(), 0),
            )
            .unwrap();
        rx.recv().unwrap();
        storage
            .async_cleanup(
                Context::default(),
                Key::from_raw(b"x"),
                100,
                expect_ok_callback(tx.clone(), 1),
            )
            .unwrap();
        rx.recv().unwrap();
        expect_none(
            storage
                .async_get(Context::default(), Key::from_raw(b"x"), 105)
                .wait(),
        );
    }

    #[test]
    fn test_high_priority_get_put() {
        let storage = TestStorageBuilder::new().build().unwrap();
        let (tx, rx) = channel();
        let mut ctx = Context::default();
        ctx.set_priority(CommandPri::High);
        expect_none(storage.async_get(ctx, Key::from_raw(b"x"), 100).wait());
        let mut ctx = Context::default();
        ctx.set_priority(CommandPri::High);
        storage
            .async_prewrite(
                ctx,
                vec![Mutation::Put((Key::from_raw(b"x"), b"100".to_vec()))],
                b"x".to_vec(),
                100,
                Options::default(),
                expect_ok_callback(tx.clone(), 1),
            )
            .unwrap();
        rx.recv().unwrap();
        let mut ctx = Context::default();
        ctx.set_priority(CommandPri::High);
        storage
            .async_commit(
                ctx,
                vec![Key::from_raw(b"x")],
                100,
                101,
                expect_ok_callback(tx.clone(), 2),
            )
            .unwrap();
        rx.recv().unwrap();
        let mut ctx = Context::default();
        ctx.set_priority(CommandPri::High);
        expect_none(storage.async_get(ctx, Key::from_raw(b"x"), 100).wait());
        let mut ctx = Context::default();
        ctx.set_priority(CommandPri::High);
        expect_value(
            b"100".to_vec(),
            storage.async_get(ctx, Key::from_raw(b"x"), 101).wait(),
        );
    }

    #[test]
    fn test_high_priority_no_block() {
        let mut config = Config::default();
        config.scheduler_worker_pool_size = 1;
        let storage = TestStorageBuilder::new().config(config).build().unwrap();
        let (tx, rx) = channel();
        expect_none(
            storage
                .async_get(Context::default(), Key::from_raw(b"x"), 100)
                .wait(),
        );
        storage
            .async_prewrite(
                Context::default(),
                vec![Mutation::Put((Key::from_raw(b"x"), b"100".to_vec()))],
                b"x".to_vec(),
                100,
                Options::default(),
                expect_ok_callback(tx.clone(), 1),
            )
            .unwrap();
        rx.recv().unwrap();
        storage
            .async_commit(
                Context::default(),
                vec![Key::from_raw(b"x")],
                100,
                101,
                expect_ok_callback(tx.clone(), 2),
            )
            .unwrap();
        rx.recv().unwrap();

        storage
            .async_pause(
                Context::default(),
                vec![Key::from_raw(b"y")],
                1000,
                expect_ok_callback(tx.clone(), 3),
            )
            .unwrap();
        let mut ctx = Context::default();
        ctx.set_priority(CommandPri::High);
        expect_value(
            b"100".to_vec(),
            storage.async_get(ctx, Key::from_raw(b"x"), 101).wait(),
        );
        // Command Get with high priority not block by command Pause.
        assert_eq!(rx.recv().unwrap(), 3);
    }

    #[test]
    fn test_delete_range() {
        let storage = TestStorageBuilder::new().build().unwrap();
        let (tx, rx) = channel();
        // Write x and y.
        storage
            .async_prewrite(
                Context::default(),
                vec![
                    Mutation::Put((Key::from_raw(b"x"), b"100".to_vec())),
                    Mutation::Put((Key::from_raw(b"y"), b"100".to_vec())),
                    Mutation::Put((Key::from_raw(b"z"), b"100".to_vec())),
                ],
                b"x".to_vec(),
                100,
                Options::default(),
                expect_ok_callback(tx.clone(), 0),
            )
            .unwrap();
        rx.recv().unwrap();
        storage
            .async_commit(
                Context::default(),
                vec![
                    Key::from_raw(b"x"),
                    Key::from_raw(b"y"),
                    Key::from_raw(b"z"),
                ],
                100,
                101,
                expect_ok_callback(tx.clone(), 1),
            )
            .unwrap();
        rx.recv().unwrap();
        expect_value(
            b"100".to_vec(),
            storage
                .async_get(Context::default(), Key::from_raw(b"x"), 101)
                .wait(),
        );
        expect_value(
            b"100".to_vec(),
            storage
                .async_get(Context::default(), Key::from_raw(b"y"), 101)
                .wait(),
        );
        expect_value(
            b"100".to_vec(),
            storage
                .async_get(Context::default(), Key::from_raw(b"z"), 101)
                .wait(),
        );

        // Delete range [x, z)
        storage
            .async_delete_range(
                Context::default(),
                Key::from_raw(b"x"),
                Key::from_raw(b"z"),
                false,
                expect_ok_callback(tx.clone(), 5),
            )
            .unwrap();
        rx.recv().unwrap();
        expect_none(
            storage
                .async_get(Context::default(), Key::from_raw(b"x"), 101)
                .wait(),
        );
        expect_none(
            storage
                .async_get(Context::default(), Key::from_raw(b"y"), 101)
                .wait(),
        );
        expect_value(
            b"100".to_vec(),
            storage
                .async_get(Context::default(), Key::from_raw(b"z"), 101)
                .wait(),
        );

        storage
            .async_delete_range(
                Context::default(),
                Key::from_raw(b""),
                Key::from_raw(&[255]),
                false,
                expect_ok_callback(tx.clone(), 9),
            )
            .unwrap();
        rx.recv().unwrap();
        expect_none(
            storage
                .async_get(Context::default(), Key::from_raw(b"z"), 101)
                .wait(),
        );
    }

    #[test]
    fn test_raw_delete_range() {
        let storage = TestStorageBuilder::new().build().unwrap();
        let (tx, rx) = channel();

        let test_data = [
            (b"a", b"001"),
            (b"b", b"002"),
            (b"c", b"003"),
            (b"d", b"004"),
            (b"e", b"005"),
        ];

        // Write some key-value pairs to the db
        for kv in &test_data {
            storage
                .async_raw_put(
                    Context::default(),
                    "".to_string(),
                    kv.0.to_vec(),
                    kv.1.to_vec(),
                    expect_ok_callback(tx.clone(), 0),
                )
                .unwrap();
        }

        expect_value(
            b"004".to_vec(),
            storage
                .async_raw_get(Context::default(), "".to_string(), b"d".to_vec())
                .wait(),
        );

        // Delete ["d", "e")
        storage
            .async_raw_delete_range(
                Context::default(),
                "".to_string(),
                b"d".to_vec(),
                b"e".to_vec(),
                expect_ok_callback(tx.clone(), 1),
            )
            .unwrap();
        rx.recv().unwrap();

        // Assert key "d" has gone
        expect_value(
            b"003".to_vec(),
            storage
                .async_raw_get(Context::default(), "".to_string(), b"c".to_vec())
                .wait(),
        );
        expect_none(
            storage
                .async_raw_get(Context::default(), "".to_string(), b"d".to_vec())
                .wait(),
        );
        expect_value(
            b"005".to_vec(),
            storage
                .async_raw_get(Context::default(), "".to_string(), b"e".to_vec())
                .wait(),
        );

        // Delete ["aa", "ab")
        storage
            .async_raw_delete_range(
                Context::default(),
                "".to_string(),
                b"aa".to_vec(),
                b"ab".to_vec(),
                expect_ok_callback(tx.clone(), 2),
            )
            .unwrap();
        rx.recv().unwrap();

        // Assert nothing happened
        expect_value(
            b"001".to_vec(),
            storage
                .async_raw_get(Context::default(), "".to_string(), b"a".to_vec())
                .wait(),
        );
        expect_value(
            b"002".to_vec(),
            storage
                .async_raw_get(Context::default(), "".to_string(), b"b".to_vec())
                .wait(),
        );

        // Delete all
        storage
            .async_raw_delete_range(
                Context::default(),
                "".to_string(),
                b"a".to_vec(),
                b"z".to_vec(),
                expect_ok_callback(tx, 3),
            )
            .unwrap();
        rx.recv().unwrap();

        // Assert now no key remains
        for kv in &test_data {
            expect_none(
                storage
                    .async_raw_get(Context::default(), "".to_string(), kv.0.to_vec())
                    .wait(),
            );
        }

        rx.recv().unwrap();
    }

    #[test]
    fn test_raw_batch_put() {
        let storage = TestStorageBuilder::new().build().unwrap();
        let (tx, rx) = channel();

        let test_data = vec![
            (b"a".to_vec(), b"aa".to_vec()),
            (b"b".to_vec(), b"bb".to_vec()),
            (b"c".to_vec(), b"cc".to_vec()),
            (b"d".to_vec(), b"dd".to_vec()),
            (b"e".to_vec(), b"ee".to_vec()),
        ];

        // Write key-value pairs in a batch
        storage
            .async_raw_batch_put(
                Context::default(),
                "".to_string(),
                test_data.clone(),
                expect_ok_callback(tx.clone(), 0),
            )
            .unwrap();
        rx.recv().unwrap();

        // Verify pairs one by one
        for (key, val) in test_data {
            expect_value(
                val,
                storage
                    .async_raw_get(Context::default(), "".to_string(), key)
                    .wait(),
            );
        }
    }

    #[test]
    fn test_raw_batch_get() {
        let storage = TestStorageBuilder::new().build().unwrap();
        let (tx, rx) = channel();

        let test_data = vec![
            (b"a".to_vec(), b"aa".to_vec()),
            (b"b".to_vec(), b"bb".to_vec()),
            (b"c".to_vec(), b"cc".to_vec()),
            (b"d".to_vec(), b"dd".to_vec()),
            (b"e".to_vec(), b"ee".to_vec()),
        ];

        // Write key-value pairs one by one
        for &(ref key, ref value) in &test_data {
            storage
                .async_raw_put(
                    Context::default(),
                    "".to_string(),
                    key.clone(),
                    value.clone(),
                    expect_ok_callback(tx.clone(), 0),
                )
                .unwrap();
        }
        rx.recv().unwrap();

        // Verify pairs in a batch
        let keys = test_data.iter().map(|&(ref k, _)| k.clone()).collect();
        let results = test_data.into_iter().map(|(k, v)| Some((k, v))).collect();
        expect_multi_values(
            results,
            storage
                .async_raw_batch_get(Context::default(), "".to_string(), keys)
                .wait(),
        );
    }

    #[test]
    fn test_raw_batch_delete() {
        let storage = TestStorageBuilder::new().build().unwrap();
        let (tx, rx) = channel();

        let test_data = vec![
            (b"a".to_vec(), b"aa".to_vec()),
            (b"b".to_vec(), b"bb".to_vec()),
            (b"c".to_vec(), b"cc".to_vec()),
            (b"d".to_vec(), b"dd".to_vec()),
            (b"e".to_vec(), b"ee".to_vec()),
        ];

        // Write key-value pairs in batch
        storage
            .async_raw_batch_put(
                Context::default(),
                "".to_string(),
                test_data.clone(),
                expect_ok_callback(tx.clone(), 0),
            )
            .unwrap();
        rx.recv().unwrap();

        // Verify pairs exist
        let keys = test_data.iter().map(|&(ref k, _)| k.clone()).collect();
        let results = test_data
            .iter()
            .map(|&(ref k, ref v)| Some((k.clone(), v.clone())))
            .collect();
        expect_multi_values(
            results,
            storage
                .async_raw_batch_get(Context::default(), "".to_string(), keys)
                .wait(),
        );

        // Delete ["b", "d"]
        storage
            .async_raw_batch_delete(
                Context::default(),
                "".to_string(),
                vec![b"b".to_vec(), b"d".to_vec()],
                expect_ok_callback(tx.clone(), 1),
            )
            .unwrap();
        rx.recv().unwrap();

        // Assert "b" and "d" are gone
        expect_value(
            b"aa".to_vec(),
            storage
                .async_raw_get(Context::default(), "".to_string(), b"a".to_vec())
                .wait(),
        );
        expect_none(
            storage
                .async_raw_get(Context::default(), "".to_string(), b"b".to_vec())
                .wait(),
        );
        expect_value(
            b"cc".to_vec(),
            storage
                .async_raw_get(Context::default(), "".to_string(), b"c".to_vec())
                .wait(),
        );
        expect_none(
            storage
                .async_raw_get(Context::default(), "".to_string(), b"d".to_vec())
                .wait(),
        );
        expect_value(
            b"ee".to_vec(),
            storage
                .async_raw_get(Context::default(), "".to_string(), b"e".to_vec())
                .wait(),
        );

        // Delete ["a", "c", "e"]
        storage
            .async_raw_batch_delete(
                Context::default(),
                "".to_string(),
                vec![b"a".to_vec(), b"c".to_vec(), b"e".to_vec()],
                expect_ok_callback(tx.clone(), 2),
            )
            .unwrap();
        rx.recv().unwrap();

        // Assert no key remains
        for (k, _) in test_data {
            expect_none(
                storage
                    .async_raw_get(Context::default(), "".to_string(), k)
                    .wait(),
            );
        }
    }

    #[test]
    fn test_raw_scan() {
        let storage = TestStorageBuilder::new().build().unwrap();
        let (tx, rx) = channel();

        let test_data = vec![
            (b"a".to_vec(), b"aa".to_vec()),
            (b"a1".to_vec(), b"aa11".to_vec()),
            (b"a2".to_vec(), b"aa22".to_vec()),
            (b"a3".to_vec(), b"aa33".to_vec()),
            (b"b".to_vec(), b"bb".to_vec()),
            (b"b1".to_vec(), b"bb11".to_vec()),
            (b"b2".to_vec(), b"bb22".to_vec()),
            (b"b3".to_vec(), b"bb33".to_vec()),
            (b"c".to_vec(), b"cc".to_vec()),
            (b"c1".to_vec(), b"cc11".to_vec()),
            (b"c2".to_vec(), b"cc22".to_vec()),
            (b"c3".to_vec(), b"cc33".to_vec()),
            (b"d".to_vec(), b"dd".to_vec()),
            (b"d1".to_vec(), b"dd11".to_vec()),
            (b"d2".to_vec(), b"dd22".to_vec()),
            (b"d3".to_vec(), b"dd33".to_vec()),
            (b"e".to_vec(), b"ee".to_vec()),
            (b"e1".to_vec(), b"ee11".to_vec()),
            (b"e2".to_vec(), b"ee22".to_vec()),
            (b"e3".to_vec(), b"ee33".to_vec()),
        ];

        // Write key-value pairs in batch
        storage
            .async_raw_batch_put(
                Context::default(),
                "".to_string(),
                test_data.clone(),
                expect_ok_callback(tx.clone(), 0),
            )
            .unwrap();
        rx.recv().unwrap();

        // Scan pairs with key only
        let mut results: Vec<Option<KvPair>> = test_data
            .iter()
            .map(|&(ref k, _)| Some((k.clone(), vec![])))
            .collect();
        expect_multi_values(
            results.clone(),
            storage
                .async_raw_scan(
                    Context::default(),
                    "".to_string(),
                    vec![],
                    None,
                    20,
                    true,
                    false,
                )
                .wait(),
        );
        results = results.split_off(10);
        expect_multi_values(
            results,
            storage
                .async_raw_scan(
                    Context::default(),
                    "".to_string(),
                    b"c2".to_vec(),
                    None,
                    20,
                    true,
                    false,
                )
                .wait(),
        );
        let mut results: Vec<Option<KvPair>> = test_data
            .clone()
            .into_iter()
            .map(|(k, v)| Some((k, v)))
            .collect();
        expect_multi_values(
            results.clone(),
            storage
                .async_raw_scan(
                    Context::default(),
                    "".to_string(),
                    vec![],
                    None,
                    20,
                    false,
                    false,
                )
                .wait(),
        );
        results = results.split_off(10);
        expect_multi_values(
            results,
            storage
                .async_raw_scan(
                    Context::default(),
                    "".to_string(),
                    b"c2".to_vec(),
                    None,
                    20,
                    false,
                    false,
                )
                .wait(),
        );
        let results: Vec<Option<KvPair>> = test_data
            .clone()
            .into_iter()
            .map(|(k, v)| Some((k, v)))
            .rev()
            .collect();
        expect_multi_values(
            results,
            storage
                .async_raw_scan(
                    Context::default(),
                    "".to_string(),
                    b"z".to_vec(),
                    None,
                    20,
                    false,
                    true,
                )
                .wait(),
        );
        let results: Vec<Option<KvPair>> = test_data
            .clone()
            .into_iter()
            .map(|(k, v)| Some((k, v)))
            .rev()
            .take(5)
            .collect();
        expect_multi_values(
            results,
            storage
                .async_raw_scan(
                    Context::default(),
                    "".to_string(),
                    b"z".to_vec(),
                    None,
                    5,
                    false,
                    true,
                )
                .wait(),
        );

        // Scan with end_key
        let results: Vec<Option<KvPair>> = test_data
            .clone()
            .into_iter()
            .skip(6)
            .take(4)
            .map(|(k, v)| Some((k, v)))
            .collect();
        expect_multi_values(
            results.clone(),
            storage
                .async_raw_scan(
                    Context::default(),
                    "".to_string(),
                    b"b2".to_vec(),
                    Some(b"c2".to_vec()),
                    20,
                    false,
                    false,
                )
                .wait(),
        );
        let results: Vec<Option<KvPair>> = test_data
            .clone()
            .into_iter()
            .skip(6)
            .take(1)
            .map(|(k, v)| Some((k, v)))
            .collect();
        expect_multi_values(
            results.clone(),
            storage
                .async_raw_scan(
                    Context::default(),
                    "".to_string(),
                    b"b2".to_vec(),
                    Some(b"b2\x00".to_vec()),
                    20,
                    false,
                    false,
                )
                .wait(),
        );

        // Reverse scan with end_key
        let results: Vec<Option<KvPair>> = test_data
            .clone()
            .into_iter()
            .rev()
            .skip(10)
            .take(4)
            .map(|(k, v)| Some((k, v)))
            .collect();
        expect_multi_values(
            results.clone(),
            storage
                .async_raw_scan(
                    Context::default(),
                    "".to_string(),
                    b"c2".to_vec(),
                    Some(b"b2".to_vec()),
                    20,
                    false,
                    true,
                )
                .wait(),
        );
        let results: Vec<Option<KvPair>> = test_data
            .clone()
            .into_iter()
            .skip(6)
            .take(1)
            .map(|(k, v)| Some((k, v)))
            .collect();
        expect_multi_values(
            results.clone(),
            storage
                .async_raw_scan(
                    Context::default(),
                    "".to_string(),
                    b"b2\x00".to_vec(),
                    Some(b"b2".to_vec()),
                    20,
                    false,
                    true,
                )
                .wait(),
        );

        // End key tests. Confirm that lower/upper bound works correctly.
        let ctx = Context::default();
        let results = vec![
            (b"c1".to_vec(), b"cc11".to_vec()),
            (b"c2".to_vec(), b"cc22".to_vec()),
            (b"c3".to_vec(), b"cc33".to_vec()),
            (b"d".to_vec(), b"dd".to_vec()),
            (b"d1".to_vec(), b"dd11".to_vec()),
            (b"d2".to_vec(), b"dd22".to_vec()),
        ]
        .into_iter()
        .map(|(k, v)| Some((k, v)));
        let engine = storage.get_engine();
        expect_multi_values(
            results.clone().collect(),
            <Storage<RocksEngine, DummyLockMgr>>::async_snapshot(&engine, &ctx)
                .and_then(move |snapshot| {
                    <Storage<RocksEngine, DummyLockMgr>>::raw_scan(
                        &snapshot,
                        &"".to_string(),
                        &Key::from_encoded(b"c1".to_vec()),
                        Some(Key::from_encoded(b"d3".to_vec())),
                        20,
                        &mut Statistics::default(),
                        false,
                    )
                })
                .wait(),
        );
        expect_multi_values(
            results.rev().collect(),
            <Storage<RocksEngine, DummyLockMgr>>::async_snapshot(&engine, &ctx)
                .and_then(move |snapshot| {
                    <Storage<RocksEngine, DummyLockMgr>>::reverse_raw_scan(
                        &snapshot,
                        &"".to_string(),
                        &Key::from_encoded(b"d3".to_vec()),
                        Some(Key::from_encoded(b"c1".to_vec())),
                        20,
                        &mut Statistics::default(),
                        false,
                    )
                })
                .wait(),
        );
    }

    #[test]
    fn test_check_key_ranges() {
        fn make_ranges(ranges: Vec<(Vec<u8>, Vec<u8>)>) -> Vec<KeyRange> {
            ranges
                .into_iter()
                .map(|(s, e)| {
                    let mut range = KeyRange::default();
                    range.set_start_key(s);
                    if !e.is_empty() {
                        range.set_end_key(e);
                    }
                    range
                })
                .collect()
        }

        let ranges = make_ranges(vec![
            (b"a".to_vec(), b"a3".to_vec()),
            (b"b".to_vec(), b"b3".to_vec()),
            (b"c".to_vec(), b"c3".to_vec()),
        ]);
        assert_eq!(
            <Storage<RocksEngine, DummyLockMgr>>::check_key_ranges(&ranges, false),
            true
        );

        let ranges = make_ranges(vec![
            (b"a".to_vec(), vec![]),
            (b"b".to_vec(), vec![]),
            (b"c".to_vec(), vec![]),
        ]);
        assert_eq!(
            <Storage<RocksEngine, DummyLockMgr>>::check_key_ranges(&ranges, false),
            true
        );

        let ranges = make_ranges(vec![
            (b"a3".to_vec(), b"a".to_vec()),
            (b"b3".to_vec(), b"b".to_vec()),
            (b"c3".to_vec(), b"c".to_vec()),
        ]);
        assert_eq!(
            <Storage<RocksEngine, DummyLockMgr>>::check_key_ranges(&ranges, false),
            false
        );

        // if end_key is omitted, the next start_key is used instead. so, false is returned.
        let ranges = make_ranges(vec![
            (b"c".to_vec(), vec![]),
            (b"b".to_vec(), vec![]),
            (b"a".to_vec(), vec![]),
        ]);
        assert_eq!(
            <Storage<RocksEngine, DummyLockMgr>>::check_key_ranges(&ranges, false),
            false
        );

        let ranges = make_ranges(vec![
            (b"a3".to_vec(), b"a".to_vec()),
            (b"b3".to_vec(), b"b".to_vec()),
            (b"c3".to_vec(), b"c".to_vec()),
        ]);
        assert_eq!(
            <Storage<RocksEngine, DummyLockMgr>>::check_key_ranges(&ranges, true),
            true
        );

        let ranges = make_ranges(vec![
            (b"c3".to_vec(), vec![]),
            (b"b3".to_vec(), vec![]),
            (b"a3".to_vec(), vec![]),
        ]);
        assert_eq!(
            <Storage<RocksEngine, DummyLockMgr>>::check_key_ranges(&ranges, true),
            true
        );

        let ranges = make_ranges(vec![
            (b"a".to_vec(), b"a3".to_vec()),
            (b"b".to_vec(), b"b3".to_vec()),
            (b"c".to_vec(), b"c3".to_vec()),
        ]);
        assert_eq!(
            <Storage<RocksEngine, DummyLockMgr>>::check_key_ranges(&ranges, true),
            false
        );

        let ranges = make_ranges(vec![
            (b"a3".to_vec(), vec![]),
            (b"b3".to_vec(), vec![]),
            (b"c3".to_vec(), vec![]),
        ]);
        assert_eq!(
            <Storage<RocksEngine, DummyLockMgr>>::check_key_ranges(&ranges, true),
            false
        );
    }

    #[test]
    fn test_raw_batch_scan() {
        let storage = TestStorageBuilder::new().build().unwrap();
        let (tx, rx) = channel();

        let test_data = vec![
            (b"a".to_vec(), b"aa".to_vec()),
            (b"a1".to_vec(), b"aa11".to_vec()),
            (b"a2".to_vec(), b"aa22".to_vec()),
            (b"a3".to_vec(), b"aa33".to_vec()),
            (b"b".to_vec(), b"bb".to_vec()),
            (b"b1".to_vec(), b"bb11".to_vec()),
            (b"b2".to_vec(), b"bb22".to_vec()),
            (b"b3".to_vec(), b"bb33".to_vec()),
            (b"c".to_vec(), b"cc".to_vec()),
            (b"c1".to_vec(), b"cc11".to_vec()),
            (b"c2".to_vec(), b"cc22".to_vec()),
            (b"c3".to_vec(), b"cc33".to_vec()),
            (b"d".to_vec(), b"dd".to_vec()),
            (b"d1".to_vec(), b"dd11".to_vec()),
            (b"d2".to_vec(), b"dd22".to_vec()),
            (b"d3".to_vec(), b"dd33".to_vec()),
            (b"e".to_vec(), b"ee".to_vec()),
            (b"e1".to_vec(), b"ee11".to_vec()),
            (b"e2".to_vec(), b"ee22".to_vec()),
            (b"e3".to_vec(), b"ee33".to_vec()),
        ];

        // Write key-value pairs in batch
        storage
            .async_raw_batch_put(
                Context::default(),
                "".to_string(),
                test_data.clone(),
                expect_ok_callback(tx.clone(), 0),
            )
            .unwrap();
        rx.recv().unwrap();

        // Verify pairs exist
        let keys = test_data.iter().map(|&(ref k, _)| k.clone()).collect();
        let results = test_data.into_iter().map(|(k, v)| Some((k, v))).collect();
        expect_multi_values(
            results,
            storage
                .async_raw_batch_get(Context::default(), "".to_string(), keys)
                .wait(),
        );

        let results = vec![
            Some((b"a".to_vec(), b"aa".to_vec())),
            Some((b"a1".to_vec(), b"aa11".to_vec())),
            Some((b"a2".to_vec(), b"aa22".to_vec())),
            Some((b"a3".to_vec(), b"aa33".to_vec())),
            Some((b"b".to_vec(), b"bb".to_vec())),
            Some((b"b1".to_vec(), b"bb11".to_vec())),
            Some((b"b2".to_vec(), b"bb22".to_vec())),
            Some((b"b3".to_vec(), b"bb33".to_vec())),
            Some((b"c".to_vec(), b"cc".to_vec())),
            Some((b"c1".to_vec(), b"cc11".to_vec())),
            Some((b"c2".to_vec(), b"cc22".to_vec())),
            Some((b"c3".to_vec(), b"cc33".to_vec())),
            Some((b"d".to_vec(), b"dd".to_vec())),
        ];
        let ranges: Vec<KeyRange> = vec![b"a".to_vec(), b"b".to_vec(), b"c".to_vec()]
            .into_iter()
            .map(|k| {
                let mut range = KeyRange::default();
                range.set_start_key(k);
                range
            })
            .collect();
        expect_multi_values(
            results,
            storage
                .async_raw_batch_scan(
                    Context::default(),
                    "".to_string(),
                    ranges.clone(),
                    5,
                    false,
                    false,
                )
                .wait(),
        );

        let results = vec![
            Some((b"a".to_vec(), vec![])),
            Some((b"a1".to_vec(), vec![])),
            Some((b"a2".to_vec(), vec![])),
            Some((b"a3".to_vec(), vec![])),
            Some((b"b".to_vec(), vec![])),
            Some((b"b1".to_vec(), vec![])),
            Some((b"b2".to_vec(), vec![])),
            Some((b"b3".to_vec(), vec![])),
            Some((b"c".to_vec(), vec![])),
            Some((b"c1".to_vec(), vec![])),
            Some((b"c2".to_vec(), vec![])),
            Some((b"c3".to_vec(), vec![])),
            Some((b"d".to_vec(), vec![])),
        ];
        expect_multi_values(
            results,
            storage
                .async_raw_batch_scan(
                    Context::default(),
                    "".to_string(),
                    ranges.clone(),
                    5,
                    true,
                    false,
                )
                .wait(),
        );

        let results = vec![
            Some((b"a".to_vec(), b"aa".to_vec())),
            Some((b"a1".to_vec(), b"aa11".to_vec())),
            Some((b"a2".to_vec(), b"aa22".to_vec())),
            Some((b"b".to_vec(), b"bb".to_vec())),
            Some((b"b1".to_vec(), b"bb11".to_vec())),
            Some((b"b2".to_vec(), b"bb22".to_vec())),
            Some((b"c".to_vec(), b"cc".to_vec())),
            Some((b"c1".to_vec(), b"cc11".to_vec())),
            Some((b"c2".to_vec(), b"cc22".to_vec())),
        ];
        expect_multi_values(
            results,
            storage
                .async_raw_batch_scan(
                    Context::default(),
                    "".to_string(),
                    ranges.clone(),
                    3,
                    false,
                    false,
                )
                .wait(),
        );

        let results = vec![
            Some((b"a".to_vec(), vec![])),
            Some((b"a1".to_vec(), vec![])),
            Some((b"a2".to_vec(), vec![])),
            Some((b"b".to_vec(), vec![])),
            Some((b"b1".to_vec(), vec![])),
            Some((b"b2".to_vec(), vec![])),
            Some((b"c".to_vec(), vec![])),
            Some((b"c1".to_vec(), vec![])),
            Some((b"c2".to_vec(), vec![])),
        ];
        expect_multi_values(
            results,
            storage
                .async_raw_batch_scan(Context::default(), "".to_string(), ranges, 3, true, false)
                .wait(),
        );

        let results = vec![
            Some((b"a2".to_vec(), b"aa22".to_vec())),
            Some((b"a1".to_vec(), b"aa11".to_vec())),
            Some((b"a".to_vec(), b"aa".to_vec())),
            Some((b"b2".to_vec(), b"bb22".to_vec())),
            Some((b"b1".to_vec(), b"bb11".to_vec())),
            Some((b"b".to_vec(), b"bb".to_vec())),
            Some((b"c2".to_vec(), b"cc22".to_vec())),
            Some((b"c1".to_vec(), b"cc11".to_vec())),
            Some((b"c".to_vec(), b"cc".to_vec())),
        ];
        let ranges: Vec<KeyRange> = vec![
            (b"a3".to_vec(), b"a".to_vec()),
            (b"b3".to_vec(), b"b".to_vec()),
            (b"c3".to_vec(), b"c".to_vec()),
        ]
        .into_iter()
        .map(|(s, e)| {
            let mut range = KeyRange::default();
            range.set_start_key(s);
            range.set_end_key(e);
            range
        })
        .collect();
        expect_multi_values(
            results,
            storage
                .async_raw_batch_scan(Context::default(), "".to_string(), ranges, 5, false, true)
                .wait(),
        );

        let results = vec![
            Some((b"c2".to_vec(), b"cc22".to_vec())),
            Some((b"c1".to_vec(), b"cc11".to_vec())),
            Some((b"b2".to_vec(), b"bb22".to_vec())),
            Some((b"b1".to_vec(), b"bb11".to_vec())),
            Some((b"a2".to_vec(), b"aa22".to_vec())),
            Some((b"a1".to_vec(), b"aa11".to_vec())),
        ];
        let ranges: Vec<KeyRange> = vec![b"c3".to_vec(), b"b3".to_vec(), b"a3".to_vec()]
            .into_iter()
            .map(|s| {
                let mut range = KeyRange::default();
                range.set_start_key(s);
                range
            })
            .collect();
        expect_multi_values(
            results,
            storage
                .async_raw_batch_scan(Context::default(), "".to_string(), ranges, 2, false, true)
                .wait(),
        );

        let results = vec![
            Some((b"a2".to_vec(), vec![])),
            Some((b"a1".to_vec(), vec![])),
            Some((b"a".to_vec(), vec![])),
            Some((b"b2".to_vec(), vec![])),
            Some((b"b1".to_vec(), vec![])),
            Some((b"b".to_vec(), vec![])),
            Some((b"c2".to_vec(), vec![])),
            Some((b"c1".to_vec(), vec![])),
            Some((b"c".to_vec(), vec![])),
        ];
        let ranges: Vec<KeyRange> = vec![
            (b"a3".to_vec(), b"a".to_vec()),
            (b"b3".to_vec(), b"b".to_vec()),
            (b"c3".to_vec(), b"c".to_vec()),
        ]
        .into_iter()
        .map(|(s, e)| {
            let mut range = KeyRange::default();
            range.set_start_key(s);
            range.set_end_key(e);
            range
        })
        .collect();
        expect_multi_values(
            results,
            storage
                .async_raw_batch_scan(Context::default(), "".to_string(), ranges, 5, true, true)
                .wait(),
        );
    }

    #[test]
    fn test_scan_lock() {
        let storage = TestStorageBuilder::new().build().unwrap();
        let (tx, rx) = channel();
        storage
            .async_prewrite(
                Context::default(),
                vec![
                    Mutation::Put((Key::from_raw(b"x"), b"foo".to_vec())),
                    Mutation::Put((Key::from_raw(b"y"), b"foo".to_vec())),
                    Mutation::Put((Key::from_raw(b"z"), b"foo".to_vec())),
                ],
                b"x".to_vec(),
                100,
                Options::default(),
                expect_ok_callback(tx.clone(), 0),
            )
            .unwrap();
        rx.recv().unwrap();
        storage
            .async_prewrite(
                Context::default(),
                vec![
                    Mutation::Put((Key::from_raw(b"a"), b"foo".to_vec())),
                    Mutation::Put((Key::from_raw(b"b"), b"foo".to_vec())),
                    Mutation::Put((Key::from_raw(b"c"), b"foo".to_vec())),
                ],
                b"c".to_vec(),
                101,
                Options::default(),
                expect_ok_callback(tx.clone(), 0),
            )
            .unwrap();
        rx.recv().unwrap();
        let (lock_a, lock_b, lock_c, lock_x, lock_y, lock_z) = (
            {
                let mut lock = LockInfo::default();
                lock.set_primary_lock(b"c".to_vec());
                lock.set_lock_version(101);
                lock.set_key(b"a".to_vec());
                lock
            },
            {
                let mut lock = LockInfo::default();
                lock.set_primary_lock(b"c".to_vec());
                lock.set_lock_version(101);
                lock.set_key(b"b".to_vec());
                lock
            },
            {
                let mut lock = LockInfo::default();
                lock.set_primary_lock(b"c".to_vec());
                lock.set_lock_version(101);
                lock.set_key(b"c".to_vec());
                lock
            },
            {
                let mut lock = LockInfo::default();
                lock.set_primary_lock(b"x".to_vec());
                lock.set_lock_version(100);
                lock.set_key(b"x".to_vec());
                lock
            },
            {
                let mut lock = LockInfo::default();
                lock.set_primary_lock(b"x".to_vec());
                lock.set_lock_version(100);
                lock.set_key(b"y".to_vec());
                lock
            },
            {
                let mut lock = LockInfo::default();
                lock.set_primary_lock(b"x".to_vec());
                lock.set_lock_version(100);
                lock.set_key(b"z".to_vec());
                lock
            },
        );
        storage
            .async_scan_locks(
                Context::default(),
                99,
                vec![],
                10,
                expect_value_callback(tx.clone(), 0, vec![]),
            )
            .unwrap();
        rx.recv().unwrap();
        storage
            .async_scan_locks(
                Context::default(),
                100,
                vec![],
                10,
                expect_value_callback(
                    tx.clone(),
                    0,
                    vec![lock_x.clone(), lock_y.clone(), lock_z.clone()],
                ),
            )
            .unwrap();
        rx.recv().unwrap();
        storage
            .async_scan_locks(
                Context::default(),
                100,
                b"a".to_vec(),
                10,
                expect_value_callback(
                    tx.clone(),
                    0,
                    vec![lock_x.clone(), lock_y.clone(), lock_z.clone()],
                ),
            )
            .unwrap();
        rx.recv().unwrap();
        storage
            .async_scan_locks(
                Context::default(),
                100,
                b"y".to_vec(),
                10,
                expect_value_callback(tx.clone(), 0, vec![lock_y.clone(), lock_z.clone()]),
            )
            .unwrap();
        rx.recv().unwrap();
        storage
            .async_scan_locks(
                Context::default(),
                101,
                vec![],
                10,
                expect_value_callback(
                    tx.clone(),
                    0,
                    vec![
                        lock_a.clone(),
                        lock_b.clone(),
                        lock_c.clone(),
                        lock_x.clone(),
                        lock_y.clone(),
                        lock_z.clone(),
                    ],
                ),
            )
            .unwrap();
        rx.recv().unwrap();
        storage
            .async_scan_locks(
                Context::default(),
                101,
                vec![],
                4,
                expect_value_callback(
                    tx.clone(),
                    0,
                    vec![
                        lock_a.clone(),
                        lock_b.clone(),
                        lock_c.clone(),
                        lock_x.clone(),
                    ],
                ),
            )
            .unwrap();
        rx.recv().unwrap();
        storage
            .async_scan_locks(
                Context::default(),
                101,
                b"b".to_vec(),
                4,
                expect_value_callback(
                    tx.clone(),
                    0,
                    vec![
                        lock_b.clone(),
                        lock_c.clone(),
                        lock_x.clone(),
                        lock_y.clone(),
                    ],
                ),
            )
            .unwrap();
        rx.recv().unwrap();
        storage
            .async_scan_locks(
                Context::default(),
                101,
                b"b".to_vec(),
                0,
                expect_value_callback(
                    tx.clone(),
                    0,
                    vec![
                        lock_b.clone(),
                        lock_c.clone(),
                        lock_x.clone(),
                        lock_y.clone(),
                        lock_z.clone(),
                    ],
                ),
            )
            .unwrap();
        rx.recv().unwrap();
    }

    #[test]
    fn test_resolve_lock() {
        use crate::storage::txn::RESOLVE_LOCK_BATCH_SIZE;

        let storage = TestStorageBuilder::new().build().unwrap();
        let (tx, rx) = channel();

        // These locks (transaction ts=99) are not going to be resolved.
        storage
            .async_prewrite(
                Context::default(),
                vec![
                    Mutation::Put((Key::from_raw(b"a"), b"foo".to_vec())),
                    Mutation::Put((Key::from_raw(b"b"), b"foo".to_vec())),
                    Mutation::Put((Key::from_raw(b"c"), b"foo".to_vec())),
                ],
                b"c".to_vec(),
                99,
                Options::default(),
                expect_ok_callback(tx.clone(), 0),
            )
            .unwrap();
        rx.recv().unwrap();

        let (lock_a, lock_b, lock_c) = (
            {
                let mut lock = LockInfo::default();
                lock.set_primary_lock(b"c".to_vec());
                lock.set_lock_version(99);
                lock.set_key(b"a".to_vec());
                lock
            },
            {
                let mut lock = LockInfo::default();
                lock.set_primary_lock(b"c".to_vec());
                lock.set_lock_version(99);
                lock.set_key(b"b".to_vec());
                lock
            },
            {
                let mut lock = LockInfo::default();
                lock.set_primary_lock(b"c".to_vec());
                lock.set_lock_version(99);
                lock.set_key(b"c".to_vec());
                lock
            },
        );

        // We should be able to resolve all locks for transaction ts=100 when there are this
        // many locks.
        let scanned_locks_coll = vec![
            1,
            RESOLVE_LOCK_BATCH_SIZE,
            RESOLVE_LOCK_BATCH_SIZE - 1,
            RESOLVE_LOCK_BATCH_SIZE + 1,
            RESOLVE_LOCK_BATCH_SIZE * 2,
            RESOLVE_LOCK_BATCH_SIZE * 2 - 1,
            RESOLVE_LOCK_BATCH_SIZE * 2 + 1,
        ];

        let is_rollback_coll = vec![
            false, // commit
            true,  // rollback
        ];
        let mut ts = 100;

        for scanned_locks in scanned_locks_coll {
            for is_rollback in &is_rollback_coll {
                let mut mutations = vec![];
                for i in 0..scanned_locks {
                    mutations.push(Mutation::Put((
                        Key::from_raw(format!("x{:08}", i).as_bytes()),
                        b"foo".to_vec(),
                    )));
                }

                storage
                    .async_prewrite(
                        Context::default(),
                        mutations,
                        b"x".to_vec(),
                        ts,
                        Options::default(),
                        expect_ok_callback(tx.clone(), 0),
                    )
                    .unwrap();
                rx.recv().unwrap();

                let mut txn_status = HashMap::default();
                txn_status.insert(
                    ts,
                    if *is_rollback {
                        0 // rollback
                    } else {
                        ts + 5 // commit, commit_ts = start_ts + 5
                    },
                );
                storage
                    .async_resolve_lock(
                        Context::default(),
                        txn_status,
                        expect_ok_callback(tx.clone(), 0),
                    )
                    .unwrap();
                rx.recv().unwrap();

                // All locks should be resolved except for a, b and c.
                storage
                    .async_scan_locks(
                        Context::default(),
                        ts,
                        vec![],
                        0,
                        expect_value_callback(
                            tx.clone(),
                            0,
                            vec![lock_a.clone(), lock_b.clone(), lock_c.clone()],
                        ),
                    )
                    .unwrap();
                rx.recv().unwrap();

                ts += 10;
            }
        }
    }

    #[test]
    fn test_resolve_lock_lite() {
        let storage = TestStorageBuilder::new().build().unwrap();
        let (tx, rx) = channel();

        storage
            .async_prewrite(
                Context::default(),
                vec![
                    Mutation::Put((Key::from_raw(b"a"), b"foo".to_vec())),
                    Mutation::Put((Key::from_raw(b"b"), b"foo".to_vec())),
                    Mutation::Put((Key::from_raw(b"c"), b"foo".to_vec())),
                ],
                b"c".to_vec(),
                99,
                Options::default(),
                expect_ok_callback(tx.clone(), 0),
            )
            .unwrap();
        rx.recv().unwrap();

        // Rollback key 'b' and key 'c' and left key 'a' still locked.
        let resolve_keys = vec![Key::from_raw(b"b"), Key::from_raw(b"c")];
        storage
            .async_resolve_lock_lite(
                Context::default(),
                99,
                0,
                resolve_keys,
                expect_ok_callback(tx.clone(), 0),
            )
            .unwrap();
        rx.recv().unwrap();

        // Check lock for key 'a'.
        let lock_a = {
            let mut lock = LockInfo::default();
            lock.set_primary_lock(b"c".to_vec());
            lock.set_lock_version(99);
            lock.set_key(b"a".to_vec());
            lock
        };
        storage
            .async_scan_locks(
                Context::default(),
                99,
                vec![],
                0,
                expect_value_callback(tx.clone(), 0, vec![lock_a]),
            )
            .unwrap();
        rx.recv().unwrap();

        // Resolve lock for key 'a'.
        storage
            .async_resolve_lock_lite(
                Context::default(),
                99,
                0,
                vec![Key::from_raw(b"a")],
                expect_ok_callback(tx.clone(), 0),
            )
            .unwrap();
        rx.recv().unwrap();

        storage
            .async_prewrite(
                Context::default(),
                vec![
                    Mutation::Put((Key::from_raw(b"a"), b"foo".to_vec())),
                    Mutation::Put((Key::from_raw(b"b"), b"foo".to_vec())),
                    Mutation::Put((Key::from_raw(b"c"), b"foo".to_vec())),
                ],
                b"c".to_vec(),
                101,
                Options::default(),
                expect_ok_callback(tx.clone(), 0),
            )
            .unwrap();
        rx.recv().unwrap();

        // Commit key 'b' and key 'c' and left key 'a' still locked.
        let resolve_keys = vec![Key::from_raw(b"b"), Key::from_raw(b"c")];
        storage
            .async_resolve_lock_lite(
                Context::default(),
                101,
                102,
                resolve_keys,
                expect_ok_callback(tx.clone(), 0),
            )
            .unwrap();
        rx.recv().unwrap();

        // Check lock for key 'a'.
        let lock_a = {
            let mut lock = LockInfo::default();
            lock.set_primary_lock(b"c".to_vec());
            lock.set_lock_version(101);
            lock.set_key(b"a".to_vec());
            lock
        };
        storage
            .async_scan_locks(
                Context::default(),
                101,
                vec![],
                0,
                expect_value_callback(tx.clone(), 0, vec![lock_a]),
            )
            .unwrap();
        rx.recv().unwrap();
    }

    #[test]
    fn test_txn_heart_beat() {
        let storage = TestStorageBuilder::new().build().unwrap();
        let (tx, rx) = channel();

        let k = Key::from_raw(b"k");
        let v = b"v".to_vec();

        // No lock.
        storage
            .async_txn_heart_beat(
                Context::default(),
                k.clone(),
                10,
                100,
                expect_fail_callback(tx.clone(), 0, |e| match e {
                    Error::Txn(txn::Error::Mvcc(mvcc::Error::TxnLockNotFound { .. })) => (),
                    e => panic!("unexpected error chain: {:?}", e),
                }),
            )
            .unwrap();
        rx.recv().unwrap();

        let mut options = Options::default();
        options.lock_ttl = 100;
        storage
            .async_prewrite(
                Context::default(),
                vec![Mutation::Put((k.clone(), v))],
                k.as_encoded().to_vec(),
                10,
                options,
                expect_ok_callback(tx.clone(), 0),
            )
            .unwrap();
        rx.recv().unwrap();

        // `advise_ttl` = 90, which is less than current ttl 100. The lock's ttl will remains 100.
        storage
            .async_txn_heart_beat(
                Context::default(),
                k.clone(),
                10,
                90,
                expect_value_callback(tx.clone(), 0, (100, 0)),
            )
            .unwrap();
        rx.recv().unwrap();

        // `advise_ttl` = 110, which is greater than current ttl. The lock's ttl will be updated to
        // 110.
        storage
            .async_txn_heart_beat(
                Context::default(),
                k.clone(),
                10,
                110,
                expect_value_callback(tx.clone(), 0, (110, 0)),
            )
            .unwrap();
        rx.recv().unwrap();

        // Lock not match. Nothing happens except throwing an error.
        storage
            .async_txn_heart_beat(
                Context::default(),
                k.clone(),
                11,
                150,
                expect_fail_callback(tx.clone(), 0, |e| match e {
                    Error::Txn(txn::Error::Mvcc(mvcc::Error::TxnLockNotFound { .. })) => (),
                    e => panic!("unexpected error chain: {:?}", e),
                }),
            )
            .unwrap();
        rx.recv().unwrap();
    }
}<|MERGE_RESOLUTION|>--- conflicted
+++ resolved
@@ -197,20 +197,18 @@
         start_ts: u64,
         for_update_ts: u64,
     },
-<<<<<<< HEAD
+    TxnHeartBeat {
+        ctx: Context,
+        primary_key: Key,
+        start_ts: u64,
+        advise_ttl: u64,
+    },
     CheckTxnStatus {
         ctx: Context,
         primary_key: Key,
         lock_ts: u64,
         caller_start_ts: u64,
         current_ts: u64,
-=======
-    TxnHeartBeat {
-        ctx: Context,
-        primary_key: Key,
-        start_ts: u64,
-        advise_ttl: u64,
->>>>>>> 5ad30cba
     },
     /// Scan locks from `start_key`, and find all locks whose timestamp is before `max_ts`.
     ScanLock {
@@ -361,7 +359,16 @@
                 for_update_ts,
                 ctx
             ),
-<<<<<<< HEAD
+            Command::TxnHeartBeat {
+                ref ctx,
+                ref primary_key,
+                start_ts,
+                advise_ttl,
+            } => write!(
+                f,
+                "kv::command::txn_heart_beat {} @ {} ttl {} | {:?}",
+                primary_key, start_ts, advise_ttl, ctx
+            ),
             Command::CheckTxnStatus {
                 ref ctx,
                 ref primary_key,
@@ -372,17 +379,6 @@
                 f,
                 "kv::command::check_txn_status {} @ {} curr({}, {}) | {:?}",
                 primary_key, lock_ts, caller_start_ts, current_ts, ctx
-=======
-            Command::TxnHeartBeat {
-                ref ctx,
-                ref primary_key,
-                start_ts,
-                advise_ttl,
-            } => write!(
-                f,
-                "kv::command::txn_heart_beat {} @ {} ttl {} | {:?}",
-                primary_key, start_ts, advise_ttl, ctx
->>>>>>> 5ad30cba
             ),
             Command::ScanLock {
                 ref ctx,
@@ -489,11 +485,8 @@
             Command::Cleanup { .. } => CommandKind::cleanup,
             Command::Rollback { .. } => CommandKind::rollback,
             Command::PessimisticRollback { .. } => CommandKind::pessimistic_rollback,
-<<<<<<< HEAD
+            Command::TxnHeartBeat { .. } => CommandKind::txn_heart_beat,
             Command::CheckTxnStatus { .. } => CommandKind::check_txn_status,
-=======
-            Command::TxnHeartBeat { .. } => CommandKind::txn_heart_beat,
->>>>>>> 5ad30cba
             Command::ScanLock { .. } => CommandKind::scan_lock,
             Command::ResolveLock { .. } => CommandKind::resolve_lock,
             Command::ResolveLockLite { .. } => CommandKind::resolve_lock_lite,
@@ -511,14 +504,9 @@
             | Command::Cleanup { start_ts, .. }
             | Command::Rollback { start_ts, .. }
             | Command::PessimisticRollback { start_ts, .. }
-<<<<<<< HEAD
-            | Command::MvccByStartTs { start_ts, .. } => start_ts,
-            Command::Commit { lock_ts, .. } | Command::CheckTxnStatus { lock_ts, .. } => lock_ts,
-=======
             | Command::MvccByStartTs { start_ts, .. }
             | Command::TxnHeartBeat { start_ts, .. } => start_ts,
-            Command::Commit { lock_ts, .. } => lock_ts,
->>>>>>> 5ad30cba
+            Command::Commit { lock_ts, .. } | Command::CheckTxnStatus { lock_ts, .. } => lock_ts,
             Command::ScanLock { max_ts, .. } => max_ts,
             Command::ResolveLockLite { start_ts, .. } => start_ts,
             Command::ResolveLock { .. }
@@ -536,11 +524,8 @@
             | Command::Cleanup { ref ctx, .. }
             | Command::Rollback { ref ctx, .. }
             | Command::PessimisticRollback { ref ctx, .. }
-<<<<<<< HEAD
+            | Command::TxnHeartBeat { ref ctx, .. }
             | Command::CheckTxnStatus { ref ctx, .. }
-=======
-            | Command::TxnHeartBeat { ref ctx, .. }
->>>>>>> 5ad30cba
             | Command::ScanLock { ref ctx, .. }
             | Command::ResolveLock { ref ctx, .. }
             | Command::ResolveLockLite { ref ctx, .. }
@@ -559,11 +544,8 @@
             | Command::Cleanup { ref mut ctx, .. }
             | Command::Rollback { ref mut ctx, .. }
             | Command::PessimisticRollback { ref mut ctx, .. }
-<<<<<<< HEAD
+            | Command::TxnHeartBeat { ref mut ctx, .. }
             | Command::CheckTxnStatus { ref mut ctx, .. }
-=======
-            | Command::TxnHeartBeat { ref mut ctx, .. }
->>>>>>> 5ad30cba
             | Command::ScanLock { ref mut ctx, .. }
             | Command::ResolveLock { ref mut ctx, .. }
             | Command::ResolveLockLite { ref mut ctx, .. }
@@ -619,11 +601,12 @@
             Command::Cleanup { ref key, .. } => {
                 bytes += key.as_encoded().len();
             }
-<<<<<<< HEAD
+            Command::TxnHeartBeat {
+                ref primary_key, ..
+            } => {
+                bytes += primary_key.as_encoded().len();
+            }
             Command::CheckTxnStatus {
-=======
-            Command::TxnHeartBeat {
->>>>>>> 5ad30cba
                 ref primary_key, ..
             } => {
                 bytes += primary_key.as_encoded().len();
@@ -1318,7 +1301,28 @@
         Ok(())
     }
 
-<<<<<<< HEAD
+    /// Check the specified primary key and enlarge it's TTL if necessary. Returns the new TTL.
+    ///
+    /// Schedules a [`Command::TxnHeartBeat`]
+    pub fn async_txn_heart_beat(
+        &self,
+        ctx: Context,
+        primary_key: Key,
+        start_ts: u64,
+        advise_ttl: u64,
+        callback: Callback<(u64, u64)>,
+    ) -> Result<()> {
+        let cmd = Command::TxnHeartBeat {
+            ctx,
+            primary_key,
+            start_ts,
+            advise_ttl,
+        };
+        self.schedule(cmd, StorageCb::TxnStatus(callback))?;
+        KV_COMMAND_COUNTER_VEC_STATIC.txn_heart_beat.inc();
+        Ok(())
+    }
+
     /// Check the status of a transaction.
     ///
     /// This operation checks whether a transaction has expired it's Lock's TTL, rollback the
@@ -1345,27 +1349,6 @@
         };
         self.schedule(cmd, StorageCb::TxnStatus(callback))?;
         KV_COMMAND_COUNTER_VEC_STATIC.check_txn_status.inc();
-=======
-    /// Check the specified primary key and enlarge it's TTL if necessary. Returns the new TTL.
-    ///
-    /// Schedules a [`Command::TxnHeartBeat`]
-    pub fn async_txn_heart_beat(
-        &self,
-        ctx: Context,
-        primary_key: Key,
-        start_ts: u64,
-        advise_ttl: u64,
-        callback: Callback<(u64, u64)>,
-    ) -> Result<()> {
-        let cmd = Command::TxnHeartBeat {
-            ctx,
-            primary_key,
-            start_ts,
-            advise_ttl,
-        };
-        self.schedule(cmd, StorageCb::TxnStatus(callback))?;
-        KV_COMMAND_COUNTER_VEC_STATIC.txn_heart_beat.inc();
->>>>>>> 5ad30cba
         Ok(())
     }
 
