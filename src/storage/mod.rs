--- conflicted
+++ resolved
@@ -3694,12 +3694,7 @@
                 None,
                 cfs_opts,
                 cache.is_some(),
-<<<<<<< HEAD
                 None, // io_rate_limiter
-                None, // CFOptions
-=======
-                None, /*io_rate_limiter*/
->>>>>>> 4152dbe0
             )
         }
         .unwrap();
