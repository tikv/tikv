--- conflicted
+++ resolved
@@ -105,12 +105,8 @@
         Arc,
     },
 };
-<<<<<<< HEAD
+use tikv_kv::SnapshotExt;
 use tikv_util::time::{duration_to_ms, Instant, ThreadReadId};
-=======
-use tikv_kv::SnapshotExt;
-use tikv_util::time::{Instant, ThreadReadId};
->>>>>>> f4b5f68d
 use txn_types::{Key, KvPair, Lock, OldValues, RawMutation, TimeStamp, TsSet, Value};
 
 pub type Result<T> = std::result::Result<T, Error>;
