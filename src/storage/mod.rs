// Copyright 2016 TiKV Project Authors. Licensed under Apache-2.0.

//! Interact with persistent storage.
//!
//! The [`Storage`](storage::Storage) structure provides raw and transactional APIs on top of
//! a lower-level [`Engine`](storage::kv::Engine).
//!
//! There are multiple [`Engine`](storage::kv::Engine) implementations, [`RaftKv`](server::raftkv::RaftKv)
//! is used by the [`Server`](server::Server). The [`BTreeEngine`](storage::kv::BTreeEngine) and
//! [`RocksEngine`](storage::RocksEngine) are used for testing only.

pub mod config;
pub mod errors;
pub mod kv;
pub mod lock_manager;
pub mod mvcc;
pub mod txn;

mod metrics;
mod read_pool;
mod types;

pub use self::{
    errors::{get_error_kind_from_header, get_tag_from_header, Error, ErrorHeaderKind, ErrorInner},
    kv::{
        CfStatistics, Cursor, Engine, FlowStatistics, FlowStatsReporter, Iterator,
        RegionInfoProvider, RocksEngine, ScanMode, Snapshot, Statistics, TestEngineBuilder,
    },
    read_pool::{build_read_pool, build_read_pool_for_test},
    txn::{ProcessResult, Scanner, SnapshotStore, Store},
    types::{StorageCallback, TxnStatus},
};

use crate::read_pool::ReadPool;
use crate::storage::{
    config::Config,
    kv::{with_tls_engine, Error as EngineError, ErrorInner as EngineErrorInner, Modify},
    lock_manager::{DummyLockManager, LockManager, WaitTimeout},
    metrics::*,
    txn::{
        commands::{self, get_priority_tag, Command},
        scheduler::Scheduler as TxnScheduler,
        PointGetCommand,
    },
    types::MvccInfo,
};
use engine::{CfName, IterOption, ALL_CFS, CF_DEFAULT, DATA_CFS, DATA_KEY_PREFIX_LEN};
use futures::Future;
use futures03::prelude::*;
use kvproto::kvrpcpb::{Context, KeyRange, LockInfo};
use rand::prelude::*;
use std::sync::{atomic, Arc};
use tikv_util::collections::HashMap;
use txn_types::{Key, KvPair, Mutation, TimeStamp, TsSet, Value};

pub type Result<T> = std::result::Result<T, Error>;
pub type Callback<T> = Box<dyn FnOnce(Result<T>) + Send>;

/// [`Storage`] implements transactional KV APIs and raw KV APIs on a given [`Engine`]. An [`Engine`]
/// provides low level KV functionality. [`Engine`] has multiple implementations. When a TiKV server
/// is running, a [`RaftKv`] will be the underlying [`Engine`] of [`Storage`]. The other two types of
/// engines are for test purpose.
///
///[`Storage`] is reference counted and cloning [`Storage`] will just increase the reference counter.
/// Storage resources (i.e. threads, engine) will be released when all references are dropped.
///
/// Notice that read and write methods may not be performed over full data in most cases, i.e. when
/// underlying engine is [`RaftKv`], which limits data access in the range of a single region
/// according to specified `ctx` parameter. However,
/// [`unsafe_destroy_range`](Storage::unsafe_destroy_range) is the only exception. It's
/// always performed on the whole TiKV.
///
/// Operations of [`Storage`] can be divided into two types: MVCC operations and raw operations.
/// MVCC operations uses MVCC keys, which usually consist of several physical keys in different
/// CFs. In default CF and write CF, the key will be memcomparable-encoded and append the timestamp
/// to it, so that multiple versions can be saved at the same time.
/// Raw operations use raw keys, which are saved directly to the engine without memcomparable-
/// encoding and appending timestamp.
pub struct Storage<E: Engine, L: LockManager> {
    // TODO: Too many Arcs, would be slow when clone.
    engine: E,

    sched: TxnScheduler<E, L>,

    /// The thread pool used to run most read operations.
    read_pool: ReadPool,

    /// How many strong references. Thread pool and workers will be stopped
    /// once there are no more references.
    // TODO: This should be implemented in thread pool and worker.
    refs: Arc<atomic::AtomicUsize>,

    // Fields below are storage configurations.
    max_key_size: usize,

    pessimistic_txn_enabled: bool,
}

impl<E: Engine, L: LockManager> Clone for Storage<E, L> {
    #[inline]
    fn clone(&self) -> Self {
        let refs = self.refs.fetch_add(1, atomic::Ordering::SeqCst);

        trace!(
            "Storage referenced"; "original_ref" => refs
        );

        Self {
            engine: self.engine.clone(),
            sched: self.sched.clone(),
            read_pool: self.read_pool.clone(),
            refs: self.refs.clone(),
            max_key_size: self.max_key_size,
            pessimistic_txn_enabled: self.pessimistic_txn_enabled,
        }
    }
}

impl<E: Engine, L: LockManager> Drop for Storage<E, L> {
    #[inline]
    fn drop(&mut self) {
        let refs = self.refs.fetch_sub(1, atomic::Ordering::SeqCst);

        trace!(
            "Storage de-referenced"; "original_ref" => refs
        );

        if refs != 1 {
            return;
        }

        info!("Storage stopped.");
    }
}

macro_rules! check_key_size {
    ($key_iter: expr, $max_key_size: expr, $callback: ident) => {
        for k in $key_iter {
            let key_size = k.len();
            if key_size > $max_key_size {
                $callback(Err(Error::from(ErrorInner::KeyTooLarge(
                    key_size,
                    $max_key_size,
                ))));
                return Ok(());
            }
        }
    };
}

impl<E: Engine, L: LockManager> Storage<E, L> {
    /// Get concurrency of normal readpool.
    pub fn readpool_normal_concurrency(&self) -> usize {
        if let ReadPool::FuturePools {
            read_pool_normal, ..
        } = &self.read_pool
        {
            read_pool_normal.get_pool_size()
        } else {
            0
        }
    }

    /// Create a `Storage` from given engine.
    pub fn from_engine(
        engine: E,
        config: &Config,
        read_pool: ReadPool,
        lock_mgr: Option<L>,
    ) -> Result<Self> {
        let pessimistic_txn_enabled = lock_mgr.is_some();
        let sched = TxnScheduler::new(
            engine.clone(),
            lock_mgr,
            config.scheduler_concurrency,
            config.scheduler_worker_pool_size,
            config.scheduler_pending_write_threshold.0 as usize,
        );

        info!("Storage started.");

        Ok(Storage {
            engine,
            sched,
            read_pool,
            refs: Arc::new(atomic::AtomicUsize::new(1)),
            max_key_size: config.max_key_size,
            pessimistic_txn_enabled,
        })
    }

    /// Get the underlying `Engine` of the `Storage`.
    pub fn get_engine(&self) -> E {
        self.engine.clone()
    }

    /// Schedule a command to the transaction scheduler. `cb` will be invoked after finishing
    /// running the command.
    #[inline]
    fn schedule(&self, cmd: Command, cb: StorageCallback) -> Result<()> {
        fail_point!("storage_drop_message", |_| Ok(()));
        self.sched.run_cmd(cmd, cb);
        Ok(())
    }

    /// Get a snapshot of `engine`.
    fn snapshot(engine: &E, ctx: &Context) -> impl std::future::Future<Output = Result<E::Snap>> {
        let (callback, future) = tikv_util::future::paired_std_future_callback();
        let val = engine.async_snapshot(ctx, callback);
        // make engine not cross yield point
        async move {
            val?; // propagate error
            let (_ctx, result) = future
                .map_err(|cancel| EngineError::from(EngineErrorInner::Other(box_err!(cancel))))
                .await?;
            // map storage::kv::Error -> storage::txn::Error -> storage::Error
            result.map_err(txn::Error::from).map_err(Error::from)
        }
    }

    #[inline]
    fn with_tls_engine<F, R>(f: F) -> R
    where
        F: FnOnce(&E) -> R,
    {
        // Safety: the read pools ensure that a TLS engine exists.
        unsafe { with_tls_engine(f) }
    }

    /// Get value of the given key from a snapshot.
    ///
    /// Only writes that are committed before `start_ts` are visible.
    pub fn get(
        &self,
        mut ctx: Context,
        key: Key,
        start_ts: TimeStamp,
    ) -> impl Future<Item = Option<Value>, Error = Error> {
        const CMD: &str = "get";
        let priority = ctx.get_priority();
        let priority_tag = get_priority_tag(priority);

        let res = self.read_pool.spawn_handle(
            async move {
                metrics::tls_collect_command_count(CMD, priority_tag);
                let command_duration = tikv_util::time::Instant::now_coarse();

                // The bypass_locks set will be checked at most once. `TsSet::vec` is more efficient
                // here.
                let bypass_locks = TsSet::vec_from_u64s(ctx.take_resolved_locks());
                let snapshot = Self::with_tls_engine(|engine| Self::snapshot(engine, &ctx)).await?;

                let result = metrics::tls_processing_read_observe_duration(CMD, || {
                    let mut statistics = Statistics::default();
                    let snap_store = SnapshotStore::new(
                        snapshot,
                        start_ts,
                        ctx.get_isolation_level(),
                        !ctx.get_not_fill_cache(),
                        bypass_locks,
                    );
                    let result = snap_store
                        .get(&key, &mut statistics)
                        // map storage::txn::Error -> storage::Error
                        .map_err(Error::from)
                        .map(|r| {
                            metrics::tls_collect_key_reads(CMD, 1);
                            r
                        });

                    metrics::tls_collect_scan_details(CMD, &statistics);
                    metrics::tls_collect_read_flow(ctx.get_region_id(), &statistics);

                    result
                });
                tls_collect_command_duration(CMD, command_duration.elapsed());
                result
            },
            priority,
            start_ts.into_inner(),
        );

        res.map_err(|_| Error::from(ErrorInner::SchedTooBusy))
            .flatten()
    }

    /// Get values of a set of keys with seperate context from a snapshot, return a list of `Result`s.
    ///
    /// Only writes that are committed before their respective `start_ts` are visible.
    pub fn batch_get_command(
        &self,
        gets: Vec<PointGetCommand>,
    ) -> impl Future<Item = Vec<Result<Option<Vec<u8>>>>, Error = Error> {
        const CMD: &str = "batch_get_command";
        // all requests in a batch have the same region, epoch, term, replica_read
        let ctx = gets[0].ctx.clone();
        let priority = ctx.get_priority();
        let priority_tag = get_priority_tag(priority);
        let res = self.read_pool.spawn_handle(
            async move {
                metrics::tls_collect_command_count(CMD, priority_tag);
                let command_duration = tikv_util::time::Instant::now_coarse();

                let snapshot = Self::with_tls_engine(|engine| Self::snapshot(engine, &ctx)).await?;
                let result = metrics::tls_processing_read_observe_duration(CMD, || {
                    let mut statistics = Statistics::default();
                    let mut snap_store = SnapshotStore::new(
                        snapshot,
                        TimeStamp::zero(),
                        ctx.get_isolation_level(),
                        !ctx.get_not_fill_cache(),
                        Default::default(),
                    );
                    let mut results = vec![];
                    // TODO: optimize using seek.
                    for mut get in gets {
                        snap_store.set_start_ts(get.ts.unwrap());
                        snap_store.set_isolation_level(get.ctx.get_isolation_level());
                        // The bypass_locks set will be checked at most once. `TsSet::vec`
                        // is more efficient here.
                        snap_store
                            .set_bypass_locks(TsSet::vec_from_u64s(get.ctx.take_resolved_locks()));
                        results.push(
                            snap_store
                                .get(&get.key, &mut statistics)
                                .map_err(Error::from),
                        );
                    }
                    results
                });
                metrics::tls_collect_command_duration(CMD, command_duration.elapsed());
                Ok(result)
            },
            priority,
            thread_rng().next_u64(),
        );
        res.map_err(|_| Error::from(ErrorInner::SchedTooBusy))
            .flatten()
    }

    /// Get values of a set of keys in a batch from the snapshot.
    ///
    /// Only writes that are committed before `start_ts` are visible.
    pub fn batch_get(
        &self,
        mut ctx: Context,
        keys: Vec<Key>,
        start_ts: TimeStamp,
    ) -> impl Future<Item = Vec<Result<KvPair>>, Error = Error> {
        const CMD: &str = "batch_get";
        let priority = ctx.get_priority();
        let priority_tag = get_priority_tag(priority);

        let res = self.read_pool.spawn_handle(
            async move {
                metrics::tls_collect_command_count(CMD, priority_tag);
                let command_duration = tikv_util::time::Instant::now_coarse();

                let bypass_locks = TsSet::from_u64s(ctx.take_resolved_locks());
                let snapshot = Self::with_tls_engine(|engine| Self::snapshot(engine, &ctx)).await?;
                let result = metrics::tls_processing_read_observe_duration(CMD, || {
                    let mut statistics = Statistics::default();
                    let snap_store = SnapshotStore::new(
                        snapshot,
                        start_ts,
                        ctx.get_isolation_level(),
                        !ctx.get_not_fill_cache(),
                        bypass_locks,
                    );
                    let result = snap_store
                        .batch_get(&keys, &mut statistics)
                        .map_err(Error::from)
                        .map(|v| {
                            let kv_pairs: Vec<_> = v
                                .into_iter()
                                .zip(keys)
                                .filter(|&(ref v, ref _k)| {
                                    !(v.is_ok() && v.as_ref().unwrap().is_none())
                                })
                                .map(|(v, k)| match v {
                                    Ok(Some(x)) => Ok((k.into_raw().unwrap(), x)),
                                    Err(e) => Err(Error::from(e)),
                                    _ => unreachable!(),
                                })
                                .collect();
                            metrics::tls_collect_key_reads(CMD, kv_pairs.len());
                            kv_pairs
                        });

                    metrics::tls_collect_scan_details(CMD, &statistics);
                    metrics::tls_collect_read_flow(ctx.get_region_id(), &statistics);

                    result
                });
                metrics::tls_collect_command_duration(CMD, command_duration.elapsed());
                result
            },
            priority,
            start_ts.into_inner(),
        );

        res.map_err(|_| Error::from(ErrorInner::SchedTooBusy))
            .flatten()
    }

    /// Scan keys in [`start_key`, `end_key`) up to `limit` keys from the snapshot.
    ///
    /// If `end_key` is `None`, it means the upper bound is unbounded.
    ///
    /// Only writes committed before `start_ts` are visible.
    pub fn scan(
        &self,
        mut ctx: Context,
        start_key: Key,
        end_key: Option<Key>,
        limit: usize,
        start_ts: TimeStamp,
        key_only: bool,
        reverse_scan: bool,
    ) -> impl Future<Item = Vec<Result<KvPair>>, Error = Error> {
        const CMD: &str = "scan";
        let priority = ctx.get_priority();
        let priority_tag = get_priority_tag(priority);

        let res = self.read_pool.spawn_handle(
            async move {
                metrics::tls_collect_command_count(CMD, priority_tag);
                let command_duration = tikv_util::time::Instant::now_coarse();

                let bypass_locks = TsSet::from_u64s(ctx.take_resolved_locks());
                let snapshot = Self::with_tls_engine(|engine| Self::snapshot(engine, &ctx)).await?;
                let result = metrics::tls_processing_read_observe_duration(CMD, || {
                    let snap_store = SnapshotStore::new(
                        snapshot,
                        start_ts,
                        ctx.get_isolation_level(),
                        !ctx.get_not_fill_cache(),
                        bypass_locks,
                    );

                    let mut scanner;
                    if !reverse_scan {
                        scanner = snap_store.scanner(false, key_only, Some(start_key), end_key)?;
                    } else {
                        scanner = snap_store.scanner(true, key_only, end_key, Some(start_key))?;
                    };
                    let res = scanner.scan(limit);

                    let statistics = scanner.take_statistics();
                    metrics::tls_collect_scan_details(CMD, &statistics);
                    metrics::tls_collect_read_flow(ctx.get_region_id(), &statistics);

                    res.map_err(Error::from).map(|results| {
                        metrics::tls_collect_key_reads(CMD, results.len());
                        results
                            .into_iter()
                            .map(|x| x.map_err(Error::from))
                            .collect()
                    })
                });
                metrics::tls_collect_command_duration(CMD, command_duration.elapsed());
                result
            },
            priority,
            start_ts.into_inner(),
        );

        res.map_err(|_| Error::from(ErrorInner::SchedTooBusy))
            .flatten()
    }

    /// **Testing functionality:** Latch the given keys for given duration.
    ///
    /// This means other write operations that involve these keys will be blocked.
    pub fn pause(
        &self,
        ctx: Context,
        keys: Vec<Key>,
        duration: u64,
        callback: Callback<()>,
    ) -> Result<()> {
        let cmd = commands::Pause::new(keys, duration, ctx);
        self.schedule(cmd, StorageCallback::Boolean(callback))?;
        KV_COMMAND_COUNTER_VEC_STATIC.pause.inc();
        Ok(())
    }

    /// The prewrite phase of a transaction. The first phase of 2PC.
    ///
    /// Schedules a [`CommandKind::Prewrite`].
    pub fn prewrite(
        &self,
        ctx: Context,
        mutations: Vec<Mutation>,
        primary: Vec<u8>,
        start_ts: TimeStamp,
        lock_ttl: u64,
        skip_constraint_check: bool,
        txn_size: u64,
        min_commit_ts: TimeStamp,
        callback: Callback<Vec<Result<()>>>,
    ) -> Result<()> {
        check_key_size!(
            mutations.iter().map(|m| m.key().as_encoded()),
            self.max_key_size,
            callback
        );

        let cmd = commands::Prewrite::new(
            mutations,
            primary,
            start_ts,
            lock_ttl,
            skip_constraint_check,
            txn_size,
            min_commit_ts,
            ctx,
        );
        self.schedule(cmd, StorageCallback::Booleans(callback))?;
        KV_COMMAND_COUNTER_VEC_STATIC.prewrite.inc();
        Ok(())
    }

    /// The prewrite phase of a transaction when using pessimistic locking. The first phase of 2PC.
    ///
    /// Schedules a [`CommandKind::PrewritePessimistic`].
    pub fn prewrite_pessimistic(
        &self,
        ctx: Context,
        mutations: Vec<(Mutation, bool)>,
        primary: Vec<u8>,
        start_ts: TimeStamp,
        lock_ttl: u64,
        for_update_ts: TimeStamp,
        txn_size: u64,
        min_commit_ts: TimeStamp,
        callback: Callback<Vec<Result<()>>>,
    ) -> Result<()> {
        if !self.pessimistic_txn_enabled {
            callback(Err(Error::from(ErrorInner::PessimisticTxnNotEnabled)));
            return Ok(());
        }

        check_key_size!(
            mutations.iter().map(|(m, _)| m.key().as_encoded()),
            self.max_key_size,
            callback
        );

        let cmd = commands::PrewritePessimistic::new(
            mutations,
            primary,
            start_ts,
            lock_ttl,
            for_update_ts,
            txn_size,
            min_commit_ts,
            ctx,
        );
        self.schedule(cmd, StorageCallback::Booleans(callback))?;
        KV_COMMAND_COUNTER_VEC_STATIC.prewrite.inc();
        Ok(())
    }

    /// Acquire a Pessimistic lock on the keys.
    /// Schedules a [`CommandKind::AcquirePessimisticLock`].
    pub fn acquire_pessimistic_lock(
        &self,
        ctx: Context,
        keys: Vec<(Key, bool)>,
        primary: Vec<u8>,
        start_ts: TimeStamp,
        lock_ttl: u64,
        is_first_lock: bool,
        for_update_ts: TimeStamp,
        wait_timeout: Option<WaitTimeout>,
        callback: Callback<Vec<Result<()>>>,
    ) -> Result<()> {
        if !self.pessimistic_txn_enabled {
            callback(Err(Error::from(ErrorInner::PessimisticTxnNotEnabled)));
            return Ok(());
        }

        check_key_size!(
            keys.iter().map(|k| k.0.as_encoded()),
            self.max_key_size,
            callback
        );

        let cmd = commands::AcquirePessimisticLock::new(
            keys,
            primary,
            start_ts,
            lock_ttl,
            is_first_lock,
            for_update_ts,
            wait_timeout,
            ctx,
        );
        self.schedule(cmd, StorageCallback::Booleans(callback))?;
        KV_COMMAND_COUNTER_VEC_STATIC.acquire_pessimistic_lock.inc();
        Ok(())
    }

    /// Commit the transaction that started at `lock_ts`.
    ///
    /// Schedules a [`CommandKind::Commit`].
    pub fn commit(
        &self,
        ctx: Context,
        keys: Vec<Key>,
        lock_ts: TimeStamp,
        commit_ts: TimeStamp,
        callback: Callback<TxnStatus>,
    ) -> Result<()> {
        let cmd = commands::Commit::new(keys, lock_ts, commit_ts, ctx);
        self.schedule(cmd, StorageCallback::TxnStatus(callback))?;
        KV_COMMAND_COUNTER_VEC_STATIC.commit.inc();
        Ok(())
    }

    /// Delete all keys in the range [`start_key`, `end_key`).
    ///
    /// All keys in the range will be deleted permanently regardless of their timestamps.
    /// This means that deleted keys will not be retrievable by specifying an older timestamp.
    /// If `notify_only` is set, the data will not be immediately deleted, but the operation will
    /// still be replicated via Raft. This is used to notify that the data will be deleted by
    /// `unsafe_destroy_range` soon.
    ///
    /// Schedules a [`CommandKind::DeleteRange`].
    pub fn delete_range(
        &self,
        ctx: Context,
        start_key: Key,
        end_key: Key,
        notify_only: bool,
        callback: Callback<()>,
    ) -> Result<()> {
        let mut modifies = Vec::with_capacity(DATA_CFS.len());
        for cf in DATA_CFS {
            modifies.push(Modify::DeleteRange(
                cf,
                start_key.clone(),
                end_key.clone(),
                notify_only,
            ));
        }

        self.engine.async_write(
            &ctx,
            modifies,
            Box::new(|(_, res): (_, kv::Result<_>)| callback(res.map_err(Error::from))),
        )?;
        KV_COMMAND_COUNTER_VEC_STATIC.delete_range.inc();
        Ok(())
    }

    /// Rollback mutations on a single key.
    ///
    /// Schedules a [`CommandKind::Cleanup`].
    pub fn cleanup(
        &self,
        ctx: Context,
        key: Key,
        start_ts: TimeStamp,
        current_ts: TimeStamp,
        callback: Callback<()>,
    ) -> Result<()> {
        let cmd = commands::Cleanup::new(key, start_ts, current_ts, ctx);
        self.schedule(cmd, StorageCallback::Boolean(callback))?;
        KV_COMMAND_COUNTER_VEC_STATIC.cleanup.inc();
        Ok(())
    }

    /// Rollback from the transaction that was started at `start_ts`.
    ///
    /// Schedules a [`CommandKind::Rollback`].
    pub fn rollback(
        &self,
        ctx: Context,
        keys: Vec<Key>,
        start_ts: TimeStamp,
        callback: Callback<()>,
    ) -> Result<()> {
        let cmd = commands::Rollback::new(keys, start_ts, ctx);
        self.schedule(cmd, StorageCallback::Boolean(callback))?;
        KV_COMMAND_COUNTER_VEC_STATIC.rollback.inc();
        Ok(())
    }

    /// Rollback pessimistic locks identified by `start_ts` and `for_update_ts`.
    ///
    /// Schedules a [`CommandKind::PessimisticRollback`].
    pub fn pessimistic_rollback(
        &self,
        ctx: Context,
        keys: Vec<Key>,
        start_ts: TimeStamp,
        for_update_ts: TimeStamp,
        callback: Callback<Vec<Result<()>>>,
    ) -> Result<()> {
        if !self.pessimistic_txn_enabled {
            callback(Err(Error::from(ErrorInner::PessimisticTxnNotEnabled)));
            return Ok(());
        }

        let cmd = commands::PessimisticRollback::new(keys, start_ts, for_update_ts, ctx);
        self.schedule(cmd, StorageCallback::Booleans(callback))?;
        KV_COMMAND_COUNTER_VEC_STATIC.pessimistic_rollback.inc();
        Ok(())
    }

    /// Check the specified primary key and enlarge it's TTL if necessary. Returns the new TTL.
    ///
    /// Schedules a [`CommandKind::TxnHeartBeat`].
    pub fn txn_heart_beat(
        &self,
        ctx: Context,
        primary_key: Key,
        start_ts: TimeStamp,
        advise_ttl: u64,
        callback: Callback<TxnStatus>,
    ) -> Result<()> {
        let cmd = commands::TxnHeartBeat::new(primary_key, start_ts, advise_ttl, ctx);
        self.schedule(cmd, StorageCallback::TxnStatus(callback))?;
        KV_COMMAND_COUNTER_VEC_STATIC.txn_heart_beat.inc();
        Ok(())
    }

    /// Check the status of a transaction.
    ///
    /// This operation checks whether a transaction has expired it's Lock's TTL, rollback the
    /// transaction if expired, and update the transaction's min_commit_ts according to the metadata
    /// in the primary lock.
    /// After checking, if the lock is still alive, it retrieves the Lock's TTL; if the transaction
    /// is committed, get the commit_ts; otherwise, if the transaction is rolled back or there's
    /// no information about the transaction, results will be both 0.
    ///
    /// Schedules a [`CommandKind::CheckTxnStatus`].
    pub fn check_txn_status(
        &self,
        ctx: Context,
        primary_key: Key,
        lock_ts: TimeStamp,
        caller_start_ts: TimeStamp,
        current_ts: TimeStamp,
        rollback_if_not_exist: bool,
        callback: Callback<TxnStatus>,
    ) -> Result<()> {
        let cmd = commands::CheckTxnStatus::new(
            primary_key,
            lock_ts,
            caller_start_ts,
            current_ts,
            rollback_if_not_exist,
            ctx,
        );
        self.schedule(cmd, StorageCallback::TxnStatus(callback))?;
        KV_COMMAND_COUNTER_VEC_STATIC.check_txn_status.inc();
        Ok(())
    }

    /// Scan locks from `start_key`, and find all locks whose timestamp is before `max_ts`.
    ///
    /// Schedules a [`CommandKind::ScanLock`].
    pub fn scan_locks(
        &self,
        ctx: Context,
        max_ts: TimeStamp,
        start_key: Vec<u8>,
        limit: usize,
        callback: Callback<Vec<LockInfo>>,
    ) -> Result<()> {
        let cmd = commands::ScanLock::new(
            max_ts,
            if start_key.is_empty() {
                None
            } else {
                Some(Key::from_raw(&start_key))
            },
            limit,
            ctx,
        );
        self.schedule(cmd, StorageCallback::Locks(callback))?;
        KV_COMMAND_COUNTER_VEC_STATIC.scan_lock.inc();
        Ok(())
    }

    /// Resolve locks according to `txn_status`.
    ///
    /// During the GC operation, this should be called to clean up stale locks whose timestamp is
    /// before the safe point.
    ///
    /// `txn_status` maps lock_ts to commit_ts. If a transaction is rolled back, it is mapped to 0.
    /// For an example, check the [`CommandKind::ResolveLock`] docs.
    ///
    /// Schedules a [`CommandKind::ResolveLock`].
    pub fn resolve_lock(
        &self,
        ctx: Context,
        txn_status: HashMap<TimeStamp, TimeStamp>,
        callback: Callback<()>,
    ) -> Result<()> {
        let cmd = commands::ResolveLock::new(txn_status, None, vec![], ctx);
        self.schedule(cmd, StorageCallback::Boolean(callback))?;
        KV_COMMAND_COUNTER_VEC_STATIC.resolve_lock.inc();
        Ok(())
    }

    /// Resolve locks on `resolve_keys` according to `start_ts` and `commit_ts`.
    ///
    /// During the GC operation, this should be called to clean up stale locks whose timestamp is
    /// before the safe point.
    ///
    /// Schedules a [`CommandKind::ResolveLockLite`].
    pub fn resolve_lock_lite(
        &self,
        ctx: Context,
        start_ts: TimeStamp,
        commit_ts: TimeStamp,
        resolve_keys: Vec<Key>,
        callback: Callback<()>,
    ) -> Result<()> {
        let cmd = commands::ResolveLockLite::new(start_ts, commit_ts, resolve_keys, ctx);
        self.schedule(cmd, StorageCallback::Boolean(callback))?;
        KV_COMMAND_COUNTER_VEC_STATIC.resolve_lock_lite.inc();
        Ok(())
    }

    /// Get the value of a raw key.
    pub fn raw_get(
        &self,
        ctx: Context,
        cf: String,
        key: Vec<u8>,
    ) -> impl Future<Item = Option<Vec<u8>>, Error = Error> {
        const CMD: &str = "raw_get";
        let priority = ctx.get_priority();
        let priority_tag = get_priority_tag(priority);

        let res = self.read_pool.spawn_handle(
            async move {
                metrics::tls_collect_command_count(CMD, priority_tag);
                let command_duration = tikv_util::time::Instant::now_coarse();
                let snapshot = Self::with_tls_engine(|engine| Self::snapshot(engine, &ctx)).await?;
                let result = metrics::tls_processing_read_observe_duration(CMD, || {
                    let cf = Self::rawkv_cf(&cf)?;
                    // no scan_count for this kind of op.

                    let key_len = key.len();
                    let r = snapshot.get_cf(cf, &Key::from_encoded(key))?;
                    if let Some(ref value) = r {
                        let mut stats = Statistics::default();
                        stats.data.flow_stats.read_keys = 1;
                        stats.data.flow_stats.read_bytes = key_len + value.len();
                        tls_collect_read_flow(ctx.get_region_id(), &stats);
                        tls_collect_key_reads(CMD, 1);
                    }
                    Ok(r)
                });
                metrics::tls_collect_command_duration(CMD, command_duration.elapsed());
                result
            },
            priority,
            thread_rng().next_u64(),
        );

        res.map_err(|_| Error::from(ErrorInner::SchedTooBusy))
            .flatten()
    }

    /// Get the values of a set of raw keys, return a list of `Result`s.
    pub fn raw_batch_get_command(
        &self,
        cf: String,
        gets: Vec<PointGetCommand>,
    ) -> impl Future<Item = Vec<Result<Option<Vec<u8>>>>, Error = Error> {
        const CMD: &str = "raw_batch_get_command";
        // all requests in a batch have the same region, epoch, term, replica_read
        let ctx = gets[0].ctx.clone();
        let priority = ctx.get_priority();
        let priority_tag = get_priority_tag(priority);
        let res = self.read_pool.spawn_handle(
            async move {
                metrics::tls_collect_command_count(CMD, priority_tag);
                let command_duration = tikv_util::time::Instant::now_coarse();
                let snapshot = Self::with_tls_engine(|engine| Self::snapshot(engine, &ctx)).await?;
                let result = metrics::tls_processing_read_observe_duration(CMD, || {
                    let cf = Self::rawkv_cf(&cf)?;
                    let mut results = vec![];
                    // TODO: optimize using seek.
                    for get in gets {
                        results.push(snapshot.get_cf(cf, &get.key).map_err(Error::from));
                    }
                    Ok(results)
                });
                metrics::tls_collect_command_duration(CMD, command_duration.elapsed());
                result
            },
            priority,
            thread_rng().next_u64(),
        );
        res.map_err(|_| Error::from(ErrorInner::SchedTooBusy))
            .flatten()
    }

    /// Get the values of some raw keys in a batch.
    pub fn raw_batch_get(
        &self,
        ctx: Context,
        cf: String,
        keys: Vec<Vec<u8>>,
    ) -> impl Future<Item = Vec<Result<KvPair>>, Error = Error> {
        const CMD: &str = "raw_batch_get";
        let priority = ctx.get_priority();
        let priority_tag = get_priority_tag(priority);

        let res = self.read_pool.spawn_handle(
            async move {
                metrics::tls_collect_command_count(CMD, priority_tag);
                let command_duration = tikv_util::time::Instant::now_coarse();
                let snapshot = Self::with_tls_engine(|engine| Self::snapshot(engine, &ctx)).await?;
                let result = metrics::tls_processing_read_observe_duration(CMD, || {
                    let keys: Vec<Key> = keys.into_iter().map(Key::from_encoded).collect();
                    let cf = Self::rawkv_cf(&cf)?;
                    // no scan_count for this kind of op.
                    let mut stats = Statistics::default();
                    let result: Vec<Result<KvPair>> = keys
                        .into_iter()
                        .map(|k| {
                            let v = snapshot.get_cf(cf, &k);
                            (k, v)
                        })
                        .filter(|&(_, ref v)| !(v.is_ok() && v.as_ref().unwrap().is_none()))
                        .map(|(k, v)| match v {
                            Ok(Some(v)) => {
                                stats.data.flow_stats.read_keys += 1;
                                stats.data.flow_stats.read_bytes += k.as_encoded().len() + v.len();
                                Ok((k.into_encoded(), v))
                            }
                            Err(e) => Err(Error::from(e)),
                            _ => unreachable!(),
                        })
                        .collect();

                    tls_collect_key_reads(CMD, stats.data.flow_stats.read_keys as usize);
                    tls_collect_read_flow(ctx.get_region_id(), &stats);
                    Ok(result)
                });
                metrics::tls_collect_command_duration(CMD, command_duration.elapsed());
                result
            },
            priority,
            thread_rng().next_u64(),
        );

        res.map_err(|_| Error::from(ErrorInner::SchedTooBusy))
            .flatten()
    }

    /// Write a raw key to the storage.
    pub fn raw_put(
        &self,
        ctx: Context,
        cf: String,
        key: Vec<u8>,
        value: Vec<u8>,
        callback: Callback<()>,
    ) -> Result<()> {
        check_key_size!(Some(&key).into_iter(), self.max_key_size, callback);

        self.engine.async_write(
            &ctx,
            vec![Modify::Put(
                Self::rawkv_cf(&cf)?,
                Key::from_encoded(key),
                value,
            )],
            Box::new(|(_, res): (_, kv::Result<_>)| callback(res.map_err(Error::from))),
        )?;
        KV_COMMAND_COUNTER_VEC_STATIC.raw_put.inc();
        Ok(())
    }

    /// Write some keys to the storage in a batch.
    pub fn raw_batch_put(
        &self,
        ctx: Context,
        cf: String,
        pairs: Vec<KvPair>,
        callback: Callback<()>,
    ) -> Result<()> {
        let cf = Self::rawkv_cf(&cf)?;

        check_key_size!(
            pairs.iter().map(|(ref k, _)| k),
            self.max_key_size,
            callback
        );

        let requests = pairs
            .into_iter()
            .map(|(k, v)| Modify::Put(cf, Key::from_encoded(k), v))
            .collect();
        self.engine.async_write(
            &ctx,
            requests,
            Box::new(|(_, res): (_, kv::Result<_>)| callback(res.map_err(Error::from))),
        )?;
        KV_COMMAND_COUNTER_VEC_STATIC.raw_batch_put.inc();
        Ok(())
    }

    /// Delete a raw key from the storage.
    pub fn raw_delete(
        &self,
        ctx: Context,
        cf: String,
        key: Vec<u8>,
        callback: Callback<()>,
    ) -> Result<()> {
        check_key_size!(Some(&key).into_iter(), self.max_key_size, callback);

        self.engine.async_write(
            &ctx,
            vec![Modify::Delete(Self::rawkv_cf(&cf)?, Key::from_encoded(key))],
            Box::new(|(_, res): (_, kv::Result<_>)| callback(res.map_err(Error::from))),
        )?;
        KV_COMMAND_COUNTER_VEC_STATIC.raw_delete.inc();
        Ok(())
    }

    /// Delete all raw keys in [`start_key`, `end_key`).
    pub fn raw_delete_range(
        &self,
        ctx: Context,
        cf: String,
        start_key: Vec<u8>,
        end_key: Vec<u8>,
        callback: Callback<()>,
    ) -> Result<()> {
        check_key_size!(
            Some(&start_key)
                .into_iter()
                .chain(Some(&end_key).into_iter()),
            self.max_key_size,
            callback
        );

        let cf = Self::rawkv_cf(&cf)?;
        let start_key = Key::from_encoded(start_key);
        let end_key = Key::from_encoded(end_key);

        self.engine.async_write(
            &ctx,
            vec![Modify::DeleteRange(cf, start_key, end_key, false)],
            Box::new(|(_, res): (_, kv::Result<_>)| callback(res.map_err(Error::from))),
        )?;
        KV_COMMAND_COUNTER_VEC_STATIC.raw_delete_range.inc();
        Ok(())
    }

    /// Delete some raw keys in a batch.
    pub fn raw_batch_delete(
        &self,
        ctx: Context,
        cf: String,
        keys: Vec<Vec<u8>>,
        callback: Callback<()>,
    ) -> Result<()> {
        let cf = Self::rawkv_cf(&cf)?;
        check_key_size!(keys.iter(), self.max_key_size, callback);

        let requests = keys
            .into_iter()
            .map(|k| Modify::Delete(cf, Key::from_encoded(k)))
            .collect();
        self.engine.async_write(
            &ctx,
            requests,
            Box::new(|(_, res): (_, kv::Result<_>)| callback(res.map_err(Error::from))),
        )?;
        KV_COMMAND_COUNTER_VEC_STATIC.raw_batch_delete.inc();
        Ok(())
    }

    /// Scan raw keys in [`start_key`, `end_key`), returns at most `limit` keys. If `end_key` is
    /// `None`, it means unbounded.
    ///
    /// If `key_only` is true, the value corresponding to the key will not be read. Only scanned
    /// keys will be returned.
    fn forward_raw_scan(
        snapshot: &E::Snap,
        cf: &str,
        start_key: &Key,
        end_key: Option<Key>,
        limit: usize,
        statistics: &mut Statistics,
        key_only: bool,
    ) -> Result<Vec<Result<KvPair>>> {
        let mut option = IterOption::default();
        if let Some(end) = end_key {
            option.set_upper_bound(end.as_encoded(), DATA_KEY_PREFIX_LEN);
        }
        let mut cursor = snapshot.iter_cf(Self::rawkv_cf(cf)?, option, ScanMode::Forward)?;
        let statistics = statistics.mut_cf_statistics(cf);
        if !cursor.seek(start_key, statistics)? {
            return Ok(vec![]);
        }
        let mut pairs = vec![];
        while cursor.valid()? && pairs.len() < limit {
            pairs.push(Ok((
                cursor.key(statistics).to_owned(),
                if key_only {
                    vec![]
                } else {
                    cursor.value(statistics).to_owned()
                },
            )));
            cursor.next(statistics);
        }
        Ok(pairs)
    }

    /// Scan raw keys in [`end_key`, `start_key`) in reverse order, returns at most `limit` keys. If
    /// `start_key` is `None`, it means it's unbounded.
    ///
    /// If `key_only` is true, the value
    /// corresponding to the key will not be read out. Only scanned keys will be returned.
    fn reverse_raw_scan(
        snapshot: &E::Snap,
        cf: &str,
        start_key: &Key,
        end_key: Option<Key>,
        limit: usize,
        statistics: &mut Statistics,
        key_only: bool,
    ) -> Result<Vec<Result<KvPair>>> {
        let mut option = IterOption::default();
        if let Some(end) = end_key {
            option.set_lower_bound(end.as_encoded(), DATA_KEY_PREFIX_LEN);
        }
        let mut cursor = snapshot.iter_cf(Self::rawkv_cf(cf)?, option, ScanMode::Backward)?;
        let statistics = statistics.mut_cf_statistics(cf);
        if !cursor.reverse_seek(start_key, statistics)? {
            return Ok(vec![]);
        }
        let mut pairs = vec![];
        while cursor.valid()? && pairs.len() < limit {
            pairs.push(Ok((
                cursor.key(statistics).to_owned(),
                if key_only {
                    vec![]
                } else {
                    cursor.value(statistics).to_owned()
                },
            )));
            cursor.prev(statistics);
        }
        Ok(pairs)
    }

    /// Scan raw keys in a range.
    ///
    /// If `reverse` is false, the range is [`key`, `end_key`); otherwise, the range is
    /// [`end_key`, `key`) and it scans from `key` and goes backwards. If `end_key` is `None`, it
    /// means unbounded.
    ///
    /// This function scans at most `limit` keys.
    ///
    /// If `key_only` is true, the value
    /// corresponding to the key will not be read out. Only scanned keys will be returned.
    pub fn raw_scan(
        &self,
        ctx: Context,
        cf: String,
        key: Vec<u8>,
        end_key: Option<Vec<u8>>,
        limit: usize,
        key_only: bool,
        reverse: bool,
    ) -> impl Future<Item = Vec<Result<KvPair>>, Error = Error> {
        const CMD: &str = "raw_scan";
        let priority = ctx.get_priority();
        let priority_tag = get_priority_tag(priority);

        let res = self.read_pool.spawn_handle(
            async move {
                metrics::tls_collect_command_count(CMD, priority_tag);
                let command_duration = tikv_util::time::Instant::now_coarse();

                let snapshot = Self::with_tls_engine(|engine| Self::snapshot(engine, &ctx)).await?;
                let result = metrics::tls_processing_read_observe_duration(CMD, || {
                    let end_key = end_key.map(Key::from_encoded);

                    let mut statistics = Statistics::default();
                    let result = if reverse {
                        Self::reverse_raw_scan(
                            &snapshot,
                            &cf,
                            &Key::from_encoded(key),
                            end_key,
                            limit,
                            &mut statistics,
                            key_only,
                        )
                        .map_err(Error::from)
                    } else {
                        Self::forward_raw_scan(
                            &snapshot,
                            &cf,
                            &Key::from_encoded(key),
                            end_key,
                            limit,
                            &mut statistics,
                            key_only,
                        )
                        .map_err(Error::from)
                    };

                    metrics::tls_collect_read_flow(ctx.get_region_id(), &statistics);
                    metrics::tls_collect_key_reads(
                        CMD,
                        statistics.write.flow_stats.read_keys as usize,
                    );
                    metrics::tls_collect_scan_details(CMD, &statistics);
                    result
                });
                metrics::tls_collect_command_duration(CMD, command_duration.elapsed());
                result
            },
            priority,
            thread_rng().next_u64(),
        );

        res.map_err(|_| Error::from(ErrorInner::SchedTooBusy))
            .flatten()
    }

    /// Check the given raw kv CF name. Return the CF name, or `Err` if given CF name is invalid.
    /// The CF name can be one of `"default"`, `"write"` and `"lock"`. If given `cf` is empty,
    /// `CF_DEFAULT` (`"default"`) will be returned.
    fn rawkv_cf(cf: &str) -> Result<CfName> {
        if cf.is_empty() {
            return Ok(CF_DEFAULT);
        }
        for c in DATA_CFS {
            if cf == *c {
                return Ok(c);
            }
        }
        Err(Error::from(ErrorInner::InvalidCf(cf.to_owned())))
    }

    /// Check if key range is valid
    ///
    /// - If `reverse` is true, `end_key` is less than `start_key`. `end_key` is the lower bound.
    /// - If `reverse` is false, `end_key` is greater than `start_key`. `end_key` is the upper bound.
    fn check_key_ranges(ranges: &[KeyRange], reverse: bool) -> bool {
        let ranges_len = ranges.len();
        for i in 0..ranges_len {
            let start_key = ranges[i].get_start_key();
            let mut end_key = ranges[i].get_end_key();
            if end_key.is_empty() && i + 1 != ranges_len {
                end_key = ranges[i + 1].get_start_key();
            }
            if !end_key.is_empty()
                && (!reverse && start_key >= end_key || reverse && start_key <= end_key)
            {
                return false;
            }
        }
        true
    }

    /// Scan raw keys in multiple ranges in a batch.
    pub fn raw_batch_scan(
        &self,
        ctx: Context,
        cf: String,
        mut ranges: Vec<KeyRange>,
        each_limit: usize,
        key_only: bool,
        reverse: bool,
    ) -> impl Future<Item = Vec<Result<KvPair>>, Error = Error> {
        const CMD: &str = "raw_batch_scan";
        let priority = ctx.get_priority();
        let priority_tag = get_priority_tag(priority);

        let res = self.read_pool.spawn_handle(
            async move {
                metrics::tls_collect_command_count(CMD, priority_tag);
                let command_duration = tikv_util::time::Instant::now_coarse();

                let snapshot = Self::with_tls_engine(|engine| Self::snapshot(engine, &ctx)).await?;
                let result = metrics::tls_processing_read_observe_duration(CMD, || {
                    let mut statistics = Statistics::default();
                    if !Self::check_key_ranges(&ranges, reverse) {
                        return Err(box_err!("Invalid KeyRanges"));
                    };
                    let mut result = Vec::new();
                    let ranges_len = ranges.len();
                    for i in 0..ranges_len {
                        let start_key = Key::from_encoded(ranges[i].take_start_key());
                        let end_key = ranges[i].take_end_key();
                        let end_key = if end_key.is_empty() {
                            if i + 1 == ranges_len {
                                None
                            } else {
                                Some(Key::from_encoded_slice(ranges[i + 1].get_start_key()))
                            }
                        } else {
                            Some(Key::from_encoded(end_key))
                        };
                        let pairs = if reverse {
                            Self::reverse_raw_scan(
                                &snapshot,
                                &cf,
                                &start_key,
                                end_key,
                                each_limit,
                                &mut statistics,
                                key_only,
                            )?
                        } else {
                            Self::forward_raw_scan(
                                &snapshot,
                                &cf,
                                &start_key,
                                end_key,
                                each_limit,
                                &mut statistics,
                                key_only,
                            )?
                        };
                        result.extend(pairs.into_iter());
                    }

                    metrics::tls_collect_read_flow(ctx.get_region_id(), &statistics);
                    metrics::tls_collect_key_reads(
                        CMD,
                        statistics.write.flow_stats.read_keys as usize,
                    );
                    metrics::tls_collect_scan_details(CMD, &statistics);
                    Ok(result)
                });
                metrics::tls_collect_command_duration(CMD, command_duration.elapsed());
                result
            },
            priority,
            thread_rng().next_u64(),
        );

        res.map_err(|_| Error::from(ErrorInner::SchedTooBusy))
            .flatten()
    }

    /// Get MVCC info of a transactional key.
    pub fn mvcc_by_key(&self, ctx: Context, key: Key, callback: Callback<MvccInfo>) -> Result<()> {
        let cmd = commands::MvccByKey::new(key, ctx);
        self.schedule(cmd, StorageCallback::MvccInfoByKey(callback))?;
        KV_COMMAND_COUNTER_VEC_STATIC.key_mvcc.inc();

        Ok(())
    }

    /// Find the first key that has a version with its `start_ts` equal to the given `start_ts`, and
    /// return its MVCC info.
    pub fn mvcc_by_start_ts(
        &self,
        ctx: Context,
        start_ts: TimeStamp,
        callback: Callback<Option<(Key, MvccInfo)>>,
    ) -> Result<()> {
        let cmd = commands::MvccByStartTs::new(start_ts, ctx);
        self.schedule(cmd, StorageCallback::MvccInfoByStartTs(callback))?;
        KV_COMMAND_COUNTER_VEC_STATIC.start_ts_mvcc.inc();
        Ok(())
    }
}

/// A builder to build a temporary `Storage<E>`.
///
/// Only used for test purpose.
#[must_use]
pub struct TestStorageBuilder<E: Engine> {
    engine: E,
    config: Config,
}

impl TestStorageBuilder<RocksEngine> {
    /// Build `Storage<RocksEngine>`.
    pub fn new() -> Self {
        Self {
            engine: TestEngineBuilder::new().build().unwrap(),
            config: Config::default(),
        }
    }
}

impl<E: Engine> TestStorageBuilder<E> {
    pub fn from_engine(engine: E) -> Self {
        Self {
            engine,
            config: Config::default(),
        }
    }

    /// Customize the config of the `Storage`.
    ///
    /// By default, `Config::default()` will be used.
    pub fn config(mut self, config: Config) -> Self {
        self.config = config;
        self
    }

    /// Build a `Storage<E>`.
    pub fn build(self) -> Result<Storage<E, DummyLockManager>> {
        let read_pool = build_read_pool_for_test(
            &crate::config::StorageReadPoolConfig::default_for_test(),
            self.engine.clone(),
        );
        Storage::from_engine(self.engine, &self.config, read_pool.into(), None)
    }
}

#[cfg(test)]
mod tests {
    use super::*;

    use crate::storage::txn::{Error as TxnError, ErrorInner as TxnErrorInner};
<<<<<<< HEAD
    use futures03::executor::block_on;
    use kvproto::kvrpcpb::CommandPri;
=======
    use kvproto::kvrpcpb::{CommandPri, RawGetRequest};
>>>>>>> 0d3f2b97
    use std::{
        fmt::Debug,
        sync::mpsc::{channel, Sender},
    };
    use tikv_util::config::ReadableSize;

    fn expect_none(x: Result<Option<Value>>) {
        assert_eq!(x.unwrap(), None);
    }

    fn expect_value(v: Vec<u8>, x: Result<Option<Value>>) {
        assert_eq!(x.unwrap().unwrap(), v);
    }

    fn expect_multi_values(v: Vec<Option<KvPair>>, x: Result<Vec<Result<KvPair>>>) {
        let x: Vec<Option<KvPair>> = x.unwrap().into_iter().map(Result::ok).collect();
        assert_eq!(x, v);
    }

    fn expect_error<T, F>(err_matcher: F, x: Result<T>)
    where
        F: FnOnce(Error) + Send + 'static,
    {
        match x {
            Err(e) => err_matcher(e),
            _ => panic!("expect result to be an error"),
        }
    }

    fn expect_ok_callback<T: Debug>(done: Sender<i32>, id: i32) -> Callback<T> {
        Box::new(move |x: Result<T>| {
            x.unwrap();
            done.send(id).unwrap();
        })
    }

    fn expect_fail_callback<T, F>(done: Sender<i32>, id: i32, err_matcher: F) -> Callback<T>
    where
        F: FnOnce(Error) + Send + 'static,
    {
        Box::new(move |x: Result<T>| {
            expect_error(err_matcher, x);
            done.send(id).unwrap();
        })
    }

    fn expect_too_busy_callback<T>(done: Sender<i32>, id: i32) -> Callback<T> {
        Box::new(move |x: Result<T>| {
            expect_error(
                |err| match err {
                    Error(box ErrorInner::SchedTooBusy) => {}
                    e => panic!("unexpected error chain: {:?}, expect too busy", e),
                },
                x,
            );
            done.send(id).unwrap();
        })
    }

    fn expect_value_callback<T: PartialEq + Debug + Send + 'static>(
        done: Sender<i32>,
        id: i32,
        value: T,
    ) -> Callback<T> {
        Box::new(move |x: Result<T>| {
            assert_eq!(x.unwrap(), value);
            done.send(id).unwrap();
        })
    }

    #[test]
    fn test_get_put() {
        let storage = TestStorageBuilder::new().build().unwrap();
        let (tx, rx) = channel();
        expect_none(
            storage
                .get(Context::default(), Key::from_raw(b"x"), 100.into())
                .wait(),
        );
        storage
            .prewrite(
                Context::default(),
                vec![Mutation::Put((Key::from_raw(b"x"), b"100".to_vec()))],
                b"x".to_vec(),
                100.into(),
                0,
                false,
                0,
                TimeStamp::default(),
                expect_ok_callback(tx.clone(), 1),
            )
            .unwrap();
        rx.recv().unwrap();
        expect_error(
            |e| match e {
                Error(box ErrorInner::Txn(TxnError(box TxnErrorInner::Mvcc(mvcc::Error(
                    box mvcc::ErrorInner::KeyIsLocked { .. },
                ))))) => (),
                e => panic!("unexpected error chain: {:?}", e),
            },
            storage
                .get(Context::default(), Key::from_raw(b"x"), 101.into())
                .wait(),
        );
        storage
            .commit(
                Context::default(),
                vec![Key::from_raw(b"x")],
                100.into(),
                101.into(),
                expect_ok_callback(tx, 3),
            )
            .unwrap();
        rx.recv().unwrap();
        expect_none(
            storage
                .get(Context::default(), Key::from_raw(b"x"), 100.into())
                .wait(),
        );
        expect_value(
            b"100".to_vec(),
            storage
                .get(Context::default(), Key::from_raw(b"x"), 101.into())
                .wait(),
        );
    }

    #[test]
    fn test_cf_error() {
        // New engine lacks normal column families.
        let engine = TestEngineBuilder::new().cfs(["foo"]).build().unwrap();
        let storage = TestStorageBuilder::from_engine(engine).build().unwrap();
        let (tx, rx) = channel();
        storage
            .prewrite(
                Context::default(),
                vec![
                    Mutation::Put((Key::from_raw(b"a"), b"aa".to_vec())),
                    Mutation::Put((Key::from_raw(b"b"), b"bb".to_vec())),
                    Mutation::Put((Key::from_raw(b"c"), b"cc".to_vec())),
                ],
                b"a".to_vec(),
                1.into(),
                0,
                false,
                0,
                TimeStamp::default(),
                expect_fail_callback(tx, 0, |e| match e {
                    Error(box ErrorInner::Txn(TxnError(box TxnErrorInner::Mvcc(mvcc::Error(
                        box mvcc::ErrorInner::Engine(EngineError(box EngineErrorInner::Request(
                            ..,
                        ))),
                    ))))) => {}
                    e => panic!("unexpected error chain: {:?}", e),
                }),
            )
            .unwrap();
        rx.recv().unwrap();
        expect_error(
            |e| match e {
                Error(box ErrorInner::Txn(TxnError(box TxnErrorInner::Mvcc(mvcc::Error(
                    box mvcc::ErrorInner::Engine(EngineError(box EngineErrorInner::Request(..))),
                ))))) => (),
                e => panic!("unexpected error chain: {:?}", e),
            },
            storage
                .get(Context::default(), Key::from_raw(b"x"), 1.into())
                .wait(),
        );
        expect_error(
            |e| match e {
                Error(box ErrorInner::Txn(TxnError(box TxnErrorInner::Mvcc(mvcc::Error(
                    box mvcc::ErrorInner::Engine(EngineError(box EngineErrorInner::Request(..))),
                ))))) => (),
                e => panic!("unexpected error chain: {:?}", e),
            },
            storage
                .scan(
                    Context::default(),
                    Key::from_raw(b"x"),
                    None,
                    1000,
                    1.into(),
                    false,
                    false,
                )
                .wait(),
        );
        expect_error(
            |e| match e {
                Error(box ErrorInner::Txn(TxnError(box TxnErrorInner::Mvcc(mvcc::Error(
                    box mvcc::ErrorInner::Engine(EngineError(box EngineErrorInner::Request(..))),
                ))))) => (),
                e => panic!("unexpected error chain: {:?}", e),
            },
            storage
                .batch_get(
                    Context::default(),
                    vec![Key::from_raw(b"c"), Key::from_raw(b"d")],
                    1.into(),
                )
                .wait(),
        );
        let x = storage
            .batch_get_command(vec![
                PointGetCommand::from_key_ts(Key::from_raw(b"c"), Some(1.into())),
                PointGetCommand::from_key_ts(Key::from_raw(b"d"), Some(1.into())),
            ])
            .wait()
            .unwrap();
        for v in x {
            expect_error(
                |e| match e {
                    Error(box ErrorInner::Txn(TxnError(box TxnErrorInner::Mvcc(mvcc::Error(
                        box mvcc::ErrorInner::Engine(EngineError(box EngineErrorInner::Request(
                            ..,
                        ))),
                    ))))) => {}
                    e => panic!("unexpected error chain: {:?}", e),
                },
                v,
            );
        }
    }

    #[test]
    fn test_scan() {
        let storage = TestStorageBuilder::new().build().unwrap();
        let (tx, rx) = channel();
        storage
            .prewrite(
                Context::default(),
                vec![
                    Mutation::Put((Key::from_raw(b"a"), b"aa".to_vec())),
                    Mutation::Put((Key::from_raw(b"b"), b"bb".to_vec())),
                    Mutation::Put((Key::from_raw(b"c"), b"cc".to_vec())),
                ],
                b"a".to_vec(),
                1.into(),
                0,
                false,
                0,
                TimeStamp::default(),
                expect_ok_callback(tx.clone(), 0),
            )
            .unwrap();
        rx.recv().unwrap();
        // Forward
        expect_multi_values(
            vec![None, None, None],
            storage
                .scan(
                    Context::default(),
                    Key::from_raw(b"\x00"),
                    None,
                    1000,
                    5.into(),
                    false,
                    false,
                )
                .wait(),
        );
        // Backward
        expect_multi_values(
            vec![None, None, None],
            storage
                .scan(
                    Context::default(),
                    Key::from_raw(b"\xff"),
                    None,
                    1000,
                    5.into(),
                    false,
                    true,
                )
                .wait(),
        );
        // Forward with bound
        expect_multi_values(
            vec![None, None],
            storage
                .scan(
                    Context::default(),
                    Key::from_raw(b"\x00"),
                    Some(Key::from_raw(b"c")),
                    1000,
                    5.into(),
                    false,
                    false,
                )
                .wait(),
        );
        // Backward with bound
        expect_multi_values(
            vec![None, None],
            storage
                .scan(
                    Context::default(),
                    Key::from_raw(b"\xff"),
                    Some(Key::from_raw(b"b")),
                    1000,
                    5.into(),
                    false,
                    true,
                )
                .wait(),
        );
        // Forward with limit
        expect_multi_values(
            vec![None, None],
            storage
                .scan(
                    Context::default(),
                    Key::from_raw(b"\x00"),
                    None,
                    2,
                    5.into(),
                    false,
                    false,
                )
                .wait(),
        );
        // Backward with limit
        expect_multi_values(
            vec![None, None],
            storage
                .scan(
                    Context::default(),
                    Key::from_raw(b"\xff"),
                    None,
                    2,
                    5.into(),
                    false,
                    true,
                )
                .wait(),
        );

        storage
            .commit(
                Context::default(),
                vec![
                    Key::from_raw(b"a"),
                    Key::from_raw(b"b"),
                    Key::from_raw(b"c"),
                ],
                1.into(),
                2.into(),
                expect_ok_callback(tx, 1),
            )
            .unwrap();
        rx.recv().unwrap();
        // Forward
        expect_multi_values(
            vec![
                Some((b"a".to_vec(), b"aa".to_vec())),
                Some((b"b".to_vec(), b"bb".to_vec())),
                Some((b"c".to_vec(), b"cc".to_vec())),
            ],
            storage
                .scan(
                    Context::default(),
                    Key::from_raw(b"\x00"),
                    None,
                    1000,
                    5.into(),
                    false,
                    false,
                )
                .wait(),
        );
        // Backward
        expect_multi_values(
            vec![
                Some((b"c".to_vec(), b"cc".to_vec())),
                Some((b"b".to_vec(), b"bb".to_vec())),
                Some((b"a".to_vec(), b"aa".to_vec())),
            ],
            storage
                .scan(
                    Context::default(),
                    Key::from_raw(b"\xff"),
                    None,
                    1000,
                    5.into(),
                    false,
                    true,
                )
                .wait(),
        );
        // Forward with bound
        expect_multi_values(
            vec![
                Some((b"a".to_vec(), b"aa".to_vec())),
                Some((b"b".to_vec(), b"bb".to_vec())),
            ],
            storage
                .scan(
                    Context::default(),
                    Key::from_raw(b"\x00"),
                    Some(Key::from_raw(b"c")),
                    1000,
                    5.into(),
                    false,
                    false,
                )
                .wait(),
        );
        // Backward with bound
        expect_multi_values(
            vec![
                Some((b"c".to_vec(), b"cc".to_vec())),
                Some((b"b".to_vec(), b"bb".to_vec())),
            ],
            storage
                .scan(
                    Context::default(),
                    Key::from_raw(b"\xff"),
                    Some(Key::from_raw(b"b")),
                    1000,
                    5.into(),
                    false,
                    true,
                )
                .wait(),
        );

        // Forward with limit
        expect_multi_values(
            vec![
                Some((b"a".to_vec(), b"aa".to_vec())),
                Some((b"b".to_vec(), b"bb".to_vec())),
            ],
            storage
                .scan(
                    Context::default(),
                    Key::from_raw(b"\x00"),
                    None,
                    2,
                    5.into(),
                    false,
                    false,
                )
                .wait(),
        );
        // Backward with limit
        expect_multi_values(
            vec![
                Some((b"c".to_vec(), b"cc".to_vec())),
                Some((b"b".to_vec(), b"bb".to_vec())),
            ],
            storage
                .scan(
                    Context::default(),
                    Key::from_raw(b"\xff"),
                    None,
                    2,
                    5.into(),
                    false,
                    true,
                )
                .wait(),
        );
    }

    #[test]
    fn test_batch_get() {
        let storage = TestStorageBuilder::new().build().unwrap();
        let (tx, rx) = channel();
        storage
            .prewrite(
                Context::default(),
                vec![
                    Mutation::Put((Key::from_raw(b"a"), b"aa".to_vec())),
                    Mutation::Put((Key::from_raw(b"b"), b"bb".to_vec())),
                    Mutation::Put((Key::from_raw(b"c"), b"cc".to_vec())),
                ],
                b"a".to_vec(),
                1.into(),
                0,
                false,
                0,
                TimeStamp::default(),
                expect_ok_callback(tx.clone(), 0),
            )
            .unwrap();
        rx.recv().unwrap();
        expect_multi_values(
            vec![None],
            storage
                .batch_get(
                    Context::default(),
                    vec![Key::from_raw(b"c"), Key::from_raw(b"d")],
                    2.into(),
                )
                .wait(),
        );
        storage
            .commit(
                Context::default(),
                vec![
                    Key::from_raw(b"a"),
                    Key::from_raw(b"b"),
                    Key::from_raw(b"c"),
                ],
                1.into(),
                2.into(),
                expect_ok_callback(tx, 1),
            )
            .unwrap();
        rx.recv().unwrap();
        expect_multi_values(
            vec![
                Some((b"c".to_vec(), b"cc".to_vec())),
                Some((b"a".to_vec(), b"aa".to_vec())),
                Some((b"b".to_vec(), b"bb".to_vec())),
            ],
            storage
                .batch_get(
                    Context::default(),
                    vec![
                        Key::from_raw(b"c"),
                        Key::from_raw(b"x"),
                        Key::from_raw(b"a"),
                        Key::from_raw(b"b"),
                    ],
                    5.into(),
                )
                .wait(),
        );
    }

    #[test]
    fn test_batch_get_command() {
        let storage = TestStorageBuilder::new().build().unwrap();
        let (tx, rx) = channel();
        storage
            .prewrite(
                Context::default(),
                vec![
                    Mutation::Put((Key::from_raw(b"a"), b"aa".to_vec())),
                    Mutation::Put((Key::from_raw(b"b"), b"bb".to_vec())),
                    Mutation::Put((Key::from_raw(b"c"), b"cc".to_vec())),
                ],
                b"a".to_vec(),
                1.into(),
                0,
                false,
                0,
                TimeStamp::default(),
                expect_ok_callback(tx.clone(), 0),
            )
            .unwrap();
        rx.recv().unwrap();
        let mut x = storage
            .batch_get_command(vec![
                PointGetCommand::from_key_ts(Key::from_raw(b"c"), Some(2.into())),
                PointGetCommand::from_key_ts(Key::from_raw(b"d"), Some(2.into())),
            ])
            .wait()
            .unwrap();
        expect_error(
            |e| match e {
                Error(box ErrorInner::Txn(TxnError(box TxnErrorInner::Mvcc(mvcc::Error(
                    box mvcc::ErrorInner::KeyIsLocked(..),
                ))))) => (),
                e => panic!("unexpected error chain: {:?}", e),
            },
            x.remove(0),
        );
        assert_eq!(x.remove(0).unwrap(), None);
        storage
            .commit(
                Context::default(),
                vec![
                    Key::from_raw(b"a"),
                    Key::from_raw(b"b"),
                    Key::from_raw(b"c"),
                ],
                1.into(),
                2.into(),
                expect_ok_callback(tx, 1),
            )
            .unwrap();
        rx.recv().unwrap();
        let x: Vec<Option<Vec<u8>>> = storage
            .batch_get_command(vec![
                PointGetCommand::from_key_ts(Key::from_raw(b"c"), Some(5.into())),
                PointGetCommand::from_key_ts(Key::from_raw(b"x"), Some(5.into())),
                PointGetCommand::from_key_ts(Key::from_raw(b"a"), Some(5.into())),
                PointGetCommand::from_key_ts(Key::from_raw(b"b"), Some(5.into())),
            ])
            .wait()
            .unwrap()
            .into_iter()
            .map(|x| x.unwrap())
            .collect();
        assert_eq!(
            x,
            vec![
                Some(b"cc".to_vec()),
                None,
                Some(b"aa".to_vec()),
                Some(b"bb".to_vec())
            ]
        );
    }

    #[test]
    fn test_txn() {
        let storage = TestStorageBuilder::new().build().unwrap();
        let (tx, rx) = channel();
        storage
            .prewrite(
                Context::default(),
                vec![Mutation::Put((Key::from_raw(b"x"), b"100".to_vec()))],
                b"x".to_vec(),
                100.into(),
                0,
                false,
                0,
                TimeStamp::default(),
                expect_ok_callback(tx.clone(), 0),
            )
            .unwrap();
        storage
            .prewrite(
                Context::default(),
                vec![Mutation::Put((Key::from_raw(b"y"), b"101".to_vec()))],
                b"y".to_vec(),
                101.into(),
                0,
                false,
                0,
                TimeStamp::default(),
                expect_ok_callback(tx.clone(), 1),
            )
            .unwrap();
        rx.recv().unwrap();
        rx.recv().unwrap();
        storage
            .commit(
                Context::default(),
                vec![Key::from_raw(b"x")],
                100.into(),
                110.into(),
                expect_value_callback(tx.clone(), 2, TxnStatus::committed(110.into())),
            )
            .unwrap();
        storage
            .commit(
                Context::default(),
                vec![Key::from_raw(b"y")],
                101.into(),
                111.into(),
                expect_value_callback(tx.clone(), 3, TxnStatus::committed(111.into())),
            )
            .unwrap();
        rx.recv().unwrap();
        rx.recv().unwrap();
        expect_value(
            b"100".to_vec(),
            storage
                .get(Context::default(), Key::from_raw(b"x"), 120.into())
                .wait(),
        );
        expect_value(
            b"101".to_vec(),
            storage
                .get(Context::default(), Key::from_raw(b"y"), 120.into())
                .wait(),
        );
        storage
            .prewrite(
                Context::default(),
                vec![Mutation::Put((Key::from_raw(b"x"), b"105".to_vec()))],
                b"x".to_vec(),
                105.into(),
                0,
                false,
                0,
                TimeStamp::default(),
                expect_fail_callback(tx, 6, |e| match e {
                    Error(box ErrorInner::Txn(TxnError(box TxnErrorInner::Mvcc(mvcc::Error(
                        box mvcc::ErrorInner::WriteConflict { .. },
                    ))))) => (),
                    e => panic!("unexpected error chain: {:?}", e),
                }),
            )
            .unwrap();
        rx.recv().unwrap();
    }

    #[test]
    fn test_sched_too_busy() {
        let mut config = Config::default();
        config.scheduler_pending_write_threshold = ReadableSize(1);
        let storage = TestStorageBuilder::new().config(config).build().unwrap();
        let (tx, rx) = channel();
        expect_none(
            storage
                .get(Context::default(), Key::from_raw(b"x"), 100.into())
                .wait(),
        );
        storage
            .pause(
                Context::default(),
                vec![Key::from_raw(b"x")],
                1000,
                expect_ok_callback(tx.clone(), 1),
            )
            .unwrap();
        storage
            .prewrite(
                Context::default(),
                vec![Mutation::Put((Key::from_raw(b"y"), b"101".to_vec()))],
                b"y".to_vec(),
                101.into(),
                0,
                false,
                0,
                TimeStamp::default(),
                expect_too_busy_callback(tx.clone(), 2),
            )
            .unwrap();
        rx.recv().unwrap();
        rx.recv().unwrap();
        storage
            .prewrite(
                Context::default(),
                vec![Mutation::Put((Key::from_raw(b"z"), b"102".to_vec()))],
                b"y".to_vec(),
                102.into(),
                0,
                false,
                0,
                TimeStamp::default(),
                expect_ok_callback(tx, 3),
            )
            .unwrap();
        rx.recv().unwrap();
    }

    #[test]
    fn test_cleanup() {
        let storage = TestStorageBuilder::new().build().unwrap();
        let (tx, rx) = channel();
        storage
            .prewrite(
                Context::default(),
                vec![Mutation::Put((Key::from_raw(b"x"), b"100".to_vec()))],
                b"x".to_vec(),
                100.into(),
                0,
                false,
                0,
                TimeStamp::default(),
                expect_ok_callback(tx.clone(), 0),
            )
            .unwrap();
        rx.recv().unwrap();
        storage
            .cleanup(
                Context::default(),
                Key::from_raw(b"x"),
                100.into(),
                TimeStamp::zero(),
                expect_ok_callback(tx, 1),
            )
            .unwrap();
        rx.recv().unwrap();
        expect_none(
            storage
                .get(Context::default(), Key::from_raw(b"x"), 105.into())
                .wait(),
        );
    }

    #[test]
    fn test_cleanup_check_ttl() {
        let storage = TestStorageBuilder::new().build().unwrap();
        let (tx, rx) = channel();

        let ts = TimeStamp::compose;
        storage
            .prewrite(
                Context::default(),
                vec![Mutation::Put((Key::from_raw(b"x"), b"110".to_vec()))],
                b"x".to_vec(),
                ts(110, 0),
                100,
                false,
                0,
                TimeStamp::default(),
                expect_ok_callback(tx.clone(), 0),
            )
            .unwrap();
        rx.recv().unwrap();

        storage
            .cleanup(
                Context::default(),
                Key::from_raw(b"x"),
                ts(110, 0),
                ts(120, 0),
                expect_fail_callback(tx.clone(), 0, |e| match e {
                    Error(box ErrorInner::Txn(TxnError(box TxnErrorInner::Mvcc(mvcc::Error(
                        box mvcc::ErrorInner::KeyIsLocked(info),
                    ))))) => assert_eq!(info.get_lock_ttl(), 100),
                    e => panic!("unexpected error chain: {:?}", e),
                }),
            )
            .unwrap();
        rx.recv().unwrap();

        storage
            .cleanup(
                Context::default(),
                Key::from_raw(b"x"),
                ts(110, 0),
                ts(220, 0),
                expect_ok_callback(tx, 0),
            )
            .unwrap();
        rx.recv().unwrap();
        expect_none(
            storage
                .get(Context::default(), Key::from_raw(b"x"), ts(230, 0))
                .wait(),
        );
    }

    #[test]
    fn test_high_priority_get_put() {
        let storage = TestStorageBuilder::new().build().unwrap();
        let (tx, rx) = channel();
        let mut ctx = Context::default();
        ctx.set_priority(CommandPri::High);
        expect_none(storage.get(ctx, Key::from_raw(b"x"), 100.into()).wait());
        let mut ctx = Context::default();
        ctx.set_priority(CommandPri::High);
        storage
            .prewrite(
                ctx,
                vec![Mutation::Put((Key::from_raw(b"x"), b"100".to_vec()))],
                b"x".to_vec(),
                100.into(),
                0,
                false,
                0,
                TimeStamp::default(),
                expect_ok_callback(tx.clone(), 1),
            )
            .unwrap();
        rx.recv().unwrap();
        let mut ctx = Context::default();
        ctx.set_priority(CommandPri::High);
        storage
            .commit(
                ctx,
                vec![Key::from_raw(b"x")],
                100.into(),
                101.into(),
                expect_ok_callback(tx, 2),
            )
            .unwrap();
        rx.recv().unwrap();
        let mut ctx = Context::default();
        ctx.set_priority(CommandPri::High);
        expect_none(storage.get(ctx, Key::from_raw(b"x"), 100.into()).wait());
        let mut ctx = Context::default();
        ctx.set_priority(CommandPri::High);
        expect_value(
            b"100".to_vec(),
            storage.get(ctx, Key::from_raw(b"x"), 101.into()).wait(),
        );
    }

    #[test]
    fn test_high_priority_no_block() {
        let mut config = Config::default();
        config.scheduler_worker_pool_size = 1;
        let storage = TestStorageBuilder::new().config(config).build().unwrap();
        let (tx, rx) = channel();
        expect_none(
            storage
                .get(Context::default(), Key::from_raw(b"x"), 100.into())
                .wait(),
        );
        storage
            .prewrite(
                Context::default(),
                vec![Mutation::Put((Key::from_raw(b"x"), b"100".to_vec()))],
                b"x".to_vec(),
                100.into(),
                0,
                false,
                0,
                TimeStamp::default(),
                expect_ok_callback(tx.clone(), 1),
            )
            .unwrap();
        rx.recv().unwrap();
        storage
            .commit(
                Context::default(),
                vec![Key::from_raw(b"x")],
                100.into(),
                101.into(),
                expect_ok_callback(tx.clone(), 2),
            )
            .unwrap();
        rx.recv().unwrap();

        storage
            .pause(
                Context::default(),
                vec![Key::from_raw(b"y")],
                1000,
                expect_ok_callback(tx, 3),
            )
            .unwrap();
        let mut ctx = Context::default();
        ctx.set_priority(CommandPri::High);
        expect_value(
            b"100".to_vec(),
            storage.get(ctx, Key::from_raw(b"x"), 101.into()).wait(),
        );
        // Command Get with high priority not block by command Pause.
        assert_eq!(rx.recv().unwrap(), 3);
    }

    #[test]
    fn test_delete_range() {
        let storage = TestStorageBuilder::new().build().unwrap();
        let (tx, rx) = channel();
        // Write x and y.
        storage
            .prewrite(
                Context::default(),
                vec![
                    Mutation::Put((Key::from_raw(b"x"), b"100".to_vec())),
                    Mutation::Put((Key::from_raw(b"y"), b"100".to_vec())),
                    Mutation::Put((Key::from_raw(b"z"), b"100".to_vec())),
                ],
                b"x".to_vec(),
                100.into(),
                0,
                false,
                0,
                TimeStamp::default(),
                expect_ok_callback(tx.clone(), 0),
            )
            .unwrap();
        rx.recv().unwrap();
        storage
            .commit(
                Context::default(),
                vec![
                    Key::from_raw(b"x"),
                    Key::from_raw(b"y"),
                    Key::from_raw(b"z"),
                ],
                100.into(),
                101.into(),
                expect_ok_callback(tx.clone(), 1),
            )
            .unwrap();
        rx.recv().unwrap();
        expect_value(
            b"100".to_vec(),
            storage
                .get(Context::default(), Key::from_raw(b"x"), 101.into())
                .wait(),
        );
        expect_value(
            b"100".to_vec(),
            storage
                .get(Context::default(), Key::from_raw(b"y"), 101.into())
                .wait(),
        );
        expect_value(
            b"100".to_vec(),
            storage
                .get(Context::default(), Key::from_raw(b"z"), 101.into())
                .wait(),
        );

        // Delete range [x, z)
        storage
            .delete_range(
                Context::default(),
                Key::from_raw(b"x"),
                Key::from_raw(b"z"),
                false,
                expect_ok_callback(tx.clone(), 5),
            )
            .unwrap();
        rx.recv().unwrap();
        expect_none(
            storage
                .get(Context::default(), Key::from_raw(b"x"), 101.into())
                .wait(),
        );
        expect_none(
            storage
                .get(Context::default(), Key::from_raw(b"y"), 101.into())
                .wait(),
        );
        expect_value(
            b"100".to_vec(),
            storage
                .get(Context::default(), Key::from_raw(b"z"), 101.into())
                .wait(),
        );

        storage
            .delete_range(
                Context::default(),
                Key::from_raw(b""),
                Key::from_raw(&[255]),
                false,
                expect_ok_callback(tx, 9),
            )
            .unwrap();
        rx.recv().unwrap();
        expect_none(
            storage
                .get(Context::default(), Key::from_raw(b"z"), 101.into())
                .wait(),
        );
    }

    #[test]
    fn test_raw_delete_range() {
        let storage = TestStorageBuilder::new().build().unwrap();
        let (tx, rx) = channel();

        let test_data = [
            (b"a", b"001"),
            (b"b", b"002"),
            (b"c", b"003"),
            (b"d", b"004"),
            (b"e", b"005"),
        ];

        // Write some key-value pairs to the db
        for kv in &test_data {
            storage
                .raw_put(
                    Context::default(),
                    "".to_string(),
                    kv.0.to_vec(),
                    kv.1.to_vec(),
                    expect_ok_callback(tx.clone(), 0),
                )
                .unwrap();
        }

        expect_value(
            b"004".to_vec(),
            storage
                .raw_get(Context::default(), "".to_string(), b"d".to_vec())
                .wait(),
        );

        // Delete ["d", "e")
        storage
            .raw_delete_range(
                Context::default(),
                "".to_string(),
                b"d".to_vec(),
                b"e".to_vec(),
                expect_ok_callback(tx.clone(), 1),
            )
            .unwrap();
        rx.recv().unwrap();

        // Assert key "d" has gone
        expect_value(
            b"003".to_vec(),
            storage
                .raw_get(Context::default(), "".to_string(), b"c".to_vec())
                .wait(),
        );
        expect_none(
            storage
                .raw_get(Context::default(), "".to_string(), b"d".to_vec())
                .wait(),
        );
        expect_value(
            b"005".to_vec(),
            storage
                .raw_get(Context::default(), "".to_string(), b"e".to_vec())
                .wait(),
        );

        // Delete ["aa", "ab")
        storage
            .raw_delete_range(
                Context::default(),
                "".to_string(),
                b"aa".to_vec(),
                b"ab".to_vec(),
                expect_ok_callback(tx.clone(), 2),
            )
            .unwrap();
        rx.recv().unwrap();

        // Assert nothing happened
        expect_value(
            b"001".to_vec(),
            storage
                .raw_get(Context::default(), "".to_string(), b"a".to_vec())
                .wait(),
        );
        expect_value(
            b"002".to_vec(),
            storage
                .raw_get(Context::default(), "".to_string(), b"b".to_vec())
                .wait(),
        );

        // Delete all
        storage
            .raw_delete_range(
                Context::default(),
                "".to_string(),
                b"a".to_vec(),
                b"z".to_vec(),
                expect_ok_callback(tx, 3),
            )
            .unwrap();
        rx.recv().unwrap();

        // Assert now no key remains
        for kv in &test_data {
            expect_none(
                storage
                    .raw_get(Context::default(), "".to_string(), kv.0.to_vec())
                    .wait(),
            );
        }

        rx.recv().unwrap();
    }

    #[test]
    fn test_raw_batch_put() {
        let storage = TestStorageBuilder::new().build().unwrap();
        let (tx, rx) = channel();

        let test_data = vec![
            (b"a".to_vec(), b"aa".to_vec()),
            (b"b".to_vec(), b"bb".to_vec()),
            (b"c".to_vec(), b"cc".to_vec()),
            (b"d".to_vec(), b"dd".to_vec()),
            (b"e".to_vec(), b"ee".to_vec()),
        ];

        // Write key-value pairs in a batch
        storage
            .raw_batch_put(
                Context::default(),
                "".to_string(),
                test_data.clone(),
                expect_ok_callback(tx, 0),
            )
            .unwrap();
        rx.recv().unwrap();

        // Verify pairs one by one
        for (key, val) in test_data {
            expect_value(
                val,
                storage
                    .raw_get(Context::default(), "".to_string(), key)
                    .wait(),
            );
        }
    }

    #[test]
    fn test_raw_batch_get() {
        let storage = TestStorageBuilder::new().build().unwrap();
        let (tx, rx) = channel();

        let test_data = vec![
            (b"a".to_vec(), b"aa".to_vec()),
            (b"b".to_vec(), b"bb".to_vec()),
            (b"c".to_vec(), b"cc".to_vec()),
            (b"d".to_vec(), b"dd".to_vec()),
            (b"e".to_vec(), b"ee".to_vec()),
        ];

        // Write key-value pairs one by one
        for &(ref key, ref value) in &test_data {
            storage
                .raw_put(
                    Context::default(),
                    "".to_string(),
                    key.clone(),
                    value.clone(),
                    expect_ok_callback(tx.clone(), 0),
                )
                .unwrap();
        }
        rx.recv().unwrap();

        // Verify pairs in a batch
        let keys = test_data.iter().map(|&(ref k, _)| k.clone()).collect();
        let results = test_data.into_iter().map(|(k, v)| Some((k, v))).collect();
        expect_multi_values(
            results,
            storage
                .raw_batch_get(Context::default(), "".to_string(), keys)
                .wait(),
        );
    }

    #[test]
    fn test_batch_raw_get() {
        let storage = TestStorageBuilder::new().build().unwrap();
        let (tx, rx) = channel();

        let test_data = vec![
            (b"a".to_vec(), b"aa".to_vec()),
            (b"b".to_vec(), b"bb".to_vec()),
            (b"c".to_vec(), b"cc".to_vec()),
            (b"d".to_vec(), b"dd".to_vec()),
            (b"e".to_vec(), b"ee".to_vec()),
        ];

        // Write key-value pairs one by one
        for &(ref key, ref value) in &test_data {
            storage
                .raw_put(
                    Context::default(),
                    "".to_string(),
                    key.clone(),
                    value.clone(),
                    expect_ok_callback(tx.clone(), 0),
                )
                .unwrap();
        }
        rx.recv().unwrap();

        // Verify pairs in a batch
        let cmds = test_data
            .iter()
            .map(|&(ref k, _)| {
                let mut req = RawGetRequest::default();
                req.set_key(k.clone());
                PointGetCommand::from_raw_get(&mut req)
            })
            .collect();
        let results: Vec<Option<Vec<u8>>> = test_data.into_iter().map(|(_, v)| Some(v)).collect();
        let x: Vec<Option<Vec<u8>>> = storage
            .raw_batch_get_command("".to_string(), cmds)
            .wait()
            .unwrap()
            .into_iter()
            .map(|x| x.unwrap())
            .collect();
        assert_eq!(x, results);
    }

    #[test]
    fn test_raw_batch_delete() {
        let storage = TestStorageBuilder::new().build().unwrap();
        let (tx, rx) = channel();

        let test_data = vec![
            (b"a".to_vec(), b"aa".to_vec()),
            (b"b".to_vec(), b"bb".to_vec()),
            (b"c".to_vec(), b"cc".to_vec()),
            (b"d".to_vec(), b"dd".to_vec()),
            (b"e".to_vec(), b"ee".to_vec()),
        ];

        // Write key-value pairs in batch
        storage
            .raw_batch_put(
                Context::default(),
                "".to_string(),
                test_data.clone(),
                expect_ok_callback(tx.clone(), 0),
            )
            .unwrap();
        rx.recv().unwrap();

        // Verify pairs exist
        let keys = test_data.iter().map(|&(ref k, _)| k.clone()).collect();
        let results = test_data
            .iter()
            .map(|&(ref k, ref v)| Some((k.clone(), v.clone())))
            .collect();
        expect_multi_values(
            results,
            storage
                .raw_batch_get(Context::default(), "".to_string(), keys)
                .wait(),
        );

        // Delete ["b", "d"]
        storage
            .raw_batch_delete(
                Context::default(),
                "".to_string(),
                vec![b"b".to_vec(), b"d".to_vec()],
                expect_ok_callback(tx.clone(), 1),
            )
            .unwrap();
        rx.recv().unwrap();

        // Assert "b" and "d" are gone
        expect_value(
            b"aa".to_vec(),
            storage
                .raw_get(Context::default(), "".to_string(), b"a".to_vec())
                .wait(),
        );
        expect_none(
            storage
                .raw_get(Context::default(), "".to_string(), b"b".to_vec())
                .wait(),
        );
        expect_value(
            b"cc".to_vec(),
            storage
                .raw_get(Context::default(), "".to_string(), b"c".to_vec())
                .wait(),
        );
        expect_none(
            storage
                .raw_get(Context::default(), "".to_string(), b"d".to_vec())
                .wait(),
        );
        expect_value(
            b"ee".to_vec(),
            storage
                .raw_get(Context::default(), "".to_string(), b"e".to_vec())
                .wait(),
        );

        // Delete ["a", "c", "e"]
        storage
            .raw_batch_delete(
                Context::default(),
                "".to_string(),
                vec![b"a".to_vec(), b"c".to_vec(), b"e".to_vec()],
                expect_ok_callback(tx, 2),
            )
            .unwrap();
        rx.recv().unwrap();

        // Assert no key remains
        for (k, _) in test_data {
            expect_none(
                storage
                    .raw_get(Context::default(), "".to_string(), k)
                    .wait(),
            );
        }
    }

    #[test]
    fn test_raw_scan() {
        let storage = TestStorageBuilder::new().build().unwrap();
        let (tx, rx) = channel();

        let test_data = vec![
            (b"a".to_vec(), b"aa".to_vec()),
            (b"a1".to_vec(), b"aa11".to_vec()),
            (b"a2".to_vec(), b"aa22".to_vec()),
            (b"a3".to_vec(), b"aa33".to_vec()),
            (b"b".to_vec(), b"bb".to_vec()),
            (b"b1".to_vec(), b"bb11".to_vec()),
            (b"b2".to_vec(), b"bb22".to_vec()),
            (b"b3".to_vec(), b"bb33".to_vec()),
            (b"c".to_vec(), b"cc".to_vec()),
            (b"c1".to_vec(), b"cc11".to_vec()),
            (b"c2".to_vec(), b"cc22".to_vec()),
            (b"c3".to_vec(), b"cc33".to_vec()),
            (b"d".to_vec(), b"dd".to_vec()),
            (b"d1".to_vec(), b"dd11".to_vec()),
            (b"d2".to_vec(), b"dd22".to_vec()),
            (b"d3".to_vec(), b"dd33".to_vec()),
            (b"e".to_vec(), b"ee".to_vec()),
            (b"e1".to_vec(), b"ee11".to_vec()),
            (b"e2".to_vec(), b"ee22".to_vec()),
            (b"e3".to_vec(), b"ee33".to_vec()),
        ];

        // Write key-value pairs in batch
        storage
            .raw_batch_put(
                Context::default(),
                "".to_string(),
                test_data.clone(),
                expect_ok_callback(tx, 0),
            )
            .unwrap();
        rx.recv().unwrap();

        // Scan pairs with key only
        let mut results: Vec<Option<KvPair>> = test_data
            .iter()
            .map(|&(ref k, _)| Some((k.clone(), vec![])))
            .collect();
        expect_multi_values(
            results.clone(),
            storage
                .raw_scan(
                    Context::default(),
                    "".to_string(),
                    vec![],
                    None,
                    20,
                    true,
                    false,
                )
                .wait(),
        );
        results = results.split_off(10);
        expect_multi_values(
            results,
            storage
                .raw_scan(
                    Context::default(),
                    "".to_string(),
                    b"c2".to_vec(),
                    None,
                    20,
                    true,
                    false,
                )
                .wait(),
        );
        let mut results: Vec<Option<KvPair>> = test_data
            .clone()
            .into_iter()
            .map(|(k, v)| Some((k, v)))
            .collect();
        expect_multi_values(
            results.clone(),
            storage
                .raw_scan(
                    Context::default(),
                    "".to_string(),
                    vec![],
                    None,
                    20,
                    false,
                    false,
                )
                .wait(),
        );
        results = results.split_off(10);
        expect_multi_values(
            results,
            storage
                .raw_scan(
                    Context::default(),
                    "".to_string(),
                    b"c2".to_vec(),
                    None,
                    20,
                    false,
                    false,
                )
                .wait(),
        );
        let results: Vec<Option<KvPair>> = test_data
            .clone()
            .into_iter()
            .map(|(k, v)| Some((k, v)))
            .rev()
            .collect();
        expect_multi_values(
            results,
            storage
                .raw_scan(
                    Context::default(),
                    "".to_string(),
                    b"z".to_vec(),
                    None,
                    20,
                    false,
                    true,
                )
                .wait(),
        );
        let results: Vec<Option<KvPair>> = test_data
            .clone()
            .into_iter()
            .map(|(k, v)| Some((k, v)))
            .rev()
            .take(5)
            .collect();
        expect_multi_values(
            results,
            storage
                .raw_scan(
                    Context::default(),
                    "".to_string(),
                    b"z".to_vec(),
                    None,
                    5,
                    false,
                    true,
                )
                .wait(),
        );

        // Scan with end_key
        let results: Vec<Option<KvPair>> = test_data
            .clone()
            .into_iter()
            .skip(6)
            .take(4)
            .map(|(k, v)| Some((k, v)))
            .collect();
        expect_multi_values(
            results,
            storage
                .raw_scan(
                    Context::default(),
                    "".to_string(),
                    b"b2".to_vec(),
                    Some(b"c2".to_vec()),
                    20,
                    false,
                    false,
                )
                .wait(),
        );
        let results: Vec<Option<KvPair>> = test_data
            .clone()
            .into_iter()
            .skip(6)
            .take(1)
            .map(|(k, v)| Some((k, v)))
            .collect();
        expect_multi_values(
            results,
            storage
                .raw_scan(
                    Context::default(),
                    "".to_string(),
                    b"b2".to_vec(),
                    Some(b"b2\x00".to_vec()),
                    20,
                    false,
                    false,
                )
                .wait(),
        );

        // Reverse scan with end_key
        let results: Vec<Option<KvPair>> = test_data
            .clone()
            .into_iter()
            .rev()
            .skip(10)
            .take(4)
            .map(|(k, v)| Some((k, v)))
            .collect();
        expect_multi_values(
            results,
            storage
                .raw_scan(
                    Context::default(),
                    "".to_string(),
                    b"c2".to_vec(),
                    Some(b"b2".to_vec()),
                    20,
                    false,
                    true,
                )
                .wait(),
        );
        let results: Vec<Option<KvPair>> = test_data
            .into_iter()
            .skip(6)
            .take(1)
            .map(|(k, v)| Some((k, v)))
            .collect();
        expect_multi_values(
            results,
            storage
                .raw_scan(
                    Context::default(),
                    "".to_string(),
                    b"b2\x00".to_vec(),
                    Some(b"b2".to_vec()),
                    20,
                    false,
                    true,
                )
                .wait(),
        );

        // End key tests. Confirm that lower/upper bound works correctly.
        let ctx = Context::default();
        let results = vec![
            (b"c1".to_vec(), b"cc11".to_vec()),
            (b"c2".to_vec(), b"cc22".to_vec()),
            (b"c3".to_vec(), b"cc33".to_vec()),
            (b"d".to_vec(), b"dd".to_vec()),
            (b"d1".to_vec(), b"dd11".to_vec()),
            (b"d2".to_vec(), b"dd22".to_vec()),
        ]
        .into_iter()
        .map(|(k, v)| Some((k, v)));
        let engine = storage.get_engine();
        expect_multi_values(
            results.clone().collect(),
            block_on(async {
                let snapshot =
                    <Storage<RocksEngine, DummyLockManager>>::snapshot(&engine, &ctx).await?;
                <Storage<RocksEngine, DummyLockManager>>::forward_raw_scan(
                    &snapshot,
                    &"".to_string(),
                    &Key::from_encoded(b"c1".to_vec()),
                    Some(Key::from_encoded(b"d3".to_vec())),
                    20,
                    &mut Statistics::default(),
                    false,
                )
            }),
        );
        expect_multi_values(
            results.rev().collect(),
            block_on(async move {
                let snapshot =
                    <Storage<RocksEngine, DummyLockManager>>::snapshot(&engine, &ctx).await?;
                <Storage<RocksEngine, DummyLockManager>>::reverse_raw_scan(
                    &snapshot,
                    &"".to_string(),
                    &Key::from_encoded(b"d3".to_vec()),
                    Some(Key::from_encoded(b"c1".to_vec())),
                    20,
                    &mut Statistics::default(),
                    false,
                )
            }),
        );
    }

    #[test]
    fn test_check_key_ranges() {
        fn make_ranges(ranges: Vec<(Vec<u8>, Vec<u8>)>) -> Vec<KeyRange> {
            ranges
                .into_iter()
                .map(|(s, e)| {
                    let mut range = KeyRange::default();
                    range.set_start_key(s);
                    if !e.is_empty() {
                        range.set_end_key(e);
                    }
                    range
                })
                .collect()
        }

        let ranges = make_ranges(vec![
            (b"a".to_vec(), b"a3".to_vec()),
            (b"b".to_vec(), b"b3".to_vec()),
            (b"c".to_vec(), b"c3".to_vec()),
        ]);
        assert_eq!(
            <Storage<RocksEngine, DummyLockManager>>::check_key_ranges(&ranges, false),
            true
        );

        let ranges = make_ranges(vec![
            (b"a".to_vec(), vec![]),
            (b"b".to_vec(), vec![]),
            (b"c".to_vec(), vec![]),
        ]);
        assert_eq!(
            <Storage<RocksEngine, DummyLockManager>>::check_key_ranges(&ranges, false),
            true
        );

        let ranges = make_ranges(vec![
            (b"a3".to_vec(), b"a".to_vec()),
            (b"b3".to_vec(), b"b".to_vec()),
            (b"c3".to_vec(), b"c".to_vec()),
        ]);
        assert_eq!(
            <Storage<RocksEngine, DummyLockManager>>::check_key_ranges(&ranges, false),
            false
        );

        // if end_key is omitted, the next start_key is used instead. so, false is returned.
        let ranges = make_ranges(vec![
            (b"c".to_vec(), vec![]),
            (b"b".to_vec(), vec![]),
            (b"a".to_vec(), vec![]),
        ]);
        assert_eq!(
            <Storage<RocksEngine, DummyLockManager>>::check_key_ranges(&ranges, false),
            false
        );

        let ranges = make_ranges(vec![
            (b"a3".to_vec(), b"a".to_vec()),
            (b"b3".to_vec(), b"b".to_vec()),
            (b"c3".to_vec(), b"c".to_vec()),
        ]);
        assert_eq!(
            <Storage<RocksEngine, DummyLockManager>>::check_key_ranges(&ranges, true),
            true
        );

        let ranges = make_ranges(vec![
            (b"c3".to_vec(), vec![]),
            (b"b3".to_vec(), vec![]),
            (b"a3".to_vec(), vec![]),
        ]);
        assert_eq!(
            <Storage<RocksEngine, DummyLockManager>>::check_key_ranges(&ranges, true),
            true
        );

        let ranges = make_ranges(vec![
            (b"a".to_vec(), b"a3".to_vec()),
            (b"b".to_vec(), b"b3".to_vec()),
            (b"c".to_vec(), b"c3".to_vec()),
        ]);
        assert_eq!(
            <Storage<RocksEngine, DummyLockManager>>::check_key_ranges(&ranges, true),
            false
        );

        let ranges = make_ranges(vec![
            (b"a3".to_vec(), vec![]),
            (b"b3".to_vec(), vec![]),
            (b"c3".to_vec(), vec![]),
        ]);
        assert_eq!(
            <Storage<RocksEngine, DummyLockManager>>::check_key_ranges(&ranges, true),
            false
        );
    }

    #[test]
    fn test_raw_batch_scan() {
        let storage = TestStorageBuilder::new().build().unwrap();
        let (tx, rx) = channel();

        let test_data = vec![
            (b"a".to_vec(), b"aa".to_vec()),
            (b"a1".to_vec(), b"aa11".to_vec()),
            (b"a2".to_vec(), b"aa22".to_vec()),
            (b"a3".to_vec(), b"aa33".to_vec()),
            (b"b".to_vec(), b"bb".to_vec()),
            (b"b1".to_vec(), b"bb11".to_vec()),
            (b"b2".to_vec(), b"bb22".to_vec()),
            (b"b3".to_vec(), b"bb33".to_vec()),
            (b"c".to_vec(), b"cc".to_vec()),
            (b"c1".to_vec(), b"cc11".to_vec()),
            (b"c2".to_vec(), b"cc22".to_vec()),
            (b"c3".to_vec(), b"cc33".to_vec()),
            (b"d".to_vec(), b"dd".to_vec()),
            (b"d1".to_vec(), b"dd11".to_vec()),
            (b"d2".to_vec(), b"dd22".to_vec()),
            (b"d3".to_vec(), b"dd33".to_vec()),
            (b"e".to_vec(), b"ee".to_vec()),
            (b"e1".to_vec(), b"ee11".to_vec()),
            (b"e2".to_vec(), b"ee22".to_vec()),
            (b"e3".to_vec(), b"ee33".to_vec()),
        ];

        // Write key-value pairs in batch
        storage
            .raw_batch_put(
                Context::default(),
                "".to_string(),
                test_data.clone(),
                expect_ok_callback(tx, 0),
            )
            .unwrap();
        rx.recv().unwrap();

        // Verify pairs exist
        let keys = test_data.iter().map(|&(ref k, _)| k.clone()).collect();
        let results = test_data.into_iter().map(|(k, v)| Some((k, v))).collect();
        expect_multi_values(
            results,
            storage
                .raw_batch_get(Context::default(), "".to_string(), keys)
                .wait(),
        );

        let results = vec![
            Some((b"a".to_vec(), b"aa".to_vec())),
            Some((b"a1".to_vec(), b"aa11".to_vec())),
            Some((b"a2".to_vec(), b"aa22".to_vec())),
            Some((b"a3".to_vec(), b"aa33".to_vec())),
            Some((b"b".to_vec(), b"bb".to_vec())),
            Some((b"b1".to_vec(), b"bb11".to_vec())),
            Some((b"b2".to_vec(), b"bb22".to_vec())),
            Some((b"b3".to_vec(), b"bb33".to_vec())),
            Some((b"c".to_vec(), b"cc".to_vec())),
            Some((b"c1".to_vec(), b"cc11".to_vec())),
            Some((b"c2".to_vec(), b"cc22".to_vec())),
            Some((b"c3".to_vec(), b"cc33".to_vec())),
            Some((b"d".to_vec(), b"dd".to_vec())),
        ];
        let ranges: Vec<KeyRange> = vec![b"a".to_vec(), b"b".to_vec(), b"c".to_vec()]
            .into_iter()
            .map(|k| {
                let mut range = KeyRange::default();
                range.set_start_key(k);
                range
            })
            .collect();
        expect_multi_values(
            results,
            storage
                .raw_batch_scan(
                    Context::default(),
                    "".to_string(),
                    ranges.clone(),
                    5,
                    false,
                    false,
                )
                .wait(),
        );

        let results = vec![
            Some((b"a".to_vec(), vec![])),
            Some((b"a1".to_vec(), vec![])),
            Some((b"a2".to_vec(), vec![])),
            Some((b"a3".to_vec(), vec![])),
            Some((b"b".to_vec(), vec![])),
            Some((b"b1".to_vec(), vec![])),
            Some((b"b2".to_vec(), vec![])),
            Some((b"b3".to_vec(), vec![])),
            Some((b"c".to_vec(), vec![])),
            Some((b"c1".to_vec(), vec![])),
            Some((b"c2".to_vec(), vec![])),
            Some((b"c3".to_vec(), vec![])),
            Some((b"d".to_vec(), vec![])),
        ];
        expect_multi_values(
            results,
            storage
                .raw_batch_scan(
                    Context::default(),
                    "".to_string(),
                    ranges.clone(),
                    5,
                    true,
                    false,
                )
                .wait(),
        );

        let results = vec![
            Some((b"a".to_vec(), b"aa".to_vec())),
            Some((b"a1".to_vec(), b"aa11".to_vec())),
            Some((b"a2".to_vec(), b"aa22".to_vec())),
            Some((b"b".to_vec(), b"bb".to_vec())),
            Some((b"b1".to_vec(), b"bb11".to_vec())),
            Some((b"b2".to_vec(), b"bb22".to_vec())),
            Some((b"c".to_vec(), b"cc".to_vec())),
            Some((b"c1".to_vec(), b"cc11".to_vec())),
            Some((b"c2".to_vec(), b"cc22".to_vec())),
        ];
        expect_multi_values(
            results,
            storage
                .raw_batch_scan(
                    Context::default(),
                    "".to_string(),
                    ranges.clone(),
                    3,
                    false,
                    false,
                )
                .wait(),
        );

        let results = vec![
            Some((b"a".to_vec(), vec![])),
            Some((b"a1".to_vec(), vec![])),
            Some((b"a2".to_vec(), vec![])),
            Some((b"b".to_vec(), vec![])),
            Some((b"b1".to_vec(), vec![])),
            Some((b"b2".to_vec(), vec![])),
            Some((b"c".to_vec(), vec![])),
            Some((b"c1".to_vec(), vec![])),
            Some((b"c2".to_vec(), vec![])),
        ];
        expect_multi_values(
            results,
            storage
                .raw_batch_scan(Context::default(), "".to_string(), ranges, 3, true, false)
                .wait(),
        );

        let results = vec![
            Some((b"a2".to_vec(), b"aa22".to_vec())),
            Some((b"a1".to_vec(), b"aa11".to_vec())),
            Some((b"a".to_vec(), b"aa".to_vec())),
            Some((b"b2".to_vec(), b"bb22".to_vec())),
            Some((b"b1".to_vec(), b"bb11".to_vec())),
            Some((b"b".to_vec(), b"bb".to_vec())),
            Some((b"c2".to_vec(), b"cc22".to_vec())),
            Some((b"c1".to_vec(), b"cc11".to_vec())),
            Some((b"c".to_vec(), b"cc".to_vec())),
        ];
        let ranges: Vec<KeyRange> = vec![
            (b"a3".to_vec(), b"a".to_vec()),
            (b"b3".to_vec(), b"b".to_vec()),
            (b"c3".to_vec(), b"c".to_vec()),
        ]
        .into_iter()
        .map(|(s, e)| {
            let mut range = KeyRange::default();
            range.set_start_key(s);
            range.set_end_key(e);
            range
        })
        .collect();
        expect_multi_values(
            results,
            storage
                .raw_batch_scan(Context::default(), "".to_string(), ranges, 5, false, true)
                .wait(),
        );

        let results = vec![
            Some((b"c2".to_vec(), b"cc22".to_vec())),
            Some((b"c1".to_vec(), b"cc11".to_vec())),
            Some((b"b2".to_vec(), b"bb22".to_vec())),
            Some((b"b1".to_vec(), b"bb11".to_vec())),
            Some((b"a2".to_vec(), b"aa22".to_vec())),
            Some((b"a1".to_vec(), b"aa11".to_vec())),
        ];
        let ranges: Vec<KeyRange> = vec![b"c3".to_vec(), b"b3".to_vec(), b"a3".to_vec()]
            .into_iter()
            .map(|s| {
                let mut range = KeyRange::default();
                range.set_start_key(s);
                range
            })
            .collect();
        expect_multi_values(
            results,
            storage
                .raw_batch_scan(Context::default(), "".to_string(), ranges, 2, false, true)
                .wait(),
        );

        let results = vec![
            Some((b"a2".to_vec(), vec![])),
            Some((b"a1".to_vec(), vec![])),
            Some((b"a".to_vec(), vec![])),
            Some((b"b2".to_vec(), vec![])),
            Some((b"b1".to_vec(), vec![])),
            Some((b"b".to_vec(), vec![])),
            Some((b"c2".to_vec(), vec![])),
            Some((b"c1".to_vec(), vec![])),
            Some((b"c".to_vec(), vec![])),
        ];
        let ranges: Vec<KeyRange> = vec![
            (b"a3".to_vec(), b"a".to_vec()),
            (b"b3".to_vec(), b"b".to_vec()),
            (b"c3".to_vec(), b"c".to_vec()),
        ]
        .into_iter()
        .map(|(s, e)| {
            let mut range = KeyRange::default();
            range.set_start_key(s);
            range.set_end_key(e);
            range
        })
        .collect();
        expect_multi_values(
            results,
            storage
                .raw_batch_scan(Context::default(), "".to_string(), ranges, 5, true, true)
                .wait(),
        );
    }

    #[test]
    fn test_scan_lock() {
        let storage = TestStorageBuilder::new().build().unwrap();
        let (tx, rx) = channel();
        storage
            .prewrite(
                Context::default(),
                vec![
                    Mutation::Put((Key::from_raw(b"x"), b"foo".to_vec())),
                    Mutation::Put((Key::from_raw(b"y"), b"foo".to_vec())),
                    Mutation::Put((Key::from_raw(b"z"), b"foo".to_vec())),
                ],
                b"x".to_vec(),
                100.into(),
                0,
                false,
                0,
                TimeStamp::default(),
                expect_ok_callback(tx.clone(), 0),
            )
            .unwrap();
        rx.recv().unwrap();

        storage
            .prewrite(
                Context::default(),
                vec![
                    Mutation::Put((Key::from_raw(b"a"), b"foo".to_vec())),
                    Mutation::Put((Key::from_raw(b"b"), b"foo".to_vec())),
                    Mutation::Put((Key::from_raw(b"c"), b"foo".to_vec())),
                ],
                b"c".to_vec(),
                101.into(),
                123,
                false,
                3,
                TimeStamp::default(),
                expect_ok_callback(tx.clone(), 0),
            )
            .unwrap();
        rx.recv().unwrap();

        let (lock_a, lock_b, lock_c, lock_x, lock_y, lock_z) = (
            {
                let mut lock = LockInfo::default();
                lock.set_primary_lock(b"c".to_vec());
                lock.set_lock_version(101);
                lock.set_key(b"a".to_vec());
                lock.set_lock_ttl(123);
                lock.set_txn_size(3);
                lock
            },
            {
                let mut lock = LockInfo::default();
                lock.set_primary_lock(b"c".to_vec());
                lock.set_lock_version(101);
                lock.set_key(b"b".to_vec());
                lock.set_lock_ttl(123);
                lock.set_txn_size(3);
                lock
            },
            {
                let mut lock = LockInfo::default();
                lock.set_primary_lock(b"c".to_vec());
                lock.set_lock_version(101);
                lock.set_key(b"c".to_vec());
                lock.set_lock_ttl(123);
                lock.set_txn_size(3);
                lock
            },
            {
                let mut lock = LockInfo::default();
                lock.set_primary_lock(b"x".to_vec());
                lock.set_lock_version(100);
                lock.set_key(b"x".to_vec());
                lock
            },
            {
                let mut lock = LockInfo::default();
                lock.set_primary_lock(b"x".to_vec());
                lock.set_lock_version(100);
                lock.set_key(b"y".to_vec());
                lock
            },
            {
                let mut lock = LockInfo::default();
                lock.set_primary_lock(b"x".to_vec());
                lock.set_lock_version(100);
                lock.set_key(b"z".to_vec());
                lock
            },
        );

        storage
            .scan_locks(
                Context::default(),
                99.into(),
                vec![],
                10,
                expect_value_callback(tx.clone(), 0, vec![]),
            )
            .unwrap();
        rx.recv().unwrap();
        storage
            .scan_locks(
                Context::default(),
                100.into(),
                vec![],
                10,
                expect_value_callback(
                    tx.clone(),
                    0,
                    vec![lock_x.clone(), lock_y.clone(), lock_z.clone()],
                ),
            )
            .unwrap();
        rx.recv().unwrap();
        storage
            .scan_locks(
                Context::default(),
                100.into(),
                b"a".to_vec(),
                10,
                expect_value_callback(
                    tx.clone(),
                    0,
                    vec![lock_x.clone(), lock_y.clone(), lock_z.clone()],
                ),
            )
            .unwrap();
        rx.recv().unwrap();
        storage
            .scan_locks(
                Context::default(),
                100.into(),
                b"y".to_vec(),
                10,
                expect_value_callback(tx.clone(), 0, vec![lock_y.clone(), lock_z.clone()]),
            )
            .unwrap();
        rx.recv().unwrap();
        storage
            .scan_locks(
                Context::default(),
                101.into(),
                vec![],
                10,
                expect_value_callback(
                    tx.clone(),
                    0,
                    vec![
                        lock_a.clone(),
                        lock_b.clone(),
                        lock_c.clone(),
                        lock_x.clone(),
                        lock_y.clone(),
                        lock_z.clone(),
                    ],
                ),
            )
            .unwrap();
        rx.recv().unwrap();
        storage
            .scan_locks(
                Context::default(),
                101.into(),
                vec![],
                4,
                expect_value_callback(
                    tx.clone(),
                    0,
                    vec![lock_a, lock_b.clone(), lock_c.clone(), lock_x.clone()],
                ),
            )
            .unwrap();
        rx.recv().unwrap();
        storage
            .scan_locks(
                Context::default(),
                101.into(),
                b"b".to_vec(),
                4,
                expect_value_callback(
                    tx.clone(),
                    0,
                    vec![
                        lock_b.clone(),
                        lock_c.clone(),
                        lock_x.clone(),
                        lock_y.clone(),
                    ],
                ),
            )
            .unwrap();
        rx.recv().unwrap();
        storage
            .scan_locks(
                Context::default(),
                101.into(),
                b"b".to_vec(),
                0,
                expect_value_callback(tx, 0, vec![lock_b, lock_c, lock_x, lock_y, lock_z]),
            )
            .unwrap();
        rx.recv().unwrap();
    }

    #[test]
    fn test_resolve_lock() {
        use crate::storage::txn::RESOLVE_LOCK_BATCH_SIZE;

        let storage = TestStorageBuilder::new().build().unwrap();
        let (tx, rx) = channel();

        // These locks (transaction ts=99) are not going to be resolved.
        storage
            .prewrite(
                Context::default(),
                vec![
                    Mutation::Put((Key::from_raw(b"a"), b"foo".to_vec())),
                    Mutation::Put((Key::from_raw(b"b"), b"foo".to_vec())),
                    Mutation::Put((Key::from_raw(b"c"), b"foo".to_vec())),
                ],
                b"c".to_vec(),
                99.into(),
                0,
                false,
                0,
                TimeStamp::default(),
                expect_ok_callback(tx.clone(), 0),
            )
            .unwrap();
        rx.recv().unwrap();

        let (lock_a, lock_b, lock_c) = (
            {
                let mut lock = LockInfo::default();
                lock.set_primary_lock(b"c".to_vec());
                lock.set_lock_version(99);
                lock.set_key(b"a".to_vec());
                lock
            },
            {
                let mut lock = LockInfo::default();
                lock.set_primary_lock(b"c".to_vec());
                lock.set_lock_version(99);
                lock.set_key(b"b".to_vec());
                lock
            },
            {
                let mut lock = LockInfo::default();
                lock.set_primary_lock(b"c".to_vec());
                lock.set_lock_version(99);
                lock.set_key(b"c".to_vec());
                lock
            },
        );

        // We should be able to resolve all locks for transaction ts=100 when there are this
        // many locks.
        let scanned_locks_coll = vec![
            1,
            RESOLVE_LOCK_BATCH_SIZE,
            RESOLVE_LOCK_BATCH_SIZE - 1,
            RESOLVE_LOCK_BATCH_SIZE + 1,
            RESOLVE_LOCK_BATCH_SIZE * 2,
            RESOLVE_LOCK_BATCH_SIZE * 2 - 1,
            RESOLVE_LOCK_BATCH_SIZE * 2 + 1,
        ];

        let is_rollback_coll = vec![
            false, // commit
            true,  // rollback
        ];
        let mut ts = 100.into();

        for scanned_locks in scanned_locks_coll {
            for is_rollback in &is_rollback_coll {
                let mut mutations = vec![];
                for i in 0..scanned_locks {
                    mutations.push(Mutation::Put((
                        Key::from_raw(format!("x{:08}", i).as_bytes()),
                        b"foo".to_vec(),
                    )));
                }

                storage
                    .prewrite(
                        Context::default(),
                        mutations,
                        b"x".to_vec(),
                        ts,
                        0,
                        false,
                        0,
                        TimeStamp::default(),
                        expect_ok_callback(tx.clone(), 0),
                    )
                    .unwrap();
                rx.recv().unwrap();

                let mut txn_status = HashMap::default();
                txn_status.insert(
                    ts,
                    if *is_rollback {
                        TimeStamp::zero() // rollback
                    } else {
                        (ts.into_inner() + 5).into() // commit, commit_ts = start_ts + 5
                    },
                );
                storage
                    .resolve_lock(
                        Context::default(),
                        txn_status,
                        expect_ok_callback(tx.clone(), 0),
                    )
                    .unwrap();
                rx.recv().unwrap();

                // All locks should be resolved except for a, b and c.
                storage
                    .scan_locks(
                        Context::default(),
                        ts,
                        vec![],
                        0,
                        expect_value_callback(
                            tx.clone(),
                            0,
                            vec![lock_a.clone(), lock_b.clone(), lock_c.clone()],
                        ),
                    )
                    .unwrap();
                rx.recv().unwrap();

                ts = (ts.into_inner() + 10).into();
            }
        }
    }

    #[test]
    fn test_resolve_lock_lite() {
        let storage = TestStorageBuilder::new().build().unwrap();
        let (tx, rx) = channel();

        storage
            .prewrite(
                Context::default(),
                vec![
                    Mutation::Put((Key::from_raw(b"a"), b"foo".to_vec())),
                    Mutation::Put((Key::from_raw(b"b"), b"foo".to_vec())),
                    Mutation::Put((Key::from_raw(b"c"), b"foo".to_vec())),
                ],
                b"c".to_vec(),
                99.into(),
                0,
                false,
                0,
                TimeStamp::default(),
                expect_ok_callback(tx.clone(), 0),
            )
            .unwrap();
        rx.recv().unwrap();

        // Rollback key 'b' and key 'c' and left key 'a' still locked.
        let resolve_keys = vec![Key::from_raw(b"b"), Key::from_raw(b"c")];
        storage
            .resolve_lock_lite(
                Context::default(),
                99.into(),
                TimeStamp::zero(),
                resolve_keys,
                expect_ok_callback(tx.clone(), 0),
            )
            .unwrap();
        rx.recv().unwrap();

        // Check lock for key 'a'.
        let lock_a = {
            let mut lock = LockInfo::default();
            lock.set_primary_lock(b"c".to_vec());
            lock.set_lock_version(99);
            lock.set_key(b"a".to_vec());
            lock
        };
        storage
            .scan_locks(
                Context::default(),
                99.into(),
                vec![],
                0,
                expect_value_callback(tx.clone(), 0, vec![lock_a]),
            )
            .unwrap();
        rx.recv().unwrap();

        // Resolve lock for key 'a'.
        storage
            .resolve_lock_lite(
                Context::default(),
                99.into(),
                TimeStamp::zero(),
                vec![Key::from_raw(b"a")],
                expect_ok_callback(tx.clone(), 0),
            )
            .unwrap();
        rx.recv().unwrap();

        storage
            .prewrite(
                Context::default(),
                vec![
                    Mutation::Put((Key::from_raw(b"a"), b"foo".to_vec())),
                    Mutation::Put((Key::from_raw(b"b"), b"foo".to_vec())),
                    Mutation::Put((Key::from_raw(b"c"), b"foo".to_vec())),
                ],
                b"c".to_vec(),
                101.into(),
                0,
                false,
                0,
                TimeStamp::default(),
                expect_ok_callback(tx.clone(), 0),
            )
            .unwrap();
        rx.recv().unwrap();

        // Commit key 'b' and key 'c' and left key 'a' still locked.
        let resolve_keys = vec![Key::from_raw(b"b"), Key::from_raw(b"c")];
        storage
            .resolve_lock_lite(
                Context::default(),
                101.into(),
                102.into(),
                resolve_keys,
                expect_ok_callback(tx.clone(), 0),
            )
            .unwrap();
        rx.recv().unwrap();

        // Check lock for key 'a'.
        let lock_a = {
            let mut lock = LockInfo::default();
            lock.set_primary_lock(b"c".to_vec());
            lock.set_lock_version(101);
            lock.set_key(b"a".to_vec());
            lock
        };
        storage
            .scan_locks(
                Context::default(),
                101.into(),
                vec![],
                0,
                expect_value_callback(tx, 0, vec![lock_a]),
            )
            .unwrap();
        rx.recv().unwrap();
    }

    #[test]
    fn test_txn_heart_beat() {
        let storage = TestStorageBuilder::new().build().unwrap();
        let (tx, rx) = channel();

        let k = Key::from_raw(b"k");
        let v = b"v".to_vec();

        let uncommitted = TxnStatus::uncommitted;

        // No lock.
        storage
            .txn_heart_beat(
                Context::default(),
                k.clone(),
                10.into(),
                100,
                expect_fail_callback(tx.clone(), 0, |e| match e {
                    Error(box ErrorInner::Txn(TxnError(box TxnErrorInner::Mvcc(mvcc::Error(
                        box mvcc::ErrorInner::TxnLockNotFound { .. },
                    ))))) => (),
                    e => panic!("unexpected error chain: {:?}", e),
                }),
            )
            .unwrap();
        rx.recv().unwrap();

        storage
            .prewrite(
                Context::default(),
                vec![Mutation::Put((k.clone(), v))],
                k.as_encoded().to_vec(),
                10.into(),
                100,
                false,
                0,
                TimeStamp::default(),
                expect_ok_callback(tx.clone(), 0),
            )
            .unwrap();
        rx.recv().unwrap();

        // `advise_ttl` = 90, which is less than current ttl 100. The lock's ttl will remains 100.
        storage
            .txn_heart_beat(
                Context::default(),
                k.clone(),
                10.into(),
                90,
                expect_value_callback(tx.clone(), 0, uncommitted(100, TimeStamp::zero())),
            )
            .unwrap();
        rx.recv().unwrap();

        // `advise_ttl` = 110, which is greater than current ttl. The lock's ttl will be updated to
        // 110.
        storage
            .txn_heart_beat(
                Context::default(),
                k.clone(),
                10.into(),
                110,
                expect_value_callback(tx.clone(), 0, uncommitted(110, TimeStamp::zero())),
            )
            .unwrap();
        rx.recv().unwrap();

        // Lock not match. Nothing happens except throwing an error.
        storage
            .txn_heart_beat(
                Context::default(),
                k,
                11.into(),
                150,
                expect_fail_callback(tx, 0, |e| match e {
                    Error(box ErrorInner::Txn(TxnError(box TxnErrorInner::Mvcc(mvcc::Error(
                        box mvcc::ErrorInner::TxnLockNotFound { .. },
                    ))))) => (),
                    e => panic!("unexpected error chain: {:?}", e),
                }),
            )
            .unwrap();
        rx.recv().unwrap();
    }

    #[test]
    fn test_check_txn_status() {
        let storage = TestStorageBuilder::new().build().unwrap();
        let (tx, rx) = channel();

        let k = Key::from_raw(b"k");
        let v = b"b".to_vec();

        let ts = TimeStamp::compose;
        use TxnStatus::*;
        let uncommitted = TxnStatus::uncommitted;
        let committed = TxnStatus::committed;

        // No lock and no commit info. Gets an error.
        storage
            .check_txn_status(
                Context::default(),
                k.clone(),
                ts(9, 0),
                ts(9, 1),
                ts(9, 1),
                false,
                expect_fail_callback(tx.clone(), 0, |e| match e {
                    Error(box ErrorInner::Txn(TxnError(box TxnErrorInner::Mvcc(mvcc::Error(
                        box mvcc::ErrorInner::TxnNotFound { .. },
                    ))))) => (),
                    e => panic!("unexpected error chain: {:?}", e),
                }),
            )
            .unwrap();
        rx.recv().unwrap();

        // No lock and no commit info. If specified rollback_if_not_exist, the key will be rolled
        // back.
        storage
            .check_txn_status(
                Context::default(),
                k.clone(),
                ts(9, 0),
                ts(9, 1),
                ts(9, 1),
                true,
                expect_value_callback(tx.clone(), 0, LockNotExist),
            )
            .unwrap();
        rx.recv().unwrap();

        // A rollback will be written, so an later-arriving prewrite will fail.
        storage
            .prewrite(
                Context::default(),
                vec![Mutation::Put((k.clone(), v.clone()))],
                k.as_encoded().to_vec(),
                ts(9, 0),
                0,
                false,
                0,
                TimeStamp::default(),
                expect_fail_callback(tx.clone(), 0, |e| match e {
                    Error(box ErrorInner::Txn(TxnError(box TxnErrorInner::Mvcc(mvcc::Error(
                        box mvcc::ErrorInner::WriteConflict { .. },
                    ))))) => (),
                    e => panic!("unexpected error chain: {:?}", e),
                }),
            )
            .unwrap();
        rx.recv().unwrap();

        storage
            .prewrite(
                Context::default(),
                vec![Mutation::Put((k.clone(), v.clone()))],
                k.as_encoded().to_vec(),
                ts(10, 0),
                100,
                false,
                0,
                TimeStamp::default(),
                expect_ok_callback(tx.clone(), 0),
            )
            .unwrap();
        rx.recv().unwrap();

        // If lock exists and not expired, returns the lock's TTL.
        storage
            .check_txn_status(
                Context::default(),
                k.clone(),
                ts(10, 0),
                ts(12, 0),
                ts(15, 0),
                true,
                expect_value_callback(tx.clone(), 0, uncommitted(100, TimeStamp::zero())),
            )
            .unwrap();
        rx.recv().unwrap();

        // TODO: Check the lock's min_commit_ts field.

        storage
            .commit(
                Context::default(),
                vec![k.clone()],
                ts(10, 0),
                ts(20, 0),
                expect_ok_callback(tx.clone(), 0),
            )
            .unwrap();
        rx.recv().unwrap();

        // If the transaction is committed, returns the commit_ts.
        storage
            .check_txn_status(
                Context::default(),
                k.clone(),
                ts(10, 0),
                ts(12, 0),
                ts(15, 0),
                true,
                expect_value_callback(tx.clone(), 0, committed(ts(20, 0))),
            )
            .unwrap();
        rx.recv().unwrap();

        storage
            .prewrite(
                Context::default(),
                vec![Mutation::Put((k.clone(), v))],
                k.as_encoded().to_vec(),
                ts(25, 0),
                100,
                false,
                0,
                TimeStamp::default(),
                expect_ok_callback(tx.clone(), 0),
            )
            .unwrap();
        rx.recv().unwrap();

        // If the lock has expired, cleanup it.
        storage
            .check_txn_status(
                Context::default(),
                k.clone(),
                ts(25, 0),
                ts(126, 0),
                ts(127, 0),
                true,
                expect_value_callback(tx.clone(), 0, TtlExpire),
            )
            .unwrap();
        rx.recv().unwrap();

        storage
            .commit(
                Context::default(),
                vec![k],
                ts(25, 0),
                ts(28, 0),
                expect_fail_callback(tx, 0, |e| match e {
                    Error(box ErrorInner::Txn(TxnError(box TxnErrorInner::Mvcc(mvcc::Error(
                        box mvcc::ErrorInner::TxnLockNotFound { .. },
                    ))))) => (),
                    e => panic!("unexpected error chain: {:?}", e),
                }),
            )
            .unwrap();
        rx.recv().unwrap();
    }
}<|MERGE_RESOLUTION|>--- conflicted
+++ resolved
@@ -1429,12 +1429,8 @@
     use super::*;
 
     use crate::storage::txn::{Error as TxnError, ErrorInner as TxnErrorInner};
-<<<<<<< HEAD
     use futures03::executor::block_on;
-    use kvproto::kvrpcpb::CommandPri;
-=======
     use kvproto::kvrpcpb::{CommandPri, RawGetRequest};
->>>>>>> 0d3f2b97
     use std::{
         fmt::Debug,
         sync::mpsc::{channel, Sender},
