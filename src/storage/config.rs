// Copyright 2016 TiKV Project Authors. Licensed under Apache-2.0.

//! Storage configuration.

use crate::config::BLOCK_CACHE_RATE;
use crate::server::ttl::TTLCheckerTask;
use crate::server::CONFIG_ROCKSDB_GAUGE;
<<<<<<< HEAD
use crate::storage::txn::flow_controller::FlowController;
use configuration::{ConfigChange, ConfigManager, ConfigValue, Configuration, Result as CfgResult};
use engine_rocks::raw::{Cache, LRUCacheOptions, MemoryAllocator};
use engine_rocks::RocksEngine;
use engine_traits::{CFNamesExt, CFOptionsExt, ColumnFamilyOptions, CF_DEFAULT};
=======
use engine_rocks::raw::{Cache, LRUCacheOptions, MemoryAllocator};
use engine_rocks::RocksEngine;
use engine_traits::{CFOptionsExt, ColumnFamilyOptions, CF_DEFAULT};
use file_system::{get_io_rate_limiter, IOPriority, IORateLimitMode, IORateLimiter, IOType};
>>>>>>> d129daad
use libc::c_int;
use online_config::{ConfigChange, ConfigManager, ConfigValue, OnlineConfig, Result as CfgResult};
use std::error::Error;
<<<<<<< HEAD
use std::sync::Arc;
=======
use strum::IntoEnumIterator;
>>>>>>> d129daad
use tikv_util::config::{self, OptionReadableSize, ReadableDuration, ReadableSize};
use tikv_util::sys::SysQuota;
use tikv_util::worker::Scheduler;

pub const DEFAULT_DATA_DIR: &str = "./";
const DEFAULT_GC_RATIO_THRESHOLD: f64 = 1.1;
const DEFAULT_MAX_KEY_SIZE: usize = 4 * 1024;
const DEFAULT_SCHED_CONCURRENCY: usize = 1024 * 512;
const MAX_SCHED_CONCURRENCY: usize = 2 * 1024 * 1024;

// According to "Little's law", assuming you can write 100MB per
// second, and it takes about 100ms to process the write requests
// on average, in that situation the writing bytes estimated 10MB,
// here we use 100MB as default value for tolerate 1s latency.
const DEFAULT_SCHED_PENDING_WRITE_MB: u64 = 100;

const DEFAULT_RESERVED_SPACE_GB: u64 = 5;

#[derive(Clone, Debug, Serialize, Deserialize, PartialEq, OnlineConfig)]
#[serde(default)]
#[serde(rename_all = "kebab-case")]
pub struct Config {
    #[online_config(skip)]
    pub data_dir: String,
    // Replaced by `GcConfig.ratio_threshold`. Keep it for backward compatibility.
    #[online_config(skip)]
    pub gc_ratio_threshold: f64,
    #[online_config(skip)]
    pub max_key_size: usize,
    #[online_config(skip)]
    pub scheduler_concurrency: usize,
    #[online_config(skip)]
    pub scheduler_worker_pool_size: usize,
    #[online_config(skip)]
    pub scheduler_pending_write_threshold: ReadableSize,
    #[online_config(skip)]
    // Reserve disk space to make tikv would have enough space to compact when disk is full.
    pub reserve_space: ReadableSize,
    #[online_config(skip)]
    pub enable_async_apply_prewrite: bool,
    #[online_config(skip)]
    pub enable_ttl: bool,
    /// Interval to check TTL for all SSTs,
    pub ttl_check_poll_interval: ReadableDuration,
<<<<<<< HEAD

    #[config(submodule)]
    pub flow_control: FlowControlConfig,

    #[config(submodule)]
=======
    #[online_config(submodule)]
>>>>>>> d129daad
    pub block_cache: BlockCacheConfig,
    #[online_config(submodule)]
    pub io_rate_limit: IORateLimitConfig,
}

impl Default for Config {
    fn default() -> Config {
        let cpu_num = SysQuota::cpu_cores_quota();
        Config {
            data_dir: DEFAULT_DATA_DIR.to_owned(),
            gc_ratio_threshold: DEFAULT_GC_RATIO_THRESHOLD,
            max_key_size: DEFAULT_MAX_KEY_SIZE,
            scheduler_concurrency: DEFAULT_SCHED_CONCURRENCY,
            scheduler_worker_pool_size: if cpu_num >= 16.0 { 8 } else { 4 },
            scheduler_pending_write_threshold: ReadableSize::mb(DEFAULT_SCHED_PENDING_WRITE_MB),
            reserve_space: ReadableSize::gb(DEFAULT_RESERVED_SPACE_GB),
            enable_async_apply_prewrite: false,
            enable_ttl: false,
            ttl_check_poll_interval: ReadableDuration::hours(12),
            flow_control: FlowControlConfig::default(),
            block_cache: BlockCacheConfig::default(),
            io_rate_limit: IORateLimitConfig::default(),
        }
    }
}

impl Config {
    pub fn validate(&mut self) -> Result<(), Box<dyn Error>> {
        if self.data_dir != DEFAULT_DATA_DIR {
            self.data_dir = config::canonicalize_path(&self.data_dir)?
        }
        if self.scheduler_concurrency > MAX_SCHED_CONCURRENCY {
            warn!(
                "TiKV has optimized latch since v4.0, so it is not necessary to set large schedule \
                concurrency. To save memory, change it from {:?} to {:?}",
                self.scheduler_concurrency, MAX_SCHED_CONCURRENCY
            );
            self.scheduler_concurrency = MAX_SCHED_CONCURRENCY;
        }
        self.io_rate_limit.validate()
    }
}

pub struct StorageConfigManger {
    kvdb: RocksEngine,
    shared_block_cache: bool,
    ttl_checker_scheduler: Scheduler<TTLCheckerTask>,
    flow_controller: Arc<FlowController>,
}

impl StorageConfigManger {
    pub fn new(
        kvdb: RocksEngine,
        shared_block_cache: bool,
        ttl_checker_scheduler: Scheduler<TTLCheckerTask>,
        flow_controller: Arc<FlowController>,
    ) -> StorageConfigManger {
        StorageConfigManger {
            kvdb,
            shared_block_cache,
            ttl_checker_scheduler,
            flow_controller,
        }
    }
}

impl ConfigManager for StorageConfigManger {
    fn dispatch(&mut self, mut change: ConfigChange) -> CfgResult<()> {
        if let Some(ConfigValue::Module(mut block_cache)) = change.remove("block_cache") {
            if !self.shared_block_cache {
                return Err("shared block cache is disabled".into());
            }
            if let Some(size) = block_cache.remove("capacity") {
                let s: OptionReadableSize = size.into();
                if let Some(size) = s.0 {
                    // Hack: since all CFs in both kvdb and raftdb share a block cache, we can change
                    // the size through any of them. Here we change it through default CF in kvdb.
                    // A better way to do it is to hold the cache reference somewhere, and use it to
                    // change cache size.
                    let opt = self.kvdb.get_options_cf(CF_DEFAULT).unwrap(); // FIXME unwrap
                    opt.set_block_cache_capacity(size.0)?;
                    // Write config to metric
                    CONFIG_ROCKSDB_GAUGE
                        .with_label_values(&[CF_DEFAULT, "block_cache_size"])
                        .set(size.0 as f64);
                }
            }
        } else if let Some(v) = change.remove("ttl_check_poll_interval") {
            let interval: ReadableDuration = v.into();
            self.ttl_checker_scheduler
                .schedule(TTLCheckerTask::UpdatePollInterval(interval.into()))
                .unwrap();
        } else if let Some(ConfigValue::Module(mut flow_control)) = change.remove("flow_control") {
            if let Some(v) = flow_control.remove("enable") {
                let enable: bool = v.into();
                if enable {
                    for cf in self.kvdb.cf_names() {
                        self.kvdb
                            .set_options_cf(cf, &[("disable_write_stall", "true")])
                            .unwrap();
                    }
                    self.flow_controller.enable();
                } else {
                    for cf in self.kvdb.cf_names() {
                        self.kvdb
                            .set_options_cf(cf, &[("disable_write_stall", "false")])
                            .unwrap();
                    }
                    self.flow_controller.disable();
                }
            }
        }
        if let Some(ConfigValue::Module(mut io_rate_limit)) = change.remove("io_rate_limit") {
            let limiter = match get_io_rate_limiter() {
                None => return Err("IO rate limiter is not present".into()),
                Some(limiter) => limiter,
            };
            if let Some(limit) = io_rate_limit.remove("max_bytes_per_sec") {
                let limit: ReadableSize = limit.into();
                limiter.set_io_rate_limit(limit.0 as usize);
            }

            for t in IOType::iter() {
                if let Some(priority) = io_rate_limit.remove(&(t.as_str().to_owned() + "_priority"))
                {
                    let priority: IOPriority = priority.into();
                    limiter.set_io_priority(t, priority);
                }
            }
        }
        Ok(())
    }
}

#[derive(Clone, Debug, Serialize, Deserialize, PartialEq, OnlineConfig)]
#[serde(default)]
#[serde(rename_all = "kebab-case")]
pub struct FlowControlConfig {
    pub enable: bool,
    pub soft_pending_compaction_bytes_limit: u64,
    pub hard_pending_compaction_bytes_limit: u64,
    pub memtables_threshold: u64,
    pub l0_files_threshold: u64,
}

impl Default for FlowControlConfig {
    fn default() -> FlowControlConfig {
        FlowControlConfig {
            enable: true,
            soft_pending_compaction_bytes_limit: ReadableSize::gb(128).0,
            hard_pending_compaction_bytes_limit: ReadableSize::gb(1024).0,
            memtables_threshold: 5,
            l0_files_threshold: 9,
        }
    }
}

#[derive(Clone, Debug, Serialize, Deserialize, PartialEq, Configuration)]
#[serde(default)]
#[serde(rename_all = "kebab-case")]
pub struct BlockCacheConfig {
    #[online_config(skip)]
    pub shared: bool,
    pub capacity: OptionReadableSize,
    #[online_config(skip)]
    pub num_shard_bits: i32,
    #[online_config(skip)]
    pub strict_capacity_limit: bool,
    #[online_config(skip)]
    pub high_pri_pool_ratio: f64,
    #[online_config(skip)]
    pub memory_allocator: Option<String>,
}

impl Default for BlockCacheConfig {
    fn default() -> BlockCacheConfig {
        BlockCacheConfig {
            shared: true,
            capacity: OptionReadableSize(None),
            num_shard_bits: 6,
            strict_capacity_limit: false,
            high_pri_pool_ratio: 0.8,
            memory_allocator: Some(String::from("nodump")),
        }
    }
}

impl BlockCacheConfig {
    pub fn build_shared_cache(&self) -> Option<Cache> {
        if !self.shared {
            return None;
        }
        let capacity = match self.capacity.0 {
            None => {
                let total_mem = SysQuota::memory_limit_in_bytes();
                ((total_mem as f64) * BLOCK_CACHE_RATE) as usize
            }
            Some(c) => c.0 as usize,
        };
        let mut cache_opts = LRUCacheOptions::new();
        cache_opts.set_capacity(capacity);
        cache_opts.set_num_shard_bits(self.num_shard_bits as c_int);
        cache_opts.set_strict_capacity_limit(self.strict_capacity_limit);
        cache_opts.set_high_pri_pool_ratio(self.high_pri_pool_ratio);
        if let Some(allocator) = self.new_memory_allocator() {
            cache_opts.set_memory_allocator(allocator);
        }
        Some(Cache::new_lru_cache(cache_opts))
    }

    fn new_memory_allocator(&self) -> Option<MemoryAllocator> {
        if let Some(ref alloc) = self.memory_allocator {
            match alloc.as_str() {
                #[cfg(feature = "jemalloc")]
                "nodump" => match MemoryAllocator::new_jemalloc_memory_allocator() {
                    Ok(allocator) => {
                        return Some(allocator);
                    }
                    Err(e) => {
                        warn!(
                            "Create jemalloc nodump allocator for block cache failed: {}, continue with default allocator",
                            e
                        );
                    }
                },
                "" => {}
                other => {
                    warn!(
                        "Memory allocator {} is not supported, continue with default allocator",
                        other
                    );
                }
            }
        };
        None
    }
}

#[derive(Clone, Debug, Serialize, Deserialize, PartialEq, OnlineConfig)]
#[serde(default)]
#[serde(rename_all = "kebab-case")]
pub struct IORateLimitConfig {
    pub max_bytes_per_sec: ReadableSize,
    #[online_config(skip)]
    pub mode: IORateLimitMode,
    /// When this flag is off, high-priority IOs are counted but not limited. Default
    /// set to false because the optimal throughput target provided by user might not be
    /// the maximum available bandwidth. For multi-tenancy use case, this flag should be
    /// turned on.
    #[online_config(skip)]
    pub strict: bool,
    pub foreground_read_priority: IOPriority,
    pub foreground_write_priority: IOPriority,
    pub flush_priority: IOPriority,
    pub level_zero_compaction_priority: IOPriority,
    pub compaction_priority: IOPriority,
    pub replication_priority: IOPriority,
    pub load_balance_priority: IOPriority,
    pub gc_priority: IOPriority,
    pub import_priority: IOPriority,
    pub export_priority: IOPriority,
    pub other_priority: IOPriority,
}

impl Default for IORateLimitConfig {
    fn default() -> IORateLimitConfig {
        IORateLimitConfig {
            max_bytes_per_sec: ReadableSize::mb(0),
            mode: IORateLimitMode::WriteOnly,
            strict: false,
            foreground_read_priority: IOPriority::High,
            foreground_write_priority: IOPriority::High,
            flush_priority: IOPriority::High,
            level_zero_compaction_priority: IOPriority::Medium,
            compaction_priority: IOPriority::Low,
            replication_priority: IOPriority::High,
            load_balance_priority: IOPriority::High,
            gc_priority: IOPriority::High,
            import_priority: IOPriority::Medium,
            export_priority: IOPriority::Medium,
            other_priority: IOPriority::High,
        }
    }
}

impl IORateLimitConfig {
    pub fn build(&self, enable_statistics: bool) -> IORateLimiter {
        let limiter = IORateLimiter::new(self.mode, self.strict, enable_statistics);
        limiter.set_io_rate_limit(self.max_bytes_per_sec.0 as usize);
        limiter.set_io_priority(IOType::ForegroundRead, self.foreground_read_priority);
        limiter.set_io_priority(IOType::ForegroundWrite, self.foreground_write_priority);
        limiter.set_io_priority(IOType::Flush, self.flush_priority);
        limiter.set_io_priority(
            IOType::LevelZeroCompaction,
            self.level_zero_compaction_priority,
        );
        limiter.set_io_priority(IOType::Compaction, self.compaction_priority);
        limiter.set_io_priority(IOType::Replication, self.replication_priority);
        limiter.set_io_priority(IOType::LoadBalance, self.load_balance_priority);
        limiter.set_io_priority(IOType::Gc, self.gc_priority);
        limiter.set_io_priority(IOType::Import, self.import_priority);
        limiter.set_io_priority(IOType::Export, self.export_priority);
        limiter.set_io_priority(IOType::Other, self.other_priority);
        limiter
    }

    fn validate(&mut self) -> Result<(), Box<dyn Error>> {
        if self.other_priority != IOPriority::High {
            warn!(
                "Occasionally some critical IO operations are tagged as IOType::Other, \
                  e.g. IOs are fired from unmanaged threads, thread-local type storage exceeds \
                  capacity. To be on the safe side, change priority for IOType::Other from \
                  {:?} to {:?}",
                self.other_priority,
                IOPriority::High
            );
            self.other_priority = IOPriority::High;
        }
        if self.gc_priority != self.foreground_write_priority {
            warn!(
                "GC writes are merged with foreground writes. To avoid priority inversion, change \
                  priority for IOType::Gc from {:?} to {:?}",
                self.gc_priority, self.foreground_write_priority,
            );
            self.gc_priority = self.foreground_write_priority;
        }
        if self.mode != IORateLimitMode::WriteOnly {
            return Err(
                "storage.io-rate-limit.mode other than write-only is not supported.".into(),
            );
        }
        Ok(())
    }
}<|MERGE_RESOLUTION|>--- conflicted
+++ resolved
@@ -5,26 +5,16 @@
 use crate::config::BLOCK_CACHE_RATE;
 use crate::server::ttl::TTLCheckerTask;
 use crate::server::CONFIG_ROCKSDB_GAUGE;
-<<<<<<< HEAD
 use crate::storage::txn::flow_controller::FlowController;
-use configuration::{ConfigChange, ConfigManager, ConfigValue, Configuration, Result as CfgResult};
 use engine_rocks::raw::{Cache, LRUCacheOptions, MemoryAllocator};
 use engine_rocks::RocksEngine;
 use engine_traits::{CFNamesExt, CFOptionsExt, ColumnFamilyOptions, CF_DEFAULT};
-=======
-use engine_rocks::raw::{Cache, LRUCacheOptions, MemoryAllocator};
-use engine_rocks::RocksEngine;
-use engine_traits::{CFOptionsExt, ColumnFamilyOptions, CF_DEFAULT};
 use file_system::{get_io_rate_limiter, IOPriority, IORateLimitMode, IORateLimiter, IOType};
->>>>>>> d129daad
 use libc::c_int;
 use online_config::{ConfigChange, ConfigManager, ConfigValue, OnlineConfig, Result as CfgResult};
 use std::error::Error;
-<<<<<<< HEAD
 use std::sync::Arc;
-=======
 use strum::IntoEnumIterator;
->>>>>>> d129daad
 use tikv_util::config::{self, OptionReadableSize, ReadableDuration, ReadableSize};
 use tikv_util::sys::SysQuota;
 use tikv_util::worker::Scheduler;
@@ -69,15 +59,9 @@
     pub enable_ttl: bool,
     /// Interval to check TTL for all SSTs,
     pub ttl_check_poll_interval: ReadableDuration,
-<<<<<<< HEAD
-
-    #[config(submodule)]
+    #[online_config(submodule)]
     pub flow_control: FlowControlConfig,
-
-    #[config(submodule)]
-=======
     #[online_config(submodule)]
->>>>>>> d129daad
     pub block_cache: BlockCacheConfig,
     #[online_config(submodule)]
     pub io_rate_limit: IORateLimitConfig,
@@ -235,7 +219,7 @@
     }
 }
 
-#[derive(Clone, Debug, Serialize, Deserialize, PartialEq, Configuration)]
+#[derive(Clone, Debug, Serialize, Deserialize, PartialEq, OnlineConfig)]
 #[serde(default)]
 #[serde(rename_all = "kebab-case")]
 pub struct BlockCacheConfig {
