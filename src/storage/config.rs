--- conflicted
+++ resolved
@@ -281,19 +281,11 @@
 pub struct IoRateLimitConfig {
     pub max_bytes_per_sec: ReadableSize,
     #[online_config(skip)]
-<<<<<<< HEAD
     pub mode: IoRateLimitMode,
-    /// When this flag is off, high-priority IOs are counted but not limited. Default
-    /// set to false because the optimal throughput target provided by user might not be
-    /// the maximum available bandwidth. For multi-tenancy use case, this flag should be
-    /// turned on.
-=======
-    pub mode: IORateLimitMode,
     /// When this flag is off, high-priority IOs are counted but not limited.
-    /// Default set to false because the optimal throughput target provided by
-    /// user might not be the maximum available bandwidth. For multi-tenancy
-    /// use case, this flag should be turned on.
->>>>>>> 4f8f7314
+    /// Default set to false because the optimal throughput target provided
+    /// by user might not be the maximum available bandwidth. For
+    /// multi-tenancy use case, this flag should be turned on.
     #[online_config(skip)]
     pub strict: bool,
     pub foreground_read_priority: IoPriority,
