// Copyright 2016 TiKV Project Authors. Licensed under Apache-2.0.

//! Storage configuration.

use std::{cmp::max, error::Error};

use engine_rocks::raw::{Cache, LRUCacheOptions, MemoryAllocator};
use file_system::{IoPriority, IoRateLimitMode, IoRateLimiter, IoType};
use kvproto::kvrpcpb::ApiVersion;
use libc::c_int;
use online_config::OnlineConfig;
use tikv_util::{
    config::{self, ReadableDuration, ReadableSize},
    sys::SysQuota,
};

use crate::config::{BLOCK_CACHE_RATE, MIN_BLOCK_CACHE_SHARD_SIZE};

pub const DEFAULT_DATA_DIR: &str = "./";
const DEFAULT_GC_RATIO_THRESHOLD: f64 = 1.1;
const DEFAULT_MAX_KEY_SIZE: usize = 8 * 1024;
const DEFAULT_SCHED_CONCURRENCY: usize = 1024 * 512;
const MAX_SCHED_CONCURRENCY: usize = 2 * 1024 * 1024;

// According to "Little's law", assuming you can write 100MB per
// second, and it takes about 100ms to process the write requests
// on average, in that situation the writing bytes estimated 10MB,
// here we use 100MB as default value for tolerate 1s latency.
const DEFAULT_SCHED_PENDING_WRITE_MB: u64 = 100;

const DEFAULT_RESERVED_SPACE_GB: u64 = 5;

#[derive(Clone, Debug, Serialize, Deserialize, PartialEq, OnlineConfig)]
#[serde(default)]
#[serde(rename_all = "kebab-case")]
pub struct Config {
    #[online_config(skip)]
    pub data_dir: String,
    // Replaced by `GcConfig.ratio_threshold`. Keep it for backward compatibility.
    #[online_config(skip)]
    pub gc_ratio_threshold: f64,
    #[online_config(skip)]
    pub max_key_size: usize,
    #[online_config(skip)]
    pub scheduler_concurrency: usize,
    pub scheduler_worker_pool_size: usize,
    #[online_config(skip)]
    pub scheduler_pending_write_threshold: ReadableSize,
    #[online_config(skip)]
    // Reserve disk space to make tikv would have enough space to compact when disk is full.
    pub reserve_space: ReadableSize,
    #[online_config(skip)]
    pub enable_async_apply_prewrite: bool,
    #[online_config(skip)]
    pub api_version: u8,
    #[online_config(skip)]
    pub enable_ttl: bool,
    #[online_config(skip)]
    pub background_error_recovery_window: ReadableDuration,
    /// Interval to check TTL for all SSTs,
    pub ttl_check_poll_interval: ReadableDuration,
    #[online_config(submodule)]
    pub flow_control: FlowControlConfig,
    #[online_config(submodule)]
    pub block_cache: BlockCacheConfig,
    #[online_config(submodule)]
    pub io_rate_limit: IoRateLimitConfig,
}

impl Default for Config {
    fn default() -> Config {
        let cpu_num = SysQuota::cpu_cores_quota();
        Config {
            data_dir: DEFAULT_DATA_DIR.to_owned(),
            gc_ratio_threshold: DEFAULT_GC_RATIO_THRESHOLD,
            max_key_size: DEFAULT_MAX_KEY_SIZE,
            scheduler_concurrency: DEFAULT_SCHED_CONCURRENCY,
            scheduler_worker_pool_size: if cpu_num >= 16.0 {
                8
            } else {
                std::cmp::max(1, std::cmp::min(4, cpu_num as usize))
            },
            scheduler_pending_write_threshold: ReadableSize::mb(DEFAULT_SCHED_PENDING_WRITE_MB),
            reserve_space: ReadableSize::gb(DEFAULT_RESERVED_SPACE_GB),
            enable_async_apply_prewrite: false,
            api_version: 1,
            enable_ttl: false,
            ttl_check_poll_interval: ReadableDuration::hours(12),
            flow_control: FlowControlConfig::default(),
            block_cache: BlockCacheConfig::default(),
            io_rate_limit: IoRateLimitConfig::default(),
            background_error_recovery_window: ReadableDuration::hours(1),
        }
    }
}

impl Config {
    pub fn validate(&mut self) -> Result<(), Box<dyn Error>> {
        if self.data_dir != DEFAULT_DATA_DIR {
            self.data_dir = config::canonicalize_path(&self.data_dir)?
        }
        if self.scheduler_concurrency > MAX_SCHED_CONCURRENCY {
            warn!(
                "TiKV has optimized latch since v4.0, so it is not necessary to set large schedule \
                concurrency. To save memory, change it from {:?} to {:?}",
                self.scheduler_concurrency, MAX_SCHED_CONCURRENCY
            );
            self.scheduler_concurrency = MAX_SCHED_CONCURRENCY;
        }
        if !matches!(self.api_version, 1 | 2) {
            return Err("storage.api_version can only be set to 1 or 2.".into());
        }
        if self.api_version == 2 && !self.enable_ttl {
            return Err(
                "storage.enable_ttl must be true in API V2 because API V2 forces to enable TTL."
                    .into(),
            );
        };
        // max worker pool size should be at least 4.
        let max_pool_size = std::cmp::max(4, SysQuota::cpu_cores_quota() as usize);
        if self.scheduler_worker_pool_size == 0 || self.scheduler_worker_pool_size > max_pool_size {
            return Err(
                format!(
                    "storage.scheduler_worker_pool_size should be greater than 0 and less than or equal to {}",
                    max_pool_size
                ).into()
            );
        }
        self.io_rate_limit.validate()?;

        Ok(())
    }

    pub fn api_version(&self) -> ApiVersion {
        match self.api_version {
            1 if self.enable_ttl => ApiVersion::V1ttl,
            1 => ApiVersion::V1,
            2 => ApiVersion::V2,
            _ => unreachable!(),
        }
    }

    pub fn set_api_version(&mut self, api_version: ApiVersion) {
        match api_version {
            ApiVersion::V1 => {
                self.api_version = 1;
                self.enable_ttl = false;
            }
            ApiVersion::V1ttl => {
                self.api_version = 1;
                self.enable_ttl = true;
            }
            ApiVersion::V2 => {
                self.api_version = 2;
                self.enable_ttl = true;
            }
        }
    }
}

#[derive(Clone, Debug, Serialize, Deserialize, PartialEq, OnlineConfig)]
#[serde(default)]
#[serde(rename_all = "kebab-case")]
pub struct FlowControlConfig {
    pub enable: bool,
    #[online_config(skip)]
    pub soft_pending_compaction_bytes_limit: ReadableSize,
    #[online_config(skip)]
    pub hard_pending_compaction_bytes_limit: ReadableSize,
    #[online_config(skip)]
    pub memtables_threshold: u64,
    #[online_config(skip)]
    pub l0_files_threshold: u64,
}

impl Default for FlowControlConfig {
    fn default() -> FlowControlConfig {
        FlowControlConfig {
            enable: true,
            soft_pending_compaction_bytes_limit: ReadableSize::gb(192),
            hard_pending_compaction_bytes_limit: ReadableSize::gb(1024),
            memtables_threshold: 5,
            l0_files_threshold: 20,
        }
    }
}

#[derive(Clone, Debug, Serialize, Deserialize, PartialEq, OnlineConfig)]
#[serde(default)]
#[serde(rename_all = "kebab-case")]
pub struct BlockCacheConfig {
    #[online_config(skip)]
    pub shared: bool,
    pub capacity: Option<ReadableSize>,
    #[online_config(skip)]
    pub num_shard_bits: i32,
    #[online_config(skip)]
    pub strict_capacity_limit: bool,
    #[online_config(skip)]
    pub high_pri_pool_ratio: f64,
    #[online_config(skip)]
    pub memory_allocator: Option<String>,
}

impl Default for BlockCacheConfig {
    fn default() -> BlockCacheConfig {
        BlockCacheConfig {
            shared: true,
            capacity: None,
            num_shard_bits: 6,
            strict_capacity_limit: false,
            high_pri_pool_ratio: 0.8,
            memory_allocator: Some(String::from("nodump")),
        }
    }
}

impl BlockCacheConfig {
    fn adjust_shard_bits(&self, capacity: usize) -> i32 {
        let max_shard_count = capacity / MIN_BLOCK_CACHE_SHARD_SIZE;
        if max_shard_count < (2 << self.num_shard_bits) {
            max((max_shard_count as f64).log2() as i32, 1)
        } else {
            self.num_shard_bits
        }
    }

    pub fn build_shared_cache(&self) -> Option<Cache> {
        if !self.shared {
            return None;
        }
        let capacity = match self.capacity {
            None => {
                let total_mem = SysQuota::memory_limit_in_bytes();
                ((total_mem as f64) * BLOCK_CACHE_RATE) as usize
            }
            Some(c) => c.0 as usize,
        };
        let mut cache_opts = LRUCacheOptions::new();
        cache_opts.set_capacity(capacity);
        cache_opts.set_num_shard_bits(self.adjust_shard_bits(capacity) as c_int);
        cache_opts.set_strict_capacity_limit(self.strict_capacity_limit);
        cache_opts.set_high_pri_pool_ratio(self.high_pri_pool_ratio);
        if let Some(allocator) = self.new_memory_allocator() {
            cache_opts.set_memory_allocator(allocator);
        }
        Some(Cache::new_lru_cache(cache_opts))
    }

    fn new_memory_allocator(&self) -> Option<MemoryAllocator> {
        if let Some(ref alloc) = self.memory_allocator {
            match alloc.as_str() {
                #[cfg(feature = "jemalloc")]
                "nodump" => match MemoryAllocator::new_jemalloc_memory_allocator() {
                    Ok(allocator) => {
                        return Some(allocator);
                    }
                    Err(e) => {
                        warn!(
                            "Create jemalloc nodump allocator for block cache failed: {}, continue with default allocator",
                            e
                        );
                    }
                },
                "" => {}
                other => {
                    warn!(
                        "Memory allocator {} is not supported, continue with default allocator",
                        other
                    );
                }
            }
        };
        None
    }
}

#[derive(Clone, Debug, Serialize, Deserialize, PartialEq, OnlineConfig)]
#[serde(default)]
#[serde(rename_all = "kebab-case")]
pub struct IoRateLimitConfig {
    pub max_bytes_per_sec: ReadableSize,
    #[online_config(skip)]
<<<<<<< HEAD
    pub max_buffered_read_bytes: ReadableSize,
    #[online_config(skip)]
    pub mode: IORateLimitMode,
    /// When this flag is off, high-priority IOs are counted but not limited. Default
    /// set to false because the optimal throughput target provided by user might not be
    /// the maximum available bandwidth. For multi-tenancy use case, this flag should be
    /// turned on.
=======
    pub mode: IoRateLimitMode,
    /// When this flag is off, high-priority IOs are counted but not limited.
    /// Default set to false because the optimal throughput target provided
    /// by user might not be the maximum available bandwidth. For
    /// multi-tenancy use case, this flag should be turned on.
>>>>>>> 84654c87
    #[online_config(skip)]
    pub strict: bool,
    pub foreground_read_priority: IoPriority,
    pub foreground_write_priority: IoPriority,
    pub flush_priority: IoPriority,
    pub level_zero_compaction_priority: IoPriority,
    pub compaction_priority: IoPriority,
    pub replication_priority: IoPriority,
    pub load_balance_priority: IoPriority,
    pub gc_priority: IoPriority,
    pub import_priority: IoPriority,
    pub export_priority: IoPriority,
    pub other_priority: IoPriority,
}

impl Default for IoRateLimitConfig {
    fn default() -> IoRateLimitConfig {
        IoRateLimitConfig {
            max_bytes_per_sec: ReadableSize::mb(0),
<<<<<<< HEAD
            max_buffered_read_bytes: ReadableSize::mb(1),
            mode: IORateLimitMode::WriteOnly,
=======
            mode: IoRateLimitMode::WriteOnly,
>>>>>>> 84654c87
            strict: false,
            foreground_read_priority: IoPriority::High,
            foreground_write_priority: IoPriority::High,
            flush_priority: IoPriority::High,
            level_zero_compaction_priority: IoPriority::Medium,
            compaction_priority: IoPriority::Low,
            replication_priority: IoPriority::High,
            load_balance_priority: IoPriority::High,
            gc_priority: IoPriority::High,
            import_priority: IoPriority::Medium,
            export_priority: IoPriority::Medium,
            other_priority: IoPriority::High,
        }
    }
}

<<<<<<< HEAD
impl IORateLimitConfig {
    pub fn build(&mut self, stats_collector_enabled: bool) -> IORateLimiter {
        if !stats_collector_enabled && self.mode != IORateLimitMode::WriteOnly {
            warn!("Falling back to write-only mode because io-stats-collector is missing.");
            self.mode = IORateLimitMode::WriteOnly;
        }
        let limiter = IORateLimiter::new(
            self.mode,
            self.strict,
            Some(self.max_buffered_read_bytes.0 as usize), /*batch_buffered_reads*/
            !stats_collector_enabled,
        );
        limiter.set_io_priority(IOType::ForegroundRead, self.foreground_read_priority);
        limiter.set_io_priority(IOType::ForegroundWrite, self.foreground_write_priority);
        limiter.set_io_priority(IOType::Flush, self.flush_priority);
=======
impl IoRateLimitConfig {
    pub fn build(&self, enable_statistics: bool) -> IoRateLimiter {
        let limiter = IoRateLimiter::new(self.mode, self.strict, enable_statistics);
        limiter.set_io_rate_limit(self.max_bytes_per_sec.0 as usize);
        limiter.set_io_priority(IoType::ForegroundRead, self.foreground_read_priority);
        limiter.set_io_priority(IoType::ForegroundWrite, self.foreground_write_priority);
        limiter.set_io_priority(IoType::Flush, self.flush_priority);
>>>>>>> 84654c87
        limiter.set_io_priority(
            IoType::LevelZeroCompaction,
            self.level_zero_compaction_priority,
        );
<<<<<<< HEAD
        limiter.set_io_priority(IOType::Compaction, self.compaction_priority);
        limiter.set_io_priority(IOType::Replication, self.replication_priority);
        limiter.set_io_priority(IOType::LoadBalance, self.load_balance_priority);
        limiter.set_io_priority(IOType::Gc, self.gc_priority);
        limiter.set_io_priority(IOType::Import, self.import_priority);
        limiter.set_io_priority(IOType::Export, self.export_priority);
        limiter.set_io_priority(IOType::Other, self.other_priority);
        limiter.set_io_rate_limit(self.max_bytes_per_sec.0 as usize);
=======
        limiter.set_io_priority(IoType::Compaction, self.compaction_priority);
        limiter.set_io_priority(IoType::Replication, self.replication_priority);
        limiter.set_io_priority(IoType::LoadBalance, self.load_balance_priority);
        limiter.set_io_priority(IoType::Gc, self.gc_priority);
        limiter.set_io_priority(IoType::Import, self.import_priority);
        limiter.set_io_priority(IoType::Export, self.export_priority);
        limiter.set_io_priority(IoType::Other, self.other_priority);
>>>>>>> 84654c87
        limiter
    }

    fn validate(&mut self) -> Result<(), Box<dyn Error>> {
        if self.other_priority != IoPriority::High {
            warn!(
                "Occasionally some critical IO operations are tagged as IOType::Other, \
                  e.g. IOs are fired from unmanaged threads, thread-local type storage exceeds \
                  capacity. To be on the safe side, change priority for IOType::Other from \
                  {:?} to {:?}",
                self.other_priority,
                IoPriority::High
            );
            self.other_priority = IoPriority::High;
        }
        if self.gc_priority != self.foreground_write_priority {
            warn!(
                "GC writes are merged with foreground writes. To avoid priority inversion, change \
                  priority for IOType::Gc from {:?} to {:?}",
                self.gc_priority, self.foreground_write_priority,
            );
            self.gc_priority = self.foreground_write_priority;
        }
<<<<<<< HEAD
=======
        if self.mode != IoRateLimitMode::WriteOnly {
            return Err(
                "storage.io-rate-limit.mode other than write-only is not supported.".into(),
            );
        }
>>>>>>> 84654c87
        Ok(())
    }
}

#[cfg(test)]
mod tests {
    use super::*;

    #[test]
    fn test_validate_storage_config() {
        let mut cfg = Config::default();
        assert!(cfg.validate().is_ok());

        let max_pool_size = std::cmp::max(4, SysQuota::cpu_cores_quota() as usize);
        cfg.scheduler_worker_pool_size = max_pool_size;
        assert!(cfg.validate().is_ok());

        cfg.scheduler_worker_pool_size = 0;
        assert!(cfg.validate().is_err());

        cfg.scheduler_worker_pool_size = max_pool_size + 1;
        assert!(cfg.validate().is_err());
    }

    #[test]
    fn test_adjust_shard_bits() {
        let config = BlockCacheConfig::default();
        let shard_bits = config.adjust_shard_bits(ReadableSize::gb(1).0 as usize);
        assert_eq!(shard_bits, 3);

        let shard_bits = config.adjust_shard_bits(ReadableSize::gb(4).0 as usize);
        assert_eq!(shard_bits, 5);

        let shard_bits = config.adjust_shard_bits(ReadableSize::gb(8).0 as usize);
        assert_eq!(shard_bits, 6);

        let shard_bits = config.adjust_shard_bits(ReadableSize::mb(1).0 as usize);
        assert_eq!(shard_bits, 1);
    }
}<|MERGE_RESOLUTION|>--- conflicted
+++ resolved
@@ -281,21 +281,13 @@
 pub struct IoRateLimitConfig {
     pub max_bytes_per_sec: ReadableSize,
     #[online_config(skip)]
-<<<<<<< HEAD
     pub max_buffered_read_bytes: ReadableSize,
     #[online_config(skip)]
-    pub mode: IORateLimitMode,
-    /// When this flag is off, high-priority IOs are counted but not limited. Default
-    /// set to false because the optimal throughput target provided by user might not be
-    /// the maximum available bandwidth. For multi-tenancy use case, this flag should be
-    /// turned on.
-=======
     pub mode: IoRateLimitMode,
     /// When this flag is off, high-priority IOs are counted but not limited.
     /// Default set to false because the optimal throughput target provided
     /// by user might not be the maximum available bandwidth. For
     /// multi-tenancy use case, this flag should be turned on.
->>>>>>> 84654c87
     #[online_config(skip)]
     pub strict: bool,
     pub foreground_read_priority: IoPriority,
@@ -315,12 +307,8 @@
     fn default() -> IoRateLimitConfig {
         IoRateLimitConfig {
             max_bytes_per_sec: ReadableSize::mb(0),
-<<<<<<< HEAD
             max_buffered_read_bytes: ReadableSize::mb(1),
-            mode: IORateLimitMode::WriteOnly,
-=======
             mode: IoRateLimitMode::WriteOnly,
->>>>>>> 84654c87
             strict: false,
             foreground_read_priority: IoPriority::High,
             foreground_write_priority: IoPriority::High,
@@ -337,45 +325,25 @@
     }
 }
 
-<<<<<<< HEAD
-impl IORateLimitConfig {
-    pub fn build(&mut self, stats_collector_enabled: bool) -> IORateLimiter {
-        if !stats_collector_enabled && self.mode != IORateLimitMode::WriteOnly {
+impl IoRateLimitConfig {
+    pub fn build(&mut self, stats_collector_enabled: bool) -> IoRateLimiter {
+        if !stats_collector_enabled && self.mode != IoRateLimitMode::WriteOnly {
             warn!("Falling back to write-only mode because io-stats-collector is missing.");
-            self.mode = IORateLimitMode::WriteOnly;
-        }
-        let limiter = IORateLimiter::new(
+            self.mode = IoRateLimitMode::WriteOnly;
+        }
+        let limiter = IoRateLimiter::new(
             self.mode,
             self.strict,
-            Some(self.max_buffered_read_bytes.0 as usize), /*batch_buffered_reads*/
+            Some(self.max_buffered_read_bytes.0 as usize), // batch_buffered_reads
             !stats_collector_enabled,
         );
-        limiter.set_io_priority(IOType::ForegroundRead, self.foreground_read_priority);
-        limiter.set_io_priority(IOType::ForegroundWrite, self.foreground_write_priority);
-        limiter.set_io_priority(IOType::Flush, self.flush_priority);
-=======
-impl IoRateLimitConfig {
-    pub fn build(&self, enable_statistics: bool) -> IoRateLimiter {
-        let limiter = IoRateLimiter::new(self.mode, self.strict, enable_statistics);
-        limiter.set_io_rate_limit(self.max_bytes_per_sec.0 as usize);
         limiter.set_io_priority(IoType::ForegroundRead, self.foreground_read_priority);
         limiter.set_io_priority(IoType::ForegroundWrite, self.foreground_write_priority);
         limiter.set_io_priority(IoType::Flush, self.flush_priority);
->>>>>>> 84654c87
         limiter.set_io_priority(
             IoType::LevelZeroCompaction,
             self.level_zero_compaction_priority,
         );
-<<<<<<< HEAD
-        limiter.set_io_priority(IOType::Compaction, self.compaction_priority);
-        limiter.set_io_priority(IOType::Replication, self.replication_priority);
-        limiter.set_io_priority(IOType::LoadBalance, self.load_balance_priority);
-        limiter.set_io_priority(IOType::Gc, self.gc_priority);
-        limiter.set_io_priority(IOType::Import, self.import_priority);
-        limiter.set_io_priority(IOType::Export, self.export_priority);
-        limiter.set_io_priority(IOType::Other, self.other_priority);
-        limiter.set_io_rate_limit(self.max_bytes_per_sec.0 as usize);
-=======
         limiter.set_io_priority(IoType::Compaction, self.compaction_priority);
         limiter.set_io_priority(IoType::Replication, self.replication_priority);
         limiter.set_io_priority(IoType::LoadBalance, self.load_balance_priority);
@@ -383,16 +351,16 @@
         limiter.set_io_priority(IoType::Import, self.import_priority);
         limiter.set_io_priority(IoType::Export, self.export_priority);
         limiter.set_io_priority(IoType::Other, self.other_priority);
->>>>>>> 84654c87
+        limiter.set_io_rate_limit(self.max_bytes_per_sec.0 as usize);
         limiter
     }
 
     fn validate(&mut self) -> Result<(), Box<dyn Error>> {
         if self.other_priority != IoPriority::High {
             warn!(
-                "Occasionally some critical IO operations are tagged as IOType::Other, \
+                "Occasionally some critical IO operations are tagged as IoType::Other, \
                   e.g. IOs are fired from unmanaged threads, thread-local type storage exceeds \
-                  capacity. To be on the safe side, change priority for IOType::Other from \
+                  capacity. To be on the safe side, change priority for IoType::Other from \
                   {:?} to {:?}",
                 self.other_priority,
                 IoPriority::High
@@ -402,19 +370,11 @@
         if self.gc_priority != self.foreground_write_priority {
             warn!(
                 "GC writes are merged with foreground writes. To avoid priority inversion, change \
-                  priority for IOType::Gc from {:?} to {:?}",
+                  priority for IoType::Gc from {:?} to {:?}",
                 self.gc_priority, self.foreground_write_priority,
             );
             self.gc_priority = self.foreground_write_priority;
         }
-<<<<<<< HEAD
-=======
-        if self.mode != IoRateLimitMode::WriteOnly {
-            return Err(
-                "storage.io-rate-limit.mode other than write-only is not supported.".into(),
-            );
-        }
->>>>>>> 84654c87
         Ok(())
     }
 }
