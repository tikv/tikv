// Copyright 2016 TiKV Project Authors. Licensed under Apache-2.0.

//! Storage configuration.

use std::error::Error;

use sys_info;

use tikv_util::config::{self, ReadableSize, KB};

use engine::rocks::{Cache, LRUCacheOptions, MemoryAllocator};

use libc::c_int;

pub const DEFAULT_DATA_DIR: &str = "./";
pub const DEFAULT_ROCKSDB_SUB_DIR: &str = "db";
const DEFAULT_MAX_KEY_SIZE: usize = 4 * 1024;
const DEFAULT_SCHED_CAPACITY: usize = 10240;
const DEFAULT_SCHED_CONCURRENCY: usize = 2048000;

// According to "Little's law", assuming you can write 100MB per
// second, and it takes about 100ms to process the write requests
// on average, in that situation the writing bytes estimated 10MB,
// here we use 100MB as default value for tolerate 1s latency.
const DEFAULT_SCHED_PENDING_WRITE_MB: u64 = 100;

#[derive(Clone, Debug, Serialize, Deserialize, PartialEq)]
#[serde(default)]
#[serde(rename_all = "kebab-case")]
pub struct Config {
    pub data_dir: String,
    // Replaced by `GCConfig.ratio_threshold`. Keep it for backward compatibility.
    pub gc_ratio_threshold: f64,
    pub max_key_size: usize,
    pub scheduler_notify_capacity: usize,
    pub scheduler_concurrency: usize,
    pub scheduler_worker_pool_size: usize,
    pub scheduler_pending_write_threshold: ReadableSize,
    pub block_cache: BlockCacheConfig,
    pub gc: GCConfig,
}

impl Default for Config {
    fn default() -> Config {
        let total_cpu = sys_info::cpu_num().unwrap();
        Config {
            data_dir: DEFAULT_DATA_DIR.to_owned(),
            gc_ratio_threshold: DEFAULT_GC_RATIO_THRESHOLD,
            max_key_size: DEFAULT_MAX_KEY_SIZE,
            scheduler_notify_capacity: DEFAULT_SCHED_CAPACITY,
            scheduler_concurrency: DEFAULT_SCHED_CONCURRENCY,
            scheduler_worker_pool_size: if total_cpu >= 16 { 8 } else { 4 },
            scheduler_pending_write_threshold: ReadableSize::mb(DEFAULT_SCHED_PENDING_WRITE_MB),
            block_cache: BlockCacheConfig::default(),
            gc: GCConfig::default(),
        }
    }
}

impl Config {
    pub fn validate(&mut self) -> Result<(), Box<dyn Error>> {
        if self.data_dir != DEFAULT_DATA_DIR {
            self.data_dir = config::canonicalize_path(&self.data_dir)?
        }
        self.gc.validate()?;
        Ok(())
    }
}

#[derive(Clone, Debug, Serialize, Deserialize, PartialEq)]
#[serde(default)]
#[serde(rename_all = "kebab-case")]
pub struct BlockCacheConfig {
    pub shared: bool,
    pub capacity: Option<ReadableSize>,
    pub num_shard_bits: i32,
    pub strict_capacity_limit: bool,
    pub high_pri_pool_ratio: f64,
    pub memory_allocator: Option<String>,
}

impl Default for BlockCacheConfig {
    fn default() -> BlockCacheConfig {
        BlockCacheConfig {
            shared: true,
            capacity: None,
            num_shard_bits: 6,
            strict_capacity_limit: false,
            high_pri_pool_ratio: 0.0,
            memory_allocator: Some(String::from("nodump")),
        }
    }
}

impl BlockCacheConfig {
    pub fn build_shared_cache(&self) -> Option<Cache> {
        if !self.shared {
            return None;
        }
        let capacity = match self.capacity {
            None => {
                let total_mem = sys_info::mem_info().unwrap().total * KB;
                ((total_mem as f64) * 0.45) as usize
            }
            Some(c) => c.0 as usize,
        };
        let mut cache_opts = LRUCacheOptions::new();
        cache_opts.set_capacity(capacity);
        cache_opts.set_num_shard_bits(self.num_shard_bits as c_int);
        cache_opts.set_strict_capacity_limit(self.strict_capacity_limit);
        cache_opts.set_high_pri_pool_ratio(self.high_pri_pool_ratio);
        if let Some(allocator) = self.new_memory_allocator() {
            cache_opts.set_memory_allocator(allocator);
        }
        Some(Cache::new_lru_cache(cache_opts))
    }
<<<<<<< HEAD
}

pub const DEFAULT_GC_RATIO_THRESHOLD: f64 = 1.1;
pub const DEFAULT_GC_BATCH_KEYS: usize = 512;
// No limit
const DEFAULT_GC_MAX_WRITE_BYTES_PER_SEC: u64 = 0;

#[derive(Clone, Debug, Serialize, Deserialize, PartialEq)]
#[serde(default)]
#[serde(deny_unknown_fields)]
#[serde(rename_all = "kebab-case")]
pub struct GCConfig {
    pub ratio_threshold: f64,
    pub batch_keys: usize,
    pub max_write_bytes_per_sec: ReadableSize,
}

impl Default for GCConfig {
    fn default() -> GCConfig {
        GCConfig {
            ratio_threshold: DEFAULT_GC_RATIO_THRESHOLD,
            batch_keys: DEFAULT_GC_BATCH_KEYS,
            max_write_bytes_per_sec: ReadableSize(DEFAULT_GC_MAX_WRITE_BYTES_PER_SEC),
        }
    }
}

impl GCConfig {
    pub fn validate(&self) -> Result<(), Box<dyn Error>> {
        if self.batch_keys == 0 {
            return Err(("storage.gc.batch_keys should not be 0.").into());
        }
        Ok(())
    }
}

#[cfg(test)]
mod tests {
    use super::*;

    #[test]
    fn test_gc_config_validate() {
        let cfg = GCConfig::default();
        cfg.validate().unwrap();

        let mut invalid_cfg = GCConfig::default();
        invalid_cfg.batch_keys = 0;
        assert!(invalid_cfg.validate().is_err());
=======

    fn new_memory_allocator(&self) -> Option<MemoryAllocator> {
        if let Some(ref alloc) = self.memory_allocator {
            match alloc.as_str() {
                #[cfg(feature = "jemalloc")]
                "nodump" => match MemoryAllocator::new_jemalloc_memory_allocator() {
                    Ok(allocator) => {
                        return Some(allocator);
                    }
                    Err(e) => {
                        warn!("Create jemalloc nodump allocator for block cache failed: {}, continue with default allocator", e);
                    }
                },
                "" => {}
                other => {
                    warn!(
                        "Memory allocator {} is not supported, continue with default allocator",
                        other
                    );
                }
            }
        };
        None
>>>>>>> 4d6c66aa
    }
}<|MERGE_RESOLUTION|>--- conflicted
+++ resolved
@@ -114,7 +114,30 @@
         }
         Some(Cache::new_lru_cache(cache_opts))
     }
-<<<<<<< HEAD
+
+    fn new_memory_allocator(&self) -> Option<MemoryAllocator> {
+        if let Some(ref alloc) = self.memory_allocator {
+            match alloc.as_str() {
+                #[cfg(feature = "jemalloc")]
+                "nodump" => match MemoryAllocator::new_jemalloc_memory_allocator() {
+                    Ok(allocator) => {
+                        return Some(allocator);
+                    }
+                    Err(e) => {
+                        warn!("Create jemalloc nodump allocator for block cache failed: {}, continue with default allocator", e);
+                    }
+                },
+                "" => {}
+                other => {
+                    warn!(
+                        "Memory allocator {} is not supported, continue with default allocator",
+                        other
+                    );
+                }
+            }
+        };
+        None
+    }
 }
 
 pub const DEFAULT_GC_RATIO_THRESHOLD: f64 = 1.1;
@@ -163,30 +186,5 @@
         let mut invalid_cfg = GCConfig::default();
         invalid_cfg.batch_keys = 0;
         assert!(invalid_cfg.validate().is_err());
-=======
-
-    fn new_memory_allocator(&self) -> Option<MemoryAllocator> {
-        if let Some(ref alloc) = self.memory_allocator {
-            match alloc.as_str() {
-                #[cfg(feature = "jemalloc")]
-                "nodump" => match MemoryAllocator::new_jemalloc_memory_allocator() {
-                    Ok(allocator) => {
-                        return Some(allocator);
-                    }
-                    Err(e) => {
-                        warn!("Create jemalloc nodump allocator for block cache failed: {}, continue with default allocator", e);
-                    }
-                },
-                "" => {}
-                other => {
-                    warn!(
-                        "Memory allocator {} is not supported, continue with default allocator",
-                        other
-                    );
-                }
-            }
-        };
-        None
->>>>>>> 4d6c66aa
     }
 }