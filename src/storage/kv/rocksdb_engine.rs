--- conflicted
+++ resolved
@@ -179,16 +179,9 @@
         let cfs_opts = cfs
             .iter()
             .map(|cf| match *cf {
-<<<<<<< HEAD
-                CF_DEFAULT => CFOptions::new(CF_DEFAULT, cfg_rocksdb.defaultcf.build_opt()),
-                CF_LOCK => CFOptions::new(CF_LOCK, cfg_rocksdb.lockcf.build_opt()),
-                CF_WRITE => CFOptions::new(CF_WRITE, cfg_rocksdb.writecf.build_opt()),
-=======
                 CF_DEFAULT => CFOptions::new(CF_DEFAULT, cfg_rocksdb.defaultcf.build_opt(&cache)),
                 CF_LOCK => CFOptions::new(CF_LOCK, cfg_rocksdb.lockcf.build_opt(&cache)),
                 CF_WRITE => CFOptions::new(CF_WRITE, cfg_rocksdb.writecf.build_opt(&cache)),
-                CF_RAFT => CFOptions::new(CF_RAFT, cfg_rocksdb.raftcf.build_opt(&cache)),
->>>>>>> dd9ed5c3
                 _ => CFOptions::new(*cf, ColumnFamilyOptions::new()),
             })
             .collect();
