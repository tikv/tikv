--- conflicted
+++ resolved
@@ -187,19 +187,14 @@
     }
 }
 
-<<<<<<< HEAD
-impl From<engine_traits::Error> for Error {
-    fn from(err: engine_traits::Error) -> Error {
-        Error::Request(err.into_other())
-    }
-}
-
-impl Error {
-    pub fn maybe_clone(&self) -> Option<Error> {
-=======
+impl From<engine_traits::Error> for ErrorInner {
+    fn from(err: engine_traits::Error) -> ErrorInner {
+        ErrorInner::Request(err.into_other())
+    }
+}
+
 impl ErrorInner {
     pub fn maybe_clone(&self) -> Option<ErrorInner> {
->>>>>>> 64b90595
         match *self {
             ErrorInner::Request(ref e) => Some(ErrorInner::Request(e.clone())),
             ErrorInner::Timeout(d) => Some(ErrorInner::Timeout(d)),
