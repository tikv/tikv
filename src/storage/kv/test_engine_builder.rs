// Copyright 2021 TiKV Project Authors. Licensed under Apache-2.0.

use std::{
    path::{Path, PathBuf},
    sync::Arc,
};

use causal_ts::tests::DummyRawTsTracker;
use engine_rocks::RocksCfOptions;
use engine_traits::{CfName, ALL_CFS, CF_DEFAULT, CF_LOCK, CF_RAFT, CF_WRITE};
use file_system::IORateLimiter;
use kvproto::kvrpcpb::ApiVersion;
use tikv_util::config::ReadableSize;

use crate::storage::{
    config::BlockCacheConfig,
    kv::{Result, RocksEngine},
};

// Duplicated from rocksdb_engine
const TEMP_DIR: &str = "";

/// A builder to build a temporary `RocksEngine`.
///
/// Only used for test purpose.
#[must_use]
pub struct TestEngineBuilder {
    path: Option<PathBuf>,
    cfs: Option<Vec<CfName>>,
    io_rate_limiter: Option<Arc<IORateLimiter>>,
    api_version: ApiVersion,
}

impl TestEngineBuilder {
    pub fn new() -> Self {
        Self {
            path: None,
            cfs: None,
            io_rate_limiter: None,
            api_version: ApiVersion::V1,
        }
    }

    /// Customize the data directory of the temporary engine.
    ///
    /// By default, TEMP_DIR will be used.
    pub fn path(mut self, path: impl AsRef<Path>) -> Self {
        self.path = Some(path.as_ref().to_path_buf());
        self
    }

    /// Customize the CFs that engine will have.
    ///
    /// By default, engine will have all CFs.
    pub fn cfs(mut self, cfs: impl AsRef<[CfName]>) -> Self {
        self.cfs = Some(cfs.as_ref().to_vec());
        self
    }

    pub fn api_version(mut self, api_version: ApiVersion) -> Self {
        self.api_version = api_version;
        self
    }

    pub fn io_rate_limiter(mut self, limiter: Option<Arc<IORateLimiter>>) -> Self {
        self.io_rate_limiter = limiter;
        self
    }

    /// Register causal observer for RawKV API V2.
    // TODO: `RocksEngine` is coupling with RawKV features including GC (compaction
    // filter) & CausalObserver. Consider decoupling them.
    fn register_causal_observer(engine: &mut RocksEngine) {
        let causal_ts_provider = Arc::new(causal_ts::tests::TestProvider::default());
        let causal_ob =
            causal_ts::CausalObserver::new(causal_ts_provider, DummyRawTsTracker::default());
        engine.register_observer(|host| {
            causal_ob.register_to(host);
        });
    }

    /// Build a `RocksEngine`.
    pub fn build(self) -> Result<RocksEngine> {
        let cfg_rocksdb = crate::config::DbConfig::default();
        self.do_build(&cfg_rocksdb, true)
    }

    pub fn build_with_cfg(self, cfg_rocksdb: &crate::config::DbConfig) -> Result<RocksEngine> {
        self.do_build(cfg_rocksdb, true)
    }

    pub fn build_without_cache(self) -> Result<RocksEngine> {
        let cfg_rocksdb = crate::config::DbConfig::default();
        self.do_build(&cfg_rocksdb, false)
    }

    fn do_build(
        self,
        cfg_rocksdb: &crate::config::DbConfig,
        enable_block_cache: bool,
    ) -> Result<RocksEngine> {
        let path = match self.path {
            None => TEMP_DIR.to_owned(),
            Some(p) => p.to_str().unwrap().to_owned(),
        };
        let api_version = self.api_version;
        let cfs = self.cfs.unwrap_or_else(|| ALL_CFS.to_vec());
        let mut cache_opt = BlockCacheConfig::default();
        if !enable_block_cache {
            cache_opt.capacity = Some(ReadableSize::kb(0));
        }
        let cache = cache_opt.build_shared_cache();
        let cfs_opts = cfs
            .iter()
            .map(|cf| match *cf {
                CF_DEFAULT => (
                    CF_DEFAULT,
                    cfg_rocksdb.defaultcf.build_opt(&cache, None, api_version),
                ),
                CF_LOCK => (CF_LOCK, cfg_rocksdb.lockcf.build_opt(&cache)),
                CF_WRITE => (CF_WRITE, cfg_rocksdb.writecf.build_opt(&cache, None)),
                CF_RAFT => (CF_RAFT, cfg_rocksdb.raftcf.build_opt(&cache)),
                _ => (*cf, RocksCfOptions::default()),
            })
            .collect();
<<<<<<< HEAD
        let mut engine = RocksEngine::new(
            &path,
            &cfs,
            Some(cfs_opts),
            cache.is_some(),
            self.io_rate_limiter,
            None, // CFOptions
        )?;
=======
        let mut engine =
            RocksEngine::new(&path, None, cfs_opts, cache.is_some(), self.io_rate_limiter)?;
>>>>>>> 4152dbe0

        if let ApiVersion::V2 = api_version {
            Self::register_causal_observer(&mut engine);
        }

        Ok(engine)
    }
}

impl Default for TestEngineBuilder {
    fn default() -> Self {
        Self::new()
    }
}

#[cfg(test)]
mod tests {
    use engine_rocks::ReadPerfInstant;
    use engine_traits::IterOptions;
    use kvproto::kvrpcpb::Context;
    use tikv_kv::tests::*;
    use txn_types::{Key, TimeStamp};

    use super::{
        super::{CfStatistics, Engine, Snapshot, TEST_ENGINE_CFS},
        *,
    };
    use crate::storage::{Cursor, CursorBuilder, ScanMode};

    #[test]
    fn test_rocksdb() {
        let engine = TestEngineBuilder::new()
            .cfs(TEST_ENGINE_CFS)
            .build()
            .unwrap();
        test_base_curd_options(&engine)
    }

    #[test]
    fn test_rocksdb_linear() {
        let engine = TestEngineBuilder::new()
            .cfs(TEST_ENGINE_CFS)
            .build()
            .unwrap();
        test_linear(&engine);
    }

    #[test]
    fn test_rocksdb_statistic() {
        let engine = TestEngineBuilder::new()
            .cfs(TEST_ENGINE_CFS)
            .build()
            .unwrap();
        test_cfs_statistics(&engine);
    }

    #[test]
    fn rocksdb_reopen() {
        let dir = tempfile::Builder::new()
            .prefix("rocksdb_test")
            .tempdir()
            .unwrap();
        {
            let engine = TestEngineBuilder::new()
                .path(dir.path())
                .cfs(TEST_ENGINE_CFS)
                .build()
                .unwrap();
            must_put_cf(&engine, "cf", b"k", b"v1");
        }
        {
            let engine = TestEngineBuilder::new()
                .path(dir.path())
                .cfs(TEST_ENGINE_CFS)
                .build()
                .unwrap();
            assert_has_cf(&engine, "cf", b"k", b"v1");
        }
    }

    #[test]
    fn test_rocksdb_perf_statistics() {
        let engine = TestEngineBuilder::new()
            .cfs(TEST_ENGINE_CFS)
            .build()
            .unwrap();
        test_perf_statistics(&engine);
    }

    #[test]
    fn test_max_skippable_internal_keys_error() {
        let engine = TestEngineBuilder::new().build().unwrap();
        must_put(&engine, b"foo", b"bar");
        must_delete(&engine, b"foo");
        must_put(&engine, b"foo1", b"bar1");
        must_delete(&engine, b"foo1");
        must_put(&engine, b"foo2", b"bar2");

        let snapshot = engine.snapshot(Default::default()).unwrap();
        let mut iter_opt = IterOptions::default();
        iter_opt.set_max_skippable_internal_keys(1);
        let mut iter = Cursor::new(
            snapshot.iter(CF_DEFAULT, iter_opt).unwrap(),
            ScanMode::Forward,
            false,
        );

        let mut statistics = CfStatistics::default();
        let res = iter.seek(&Key::from_raw(b"foo"), &mut statistics);
        assert!(res.is_err());
        assert!(
            res.unwrap_err()
                .to_string()
                .contains("Result incomplete: Too many internal keys skipped")
        );
    }

    fn test_perf_statistics<E: Engine>(engine: &E) {
        must_put(engine, b"foo", b"bar1");
        must_put(engine, b"foo2", b"bar2");
        must_put(engine, b"foo3", b"bar3"); // deleted
        must_put(engine, b"foo4", b"bar4");
        must_put(engine, b"foo42", b"bar42"); // deleted
        must_put(engine, b"foo5", b"bar5"); // deleted
        must_put(engine, b"foo6", b"bar6");
        must_delete(engine, b"foo3");
        must_delete(engine, b"foo42");
        must_delete(engine, b"foo5");

        let snapshot = engine.snapshot(Default::default()).unwrap();
        let mut iter = Cursor::new(
            snapshot.iter(CF_DEFAULT, IterOptions::default()).unwrap(),
            ScanMode::Forward,
            false,
        );

        let mut statistics = CfStatistics::default();

        let perf_statistics = ReadPerfInstant::new();
        iter.seek(&Key::from_raw(b"foo30"), &mut statistics)
            .unwrap();
        assert_eq!(perf_statistics.delta().internal_delete_skipped_count, 0);

        let perf_statistics = ReadPerfInstant::new();
        iter.near_seek(&Key::from_raw(b"foo55"), &mut statistics)
            .unwrap();
        assert_eq!(perf_statistics.delta().internal_delete_skipped_count, 2);

        let perf_statistics = ReadPerfInstant::new();
        iter.prev(&mut statistics);
        assert_eq!(perf_statistics.delta().internal_delete_skipped_count, 2);

        iter.prev(&mut statistics);
        assert_eq!(perf_statistics.delta().internal_delete_skipped_count, 3);

        iter.prev(&mut statistics);
        assert_eq!(perf_statistics.delta().internal_delete_skipped_count, 3);
    }

    #[test]
    fn test_prefix_seek_skip_tombstone() {
        let engine = TestEngineBuilder::new().build().unwrap();
        engine
            .put_cf(
                &Context::default(),
                "write",
                Key::from_raw(b"aoo").append_ts(TimeStamp::zero()),
                b"ba".to_vec(),
            )
            .unwrap();
        for key in &[
            b"foo".to_vec(),
            b"foo1".to_vec(),
            b"foo2".to_vec(),
            b"foo3".to_vec(),
        ] {
            engine
                .put_cf(
                    &Context::default(),
                    "write",
                    Key::from_raw(key).append_ts(TimeStamp::zero()),
                    b"bar".to_vec(),
                )
                .unwrap();
            engine
                .delete_cf(
                    &Context::default(),
                    "write",
                    Key::from_raw(key).append_ts(TimeStamp::zero()),
                )
                .unwrap();
        }

        engine
            .put_cf(
                &Context::default(),
                "write",
                Key::from_raw(b"foo4").append_ts(TimeStamp::zero()),
                b"bar4".to_vec(),
            )
            .unwrap();

        let snapshot = engine.snapshot(Default::default()).unwrap();
        let mut iter = CursorBuilder::new(&snapshot, CF_WRITE)
            .prefix_seek(true)
            .scan_mode(ScanMode::Forward)
            .build()
            .unwrap();

        let mut statistics = CfStatistics::default();
        let perf_statistics = ReadPerfInstant::new();
        iter.seek(
            &Key::from_raw(b"aoo").append_ts(TimeStamp::zero()),
            &mut statistics,
        )
        .unwrap();
        assert_eq!(iter.valid().unwrap(), true);
        assert_eq!(perf_statistics.delta().internal_delete_skipped_count, 0);

        let perf_statistics = ReadPerfInstant::new();
        iter.seek(
            &Key::from_raw(b"foo").append_ts(TimeStamp::zero()),
            &mut statistics,
        )
        .unwrap();
        assert_eq!(iter.valid().unwrap(), false);
        assert_eq!(perf_statistics.delta().internal_delete_skipped_count, 1);
        let perf_statistics = ReadPerfInstant::new();
        iter.seek(
            &Key::from_raw(b"foo1").append_ts(TimeStamp::zero()),
            &mut statistics,
        )
        .unwrap();
        assert_eq!(iter.valid().unwrap(), false);
        assert_eq!(perf_statistics.delta().internal_delete_skipped_count, 1);
        let perf_statistics = ReadPerfInstant::new();
        iter.seek(
            &Key::from_raw(b"foo2").append_ts(TimeStamp::zero()),
            &mut statistics,
        )
        .unwrap();
        assert_eq!(iter.valid().unwrap(), false);
        assert_eq!(perf_statistics.delta().internal_delete_skipped_count, 1);
        let perf_statistics = ReadPerfInstant::new();
        assert_eq!(
            iter.seek(
                &Key::from_raw(b"foo4").append_ts(TimeStamp::zero()),
                &mut statistics
            )
            .unwrap(),
            true
        );
        assert_eq!(iter.valid().unwrap(), true);
        assert_eq!(
            iter.key(&mut statistics),
            Key::from_raw(b"foo4")
                .append_ts(TimeStamp::zero())
                .as_encoded()
                .as_slice()
        );
        assert_eq!(perf_statistics.delta().internal_delete_skipped_count, 0);
    }
}<|MERGE_RESOLUTION|>--- conflicted
+++ resolved
@@ -123,19 +123,8 @@
                 _ => (*cf, RocksCfOptions::default()),
             })
             .collect();
-<<<<<<< HEAD
-        let mut engine = RocksEngine::new(
-            &path,
-            &cfs,
-            Some(cfs_opts),
-            cache.is_some(),
-            self.io_rate_limiter,
-            None, // CFOptions
-        )?;
-=======
         let mut engine =
             RocksEngine::new(&path, None, cfs_opts, cache.is_some(), self.io_rate_limiter)?;
->>>>>>> 4152dbe0
 
         if let ApiVersion::V2 = api_version {
             Self::register_causal_observer(&mut engine);
