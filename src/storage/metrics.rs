// Copyright 2016 PingCAP, Inc.
//
// Licensed under the Apache License, Version 2.0 (the "License");
// you may not use this file except in compliance with the License.
// You may obtain a copy of the License at
//
//     http://www.apache.org/licenses/LICENSE-2.0
//
// Unless required by applicable law or agreed to in writing, software
// distributed under the License is distributed on an "AS IS" BASIS,
// See the License for the specific language governing permissions and
// limitations under the License.

use prometheus::*;

lazy_static! {
    pub static ref KV_COMMAND_COUNTER_VEC: CounterVec =
        register_counter_vec!(
            "tikv_storage_command_total",
            "Total number of commands received.",
            &["type"]
        ).unwrap();

    pub static ref SCHED_STAGE_COUNTER_VEC: CounterVec =
        register_counter_vec!(
            "tikv_scheduler_stage_total",
            "Total number of commands on each stage.",
            &["type", "stage"]
        ).unwrap();

    pub static ref SCHED_CONTEX_GAUGE: Gauge =
        register_gauge!(
            "tikv_scheduler_contex_total",
            "Total number of pending commands."
        ).unwrap();

    pub static ref SCHED_WORKER_COUNTER_VEC: CounterVec =
        register_counter_vec!(
            "tikv_scheduler_worker_command_total",
            "Total number of commands executed by worker pool.",
            &["type", "rw_type"]
        ).unwrap();

    pub static ref SCHED_HISTOGRAM_VEC: HistogramVec =
        register_histogram_vec!(
            "tikv_scheduler_command_duration_seconds",
            "Bucketed histogram of command execution",
            &["type"],
            exponential_buckets(0.0005, 2.0, 20).unwrap()
        ).unwrap();

    pub static ref SCHED_LATCH_HISTOGRAM_VEC: HistogramVec =
        register_histogram_vec!(
            "tikv_scheduler_latch_wait_duration_seconds",
            "Bucketed histogram of latch wait",
            &["type"],
            exponential_buckets(0.0005, 2.0, 20).unwrap()
        ).unwrap();

    pub static ref SCHED_TOO_BUSY_COUNTER_VEC: CounterVec =
        register_counter_vec!(
            "tikv_scheduler_too_busy_total",
            "Total count of scheduler too busy",
            &["type"]
        ).unwrap();

    pub static ref SCHED_COMMANDS_PRI_COUNTER_VEC: CounterVec =
        register_counter_vec!(
            "tikv_scheduler_commands_pri_total",
            "Total count of different priority commands",
            &["priority"]
        ).unwrap();

    pub static ref KV_COMMAND_KEYREAD_HISTOGRAM_VEC: HistogramVec =
        register_histogram_vec!(
            "tikv_scheduler_kv_command_key_read",
            "Bucketed histogram of keys read of a kv command",
            &["type"],
            exponential_buckets(1.0, 2.0, 21).unwrap()
        ).unwrap();

    pub static ref KV_COMMAND_SCAN_DETAILS: HistogramVec =
        register_histogram_vec!(
            "tikv_scheudler_kv_scan_details",
            "Bucketed histogram of kv keys scan details for each cf",
            &["cf","tag"],
              exponential_buckets(1.0, 2.0, 20).unwrap()
        ).unwrap();

    pub static ref RAWKV_COMMAND_COUNTER_VEC: CounterVec =
        register_counter_vec!(
            "tikv_storage_rawkv_command_total",
            "Total number of rawkv commands received.",
            &["type"]
        ).unwrap();

    pub static ref KV_COMMAND_GC_EMPTY_RANGE_COUNTER: Counter =
        register_counter!(
            "tikv_storage_gc_empty_range_total",
            "Total number of empty range found by gc"
        ).unwrap();

<<<<<<< HEAD
    pub static ref BATCH_COMMANDS: HistogramVec =
        register_histogram_vec!(
            "tikv_storage_batch_commands_total",
            "Bucketed histogram of total number of commands for each group batch",
            &["group"],
            linear_buckets(0.0, 5.0, 8).unwrap()
=======
    pub static ref KV_COMMAND_GC_SKIPPED_COUNTER: Counter =
        register_counter!(
            "tikv_storage_gc_skipped_counter",
            "Total number of gc command skipped owing to optimization"
>>>>>>> ec4abaf7
        ).unwrap();
}<|MERGE_RESOLUTION|>--- conflicted
+++ resolved
@@ -100,18 +100,17 @@
             "Total number of empty range found by gc"
         ).unwrap();
 
-<<<<<<< HEAD
+    pub static ref KV_COMMAND_GC_SKIPPED_COUNTER: Counter =
+        register_counter!(
+            "tikv_storage_gc_skipped_counter",
+            "Total number of gc command skipped owing to optimization"
+        ).unwrap();
+
     pub static ref BATCH_COMMANDS: HistogramVec =
         register_histogram_vec!(
             "tikv_storage_batch_commands_total",
             "Bucketed histogram of total number of commands for each group batch",
             &["group"],
             linear_buckets(0.0, 5.0, 8).unwrap()
-=======
-    pub static ref KV_COMMAND_GC_SKIPPED_COUNTER: Counter =
-        register_counter!(
-            "tikv_storage_gc_skipped_counter",
-            "Total number of gc command skipped owing to optimization"
->>>>>>> ec4abaf7
         ).unwrap();
 }