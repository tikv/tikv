--- conflicted
+++ resolved
@@ -375,11 +375,7 @@
         "tikv_storage_check_mem_lock_duration_seconds",
         "Histogram of the duration of checking memory locks",
         &["type", "result"],
-<<<<<<< HEAD
-        exponential_buckets(1e-6f64, 4f64, 10).unwrap() // 1us ~ 1s
-=======
         exponential_buckets(1e-6f64, 4f64, 10).unwrap() // 1us ~ 262ms
->>>>>>> aa2ad755
     )
     .unwrap();
     pub static ref CHECK_MEM_LOCK_DURATION_HISTOGRAM_VEC: CheckMemLockHistogramVec =
