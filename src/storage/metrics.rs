// Copyright 2016 TiKV Project Authors. Licensed under Apache-2.0.

//! Prometheus metrics for storage functionality.

use std::{cell::RefCell, mem, sync::Arc};

use collections::HashMap;
use engine_traits::{PerfContext, PerfContextExt, PerfContextKind, PerfLevel};
use kvproto::{kvrpcpb::KeyRange, metapb, pdpb::QueryKind};
use pd_client::BucketMeta;
use prometheus::*;
use prometheus_static_metric::*;
use raftstore::store::{util::build_key_range, ReadStats};
use tikv_kv::{with_tls_engine, Engine};
use tracker::get_tls_tracker_token;

use crate::{
    server::metrics::{GcKeysCF as ServerGcKeysCF, GcKeysDetail as ServerGcKeysDetail},
    storage::kv::{FlowStatsReporter, Statistics},
};

struct StorageLocalMetrics {
    local_scan_details: HashMap<CommandKind, Statistics>,
    local_read_stats: ReadStats,
}

thread_local! {
    static TLS_STORAGE_METRICS: RefCell<StorageLocalMetrics> = RefCell::new(
        StorageLocalMetrics {
            local_scan_details: HashMap::default(),
            local_read_stats:ReadStats::default(),
        }
    );
}

pub fn tls_flush<R: FlowStatsReporter>(reporter: &R) {
    TLS_STORAGE_METRICS.with(|m| {
        let mut m = m.borrow_mut();

        for (cmd, stat) in m.local_scan_details.drain() {
            for (cf, cf_details) in stat.details_enum().iter() {
                for (tag, count) in cf_details.iter() {
                    KV_COMMAND_SCAN_DETAILS_STATIC
                        .get(cmd)
                        .get((*cf).into())
                        .get((*tag).into())
                        .inc_by(*count as u64);
                }
            }
        }

        // Report PD metrics
        if !m.local_read_stats.is_empty() {
            let mut read_stats = ReadStats::default();
            mem::swap(&mut read_stats, &mut m.local_read_stats);
            reporter.report_read_stats(read_stats);
        }
    });
}

pub fn tls_collect_scan_details(cmd: CommandKind, stats: &Statistics) {
    TLS_STORAGE_METRICS.with(|m| {
        m.borrow_mut()
            .local_scan_details
            .entry(cmd)
            .or_insert_with(Default::default)
            .add(stats);
    });
}

pub fn tls_collect_read_flow(
    region_id: u64,
    start: Option<&[u8]>,
    end: Option<&[u8]>,
    statistics: &Statistics,
    buckets: Option<&Arc<BucketMeta>>,
) {
    TLS_STORAGE_METRICS.with(|m| {
        let mut m = m.borrow_mut();
        m.local_read_stats.add_flow(
            region_id,
            buckets,
            start,
            end,
            &statistics.write.flow_stats,
            &statistics.data.flow_stats,
        );
    });
}

pub fn tls_collect_query(
    region_id: u64,
    peer: &metapb::Peer,
    start_key: &[u8],
    end_key: &[u8],
    reverse_scan: bool,
    kind: QueryKind,
) {
    TLS_STORAGE_METRICS.with(|m| {
        let mut m = m.borrow_mut();
        let key_range = build_key_range(start_key, end_key, reverse_scan);
        m.local_read_stats
            .add_query_num(region_id, peer, key_range, kind);
    });
}

pub fn tls_collect_query_batch(
    region_id: u64,
    peer: &metapb::Peer,
    key_ranges: Vec<KeyRange>,
    kind: QueryKind,
) {
    TLS_STORAGE_METRICS.with(|m| {
        let mut m = m.borrow_mut();
        m.local_read_stats
            .add_query_num_batch(region_id, peer, key_ranges, kind);
    });
}

make_auto_flush_static_metric! {
    pub label_enum CommandKind {
        get,
        raw_batch_get_command,
        scan,
        batch_get,
        batch_get_command,
        prewrite,
        acquire_pessimistic_lock,
        commit,
        cleanup,
        rollback,
        pessimistic_rollback,
        txn_heart_beat,
        check_txn_status,
        check_secondary_locks,
        scan_lock,
        resolve_lock,
        resolve_lock_lite,
        delete_range,
        pause,
        key_mvcc,
        start_ts_mvcc,
        flashback_to_version,
        raw_get,
        raw_batch_get,
        raw_scan,
        raw_batch_scan,
        raw_put,
        raw_batch_put,
        raw_delete,
        raw_delete_range,
        raw_batch_delete,
        raw_get_key_ttl,
        raw_compare_and_swap,
        raw_atomic_store,
        raw_checksum,
    }

    pub label_enum CommandStageKind {
        new,
        snapshot,
        async_snapshot_err,
        precheck_write_ok,
        precheck_write_err,
        snapshot_ok,
        snapshot_err,
        read_finish,
        next_cmd,
        lock_wait,
        process,
        prepare_write_err,
        write,
        write_finish,
        async_write_err,
        error,
        pipelined_write,
        pipelined_write_finish,
        async_apply_prewrite,
        async_apply_prewrite_finish,
    }

    pub label_enum CommandPriority {
        low,
        normal,
        high,
    }

    pub label_enum GcKeysCF {
        default,
        lock,
        write,
    }

    pub label_enum GcKeysDetail {
        processed_keys,
        get,
        next,
        prev,
        seek,
        seek_for_prev,
        over_seek_bound,
        next_tombstone,
        prev_tombstone,
        seek_tombstone,
        seek_for_prev_tombstone,
        raw_value_tombstone,
    }

    pub label_enum CheckMemLockResult {
        locked,
        unlocked,
    }

    pub label_enum InMemoryPessimisticLockingResult {
        success,
        full,
    }

    pub struct CommandScanDetails: LocalIntCounter {
        "req" => CommandKind,
        "cf" => GcKeysCF,
        "tag" => GcKeysDetail,
    }

    pub struct SchedDurationVec: LocalHistogram {
        "type" => CommandKind,
    }

    pub struct ProcessingReadVec: LocalHistogram {
        "type" => CommandKind,
    }

    pub struct KReadVec: LocalHistogram {
        "type" => CommandKind,
    }

    pub struct KvCommandCounterVec: LocalIntCounter {
        "type" => CommandKind,
    }

    pub struct SchedStageCounterVec: LocalIntCounter {
        "type" => CommandKind,
        "stage" => CommandStageKind,
    }

    pub struct SchedLatchDurationVec: LocalHistogram {
        "type" => CommandKind,
    }

    pub struct KvCommandKeysWrittenVec: LocalHistogram {
        "type" => CommandKind,
    }

    pub struct SchedTooBusyVec: LocalIntCounter {
        "type" => CommandKind,
    }

    pub struct SchedCommandPriCounterVec: LocalIntCounter {
        "priority" => CommandPriority,
    }

    pub struct CheckMemLockHistogramVec: LocalHistogram {
        "type" => CommandKind,
        "result" => CheckMemLockResult,
    }

    pub struct TxnCommandThrottleTimeCounterVec: LocalIntCounter {
        "type" => CommandKind,
    }

    pub struct InMemoryPessimisticLockingCounter: LocalIntCounter {
        "result" => InMemoryPessimisticLockingResult,
    }
}

impl From<ServerGcKeysCF> for GcKeysCF {
    fn from(cf: ServerGcKeysCF) -> GcKeysCF {
        match cf {
            ServerGcKeysCF::default => GcKeysCF::default,
            ServerGcKeysCF::lock => GcKeysCF::lock,
            ServerGcKeysCF::write => GcKeysCF::write,
        }
    }
}

impl From<ServerGcKeysDetail> for GcKeysDetail {
    fn from(detail: ServerGcKeysDetail) -> GcKeysDetail {
        match detail {
            ServerGcKeysDetail::processed_keys => GcKeysDetail::processed_keys,
            ServerGcKeysDetail::get => GcKeysDetail::get,
            ServerGcKeysDetail::next => GcKeysDetail::next,
            ServerGcKeysDetail::prev => GcKeysDetail::prev,
            ServerGcKeysDetail::seek => GcKeysDetail::seek,
            ServerGcKeysDetail::seek_for_prev => GcKeysDetail::seek_for_prev,
            ServerGcKeysDetail::over_seek_bound => GcKeysDetail::over_seek_bound,
            ServerGcKeysDetail::next_tombstone => GcKeysDetail::next_tombstone,
            ServerGcKeysDetail::prev_tombstone => GcKeysDetail::prev_tombstone,
            ServerGcKeysDetail::seek_tombstone => GcKeysDetail::seek_tombstone,
            ServerGcKeysDetail::seek_for_prev_tombstone => GcKeysDetail::seek_for_prev_tombstone,
            ServerGcKeysDetail::raw_value_tombstone => GcKeysDetail::raw_value_tombstone,
        }
    }
}

// Safety: It should be only called when the thread-local engine exists.
pub unsafe fn with_perf_context<E: Engine, Fn, T>(cmd: CommandKind, f: Fn) -> T
where
    Fn: FnOnce() -> T,
{
    thread_local! {
        static GET: RefCell<Option<Box<dyn PerfContext>>> = RefCell::new(None);
        static BATCH_GET: RefCell<Option<Box<dyn PerfContext>>> = RefCell::new(None);
        static BATCH_GET_COMMAND: RefCell<Option<Box<dyn PerfContext>>> = RefCell::new(None);
        static SCAN: RefCell<Option<Box<dyn PerfContext>>> = RefCell::new(None);
        static PREWRITE: RefCell<Option<Box<dyn PerfContext>>> = RefCell::new(None);
        static ACQUIRE_PESSIMISTIC_LOCK: RefCell<Option<Box<dyn PerfContext>>> = RefCell::new(None);
        static COMMIT: RefCell<Option<Box<dyn PerfContext>>> = RefCell::new(None);
        static CLEANUP: RefCell<Option<Box<dyn PerfContext>>> = RefCell::new(None);
        static ROLLBACK: RefCell<Option<Box<dyn PerfContext>>> = RefCell::new(None);
        static PESSIMISTIC_ROLLBACK: RefCell<Option<Box<dyn PerfContext>>> = RefCell::new(None);
        static TXN_HEART_BEAT: RefCell<Option<Box<dyn PerfContext>>> = RefCell::new(None);
        static CHECK_TXN_STATUS: RefCell<Option<Box<dyn PerfContext>>> = RefCell::new(None);
        static CHECK_SECONDARY_LOCKS: RefCell<Option<Box<dyn PerfContext>>> = RefCell::new(None);
        static SCAN_LOCK: RefCell<Option<Box<dyn PerfContext>>> = RefCell::new(None);
        static RESOLVE_LOCK: RefCell<Option<Box<dyn PerfContext>>> = RefCell::new(None);
        static RESOLVE_LOCK_LITE: RefCell<Option<Box<dyn PerfContext>>> = RefCell::new(None);
    }
    let tls_cell = match cmd {
        CommandKind::get => &GET,
        CommandKind::batch_get => &BATCH_GET,
        CommandKind::batch_get_command => &BATCH_GET_COMMAND,
        CommandKind::scan => &SCAN,
        CommandKind::prewrite => &PREWRITE,
        CommandKind::acquire_pessimistic_lock => &ACQUIRE_PESSIMISTIC_LOCK,
        CommandKind::commit => &COMMIT,
        CommandKind::cleanup => &CLEANUP,
        CommandKind::rollback => &ROLLBACK,
        CommandKind::pessimistic_rollback => &PESSIMISTIC_ROLLBACK,
        CommandKind::txn_heart_beat => &TXN_HEART_BEAT,
        CommandKind::check_txn_status => &CHECK_TXN_STATUS,
        CommandKind::check_secondary_locks => &CHECK_SECONDARY_LOCKS,
        CommandKind::scan_lock => &SCAN_LOCK,
        CommandKind::resolve_lock => &RESOLVE_LOCK,
        CommandKind::resolve_lock_lite => &RESOLVE_LOCK_LITE,
        _ => return f(),
    };
    tls_cell.with(|c| {
        let mut c = c.borrow_mut();
        let perf_context = c.get_or_insert_with(|| {
            with_tls_engine(|engine: &mut E| {
                Box::new(engine.kv_engine().unwrap().get_perf_context(
                    PerfLevel::Uninitialized,
                    PerfContextKind::Storage(cmd.get_str()),
                ))
            })
        });
        perf_context.start_observe();
        let res = f();
        perf_context.report_metrics(&[get_tls_tracker_token()]);
        res
    })
}

make_static_metric! {
    pub struct LockWaitQueueEntriesGauge: IntGauge {
        "type" => {
            waiters,
            keys,
        },
    }
}

lazy_static! {
    pub static ref KV_COMMAND_COUNTER_VEC: IntCounterVec = register_int_counter_vec!(
        "tikv_storage_command_total",
        "Total number of commands received.",
        &["type"]
    )
    .unwrap();
    pub static ref KV_COMMAND_COUNTER_VEC_STATIC: KvCommandCounterVec =
        auto_flush_from!(KV_COMMAND_COUNTER_VEC, KvCommandCounterVec);
    pub static ref SCHED_STAGE_COUNTER: IntCounterVec = {
        register_int_counter_vec!(
            "tikv_scheduler_stage_total",
            "Total number of commands on each stage.",
            &["type", "stage"]
        )
        .unwrap()
    };
    pub static ref SCHED_STAGE_COUNTER_VEC: SchedStageCounterVec =
        auto_flush_from!(SCHED_STAGE_COUNTER, SchedStageCounterVec);
    pub static ref SCHED_WRITING_BYTES_GAUGE: IntGauge = register_int_gauge!(
        "tikv_scheduler_writing_bytes",
        "Total number of writing kv."
    )
    .unwrap();
    pub static ref SCHED_CONTEX_GAUGE: IntGauge = register_int_gauge!(
        "tikv_scheduler_contex_total",
        "Total number of pending commands."
    )
    .unwrap();
    pub static ref SCHED_WRITE_FLOW_GAUGE: IntGauge = register_int_gauge!(
        "tikv_scheduler_write_flow",
        "The write flow passed through at scheduler level."
    )
    .unwrap();
    pub static ref SCHED_THROTTLE_FLOW_GAUGE: IntGauge = register_int_gauge!(
        "tikv_scheduler_throttle_flow",
        "The throttled write flow at scheduler level."
    )
    .unwrap();
       pub static ref SCHED_L0_TARGET_FLOW_GAUGE: IntGauge = register_int_gauge!(
        "tikv_scheduler_l0_target_flow",
        "The target flow of L0."
    )
    .unwrap();

    pub static ref SCHED_MEMTABLE_GAUGE: IntGaugeVec = register_int_gauge_vec!(
        "tikv_scheduler_memtable",
        "The number of memtables.",
        &["cf"]
    )
    .unwrap();
    pub static ref SCHED_L0_GAUGE: IntGaugeVec = register_int_gauge_vec!(
        "tikv_scheduler_l0",
        "The number of l0 files.",
        &["cf"]
    )
    .unwrap();
    pub static ref SCHED_L0_AVG_GAUGE: IntGaugeVec = register_int_gauge_vec!(
        "tikv_scheduler_l0_avg",
        "The number of average l0 files.",
        &["cf"]
    )
    .unwrap();
    pub static ref SCHED_FLUSH_FLOW_GAUGE: IntGaugeVec = register_int_gauge_vec!(
        "tikv_scheduler_flush_flow",
        "The speed of flush flow.",
        &["cf"]
    )
    .unwrap();
    pub static ref SCHED_L0_FLOW_GAUGE: IntGaugeVec = register_int_gauge_vec!(
        "tikv_scheduler_l0_flow",
        "The speed of l0 compaction flow.",
        &["cf"]
    )
    .unwrap();
    pub static ref SCHED_THROTTLE_ACTION_COUNTER: IntCounterVec = {
        register_int_counter_vec!(
            "tikv_scheduler_throttle_action_total",
            "Total number of actions for flow control.",
            &["cf", "type"]
        )
        .unwrap()
    };
    pub static ref SCHED_DISCARD_RATIO_GAUGE: IntGauge = register_int_gauge!(
        "tikv_scheduler_discard_ratio",
        "The discard ratio for flow control."
    )
    .unwrap();
    pub static ref SCHED_THROTTLE_CF_GAUGE: IntGaugeVec = register_int_gauge_vec!(
        "tikv_scheduler_throttle_cf",
        "The CF being throttled.",
        &["cf"]
    ).unwrap();
    pub static ref SCHED_PENDING_COMPACTION_BYTES_GAUGE: IntGaugeVec = register_int_gauge_vec!(
        "tikv_scheduler_pending_compaction_bytes",
        "The number of pending compaction bytes.",
        &["type"]
    )
    .unwrap();
    pub static ref SCHED_THROTTLE_TIME: Histogram =
        register_histogram!(
            "tikv_scheduler_throttle_duration_seconds",
            "Bucketed histogram of peer commits logs duration.",
            exponential_buckets(0.00001, 2.0, 26).unwrap()
        ).unwrap();
    pub static ref SCHED_HISTOGRAM_VEC: HistogramVec = register_histogram_vec!(
        "tikv_scheduler_command_duration_seconds",
        "Bucketed histogram of command execution",
        &["type"],
        exponential_buckets(0.00001, 2.0, 26).unwrap()
    )
    .unwrap();
    pub static ref SCHED_HISTOGRAM_VEC_STATIC: SchedDurationVec =
        auto_flush_from!(SCHED_HISTOGRAM_VEC, SchedDurationVec);
    pub static ref SCHED_LATCH_HISTOGRAM: HistogramVec = register_histogram_vec!(
        "tikv_scheduler_latch_wait_duration_seconds",
        "Bucketed histogram of latch wait",
        &["type"],
        exponential_buckets(0.00001, 2.0, 26).unwrap()
    )
    .unwrap();
    pub static ref SCHED_LATCH_HISTOGRAM_VEC: SchedLatchDurationVec =
        auto_flush_from!(SCHED_LATCH_HISTOGRAM, SchedLatchDurationVec);
    pub static ref SCHED_PROCESSING_READ_HISTOGRAM_VEC: HistogramVec = register_histogram_vec!(
        "tikv_scheduler_processing_read_duration_seconds",
        "Bucketed histogram of processing read duration",
        &["type"],
        exponential_buckets(0.00001, 2.0, 26).unwrap()
    )
    .unwrap();
    pub static ref SCHED_PROCESSING_READ_HISTOGRAM_STATIC: ProcessingReadVec =
        auto_flush_from!(SCHED_PROCESSING_READ_HISTOGRAM_VEC, ProcessingReadVec);
    pub static ref SCHED_PROCESSING_WRITE_HISTOGRAM_VEC: HistogramVec = register_histogram_vec!(
        "tikv_scheduler_processing_write_duration_seconds",
        "Bucketed histogram of processing write duration",
        &["type"],
        exponential_buckets(0.00001, 2.0, 26).unwrap()
    )
    .unwrap();
    pub static ref SCHED_TOO_BUSY_COUNTER: IntCounterVec = register_int_counter_vec!(
        "tikv_scheduler_too_busy_total",
        "Total count of scheduler too busy",
        &["type"]
    )
    .unwrap();
    pub static ref SCHED_TOO_BUSY_COUNTER_VEC: SchedTooBusyVec =
        auto_flush_from!(SCHED_TOO_BUSY_COUNTER, SchedTooBusyVec);
    pub static ref SCHED_COMMANDS_PRI_COUNTER_VEC: IntCounterVec = register_int_counter_vec!(
        "tikv_scheduler_commands_pri_total",
        "Total count of different priority commands",
        &["priority"]
    )
    .unwrap();
    pub static ref SCHED_COMMANDS_PRI_COUNTER_VEC_STATIC: SchedCommandPriCounterVec =
        auto_flush_from!(SCHED_COMMANDS_PRI_COUNTER_VEC, SchedCommandPriCounterVec);
    pub static ref KV_COMMAND_KEYREAD_HISTOGRAM_VEC: HistogramVec = register_histogram_vec!(
        "tikv_scheduler_kv_command_key_read",
        "Bucketed histogram of keys read of a kv command",
        &["type"],
        exponential_buckets(1.0, 2.0, 21).unwrap()
    )
    .unwrap();
    pub static ref KV_COMMAND_KEYREAD_HISTOGRAM_STATIC: KReadVec =
        auto_flush_from!(KV_COMMAND_KEYREAD_HISTOGRAM_VEC, KReadVec);
    pub static ref KV_COMMAND_SCAN_DETAILS: IntCounterVec = register_int_counter_vec!(
        "tikv_scheduler_kv_scan_details",
        "Bucketed counter of kv keys scan details for each cf",
        &["req", "cf", "tag"]
    )
    .unwrap();
    pub static ref KV_COMMAND_SCAN_DETAILS_STATIC: CommandScanDetails =
        auto_flush_from!(KV_COMMAND_SCAN_DETAILS, CommandScanDetails);
    pub static ref KV_COMMAND_KEYWRITE_HISTOGRAM: HistogramVec = register_histogram_vec!(
        "tikv_scheduler_kv_command_key_write",
        "Bucketed histogram of keys write of a kv command",
        &["type"],
        exponential_buckets(1.0, 2.0, 21).unwrap()
    )
    .unwrap();
    pub static ref KV_COMMAND_KEYWRITE_HISTOGRAM_VEC: KvCommandKeysWrittenVec =
        auto_flush_from!(KV_COMMAND_KEYWRITE_HISTOGRAM, KvCommandKeysWrittenVec);
    pub static ref REQUEST_EXCEED_BOUND: IntCounter = register_int_counter!(
        "tikv_request_exceed_bound",
        "Counter of request exceed bound"
    )
    .unwrap();
    pub static ref CHECK_MEM_LOCK_DURATION_HISTOGRAM: HistogramVec = register_histogram_vec!(
        "tikv_storage_check_mem_lock_duration_seconds",
        "Histogram of the duration of checking memory locks",
        &["type", "result"],
        exponential_buckets(1e-6f64, 4f64, 10).unwrap() // 1us ~ 262ms
    )
    .unwrap();
    pub static ref CHECK_MEM_LOCK_DURATION_HISTOGRAM_VEC: CheckMemLockHistogramVec =
        auto_flush_from!(CHECK_MEM_LOCK_DURATION_HISTOGRAM, CheckMemLockHistogramVec);

    pub static ref TXN_COMMAND_THROTTLE_TIME_COUNTER_VEC: IntCounterVec = register_int_counter_vec!(
        "tikv_txn_command_throttle_time_total",
        "Total throttle time (microsecond) of txn commands.",
        &["type"]
    )
    .unwrap();

    pub static ref TXN_COMMAND_THROTTLE_TIME_COUNTER_VEC_STATIC: TxnCommandThrottleTimeCounterVec =
        auto_flush_from!(TXN_COMMAND_THROTTLE_TIME_COUNTER_VEC, TxnCommandThrottleTimeCounterVec);

    pub static ref IN_MEMORY_PESSIMISTIC_LOCKING_COUNTER: IntCounterVec = register_int_counter_vec!(
        "tikv_in_memory_pessimistic_locking",
        "Count of different types of in-memory pessimistic locking",
        &["result"]
    )
    .unwrap();
    pub static ref IN_MEMORY_PESSIMISTIC_LOCKING_COUNTER_STATIC: InMemoryPessimisticLockingCounter =
        auto_flush_from!(IN_MEMORY_PESSIMISTIC_LOCKING_COUNTER, InMemoryPessimisticLockingCounter);

    pub static ref LOCK_WAIT_QUEUE_ENTRIES_GAUGE_VEC: LockWaitQueueEntriesGauge = register_static_int_gauge_vec!(
        LockWaitQueueEntriesGauge,
        "tikv_lock_wait_queue_entries_gauge_vec",
        "Statistics of the lock wait queue's state",
        &["type"]
    )
    .unwrap();

    pub static ref LOCK_WAIT_QUEUE_LENGTH_HISTOGRAM: Histogram = register_histogram!(
        "tikv_lock_wait_queue_length",
<<<<<<< HEAD
        "Statics of length of queues counted when enqueueing",
=======
        "Statistics  of length of queues counted when enqueueing",
>>>>>>> 1a9446f3
        exponential_buckets(1.0, 2.0, 16).unwrap()
    )
    .unwrap();
}<|MERGE_RESOLUTION|>--- conflicted
+++ resolved
@@ -595,11 +595,7 @@
 
     pub static ref LOCK_WAIT_QUEUE_LENGTH_HISTOGRAM: Histogram = register_histogram!(
         "tikv_lock_wait_queue_length",
-<<<<<<< HEAD
-        "Statics of length of queues counted when enqueueing",
-=======
-        "Statistics  of length of queues counted when enqueueing",
->>>>>>> 1a9446f3
+        "Statistics of length of queues counted when enqueueing",
         exponential_buckets(1.0, 2.0, 16).unwrap()
     )
     .unwrap();
