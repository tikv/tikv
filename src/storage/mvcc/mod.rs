// Copyright 2016 TiKV Project Authors. Licensed under Apache-2.0.

//! Multi-version concurrency control functionality.

pub(super) mod metrics;
mod reader;
pub(super) mod txn;

pub use self::metrics::{GC_DELETE_VERSIONS_HISTOGRAM, MVCC_VERSIONS_HISTOGRAM};
pub use self::reader::*;
pub use self::txn::{GcInfo, MvccTxn, ReleasedLock, SecondaryLockStatus, MAX_TXN_WRITE_SIZE};
pub use txn_types::{
    Key, Lock, LockType, Mutation, TimeStamp, Value, Write, WriteRef, WriteType,
    SHORT_VALUE_MAX_LEN,
};

use error_code::{self, ErrorCode, ErrorCodeExt};
use std::error;
use std::fmt;
use std::io;
use tikv_util::metrics::CRITICAL_ERROR;
use tikv_util::{panic_when_unexpected_key_or_data, set_panic_mark};

quick_error! {
    #[derive(Debug)]
    pub enum ErrorInner {
        Engine(err: crate::storage::kv::Error) {
            from()
            cause(err)
            display("{}", err)
        }
        Io(err: io::Error) {
            from()
            cause(err)
            display("{}", err)
        }
        Codec(err: tikv_util::codec::Error) {
            from()
            cause(err)
            display("{}", err)
        }
        KeyIsLocked(info: kvproto::kvrpcpb::LockInfo) {
            display("key is locked (backoff or cleanup) {:?}", info)
        }
        BadFormat(err: txn_types::Error ) {
            cause(err)
            display("{}", err)
        }
        Committed { commit_ts: TimeStamp } {
            display("txn already committed @{}", commit_ts)
        }
        PessimisticLockRolledBack { start_ts: TimeStamp, key: Vec<u8> } {
            display("pessimistic lock already rollbacked, start_ts:{}, key:{}", start_ts, hex::encode_upper(key))
        }
        TxnLockNotFound { start_ts: TimeStamp, commit_ts: TimeStamp, key: Vec<u8> } {
            display("txn lock not found {}-{} key:{}", start_ts, commit_ts, hex::encode_upper(key))
        }
        TxnNotFound { start_ts:  TimeStamp, key: Vec<u8> } {
            display("txn not found {} key: {}", start_ts, hex::encode_upper(key))
        }
        LockTypeNotMatch { start_ts: TimeStamp, key: Vec<u8>, pessimistic: bool } {
            display("lock type not match, start_ts:{}, key:{}, pessimistic:{}", start_ts, hex::encode_upper(key), pessimistic)
        }
        WriteConflict { start_ts: TimeStamp, conflict_start_ts: TimeStamp, conflict_commit_ts: TimeStamp, key: Vec<u8>, primary: Vec<u8> } {
            display("write conflict, start_ts:{}, conflict_start_ts:{}, conflict_commit_ts:{}, key:{}, primary:{}",
                    start_ts, conflict_start_ts, conflict_commit_ts, hex::encode_upper(key), hex::encode_upper(primary))
        }
        Deadlock { start_ts: TimeStamp, lock_ts: TimeStamp, lock_key: Vec<u8>, deadlock_key_hash: u64 } {
            display("deadlock occurs between txn:{} and txn:{}, lock_key:{}, deadlock_key_hash:{}",
                    start_ts, lock_ts, hex::encode_upper(lock_key), deadlock_key_hash)
        }
        AlreadyExist { key: Vec<u8> } {
            display("key {} already exists", hex::encode_upper(key))
        }
        DefaultNotFound { key: Vec<u8> } {
            display("default not found: key:{}, maybe read truncated/dropped table data?", hex::encode_upper(key))
        }
        CommitTsExpired { start_ts: TimeStamp, commit_ts: TimeStamp, key: Vec<u8>, min_commit_ts: TimeStamp } {
            display("try to commit key {} with commit_ts {} but min_commit_ts is {}", hex::encode_upper(key), commit_ts, min_commit_ts)
        }
        KeyVersion { display("bad format key(version)") }
        PessimisticLockNotFound { start_ts: TimeStamp, key: Vec<u8> } {
            display("pessimistic lock not found, start_ts:{}, key:{}", start_ts, hex::encode_upper(key))
        }
        Other(err: Box<dyn error::Error + Sync + Send>) {
            from()
            cause(err.as_ref())
            display("{:?}", err)
        }
    }
}

impl ErrorInner {
    pub fn maybe_clone(&self) -> Option<ErrorInner> {
        match self {
            ErrorInner::Engine(e) => e.maybe_clone().map(ErrorInner::Engine),
            ErrorInner::Codec(e) => e.maybe_clone().map(ErrorInner::Codec),
            ErrorInner::KeyIsLocked(info) => Some(ErrorInner::KeyIsLocked(info.clone())),
            ErrorInner::BadFormat(e) => e.maybe_clone().map(ErrorInner::BadFormat),
            ErrorInner::TxnLockNotFound {
                start_ts,
                commit_ts,
                key,
            } => Some(ErrorInner::TxnLockNotFound {
                start_ts: *start_ts,
                commit_ts: *commit_ts,
                key: key.to_owned(),
            }),
            ErrorInner::TxnNotFound { start_ts, key } => Some(ErrorInner::TxnNotFound {
                start_ts: *start_ts,
                key: key.to_owned(),
            }),
            ErrorInner::LockTypeNotMatch {
                start_ts,
                key,
                pessimistic,
            } => Some(ErrorInner::LockTypeNotMatch {
                start_ts: *start_ts,
                key: key.to_owned(),
                pessimistic: *pessimistic,
            }),
            ErrorInner::WriteConflict {
                start_ts,
                conflict_start_ts,
                conflict_commit_ts,
                key,
                primary,
            } => Some(ErrorInner::WriteConflict {
                start_ts: *start_ts,
                conflict_start_ts: *conflict_start_ts,
                conflict_commit_ts: *conflict_commit_ts,
                key: key.to_owned(),
                primary: primary.to_owned(),
            }),
            ErrorInner::Deadlock {
                start_ts,
                lock_ts,
                lock_key,
                deadlock_key_hash,
            } => Some(ErrorInner::Deadlock {
                start_ts: *start_ts,
                lock_ts: *lock_ts,
                lock_key: lock_key.to_owned(),
                deadlock_key_hash: *deadlock_key_hash,
            }),
            ErrorInner::AlreadyExist { key } => Some(ErrorInner::AlreadyExist { key: key.clone() }),
            ErrorInner::DefaultNotFound { key } => Some(ErrorInner::DefaultNotFound {
                key: key.to_owned(),
            }),
            ErrorInner::CommitTsExpired {
                start_ts,
                commit_ts,
                key,
                min_commit_ts,
            } => Some(ErrorInner::CommitTsExpired {
                start_ts: *start_ts,
                commit_ts: *commit_ts,
                key: key.clone(),
                min_commit_ts: *min_commit_ts,
            }),
            ErrorInner::KeyVersion => Some(ErrorInner::KeyVersion),
            ErrorInner::Committed { commit_ts } => Some(ErrorInner::Committed {
                commit_ts: *commit_ts,
            }),
            ErrorInner::PessimisticLockRolledBack { start_ts, key } => {
                Some(ErrorInner::PessimisticLockRolledBack {
                    start_ts: *start_ts,
                    key: key.to_owned(),
                })
            }
            ErrorInner::PessimisticLockNotFound { start_ts, key } => {
                Some(ErrorInner::PessimisticLockNotFound {
                    start_ts: *start_ts,
                    key: key.to_owned(),
                })
            }
            ErrorInner::Io(_) | ErrorInner::Other(_) => None,
        }
    }
}

pub struct Error(pub Box<ErrorInner>);

impl Error {
    pub fn maybe_clone(&self) -> Option<Error> {
        self.0.maybe_clone().map(Error::from)
    }
}

impl fmt::Debug for Error {
    fn fmt(&self, f: &mut fmt::Formatter<'_>) -> fmt::Result {
        fmt::Debug::fmt(&self.0, f)
    }
}

impl fmt::Display for Error {
    fn fmt(&self, f: &mut fmt::Formatter<'_>) -> fmt::Result {
        fmt::Display::fmt(&self.0, f)
    }
}

impl std::error::Error for Error {
    fn source(&self) -> Option<&(dyn std::error::Error + 'static)> {
        std::error::Error::source(&self.0)
    }
}

impl From<ErrorInner> for Error {
    #[inline]
    fn from(e: ErrorInner) -> Self {
        Error(Box::new(e))
    }
}

impl<T: Into<ErrorInner>> From<T> for Error {
    #[inline]
    default fn from(err: T) -> Self {
        let err = err.into();
        err.into()
    }
}

impl From<codec::Error> for ErrorInner {
    fn from(err: codec::Error) -> Self {
        box_err!("{}", err)
    }
}

impl From<::pd_client::Error> for ErrorInner {
    fn from(err: ::pd_client::Error) -> Self {
        box_err!("{}", err)
    }
}

impl From<txn_types::Error> for ErrorInner {
    fn from(err: txn_types::Error) -> Self {
        match err {
            txn_types::Error(box txn_types::ErrorInner::Io(e)) => ErrorInner::Io(e),
            txn_types::Error(box txn_types::ErrorInner::Codec(e)) => ErrorInner::Codec(e),
            txn_types::Error(box txn_types::ErrorInner::BadFormatLock)
            | txn_types::Error(box txn_types::ErrorInner::BadFormatWrite) => {
                ErrorInner::BadFormat(err)
            }
            txn_types::Error(box txn_types::ErrorInner::KeyIsLocked(lock_info)) => {
                ErrorInner::KeyIsLocked(lock_info)
            }
        }
    }
}

pub type Result<T> = std::result::Result<T, Error>;

impl ErrorCodeExt for Error {
    fn error_code(&self) -> ErrorCode {
        match self.0.as_ref() {
            ErrorInner::Engine(e) => e.error_code(),
            ErrorInner::Io(_) => error_code::storage::IO,
            ErrorInner::Codec(e) => e.error_code(),
            ErrorInner::KeyIsLocked(_) => error_code::storage::KEY_IS_LOCKED,
            ErrorInner::BadFormat(e) => e.error_code(),
            ErrorInner::Committed { .. } => error_code::storage::COMMITTED,
            ErrorInner::PessimisticLockRolledBack { .. } => {
                error_code::storage::PESSIMISTIC_LOCK_ROLLED_BACK
            }
            ErrorInner::TxnLockNotFound { .. } => error_code::storage::TXN_LOCK_NOT_FOUND,
            ErrorInner::TxnNotFound { .. } => error_code::storage::TXN_NOT_FOUND,
            ErrorInner::LockTypeNotMatch { .. } => error_code::storage::LOCK_TYPE_NOT_MATCH,
            ErrorInner::WriteConflict { .. } => error_code::storage::WRITE_CONFLICT,
            ErrorInner::Deadlock { .. } => error_code::storage::DEADLOCK,
            ErrorInner::AlreadyExist { .. } => error_code::storage::ALREADY_EXIST,
            ErrorInner::DefaultNotFound { .. } => error_code::storage::DEFAULT_NOT_FOUND,
            ErrorInner::CommitTsExpired { .. } => error_code::storage::COMMIT_TS_EXPIRED,
            ErrorInner::KeyVersion => error_code::storage::KEY_VERSION,
            ErrorInner::PessimisticLockNotFound { .. } => {
                error_code::storage::PESSIMISTIC_LOCK_NOT_FOUND
            }
            ErrorInner::Other(_) => error_code::storage::UNKNOWN,
        }
    }
}

/// Generates `DefaultNotFound` error or panic directly based on config.
#[inline(never)]
pub fn default_not_found_error(key: Vec<u8>, hint: &str) -> Error {
    CRITICAL_ERROR
        .with_label_values(&["default value not found"])
        .inc();
    if panic_when_unexpected_key_or_data() {
        set_panic_mark();
        panic!(
            "default value not found for key {:?} when {}",
            hex::encode_upper(&key),
            hint,
        );
    } else {
        error!(
            "default value not found";
            "key" => log_wrappers::Key(&key),
            "hint" => hint,
        );
        Error::from(ErrorInner::DefaultNotFound { key })
    }
}

pub mod tests {
    use super::*;
    use crate::storage::concurrency_manager::ConcurrencyManager;
    use crate::storage::kv::{Engine, Modify, ScanMode, Snapshot, WriteData};
<<<<<<< HEAD
=======
    use crate::storage::types::TxnStatus;
    use concurrency_manager::ConcurrencyManager;
>>>>>>> 63fe83ea
    use engine_traits::CF_WRITE;
    use kvproto::kvrpcpb::{Context, IsolationLevel};
    use txn_types::Key;

    pub fn write<E: Engine>(engine: &E, ctx: &Context, modifies: Vec<Modify>) {
        if !modifies.is_empty() {
            engine
                .write(ctx, WriteData::from_modifies(modifies))
                .unwrap();
        }
    }

    pub fn must_get<E: Engine>(engine: &E, key: &[u8], ts: impl Into<TimeStamp>, expect: &[u8]) {
        let ctx = Context::default();
        let snapshot = engine.snapshot(&ctx).unwrap();
        let mut reader = MvccReader::new(snapshot, None, true, IsolationLevel::Si);
        assert_eq!(
            reader
                .get(&Key::from_raw(key), ts.into(), false)
                .unwrap()
                .unwrap(),
            expect
        );
    }

    pub fn must_get_rc<E: Engine>(engine: &E, key: &[u8], ts: impl Into<TimeStamp>, expect: &[u8]) {
        let ctx = Context::default();
        let snapshot = engine.snapshot(&ctx).unwrap();
        let mut reader = MvccReader::new(snapshot, None, true, IsolationLevel::Rc);
        assert_eq!(
            reader
                .get(&Key::from_raw(key), ts.into(), false)
                .unwrap()
                .unwrap(),
            expect
        );
    }

    pub fn must_get_none<E: Engine>(engine: &E, key: &[u8], ts: impl Into<TimeStamp>) {
        let ctx = Context::default();
        let snapshot = engine.snapshot(&ctx).unwrap();
        let mut reader = MvccReader::new(snapshot, None, true, IsolationLevel::Si);
        assert!(reader
            .get(&Key::from_raw(key), ts.into(), false)
            .unwrap()
            .is_none());
    }

    pub fn must_get_err<E: Engine>(engine: &E, key: &[u8], ts: impl Into<TimeStamp>) {
        let ctx = Context::default();
        let snapshot = engine.snapshot(&ctx).unwrap();
        let mut reader = MvccReader::new(snapshot, None, true, IsolationLevel::Si);
        assert!(reader.get(&Key::from_raw(key), ts.into(), false).is_err());
    }

    // Insert has a constraint that key should not exist
    pub fn try_prewrite_insert<E: Engine>(
        engine: &E,
        key: &[u8],
        value: &[u8],
        pk: &[u8],
        ts: impl Into<TimeStamp>,
    ) -> Result<()> {
        let ctx = Context::default();
        let snapshot = engine.snapshot(&ctx).unwrap();
        let ts = ts.into();
        let cm = ConcurrencyManager::new(ts);
        let mut txn = MvccTxn::new(snapshot, ts, true, cm);

        txn.prewrite(
            Mutation::Insert((Key::from_raw(key), value.to_vec())),
            pk,
            &None,
            false,
            0,
            0,
            TimeStamp::default(),
        )?;
        write(engine, &ctx, txn.into_modifies());
        Ok(())
    }

    pub fn try_prewrite_check_not_exists<E: Engine>(
        engine: &E,
        key: &[u8],
        pk: &[u8],
        ts: impl Into<TimeStamp>,
    ) -> Result<()> {
        let ctx = Context::default();
        let snapshot = engine.snapshot(&ctx).unwrap();
        let ts = ts.into();
        let cm = ConcurrencyManager::new(ts);
        let mut txn = MvccTxn::new(snapshot, ts, true, cm);

        txn.prewrite(
            Mutation::CheckNotExists(Key::from_raw(key)),
            pk,
            &None,
            false,
            0,
            0,
            TimeStamp::default(),
        )?;
        Ok(())
    }

    pub fn try_pessimistic_prewrite_check_not_exists<E: Engine>(
        engine: &E,
        key: &[u8],
        pk: &[u8],
        ts: impl Into<TimeStamp>,
    ) -> Result<()> {
        let ctx = Context::default();
        let snapshot = engine.snapshot(&ctx).unwrap();
        let ts = ts.into();
        let cm = ConcurrencyManager::new(ts);
        let mut txn = MvccTxn::new(snapshot, ts, true, cm);

        txn.pessimistic_prewrite(
            Mutation::CheckNotExists(Key::from_raw(key)),
            pk,
            &None,
            false,
            0,
            TimeStamp::default(),
            0,
            TimeStamp::default(),
            false,
        )?;
        Ok(())
    }

    pub fn must_prewrite_put_impl<E: Engine>(
        engine: &E,
        key: &[u8],
        value: &[u8],
        pk: &[u8],
        secondary_keys: &Option<Vec<Vec<u8>>>,
        ts: TimeStamp,
        is_pessimistic_lock: bool,
        lock_ttl: u64,
        for_update_ts: TimeStamp,
        txn_size: u64,
        min_commit_ts: TimeStamp,
        pipelined_pessimistic_lock: bool,
    ) {
        let ctx = Context::default();
        let snapshot = engine.snapshot(&ctx).unwrap();
        let cm = ConcurrencyManager::new(ts);
        let mut txn = MvccTxn::new(snapshot, ts, true, cm);

        let mutation = Mutation::Put((Key::from_raw(key), value.to_vec()));
        if for_update_ts.is_zero() {
            txn.prewrite(
                mutation,
                pk,
                &secondary_keys,
                false,
                lock_ttl,
                txn_size,
                min_commit_ts,
            )
            .unwrap();
        } else {
            txn.pessimistic_prewrite(
                mutation,
                pk,
                &secondary_keys,
                is_pessimistic_lock,
                lock_ttl,
                for_update_ts,
                txn_size,
                min_commit_ts,
                pipelined_pessimistic_lock,
            )
            .unwrap();
        }
        write(engine, &ctx, txn.into_modifies());
    }

    pub fn must_prewrite_put<E: Engine>(
        engine: &E,
        key: &[u8],
        value: &[u8],
        pk: &[u8],
        ts: impl Into<TimeStamp>,
    ) {
        must_prewrite_put_impl(
            engine,
            key,
            value,
            pk,
            &None,
            ts.into(),
            false,
            0,
            TimeStamp::default(),
            0,
            TimeStamp::default(),
            false,
        );
    }

    pub fn must_pessimistic_prewrite_put<E: Engine>(
        engine: &E,
        key: &[u8],
        value: &[u8],
        pk: &[u8],
        ts: impl Into<TimeStamp>,
        for_update_ts: impl Into<TimeStamp>,
        is_pessimistic_lock: bool,
    ) {
        must_prewrite_put_impl(
            engine,
            key,
            value,
            pk,
            &None,
            ts.into(),
            is_pessimistic_lock,
            0,
            for_update_ts.into(),
            0,
            TimeStamp::default(),
            false,
        );
    }

    pub fn must_pipelined_pessimistic_prewrite_put<E: Engine>(
        engine: &E,
        key: &[u8],
        value: &[u8],
        pk: &[u8],
        ts: impl Into<TimeStamp>,
        for_update_ts: impl Into<TimeStamp>,
        is_pessimistic_lock: bool,
    ) {
        must_prewrite_put_impl(
            engine,
            key,
            value,
            pk,
            &None,
            ts.into(),
            is_pessimistic_lock,
            0,
            for_update_ts.into(),
            0,
            TimeStamp::default(),
            true,
        );
    }

    pub fn must_pessimistic_prewrite_put_with_ttl<E: Engine>(
        engine: &E,
        key: &[u8],
        value: &[u8],
        pk: &[u8],
        ts: impl Into<TimeStamp>,
        for_update_ts: impl Into<TimeStamp>,
        is_pessimistic_lock: bool,
        lock_ttl: u64,
    ) {
        must_prewrite_put_impl(
            engine,
            key,
            value,
            pk,
            &None,
            ts.into(),
            is_pessimistic_lock,
            lock_ttl,
            for_update_ts.into(),
            0,
            TimeStamp::default(),
            false,
        );
    }

    pub fn must_prewrite_put_for_large_txn<E: Engine>(
        engine: &E,
        key: &[u8],
        value: &[u8],
        pk: &[u8],
        ts: impl Into<TimeStamp>,
        ttl: u64,
        for_update_ts: impl Into<TimeStamp>,
    ) {
        let lock_ttl = ttl;
        let ts = ts.into();
        let min_commit_ts = (ts.into_inner() + 1).into();
        let for_update_ts = for_update_ts.into();
        must_prewrite_put_impl(
            engine,
            key,
            value,
            pk,
            &None,
            ts,
            !for_update_ts.is_zero(),
            lock_ttl,
            for_update_ts,
            0,
            min_commit_ts,
            false,
        );
    }

    pub fn must_prewrite_put_async_commit<E: Engine>(
        engine: &E,
        key: &[u8],
        value: &[u8],
        pk: &[u8],
        secondary_keys: &Option<Vec<Vec<u8>>>,
        ts: impl Into<TimeStamp>,
        min_commit_ts: impl Into<TimeStamp>,
    ) {
        assert!(secondary_keys.is_some());
        must_prewrite_put_impl(
            engine,
            key,
            value,
            pk,
            secondary_keys,
            ts.into(),
            false,
            0,
            TimeStamp::default(),
            0,
            min_commit_ts.into(),
            false,
        );
    }

    pub fn must_pessimistic_prewrite_put_async_commit<E: Engine>(
        engine: &E,
        key: &[u8],
        value: &[u8],
        pk: &[u8],
        secondary_keys: &Option<Vec<Vec<u8>>>,
        ts: impl Into<TimeStamp>,
        for_update_ts: impl Into<TimeStamp>,
        is_pessimistic_lock: bool,
        min_commit_ts: impl Into<TimeStamp>,
    ) {
        assert!(secondary_keys.is_some());
        must_prewrite_put_impl(
            engine,
            key,
            value,
            pk,
            secondary_keys,
            ts.into(),
            is_pessimistic_lock,
            0,
            for_update_ts.into(),
            0,
            min_commit_ts.into(),
            false,
        );
    }

    fn must_prewrite_put_err_impl<E: Engine>(
        engine: &E,
        key: &[u8],
        value: &[u8],
        pk: &[u8],
        ts: impl Into<TimeStamp>,
        for_update_ts: impl Into<TimeStamp>,
        is_pessimistic_lock: bool,
        pipelined_pessimistic_lock: bool,
    ) -> Error {
        let ctx = Context::default();
        let snapshot = engine.snapshot(&ctx).unwrap();
        let for_update_ts = for_update_ts.into();
        let cm = ConcurrencyManager::new(for_update_ts);
        let mut txn = MvccTxn::new(snapshot, ts.into(), true, cm);
        let mutation = Mutation::Put((Key::from_raw(key), value.to_vec()));

        if for_update_ts.is_zero() {
            txn.prewrite(mutation, pk, &None, false, 0, 0, TimeStamp::default())
                .unwrap_err()
        } else {
            txn.pessimistic_prewrite(
                mutation,
                pk,
                &None,
                is_pessimistic_lock,
                0,
                for_update_ts,
                0,
                TimeStamp::default(),
                pipelined_pessimistic_lock,
            )
            .unwrap_err()
        }
    }

    pub fn must_prewrite_put_err<E: Engine>(
        engine: &E,
        key: &[u8],
        value: &[u8],
        pk: &[u8],
        ts: impl Into<TimeStamp>,
    ) -> Error {
        must_prewrite_put_err_impl(engine, key, value, pk, ts, TimeStamp::zero(), false, false)
    }

    pub fn must_pessimistic_prewrite_put_err<E: Engine>(
        engine: &E,
        key: &[u8],
        value: &[u8],
        pk: &[u8],
        ts: impl Into<TimeStamp>,
        for_update_ts: impl Into<TimeStamp>,
        is_pessimistic_lock: bool,
    ) -> Error {
        must_prewrite_put_err_impl(
            engine,
            key,
            value,
            pk,
            ts,
            for_update_ts,
            is_pessimistic_lock,
            false,
        )
    }

    pub fn must_pipelined_pessimistic_prewrite_put_err<E: Engine>(
        engine: &E,
        key: &[u8],
        value: &[u8],
        pk: &[u8],
        ts: impl Into<TimeStamp>,
        for_update_ts: impl Into<TimeStamp>,
        is_pessimistic_lock: bool,
    ) -> Error {
        must_prewrite_put_err_impl(
            engine,
            key,
            value,
            pk,
            ts,
            for_update_ts,
            is_pessimistic_lock,
            true,
        )
    }

    fn must_prewrite_delete_impl<E: Engine>(
        engine: &E,
        key: &[u8],
        pk: &[u8],
        ts: impl Into<TimeStamp>,
        for_update_ts: impl Into<TimeStamp>,
        is_pessimistic_lock: bool,
    ) {
        let ctx = Context::default();
        let snapshot = engine.snapshot(&ctx).unwrap();
        let for_update_ts = for_update_ts.into();
        let cm = ConcurrencyManager::new(for_update_ts);
        let mut txn = MvccTxn::new(snapshot, ts.into(), true, cm);
        let mutation = Mutation::Delete(Key::from_raw(key));

        if for_update_ts.is_zero() {
            txn.prewrite(mutation, pk, &None, false, 0, 0, TimeStamp::default())
                .unwrap();
        } else {
            txn.pessimistic_prewrite(
                mutation,
                pk,
                &None,
                is_pessimistic_lock,
                0,
                for_update_ts,
                0,
                TimeStamp::default(),
                false,
            )
            .unwrap();
        }
        engine
            .write(&ctx, WriteData::from_modifies(txn.into_modifies()))
            .unwrap();
    }

    pub fn must_prewrite_delete<E: Engine>(
        engine: &E,
        key: &[u8],
        pk: &[u8],
        ts: impl Into<TimeStamp>,
    ) {
        must_prewrite_delete_impl(engine, key, pk, ts, TimeStamp::zero(), false);
    }

    pub fn must_pessimistic_prewrite_delete<E: Engine>(
        engine: &E,
        key: &[u8],
        pk: &[u8],
        ts: impl Into<TimeStamp>,
        for_update_ts: impl Into<TimeStamp>,
        is_pessimistic_lock: bool,
    ) {
        must_prewrite_delete_impl(engine, key, pk, ts, for_update_ts, is_pessimistic_lock);
    }

    fn must_prewrite_lock_impl<E: Engine>(
        engine: &E,
        key: &[u8],
        pk: &[u8],
        ts: impl Into<TimeStamp>,
        for_update_ts: impl Into<TimeStamp>,
        is_pessimistic_lock: bool,
    ) {
        let ctx = Context::default();
        let snapshot = engine.snapshot(&ctx).unwrap();
        let for_update_ts = for_update_ts.into();
        let cm = ConcurrencyManager::new(for_update_ts);
        let mut txn = MvccTxn::new(snapshot, ts.into(), true, cm);

        let mutation = Mutation::Lock(Key::from_raw(key));
        if for_update_ts.is_zero() {
            txn.prewrite(mutation, pk, &None, false, 0, 0, TimeStamp::default())
                .unwrap();
        } else {
            txn.pessimistic_prewrite(
                mutation,
                pk,
                &None,
                is_pessimistic_lock,
                0,
                for_update_ts,
                0,
                TimeStamp::default(),
                false,
            )
            .unwrap();
        }
        engine
            .write(&ctx, WriteData::from_modifies(txn.into_modifies()))
            .unwrap();
    }

    pub fn must_prewrite_lock<E: Engine>(
        engine: &E,
        key: &[u8],
        pk: &[u8],
        ts: impl Into<TimeStamp>,
    ) {
        must_prewrite_lock_impl(engine, key, pk, ts, TimeStamp::zero(), false);
    }

    pub fn must_prewrite_lock_err<E: Engine>(
        engine: &E,
        key: &[u8],
        pk: &[u8],
        ts: impl Into<TimeStamp>,
    ) {
        let ctx = Context::default();
        let snapshot = engine.snapshot(&ctx).unwrap();
        let ts = ts.into();
        let cm = ConcurrencyManager::new(ts);
        let mut txn = MvccTxn::new(snapshot, ts, true, cm);

        assert!(txn
            .prewrite(
                Mutation::Lock(Key::from_raw(key)),
                pk,
                &None,
                false,
                0,
                0,
                TimeStamp::default(),
            )
            .is_err());
    }

    pub fn must_pessimistic_prewrite_lock<E: Engine>(
        engine: &E,
        key: &[u8],
        pk: &[u8],
        ts: impl Into<TimeStamp>,
        for_update_ts: impl Into<TimeStamp>,
        is_pessimistic_lock: bool,
    ) {
        must_prewrite_lock_impl(engine, key, pk, ts, for_update_ts, is_pessimistic_lock);
    }

    pub fn must_acquire_pessimistic_lock_impl<E: Engine>(
        engine: &E,
        key: &[u8],
        pk: &[u8],
        start_ts: impl Into<TimeStamp>,
        lock_ttl: u64,
        for_update_ts: impl Into<TimeStamp>,
        need_value: bool,
        min_commit_ts: impl Into<TimeStamp>,
    ) -> Option<Value> {
        let ctx = Context::default();
        let snapshot = engine.snapshot(&ctx).unwrap();
        let min_commit_ts = min_commit_ts.into();
        let cm = ConcurrencyManager::new(min_commit_ts);
        let mut txn = MvccTxn::new(snapshot, start_ts.into(), true, cm);
        let res = txn
            .acquire_pessimistic_lock(
                Key::from_raw(key),
                pk,
                false,
                lock_ttl,
                for_update_ts.into(),
                need_value,
                min_commit_ts,
            )
            .unwrap();
        let modifies = txn.into_modifies();
        if !modifies.is_empty() {
            engine
                .write(&ctx, WriteData::from_modifies(modifies))
                .unwrap();
        }
        res
    }

    pub fn must_acquire_pessimistic_lock<E: Engine>(
        engine: &E,
        key: &[u8],
        pk: &[u8],
        start_ts: impl Into<TimeStamp>,
        for_update_ts: impl Into<TimeStamp>,
    ) {
        must_acquire_pessimistic_lock_with_ttl(engine, key, pk, start_ts, for_update_ts, 0);
    }

    pub fn must_acquire_pessimistic_lock_return_value<E: Engine>(
        engine: &E,
        key: &[u8],
        pk: &[u8],
        start_ts: impl Into<TimeStamp>,
        for_update_ts: impl Into<TimeStamp>,
    ) -> Option<Value> {
        must_acquire_pessimistic_lock_impl(
            engine,
            key,
            pk,
            start_ts,
            0,
            for_update_ts.into(),
            true,
            TimeStamp::zero(),
        )
    }

    pub fn must_acquire_pessimistic_lock_with_ttl<E: Engine>(
        engine: &E,
        key: &[u8],
        pk: &[u8],
        start_ts: impl Into<TimeStamp>,
        for_update_ts: impl Into<TimeStamp>,
        ttl: u64,
    ) {
        assert!(must_acquire_pessimistic_lock_impl(
            engine,
            key,
            pk,
            start_ts,
            ttl,
            for_update_ts.into(),
            false,
            TimeStamp::zero(),
        )
        .is_none());
    }

    pub fn must_acquire_pessimistic_lock_for_large_txn<E: Engine>(
        engine: &E,
        key: &[u8],
        pk: &[u8],
        start_ts: impl Into<TimeStamp>,
        for_update_ts: impl Into<TimeStamp>,
        lock_ttl: u64,
    ) {
        let for_update_ts = for_update_ts.into();
        let min_commit_ts = for_update_ts.next();
        must_acquire_pessimistic_lock_impl(
            engine,
            key,
            pk,
            start_ts,
            lock_ttl,
            for_update_ts,
            false,
            min_commit_ts,
        );
    }

    pub fn must_acquire_pessimistic_lock_err<E: Engine>(
        engine: &E,
        key: &[u8],
        pk: &[u8],
        start_ts: impl Into<TimeStamp>,
        for_update_ts: impl Into<TimeStamp>,
    ) -> Error {
        must_acquire_pessimistic_lock_err_impl(
            engine,
            key,
            pk,
            start_ts,
            for_update_ts,
            false,
            TimeStamp::zero(),
        )
    }

    pub fn must_acquire_pessimistic_lock_return_value_err<E: Engine>(
        engine: &E,
        key: &[u8],
        pk: &[u8],
        start_ts: impl Into<TimeStamp>,
        for_update_ts: impl Into<TimeStamp>,
    ) -> Error {
        must_acquire_pessimistic_lock_err_impl(
            engine,
            key,
            pk,
            start_ts,
            for_update_ts,
            true,
            TimeStamp::zero(),
        )
    }

    pub fn must_acquire_pessimistic_lock_err_impl<E: Engine>(
        engine: &E,
        key: &[u8],
        pk: &[u8],
        start_ts: impl Into<TimeStamp>,
        for_update_ts: impl Into<TimeStamp>,
        need_value: bool,
        min_commit_ts: impl Into<TimeStamp>,
    ) -> Error {
        let ctx = Context::default();
        let snapshot = engine.snapshot(&ctx).unwrap();
        let min_commit_ts = min_commit_ts.into();
        let cm = ConcurrencyManager::new(min_commit_ts);
        let mut txn = MvccTxn::new(snapshot, start_ts.into(), true, cm);
        txn.acquire_pessimistic_lock(
            Key::from_raw(key),
            pk,
            false,
            0,
            for_update_ts.into(),
            need_value,
            min_commit_ts,
        )
        .unwrap_err()
    }

    pub fn must_commit<E: Engine>(
        engine: &E,
        key: &[u8],
        start_ts: impl Into<TimeStamp>,
        commit_ts: impl Into<TimeStamp>,
    ) {
        let ctx = Context::default();
        let snapshot = engine.snapshot(&ctx).unwrap();
        let start_ts = start_ts.into();
        let cm = ConcurrencyManager::new(start_ts);
        let mut txn = MvccTxn::new(snapshot, start_ts, true, cm);
        txn.commit(Key::from_raw(key), commit_ts.into()).unwrap();
        write(engine, &ctx, txn.into_modifies());
    }

    pub fn must_commit_err<E: Engine>(
        engine: &E,
        key: &[u8],
        start_ts: impl Into<TimeStamp>,
        commit_ts: impl Into<TimeStamp>,
    ) {
        let ctx = Context::default();
        let snapshot = engine.snapshot(&ctx).unwrap();
        let start_ts = start_ts.into();
        let cm = ConcurrencyManager::new(start_ts);
        let mut txn = MvccTxn::new(snapshot, start_ts, true, cm);
        assert!(txn.commit(Key::from_raw(key), commit_ts.into()).is_err());
    }

    pub fn must_rollback<E: Engine>(engine: &E, key: &[u8], start_ts: impl Into<TimeStamp>) {
        let ctx = Context::default();
        let snapshot = engine.snapshot(&ctx).unwrap();
        let start_ts = start_ts.into();
        let cm = ConcurrencyManager::new(start_ts);
        let mut txn = MvccTxn::new(snapshot, start_ts, true, cm);
        txn.collapse_rollback(false);
        txn.rollback(Key::from_raw(key)).unwrap();
        write(engine, &ctx, txn.into_modifies());
    }

    pub fn must_rollback_collapsed<E: Engine>(
        engine: &E,
        key: &[u8],
        start_ts: impl Into<TimeStamp>,
    ) {
        let ctx = Context::default();
        let snapshot = engine.snapshot(&ctx).unwrap();
        let start_ts = start_ts.into();
        let cm = ConcurrencyManager::new(start_ts);
        let mut txn = MvccTxn::new(snapshot, start_ts, true, cm);
        txn.rollback(Key::from_raw(key)).unwrap();
        write(engine, &ctx, txn.into_modifies());
    }

    pub fn must_rollback_err<E: Engine>(engine: &E, key: &[u8], start_ts: impl Into<TimeStamp>) {
        let ctx = Context::default();
        let snapshot = engine.snapshot(&ctx).unwrap();
        let start_ts = start_ts.into();
        let cm = ConcurrencyManager::new(start_ts);
        let mut txn = MvccTxn::new(snapshot, start_ts, true, cm);
        assert!(txn.rollback(Key::from_raw(key)).is_err());
    }

    pub fn must_cleanup<E: Engine>(
        engine: &E,
        key: &[u8],
        start_ts: impl Into<TimeStamp>,
        current_ts: impl Into<TimeStamp>,
    ) {
        let ctx = Context::default();
        let snapshot = engine.snapshot(&ctx).unwrap();
        let current_ts = current_ts.into();
        let cm = ConcurrencyManager::new(current_ts);
        let mut txn = MvccTxn::new(snapshot, start_ts.into(), true, cm);
        txn.cleanup(Key::from_raw(key), current_ts, true).unwrap();
        write(engine, &ctx, txn.into_modifies());
    }

    pub fn must_cleanup_err<E: Engine>(
        engine: &E,
        key: &[u8],
        start_ts: impl Into<TimeStamp>,
        current_ts: impl Into<TimeStamp>,
    ) -> Error {
        let ctx = Context::default();
        let snapshot = engine.snapshot(&ctx).unwrap();
        let current_ts = current_ts.into();
        let cm = ConcurrencyManager::new(current_ts);
        let mut txn = MvccTxn::new(snapshot, start_ts.into(), true, cm);
        txn.cleanup(Key::from_raw(key), current_ts, true)
            .unwrap_err()
    }

    pub fn must_gc<E: Engine>(engine: &E, key: &[u8], safe_point: impl Into<TimeStamp>) {
        let ctx = Context::default();
        let snapshot = engine.snapshot(&ctx).unwrap();
        let cm = ConcurrencyManager::new(1.into());
        let mut txn = MvccTxn::for_scan(
            snapshot,
            Some(ScanMode::Forward),
            TimeStamp::zero(),
            true,
            cm,
        );
        txn.gc(Key::from_raw(key), safe_point.into()).unwrap();
        write(engine, &ctx, txn.into_modifies());
    }

    pub fn must_locked<E: Engine>(engine: &E, key: &[u8], start_ts: impl Into<TimeStamp>) -> Lock {
        let snapshot = engine.snapshot(&Context::default()).unwrap();
        let mut reader = MvccReader::new(snapshot, None, true, IsolationLevel::Si);
        let lock = reader.load_lock(&Key::from_raw(key)).unwrap().unwrap();
        assert_eq!(lock.ts, start_ts.into());
        assert_ne!(lock.lock_type, LockType::Pessimistic);
        lock
    }

    pub fn must_locked_with_ttl<E: Engine>(
        engine: &E,
        key: &[u8],
        start_ts: impl Into<TimeStamp>,
        ttl: u64,
    ) {
        let snapshot = engine.snapshot(&Context::default()).unwrap();
        let mut reader = MvccReader::new(snapshot, None, true, IsolationLevel::Si);
        let lock = reader.load_lock(&Key::from_raw(key)).unwrap().unwrap();
        assert_eq!(lock.ts, start_ts.into());
        assert_ne!(lock.lock_type, LockType::Pessimistic);
        assert_eq!(lock.ttl, ttl);
    }

    pub fn must_large_txn_locked<E: Engine>(
        engine: &E,
        key: &[u8],
        start_ts: impl Into<TimeStamp>,
        ttl: u64,
        min_commit_ts: impl Into<TimeStamp>,
        is_pessimistic: bool,
    ) {
        let snapshot = engine.snapshot(&Context::default()).unwrap();
        let mut reader = MvccReader::new(snapshot, None, true, IsolationLevel::Si);
        let lock = reader.load_lock(&Key::from_raw(key)).unwrap().unwrap();
        assert_eq!(lock.ts, start_ts.into());
        assert_eq!(lock.ttl, ttl);
        assert_eq!(lock.min_commit_ts, min_commit_ts.into());
        if is_pessimistic {
            assert_eq!(lock.lock_type, LockType::Pessimistic);
        } else {
            assert_ne!(lock.lock_type, LockType::Pessimistic);
        }
    }

    pub fn must_pessimistic_locked<E: Engine>(
        engine: &E,
        key: &[u8],
        start_ts: impl Into<TimeStamp>,
        for_update_ts: impl Into<TimeStamp>,
    ) {
        let snapshot = engine.snapshot(&Context::default()).unwrap();
        let mut reader = MvccReader::new(snapshot, None, true, IsolationLevel::Si);
        let lock = reader.load_lock(&Key::from_raw(key)).unwrap().unwrap();
        assert_eq!(lock.ts, start_ts.into());
        assert_eq!(lock.for_update_ts, for_update_ts.into());
        assert_eq!(lock.lock_type, LockType::Pessimistic);
    }

    pub fn must_unlocked<E: Engine>(engine: &E, key: &[u8]) {
        let snapshot = engine.snapshot(&Context::default()).unwrap();
        let mut reader = MvccReader::new(snapshot, None, true, IsolationLevel::Si);
        assert!(reader.load_lock(&Key::from_raw(key)).unwrap().is_none());
    }

    pub fn must_written<E: Engine>(
        engine: &E,
        key: &[u8],
        start_ts: impl Into<TimeStamp>,
        commit_ts: impl Into<TimeStamp>,
        tp: WriteType,
    ) -> Write {
        let snapshot = engine.snapshot(&Context::default()).unwrap();
        let k = Key::from_raw(key).append_ts(commit_ts.into());
        let v = snapshot.get_cf(CF_WRITE, &k).unwrap().unwrap();
        let write = WriteRef::parse(&v).unwrap();
        assert_eq!(write.start_ts, start_ts.into());
        assert_eq!(write.write_type, tp);
        write.to_owned()
    }

    pub fn must_seek_write_none<E: Engine>(engine: &E, key: &[u8], ts: impl Into<TimeStamp>) {
        let snapshot = engine.snapshot(&Context::default()).unwrap();
        let mut reader = MvccReader::new(snapshot, None, true, IsolationLevel::Si);
        assert!(reader
            .seek_write(&Key::from_raw(key), ts.into())
            .unwrap()
            .is_none());
    }

    pub fn must_seek_write<E: Engine>(
        engine: &E,
        key: &[u8],
        ts: impl Into<TimeStamp>,
        start_ts: impl Into<TimeStamp>,
        commit_ts: impl Into<TimeStamp>,
        write_type: WriteType,
    ) {
        let snapshot = engine.snapshot(&Context::default()).unwrap();
        let mut reader = MvccReader::new(snapshot, None, true, IsolationLevel::Si);
        let (t, write) = reader
            .seek_write(&Key::from_raw(key), ts.into())
            .unwrap()
            .unwrap();
        assert_eq!(t, commit_ts.into());
        assert_eq!(write.start_ts, start_ts.into());
        assert_eq!(write.write_type, write_type);
    }

    pub fn must_get_commit_ts<E: Engine>(
        engine: &E,
        key: &[u8],
        start_ts: impl Into<TimeStamp>,
        commit_ts: impl Into<TimeStamp>,
    ) {
        let snapshot = engine.snapshot(&Context::default()).unwrap();
        let mut reader = MvccReader::new(snapshot, None, true, IsolationLevel::Si);
        let (ts, write_type) = reader
            .get_txn_commit_record(&Key::from_raw(key), start_ts.into())
            .unwrap()
            .info()
            .unwrap();
        assert_ne!(write_type, WriteType::Rollback);
        assert_eq!(ts, commit_ts.into());
    }

    pub fn must_get_commit_ts_none<E: Engine>(
        engine: &E,
        key: &[u8],
        start_ts: impl Into<TimeStamp>,
    ) {
        let snapshot = engine.snapshot(&Context::default()).unwrap();
        let mut reader = MvccReader::new(snapshot, None, true, IsolationLevel::Si);

        let ret = reader.get_txn_commit_record(&Key::from_raw(key), start_ts.into());
        assert!(ret.is_ok());
        match ret.unwrap().info() {
            None => {}
            Some((_, write_type)) => {
                assert_eq!(write_type, WriteType::Rollback);
            }
        }
    }

    pub fn must_get_rollback_ts<E: Engine>(engine: &E, key: &[u8], start_ts: impl Into<TimeStamp>) {
        let snapshot = engine.snapshot(&Context::default()).unwrap();
        let mut reader = MvccReader::new(snapshot, None, true, IsolationLevel::Si);

        let start_ts = start_ts.into();
        let (ts, write_type) = reader
            .get_txn_commit_record(&Key::from_raw(key), start_ts)
            .unwrap()
            .info()
            .unwrap();
        assert_eq!(ts, start_ts);
        assert_eq!(write_type, WriteType::Rollback);
    }

    pub fn must_get_rollback_ts_none<E: Engine>(
        engine: &E,
        key: &[u8],
        start_ts: impl Into<TimeStamp>,
    ) {
        let snapshot = engine.snapshot(&Context::default()).unwrap();
        let mut reader = MvccReader::new(snapshot, None, true, IsolationLevel::Si);

        let ret = reader
            .get_txn_commit_record(&Key::from_raw(key), start_ts.into())
            .unwrap()
            .info();
        assert_eq!(ret, None);
    }

    pub fn must_get_rollback_protected<E: Engine>(
        engine: &E,
        key: &[u8],
        start_ts: impl Into<TimeStamp>,
        protected: bool,
    ) {
        let snapshot = engine.snapshot(&Context::default()).unwrap();
        let mut reader = MvccReader::new(snapshot, None, true, IsolationLevel::Si);

        let start_ts = start_ts.into();
        let (ts, write) = reader
            .seek_write(&Key::from_raw(key), start_ts)
            .unwrap()
            .unwrap();
        assert_eq!(ts, start_ts);
        assert_eq!(write.write_type, WriteType::Rollback);
        assert_eq!(write.as_ref().is_protected(), protected);
    }

    pub fn must_get_overlapped_rollback<E: Engine>(
        engine: &E,
        key: &[u8],
        start_ts: impl Into<TimeStamp>,
        overlapped_start_ts: impl Into<TimeStamp>,
        overlapped_write_type: WriteType,
    ) {
        let snapshot = engine.snapshot(&Context::default()).unwrap();
        let mut reader = MvccReader::new(snapshot, None, true, IsolationLevel::Si);

        let start_ts = start_ts.into();
        let overlapped_start_ts = overlapped_start_ts.into();
        let (ts, write) = reader
            .seek_write(&Key::from_raw(key), start_ts)
            .unwrap()
            .unwrap();
        assert_eq!(ts, start_ts);
        assert!(write.has_overlapped_rollback);
        assert_eq!(write.start_ts, overlapped_start_ts);
        assert_eq!(write.write_type, overlapped_write_type);
    }

    pub fn must_scan_keys<E: Engine>(
        engine: &E,
        start: Option<&[u8]>,
        limit: usize,
        keys: Vec<&[u8]>,
        next_start: Option<&[u8]>,
    ) {
        let expect = (
            keys.into_iter().map(Key::from_raw).collect(),
            next_start.map(|x| Key::from_raw(x).append_ts(TimeStamp::zero())),
        );
        let snapshot = engine.snapshot(&Context::default()).unwrap();
        let mut reader =
            MvccReader::new(snapshot, Some(ScanMode::Mixed), false, IsolationLevel::Si);
        assert_eq!(
            reader.scan_keys(start.map(Key::from_raw), limit).unwrap(),
            expect
        );
    }
}<|MERGE_RESOLUTION|>--- conflicted
+++ resolved
@@ -304,13 +304,9 @@
 
 pub mod tests {
     use super::*;
-    use crate::storage::concurrency_manager::ConcurrencyManager;
     use crate::storage::kv::{Engine, Modify, ScanMode, Snapshot, WriteData};
-<<<<<<< HEAD
-=======
     use crate::storage::types::TxnStatus;
     use concurrency_manager::ConcurrencyManager;
->>>>>>> 63fe83ea
     use engine_traits::CF_WRITE;
     use kvproto::kvrpcpb::{Context, IsolationLevel};
     use txn_types::Key;
