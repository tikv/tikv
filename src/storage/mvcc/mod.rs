// Copyright 2016 TiKV Project Authors. Licensed under Apache-2.0.

//! Multi-version concurrency control functionality.

mod consistency_check;
pub(super) mod metrics;
pub(crate) mod reader;
pub(super) mod txn;

pub use self::consistency_check::{Mvcc as MvccConsistencyCheckObserver, MvccInfoIterator};
pub use self::metrics::{GC_DELETE_VERSIONS_HISTOGRAM, MVCC_VERSIONS_HISTOGRAM};
pub use self::reader::*;
pub use self::txn::{GcInfo, MvccTxn, ReleasedLock, MAX_TXN_WRITE_SIZE};
pub use txn_types::{
    Key, Lock, LockType, Mutation, TimeStamp, Value, Write, WriteRef, WriteType,
    SHORT_VALUE_MAX_LEN,
};

use std::error;
use std::io;

use error_code::{self, ErrorCode, ErrorCodeExt};
use thiserror::Error;

use tikv_util::metrics::CRITICAL_ERROR;
use tikv_util::{panic_when_unexpected_key_or_data, set_panic_mark};

<<<<<<< HEAD
quick_error! {
    #[derive(Debug)]
    pub enum ErrorInner {
        Engine(err: crate::storage::kv::Error) {
            from()
            cause(err)
            display("{}", err)
        }
        Io(err: io::Error) {
            from()
            cause(err)
            display("{}", err)
        }
        Codec(err: tikv_util::codec::Error) {
            from()
            cause(err)
            display("{}", err)
        }
        KeyIsLocked(info: kvproto::kvrpcpb::LockInfo) {
            display("key is locked (backoff or cleanup) {:?}", info)
        }
        BadFormat(err: txn_types::Error ) {
            cause(err)
            display("{}", err)
        }
        Committed { start_ts: TimeStamp, commit_ts: TimeStamp, key: Vec<u8> } {
            display("txn already committed, start_ts: {}, commit_ts: {}, key: {}", start_ts, commit_ts, log_wrappers::Value::key(key))
        }
        PessimisticLockRolledBack { start_ts: TimeStamp, key: Vec<u8> } {
            display("pessimistic lock already rollbacked, start_ts:{}, key:{}", start_ts, log_wrappers::Value::key(key))
        }
        TxnLockNotFound { start_ts: TimeStamp, commit_ts: TimeStamp, key: Vec<u8> } {
            display("txn lock not found {}-{} key:{}", start_ts, commit_ts, log_wrappers::Value::key(key))
        }
        TxnNotFound { start_ts: TimeStamp, key: Vec<u8> } {
            display("txn not found {} key: {}", start_ts, log_wrappers::Value::key(key))
        }
        LockTypeNotMatch { start_ts: TimeStamp, key: Vec<u8>, pessimistic: bool } {
            display("lock type not match, start_ts:{}, key:{}, pessimistic:{}", start_ts, log_wrappers::Value::key(key), pessimistic)
        }
        WriteConflict { start_ts: TimeStamp, conflict_start_ts: TimeStamp, conflict_commit_ts: TimeStamp, key: Vec<u8>, primary: Vec<u8> } {
            display("write conflict, start_ts:{}, conflict_start_ts:{}, conflict_commit_ts:{}, key:{}, primary:{}",
                    start_ts, conflict_start_ts, conflict_commit_ts, log_wrappers::Value::key(key), log_wrappers::Value::key(primary))
        }
        Deadlock { start_ts: TimeStamp, lock_ts: TimeStamp, lock_key: Vec<u8>, deadlock_key_hash: u64, wait_chain: Vec<kvproto::deadlock::WaitForEntry> } {
            display("deadlock occurs between txn:{} and txn:{}, lock_key:{}, deadlock_key_hash:{}",
                    start_ts, lock_ts, log_wrappers::Value::key(lock_key), deadlock_key_hash)
        }
        AlreadyExist { key: Vec<u8> } {
            display("key {} already exists", log_wrappers::Value::key(key))
        }
        DefaultNotFound { key: Vec<u8> } {
            display("default not found: key:{}, maybe read truncated/dropped table data?", log_wrappers::Value::key(key))
        }
        CommitTsExpired { start_ts: TimeStamp, commit_ts: TimeStamp, key: Vec<u8>, min_commit_ts: TimeStamp } {
            display("try to commit key {} with commit_ts {} but min_commit_ts is {}", log_wrappers::Value::key(key), commit_ts, min_commit_ts)
        }
        KeyVersion { display("bad format key(version)") }
        PessimisticLockNotFound { start_ts: TimeStamp, key: Vec<u8> } {
            display("pessimistic lock not found, start_ts:{}, key:{}", start_ts, log_wrappers::Value::key(key))
        }
        CommitTsTooLarge { start_ts: TimeStamp, min_commit_ts: TimeStamp, max_commit_ts: TimeStamp } {
            display("min_commit_ts {} is larger than max_commit_ts {}, start_ts: {}", min_commit_ts, max_commit_ts, start_ts)
        }
        Other(err: Box<dyn error::Error + Sync + Send>) {
            from()
            cause(err.as_ref())
            display("{:?}", err)
        }
    }
=======
#[derive(Debug, Error)]
pub enum ErrorInner {
    #[error("{0}")]
    Engine(#[from] crate::storage::kv::Error),

    #[error("{0}")]
    Io(#[from] io::Error),

    #[error("{0}")]
    Codec(#[from] tikv_util::codec::Error),

    #[error("key is locked (backoff or cleanup) {0:?}")]
    KeyIsLocked(kvproto::kvrpcpb::LockInfo),

    #[error("{0}")]
    BadFormat(#[source] txn_types::Error),

    #[error(
        "txn already committed, start_ts: {}, commit_ts: {}, key: {}",
        .start_ts, .commit_ts, log_wrappers::Value::key(.key)
    )]
    Committed {
        start_ts: TimeStamp,
        commit_ts: TimeStamp,
        key: Vec<u8>,
    },

    #[error(
        "pessimistic lock already rollbacked, start_ts:{}, key:{}",
        .start_ts, log_wrappers::Value::key(.key)
    )]
    PessimisticLockRolledBack { start_ts: TimeStamp, key: Vec<u8> },

    #[error(
        "txn lock not found {}-{} key:{}",
        .start_ts, .commit_ts, log_wrappers::Value::key(.key)
    )]
    TxnLockNotFound {
        start_ts: TimeStamp,
        commit_ts: TimeStamp,
        key: Vec<u8>,
    },

    #[error("txn not found {} key: {}", .start_ts, log_wrappers::Value::key(.key))]
    TxnNotFound { start_ts: TimeStamp, key: Vec<u8> },

    #[error(
        "lock type not match, start_ts:{}, key:{}, pessimistic:{}",
        .start_ts, log_wrappers::Value::key(.key), .pessimistic
    )]
    LockTypeNotMatch {
        start_ts: TimeStamp,
        key: Vec<u8>,
        pessimistic: bool,
    },

    #[error(
        "write conflict, start_ts:{}, conflict_start_ts:{}, conflict_commit_ts:{}, key:{}, primary:{}",
        .start_ts, .conflict_start_ts, .conflict_commit_ts,
        log_wrappers::Value::key(.key), log_wrappers::Value::key(.primary)
    )]
    WriteConflict {
        start_ts: TimeStamp,
        conflict_start_ts: TimeStamp,
        conflict_commit_ts: TimeStamp,
        key: Vec<u8>,
        primary: Vec<u8>,
    },

    #[error(
        "deadlock occurs between txn:{} and txn:{}, lock_key:{}, deadlock_key_hash:{}",
        .start_ts, .lock_ts, log_wrappers::Value::key(.lock_key), .deadlock_key_hash
    )]
    Deadlock {
        start_ts: TimeStamp,
        lock_ts: TimeStamp,
        lock_key: Vec<u8>,
        deadlock_key_hash: u64,
    },

    #[error("key {} already exists", log_wrappers::Value::key(.key))]
    AlreadyExist { key: Vec<u8> },

    #[error(
        "default not found: key:{}, maybe read truncated/dropped table data?",
        log_wrappers::Value::key(.key)
    )]
    DefaultNotFound { key: Vec<u8> },

    #[error(
        "try to commit key {} with commit_ts {} but min_commit_ts is {}",
        log_wrappers::Value::key(.key), .commit_ts, .min_commit_ts
    )]
    CommitTsExpired {
        start_ts: TimeStamp,
        commit_ts: TimeStamp,
        key: Vec<u8>,
        min_commit_ts: TimeStamp,
    },

    #[error("bad format key(version)")]
    KeyVersion,

    #[error(
        "pessimistic lock not found, start_ts:{}, key:{}",
        .start_ts, log_wrappers::Value::key(.key)
    )]
    PessimisticLockNotFound { start_ts: TimeStamp, key: Vec<u8> },

    #[error(
        "min_commit_ts {} is larger than max_commit_ts {}, start_ts: {}",
        .min_commit_ts, .max_commit_ts, .start_ts
    )]
    CommitTsTooLarge {
        start_ts: TimeStamp,
        min_commit_ts: TimeStamp,
        max_commit_ts: TimeStamp,
    },

    #[error("{0:?}")]
    Other(#[from] Box<dyn error::Error + Sync + Send>),
>>>>>>> 94bbfd27
}

impl ErrorInner {
    pub fn maybe_clone(&self) -> Option<ErrorInner> {
        match self {
            ErrorInner::Engine(e) => e.maybe_clone().map(ErrorInner::Engine),
            ErrorInner::Codec(e) => e.maybe_clone().map(ErrorInner::Codec),
            ErrorInner::KeyIsLocked(info) => Some(ErrorInner::KeyIsLocked(info.clone())),
            ErrorInner::BadFormat(e) => e.maybe_clone().map(ErrorInner::BadFormat),
            ErrorInner::TxnLockNotFound {
                start_ts,
                commit_ts,
                key,
            } => Some(ErrorInner::TxnLockNotFound {
                start_ts: *start_ts,
                commit_ts: *commit_ts,
                key: key.to_owned(),
            }),
            ErrorInner::TxnNotFound { start_ts, key } => Some(ErrorInner::TxnNotFound {
                start_ts: *start_ts,
                key: key.to_owned(),
            }),
            ErrorInner::LockTypeNotMatch {
                start_ts,
                key,
                pessimistic,
            } => Some(ErrorInner::LockTypeNotMatch {
                start_ts: *start_ts,
                key: key.to_owned(),
                pessimistic: *pessimistic,
            }),
            ErrorInner::WriteConflict {
                start_ts,
                conflict_start_ts,
                conflict_commit_ts,
                key,
                primary,
            } => Some(ErrorInner::WriteConflict {
                start_ts: *start_ts,
                conflict_start_ts: *conflict_start_ts,
                conflict_commit_ts: *conflict_commit_ts,
                key: key.to_owned(),
                primary: primary.to_owned(),
            }),
            ErrorInner::Deadlock {
                start_ts,
                lock_ts,
                lock_key,
                deadlock_key_hash,
                wait_chain,
            } => Some(ErrorInner::Deadlock {
                start_ts: *start_ts,
                lock_ts: *lock_ts,
                lock_key: lock_key.to_owned(),
                deadlock_key_hash: *deadlock_key_hash,
                wait_chain: wait_chain.clone(),
            }),
            ErrorInner::AlreadyExist { key } => Some(ErrorInner::AlreadyExist { key: key.clone() }),
            ErrorInner::DefaultNotFound { key } => Some(ErrorInner::DefaultNotFound {
                key: key.to_owned(),
            }),
            ErrorInner::CommitTsExpired {
                start_ts,
                commit_ts,
                key,
                min_commit_ts,
            } => Some(ErrorInner::CommitTsExpired {
                start_ts: *start_ts,
                commit_ts: *commit_ts,
                key: key.clone(),
                min_commit_ts: *min_commit_ts,
            }),
            ErrorInner::KeyVersion => Some(ErrorInner::KeyVersion),
            ErrorInner::Committed {
                start_ts,
                commit_ts,
                key,
            } => Some(ErrorInner::Committed {
                start_ts: *start_ts,
                commit_ts: *commit_ts,
                key: key.clone(),
            }),
            ErrorInner::PessimisticLockRolledBack { start_ts, key } => {
                Some(ErrorInner::PessimisticLockRolledBack {
                    start_ts: *start_ts,
                    key: key.to_owned(),
                })
            }
            ErrorInner::PessimisticLockNotFound { start_ts, key } => {
                Some(ErrorInner::PessimisticLockNotFound {
                    start_ts: *start_ts,
                    key: key.to_owned(),
                })
            }
            ErrorInner::CommitTsTooLarge {
                start_ts,
                min_commit_ts,
                max_commit_ts,
            } => Some(ErrorInner::CommitTsTooLarge {
                start_ts: *start_ts,
                min_commit_ts: *min_commit_ts,
                max_commit_ts: *max_commit_ts,
            }),
            ErrorInner::Io(_) | ErrorInner::Other(_) => None,
        }
    }
}

#[derive(Debug, Error)]
#[error(transparent)]
pub struct Error(#[from] pub Box<ErrorInner>);

impl Error {
    pub fn maybe_clone(&self) -> Option<Error> {
        self.0.maybe_clone().map(Error::from)
    }
}

impl From<ErrorInner> for Error {
    #[inline]
    fn from(e: ErrorInner) -> Self {
        Error(Box::new(e))
    }
}

impl<T: Into<ErrorInner>> From<T> for Error {
    #[inline]
    default fn from(err: T) -> Self {
        let err = err.into();
        err.into()
    }
}

impl From<codec::Error> for ErrorInner {
    fn from(err: codec::Error) -> Self {
        box_err!("{}", err)
    }
}

impl From<::pd_client::Error> for ErrorInner {
    fn from(err: ::pd_client::Error) -> Self {
        box_err!("{}", err)
    }
}

impl From<txn_types::Error> for ErrorInner {
    fn from(err: txn_types::Error) -> Self {
        match err {
            txn_types::Error(box txn_types::ErrorInner::Io(e)) => ErrorInner::Io(e),
            txn_types::Error(box txn_types::ErrorInner::Codec(e)) => ErrorInner::Codec(e),
            txn_types::Error(box txn_types::ErrorInner::BadFormatLock)
            | txn_types::Error(box txn_types::ErrorInner::BadFormatWrite) => {
                ErrorInner::BadFormat(err)
            }
            txn_types::Error(box txn_types::ErrorInner::KeyIsLocked(lock_info)) => {
                ErrorInner::KeyIsLocked(lock_info)
            }
        }
    }
}

pub type Result<T> = std::result::Result<T, Error>;

impl ErrorCodeExt for Error {
    fn error_code(&self) -> ErrorCode {
        match self.0.as_ref() {
            ErrorInner::Engine(e) => e.error_code(),
            ErrorInner::Io(_) => error_code::storage::IO,
            ErrorInner::Codec(e) => e.error_code(),
            ErrorInner::KeyIsLocked(_) => error_code::storage::KEY_IS_LOCKED,
            ErrorInner::BadFormat(e) => e.error_code(),
            ErrorInner::Committed { .. } => error_code::storage::COMMITTED,
            ErrorInner::PessimisticLockRolledBack { .. } => {
                error_code::storage::PESSIMISTIC_LOCK_ROLLED_BACK
            }
            ErrorInner::TxnLockNotFound { .. } => error_code::storage::TXN_LOCK_NOT_FOUND,
            ErrorInner::TxnNotFound { .. } => error_code::storage::TXN_NOT_FOUND,
            ErrorInner::LockTypeNotMatch { .. } => error_code::storage::LOCK_TYPE_NOT_MATCH,
            ErrorInner::WriteConflict { .. } => error_code::storage::WRITE_CONFLICT,
            ErrorInner::Deadlock { .. } => error_code::storage::DEADLOCK,
            ErrorInner::AlreadyExist { .. } => error_code::storage::ALREADY_EXIST,
            ErrorInner::DefaultNotFound { .. } => error_code::storage::DEFAULT_NOT_FOUND,
            ErrorInner::CommitTsExpired { .. } => error_code::storage::COMMIT_TS_EXPIRED,
            ErrorInner::KeyVersion => error_code::storage::KEY_VERSION,
            ErrorInner::PessimisticLockNotFound { .. } => {
                error_code::storage::PESSIMISTIC_LOCK_NOT_FOUND
            }
            ErrorInner::CommitTsTooLarge { .. } => error_code::storage::COMMIT_TS_TOO_LARGE,
            ErrorInner::Other(_) => error_code::storage::UNKNOWN,
        }
    }
}

/// Generates `DefaultNotFound` error or panic directly based on config.
#[inline(never)]
pub fn default_not_found_error(key: Vec<u8>, hint: &str) -> Error {
    CRITICAL_ERROR
        .with_label_values(&["default value not found"])
        .inc();
    if panic_when_unexpected_key_or_data() {
        set_panic_mark();
        panic!(
            "default value not found for key {:?} when {}",
            &log_wrappers::Value::key(&key),
            hint,
        );
    } else {
        error!(
            "default value not found";
            "key" => &log_wrappers::Value::key(&key),
            "hint" => hint,
        );
        Error::from(ErrorInner::DefaultNotFound { key })
    }
}

pub mod tests {
    use super::*;
    use crate::storage::kv::{Engine, Modify, ScanMode, SnapContext, Snapshot, WriteData};
    use engine_traits::CF_WRITE;
    use kvproto::kvrpcpb::Context;
    use std::borrow::Cow;
    use txn_types::Key;

    pub fn write<E: Engine>(engine: &E, ctx: &Context, modifies: Vec<Modify>) {
        if !modifies.is_empty() {
            engine
                .write(ctx, WriteData::from_modifies(modifies))
                .unwrap();
        }
    }

    pub fn must_get<E: Engine>(engine: &E, key: &[u8], ts: impl Into<TimeStamp>, expect: &[u8]) {
        let ts = ts.into();
        let ctx = SnapContext::default();
        let snapshot = engine.snapshot(ctx).unwrap();
        let mut reader = SnapshotReader::new(ts, snapshot, true);
        let key = &Key::from_raw(key);

        check_lock(&mut reader, key, ts).unwrap();
        assert_eq!(reader.get(key, ts).unwrap().unwrap(), expect);
    }

    pub fn must_get_no_lock_check<E: Engine>(
        engine: &E,
        key: &[u8],
        ts: impl Into<TimeStamp>,
        expect: &[u8],
    ) {
        let ts = ts.into();
        let ctx = SnapContext::default();
        let snapshot = engine.snapshot(ctx).unwrap();
        let mut reader = SnapshotReader::new(ts, snapshot, true);
        assert_eq!(
            reader.get(&Key::from_raw(key), ts).unwrap().unwrap(),
            expect
        );
    }

    /// Checks if there is a lock which blocks reading the key at the given ts.
    /// Returns the blocking lock as the `Err` variant.
    fn check_lock(
        reader: &mut SnapshotReader<impl Snapshot>,
        key: &Key,
        ts: TimeStamp,
    ) -> Result<()> {
        if let Some(lock) = reader.load_lock(key)? {
            if let Err(e) = Lock::check_ts_conflict(Cow::Owned(lock), key, ts, &Default::default())
            {
                return Err(e.into());
            }
        }
        Ok(())
    }

    pub fn must_get_none<E: Engine>(engine: &E, key: &[u8], ts: impl Into<TimeStamp>) {
        let ts = ts.into();
        let ctx = SnapContext::default();
        let snapshot = engine.snapshot(ctx).unwrap();
        let mut reader = SnapshotReader::new(ts, snapshot, true);
        let key = &Key::from_raw(key);
        check_lock(&mut reader, key, ts).unwrap();
        assert!(reader.get(key, ts).unwrap().is_none());
    }

    pub fn must_get_err<E: Engine>(engine: &E, key: &[u8], ts: impl Into<TimeStamp>) {
        let ts = ts.into();
        let ctx = SnapContext::default();
        let snapshot = engine.snapshot(ctx).unwrap();
        let mut reader = SnapshotReader::new(ts, snapshot, true);
        let key = &Key::from_raw(key);
        if check_lock(&mut reader, key, ts).is_err() {
            return;
        }
        assert!(reader.get(key, ts).is_err());
    }

    pub fn must_locked<E: Engine>(engine: &E, key: &[u8], start_ts: impl Into<TimeStamp>) -> Lock {
        let snapshot = engine.snapshot(Default::default()).unwrap();
        let mut reader = MvccReader::new(snapshot, None, true);
        let lock = reader.load_lock(&Key::from_raw(key)).unwrap().unwrap();
        assert_eq!(lock.ts, start_ts.into());
        assert_ne!(lock.lock_type, LockType::Pessimistic);
        lock
    }

    pub fn must_locked_with_ttl<E: Engine>(
        engine: &E,
        key: &[u8],
        start_ts: impl Into<TimeStamp>,
        ttl: u64,
    ) {
        let snapshot = engine.snapshot(Default::default()).unwrap();
        let mut reader = MvccReader::new(snapshot, None, true);
        let lock = reader.load_lock(&Key::from_raw(key)).unwrap().unwrap();
        assert_eq!(lock.ts, start_ts.into());
        assert_ne!(lock.lock_type, LockType::Pessimistic);
        assert_eq!(lock.ttl, ttl);
    }

    pub fn must_large_txn_locked<E: Engine>(
        engine: &E,
        key: &[u8],
        start_ts: impl Into<TimeStamp>,
        ttl: u64,
        min_commit_ts: impl Into<TimeStamp>,
        is_pessimistic: bool,
    ) {
        let snapshot = engine.snapshot(Default::default()).unwrap();
        let mut reader = MvccReader::new(snapshot, None, true);
        let lock = reader.load_lock(&Key::from_raw(key)).unwrap().unwrap();
        assert_eq!(lock.ts, start_ts.into());
        assert_eq!(lock.ttl, ttl);
        assert_eq!(lock.min_commit_ts, min_commit_ts.into());
        if is_pessimistic {
            assert_eq!(lock.lock_type, LockType::Pessimistic);
        } else {
            assert_ne!(lock.lock_type, LockType::Pessimistic);
        }
    }

    pub fn must_unlocked<E: Engine>(engine: &E, key: &[u8]) {
        let snapshot = engine.snapshot(Default::default()).unwrap();
        let mut reader = MvccReader::new(snapshot, None, true);
        assert!(reader.load_lock(&Key::from_raw(key)).unwrap().is_none());
    }

    pub fn must_written<E: Engine>(
        engine: &E,
        key: &[u8],
        start_ts: impl Into<TimeStamp>,
        commit_ts: impl Into<TimeStamp>,
        tp: WriteType,
    ) -> Write {
        let snapshot = engine.snapshot(Default::default()).unwrap();
        let k = Key::from_raw(key).append_ts(commit_ts.into());
        let v = snapshot.get_cf(CF_WRITE, &k).unwrap().unwrap();
        let write = WriteRef::parse(&v).unwrap();
        assert_eq!(write.start_ts, start_ts.into());
        assert_eq!(write.write_type, tp);
        write.to_owned()
    }

    pub fn must_have_write<E: Engine>(
        engine: &E,
        key: &[u8],
        commit_ts: impl Into<TimeStamp>,
    ) -> Write {
        let snapshot = engine.snapshot(Default::default()).unwrap();
        let k = Key::from_raw(key).append_ts(commit_ts.into());
        let v = snapshot.get_cf(CF_WRITE, &k).unwrap().unwrap();
        let write = WriteRef::parse(&v).unwrap();
        write.to_owned()
    }

    pub fn must_not_have_write<E: Engine>(engine: &E, key: &[u8], commit_ts: impl Into<TimeStamp>) {
        let snapshot = engine.snapshot(Default::default()).unwrap();
        let k = Key::from_raw(key).append_ts(commit_ts.into());
        let v = snapshot.get_cf(CF_WRITE, &k).unwrap();
        assert!(v.is_none());
    }

    pub fn must_seek_write_none<E: Engine>(engine: &E, key: &[u8], ts: impl Into<TimeStamp>) {
        let snapshot = engine.snapshot(Default::default()).unwrap();
        let mut reader = MvccReader::new(snapshot, None, true);
        assert!(
            reader
                .seek_write(&Key::from_raw(key), ts.into())
                .unwrap()
                .is_none()
        );
    }

    pub fn must_seek_write<E: Engine>(
        engine: &E,
        key: &[u8],
        ts: impl Into<TimeStamp>,
        start_ts: impl Into<TimeStamp>,
        commit_ts: impl Into<TimeStamp>,
        write_type: WriteType,
    ) {
        let snapshot = engine.snapshot(Default::default()).unwrap();
        let mut reader = MvccReader::new(snapshot, None, true);
        let (t, write) = reader
            .seek_write(&Key::from_raw(key), ts.into())
            .unwrap()
            .unwrap();
        assert_eq!(t, commit_ts.into());
        assert_eq!(write.start_ts, start_ts.into());
        assert_eq!(write.write_type, write_type);
    }

    pub fn must_get_commit_ts<E: Engine>(
        engine: &E,
        key: &[u8],
        start_ts: impl Into<TimeStamp>,
        commit_ts: impl Into<TimeStamp>,
    ) {
        let snapshot = engine.snapshot(Default::default()).unwrap();
        let mut reader = SnapshotReader::new(start_ts.into(), snapshot, true);
        let (ts, write_type) = reader
            .get_txn_commit_record(&Key::from_raw(key))
            .unwrap()
            .info()
            .unwrap();
        assert_ne!(write_type, WriteType::Rollback);
        assert_eq!(ts, commit_ts.into());
    }

    pub fn must_get_commit_ts_none<E: Engine>(
        engine: &E,
        key: &[u8],
        start_ts: impl Into<TimeStamp>,
    ) {
        let snapshot = engine.snapshot(Default::default()).unwrap();
        let mut reader = SnapshotReader::new(start_ts.into(), snapshot, true);

        let ret = reader.get_txn_commit_record(&Key::from_raw(key));
        assert!(ret.is_ok());
        match ret.unwrap().info() {
            None => {}
            Some((_, write_type)) => {
                assert_eq!(write_type, WriteType::Rollback);
            }
        }
    }

    pub fn must_get_rollback_ts<E: Engine>(engine: &E, key: &[u8], start_ts: impl Into<TimeStamp>) {
        let start_ts = start_ts.into();
        let snapshot = engine.snapshot(Default::default()).unwrap();
        let mut reader = SnapshotReader::new(start_ts, snapshot, true);

        let (ts, write_type) = reader
            .get_txn_commit_record(&Key::from_raw(key))
            .unwrap()
            .info()
            .unwrap();
        assert_eq!(ts, start_ts);
        assert_eq!(write_type, WriteType::Rollback);
    }

    pub fn must_get_rollback_ts_none<E: Engine>(
        engine: &E,
        key: &[u8],
        start_ts: impl Into<TimeStamp>,
    ) {
        let snapshot = engine.snapshot(Default::default()).unwrap();
        let mut reader = SnapshotReader::new(start_ts.into(), snapshot, true);

        let ret = reader
            .get_txn_commit_record(&Key::from_raw(key))
            .unwrap()
            .info();
        assert_eq!(ret, None);
    }

    pub fn must_get_rollback_protected<E: Engine>(
        engine: &E,
        key: &[u8],
        start_ts: impl Into<TimeStamp>,
        protected: bool,
    ) {
        let snapshot = engine.snapshot(Default::default()).unwrap();
        let mut reader = MvccReader::new(snapshot, None, true);

        let start_ts = start_ts.into();
        let (ts, write) = reader
            .seek_write(&Key::from_raw(key), start_ts)
            .unwrap()
            .unwrap();
        assert_eq!(ts, start_ts);
        assert_eq!(write.write_type, WriteType::Rollback);
        assert_eq!(write.as_ref().is_protected(), protected);
    }

    pub fn must_get_overlapped_rollback<E: Engine, T: Into<TimeStamp>>(
        engine: &E,
        key: &[u8],
        start_ts: T,
        overlapped_start_ts: T,
        overlapped_write_type: WriteType,
        gc_fence: Option<T>,
    ) {
        let snapshot = engine.snapshot(Default::default()).unwrap();
        let mut reader = MvccReader::new(snapshot, None, true);

        let start_ts = start_ts.into();
        let overlapped_start_ts = overlapped_start_ts.into();
        let (ts, write) = reader
            .seek_write(&Key::from_raw(key), start_ts)
            .unwrap()
            .unwrap();
        assert_eq!(ts, start_ts);
        assert!(write.has_overlapped_rollback);
        assert_eq!(write.start_ts, overlapped_start_ts);
        assert_eq!(write.write_type, overlapped_write_type);
        assert_eq!(write.gc_fence, gc_fence.map(|x| x.into()));
    }

    pub fn must_scan_keys<E: Engine>(
        engine: &E,
        start: Option<&[u8]>,
        limit: usize,
        keys: Vec<&[u8]>,
        next_start: Option<&[u8]>,
    ) {
        let expect = (
            keys.into_iter().map(Key::from_raw).collect(),
            next_start.map(|x| Key::from_raw(x).append_ts(TimeStamp::zero())),
        );
        let snapshot = engine.snapshot(Default::default()).unwrap();
        let mut reader = MvccReader::new(snapshot, Some(ScanMode::Mixed), false);
        assert_eq!(
            reader.scan_keys(start.map(Key::from_raw), limit).unwrap(),
            expect
        );
    }
}<|MERGE_RESOLUTION|>--- conflicted
+++ resolved
@@ -25,78 +25,6 @@
 use tikv_util::metrics::CRITICAL_ERROR;
 use tikv_util::{panic_when_unexpected_key_or_data, set_panic_mark};
 
-<<<<<<< HEAD
-quick_error! {
-    #[derive(Debug)]
-    pub enum ErrorInner {
-        Engine(err: crate::storage::kv::Error) {
-            from()
-            cause(err)
-            display("{}", err)
-        }
-        Io(err: io::Error) {
-            from()
-            cause(err)
-            display("{}", err)
-        }
-        Codec(err: tikv_util::codec::Error) {
-            from()
-            cause(err)
-            display("{}", err)
-        }
-        KeyIsLocked(info: kvproto::kvrpcpb::LockInfo) {
-            display("key is locked (backoff or cleanup) {:?}", info)
-        }
-        BadFormat(err: txn_types::Error ) {
-            cause(err)
-            display("{}", err)
-        }
-        Committed { start_ts: TimeStamp, commit_ts: TimeStamp, key: Vec<u8> } {
-            display("txn already committed, start_ts: {}, commit_ts: {}, key: {}", start_ts, commit_ts, log_wrappers::Value::key(key))
-        }
-        PessimisticLockRolledBack { start_ts: TimeStamp, key: Vec<u8> } {
-            display("pessimistic lock already rollbacked, start_ts:{}, key:{}", start_ts, log_wrappers::Value::key(key))
-        }
-        TxnLockNotFound { start_ts: TimeStamp, commit_ts: TimeStamp, key: Vec<u8> } {
-            display("txn lock not found {}-{} key:{}", start_ts, commit_ts, log_wrappers::Value::key(key))
-        }
-        TxnNotFound { start_ts: TimeStamp, key: Vec<u8> } {
-            display("txn not found {} key: {}", start_ts, log_wrappers::Value::key(key))
-        }
-        LockTypeNotMatch { start_ts: TimeStamp, key: Vec<u8>, pessimistic: bool } {
-            display("lock type not match, start_ts:{}, key:{}, pessimistic:{}", start_ts, log_wrappers::Value::key(key), pessimistic)
-        }
-        WriteConflict { start_ts: TimeStamp, conflict_start_ts: TimeStamp, conflict_commit_ts: TimeStamp, key: Vec<u8>, primary: Vec<u8> } {
-            display("write conflict, start_ts:{}, conflict_start_ts:{}, conflict_commit_ts:{}, key:{}, primary:{}",
-                    start_ts, conflict_start_ts, conflict_commit_ts, log_wrappers::Value::key(key), log_wrappers::Value::key(primary))
-        }
-        Deadlock { start_ts: TimeStamp, lock_ts: TimeStamp, lock_key: Vec<u8>, deadlock_key_hash: u64, wait_chain: Vec<kvproto::deadlock::WaitForEntry> } {
-            display("deadlock occurs between txn:{} and txn:{}, lock_key:{}, deadlock_key_hash:{}",
-                    start_ts, lock_ts, log_wrappers::Value::key(lock_key), deadlock_key_hash)
-        }
-        AlreadyExist { key: Vec<u8> } {
-            display("key {} already exists", log_wrappers::Value::key(key))
-        }
-        DefaultNotFound { key: Vec<u8> } {
-            display("default not found: key:{}, maybe read truncated/dropped table data?", log_wrappers::Value::key(key))
-        }
-        CommitTsExpired { start_ts: TimeStamp, commit_ts: TimeStamp, key: Vec<u8>, min_commit_ts: TimeStamp } {
-            display("try to commit key {} with commit_ts {} but min_commit_ts is {}", log_wrappers::Value::key(key), commit_ts, min_commit_ts)
-        }
-        KeyVersion { display("bad format key(version)") }
-        PessimisticLockNotFound { start_ts: TimeStamp, key: Vec<u8> } {
-            display("pessimistic lock not found, start_ts:{}, key:{}", start_ts, log_wrappers::Value::key(key))
-        }
-        CommitTsTooLarge { start_ts: TimeStamp, min_commit_ts: TimeStamp, max_commit_ts: TimeStamp } {
-            display("min_commit_ts {} is larger than max_commit_ts {}, start_ts: {}", min_commit_ts, max_commit_ts, start_ts)
-        }
-        Other(err: Box<dyn error::Error + Sync + Send>) {
-            from()
-            cause(err.as_ref())
-            display("{:?}", err)
-        }
-    }
-=======
 #[derive(Debug, Error)]
 pub enum ErrorInner {
     #[error("{0}")]
@@ -175,6 +103,7 @@
         lock_ts: TimeStamp,
         lock_key: Vec<u8>,
         deadlock_key_hash: u64,
+        wait_chain: Vec<kvproto::deadlock::WaitForEntry>,
     },
 
     #[error("key {} already exists", log_wrappers::Value::key(.key))]
@@ -218,7 +147,6 @@
 
     #[error("{0:?}")]
     Other(#[from] Box<dyn error::Error + Sync + Send>),
->>>>>>> 94bbfd27
 }
 
 impl ErrorInner {
