--- conflicted
+++ resolved
@@ -286,13 +286,8 @@
 pub mod tests {
     use super::*;
     use crate::storage::kv::{Engine, Modify, ScanMode, Snapshot};
-<<<<<<< HEAD
     use crate::storage::types::{PessimisticLockRes, TxnStatus};
-    use engine::CF_WRITE;
-=======
-    use crate::storage::types::TxnStatus;
     use engine_traits::CF_WRITE;
->>>>>>> 0247486b
     use kvproto::kvrpcpb::{Context, IsolationLevel};
     use txn_types::Key;
 
@@ -681,7 +676,6 @@
         pk: &[u8],
         start_ts: impl Into<TimeStamp>,
         lock_ttl: u64,
-<<<<<<< HEAD
         for_update_ts: TimeStamp,
         force: bool,
         need_value: bool,
@@ -700,21 +694,6 @@
                 need_value,
             )
             .unwrap();
-=======
-        for_update_ts: impl Into<TimeStamp>,
-    ) {
-        let ctx = Context::default();
-        let snapshot = engine.snapshot(&ctx).unwrap();
-        let mut txn = MvccTxn::new(snapshot, start_ts.into(), true);
-        txn.acquire_pessimistic_lock(
-            Key::from_raw(key),
-            pk,
-            false,
-            lock_ttl,
-            for_update_ts.into(),
-        )
-        .unwrap();
->>>>>>> 0247486b
         let modifies = txn.into_modifies();
         if !modifies.is_empty() {
             engine.write(&ctx, modifies).unwrap();
