--- conflicted
+++ resolved
@@ -109,11 +109,6 @@
         };
 
         self.statistics.data.processed += 1;
-<<<<<<< HEAD
-        self.statistics.data.flow_stats.read_bytes += k.take_raw().unwrap_or_default().len() + res.len();
-        self.statistics.data.flow_stats.read_keys += 1;
-=======
->>>>>>> 5cb6355a
         Ok(res)
     }
 
