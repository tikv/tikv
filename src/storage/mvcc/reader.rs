--- conflicted
+++ resolved
@@ -49,11 +49,8 @@
             return Ok(vec![]);
         }
         if self.scan_mode.is_some() && self.data_cursor.is_none() {
-<<<<<<< HEAD
-            self.data_cursor = Some(try!(self.snapshot.iter(None, self.get_scan_mode(true))));
-=======
-            self.data_cursor = Some(try!(self.snapshot.iter(None, false, self.scan_mode.unwrap())));
->>>>>>> 5a9d8fa1
+            self.data_cursor = Some(try!(self.snapshot
+                .iter(None, false, self.get_scan_mode(true))));
         }
 
         let k = key.append_ts(ts);
@@ -73,11 +70,7 @@
     pub fn load_lock(&mut self, key: &Key) -> Result<Option<Lock>> {
         if self.scan_mode.is_some() && self.lock_cursor.is_none() {
             self.lock_cursor = Some(try!(self.snapshot
-<<<<<<< HEAD
-                .iter_cf(CF_LOCK, None, self.get_scan_mode(true))));
-=======
-                .iter_cf(CF_LOCK, None, true, self.scan_mode.unwrap())));
->>>>>>> 5a9d8fa1
+                .iter_cf(CF_LOCK, None, true, self.get_scan_mode(true))));
         }
 
         if let Some(ref mut cursor) = self.lock_cursor {
@@ -117,11 +110,7 @@
         if self.scan_mode.is_some() {
             if self.write_cursor.is_none() {
                 self.write_cursor = Some(try!(self.snapshot
-<<<<<<< HEAD
-                    .iter_cf(CF_WRITE, None, self.get_scan_mode(false))));
-=======
-                    .iter_cf(CF_WRITE, None, false, self.scan_mode.unwrap())));
->>>>>>> 5a9d8fa1
+                    .iter_cf(CF_WRITE, None, false, self.get_scan_mode(false))));
             }
         } else {
             let upper_bound_key = key.append_ts(0u64);
@@ -191,42 +180,22 @@
 
     fn create_write_cursor(&mut self) -> Result<()> {
         if self.write_cursor.is_none() {
-<<<<<<< HEAD
             self.write_cursor = Some(try!(self.snapshot
-                .iter_cf(CF_WRITE, None, self.get_scan_mode(false))));
-=======
-            self.write_cursor = match self.scan_mode {
-                Some(mode) => {
-                    Some(try!(self.snapshot
-                        .iter_cf(CF_WRITE, None, false, mode)))
-                }
-                None => {
-                    Some(try!(self.snapshot
-                        .iter_cf(CF_WRITE, None, true, ScanMode::Mixed)))
-                }
-            };
->>>>>>> 5a9d8fa1
+                .iter_cf(CF_WRITE,
+                         None,
+                         !self.scan_mode.is_some(),
+                         self.get_scan_mode(false))));
         }
         Ok(())
     }
 
     fn create_lock_cursor(&mut self) -> Result<()> {
         if self.lock_cursor.is_none() {
-<<<<<<< HEAD
             self.lock_cursor = Some(try!(self.snapshot
-                .iter_cf(CF_LOCK, None, self.get_scan_mode(true))));
-=======
-            self.lock_cursor = match self.scan_mode {
-                Some(mode) => {
-                    Some(try!(self.snapshot
-                        .iter_cf(CF_LOCK, None, false, mode)))
-                }
-                None => {
-                    Some(try!(self.snapshot
-                        .iter_cf(CF_LOCK, None, true, ScanMode::Mixed)))
-                }
-            };
->>>>>>> 5a9d8fa1
+                .iter_cf(CF_LOCK,
+                         None,
+                         !self.scan_mode.is_some(),
+                         self.get_scan_mode(true))));
         }
         Ok(())
     }
@@ -348,20 +317,10 @@
                      mut start: Option<Key>,
                      limit: usize)
                      -> Result<(Vec<Key>, Option<Key>)> {
-<<<<<<< HEAD
-        let mut cursor = try!(self.snapshot.iter_cf(CF_WRITE, None, self.get_scan_mode(false)));
-=======
-        let mut cursor = match self.scan_mode {
-            Some(mode) => {
-                try!(self.snapshot
-                    .iter_cf(CF_WRITE, None, false, mode))
-            }
-            None => {
-                try!(self.snapshot
-                    .iter_cf(CF_WRITE, None, true, ScanMode::Mixed))
-            }
-        };
->>>>>>> 5a9d8fa1
+        let mut cursor = try!(self.snapshot.iter_cf(CF_WRITE,
+                                                    None,
+                                                    !self.scan_mode.is_some(),
+                                                    self.get_scan_mode(false)));
         let mut keys = vec![];
         loop {
             let ok = match start {
