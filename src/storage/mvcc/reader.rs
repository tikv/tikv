// Copyright 2016 PingCAP, Inc.
//
// Licensed under the Apache License, Version 2.0 (the "License");
// you may not use this file except in compliance with the License.
// You may obtain a copy of the License at
//
//     http://www.apache.org/licenses/LICENSE-2.0
//
// Unless required by applicable law or agreed to in writing, software
// distributed under the License is distributed on an "AS IS" BASIS,
// See the License for the specific language governing permissions and
// limitations under the License.

use storage::engine::{Snapshot, Cursor, ScanMode};
use storage::{Key, Value, CF_LOCK, CF_WRITE};
use super::{Error, Result};
use super::lock::Lock;
use super::write::{Write, WriteType};

pub struct MvccReader<'a> {
    snapshot: &'a Snapshot,
    // cursors are used for speeding up scans.
    data_cursor: Option<Cursor<'a>>,
    lock_cursor: Option<Cursor<'a>>,
    write_cursor: Option<Cursor<'a>>,

    scan_mode: Option<ScanMode>,
    key_only: bool,

    fill_cache: bool,
    upper_bound: Option<Vec<u8>>,
}

impl<'a> MvccReader<'a> {
    pub fn new(snapshot: &Snapshot,
               scan_mode: Option<ScanMode>,
               fill_cache: bool,
               upper_bound: Option<Vec<u8>>)
               -> MvccReader {
        MvccReader {
            snapshot: snapshot,
            data_cursor: None,
            lock_cursor: None,
            write_cursor: None,
            // when scan_mode is some, use total-order-seek mode
            scan_mode: scan_mode,
            key_only: false,
            fill_cache: fill_cache,
            upper_bound: upper_bound,
        }
    }

    pub fn set_key_only(&mut self, key_only: bool) {
        self.key_only = key_only;
    }

    pub fn load_data(&mut self, key: &Key, ts: u64) -> Result<Value> {
        if self.key_only {
            return Ok(vec![]);
        }
        if self.scan_mode.is_some() && self.data_cursor.is_none() {
            self.data_cursor = Some(try!(self.snapshot
                .iter(None,
                      self.fill_cache,
                      true, // total-order-seek
                      self.get_scan_mode(true))));
        }

        let k = key.append_ts(ts);
        if let Some(ref mut cursor) = self.data_cursor {
            match try!(cursor.get(&k)) {
                None => panic!("key {} not found, ts {}", key, ts),
                Some(v) => Ok(v.to_vec()),
            }
        } else {
            match try!(self.snapshot.get(&k)) {
                None => panic!("key {} not found, ts: {}", key, ts),
                Some(v) => Ok(v),
            }
        }
    }

    pub fn load_lock(&mut self, key: &Key) -> Result<Option<Lock>> {
        if self.scan_mode.is_some() && self.lock_cursor.is_none() {
            self.lock_cursor = Some(try!(self.snapshot
                .iter_cf(CF_LOCK,
                         None, // upper-bound
                         true, // fill-cache
                         true, // total-order-seek
                         self.get_scan_mode(true))));
        }

        if let Some(ref mut cursor) = self.lock_cursor {
            match try!(cursor.get(&key)) {
                Some(v) => Ok(Some(try!(Lock::parse(v)))),
                None => Ok(None),
            }
        } else {
            match try!(self.snapshot.get_cf(CF_LOCK, &key)) {
                Some(v) => Ok(Some(try!(Lock::parse(&v)))),
                None => Ok(None),
            }
        }
    }

    fn get_scan_mode(&self, allow_backward: bool) -> ScanMode {
        match self.scan_mode {
            Some(ScanMode::Forward) => ScanMode::Forward,
            Some(ScanMode::Backward) if allow_backward => ScanMode::Backward,
            _ => ScanMode::Mixed,
        }
    }

    pub fn seek_write(&mut self, key: &Key, ts: u64) -> Result<Option<(u64, Write)>> {
        self.seek_write_impl(key, ts, false)
    }

    pub fn reverse_seek_write(&mut self, key: &Key, ts: u64) -> Result<Option<(u64, Write)>> {
        self.seek_write_impl(key, ts, true)
    }

    fn seek_write_impl(&mut self,
                       key: &Key,
                       ts: u64,
                       reverse: bool)
                       -> Result<Option<(u64, Write)>> {
        if self.scan_mode.is_some() {
            if self.write_cursor.is_none() {
                self.write_cursor = Some(try!(self.snapshot
                    .iter_cf(CF_WRITE,
                             None,
                             self.fill_cache,
                             true, // total-order-seek
                             self.get_scan_mode(false))));
            }
        } else {
            let upper_bound_key = key.append_ts(0u64);
            let upper_bound = upper_bound_key.encoded().as_slice();
            // use prefix bloom filter
            self.write_cursor = Some(try!(self.snapshot
                .iter_cf(CF_WRITE,
                         Some(upper_bound),
                         true,
                         false, // total-order-seek
                         ScanMode::Mixed)));
        }

        let mut cursor = self.write_cursor.as_mut().unwrap();
        let ok = if reverse {
            try!(cursor.near_reverse_seek(&key.append_ts(ts)))
        } else {
            try!(cursor.near_seek(&key.append_ts(ts)))
        };
        if !ok {
            return Ok(None);
        }
        let write_key = Key::from_encoded(cursor.key().to_vec());
        let commit_ts = try!(write_key.decode_ts());
        let k = try!(write_key.truncate_ts());
        if &k != key {
            return Ok(None);
        }
        let write = try!(Write::parse(cursor.value()));
        Ok(Some((commit_ts, write)))
    }

    pub fn get(&mut self, key: &Key, mut ts: u64) -> Result<Option<Value>> {
        // Check for locks that signal concurrent writes.
        if let Some(lock) = try!(self.load_lock(key)) {
            if lock.ts <= ts {
                // There is a pending lock. Client should wait or clean it.
                return Err(Error::KeyIsLocked {
                    key: try!(key.raw()),
                    primary: lock.primary,
                    ts: lock.ts,
                    ttl: lock.ttl,
                });
            }
        }
        loop {
            match try!(self.seek_write(key, ts)) {
                Some((commit_ts, mut write)) => {
                    match write.write_type {
                        WriteType::Put => {
                            if write.short_value.is_some() {
                                if self.key_only {
                                    return Ok(Some(vec![]));
                                }
                                return Ok(write.short_value.take());
                            }
                            return self.load_data(key, write.start_ts).map(Some);
                        }
                        WriteType::Delete => return Ok(None),
                        WriteType::Lock | WriteType::Rollback => ts = commit_ts - 1,
                    }
                }
                None => return Ok(None),
            }
        }
    }

    pub fn get_txn_commit_ts(&mut self, key: &Key, start_ts: u64) -> Result<Option<u64>> {
        if let Some((commit_ts, write)) = try!(self.reverse_seek_write(key, start_ts)) {
            if write.start_ts == start_ts {
                match write.write_type {
                    WriteType::Put | WriteType::Delete | WriteType::Lock => {
                        return Ok(Some(commit_ts))
                    }
                    WriteType::Rollback => {}
                }
            }
        }
        Ok(None)
    }

    fn create_write_cursor(&mut self) -> Result<()> {
        if self.write_cursor.is_none() {
            self.write_cursor = Some(try!(self.snapshot
                .iter_cf(CF_WRITE,
<<<<<<< HEAD
                         None,
                         self.fill_cache,
                         true,
=======
                         self.upper_bound.as_ref().map(|v| v.as_slice()),
                         self.fill_cache,
>>>>>>> b1eeaa02
                         self.get_scan_mode(false))));
        }
        Ok(())
    }

    fn create_lock_cursor(&mut self) -> Result<()> {
        if self.lock_cursor.is_none() {
            self.lock_cursor = Some(try!(self.snapshot
<<<<<<< HEAD
                .iter_cf(CF_LOCK, None, true, true, self.get_scan_mode(true))));
=======
                .iter_cf(CF_LOCK,
                         self.upper_bound.as_ref().map(|v| v.as_slice()),
                         true,
                         self.get_scan_mode(true))));
>>>>>>> b1eeaa02
        }
        Ok(())
    }

    pub fn seek(&mut self, mut key: Key, ts: u64) -> Result<Option<(Key, Value)>> {
        assert!(self.scan_mode.is_some());
        try!(self.create_write_cursor());
        try!(self.create_lock_cursor());

        let (mut write_valid, mut lock_valid) = (true, true);

        loop {
            key = {
                let mut w_cur = self.write_cursor.as_mut().unwrap();
                let mut l_cur = self.lock_cursor.as_mut().unwrap();
                let (mut w_key, mut l_key) = (None, None);
                if write_valid {
                    if try!(w_cur.near_seek(&key)) {
                        w_key = Some(w_cur.key());
                    } else {
                        w_key = None;
                        write_valid = false;
                    }
                }
                if lock_valid {
                    if try!(l_cur.near_seek(&key)) {
                        l_key = Some(l_cur.key());
                    } else {
                        l_key = None;
                        lock_valid = false;
                    }
                }
                match (w_key, l_key) {
                    (None, None) => return Ok(None),
                    (None, Some(k)) => Key::from_encoded(k.to_vec()),
                    (Some(k), None) => try!(Key::from_encoded(k.to_vec()).truncate_ts()),
                    (Some(wk), Some(lk)) => {
                        if wk < lk {
                            try!(Key::from_encoded(wk.to_vec()).truncate_ts())
                        } else {
                            Key::from_encoded(lk.to_vec())
                        }
                    }
                }
            };
            if let Some(v) = try!(self.get(&key, ts)) {
                return Ok(Some((key, v)));
            }
            key = key.append_ts(0);
        }
    }

    pub fn reverse_seek(&mut self, mut key: Key, ts: u64) -> Result<Option<(Key, Value)>> {
        assert!(self.scan_mode.is_some());
        try!(self.create_write_cursor());
        try!(self.create_lock_cursor());

        let (mut write_valid, mut lock_valid) = (true, true);

        loop {
            key = {
                let mut w_cur = self.write_cursor.as_mut().unwrap();
                let mut l_cur = self.lock_cursor.as_mut().unwrap();
                let (mut w_key, mut l_key) = (None, None);
                if write_valid {
                    if try!(w_cur.near_reverse_seek(&key)) {
                        w_key = Some(w_cur.key());
                    } else {
                        w_key = None;
                        write_valid = false;
                    }
                }
                if lock_valid {
                    if try!(l_cur.near_reverse_seek(&key)) {
                        l_key = Some(l_cur.key());
                    } else {
                        l_key = None;
                        lock_valid = false;
                    }
                }
                match (w_key, l_key) {
                    (None, None) => return Ok(None),
                    (None, Some(k)) => Key::from_encoded(k.to_vec()),
                    (Some(k), None) => try!(Key::from_encoded(k.to_vec()).truncate_ts()),
                    (Some(wk), Some(lk)) => {
                        if wk < lk {
                            Key::from_encoded(lk.to_vec())
                        } else {
                            try!(Key::from_encoded(wk.to_vec()).truncate_ts())
                        }
                    }
                }
            };
            if let Some(v) = try!(self.get(&key, ts)) {
                return Ok(Some((key, v)));
            }
        }
    }

    #[allow(type_complexity)]
    pub fn scan_lock<F>(&mut self,
                        start: Option<Key>,
                        filter: F,
                        limit: Option<usize>)
                        -> Result<(Vec<(Key, Lock)>, Option<Key>)>
        where F: Fn(&Lock) -> bool
    {
        try!(self.create_lock_cursor());
        let mut cursor = self.lock_cursor.as_mut().unwrap();
        let ok = match start {
            Some(ref x) => try!(cursor.seek(x)),
            None => cursor.seek_to_first(),
        };
        if !ok {
            return Ok((vec![], None));
        }
        let mut locks = vec![];
        while cursor.valid() {
            let key = Key::from_encoded(cursor.key().to_vec());
            let lock = try!(Lock::parse(cursor.value()));
            if filter(&lock) {
                locks.push((key.clone(), lock));
                if let Some(limit) = limit {
                    if locks.len() >= limit {
                        return Ok((locks, Some(key)));
                    }
                }
            }
            cursor.next();
        }
        Ok((locks, None))
    }

    pub fn scan_keys(&mut self,
                     mut start: Option<Key>,
                     limit: usize)
                     -> Result<(Vec<Key>, Option<Key>)> {
        let mut cursor = try!(self.snapshot
            .iter_cf(CF_WRITE,
                     None,
                     self.fill_cache,
                     true,
                     self.get_scan_mode(false)));
        let mut keys = vec![];
        loop {
            let ok = match start {
                Some(ref x) => try!(cursor.near_seek(x)),
                None => cursor.seek_to_first(),
            };
            if !ok {
                return Ok((keys, None));
            }
            if keys.len() >= limit {
                return Ok((keys, start));
            }
            let key = try!(Key::from_encoded(cursor.key().to_vec()).truncate_ts());
            start = Some(key.append_ts(0));
            keys.push(key);
        }
    }
}<|MERGE_RESOLUTION|>--- conflicted
+++ resolved
@@ -42,7 +42,6 @@
             data_cursor: None,
             lock_cursor: None,
             write_cursor: None,
-            // when scan_mode is some, use total-order-seek mode
             scan_mode: scan_mode,
             key_only: false,
             fill_cache: fill_cache,
@@ -217,14 +216,8 @@
         if self.write_cursor.is_none() {
             self.write_cursor = Some(try!(self.snapshot
                 .iter_cf(CF_WRITE,
-<<<<<<< HEAD
-                         None,
-                         self.fill_cache,
-                         true,
-=======
                          self.upper_bound.as_ref().map(|v| v.as_slice()),
                          self.fill_cache,
->>>>>>> b1eeaa02
                          self.get_scan_mode(false))));
         }
         Ok(())
@@ -233,14 +226,10 @@
     fn create_lock_cursor(&mut self) -> Result<()> {
         if self.lock_cursor.is_none() {
             self.lock_cursor = Some(try!(self.snapshot
-<<<<<<< HEAD
-                .iter_cf(CF_LOCK, None, true, true, self.get_scan_mode(true))));
-=======
                 .iter_cf(CF_LOCK,
                          self.upper_bound.as_ref().map(|v| v.as_slice()),
                          true,
                          self.get_scan_mode(true))));
->>>>>>> b1eeaa02
         }
         Ok(())
     }
