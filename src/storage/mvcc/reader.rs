--- conflicted
+++ resolved
@@ -10,12 +10,8 @@
 // distributed under the License is distributed on an "AS IS" BASIS,
 // See the License for the specific language governing permissions and
 // limitations under the License.
-<<<<<<< HEAD
-use super::lock::Lock;
-=======
 
 use super::lock::{Lock, LockType};
->>>>>>> 3d5dbdaf
 use super::write::{Write, WriteType};
 use super::{Error, Result};
 use kvproto::kvrpcpb::IsolationLevel;
