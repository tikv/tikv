// Copyright 2016 TiKV Project Authors. Licensed under Apache-2.0.

use super::super::types::Value;
use super::lock::LockType;
<<<<<<< HEAD
use super::{Error, Result};
use crate::storage::{SHORT_VALUE_MAX_LEN, VALUE_PREFIX};
use byteorder::ReadBytesExt;
use tikv_util::codec::number::{self, NumberEncoder, MAX_VAR_U64_LEN};
=======
use super::{Error, ErrorInner, Result, TimeStamp};
use crate::storage::{SHORT_VALUE_MAX_LEN, SHORT_VALUE_PREFIX};
use codec::prelude::NumberDecoder;
use tikv_util::codec::number::{NumberEncoder, MAX_VAR_U64_LEN};
>>>>>>> 1aae7209

#[derive(Debug, Clone, Copy, PartialEq)]
pub enum WriteType {
    Put,
    Delete,
    Lock,
    Rollback,
}

const FLAG_PUT: u8 = b'P';
const FLAG_DELETE: u8 = b'D';
const FLAG_LOCK: u8 = b'L';
const FLAG_ROLLBACK: u8 = b'R';

/// The short value for rollback records which are protected from being collapsed.
const PROTECTED_ROLLBACK_SHORT_VALUE: &[u8] = b"p";

impl WriteType {
    pub fn from_lock_type(tp: LockType) -> Option<WriteType> {
        match tp {
            LockType::Put => Some(WriteType::Put),
            LockType::Delete => Some(WriteType::Delete),
            LockType::Lock => Some(WriteType::Lock),
            LockType::Pessimistic => None,
        }
    }

    pub fn from_u8(b: u8) -> Option<WriteType> {
        match b {
            FLAG_PUT => Some(WriteType::Put),
            FLAG_DELETE => Some(WriteType::Delete),
            FLAG_LOCK => Some(WriteType::Lock),
            FLAG_ROLLBACK => Some(WriteType::Rollback),
            _ => None,
        }
    }

    fn to_u8(self) -> u8 {
        match self {
            WriteType::Put => FLAG_PUT,
            WriteType::Delete => FLAG_DELETE,
            WriteType::Lock => FLAG_LOCK,
            WriteType::Rollback => FLAG_ROLLBACK,
        }
    }
}

#[derive(PartialEq, Clone)]
pub struct Write {
    pub write_type: WriteType,
<<<<<<< HEAD
    pub start_ts: u64,
    pub commit_ts: u64,
    pub value: Option<Value>,
=======
    pub start_ts: TimeStamp,
    pub short_value: Option<Value>,
>>>>>>> 1aae7209
}

impl std::fmt::Debug for Write {
    fn fmt(&self, f: &mut std::fmt::Formatter<'_>) -> std::fmt::Result {
        f.debug_struct("Write")
            .field("write_type", &self.write_type)
            .field("start_ts", &self.start_ts)
            .field("commit_ts", &self.commit_ts)
            .field(
                "value",
                &self
                    .value
                    .as_ref()
                    .map(|v| hex::encode_upper(v))
                    .unwrap_or_else(|| "None".to_owned()),
            )
            .finish()
    }
}

impl Write {
<<<<<<< HEAD
    pub fn new(
        write_type: WriteType,
        start_ts: u64,
        commit_ts: u64,
        value: Option<Value>,
    ) -> Write {
=======
    /// Creates a new `Write` record.
    #[inline]
    pub fn new(write_type: WriteType, start_ts: TimeStamp, short_value: Option<Value>) -> Write {
>>>>>>> 1aae7209
        Write {
            write_type,
            start_ts,
            commit_ts,
            value,
        }
    }

<<<<<<< HEAD
    pub fn to_bytes(&self) -> Vec<u8> {
        let mut b = Vec::with_capacity(1 + MAX_VAR_U64_LEN + SHORT_VALUE_MAX_LEN + 2);
        b.push(self.write_type.to_u8());
        b.encode_u64(self.start_ts).unwrap();
        b.encode_u64(self.commit_ts).unwrap();
        if let Some(ref v) = self.value {
            b.push(VALUE_PREFIX);
            b.encode_var_u64(v.len() as u64).unwrap();
            b.extend_from_slice(v);
=======
    #[inline]
    pub fn new_rollback(start_ts: TimeStamp, protected: bool) -> Write {
        let short_value = if protected {
            Some(PROTECTED_ROLLBACK_SHORT_VALUE.to_vec())
        } else {
            None
        };

        Write {
            write_type: WriteType::Rollback,
            start_ts,
            short_value,
>>>>>>> 1aae7209
        }
    }

    #[inline]
    pub fn parse_type(mut b: &[u8]) -> Result<WriteType> {
        let write_type_bytes = b
            .read_u8()
            .map_err(|_| Error::from(ErrorInner::BadFormatWrite))?;
        WriteType::from_u8(write_type_bytes).ok_or_else(|| Error::from(ErrorInner::BadFormatWrite))
    }

    #[inline]
    pub fn as_ref(&self) -> WriteRef<'_> {
        WriteRef {
            write_type: self.write_type,
            start_ts: self.start_ts,
            short_value: self.short_value.as_ref().map(|v| v.as_slice()),
        }
<<<<<<< HEAD
        let write_type = WriteType::from_u8(b.read_u8()?).ok_or(Error::BadFormatWrite)?;
        let start_ts = number::decode_u64(&mut b)?;
        let commit_ts = number::decode_u64(&mut b)?;
        if b.is_empty() {
            return Ok(Write::new(write_type, start_ts, commit_ts, None));
        }

        let flag = b.read_u8()?;
        assert_eq!(flag, VALUE_PREFIX, "invalid flag [{}] in write", flag);

        let len = number::decode_var_u64(&mut b)?;
=======
    }
}

#[derive(PartialEq, Clone)]
pub struct WriteRef<'a> {
    pub write_type: WriteType,
    pub start_ts: TimeStamp,
    pub short_value: Option<&'a [u8]>,
}

impl WriteRef<'_> {
    pub fn parse(mut b: &[u8]) -> Result<WriteRef<'_>> {
        let write_type_bytes = b
            .read_u8()
            .map_err(|_| Error::from(ErrorInner::BadFormatWrite))?;
        let write_type = WriteType::from_u8(write_type_bytes)
            .ok_or_else(|| Error::from(ErrorInner::BadFormatWrite))?;
        let start_ts = b
            .read_var_u64()
            .map_err(|_| Error::from(ErrorInner::BadFormatWrite))?
            .into();
        if b.is_empty() {
            return Ok(WriteRef {
                write_type,
                start_ts,
                short_value: None,
            });
        }

        let flag = b
            .read_u8()
            .map_err(|_| Error::from(ErrorInner::BadFormatWrite))?;
        assert_eq!(flag, SHORT_VALUE_PREFIX, "invalid flag [{}] in write", flag);

        let len = b
            .read_u8()
            .map_err(|_| Error::from(ErrorInner::BadFormatWrite))?;
>>>>>>> 1aae7209
        if len as usize != b.len() {
            panic!("value len [{}] not equal to content len [{}]", len, b.len());
        }
<<<<<<< HEAD
        Ok(Write::new(
            write_type,
            start_ts,
            commit_ts,
            Some(b.to_vec()),
        ))
=======

        Ok(WriteRef {
            write_type,
            start_ts,
            short_value: Some(b),
        })
>>>>>>> 1aae7209
    }

    pub fn to_bytes(&self) -> Vec<u8> {
        let mut b = Vec::with_capacity(1 + MAX_VAR_U64_LEN + SHORT_VALUE_MAX_LEN + 2);
        b.push(self.write_type.to_u8());
        b.encode_var_u64(self.start_ts.into_inner()).unwrap();
        if let Some(v) = self.short_value {
            b.push(SHORT_VALUE_PREFIX);
            b.push(v.len() as u8);
            b.extend_from_slice(v);
        }
        b
    }

    #[inline]
    pub fn is_protected(&self) -> bool {
        self.write_type == WriteType::Rollback
            && self
                .short_value
                .as_ref()
                .map(|v| *v == PROTECTED_ROLLBACK_SHORT_VALUE)
                .unwrap_or_default()
    }

    #[inline]
    pub fn to_owned(&self) -> Write {
        Write::new(
            self.write_type,
            self.start_ts,
            self.short_value.map(|v| v.to_owned()),
        )
    }

    pub fn take_value(&mut self) -> Option<Value> {
        self.value.take()
    }
}

#[cfg(test)]
mod tests {
    use super::super::LockType;
    use super::*;

    #[test]
    fn test_write_type() {
        let mut tests = vec![
            (Some(LockType::Put), WriteType::Put, FLAG_PUT),
            (Some(LockType::Delete), WriteType::Delete, FLAG_DELETE),
            (Some(LockType::Lock), WriteType::Lock, FLAG_LOCK),
            (None, WriteType::Rollback, FLAG_ROLLBACK),
        ];
        for (i, (lock_type, write_type, flag)) in tests.drain(..).enumerate() {
            if let Some(lock_type) = lock_type {
                let wt = WriteType::from_lock_type(lock_type).unwrap();
                assert_eq!(
                    wt, write_type,
                    "#{}, expect from_lock_type({:?}) returns {:?}, but got {:?}",
                    i, lock_type, write_type, wt
                );
            }
            let f = write_type.to_u8();
            assert_eq!(
                f, flag,
                "#{}, expect {:?}.to_u8() returns {:?}, but got {:?}",
                i, write_type, flag, f
            );
            let wt = WriteType::from_u8(flag).unwrap();
            assert_eq!(
                wt, write_type,
                "#{}, expect from_u8({:?}) returns {:?}, but got {:?}",
                i, flag, write_type, wt
            );
        }
    }

    #[test]
    fn test_write() {
        // Test `Write::to_bytes()` and `Write::parse()` works as a pair.
        let mut writes = vec![
<<<<<<< HEAD
            Write::new(WriteType::Put, 0, 1, None),
            Write::new(WriteType::Delete, 0, 1, Some(b"value".to_vec())),
=======
            Write::new(WriteType::Put, 0.into(), Some(b"short_value".to_vec())),
            Write::new(WriteType::Delete, (1 << 20).into(), None),
            Write::new_rollback((1 << 40).into(), true),
            Write::new(WriteType::Rollback, (1 << 41).into(), None),
>>>>>>> 1aae7209
        ];
        for (i, write) in writes.drain(..).enumerate() {
            let v = write.as_ref().to_bytes();
            let w = WriteRef::parse(&v[..])
                .unwrap_or_else(|e| panic!("#{} parse() err: {:?}", i, e))
                .to_owned();
            assert_eq!(w, write, "#{} expect {:?}, but got {:?}", i, write, w);
            assert_eq!(Write::parse_type(&v).unwrap(), w.write_type);
        }

        // Test `Write::parse()` handles incorrect input.
        assert!(WriteRef::parse(b"").is_err());

<<<<<<< HEAD
        let lock = Write::new(WriteType::Lock, 1, 2, Some(b"value".to_vec()));
        let v = lock.to_bytes();
        assert!(Write::parse(&v[..1]).is_err());
=======
        let lock = Write::new(WriteType::Lock, 1.into(), Some(b"short_value".to_vec()));
        let v = lock.as_ref().to_bytes();
        assert!(WriteRef::parse(&v[..1]).is_err());
>>>>>>> 1aae7209
        assert_eq!(Write::parse_type(&v).unwrap(), lock.write_type);
    }

    #[test]
    fn test_is_protected() {
        assert!(Write::new_rollback(1.into(), true).as_ref().is_protected());
        assert!(!Write::new_rollback(2.into(), false).as_ref().is_protected());
        assert!(!Write::new(
            WriteType::Put,
            3.into(),
            Some(PROTECTED_ROLLBACK_SHORT_VALUE.to_vec())
        )
        .as_ref()
        .is_protected());
    }
}<|MERGE_RESOLUTION|>--- conflicted
+++ resolved
@@ -2,17 +2,10 @@
 
 use super::super::types::Value;
 use super::lock::LockType;
-<<<<<<< HEAD
-use super::{Error, Result};
+use super::{Error, ErrorInner, Result, TimeStamp};
 use crate::storage::{SHORT_VALUE_MAX_LEN, VALUE_PREFIX};
-use byteorder::ReadBytesExt;
+use codec::prelude::NumberDecoder;
 use tikv_util::codec::number::{self, NumberEncoder, MAX_VAR_U64_LEN};
-=======
-use super::{Error, ErrorInner, Result, TimeStamp};
-use crate::storage::{SHORT_VALUE_MAX_LEN, SHORT_VALUE_PREFIX};
-use codec::prelude::NumberDecoder;
-use tikv_util::codec::number::{NumberEncoder, MAX_VAR_U64_LEN};
->>>>>>> 1aae7209
 
 #[derive(Debug, Clone, Copy, PartialEq)]
 pub enum WriteType {
@@ -63,14 +56,9 @@
 #[derive(PartialEq, Clone)]
 pub struct Write {
     pub write_type: WriteType,
-<<<<<<< HEAD
-    pub start_ts: u64,
-    pub commit_ts: u64,
+    pub start_ts: TimeStamp,
+    pub commit_ts: TimeStamp,
     pub value: Option<Value>,
-=======
-    pub start_ts: TimeStamp,
-    pub short_value: Option<Value>,
->>>>>>> 1aae7209
 }
 
 impl std::fmt::Debug for Write {
@@ -92,18 +80,12 @@
 }
 
 impl Write {
-<<<<<<< HEAD
     pub fn new(
         write_type: WriteType,
-        start_ts: u64,
-        commit_ts: u64,
+        start_ts: TimeStamp,
+        commit_ts: TimeStamp,
         value: Option<Value>,
     ) -> Write {
-=======
-    /// Creates a new `Write` record.
-    #[inline]
-    pub fn new(write_type: WriteType, start_ts: TimeStamp, short_value: Option<Value>) -> Write {
->>>>>>> 1aae7209
         Write {
             write_type,
             start_ts,
@@ -112,20 +94,9 @@
         }
     }
 
-<<<<<<< HEAD
-    pub fn to_bytes(&self) -> Vec<u8> {
-        let mut b = Vec::with_capacity(1 + MAX_VAR_U64_LEN + SHORT_VALUE_MAX_LEN + 2);
-        b.push(self.write_type.to_u8());
-        b.encode_u64(self.start_ts).unwrap();
-        b.encode_u64(self.commit_ts).unwrap();
-        if let Some(ref v) = self.value {
-            b.push(VALUE_PREFIX);
-            b.encode_var_u64(v.len() as u64).unwrap();
-            b.extend_from_slice(v);
-=======
     #[inline]
     pub fn new_rollback(start_ts: TimeStamp, protected: bool) -> Write {
-        let short_value = if protected {
+        let value = if protected {
             Some(PROTECTED_ROLLBACK_SHORT_VALUE.to_vec())
         } else {
             None
@@ -134,8 +105,8 @@
         Write {
             write_type: WriteType::Rollback,
             start_ts,
-            short_value,
->>>>>>> 1aae7209
+            commit_ts: start_ts,
+            value,
         }
     }
 
@@ -152,21 +123,14 @@
         WriteRef {
             write_type: self.write_type,
             start_ts: self.start_ts,
-            short_value: self.short_value.as_ref().map(|v| v.as_slice()),
-        }
-<<<<<<< HEAD
-        let write_type = WriteType::from_u8(b.read_u8()?).ok_or(Error::BadFormatWrite)?;
-        let start_ts = number::decode_u64(&mut b)?;
-        let commit_ts = number::decode_u64(&mut b)?;
-        if b.is_empty() {
-            return Ok(Write::new(write_type, start_ts, commit_ts, None));
-        }
-
-        let flag = b.read_u8()?;
-        assert_eq!(flag, VALUE_PREFIX, "invalid flag [{}] in write", flag);
-
-        let len = number::decode_var_u64(&mut b)?;
-=======
+            commit_ts: self.commit_ts,
+            value: self.value.as_ref().map(|v| v.as_slice()),
+        }
+    }
+
+    #[inline]
+    pub fn take_value(&mut self) -> Option<Value> {
+        self.value.take()
     }
 }
 
@@ -174,7 +138,26 @@
 pub struct WriteRef<'a> {
     pub write_type: WriteType,
     pub start_ts: TimeStamp,
-    pub short_value: Option<&'a [u8]>,
+    pub commit_ts: TimeStamp,
+    pub value: Option<&'a [u8]>,
+}
+
+impl std::fmt::Debug for WriteRef<'_> {
+    fn fmt(&self, f: &mut std::fmt::Formatter<'_>) -> std::fmt::Result {
+        f.debug_struct("Write")
+            .field("write_type", &self.write_type)
+            .field("start_ts", &self.start_ts)
+            .field("commit_ts", &self.commit_ts)
+            .field(
+                "value",
+                &self
+                    .value
+                    .as_ref()
+                    .map(|v| hex::encode_upper(v))
+                    .unwrap_or_else(|| "None".to_owned()),
+            )
+            .finish()
+    }
 }
 
 impl WriteRef<'_> {
@@ -185,53 +168,54 @@
         let write_type = WriteType::from_u8(write_type_bytes)
             .ok_or_else(|| Error::from(ErrorInner::BadFormatWrite))?;
         let start_ts = b
-            .read_var_u64()
+            .read_u64()
+            .map_err(|_| Error::from(ErrorInner::BadFormatWrite))?
+            .into();
+        let commit_ts = b
+            .read_u64()
             .map_err(|_| Error::from(ErrorInner::BadFormatWrite))?
             .into();
         if b.is_empty() {
             return Ok(WriteRef {
                 write_type,
                 start_ts,
-                short_value: None,
+                commit_ts,
+                value: None,
             });
         }
 
         let flag = b
             .read_u8()
             .map_err(|_| Error::from(ErrorInner::BadFormatWrite))?;
-        assert_eq!(flag, SHORT_VALUE_PREFIX, "invalid flag [{}] in write", flag);
+        assert_eq!(flag, VALUE_PREFIX, "invalid flag [{}] in write", flag);
 
         let len = b
-            .read_u8()
+            .read_var_u64()
             .map_err(|_| Error::from(ErrorInner::BadFormatWrite))?;
->>>>>>> 1aae7209
         if len as usize != b.len() {
-            panic!("value len [{}] not equal to content len [{}]", len, b.len());
-        }
-<<<<<<< HEAD
-        Ok(Write::new(
+            panic!(
+                "short value len [{}] not equal to content len [{}]",
+                len,
+                b.len()
+            );
+        }
+
+        Ok(WriteRef {
             write_type,
             start_ts,
             commit_ts,
-            Some(b.to_vec()),
-        ))
-=======
-
-        Ok(WriteRef {
-            write_type,
-            start_ts,
-            short_value: Some(b),
+            value: Some(b),
         })
->>>>>>> 1aae7209
     }
 
     pub fn to_bytes(&self) -> Vec<u8> {
-        let mut b = Vec::with_capacity(1 + MAX_VAR_U64_LEN + SHORT_VALUE_MAX_LEN + 2);
+        let mut b = Vec::with_capacity(1 + MAX_VAR_U64_LEN * 2 + SHORT_VALUE_MAX_LEN + 2);
         b.push(self.write_type.to_u8());
-        b.encode_var_u64(self.start_ts.into_inner()).unwrap();
-        if let Some(v) = self.short_value {
-            b.push(SHORT_VALUE_PREFIX);
-            b.push(v.len() as u8);
+        b.encode_u64(self.start_ts.into_inner()).unwrap();
+        b.encode_u64(self.commit_ts.into_inner()).unwrap();
+        if let Some(v) = self.value {
+            b.push(VALUE_PREFIX);
+            b.encode_var_u64(v.len() as u64).unwrap();
             b.extend_from_slice(v);
         }
         b
@@ -241,7 +225,7 @@
     pub fn is_protected(&self) -> bool {
         self.write_type == WriteType::Rollback
             && self
-                .short_value
+                .value
                 .as_ref()
                 .map(|v| *v == PROTECTED_ROLLBACK_SHORT_VALUE)
                 .unwrap_or_default()
@@ -252,12 +236,14 @@
         Write::new(
             self.write_type,
             self.start_ts,
-            self.short_value.map(|v| v.to_owned()),
+            self.commit_ts,
+            self.value.map(|v| v.to_owned()),
         )
     }
 
-    pub fn take_value(&mut self) -> Option<Value> {
-        self.value.take()
+    #[inline]
+    pub fn copy_value(&self) -> Option<Value> {
+        self.value.map(|v| v.to_owned())
     }
 }
 
@@ -302,15 +288,13 @@
     fn test_write() {
         // Test `Write::to_bytes()` and `Write::parse()` works as a pair.
         let mut writes = vec![
-<<<<<<< HEAD
-            Write::new(WriteType::Put, 0, 1, None),
-            Write::new(WriteType::Delete, 0, 1, Some(b"value".to_vec())),
-=======
-            Write::new(WriteType::Put, 0.into(), Some(b"short_value".to_vec())),
-            Write::new(WriteType::Delete, (1 << 20).into(), None),
-            Write::new_rollback((1 << 40).into(), true),
-            Write::new(WriteType::Rollback, (1 << 41).into(), None),
->>>>>>> 1aae7209
+            Write::new(WriteType::Put, 0.into(), 1.into(), None),
+            Write::new(
+                WriteType::Delete,
+                0.into(),
+                1.into(),
+                Some(b"value".to_vec()),
+            ),
         ];
         for (i, write) in writes.drain(..).enumerate() {
             let v = write.as_ref().to_bytes();
@@ -324,15 +308,9 @@
         // Test `Write::parse()` handles incorrect input.
         assert!(WriteRef::parse(b"").is_err());
 
-<<<<<<< HEAD
-        let lock = Write::new(WriteType::Lock, 1, 2, Some(b"value".to_vec()));
-        let v = lock.to_bytes();
-        assert!(Write::parse(&v[..1]).is_err());
-=======
-        let lock = Write::new(WriteType::Lock, 1.into(), Some(b"short_value".to_vec()));
+        let lock = Write::new(WriteType::Lock, 1.into(), 2.into(), Some(b"value".to_vec()));
         let v = lock.as_ref().to_bytes();
         assert!(WriteRef::parse(&v[..1]).is_err());
->>>>>>> 1aae7209
         assert_eq!(Write::parse_type(&v).unwrap(), lock.write_type);
     }
 
@@ -343,6 +321,7 @@
         assert!(!Write::new(
             WriteType::Put,
             3.into(),
+            3.into(),
             Some(PROTECTED_ROLLBACK_SHORT_VALUE.to_vec())
         )
         .as_ref()
