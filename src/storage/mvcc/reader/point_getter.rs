--- conflicted
+++ resolved
@@ -174,11 +174,7 @@
         if let Some(ref lock_value) = lock_value {
             self.statistics.lock.processed += 1;
             let lock = Lock::parse(lock_value)?;
-<<<<<<< HEAD
-            super::util::check_lock(key_without_ts.as_logical_slice(), self.ts, &lock)
-=======
-            super::util::check_lock(user_key, self.ts, lock)
->>>>>>> c54341c6
+            super::util::check_lock(key_without_ts.as_logical_slice(), self.ts, lock)
         } else {
             Ok(())
         }
