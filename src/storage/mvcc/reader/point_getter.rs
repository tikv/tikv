// Copyright 2019 TiKV Project Authors. Licensed under Apache-2.0.

use crate::storage::kv::{Cursor, CursorBuilder, ScanMode, Snapshot, Statistics};
use crate::storage::mvcc::{default_not_found_error, NewerTsCheckState, Result};
use engine_traits::{CF_DEFAULT, CF_LOCK, CF_WRITE};
use kvproto::kvrpcpb::IsolationLevel;
use std::borrow::Cow;
use txn_types::{Key, Lock, TimeStamp, TsSet, Value, WriteRef, WriteType};

/// `PointGetter` factory.
pub struct PointGetterBuilder<S: Snapshot> {
    snapshot: S,
    multi: bool,
    fill_cache: bool,
    omit_value: bool,
    isolation_level: IsolationLevel,
    ts: TimeStamp,
    bypass_locks: TsSet,
    check_has_newer_ts_data: bool,
}

impl<S: Snapshot> PointGetterBuilder<S> {
    /// Initialize a new `PointGetterBuilder`.
    pub fn new(snapshot: S, ts: TimeStamp) -> Self {
        Self {
            snapshot,
            multi: true,
            fill_cache: true,
            omit_value: false,
            isolation_level: IsolationLevel::Si,
            ts,
            bypass_locks: Default::default(),
            check_has_newer_ts_data: false,
        }
    }

    /// Set whether or not to get multiple keys.
    ///
    /// Defaults to `true`.
    #[inline]
    pub fn multi(mut self, multi: bool) -> Self {
        self.multi = multi;
        self
    }

    /// Set whether or not read operations should fill the cache.
    ///
    /// Defaults to `true`.
    #[inline]
    pub fn fill_cache(mut self, fill_cache: bool) -> Self {
        self.fill_cache = fill_cache;
        self
    }

    /// Set whether values of the user key should be omitted. When `omit_value` is `true`, the
    /// length of returned value will be 0.
    ///
    /// Previously this option is called `key_only`.
    ///
    /// Defaults to `false`.
    #[inline]
    pub fn omit_value(mut self, omit_value: bool) -> Self {
        self.omit_value = omit_value;
        self
    }

    /// Set the isolation level.
    ///
    /// Defaults to `IsolationLevel::Si`.
    #[inline]
    pub fn isolation_level(mut self, isolation_level: IsolationLevel) -> Self {
        self.isolation_level = isolation_level;
        self
    }

    /// Set a set to locks that the reading process can bypass.
    ///
    /// Defaults to none.
    #[inline]
    pub fn bypass_locks(mut self, locks: TsSet) -> Self {
        self.bypass_locks = locks;
        self
    }

    /// Check whether there is data with newer ts. The result of `met_newer_ts_data` is Unknown
    /// if this option is not set.
    ///
    /// Default is false.
    #[inline]
    pub fn check_has_newer_ts_data(mut self, enabled: bool) -> Self {
        self.check_has_newer_ts_data = enabled;
        self
    }

    /// Build `PointGetter` from the current configuration.
    pub fn build(self) -> Result<PointGetter<S>> {
        // If we only want to get single value, we can use prefix seek.
        let write_cursor = CursorBuilder::new(&self.snapshot, CF_WRITE)
            .fill_cache(self.fill_cache)
            .prefix_seek(!self.multi)
            .scan_mode(if self.multi {
                ScanMode::Mixed
            } else {
                ScanMode::Forward
            })
            .build()?;

        Ok(PointGetter {
            snapshot: self.snapshot,
            multi: self.multi,
            omit_value: self.omit_value,
            isolation_level: self.isolation_level,
            ts: self.ts,
            bypass_locks: self.bypass_locks,
            met_newer_ts_data: if self.check_has_newer_ts_data {
                NewerTsCheckState::NotMetYet
            } else {
                NewerTsCheckState::Unknown
            },

            statistics: Statistics::default(),

            write_cursor,

            drained: false,
        })
    }
}

/// This struct can be used to get the value of user keys. Internally, rollbacks are ignored and
/// smaller version will be tried. If the isolation level is Si, locks will be checked first.
///
/// Use `PointGetterBuilder` to build `PointGetter`.
pub struct PointGetter<S: Snapshot> {
    snapshot: S,
    multi: bool,
    omit_value: bool,
    isolation_level: IsolationLevel,
    ts: TimeStamp,
    bypass_locks: TsSet,
    met_newer_ts_data: NewerTsCheckState,

    statistics: Statistics,

    write_cursor: Cursor<S::Iter>,

    /// Indicating whether or not this structure can serve more requests. It is meaningful only
    /// when `multi == false`, to protect from producing undefined values when trying to get
    /// multiple values under `multi == false`.
    drained: bool,
}

impl<S: Snapshot> PointGetter<S> {
    /// Take out and reset the statistics collected so far.
    #[inline]
    pub fn take_statistics(&mut self) -> Statistics {
        std::mem::take(&mut self.statistics)
    }

    /// Whether we met newer ts data.
    /// The result is always `Unknown` if `check_has_newer_ts_data` is not set.
    #[inline]
    pub fn met_newer_ts_data(&self) -> NewerTsCheckState {
        self.met_newer_ts_data
    }

    /// Get the value of a user key.
    ///
    /// If `multi == false`, this function must be called only once. Future calls return nothing.
    pub fn get(&mut self, user_key: &Key) -> Result<Option<Value>> {
        if !self.multi {
            // Protect from calling `get()` multiple times when `multi == false`.
            if self.drained {
                return Ok(None);
            } else {
                self.drained = true;
            }
        }

        match self.isolation_level {
            IsolationLevel::Si => {
                // Check for locks that signal concurrent writes in Si.
                self.load_and_check_lock(user_key)?;
            }
            IsolationLevel::Rc => {}
        }

        self.load_data(user_key)
    }

    /// Get a lock of a user key in the lock CF. If lock exists, it will be checked to
    /// see whether it conflicts with the given `ts`.
    ///
    /// In common cases we expect to get nothing in lock cf. Using a `get_cf` instead of `seek`
    /// is fast in such cases due to no need for RocksDB to continue move and skip deleted entries
    /// until find a user key.
    fn load_and_check_lock(&mut self, user_key: &Key) -> Result<()> {
        self.statistics.lock.get += 1;
        let lock_value = self.snapshot.get_cf(CF_LOCK, user_key)?;

        if let Some(ref lock_value) = lock_value {
            let lock = Lock::parse(lock_value)?;
            if self.met_newer_ts_data == NewerTsCheckState::NotMetYet {
                self.met_newer_ts_data = NewerTsCheckState::Met;
            }
<<<<<<< HEAD
            if let Err(e) = lock.check_ts_conflict(user_key, self.ts, &self.bypass_locks) {
                self.statistics.lock.processed_keys += 1;
                Err(e.into())
            } else {
                Ok(())
            }
=======
            Lock::check_ts_conflict(Cow::Owned(lock), user_key, self.ts, &self.bypass_locks)
                .map_err(Into::into)
>>>>>>> 84466feb
        } else {
            Ok(())
        }
    }

    /// Load the value.
    ///
    /// First, a correct version info in the Write CF will be sought. Then, value will be loaded
    /// from Default CF if necessary.
    fn load_data(&mut self, user_key: &Key) -> Result<Option<Value>> {
        let mut use_near_seek = false;
        let mut seek_key = user_key.clone();

        if self.met_newer_ts_data == NewerTsCheckState::NotMetYet {
            seek_key = seek_key.append_ts(TimeStamp::max());
            if !self
                .write_cursor
                .seek(&seek_key, &mut self.statistics.write)?
            {
                return Ok(None);
            }
            seek_key = seek_key.truncate_ts()?;
            use_near_seek = true;

            let cursor_key = self.write_cursor.key(&mut self.statistics.write);
            if !Key::is_user_key_eq(cursor_key, user_key.as_encoded().as_slice()) {
                return Ok(None);
            }
            if Key::decode_ts_from(cursor_key)? > self.ts {
                self.met_newer_ts_data = NewerTsCheckState::Met;
            }
        }

        seek_key = seek_key.append_ts(self.ts);
        let data_found = if use_near_seek {
            self.write_cursor
                .near_seek(&seek_key, &mut self.statistics.write)?
        } else {
            self.write_cursor
                .seek(&seek_key, &mut self.statistics.write)?
        };
        if !data_found {
            return Ok(None);
        }

        loop {
            // We may seek to another key. In this case, it means we cannot find the specified key.
            {
                let cursor_key = self.write_cursor.key(&mut self.statistics.write);
                if !Key::is_user_key_eq(cursor_key, user_key.as_encoded().as_slice()) {
                    return Ok(None);
                }
            }

            let write = WriteRef::parse(self.write_cursor.value(&mut self.statistics.write))?;

            match write.write_type {
                WriteType::Put => {
                    self.statistics.write.processed_keys += 1;

                    if self.omit_value {
                        return Ok(Some(vec![]));
                    }
                    match write.short_value {
                        Some(value) => {
                            // Value is carried in `write`.
                            return Ok(Some(value.to_vec()));
                        }
                        None => {
                            let start_ts = write.start_ts;
                            return Ok(Some(self.load_data_from_default_cf(start_ts, user_key)?));
                        }
                    }
                }
                WriteType::Delete => {
                    return Ok(None);
                }
                WriteType::Lock | WriteType::Rollback => {
                    // Continue iterate next `write`.
                }
            }

            if !self.write_cursor.next(&mut self.statistics.write) {
                return Ok(None);
            }
        }
    }

    /// Load the value from default CF.
    ///
    /// We assume that mostly the keys given to batch get keys are not very close to each other.
    /// `near_seek` will likely fall back to `seek` in such scenario, which takes 2x time
    /// compared to `get_cf`. Thus we use `get_cf` directly here.
    fn load_data_from_default_cf(
        &mut self,
        write_start_ts: TimeStamp,
        user_key: &Key,
    ) -> Result<Value> {
        // TODO: Not necessary to receive a `Write`.
        self.statistics.data.get += 1;
        // TODO: We can avoid this clone.
        let value = self
            .snapshot
            .get_cf(CF_DEFAULT, &user_key.clone().append_ts(write_start_ts))?;

        if let Some(value) = value {
            self.statistics.data.processed_keys += 1;
            Ok(value)
        } else {
            Err(default_not_found_error(
                user_key.to_raw()?,
                "load_data_from_default_cf",
            ))
        }
    }
}

#[cfg(test)]
mod tests {
    use super::*;

    use engine_rocks::RocksSnapshot;
    use kvproto::kvrpcpb::Context;
    use std::sync::Arc;
    use txn_types::SHORT_VALUE_MAX_LEN;

    use crate::storage::kv::{CfStatistics, Engine, RocksEngine, TestEngineBuilder};
    use crate::storage::mvcc::tests::*;

    fn new_multi_point_getter<E: Engine>(engine: &E, ts: TimeStamp) -> PointGetter<E::Snap> {
        let snapshot = engine.snapshot(&Context::default()).unwrap();
        PointGetterBuilder::new(snapshot, ts)
            .isolation_level(IsolationLevel::Si)
            .build()
            .unwrap()
    }

    fn new_single_point_getter<E: Engine>(engine: &E, ts: TimeStamp) -> PointGetter<E::Snap> {
        let snapshot = engine.snapshot(&Context::default()).unwrap();
        PointGetterBuilder::new(snapshot, ts)
            .isolation_level(IsolationLevel::Si)
            .multi(false)
            .build()
            .unwrap()
    }

    fn must_get_key<S: Snapshot>(point_getter: &mut PointGetter<S>, key: &[u8]) {
        assert!(point_getter.get(&Key::from_raw(key)).unwrap().is_some());
    }

    fn must_get_value<S: Snapshot>(point_getter: &mut PointGetter<S>, key: &[u8], prefix: &[u8]) {
        let val = point_getter.get(&Key::from_raw(key)).unwrap().unwrap();
        assert!(val.starts_with(prefix));
    }

    fn must_met_newer_ts_data<E: Engine>(
        engine: &E,
        getter_ts: impl Into<TimeStamp>,
        key: &[u8],
        value: &[u8],
        expected_met_newer_ts_data: bool,
    ) {
        let snapshot = engine.snapshot(&Context::default()).unwrap();
        let ts = getter_ts.into();
        let mut point_getter = PointGetterBuilder::new(snapshot.clone(), ts)
            .isolation_level(IsolationLevel::Si)
            .check_has_newer_ts_data(true)
            .build()
            .unwrap();
        let val = point_getter.get(&Key::from_raw(key)).unwrap().unwrap();
        assert_eq!(val, value);
        let expected = if expected_met_newer_ts_data {
            NewerTsCheckState::Met
        } else {
            NewerTsCheckState::NotMetYet
        };
        assert_eq!(expected, point_getter.met_newer_ts_data());

        let mut point_getter = PointGetterBuilder::new(snapshot, ts)
            .isolation_level(IsolationLevel::Si)
            .check_has_newer_ts_data(false)
            .build()
            .unwrap();
        let val = point_getter.get(&Key::from_raw(key)).unwrap().unwrap();
        assert_eq!(val, value);
        assert_eq!(NewerTsCheckState::Unknown, point_getter.met_newer_ts_data());
    }

    fn must_get_none<S: Snapshot>(point_getter: &mut PointGetter<S>, key: &[u8]) {
        assert!(point_getter.get(&Key::from_raw(key)).unwrap().is_none());
    }

    fn must_get_err<S: Snapshot>(point_getter: &mut PointGetter<S>, key: &[u8]) {
        assert!(point_getter.get(&Key::from_raw(key)).is_err());
    }

    fn assert_seek_next_prev(stat: &CfStatistics, seek: usize, next: usize, prev: usize) {
        assert_eq!(
            stat.seek, seek,
            "expect seek to be {}, got {}",
            seek, stat.seek
        );
        assert_eq!(
            stat.next, next,
            "expect next to be {}, got {}",
            next, stat.next
        );
        assert_eq!(
            stat.prev, prev,
            "expect prev to be {}, got {}",
            prev, stat.prev
        );
    }

    /// Builds a sample engine with the following data:
    /// LOCK    bar                     (commit at 11)
    /// PUT     bar     -> barvvv...    (commit at 5)
    /// PUT     box     -> boxvv....    (commit at 9)
    /// DELETE  foo1                    (commit at 9)
    /// PUT     foo1    -> foo1vv...    (commit at 3)
    /// LOCK    foo2                    (commit at 101)
    /// ...
    /// LOCK    foo2                    (commit at 23)
    /// LOCK    foo2                    (commit at 21)
    /// PUT     foo2    -> foo2vv...    (commit at 5)
    /// DELETE  xxx                     (commit at 7)
    /// PUT     zz       -> zvzv....    (commit at 103)
    fn new_sample_engine() -> RocksEngine {
        let suffix = "v".repeat(SHORT_VALUE_MAX_LEN + 1);
        let engine = TestEngineBuilder::new().build().unwrap();
        must_prewrite_put(
            &engine,
            b"foo1",
            &format!("foo1{}", suffix).into_bytes(),
            b"foo1",
            2,
        );
        must_commit(&engine, b"foo1", 2, 3);
        must_prewrite_put(
            &engine,
            b"foo2",
            &format!("foo2{}", suffix).into_bytes(),
            b"foo2",
            4,
        );
        must_prewrite_put(
            &engine,
            b"bar",
            &format!("bar{}", suffix).into_bytes(),
            b"foo2",
            4,
        );
        must_commit(&engine, b"foo2", 4, 5);
        must_commit(&engine, b"bar", 4, 5);
        must_prewrite_delete(&engine, b"xxx", b"xxx", 6);
        must_commit(&engine, b"xxx", 6, 7);
        must_prewrite_put(
            &engine,
            b"box",
            &format!("box{}", suffix).into_bytes(),
            b"box",
            8,
        );
        must_prewrite_delete(&engine, b"foo1", b"box", 8);
        must_commit(&engine, b"box", 8, 9);
        must_commit(&engine, b"foo1", 8, 9);
        must_prewrite_lock(&engine, b"bar", b"bar", 10);
        must_commit(&engine, b"bar", 10, 11);
        for i in 20..100 {
            if i % 2 == 0 {
                must_prewrite_lock(&engine, b"foo2", b"foo2", i);
                must_commit(&engine, b"foo2", i, i + 1);
            }
        }
        must_prewrite_put(
            &engine,
            b"zz",
            &format!("zz{}", suffix).into_bytes(),
            b"zz",
            102,
        );
        must_commit(&engine, b"zz", 102, 103);
        engine
    }

    /// Builds a sample engine that contains transactions on the way and some short
    /// values embedded in the write CF. The data is as follows:
    /// DELETE  bar                     (start at 4)
    /// PUT     bar     -> barval       (commit at 3)
    /// PUT     foo1    -> foo1vv...    (commit at 3)
    /// PUT     foo2    -> foo2vv...    (start at 4)
    fn new_sample_engine_2() -> RocksEngine {
        let suffix = "v".repeat(SHORT_VALUE_MAX_LEN + 1);
        let engine = TestEngineBuilder::new().build().unwrap();
        must_prewrite_put(
            &engine,
            b"foo1",
            &format!("foo1{}", suffix).into_bytes(),
            b"foo1",
            2,
        );
        must_prewrite_put(&engine, b"bar", b"barval", b"foo1", 2);
        must_commit(&engine, b"foo1", 2, 3);
        must_commit(&engine, b"bar", 2, 3);

        must_prewrite_put(
            &engine,
            b"foo2",
            &format!("foo2{}", suffix).into_bytes(),
            b"foo2",
            4,
        );
        must_prewrite_delete(&engine, b"bar", b"foo2", 4);
        engine
    }

    /// No ts larger than get ts
    #[test]
    fn test_multi_basic_1() {
        let engine = new_sample_engine();

        let mut getter = new_multi_point_getter(&engine, 200.into());

        // Get a deleted key
        must_get_none(&mut getter, b"foo1");
        let s = getter.take_statistics();
        assert_seek_next_prev(&s.write, 1, 0, 0);
        // Get again
        must_get_none(&mut getter, b"foo1");
        let s = getter.take_statistics();
        assert_seek_next_prev(&s.write, 1, 0, 0);

        // Get a key that exists
        must_get_value(&mut getter, b"foo2", b"foo2v");
        let s = getter.take_statistics();
        // We have to check every version
        assert_seek_next_prev(&s.write, 1, 40, 0);
        // Get again
        must_get_value(&mut getter, b"foo2", b"foo2v");
        let s = getter.take_statistics();
        assert_seek_next_prev(&s.write, 1, 40, 0);

        // Get a smaller key
        must_get_none(&mut getter, b"foo1");
        let s = getter.take_statistics();
        assert_seek_next_prev(&s.write, 1, 0, 0);

        // Get a key that does not exist
        must_get_none(&mut getter, b"z");
        let s = getter.take_statistics();
        assert_seek_next_prev(&s.write, 1, 0, 0);

        // Get a key that exists
        must_get_value(&mut getter, b"zz", b"zzv");
        let s = getter.take_statistics();
        assert_seek_next_prev(&s.write, 1, 0, 0);
        // Get again
        must_get_value(&mut getter, b"zz", b"zzv");
        let s = getter.take_statistics();
        assert_seek_next_prev(&s.write, 1, 0, 0);
    }

    /// Some ts larger than get ts
    #[test]
    fn test_multi_basic_2() {
        let engine = new_sample_engine();

        let mut getter = new_multi_point_getter(&engine, 5.into());

        must_get_value(&mut getter, b"bar", b"barv");
        let s = getter.take_statistics();
        assert_seek_next_prev(&s.write, 1, 0, 0);

        must_get_value(&mut getter, b"bar", b"barv");
        let s = getter.take_statistics();
        assert_seek_next_prev(&s.write, 1, 0, 0);

        must_get_none(&mut getter, b"bo");
        let s = getter.take_statistics();
        assert_seek_next_prev(&s.write, 1, 0, 0);

        must_get_none(&mut getter, b"box");
        let s = getter.take_statistics();
        assert_seek_next_prev(&s.write, 1, 0, 0);

        must_get_value(&mut getter, b"foo1", b"foo1");
        let s = getter.take_statistics();
        assert_seek_next_prev(&s.write, 1, 0, 0);

        must_get_none(&mut getter, b"zz");
        let s = getter.take_statistics();
        assert_seek_next_prev(&s.write, 1, 0, 0);

        must_get_value(&mut getter, b"foo1", b"foo1");
        let s = getter.take_statistics();
        assert_seek_next_prev(&s.write, 1, 0, 0);

        must_get_value(&mut getter, b"bar", b"barv");
        let s = getter.take_statistics();
        assert_seek_next_prev(&s.write, 1, 0, 0);
    }

    /// All ts larger than get ts
    #[test]
    fn test_multi_basic_3() {
        let engine = new_sample_engine();

        let mut getter = new_multi_point_getter(&engine, 2.into());

        must_get_none(&mut getter, b"foo1");
        let s = getter.take_statistics();
        assert_seek_next_prev(&s.write, 1, 0, 0);

        must_get_none(&mut getter, b"non_exist");
        let s = getter.take_statistics();
        assert_seek_next_prev(&s.write, 1, 0, 0);

        must_get_none(&mut getter, b"foo1");
        must_get_none(&mut getter, b"foo0");
        let s = getter.take_statistics();
        assert_seek_next_prev(&s.write, 2, 0, 0);
    }

    /// There are some locks in the Lock CF.
    #[test]
    fn test_multi_locked() {
        let engine = new_sample_engine_2();

        let mut getter = new_multi_point_getter(&engine, 1.into());
        must_get_none(&mut getter, b"a");
        must_get_none(&mut getter, b"bar");
        must_get_none(&mut getter, b"foo1");
        must_get_none(&mut getter, b"foo2");
        let s = getter.take_statistics();
        assert_seek_next_prev(&s.write, 3, 0, 0);

        let mut getter = new_multi_point_getter(&engine, 3.into());
        must_get_none(&mut getter, b"a");
        must_get_value(&mut getter, b"bar", b"barv");
        must_get_value(&mut getter, b"bar", b"barv");
        must_get_value(&mut getter, b"foo1", b"foo1v");
        must_get_value(&mut getter, b"foo1", b"foo1v");
        must_get_none(&mut getter, b"foo2");
        must_get_none(&mut getter, b"foo2");
        let s = getter.take_statistics();
        assert_seek_next_prev(&s.write, 6, 0, 0);

        let mut getter = new_multi_point_getter(&engine, 4.into());
        must_get_none(&mut getter, b"a");
        must_get_err(&mut getter, b"bar");
        must_get_err(&mut getter, b"bar");
        must_get_value(&mut getter, b"foo1", b"foo1v");
        must_get_err(&mut getter, b"foo2");
        must_get_none(&mut getter, b"zz");
        let s = getter.take_statistics();
        assert_seek_next_prev(&s.write, 3, 0, 0);
    }

    /// Single Point Getter can only get once.
    #[test]
    fn test_single_basic() {
        let engine = new_sample_engine_2();

        let mut getter = new_single_point_getter(&engine, 1.into());
        must_get_none(&mut getter, b"foo1");

        let mut getter = new_single_point_getter(&engine, 3.into());
        must_get_value(&mut getter, b"bar", b"barv");
        must_get_none(&mut getter, b"bar");
        must_get_none(&mut getter, b"foo1");

        let mut getter = new_single_point_getter(&engine, 3.into());
        must_get_value(&mut getter, b"foo1", b"foo1v");
        must_get_none(&mut getter, b"foo2");

        let mut getter = new_single_point_getter(&engine, 3.into());
        must_get_none(&mut getter, b"foo2");
        must_get_none(&mut getter, b"foo2");

        let mut getter = new_single_point_getter(&engine, 4.into());
        must_get_err(&mut getter, b"bar");
        must_get_none(&mut getter, b"bar");
        must_get_none(&mut getter, b"a");
        must_get_none(&mut getter, b"foo1");

        let mut getter = new_single_point_getter(&engine, 4.into());
        must_get_value(&mut getter, b"foo1", b"foo1v");
        must_get_none(&mut getter, b"foo1");
    }

    #[test]
    fn test_omit_value() {
        let engine = new_sample_engine_2();

        let snapshot = engine.snapshot(&Context::default()).unwrap();

        let mut getter = PointGetterBuilder::new(snapshot.clone(), 4.into())
            .isolation_level(IsolationLevel::Si)
            .omit_value(true)
            .build()
            .unwrap();
        must_get_err(&mut getter, b"bar");
        must_get_key(&mut getter, b"foo1");
        must_get_err(&mut getter, b"foo2");
        must_get_none(&mut getter, b"foo3");

        fn new_omit_value_single_point_getter(
            snapshot: Arc<RocksSnapshot>,
            ts: TimeStamp,
        ) -> PointGetter<Arc<RocksSnapshot>> {
            PointGetterBuilder::new(snapshot, ts)
                .isolation_level(IsolationLevel::Si)
                .omit_value(true)
                .multi(false)
                .build()
                .unwrap()
        }

        let mut getter = new_omit_value_single_point_getter(snapshot.clone(), 4.into());
        must_get_err(&mut getter, b"bar");
        must_get_none(&mut getter, b"bar");

        let mut getter = new_omit_value_single_point_getter(snapshot.clone(), 4.into());
        must_get_key(&mut getter, b"foo1");
        must_get_none(&mut getter, b"foo1");

        let mut getter = new_omit_value_single_point_getter(snapshot, 4.into());
        must_get_none(&mut getter, b"foo3");
        must_get_none(&mut getter, b"foo3");
    }

    #[test]
    fn test_get_latest_value() {
        let engine = TestEngineBuilder::new().build().unwrap();

        let (key, val) = (b"foo", b"bar");
        must_prewrite_put(&engine, key, val, key, 10);
        must_commit(&engine, key, 10, 20);

        let mut getter = new_single_point_getter(&engine, TimeStamp::max());
        must_get_value(&mut getter, key, val);

        // Ignore the primary lock if read with max ts.
        must_prewrite_delete(&engine, key, key, 30);
        let mut getter = new_single_point_getter(&engine, TimeStamp::max());
        must_get_value(&mut getter, key, val);
        must_rollback(&engine, key, 30);

        // Should not ignore the secondary lock even though reading the latest version
        must_prewrite_delete(&engine, key, b"bar", 40);
        let mut getter = new_single_point_getter(&engine, TimeStamp::max());
        must_get_err(&mut getter, key);
        must_rollback(&engine, key, 40);

        // Should get the latest committed value if there is a primary lock with a ts less than
        // the latest Write's commit_ts.
        //
        // write.start_ts(10) < primary_lock.start_ts(15) < write.commit_ts(20)
        must_acquire_pessimistic_lock(&engine, key, key, 15, 50);
        must_pessimistic_prewrite_delete(&engine, key, key, 15, 50, true);
        let mut getter = new_single_point_getter(&engine, TimeStamp::max());
        must_get_value(&mut getter, key, val);
    }

    #[test]
    fn test_get_bypass_locks() {
        let engine = TestEngineBuilder::new().build().unwrap();

        let (key, val) = (b"foo", b"bar");
        must_prewrite_put(&engine, key, val, key, 10);
        must_commit(&engine, key, 10, 20);

        must_prewrite_delete(&engine, key, key, 30);

        let snapshot = engine.snapshot(&Context::default()).unwrap();
        let mut getter = PointGetterBuilder::new(snapshot, 60.into())
            .isolation_level(IsolationLevel::Si)
            .bypass_locks(TsSet::from_u64s(vec![30, 40, 50]))
            .build()
            .unwrap();
        must_get_value(&mut getter, key, val);

        let snapshot = engine.snapshot(&Context::default()).unwrap();
        let mut getter = PointGetterBuilder::new(snapshot, 60.into())
            .isolation_level(IsolationLevel::Si)
            .bypass_locks(TsSet::from_u64s(vec![31, 29]))
            .build()
            .unwrap();
        must_get_err(&mut getter, key);
    }

    #[test]
    fn test_met_newer_ts_data() {
        let engine = TestEngineBuilder::new().build().unwrap();

        let (key, val1) = (b"foo", b"bar1");
        must_prewrite_put(&engine, key, val1, key, 10);
        must_commit(&engine, key, 10, 20);

        let (key, val2) = (b"foo", b"bar2");
        must_prewrite_put(&engine, key, val2, key, 30);
        must_commit(&engine, key, 30, 40);

        must_met_newer_ts_data(&engine, 20, key, val1, true);
        must_met_newer_ts_data(&engine, 30, key, val1, true);
        must_met_newer_ts_data(&engine, 40, key, val2, false);
        must_met_newer_ts_data(&engine, 50, key, val2, false);

        must_prewrite_lock(&engine, key, key, 60);

        must_met_newer_ts_data(&engine, 50, key, val2, true);
        must_met_newer_ts_data(&engine, 60, key, val2, true);
    }
}<|MERGE_RESOLUTION|>--- conflicted
+++ resolved
@@ -203,17 +203,14 @@
             if self.met_newer_ts_data == NewerTsCheckState::NotMetYet {
                 self.met_newer_ts_data = NewerTsCheckState::Met;
             }
-<<<<<<< HEAD
-            if let Err(e) = lock.check_ts_conflict(user_key, self.ts, &self.bypass_locks) {
+            if let Err(e) =
+                Lock::check_ts_conflict(Cow::Owned(lock), user_key, self.ts, &self.bypass_locks)
+            {
                 self.statistics.lock.processed_keys += 1;
                 Err(e.into())
             } else {
                 Ok(())
             }
-=======
-            Lock::check_ts_conflict(Cow::Owned(lock), user_key, self.ts, &self.bypass_locks)
-                .map_err(Into::into)
->>>>>>> 84466feb
         } else {
             Ok(())
         }
