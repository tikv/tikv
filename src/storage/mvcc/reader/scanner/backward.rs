// Copyright 2018 TiKV Project Authors. Licensed under Apache-2.0.

use std::cmp::Ordering;

use engine::CF_DEFAULT;
use kvproto::kvrpcpb::IsolationLevel;

use crate::storage::kv::SEEK_BOUND;
use crate::storage::mvcc::write::{Write, WriteType};
use crate::storage::mvcc::Result;
use crate::storage::{Cursor, Key, Lock, Snapshot, Statistics, Value};

use super::ScannerConfig;

// When there are many versions for the user key, after several tries,
// we will use seek to locate the right position. But this will turn around
// the write cf's iterator's direction inside RocksDB, and the next user key
// need to turn back the direction to backward. As we have tested, turn around
// iterator's direction from forward to backward is as expensive as seek in
// RocksDB, so don't set REVERSE_SEEK_BOUND too small.
const REVERSE_SEEK_BOUND: u64 = 16;

/// This struct can be used to scan keys starting from the given user key in the reverse order
/// (less than).
///
/// Internally, for each key, rollbacks are ignored and smaller version will be tried. If the
/// isolation level is SI, locks will be checked first.
///
/// Use `ScannerBuilder` to build `BackwardScanner`.
pub struct BackwardScanner<S: Snapshot> {
    cfg: ScannerConfig<S>,
    lock_cursor: Cursor<S::Iter>,
    write_cursor: Cursor<S::Iter>,
    /// `default cursor` is lazy created only when it's needed.
    default_cursor: Option<Cursor<S::Iter>>,
    /// Is iteration started
    is_started: bool,
    statistics: Statistics,
}

impl<S: Snapshot> BackwardScanner<S> {
    pub fn new(
        cfg: ScannerConfig<S>,
        lock_cursor: Cursor<S::Iter>,
        write_cursor: Cursor<S::Iter>,
    ) -> BackwardScanner<S> {
        BackwardScanner {
            cfg,
            lock_cursor,
            write_cursor,
            statistics: Statistics::default(),
            default_cursor: None,
            is_started: false,
        }
    }

    /// Take out and reset the statistics collected so far.
    pub fn take_statistics(&mut self) -> Statistics {
        std::mem::replace(&mut self.statistics, Statistics::default())
    }

    /// Get the next key-value pair, in backward order.
    pub fn read_next(&mut self) -> Result<Option<(Key, Value)>> {
        if !self.is_started {
            if self.cfg.upper_bound.is_some() {
                // TODO: `seek_to_last` is better, however it has performance issues currently.
                // TODO: We have no guarantee about whether or not the upper_bound has a
                // timestamp suffix, so currently it is not safe to change write_cursor's
                // reverse_seek to seek_for_prev. However in future, once we have different types
                // for them, this can be done safely.
                self.write_cursor.reverse_seek(
                    self.cfg.upper_bound.as_ref().unwrap(),
                    &mut self.statistics.write,
                )?;
                self.lock_cursor.reverse_seek(
                    self.cfg.upper_bound.as_ref().unwrap(),
                    &mut self.statistics.lock,
                )?;
            } else {
                self.write_cursor.seek_to_last(&mut self.statistics.write);
                self.lock_cursor.seek_to_last(&mut self.statistics.lock);
            }
            self.is_started = true;
        }

        // Similar to forward scanner, the general idea is to simultaneously step write
        // cursor and lock cursor. Please refer to `ForwardScanner` for details.

        loop {
            let (current_user_key, has_write, has_lock) = {
                let w_key = if self.write_cursor.valid()? {
                    Some(self.write_cursor.key(&mut self.statistics.write))
                } else {
                    None
                };
                let l_key = if self.lock_cursor.valid()? {
                    Some(self.lock_cursor.key(&mut self.statistics.lock))
                } else {
                    None
                };

                // `res` is `(current_user_key_slice, has_write, has_lock)`
                let res = match (w_key, l_key) {
                    (None, None) => return Ok(None),
                    (None, Some(lk)) => (lk, false, true),
                    (Some(wk), None) => (Key::truncate_ts_for(wk)?, true, false),
                    (Some(wk), Some(lk)) => {
                        let write_user_key = Key::truncate_ts_for(wk)?;
                        match write_user_key.cmp(lk) {
                            Ordering::Less => {
                                // We are scanning from largest user key to smallest user key, so this
                                // indicate that we meet a lock first, thus its corresponding write
                                // does not exist.
                                (lk, false, true)
                            }
                            Ordering::Greater => {
                                // We meet write first, so the lock of the write key does not exist.
                                (write_user_key, true, false)
                            }
                            Ordering::Equal => (write_user_key, true, true),
                        }
                    }
                };

                // Use `from_encoded_slice` to reserve space for ts, so later we can append ts to
                // the key or its clones without reallocation.
                (Key::from_encoded_slice(res.0), res.1, res.2)
            };

            let mut result = Ok(None);
            let mut met_prev_user_key = false;
            let ts = self.cfg.ts;

            if has_lock {
                match self.cfg.isolation_level {
                    IsolationLevel::Si => {
                        let lock = {
                            let lock_value = self.lock_cursor.value(&mut self.statistics.lock);
                            Lock::parse(lock_value)?
                        };
<<<<<<< HEAD
                        result = super::super::util::check_lock(
                            &current_user_key,
                            ts,
                            lock,
                            &self.cfg.bypass_locks,
                        )
                        .map(|_| None);
=======
                        result = lock.check_ts_conflict(&current_user_key, ts).map(|_| None);
>>>>>>> 1999eaf8
                    }
                    IsolationLevel::Rc => {}
                }
                self.lock_cursor.prev(&mut self.statistics.lock);
            }
            if has_write {
                if result.is_ok() {
                    result = self.reverse_get(&current_user_key, ts, &mut met_prev_user_key);
                }
                if !met_prev_user_key {
                    // Skip rest later versions and point to previous user key.
                    self.move_write_cursor_to_prev_user_key(&current_user_key)?;
                }
            }

            if let Some(v) = result? {
                return Ok(Some((current_user_key, v)));
            }
        }
    }

    /// Attempt to get the value of a key specified by `user_key` and `self.cfg.ts` in reverse order.
    /// This function requires that the write cursor is currently pointing to the earliest version
    /// of `user_key`.
    #[inline]
    fn reverse_get(
        &mut self,
        user_key: &Key,
        ts: u64,
        met_prev_user_key: &mut bool,
    ) -> Result<Option<Value>> {
        assert!(self.write_cursor.valid()?);

        // At first, we try to use several `prev()` to get the desired version.

        // We need to save last desired version, because when we may move to an unwanted version
        // at any time.
        let mut last_version = None;
        let mut last_checked_commit_ts = 0;

        for i in 0..REVERSE_SEEK_BOUND {
            if i > 0 {
                // We are already pointing at the smallest version, so we don't need to prev()
                // for the first iteration. So we will totally call `prev()` function
                // `REVERSE_SEEK_BOUND - 1` times.
                self.write_cursor.prev(&mut self.statistics.write);
                if !self.write_cursor.valid()? {
                    // Key space ended. We use `last_version` as the return.
                    return Ok(self.handle_last_version(last_version, user_key)?);
                }
            }

            let mut is_done = false;
            {
                let current_key = self.write_cursor.key(&mut self.statistics.write);
                last_checked_commit_ts = Key::decode_ts_from(current_key)?;

                if !Key::is_user_key_eq(current_key, user_key.as_encoded().as_slice()) {
                    // Meet another key, use `last_version` as the return.
                    *met_prev_user_key = true;
                    is_done = true;
                } else if last_checked_commit_ts > ts {
                    // Meet an unwanted version, use `last_version` as the return as well.
                    is_done = true;
                }
            }
            if is_done {
                return Ok(self.handle_last_version(last_version, user_key)?);
            }

            let write = Write::parse(self.write_cursor.value(&mut self.statistics.write))?;
            self.statistics.write.processed += 1;

            match write.write_type {
                WriteType::Put | WriteType::Delete => last_version = Some(write),
                WriteType::Lock | WriteType::Rollback => {}
            }
        }

        // At this time, we must have current commit_ts <= ts. If commit_ts == ts,
        // we don't need to seek any more and we can just utilize `last_version`.
        if last_checked_commit_ts == ts {
            return Ok(self.handle_last_version(last_version, user_key)?);
        }
        assert!(ts > last_checked_commit_ts);

        // After several `prev()`, we still not get the latest version for the specified ts,
        // use seek to locate the latest version.
        // `user_key` must have reserved space here, so its clone has reserved space too. So no
        // reallocation happens in `append_ts`.
        let seek_key = user_key.clone().append_ts(ts);

        // TODO: Replace by cast + seek().
        self.write_cursor
            .internal_seek(&seek_key, &mut self.statistics.write)?;
        assert!(self.write_cursor.valid()?);

        loop {
            // After seek, or after some `next()`, we may reach `last_checked_commit_ts` again. It
            // means we have checked all versions for this user key. We use `last_version` as
            // return.
            let current_ts = {
                let current_key = self.write_cursor.key(&mut self.statistics.write);
                // We should never reach another user key.
                assert!(Key::is_user_key_eq(
                    current_key,
                    user_key.as_encoded().as_slice()
                ));
                Key::decode_ts_from(current_key)?
            };
            if current_ts <= last_checked_commit_ts {
                // We reach the last handled key
                return Ok(self.handle_last_version(last_version, user_key)?);
            }

            let write = Write::parse(self.write_cursor.value(&mut self.statistics.write))?;
            self.statistics.write.processed += 1;

            match write.write_type {
                WriteType::Put => {
                    return Ok(Some(self.reverse_load_data_by_write(write, user_key)?));
                }
                WriteType::Delete => return Ok(None),
                WriteType::Lock | WriteType::Rollback => {
                    // Continue iterate next `write`.
                    self.write_cursor.next(&mut self.statistics.write);
                    assert!(self.write_cursor.valid()?);
                }
            }
        }
    }

    /// Handle last version. Last version may be PUT or DELETE. If it is a PUT, value should be
    /// load.
    #[inline]
    fn handle_last_version(
        &mut self,
        some_write: Option<Write>,
        user_key: &Key,
    ) -> Result<Option<Value>> {
        match some_write {
            None => Ok(None),
            Some(write) => match write.write_type {
                WriteType::Put => Ok(Some(self.reverse_load_data_by_write(write, user_key)?)),
                WriteType::Delete => Ok(None),
                _ => unreachable!(),
            },
        }
    }

    /// Load the value by the given `some_write`. If value is carried in `some_write`, it will be
    /// returned directly. Otherwise there will be a default CF look up.
    ///
    /// The implementation is similar to `PointGetter::load_data_by_write`.
    #[inline]
    fn reverse_load_data_by_write(&mut self, write: Write, user_key: &Key) -> Result<Value> {
        if self.cfg.omit_value {
            return Ok(vec![]);
        }
        match write.short_value {
            Some(value) => {
                // Value is carried in `write`.
                Ok(value)
            }
            None => {
                // Value is in the default CF.
                self.ensure_default_cursor()?;
                let value = super::near_reverse_load_data_by_write(
                    &mut self.default_cursor.as_mut().unwrap(),
                    user_key,
                    write,
                    &mut self.statistics,
                )?;
                Ok(value)
            }
        }
    }

    /// After `self.reverse_get()`, our write cursor may be pointing to current user key (if we
    /// found a desired version), or previous user key (if there is no desired version), or
    /// out of bound.
    ///
    /// If it is pointing to current user key, we need to step it until we meet a new
    /// key. We first try to `prev()` a few times. If still not reaching another user
    /// key, we `seek_for_prev()`.
    #[inline]
    fn move_write_cursor_to_prev_user_key(&mut self, current_user_key: &Key) -> Result<()> {
        for i in 0..SEEK_BOUND {
            if i > 0 {
                self.write_cursor.prev(&mut self.statistics.write);
            }
            if !self.write_cursor.valid()? {
                // Key space ended. We are done here.
                return Ok(());
            }
            {
                let current_key = self.write_cursor.key(&mut self.statistics.write);
                if !Key::is_user_key_eq(current_key, current_user_key.as_encoded().as_slice()) {
                    // Found another user key. We are done here.
                    return Ok(());
                }
            }
        }

        // We have not found another user key for now, so we directly `seek_for_prev()`.
        // After that, we must pointing to another key, or out of bound.
        self.write_cursor
            .internal_seek_for_prev(current_user_key, &mut self.statistics.write)?;

        Ok(())
    }

    /// Create the default cursor if it doesn't exist.
    fn ensure_default_cursor(&mut self) -> Result<()> {
        if self.default_cursor.is_some() {
            return Ok(());
        }
        self.default_cursor = Some(self.cfg.create_cf_cursor(CF_DEFAULT)?);
        Ok(())
    }
}

#[cfg(test)]
mod tests {
    use super::super::ScannerBuilder;
    use super::*;
    use crate::storage::mvcc::tests::*;
    use crate::storage::Scanner;
    use crate::storage::{Engine, Key, TestEngineBuilder};

    use kvproto::kvrpcpb::Context;

    #[test]
    fn test_basic() {
        let engine = TestEngineBuilder::new().build().unwrap();

        // Generate REVERSE_SEEK_BOUND / 2 Put for key [10].
        let k = &[10 as u8];
        for ts in 0..REVERSE_SEEK_BOUND / 2 {
            must_prewrite_put(&engine, k, &[ts as u8], k, ts);
            must_commit(&engine, k, ts, ts);
        }

        // Generate REVERSE_SEEK_BOUND + 1 Put for key [9].
        let k = &[9 as u8];
        for ts in 0..=REVERSE_SEEK_BOUND {
            must_prewrite_put(&engine, k, &[ts as u8], k, ts);
            must_commit(&engine, k, ts, ts);
        }

        // Generate REVERSE_SEEK_BOUND / 2 Put and REVERSE_SEEK_BOUND / 2 + 1 Rollback for key [8].
        let k = &[8 as u8];
        for ts in 0..=REVERSE_SEEK_BOUND {
            must_prewrite_put(&engine, k, &[ts as u8], k, ts);
            if ts < REVERSE_SEEK_BOUND / 2 {
                must_commit(&engine, k, ts, ts);
            } else {
                must_rollback(&engine, k, ts);
            }
        }

        // Generate REVERSE_SEEK_BOUND / 2 Put, 1 Delete and REVERSE_SEEK_BOUND / 2 Rollback
        // for key [7].
        let k = &[7 as u8];
        for ts in 0..REVERSE_SEEK_BOUND / 2 {
            must_prewrite_put(&engine, k, &[ts as u8], k, ts);
            must_commit(&engine, k, ts, ts);
        }
        {
            let ts = REVERSE_SEEK_BOUND / 2;
            must_prewrite_delete(&engine, k, k, ts);
            must_commit(&engine, k, ts, ts);
        }
        for ts in REVERSE_SEEK_BOUND / 2 + 1..=REVERSE_SEEK_BOUND {
            must_prewrite_put(&engine, k, &[ts as u8], k, ts);
            must_rollback(&engine, k, ts);
        }

        // Generate 1 PUT for key [6].
        let k = &[6 as u8];
        for ts in 0..1 {
            must_prewrite_put(&engine, k, &[ts as u8], k, ts);
            must_commit(&engine, k, ts, ts);
        }

        // Generate REVERSE_SEEK_BOUND + 1 Rollback for key [5].
        let k = &[5 as u8];
        for ts in 0..=REVERSE_SEEK_BOUND {
            must_prewrite_put(&engine, k, &[ts as u8], k, ts);
            must_rollback(&engine, k, ts);
        }

        // Generate 1 PUT with ts = REVERSE_SEEK_BOUND and 1 PUT
        // with ts = REVERSE_SEEK_BOUND + 1 for key [4].
        let k = &[4 as u8];
        for ts in REVERSE_SEEK_BOUND..REVERSE_SEEK_BOUND + 2 {
            must_prewrite_put(&engine, k, &[ts as u8], k, ts);
            must_commit(&engine, k, ts, ts);
        }

        // Assume REVERSE_SEEK_BOUND == 4, we have keys:
        // 4 4 5 5 5 5 5 6 7 7 7 7 7 8 8 8 8 8 9 9 9 9 9 10 10

        let snapshot = engine.snapshot(&Context::default()).unwrap();
        let mut scanner = ScannerBuilder::new(snapshot, REVERSE_SEEK_BOUND, true)
            .range(None, Some(Key::from_raw(&[11 as u8])))
            .build()
            .unwrap();

        // Initial position: 1 seek_for_prev
        // 4 4 5 5 5 5 5 6 7 7 7 7 7 8 8 8 8 8 9 9 9 9 9 10 10
        //                                                  ^cursor
        // When get key [10]: REVERSE_SEEK_BOUND / 2 prev
        // 4 4 5 5 5 5 5 6 7 7 7 7 7 8 8 8 8 8 9 9 9 9 9 10 10
        //                                             ^cursor
        //                                               ^last_version
        // After get key [10]: 0 prev
        // 4 4 5 5 5 5 5 6 7 7 7 7 7 8 8 8 8 8 9 9 9 9 9 10 10
        //                                             ^
        assert_eq!(
            scanner.next().unwrap(),
            Some((
                Key::from_raw(&[10 as u8]),
                vec![(REVERSE_SEEK_BOUND / 2 - 1) as u8]
            ))
        );
        let statistics = scanner.take_statistics();
        assert_eq!(statistics.write.prev, REVERSE_SEEK_BOUND as usize / 2);
        assert_eq!(statistics.write.seek, 0);
        assert_eq!(statistics.write.next, 0);
        assert_eq!(statistics.write.seek_for_prev, 1);

        // Before get key [9]:
        // 4 4 5 5 5 5 5 6 7 7 7 7 7 8 8 8 8 8 9 9 9 9 9 10 10
        //                                             ^cursor
        // When get key [9]:
        // First, REVERSE_SEEK_BOUND - 1 prev
        // 4 4 5 5 5 5 5 6 7 7 7 7 7 8 8 8 8 8 9 9 9 9 9 10 10
        //                                       ^cursor
        //                                       ^last_version
        //                                       ^last_handled_key
        // Bound reached, 1 extra seek.
        // After seek:
        // 4 4 5 5 5 5 5 6 7 7 7 7 7 8 8 8 8 8 9 9 9 9 9 10 10
        //                                     ^cursor
        //                                       ^last_handled_key
        // Now we got key[9].
        // After get key [9]: 1 prev
        // 4 4 5 5 5 5 5 6 7 7 7 7 7 8 8 8 8 8 9 9 9 9 9 10 10
        //                                   ^cursor
        assert_eq!(
            scanner.next().unwrap(),
            Some((Key::from_raw(&[9 as u8]), vec![REVERSE_SEEK_BOUND as u8]))
        );
        let statistics = scanner.take_statistics();
        assert_eq!(statistics.write.prev, REVERSE_SEEK_BOUND as usize);
        assert_eq!(statistics.write.seek, 1);
        assert_eq!(statistics.write.next, 0);
        assert_eq!(statistics.write.seek_for_prev, 0);

        // Before get key [8]:
        // 4 4 5 5 5 5 5 6 7 7 7 7 7 8 8 8 8 8 9 9 9 9 9 10 10
        //                                   ^cursor
        // When get key [8]:
        // First, REVERSE_SEEK_BOUND - 1 prev
        // 4 4 5 5 5 5 5 6 7 7 7 7 7 8 8 8 8 8 9 9 9 9 9 10 10
        //                             ^cursor
        //                                 ^last_version
        //                             ^last_handled_key
        // Bound reached, 1 extra seek.
        // After seek:
        // 4 4 5 5 5 5 5 6 7 7 7 7 7 8 8 8 8 8 9 9 9 9 9 10 10
        //                           ^cursor
        //                                 ^last_version
        //                             ^last_handled_key
        // Got ROLLBACK, so 1 next:
        // 4 4 5 5 5 5 5 6 7 7 7 7 7 8 8 8 8 8 9 9 9 9 9 10 10
        //                             ^cursor
        //                                 ^last_version
        //                             ^last_handled_key
        // Hit last_handled_key, so use last_version and we get key [8].
        // After get key [8]: 2 prev
        // 4 4 5 5 5 5 5 6 7 7 7 7 7 8 8 8 8 8 9 9 9 9 9 10 10
        //                         ^cursor
        assert_eq!(
            scanner.next().unwrap(),
            Some((
                Key::from_raw(&[8 as u8]),
                vec![(REVERSE_SEEK_BOUND / 2 - 1) as u8]
            ))
        );
        let statistics = scanner.take_statistics();
        assert_eq!(statistics.write.prev, REVERSE_SEEK_BOUND as usize + 1);
        assert_eq!(statistics.write.seek, 1);
        assert_eq!(statistics.write.next, 1);
        assert_eq!(statistics.write.seek_for_prev, 0);

        // Before get key [7]:
        // 4 4 5 5 5 5 5 6 7 7 7 7 7 8 8 8 8 8 9 9 9 9 9 10 10
        //                         ^cursor
        // First, REVERSE_SEEK_BOUND - 1 prev
        // 4 4 5 5 5 5 5 6 7 7 7 7 7 8 8 8 8 8 9 9 9 9 9 10 10
        //                   ^cursor
        // Bound reached, 1 extra seek.
        // After seek:
        // 4 4 5 5 5 5 5 6 7 7 7 7 7 8 8 8 8 8 9 9 9 9 9 10 10
        //                 ^cursor
        // Got ROLLBACK, so 1 next:
        // 4 4 5 5 5 5 5 6 7 7 7 7 7 8 8 8 8 8 9 9 9 9 9 10 10
        //                   ^cursor
        // Hit last_handled_key, so use last_version and we get None.
        // Skip this key's versions and go to next key: 2 prev
        // 4 4 5 5 5 5 5 6 7 7 7 7 7 8 8 8 8 8 9 9 9 9 9 10 10
        //               ^cursor
        // Current commit ts > ts is not satisfied, so 1 prev:
        // 4 4 5 5 5 5 5 6 7 7 7 7 7 8 8 8 8 8 9 9 9 9 9 10 10
        //             ^cursor
        //               ^last_version
        // We reached another key, use last_version and we get [6].
        // After get key [6]: 0 prev
        // 4 4 5 5 5 5 5 6 7 7 7 7 7 8 8 8 8 8 9 9 9 9 9 10 10
        //             ^cursor
        assert_eq!(
            scanner.next().unwrap(),
            Some((Key::from_raw(&[6 as u8]), vec![0 as u8]))
        );
        let statistics = scanner.take_statistics();
        assert_eq!(statistics.write.prev, REVERSE_SEEK_BOUND as usize + 2);
        assert_eq!(statistics.write.seek, 1);
        assert_eq!(statistics.write.next, 1);
        assert_eq!(statistics.write.seek_for_prev, 0);

        // Before get key [5]:
        // 4 4 5 5 5 5 5 6 7 7 7 7 7 8 8 8 8 8 9 9 9 9 9 10 10
        //             ^cursor
        // First, REVERSE_SEEK_BOUND - 1 prev
        // 4 4 5 5 5 5 5 6 7 7 7 7 7 8 8 8 8 8 9 9 9 9 9 10 10
        //       ^cursor (last_version == None)
        // Bound reached, 1 extra seek.
        // After seek:
        // 4 4 5 5 5 5 5 6 7 7 7 7 7 8 8 8 8 8 9 9 9 9 9 10 10
        //     ^cursor (last_version == None)
        // Got ROLLBACK, so 1 next:
        // 4 4 5 5 5 5 5 6 7 7 7 7 7 8 8 8 8 8 9 9 9 9 9 10 10
        //       ^cursor (last_version == None)
        // Hit last_handled_key, so use last_version and we get None.
        // Skip this key's versions and go to next key: 2 prev
        // 4 4 5 5 5 5 5 6 7 7 7 7 7 8 8 8 8 8 9 9 9 9 9 10 10
        //   ^cursor
        // Current commit ts > ts is not satisfied, so 1 prev:
        // 4 4 5 5 5 5 5 6 7 7 7 7 7 8 8 8 8 8 9 9 9 9 9 10 10
        // ^cursor
        //   ^last_version
        // Current commit ts > ts is satisfied, use last_version and we get [4].
        // After get key [4]: 1 prev
        //   4 4 5 5 5 5 5 6 7 7 7 7 7 8 8 8 8 8 9 9 9 9 9 10 10
        // ^cursor
        assert_eq!(
            scanner.next().unwrap(),
            Some((Key::from_raw(&[4 as u8]), vec![REVERSE_SEEK_BOUND as u8]))
        );
        let statistics = scanner.take_statistics();
        assert_eq!(statistics.write.prev, REVERSE_SEEK_BOUND as usize + 3);
        assert_eq!(statistics.write.seek, 1);
        assert_eq!(statistics.write.next, 1);
        assert_eq!(statistics.write.seek_for_prev, 0);

        // Scan end.
        assert_eq!(scanner.next().unwrap(), None);
        let statistics = scanner.take_statistics();
        assert_eq!(statistics.write.prev, 0);
        assert_eq!(statistics.write.seek, 0);
        assert_eq!(statistics.write.next, 0);
        assert_eq!(statistics.write.seek_for_prev, 0);
    }

    /// Check whether everything works as usual when `BackwardScanner::reverse_get()` goes
    /// out of bound.
    ///
    /// Case 1. prev out of bound, next_version is None.
    #[test]
    fn test_reverse_get_out_of_bound_1() {
        let engine = TestEngineBuilder::new().build().unwrap();

        // Generate N/2 rollback for [b].
        for ts in 0..REVERSE_SEEK_BOUND / 2 {
            must_rollback(&engine, b"b", ts);
        }

        // Generate 1 put for [c].
        must_prewrite_put(&engine, b"c", b"value", b"c", REVERSE_SEEK_BOUND * 2);
        must_commit(
            &engine,
            b"c",
            REVERSE_SEEK_BOUND * 2,
            REVERSE_SEEK_BOUND * 2,
        );

        let snapshot = engine.snapshot(&Context::default()).unwrap();
        let mut scanner = ScannerBuilder::new(snapshot, REVERSE_SEEK_BOUND * 2, true)
            .range(None, None)
            .build()
            .unwrap();

        // The following illustration comments assume that REVERSE_SEEK_BOUND = 4.

        // Initial position: 1 seek_to_last:
        //   b_1 b_0 c_8
        //           ^cursor
        // Got ts == specified ts, advance the cursor.
        //   b_1 b_0 c_8
        //       ^cursor
        // Now we get [c]. Trying to reach prev user key: no operation needed.
        //   b_1 b_0 c_8
        //       ^cursor
        assert_eq!(
            scanner.next().unwrap(),
            Some((Key::from_raw(b"c"), b"value".to_vec())),
        );
        let statistics = scanner.take_statistics();
        assert_eq!(statistics.write.seek, 1);
        assert_eq!(statistics.write.seek_for_prev, 0);
        assert_eq!(statistics.write.next, 0);
        assert_eq!(statistics.write.prev, 1);

        // Use N/2 prev and reach out of bound:
        //   b_1 b_0 c_8
        // ^cursor
        assert_eq!(scanner.next().unwrap(), None);
        let statistics = scanner.take_statistics();
        assert_eq!(statistics.write.seek, 0);
        assert_eq!(statistics.write.seek_for_prev, 0);
        assert_eq!(statistics.write.next, 0);
        assert_eq!(statistics.write.prev, (REVERSE_SEEK_BOUND / 2) as usize);

        // Cursor remains invalid, so nothing should happen.
        assert_eq!(scanner.next().unwrap(), None);
        let statistics = scanner.take_statistics();
        assert_eq!(statistics.write.seek, 0);
        assert_eq!(statistics.write.seek_for_prev, 0);
        assert_eq!(statistics.write.next, 0);
        assert_eq!(statistics.write.prev, 0);
    }

    /// Check whether everything works as usual when `BackwardScanner::reverse_get()` goes
    /// out of bound.
    ///
    /// Case 2. prev out of bound, next_version is Some.
    #[test]
    fn test_reverse_get_out_of_bound_2() {
        let engine = TestEngineBuilder::new().build().unwrap();

        // Generate 1 put and N/2 rollback for [b].
        must_prewrite_put(&engine, b"b", b"value_b", b"b", 0);
        must_commit(&engine, b"b", 0, 0);
        for ts in 1..=REVERSE_SEEK_BOUND / 2 {
            must_rollback(&engine, b"b", ts);
        }

        // Generate 1 put for [c].
        must_prewrite_put(&engine, b"c", b"value_c", b"c", REVERSE_SEEK_BOUND * 2);
        must_commit(
            &engine,
            b"c",
            REVERSE_SEEK_BOUND * 2,
            REVERSE_SEEK_BOUND * 2,
        );

        let snapshot = engine.snapshot(&Context::default()).unwrap();
        let mut scanner = ScannerBuilder::new(snapshot, REVERSE_SEEK_BOUND * 2, true)
            .range(None, None)
            .build()
            .unwrap();

        // The following illustration comments assume that REVERSE_SEEK_BOUND = 4.

        // Initial position: 1 seek_to_last:
        //   b_2 b_1 b_0 c_8
        //               ^cursor
        // Got ts == specified ts, advance the cursor.
        //   b_2 b_1 b_0 c_8
        //           ^cursor
        // Now we get [c]. Trying to reach prev user key: no operation needed.
        //   b_2 b_1 b_0 c_8
        //           ^cursor
        assert_eq!(
            scanner.next().unwrap(),
            Some((Key::from_raw(b"c"), b"value_c".to_vec())),
        );
        let statistics = scanner.take_statistics();
        assert_eq!(statistics.write.seek, 1);
        assert_eq!(statistics.write.seek_for_prev, 0);
        assert_eq!(statistics.write.next, 0);
        assert_eq!(statistics.write.prev, 1);

        // Use N/2+1 prev and reach out of bound:
        //   b_2 b_1 b_0 c_8
        // ^cursor
        assert_eq!(
            scanner.next().unwrap(),
            Some((Key::from_raw(b"b"), b"value_b".to_vec())),
        );
        let statistics = scanner.take_statistics();
        assert_eq!(statistics.write.seek, 0);
        assert_eq!(statistics.write.seek_for_prev, 0);
        assert_eq!(statistics.write.next, 0);
        assert_eq!(statistics.write.prev, (REVERSE_SEEK_BOUND / 2 + 1) as usize);

        // Cursor remains invalid, so nothing should happen.
        assert_eq!(scanner.next().unwrap(), None);
        let statistics = scanner.take_statistics();
        assert_eq!(statistics.write.seek, 0);
        assert_eq!(statistics.write.seek_for_prev, 0);
        assert_eq!(statistics.write.next, 0);
        assert_eq!(statistics.write.prev, 0);
    }

    /// Check whether everything works as usual when
    /// `BackwardScanner::move_write_cursor_to_prev_user_key()` goes out of bound.
    ///
    /// Case 1. prev() out of bound
    #[test]
    fn test_move_prev_user_key_out_of_bound_1() {
        let engine = TestEngineBuilder::new().build().unwrap();

        // Generate 1 put for [c].
        must_prewrite_put(&engine, b"c", b"value", b"c", 1);
        must_commit(&engine, b"c", 1, 1);

        // Generate N/2 put for [b] .
        for ts in 1..=SEEK_BOUND / 2 {
            must_prewrite_put(&engine, b"b", &[ts as u8], b"b", ts);
            must_commit(&engine, b"b", ts, ts);
        }

        let snapshot = engine.snapshot(&Context::default()).unwrap();
        let mut scanner = ScannerBuilder::new(snapshot, 1, true)
            .range(None, None)
            .build()
            .unwrap();

        // The following illustration comments assume that SEEK_BOUND = 4.

        // Initial position: 1 seek_to_last:
        //   b_2 b_1 c_1
        //           ^cursor
        // Got ts == specified ts, advance the cursor.
        //   b_2 b_1 c_1
        //       ^cursor
        // Now we get [c]. Trying to reach prev user key: no operation needed.
        //   b_2 b_1 c_1
        //       ^cursor
        assert_eq!(
            scanner.next().unwrap(),
            Some((Key::from_raw(b"c"), b"value".to_vec())),
        );
        let statistics = scanner.take_statistics();
        assert_eq!(statistics.write.seek, 1);
        assert_eq!(statistics.write.seek_for_prev, 0);
        assert_eq!(statistics.write.next, 0);
        assert_eq!(statistics.write.prev, 1);

        // Before:
        //   b_2 b_1 c_1
        //       ^cursor
        // We should be able to get wanted value without any operation.
        // After get the value, use N/2 prev to reach prev key and stop:
        //   b_2 b_1 c_1
        // ^cursor
        assert_eq!(
            scanner.next().unwrap(),
            Some((Key::from_raw(b"b"), vec![1u8].to_vec())),
        );
        let statistics = scanner.take_statistics();
        assert_eq!(statistics.write.seek, 0);
        assert_eq!(statistics.write.seek_for_prev, 0);
        assert_eq!(statistics.write.next, 0);
        assert_eq!(statistics.write.prev, (SEEK_BOUND / 2) as usize);

        // Next we should get nothing.
        assert_eq!(scanner.next().unwrap(), None);
        let statistics = scanner.take_statistics();
        assert_eq!(statistics.write.seek, 0);
        assert_eq!(statistics.write.seek_for_prev, 0);
        assert_eq!(statistics.write.next, 0);
        assert_eq!(statistics.write.prev, 0);
    }

    /// Check whether everything works as usual when
    /// `BackwardScanner::move_write_cursor_to_prev_user_key()` goes out of bound.
    ///
    /// Case 2. seek_for_prev() out of bound
    #[test]
    fn test_move_prev_user_key_out_of_bound_2() {
        let engine = TestEngineBuilder::new().build().unwrap();

        // Generate 1 put for [c].
        must_prewrite_put(&engine, b"c", b"value", b"c", 1);
        must_commit(&engine, b"c", 1, 1);

        // Generate N+1 put for [b] .
        for ts in 1..SEEK_BOUND + 2 {
            must_prewrite_put(&engine, b"b", &[ts as u8], b"b", ts);
            must_commit(&engine, b"b", ts, ts);
        }

        let snapshot = engine.snapshot(&Context::default()).unwrap();
        let mut scanner = ScannerBuilder::new(snapshot, 1, true)
            .range(None, None)
            .build()
            .unwrap();

        // The following illustration comments assume that SEEK_BOUND = 4.

        // Initial position: 1 seek_to_last:
        //   b_5 b_4 b_3 b_2 b_1 c_1
        //                       ^cursor
        // Got ts == specified ts, advance the cursor.
        //   b_5 b_4 b_3 b_2 b_1 c_1
        //                   ^cursor
        // Now we get [c]. Trying to reach prev user key: no operation needed.
        //   b_5 b_4 b_3 b_2 b_1 c_1
        //                   ^cursor
        assert_eq!(
            scanner.next().unwrap(),
            Some((Key::from_raw(b"c"), b"value".to_vec())),
        );
        let statistics = scanner.take_statistics();
        assert_eq!(statistics.write.seek, 1);
        assert_eq!(statistics.write.seek_for_prev, 0);
        assert_eq!(statistics.write.next, 0);
        assert_eq!(statistics.write.prev, 1);

        // Before:
        //   b_5 b_4 b_3 b_2 b_1 c_1
        //                   ^cursor
        // Got ts == specified ts, advance the cursor.
        //   b_5 b_4 b_3 b_2 b_1 c_1
        //               ^cursor
        // Now we get [b].
        // After get the value, use N-1 prev: (TODO: Should be SEEK_BOUND)
        //   b_5 b_4 b_3 b_2 b_1 c_1
        //   ^cursor
        // Then, use seek_for_prev:
        //   b_5 b_4 b_3 b_2 b_1 c_1
        // ^cursor
        assert_eq!(
            scanner.next().unwrap(),
            Some((Key::from_raw(b"b"), vec![1u8])),
        );
        let statistics = scanner.take_statistics();
        assert_eq!(statistics.write.seek, 0);
        assert_eq!(statistics.write.seek_for_prev, 1);
        assert_eq!(statistics.write.next, 0);
        assert_eq!(statistics.write.prev, SEEK_BOUND as usize);

        // Next we should get nothing.
        assert_eq!(scanner.next().unwrap(), None);
        let statistics = scanner.take_statistics();
        assert_eq!(statistics.write.seek, 0);
        assert_eq!(statistics.write.seek_for_prev, 0);
        assert_eq!(statistics.write.next, 0);
        assert_eq!(statistics.write.prev, 0);
    }

    /// Check whether everything works as usual when
    /// `BackwardScanner::move_write_cursor_to_prev_user_key()` goes out of bound.
    ///
    /// Case 3. a more complicated case
    #[test]
    fn test_move_prev_user_key_out_of_bound_3() {
        let engine = TestEngineBuilder::new().build().unwrap();

        // N denotes for SEEK_BOUND, M denotes for REVERSE_SEEK_BOUND

        // Generate 1 put for [c].
        must_prewrite_put(&engine, b"c", b"value", b"c", 1);
        must_commit(&engine, b"c", 1, 1);

        // Generate N+M+1 put for [b] .
        for ts in 1..SEEK_BOUND + REVERSE_SEEK_BOUND + 2 {
            must_prewrite_put(&engine, b"b", &[ts as u8], b"b", ts);
            must_commit(&engine, b"b", ts, ts);
        }

        let snapshot = engine.snapshot(&Context::default()).unwrap();
        let mut scanner = ScannerBuilder::new(snapshot, REVERSE_SEEK_BOUND + 1, true)
            .range(None, None)
            .build()
            .unwrap();

        // The following illustration comments assume that SEEK_BOUND = 4, REVERSE_SEEK_BOUND = 6.

        // Initial position: 1 seek_to_last:
        //   b_11 b_10 b_9 b_8 b_7 b_6 b_5 b_4 b_3 b_2 b_1 c_1
        //                                                 ^cursor
        // Got ts < specified ts, advance the cursor.
        //   b_11 b_10 b_9 b_8 b_7 b_6 b_5 b_4 b_3 b_2 b_1 c_1
        //                                             ^cursor
        // Now we get [c]. Trying to reach prev user key: no operation needed.
        //   b_11 b_10 b_9 b_8 b_7 b_6 b_5 b_4 b_3 b_2 b_1 c_1
        //                                             ^cursor
        assert_eq!(
            scanner.next().unwrap(),
            Some((Key::from_raw(b"c"), b"value".to_vec())),
        );
        let statistics = scanner.take_statistics();
        assert_eq!(statistics.write.seek, 1);
        assert_eq!(statistics.write.seek_for_prev, 0);
        assert_eq!(statistics.write.next, 0);
        assert_eq!(statistics.write.prev, 1);

        // Before:
        //   b_11 b_10 b_9 b_8 b_7 b_6 b_5 b_4 b_3 b_2 b_1 c_1
        //                                             ^cursor
        // Use M-1 prev trying to get specified version:
        //   b_11 b_10 b_9 b_8 b_7 b_6 b_5 b_4 b_3 b_2 b_1 c_1
        //                         ^cursor
        // Possible more version, so use seek:
        //   b_11 b_10 b_9 b_8 b_7 b_6 b_5 b_4 b_3 b_2 b_1 c_1
        //                     ^cursor
        // Now we got wanted value.
        // After get the value, use N-1 prev trying to reach prev user key:
        //   b_11 b_10 b_9 b_8 b_7 b_6 b_5 b_4 b_3 b_2 b_1 c_1
        //        ^cursor
        // Then, use seek_for_prev:
        //   b_11 b_10 b_9 b_8 b_7 b_6 b_5 b_4 b_3 b_2 b_1 c_1
        // ^cursor
        assert_eq!(
            scanner.next().unwrap(),
            Some((Key::from_raw(b"b"), vec![(REVERSE_SEEK_BOUND + 1) as u8])),
        );
        let statistics = scanner.take_statistics();
        assert_eq!(statistics.write.seek, 1);
        assert_eq!(statistics.write.seek_for_prev, 1);
        assert_eq!(statistics.write.next, 0);
        assert_eq!(
            statistics.write.prev,
            (REVERSE_SEEK_BOUND - 1 + SEEK_BOUND - 1) as usize
        );

        // Next we should get nothing.
        assert_eq!(scanner.next().unwrap(), None);
        let statistics = scanner.take_statistics();
        assert_eq!(statistics.write.seek, 0);
        assert_eq!(statistics.write.seek_for_prev, 0);
        assert_eq!(statistics.write.next, 0);
        assert_eq!(statistics.write.prev, 0);
    }

    /// Range is left open right closed.
    #[test]
    fn test_range() {
        let engine = TestEngineBuilder::new().build().unwrap();

        // Generate 1 put for [1], [2] ... [6].
        for i in 1..7 {
            // ts = 1: value = []
            must_prewrite_put(&engine, &[i], &[], &[i], 1);
            must_commit(&engine, &[i], 1, 1);

            // ts = 7: value = [ts]
            must_prewrite_put(&engine, &[i], &[i], &[i], 7);
            must_commit(&engine, &[i], 7, 7);

            // ts = 14: value = []
            must_prewrite_put(&engine, &[i], &[], &[i], 14);
            must_commit(&engine, &[i], 14, 14);
        }

        let snapshot = engine.snapshot(&Context::default()).unwrap();

        // Test both bound specified.
        let mut scanner = ScannerBuilder::new(snapshot.clone(), 10, true)
            .range(Some(Key::from_raw(&[3u8])), Some(Key::from_raw(&[5u8])))
            .build()
            .unwrap();
        assert_eq!(
            scanner.next().unwrap(),
            Some((Key::from_raw(&[4u8]), vec![4u8]))
        );
        assert_eq!(
            scanner.next().unwrap(),
            Some((Key::from_raw(&[3u8]), vec![3u8]))
        );
        assert_eq!(scanner.next().unwrap(), None);

        // Test left bound not specified.
        let mut scanner = ScannerBuilder::new(snapshot.clone(), 10, true)
            .range(None, Some(Key::from_raw(&[3u8])))
            .build()
            .unwrap();
        assert_eq!(
            scanner.next().unwrap(),
            Some((Key::from_raw(&[2u8]), vec![2u8]))
        );
        assert_eq!(
            scanner.next().unwrap(),
            Some((Key::from_raw(&[1u8]), vec![1u8]))
        );
        assert_eq!(scanner.next().unwrap(), None);

        // Test right bound not specified.
        let mut scanner = ScannerBuilder::new(snapshot.clone(), 10, true)
            .range(Some(Key::from_raw(&[5u8])), None)
            .build()
            .unwrap();
        assert_eq!(
            scanner.next().unwrap(),
            Some((Key::from_raw(&[6u8]), vec![6u8]))
        );
        assert_eq!(
            scanner.next().unwrap(),
            Some((Key::from_raw(&[5u8]), vec![5u8]))
        );
        assert_eq!(scanner.next().unwrap(), None);

        // Test both bound not specified.
        let mut scanner = ScannerBuilder::new(snapshot.clone(), 10, true)
            .range(None, None)
            .build()
            .unwrap();
        assert_eq!(
            scanner.next().unwrap(),
            Some((Key::from_raw(&[6u8]), vec![6u8]))
        );
        assert_eq!(
            scanner.next().unwrap(),
            Some((Key::from_raw(&[5u8]), vec![5u8]))
        );
        assert_eq!(
            scanner.next().unwrap(),
            Some((Key::from_raw(&[4u8]), vec![4u8]))
        );
        assert_eq!(
            scanner.next().unwrap(),
            Some((Key::from_raw(&[3u8]), vec![3u8]))
        );
        assert_eq!(
            scanner.next().unwrap(),
            Some((Key::from_raw(&[2u8]), vec![2u8]))
        );
        assert_eq!(
            scanner.next().unwrap(),
            Some((Key::from_raw(&[1u8]), vec![1u8]))
        );
        assert_eq!(scanner.next().unwrap(), None);
    }

    #[test]
    fn test_many_tombstones() {
        let engine = TestEngineBuilder::new().build().unwrap();

        // Generate RocksDB tombstones in write cf.
        let start_ts = 1;
        let safe_point = 2;
        for i in 0..16 {
            for y in 0..16 {
                let pk = &[i as u8, y as u8];
                must_prewrite_put(&engine, pk, b"", pk, start_ts);
                must_rollback(&engine, pk, start_ts);
                // Generate 254 RocksDB tombstones between [0,0] and [15,15].
                if !((i == 0 && y == 0) || (i == 15 && y == 15)) {
                    must_gc(&engine, pk, safe_point);
                }
            }
        }

        // Generate 16 locks in lock cf.
        let start_ts = 3;
        for i in 0..16 {
            let pk = &[i as u8];
            must_prewrite_put(&engine, pk, b"", pk, start_ts);
        }

        let snapshot = engine.snapshot(&Context::default()).unwrap();
        let row = &[15 as u8];
        let k = Key::from_raw(row);

        // Call reverse scan
        let ts = 2;
        let mut scanner = ScannerBuilder::new(snapshot, ts, true)
            .range(None, Some(k))
            .build()
            .unwrap();
        assert_eq!(scanner.next().unwrap(), None);
        let statistics = scanner.take_statistics();
        assert_eq!(statistics.lock.prev, 15);
        assert_eq!(statistics.write.prev, 1);
    }
}<|MERGE_RESOLUTION|>--- conflicted
+++ resolved
@@ -138,17 +138,9 @@
                             let lock_value = self.lock_cursor.value(&mut self.statistics.lock);
                             Lock::parse(lock_value)?
                         };
-<<<<<<< HEAD
-                        result = super::super::util::check_lock(
-                            &current_user_key,
-                            ts,
-                            lock,
-                            &self.cfg.bypass_locks,
-                        )
-                        .map(|_| None);
-=======
-                        result = lock.check_ts_conflict(&current_user_key, ts).map(|_| None);
->>>>>>> 1999eaf8
+                        result = lock
+                            .check_ts_conflict(&current_user_key, ts, &self.cfg.bypass_locks)
+                            .map(|_| None);
                     }
                     IsolationLevel::Rc => {}
                 }
