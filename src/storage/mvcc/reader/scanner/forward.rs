--- conflicted
+++ resolved
@@ -8,10 +8,7 @@
 
 use crate::storage::kv::SEEK_BOUND;
 use crate::storage::mvcc::Result;
-<<<<<<< HEAD
 use crate::storage::txn::{Result as TxnResult, TxnEntry, TxnEntryScanner};
-=======
->>>>>>> 321c2861
 use crate::storage::{Cursor, Lock, Snapshot, Statistics};
 
 use super::ScannerConfig;
@@ -126,20 +123,13 @@
         cfg: ScannerConfig<S>,
         lock_cursor: Cursor<S::Iter>,
         write_cursor: Cursor<S::Iter>,
-<<<<<<< HEAD
         default_cursor: Option<Cursor<S::Iter>>,
-=======
->>>>>>> 321c2861
         scan_policy: P,
     ) -> ForwardScanner<S, P> {
         let cursors = Cursors {
             lock: lock_cursor,
             write: write_cursor,
-<<<<<<< HEAD
             default: default_cursor,
-=======
-            default: None,
->>>>>>> 321c2861
         };
         ForwardScanner {
             cfg,
@@ -345,31 +335,7 @@
         cursors: &mut Cursors<S>,
         statistics: &mut Statistics,
     ) -> Result<HandleRes<Self::Output>> {
-<<<<<<< HEAD
         scan_latest_handle_lock(current_user_key, cfg, cursors, statistics)
-=======
-        let result = match cfg.isolation_level {
-            IsolationLevel::Si => {
-                // Only needs to check lock in SI
-                let lock = {
-                    let lock_value = cursors.lock.value(&mut statistics.lock);
-                    Lock::parse(lock_value)?
-                };
-                lock.check_ts_conflict(&current_user_key, cfg.ts, &cfg.bypass_locks)
-                    .map(|_| ())
-            }
-            IsolationLevel::Rc => Ok(()),
-        };
-        cursors.lock.next(&mut statistics.lock);
-        // Even if there is a lock error, we still need to step the cursor for future
-        // calls.
-        if result.is_err() {
-            cursors.move_write_cursor_to_next_user_key(&current_user_key, statistics)?;
-        }
-        result
-            .map(|_| HandleRes::Skip(current_user_key))
-            .map_err(Into::into)
->>>>>>> 321c2861
     }
 
     fn handle_write(
@@ -423,7 +389,6 @@
             if !Key::is_user_key_eq(current_key, current_user_key.as_encoded().as_slice()) {
                 // Meet another key. Needn't move write cursor to next key.
                 return Ok(HandleRes::Skip(current_user_key));
-<<<<<<< HEAD
             }
         };
         cursors.move_write_cursor_to_next_user_key(&current_user_key, statistics)?;
@@ -571,15 +536,6 @@
     }
     fn take_statistics(&mut self) -> Statistics {
         std::mem::replace(&mut self.statistics, Statistics::default())
-=======
-            }
-        };
-        cursors.move_write_cursor_to_next_user_key(&current_user_key, statistics)?;
-        Ok(match value {
-            Some(v) => HandleRes::Return((current_user_key, v)),
-            _ => HandleRes::Skip(current_user_key),
-        })
->>>>>>> 321c2861
     }
 }
 
