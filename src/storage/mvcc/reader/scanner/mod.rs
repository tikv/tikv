--- conflicted
+++ resolved
@@ -6,14 +6,10 @@
 
 use engine_traits::{CfName, CF_DEFAULT, CF_LOCK, CF_WRITE};
 use kvproto::kvrpcpb::{ExtraOp, IsolationLevel};
-<<<<<<< HEAD
 use rfstore::WRITE_CF;
-use txn_types::{Key, Lock, LockType, TimeStamp, TsSet, Value, Write, WriteRef, WriteType};
-=======
 use txn_types::{
     Key, Lock, LockType, OldValue, TimeStamp, TsSet, Value, Write, WriteRef, WriteType,
 };
->>>>>>> 43b202db
 
 use self::backward::BackwardKvScanner;
 use self::forward::{
