// Copyright 2016 PingCAP, Inc.
//
// Licensed under the Apache License, Version 2.0 (the "License");
// you may not use this file except in compliance with the License.
// You may obtain a copy of the License at
//
//     http://www.apache.org/licenses/LICENSE-2.0
//
// Unless required by applicable law or agreed to in writing, software
// distributed under the License is distributed on an "AS IS" BASIS,
// See the License for the specific language governing permissions and
// limitations under the License.

mod backward_scanner;
mod cf_reader;
mod forward_scanner;
mod point_getter;
pub mod util;

//use super::lock::Lock;
use super::Result;
//use kvproto::kvrpcpb::IsolationLevel;
use raftstore::store::engine::IterOption;
use std::u64;
use storage::engine::{Cursor, ScanMode, Snapshot, Statistics};
<<<<<<< HEAD
use storage::{Key, Value, CF_WRITE};
use util::properties::MvccProperties;
=======
use storage::{Key, Value, CF_LOCK, CF_WRITE};
>>>>>>> 41ac8775

pub use self::backward_scanner::{BackwardScanner, BackwardScannerBuilder};
pub use self::cf_reader::{CfReader, CfReaderBuilder};
pub use self::forward_scanner::{ForwardScanner, ForwardScannerBuilder};
pub use self::point_getter::{PointGetter, PointGetterBuilder};

// When there are many versions for the user key, after several tries,
// we will use seek to locate the right position. But this will turn around
// the write cf's iterator's direction inside RocksDB, and the next user key
// need to turn back the direction to backward. As we have tested, turn around
// iterator's direction from forward to backward is as expensive as seek in
// RocksDB, so don't set REVERSE_SEEK_BOUND too small.
const REVERSE_SEEK_BOUND: u64 = 32;

pub struct MvccReader<S: Snapshot> {
    snapshot: S,
    statistics: Statistics,
    // cursors are used for speeding up scans.
    data_cursor: Option<Cursor<S::Iter>>,
    //    lock_cursor: Option<Cursor<S::Iter>>,
    //    write_cursor: Option<Cursor<S::Iter>>,
    scan_mode: Option<ScanMode>,
    key_only: bool,

    fill_cache: bool,
    //    lower_bound: Option<Vec<u8>>,
    //    upper_bound: Option<Vec<u8>>,
    //    isolation_level: IsolationLevel,
}

impl<S: Snapshot> MvccReader<S> {
    pub fn new(
        snapshot: S,
        scan_mode: Option<ScanMode>,
        fill_cache: bool,
        //        lower_bound: Option<Vec<u8>>,
        //        upper_bound: Option<Vec<u8>>,
        //        isolation_level: IsolationLevel,
    ) -> Self {
        Self {
            snapshot,
            statistics: Statistics::default(),
            data_cursor: None,
            //            lock_cursor: None,
            //            write_cursor: None,
            scan_mode,
            //            isolation_level,
            key_only: false,
            fill_cache,
            //            lower_bound,
            //            upper_bound,
        }
    }

    pub fn get_statistics(&self) -> &Statistics {
        &self.statistics
    }

    pub fn collect_statistics_into(&mut self, stats: &mut Statistics) {
        stats.add(&self.statistics);
        self.statistics = Statistics::default();
    }

    pub fn set_key_only(&mut self, key_only: bool) {
        self.key_only = key_only;
    }

    pub fn load_data(&mut self, key: &Key, ts: u64) -> Result<Value> {
        if self.key_only {
            return Ok(vec![]);
        }
        if self.scan_mode.is_some() && self.data_cursor.is_none() {
            let iter_opt = IterOption::new(None, None, self.fill_cache);
            self.data_cursor = Some(self.snapshot.iter(iter_opt, self.get_scan_mode(true))?);
        }

        let k = key.clone().append_ts(ts);
        let res = if let Some(ref mut cursor) = self.data_cursor {
            match cursor.near_seek_get(&k, false, &mut self.statistics.data)? {
                None => panic!("key {} not found, ts {}", key, ts),
                Some(v) => v.to_vec(),
            }
        } else {
            self.statistics.data.get += 1;
            let value = match self.snapshot.get(&k)? {
                None => panic!("key {} not found, ts: {}", key, ts),
                Some(v) => v,
            };
            self.statistics.data.flow_stats.read_bytes +=
                k.raw().unwrap_or_default().len() + value.len();
            self.statistics.data.flow_stats.read_keys += 1;
            value
        };

        self.statistics.data.processed += 1;
        Ok(res)
    }

    fn get_scan_mode(&self, allow_backward: bool) -> ScanMode {
        match self.scan_mode {
            Some(ScanMode::Forward) => ScanMode::Forward,
            Some(ScanMode::Backward) if allow_backward => ScanMode::Backward,
            _ => ScanMode::Mixed,
        }
    }

<<<<<<< HEAD
    //    fn create_write_cursor(&mut self) -> Result<()> {
    //        if self.write_cursor.is_none() {
    //            let iter_opt = IterOption::new(
    //                self.lower_bound.as_ref().cloned(),
    //                self.upper_bound.as_ref().cloned(),
    //                self.fill_cache,
    //            );
    //            let iter = self
    //                .snapshot
    //                .iter_cf(CF_WRITE, iter_opt, self.get_scan_mode(true))?;
    //            self.write_cursor = Some(iter);
    //        }
    //        Ok(())
    //    }

    //    fn create_lock_cursor(&mut self) -> Result<()> {
    //        if self.lock_cursor.is_none() {
    //            let iter_opt = IterOption::new(
    //                self.lower_bound.as_ref().cloned(),
    //                self.upper_bound.as_ref().cloned(),
    //                true,
    //            );
    //            let iter = self
    //                .snapshot
    //                .iter_cf(CF_LOCK, iter_opt, self.get_scan_mode(true))?;
    //            self.lock_cursor = Some(iter);
    //        }
    //        Ok(())
    //    }

    //    pub fn reverse_seek(&mut self, mut key: Key, ts: u64) -> Result<Option<(Key, Value)>> {
    //        assert!(*self.scan_mode.as_ref().unwrap() == ScanMode::Backward);
    //        self.create_write_cursor()?;
    //        self.create_lock_cursor()?;
    //
    //        let (mut write_valid, mut lock_valid) = (true, true);
    //        loop {
    //            key = {
    //                let w_cur = self.write_cursor.as_mut().unwrap();
    //                let l_cur = self.lock_cursor.as_mut().unwrap();
    //                let (mut w_key, mut l_key) = (None, None);
    //                if write_valid {
    //                    if w_cur.near_reverse_seek(&key, false, &mut self.statistics.write)? {
    //                        w_key = Some(w_cur.key(&mut self.statistics.write));
    //                    } else {
    //                        w_key = None;
    //                        write_valid = false;
    //                    }
    //                }
    //                if lock_valid {
    //                    if l_cur.near_reverse_seek(&key, false, &mut self.statistics.lock)? {
    //                        l_key = Some(l_cur.key(&mut self.statistics.lock));
    //                    } else {
    //                        l_key = None;
    //                        lock_valid = false;
    //                    }
    //                }
    //                match (w_key, l_key) {
    //                    (None, None) => return Ok(None),
    //                    (None, Some(k)) => Key::from_encoded(k.to_vec()),
    //                    (Some(k), None) => Key::from_encoded(k.to_vec()).truncate_ts()?,
    //                    (Some(wk), Some(lk)) => if wk < lk {
    //                        Key::from_encoded(lk.to_vec())
    //                    } else {
    //                        Key::from_encoded(wk.to_vec()).truncate_ts()?
    //                    },
    //                }
    //            };
    //
    //            if let Some(v) = self.reverse_get_impl(&key, ts)? {
    //                return Ok(Some((key, v)));
    //            }
    //
    //            // reverse_get_impl may call write_cursor's prev.
    //            if !self.write_cursor.as_ref().unwrap().valid() {
    //                write_valid = false;
    //            }
    //        }
    //    }

    //    fn reverse_get_impl(&mut self, user_key: &Key, ts: u64) -> Result<Option<Value>> {
    //        assert!(self.lock_cursor.is_some());
    //        assert!(self.write_cursor.is_some());
    //
    //        // Check lock.
    //        match self.isolation_level {
    //            IsolationLevel::SI => {
    //                let l_cur = self.lock_cursor.as_mut().unwrap();
    //                if l_cur.valid()
    //                    && l_cur.key(&mut self.statistics.lock) == user_key.encoded().as_slice()
    //                {
    //                    self.statistics.lock.processed += 1;
    //                    self::util::check_lock(
    //                        user_key,
    //                        ts,
    //                        &Lock::parse(l_cur.value(&mut self.statistics.lock))?,
    //                    )?;
    //                }
    //            }
    //            IsolationLevel::RC => {}
    //        }
    //
    //        // Get value for this user key.
    //        // At first, we use several prev to try to get the latest version.
    //        let mut lastest_version = (None /* start_ts */, None /* short value */);
    //        let mut last_handled_key: Option<Vec<u8>> = None;
    //        for _ in 0..REVERSE_SEEK_BOUND {
    //            if !self.write_cursor.as_mut().unwrap().valid() {
    //                return self.get_value(user_key, lastest_version.0, lastest_version.1);
    //            }
    //
    //            let mut write = {
    //                let (commit_ts, key) = {
    //                    let w_cur = self.write_cursor.as_mut().unwrap();
    //                    last_handled_key = Some(w_cur.key(&mut self.statistics.write).to_vec());
    //                    let w_key = Key::from_encoded(w_cur.key(&mut self.statistics.write).to_vec());
    //                    (w_key.decode_ts()?, w_key.truncate_ts()?)
    //                };
    //
    //                // reach neighbour user key or can't see this version.
    //                if ts < commit_ts || &key != user_key {
    //                    assert!(&key <= user_key);
    //                    return self.get_value(user_key, lastest_version.0, lastest_version.1);
    //                }
    //                self.statistics.write.processed += 1;
    //                Write::parse(
    //                    self.write_cursor
    //                        .as_mut()
    //                        .unwrap()
    //                        .value(&mut self.statistics.write),
    //                )?
    //            };
    //
    //            match write.write_type {
    //                WriteType::Put => {
    //                    if write.short_value.is_some() {
    //                        if self.key_only {
    //                            lastest_version = (None, Some(vec![]));
    //                        } else {
    //                            lastest_version = (None, write.short_value.take());
    //                        }
    //                    } else {
    //                        lastest_version = (Some(write.start_ts), None);
    //                    }
    //                }
    //                WriteType::Delete => lastest_version = (None, None),
    //                WriteType::Lock | WriteType::Rollback => {}
    //            }
    //            self.write_cursor
    //                .as_mut()
    //                .unwrap()
    //                .prev(&mut self.statistics.write);
    //        }
    //
    //        // After several prev, we still not get the latest version for the specified ts,
    //        // use seek to locate the latest version.
    //        let key = user_key.clone().append_ts(ts);
    //        let valid = self
    //            .write_cursor
    //            .as_mut()
    //            .unwrap()
    //            .internal_seek(&key, &mut self.statistics.write)?;
    //        assert!(valid);
    //        loop {
    //            let mut write = {
    //                // If we reach the last handled key, it means we have checked all versions
    //                // for this user key.
    //                if self
    //                    .write_cursor
    //                    .as_mut()
    //                    .unwrap()
    //                    .key(&mut self.statistics.write)
    //                    >= last_handled_key.as_ref().unwrap().as_slice()
    //                {
    //                    return self.get_value(user_key, lastest_version.0, lastest_version.1);
    //                }
    //
    //                let w_cur = self.write_cursor.as_mut().unwrap();
    //                let w_key = Key::from_encoded(w_cur.key(&mut self.statistics.write).to_vec());
    //                let commit_ts = w_key.decode_ts()?;
    //                assert!(commit_ts <= ts);
    //                let key = w_key.truncate_ts()?;
    //                assert_eq!(&key, user_key);
    //                self.statistics.write.processed += 1;
    //                Write::parse(w_cur.value(&mut self.statistics.write))?
    //            };
    //
    //            match write.write_type {
    //                WriteType::Put => {
    //                    if write.short_value.is_some() {
    //                        if self.key_only {
    //                            return Ok(Some(vec![]));
    //                        } else {
    //                            return Ok(write.short_value.take());
    //                        }
    //                    } else {
    //                        return Ok(Some(self.load_data(user_key, write.start_ts)?));
    //                    }
    //                }
    //                WriteType::Delete => return Ok(None),
    //                WriteType::Lock | WriteType::Rollback => {
    //                    let w_cur = self.write_cursor.as_mut().unwrap();
    //                    assert!(w_cur.next(&mut self.statistics.write));
    //                }
    //            }
    //        }
    //    }

    //    fn get_value(
    //        &mut self,
    //        user_key: &Key,
    //        start_ts: Option<u64>,
    //        short_value: Option<Vec<u8>>,
    //    ) -> Result<Option<Value>> {
    //        if let Some(ts) = start_ts {
    //            Ok(Some(self.load_data(user_key, ts)?))
    //        } else {
    //            Ok(short_value)
    //        }
    //    }

    // Returns true if it needs gc.
    // This is for optimization purpose, does not mean to be accurate.
    pub fn need_gc(&self, safe_point: u64, ratio_threshold: f64) -> bool {
        // Always GC.
        if ratio_threshold < 1.0 {
            return true;
        }

        let props = match self.get_mvcc_properties(safe_point) {
            Some(v) => v,
            None => return true,
        };

        // No data older than safe_point to GC.
        if props.min_ts > safe_point {
            return false;
        }

        // Note: Since the properties are file-based, it can be false positive.
        // For example, multiple files can have a different version of the same row.

        // A lot of MVCC versions to GC.
        if props.num_versions as f64 > props.num_rows as f64 * ratio_threshold {
            return true;
        }
        // A lot of non-effective MVCC versions to GC.
        if props.num_versions as f64 > props.num_puts as f64 * ratio_threshold {
            return true;
        }

        // A lot of MVCC versions of a single row to GC.
        props.max_row_versions > GC_MAX_ROW_VERSIONS_THRESHOLD
    }

    fn get_mvcc_properties(&self, safe_point: u64) -> Option<MvccProperties> {
        let collection = match self.snapshot.get_properties_cf(CF_WRITE) {
            Ok(v) => v,
            Err(_) => return None,
        };
        if collection.is_empty() {
            return None;
        }
        // Aggregate MVCC properties.
        let mut props = MvccProperties::new();
        for (_, v) in &*collection {
            let mvcc = match MvccProperties::decode(v.user_collected_properties()) {
                Ok(v) => v,
                Err(_) => return None,
            };
            // Filter out properties after safe_point.
            if mvcc.min_ts > safe_point {
                continue;
            }
            props.add(&mvcc);
        }
        Some(props)
=======
    fn create_write_cursor(&mut self) -> Result<()> {
        if self.write_cursor.is_none() {
            let iter_opt = IterOption::new(
                self.lower_bound.as_ref().cloned(),
                self.upper_bound.as_ref().cloned(),
                self.fill_cache,
            );
            let iter = self
                .snapshot
                .iter_cf(CF_WRITE, iter_opt, self.get_scan_mode(true))?;
            self.write_cursor = Some(iter);
        }
        Ok(())
    }

    fn create_lock_cursor(&mut self) -> Result<()> {
        if self.lock_cursor.is_none() {
            let iter_opt = IterOption::new(
                self.lower_bound.as_ref().cloned(),
                self.upper_bound.as_ref().cloned(),
                true,
            );
            let iter = self
                .snapshot
                .iter_cf(CF_LOCK, iter_opt, self.get_scan_mode(true))?;
            self.lock_cursor = Some(iter);
        }
        Ok(())
    }

    pub fn reverse_seek(&mut self, mut key: Key, ts: u64) -> Result<Option<(Key, Value)>> {
        assert!(*self.scan_mode.as_ref().unwrap() == ScanMode::Backward);
        self.create_write_cursor()?;
        self.create_lock_cursor()?;

        let (mut write_valid, mut lock_valid) = (true, true);
        loop {
            key = {
                let w_cur = self.write_cursor.as_mut().unwrap();
                let l_cur = self.lock_cursor.as_mut().unwrap();
                let (mut w_key, mut l_key) = (None, None);
                if write_valid {
                    if w_cur.near_reverse_seek(&key, false, &mut self.statistics.write)? {
                        w_key = Some(w_cur.key(&mut self.statistics.write));
                    } else {
                        w_key = None;
                        write_valid = false;
                    }
                }
                if lock_valid {
                    if l_cur.near_reverse_seek(&key, false, &mut self.statistics.lock)? {
                        l_key = Some(l_cur.key(&mut self.statistics.lock));
                    } else {
                        l_key = None;
                        lock_valid = false;
                    }
                }
                match (w_key, l_key) {
                    (None, None) => return Ok(None),
                    (None, Some(k)) => Key::from_encoded(k.to_vec()),
                    (Some(k), None) => Key::from_encoded(k.to_vec()).truncate_ts()?,
                    (Some(wk), Some(lk)) => if wk < lk {
                        Key::from_encoded(lk.to_vec())
                    } else {
                        Key::from_encoded(wk.to_vec()).truncate_ts()?
                    },
                }
            };

            if let Some(v) = self.reverse_get_impl(&key, ts)? {
                return Ok(Some((key, v)));
            }

            // reverse_get_impl may call write_cursor's prev.
            if !self.write_cursor.as_ref().unwrap().valid() {
                write_valid = false;
            }
        }
    }

    fn reverse_get_impl(&mut self, user_key: &Key, ts: u64) -> Result<Option<Value>> {
        assert!(self.lock_cursor.is_some());
        assert!(self.write_cursor.is_some());

        // Check lock.
        match self.isolation_level {
            IsolationLevel::SI => {
                let l_cur = self.lock_cursor.as_mut().unwrap();
                if l_cur.valid()
                    && l_cur.key(&mut self.statistics.lock) == user_key.encoded().as_slice()
                {
                    self.statistics.lock.processed += 1;
                    self::util::check_lock(
                        user_key,
                        ts,
                        &Lock::parse(l_cur.value(&mut self.statistics.lock))?,
                    )?;
                }
            }
            IsolationLevel::RC => {}
        }

        // Get value for this user key.
        // At first, we use several prev to try to get the latest version.
        let mut lastest_version = (None /* start_ts */, None /* short value */);
        let mut last_handled_key: Option<Vec<u8>> = None;
        for _ in 0..REVERSE_SEEK_BOUND {
            if !self.write_cursor.as_mut().unwrap().valid() {
                return self.get_value(user_key, lastest_version.0, lastest_version.1);
            }

            let mut write = {
                let (commit_ts, key) = {
                    let w_cur = self.write_cursor.as_mut().unwrap();
                    last_handled_key = Some(w_cur.key(&mut self.statistics.write).to_vec());
                    let w_key = Key::from_encoded(w_cur.key(&mut self.statistics.write).to_vec());
                    (w_key.decode_ts()?, w_key.truncate_ts()?)
                };

                // reach neighbour user key or can't see this version.
                if ts < commit_ts || &key != user_key {
                    assert!(&key <= user_key);
                    return self.get_value(user_key, lastest_version.0, lastest_version.1);
                }
                self.statistics.write.processed += 1;
                Write::parse(
                    self.write_cursor
                        .as_mut()
                        .unwrap()
                        .value(&mut self.statistics.write),
                )?
            };

            match write.write_type {
                WriteType::Put => {
                    if write.short_value.is_some() {
                        if self.key_only {
                            lastest_version = (None, Some(vec![]));
                        } else {
                            lastest_version = (None, write.short_value.take());
                        }
                    } else {
                        lastest_version = (Some(write.start_ts), None);
                    }
                }
                WriteType::Delete => lastest_version = (None, None),
                WriteType::Lock | WriteType::Rollback => {}
            }
            self.write_cursor
                .as_mut()
                .unwrap()
                .prev(&mut self.statistics.write);
        }

        // After several prev, we still not get the latest version for the specified ts,
        // use seek to locate the latest version.
        let key = user_key.clone().append_ts(ts);
        let valid = self
            .write_cursor
            .as_mut()
            .unwrap()
            .internal_seek(&key, &mut self.statistics.write)?;
        assert!(valid);
        loop {
            let mut write = {
                // If we reach the last handled key, it means we have checked all versions
                // for this user key.
                if self
                    .write_cursor
                    .as_mut()
                    .unwrap()
                    .key(&mut self.statistics.write)
                    >= last_handled_key.as_ref().unwrap().as_slice()
                {
                    return self.get_value(user_key, lastest_version.0, lastest_version.1);
                }

                let w_cur = self.write_cursor.as_mut().unwrap();
                let w_key = Key::from_encoded(w_cur.key(&mut self.statistics.write).to_vec());
                let commit_ts = w_key.decode_ts()?;
                assert!(commit_ts <= ts);
                let key = w_key.truncate_ts()?;
                assert_eq!(&key, user_key);
                self.statistics.write.processed += 1;
                Write::parse(w_cur.value(&mut self.statistics.write))?
            };

            match write.write_type {
                WriteType::Put => {
                    if write.short_value.is_some() {
                        if self.key_only {
                            return Ok(Some(vec![]));
                        } else {
                            return Ok(write.short_value.take());
                        }
                    } else {
                        return Ok(Some(self.load_data(user_key, write.start_ts)?));
                    }
                }
                WriteType::Delete => return Ok(None),
                WriteType::Lock | WriteType::Rollback => {
                    let w_cur = self.write_cursor.as_mut().unwrap();
                    assert!(w_cur.next(&mut self.statistics.write));
                }
            }
        }
    }

    fn get_value(
        &mut self,
        user_key: &Key,
        start_ts: Option<u64>,
        short_value: Option<Vec<u8>>,
    ) -> Result<Option<Value>> {
        if let Some(ts) = start_ts {
            Ok(Some(self.load_data(user_key, ts)?))
        } else {
            Ok(short_value)
        }
>>>>>>> 41ac8775
    }
}

#[cfg(test)]
mod tests {
    use kvproto::kvrpcpb::IsolationLevel;
    use kvproto::metapb::{Peer, Region};
    use raftstore::store::keys;
    use raftstore::store::RegionSnapshot;
    use rocksdb::{self, Writable, WriteBatch, DB};
    use std::sync::Arc;
    use std::u64;
    use storage::engine::{Modify, ScanMode};
    use storage::mvcc::write::WriteType;
<<<<<<< HEAD
    use storage::mvcc::{BackwardScannerBuilder, CfReaderBuilder, MvccReader, MvccTxn};
    use storage::{make_key, Mutation, Options, ALL_CFS, CF_DEFAULT, CF_LOCK, CF_RAFT, CF_WRITE};
=======
    use storage::mvcc::{self, CfReaderBuilder, MvccReader, MvccTxn};
    use storage::{Key, Mutation, Options, ALL_CFS, CF_DEFAULT, CF_LOCK, CF_RAFT, CF_WRITE};
>>>>>>> 41ac8775
    use tempdir::TempDir;
    use util::properties::{MvccProperties, MvccPropertiesCollectorFactory};
    use util::rocksdb::{self as rocksdb_util, CFOptions};

    use super::REVERSE_SEEK_BOUND;

    struct RegionEngine {
        db: Arc<DB>,
        region: Region,
    }

    impl RegionEngine {
        pub fn new(db: Arc<DB>, region: Region) -> RegionEngine {
            RegionEngine {
                db: Arc::clone(&db),
                region,
            }
        }

        pub fn put(&mut self, pk: &[u8], start_ts: u64, commit_ts: u64) {
            let m = Mutation::Put((Key::from_raw(pk), vec![]));
            self.prewrite(m, pk, start_ts);
            self.commit(pk, start_ts, commit_ts);
        }

        pub fn lock(&mut self, pk: &[u8], start_ts: u64, commit_ts: u64) {
            let m = Mutation::Lock(Key::from_raw(pk));
            self.prewrite(m, pk, start_ts);
            self.commit(pk, start_ts, commit_ts);
        }

        pub fn delete(&mut self, pk: &[u8], start_ts: u64, commit_ts: u64) {
            let m = Mutation::Delete(Key::from_raw(pk));
            self.prewrite(m, pk, start_ts);
            self.commit(pk, start_ts, commit_ts);
        }

        fn prewrite(&mut self, m: Mutation, pk: &[u8], start_ts: u64) {
            let snap = RegionSnapshot::from_raw(Arc::clone(&self.db), self.region.clone());
            let mut txn = MvccTxn::new(snap, start_ts, true).unwrap();
            txn.prewrite(m, pk, &Options::default()).unwrap();
            self.write(txn.into_modifies());
        }

        fn commit(&mut self, pk: &[u8], start_ts: u64, commit_ts: u64) {
            let k = Key::from_raw(pk);
            let snap = RegionSnapshot::from_raw(Arc::clone(&self.db), self.region.clone());
            let mut txn = MvccTxn::new(snap, start_ts, true).unwrap();
            txn.commit(&k, commit_ts).unwrap();
            self.write(txn.into_modifies());
        }

        fn rollback(&mut self, pk: &[u8], start_ts: u64) {
            let k = Key::from_raw(pk);
            let snap = RegionSnapshot::from_raw(Arc::clone(&self.db), self.region.clone());
            let mut txn = MvccTxn::new(snap, start_ts, true).unwrap();
            txn.collapse_rollback(false);
            txn.rollback(&k).unwrap();
            self.write(txn.into_modifies());
        }

        fn gc(&mut self, pk: &[u8], safe_point: u64) {
            let k = Key::from_raw(pk);
            loop {
                let snap = RegionSnapshot::from_raw(Arc::clone(&self.db), self.region.clone());
                let mut txn = MvccTxn::new(snap, safe_point, true).unwrap();
                txn.gc(&k, safe_point).unwrap();
                let modifies = txn.into_modifies();
                if modifies.is_empty() {
                    return;
                }
                self.write(modifies);
            }
        }

        fn write(&mut self, modifies: Vec<Modify>) {
            let db = &self.db;
            let wb = WriteBatch::new();
            for rev in modifies {
                match rev {
                    Modify::Put(cf, k, v) => {
                        let k = keys::data_key(k.encoded());
                        let handle = rocksdb_util::get_cf_handle(db, cf).unwrap();
                        wb.put_cf(handle, &k, &v).unwrap();
                    }
                    Modify::Delete(cf, k) => {
                        let k = keys::data_key(k.encoded());
                        let handle = rocksdb_util::get_cf_handle(db, cf).unwrap();
                        wb.delete_cf(handle, &k).unwrap();
                    }
                    Modify::DeleteRange(cf, k1, k2) => {
                        let k1 = keys::data_key(k1.encoded());
                        let k2 = keys::data_key(k2.encoded());
                        let handle = rocksdb_util::get_cf_handle(db, cf).unwrap();
                        wb.delete_range_cf(handle, &k1, &k2).unwrap();
                    }
                }
            }
            db.write(wb).unwrap();
        }

        fn flush(&mut self) {
            for cf in ALL_CFS {
                let cf = rocksdb_util::get_cf_handle(&self.db, cf).unwrap();
                self.db.flush_cf(cf, true).unwrap();
            }
        }

        fn compact(&mut self) {
            for cf in ALL_CFS {
                let cf = rocksdb_util::get_cf_handle(&self.db, cf).unwrap();
                self.db.compact_range_cf(cf, None, None);
            }
        }
    }

    fn open_db(path: &str, with_properties: bool) -> Arc<DB> {
        let db_opts = rocksdb::DBOptions::new();
        let mut cf_opts = rocksdb::ColumnFamilyOptions::new();
        cf_opts.set_write_buffer_size(32 * 1024 * 1024);
        if with_properties {
            let f = Box::new(MvccPropertiesCollectorFactory::default());
            cf_opts.add_table_properties_collector_factory("tikv.test-collector", f);
        }
        let cfs_opts = vec![
            CFOptions::new(CF_DEFAULT, rocksdb::ColumnFamilyOptions::new()),
            CFOptions::new(CF_RAFT, rocksdb::ColumnFamilyOptions::new()),
            CFOptions::new(CF_LOCK, rocksdb::ColumnFamilyOptions::new()),
            CFOptions::new(CF_WRITE, cf_opts),
        ];
        Arc::new(rocksdb_util::new_engine_opt(path, db_opts, cfs_opts).unwrap())
    }

    fn make_region(id: u64, start_key: Vec<u8>, end_key: Vec<u8>) -> Region {
        let mut peer = Peer::new();
        peer.set_id(id);
        peer.set_store_id(id);
        let mut region = Region::new();
        region.set_id(id);
        region.set_start_key(start_key);
        region.set_end_key(end_key);
        region.mut_peers().push(peer);
        region
    }

    fn check_need_gc(
        db: Arc<DB>,
        region: Region,
        safe_point: u64,
        need_gc: bool,
    ) -> Option<MvccProperties> {
        let snap = RegionSnapshot::from_raw(Arc::clone(&db), region.clone());
<<<<<<< HEAD
        let reader = MvccReader::new(snap, None, false);
        assert_eq!(reader.need_gc(safe_point, 1.0), need_gc);
        reader.get_mvcc_properties(safe_point)
=======
        assert_eq!(mvcc::reader::util::need_gc(&snap, safe_point, 1.0), need_gc);
        mvcc::reader::util::get_mvcc_properties(&snap, safe_point)
>>>>>>> 41ac8775
    }

    #[test]
    fn test_need_gc() {
        let path = TempDir::new("_test_storage_mvcc_reader").expect("");
        let path = path.path().to_str().unwrap();
        let region = make_region(1, vec![0], vec![10]);
        test_without_properties(path, &region);
        test_with_properties(path, &region);
    }

    fn test_without_properties(path: &str, region: &Region) {
        let db = open_db(path, false);
        let mut engine = RegionEngine::new(Arc::clone(&db), region.clone());

        // Put 2 keys.
        engine.put(&[1], 1, 1);
        engine.put(&[4], 2, 2);
        assert!(check_need_gc(Arc::clone(&db), region.clone(), 10, true).is_none());
        engine.flush();
        // After this flush, we have a SST file without properties.
        // Without properties, we always need GC.
        assert!(check_need_gc(Arc::clone(&db), region.clone(), 10, true).is_none());
    }

    fn test_with_properties(path: &str, region: &Region) {
        let db = open_db(path, true);
        let mut engine = RegionEngine::new(Arc::clone(&db), region.clone());

        // Put 2 keys.
        engine.put(&[2], 3, 3);
        engine.put(&[3], 4, 4);
        engine.flush();
        // After this flush, we have a SST file w/ properties, plus the SST
        // file w/o properties from previous flush. We always need GC as
        // long as we can't get properties from any SST files.
        assert!(check_need_gc(Arc::clone(&db), region.clone(), 10, true).is_none());
        engine.compact();
        // After this compact, the two SST files are compacted into a new
        // SST file with properties. Now all SST files have properties and
        // all keys have only one version, so we don't need gc.
        let props = check_need_gc(Arc::clone(&db), region.clone(), 10, false).unwrap();
        assert_eq!(props.min_ts, 1);
        assert_eq!(props.max_ts, 4);
        assert_eq!(props.num_rows, 4);
        assert_eq!(props.num_puts, 4);
        assert_eq!(props.num_versions, 4);
        assert_eq!(props.max_row_versions, 1);

        // Put 2 more keys and delete them.
        engine.put(&[5], 5, 5);
        engine.put(&[6], 6, 6);
        engine.delete(&[5], 7, 7);
        engine.delete(&[6], 8, 8);
        engine.flush();
        // After this flush, keys 5,6 in the new SST file have more than one
        // versions, so we need gc.
        let props = check_need_gc(Arc::clone(&db), region.clone(), 10, true).unwrap();
        assert_eq!(props.min_ts, 1);
        assert_eq!(props.max_ts, 8);
        assert_eq!(props.num_rows, 6);
        assert_eq!(props.num_puts, 6);
        assert_eq!(props.num_versions, 8);
        assert_eq!(props.max_row_versions, 2);
        // But if the `safe_point` is older than all versions, we don't need gc too.
        let props = check_need_gc(Arc::clone(&db), region.clone(), 0, false).unwrap();
        assert_eq!(props.min_ts, u64::MAX);
        assert_eq!(props.max_ts, 0);
        assert_eq!(props.num_rows, 0);
        assert_eq!(props.num_puts, 0);
        assert_eq!(props.num_versions, 0);
        assert_eq!(props.max_row_versions, 0);

        // We gc the two deleted keys manually.
        engine.gc(&[5], 10);
        engine.gc(&[6], 10);
        engine.compact();
        // After this compact, all versions of keys 5,6 are deleted,
        // no keys have more than one versions, so we don't need gc.
        let props = check_need_gc(Arc::clone(&db), region.clone(), 10, false).unwrap();
        assert_eq!(props.min_ts, 1);
        assert_eq!(props.max_ts, 4);
        assert_eq!(props.num_rows, 4);
        assert_eq!(props.num_puts, 4);
        assert_eq!(props.num_versions, 4);
        assert_eq!(props.max_row_versions, 1);

        // A single lock version need gc.
        engine.lock(&[7], 9, 9);
        engine.flush();
        let props = check_need_gc(Arc::clone(&db), region.clone(), 10, true).unwrap();
        assert_eq!(props.min_ts, 1);
        assert_eq!(props.max_ts, 9);
        assert_eq!(props.num_rows, 5);
        assert_eq!(props.num_puts, 4);
        assert_eq!(props.num_versions, 5);
        assert_eq!(props.max_row_versions, 1);
    }

    #[test]
    fn test_mvcc_reader_reverse_scan_many_tombstones() {
        let path =
            TempDir::new("_test_storage_mvcc_reader_reverse_seek_many_tombstones").expect("");
        let path = path.path().to_str().unwrap();
        let region = make_region(1, vec![], vec![]);
        let db = open_db(path, true);
        let mut engine = RegionEngine::new(Arc::clone(&db), region.clone());

        // Generate RocksDB tombstones in write cf.
        let start_ts = 1;
        let safe_point = 2;
        for i in 0..256 {
            for y in 0..256 {
                let pk = &[i as u8, y as u8];
                let m = Mutation::Put((Key::from_raw(pk), vec![]));
                engine.prewrite(m, pk, start_ts);
                engine.rollback(pk, start_ts);
                // Generate 65534 RocksDB tombstones between [0,0] and [255,255].
                if !((i == 0 && y == 0) || (i == 255 && y == 255)) {
                    engine.gc(pk, safe_point);
                }
            }
        }

        // Generate 256 locks in lock cf.
        let start_ts = 3;
        for i in 0..256 {
            let pk = &[i as u8];
            let m = Mutation::Put((Key::from_raw(pk), vec![]));
            engine.prewrite(m, pk, start_ts);
        }

        let snap = RegionSnapshot::from_raw(Arc::clone(&db), region.clone());
        let row = &[255 as u8];
        let k = Key::from_raw(row);

        // Call reverse scan
        let ts = 2;
        let mut scanner = BackwardScannerBuilder::new(snap, ts)
            .range(None, Some(k.take_encoded()))
            .build()
            .unwrap();
        assert_eq!(scanner.read_next().unwrap(), None);
        let statistics = scanner.get_statistics();
        assert_eq!(statistics.lock.prev, 255);
        assert_eq!(statistics.write.prev, 1);
    }

<<<<<<< HEAD
    // TODO: Fix this test
    //    #[test]
    //    fn test_mvcc_reader_reverse_seek_basic() {
    //        let path = TempDir::new("_test_storage_mvcc_reader_reverse_seek_basic").expect("");
    //        let path = path.path().to_str().unwrap();
    //        let region = make_region(1, vec![], vec![]);
    //        let db = open_db(path, true);
    //        let mut engine = RegionEngine::new(Arc::clone(&db), region.clone());
    //
    //        // Generate REVERSE_SEEK_BOUND / 2 Put for key [10].
    //        let k = &[10 as u8];
    //        for ts in 0..REVERSE_SEEK_BOUND / 2 {
    //            let m = Mutation::Put((make_key(k), vec![ts as u8]));
    //            engine.prewrite(m, k, ts);
    //            engine.commit(k, ts, ts);
    //        }
    //
    //        // Generate REVERSE_SEEK_BOUND + 1 Put for key [9].
    //        let k = &[9 as u8];
    //        for ts in 0..REVERSE_SEEK_BOUND + 1 {
    //            let m = Mutation::Put((make_key(k), vec![ts as u8]));
    //            engine.prewrite(m, k, ts);
    //            engine.commit(k, ts, ts);
    //        }
    //
    //        // Generate REVERSE_SEEK_BOUND / 2 Put and REVERSE_SEEK_BOUND / 2 + 1 Rollback for key [8].
    //        let k = &[8 as u8];
    //        for ts in 0..REVERSE_SEEK_BOUND + 1 {
    //            let m = Mutation::Put((make_key(k), vec![ts as u8]));
    //            engine.prewrite(m, k, ts);
    //            if ts < REVERSE_SEEK_BOUND / 2 {
    //                engine.commit(k, ts, ts);
    //            } else {
    //                engine.rollback(k, ts);
    //            }
    //        }
    //
    //        // Generate REVERSE_SEEK_BOUND / 2 Put 1 delete and REVERSE_SEEK_BOUND/2 Rollback for key [7].
    //        let k = &[7 as u8];
    //        for ts in 0..REVERSE_SEEK_BOUND / 2 {
    //            let m = Mutation::Put((make_key(k), vec![ts as u8]));
    //            engine.prewrite(m, k, ts);
    //            engine.commit(k, ts, ts);
    //        }
    //        {
    //            let ts = REVERSE_SEEK_BOUND / 2;
    //            let m = Mutation::Delete(make_key(k));
    //            engine.prewrite(m, k, ts);
    //            engine.commit(k, ts, ts);
    //        }
    //        for ts in REVERSE_SEEK_BOUND / 2 + 1..REVERSE_SEEK_BOUND + 1 {
    //            let m = Mutation::Put((make_key(k), vec![ts as u8]));
    //            engine.prewrite(m, k, ts);
    //            engine.rollback(k, ts);
    //        }
    //
    //        // Generate 1 PUT for key [6].
    //        let k = &[6 as u8];
    //        for ts in 0..1 {
    //            let m = Mutation::Put((make_key(k), vec![ts as u8]));
    //            engine.prewrite(m, k, ts);
    //            engine.commit(k, ts, ts);
    //        }
    //
    //        // Generate REVERSE_SEEK_BOUND + 1 Rollback for key [5].
    //        let k = &[5 as u8];
    //        for ts in 0..REVERSE_SEEK_BOUND + 1 {
    //            let m = Mutation::Put((make_key(k), vec![ts as u8]));
    //            engine.prewrite(m, k, ts);
    //            engine.rollback(k, ts);
    //        }
    //
    //        // Generate 1 PUT with ts = REVERSE_SEEK_BOUND and 1 PUT
    //        // with ts = REVERSE_SEEK_BOUND + 1 for key [4].
    //        let k = &[4 as u8];
    //        for ts in REVERSE_SEEK_BOUND..REVERSE_SEEK_BOUND + 2 {
    //            let m = Mutation::Put((make_key(k), vec![ts as u8]));
    //            engine.prewrite(m, k, ts);
    //            engine.commit(k, ts, ts);
    //        }
    //
    //        let snap = RegionSnapshot::from_raw(Arc::clone(&db), region.clone());
    //        let mut reader = MvccReader::new(
    //            snap,
    //            Some(ScanMode::Backward),
    //            false,
    //            None,
    //            None,
    //            IsolationLevel::SI,
    //        );
    //
    //        let ts = REVERSE_SEEK_BOUND;
    //        // Use REVERSE_SEEK_BOUND / 2 prev to get key [10].
    //        assert_eq!(
    //            reader.reverse_seek(make_key(&[11 as u8]), ts).unwrap(),
    //            Some((
    //                make_key(&[10 as u8]),
    //                vec![(REVERSE_SEEK_BOUND / 2 - 1) as u8]
    //            ))
    //        );
    //        let mut total_prev = REVERSE_SEEK_BOUND as usize / 2;
    //        let mut total_seek = 0;
    //        let mut total_next = 0;
    //        assert_eq!(reader.get_statistics().write.prev, total_prev);
    //        assert_eq!(reader.get_statistics().write.seek, total_seek);
    //        assert_eq!(reader.get_statistics().write.next, total_next);
    //        assert_eq!(reader.get_statistics().write.seek_for_prev, 1);
    //        assert_eq!(reader.get_statistics().write.get, 0);
    //
    //        // Use REVERSE_SEEK_BOUND prev and 1 seek to get key [9].
    //        // So the total prev += REVERSE_SEEK_BOUND, total seek = 1.
    //        assert_eq!(
    //            reader.reverse_seek(make_key(&[10 as u8]), ts).unwrap(),
    //            Some((make_key(&[9 as u8]), vec![REVERSE_SEEK_BOUND as u8]))
    //        );
    //        total_prev += REVERSE_SEEK_BOUND as usize;
    //        total_seek += 1;
    //        assert_eq!(reader.get_statistics().write.prev, total_prev);
    //        assert_eq!(reader.get_statistics().write.seek, total_seek);
    //        assert_eq!(reader.get_statistics().write.next, total_next);
    //        assert_eq!(reader.get_statistics().write.seek_for_prev, 1);
    //        assert_eq!(reader.get_statistics().write.get, 0);
    //
    //        // Use REVERSE_SEEK_BOUND + 1 prev (1 in near_reverse_seek and REVERSE_SEEK_BOUND
    //        // in reverse_get_impl), 1 seek and 1 next to get key [8].
    //        // So the total prev += REVERSE_SEEK_BOUND + 1, total next += 1, total seek += 1.
    //        assert_eq!(
    //            reader.reverse_seek(make_key(&[9 as u8]), ts).unwrap(),
    //            Some((
    //                make_key(&[8 as u8]),
    //                vec![(REVERSE_SEEK_BOUND / 2 - 1) as u8]
    //            ))
    //        );
    //        total_prev += REVERSE_SEEK_BOUND as usize + 1;
    //        total_seek += 1;
    //        total_next += 1;
    //        assert_eq!(reader.get_statistics().write.prev, total_prev);
    //        assert_eq!(reader.get_statistics().write.seek, total_seek);
    //        assert_eq!(reader.get_statistics().write.next, total_next);
    //        assert_eq!(reader.get_statistics().write.seek_for_prev, 1);
    //        assert_eq!(reader.get_statistics().write.get, 0);
    //
    //        // key [7] will cause REVERSE_SEEK_BOUND + 2 prev (2 in near_reverse_seek and
    //        // REVERSE_SEEK_BOUND in reverse_get_impl), 1 seek and 1 next and get DEL.
    //        // key [6] will cause 3 prev (2 in near_reverse_seek and 1 in reverse_get_impl).
    //        // So the total prev += REVERSE_SEEK_BOUND + 6, total next += 1, total seek += 1.
    //        assert_eq!(
    //            reader.reverse_seek(make_key(&[8 as u8]), ts).unwrap(),
    //            Some((make_key(&[6 as u8]), vec![0 as u8]))
    //        );
    //        total_prev += REVERSE_SEEK_BOUND as usize + 5;
    //        total_seek += 1;
    //        total_next += 1;
    //        assert_eq!(reader.get_statistics().write.prev, total_prev);
    //        assert_eq!(reader.get_statistics().write.seek, total_seek);
    //        assert_eq!(reader.get_statistics().write.next, total_next);
    //        assert_eq!(reader.get_statistics().write.seek_for_prev, 1);
    //        assert_eq!(reader.get_statistics().write.get, 0);
    //
    //        // key [5] will cause REVERSE_SEEK_BOUND prev (REVERSE_SEEK_BOUND in reverse_get_impl)
    //        // and 1 seek but get none.
    //        // And then will call near_reverse_seek(key[5]) to fetch the previous key, this will cause
    //        // 2 prev in near_reverse_seek.
    //        // key [4] will cause 1 prev.
    //        // So the total prev += REVERSE_SEEK_BOUND + 3, total next += 1, total seek += 1.
    //        assert_eq!(
    //            reader.reverse_seek(make_key(&[6 as u8]), ts).unwrap(),
    //            Some((make_key(&[4 as u8]), vec![REVERSE_SEEK_BOUND as u8]))
    //        );
    //        total_prev += REVERSE_SEEK_BOUND as usize + 3;
    //        total_seek += 1;
    //        total_next += 1;
    //        assert_eq!(reader.get_statistics().write.prev, total_prev);
    //        assert_eq!(reader.get_statistics().write.seek, total_seek);
    //        assert_eq!(reader.get_statistics().write.next, total_next);
    //        assert_eq!(reader.get_statistics().write.seek_for_prev, 1);
    //        assert_eq!(reader.get_statistics().write.get, 0);
    //
    //        // Use a prev and reach the very beginning.
    //        assert_eq!(reader.reverse_seek(make_key(&[4 as u8]), ts).unwrap(), None);
    //        total_prev += 1;
    //        assert_eq!(reader.get_statistics().write.prev, total_prev);
    //        assert_eq!(reader.get_statistics().write.seek, total_seek);
    //        assert_eq!(reader.get_statistics().write.next, total_next);
    //        assert_eq!(reader.get_statistics().write.seek_for_prev, 1);
    //        assert_eq!(reader.get_statistics().write.get, 0);
    //    }
=======
    #[test]
    fn test_mvcc_reader_reverse_seek_basic() {
        let path = TempDir::new("_test_storage_mvcc_reader_reverse_seek_basic").expect("");
        let path = path.path().to_str().unwrap();
        let region = make_region(1, vec![], vec![]);
        let db = open_db(path, true);
        let mut engine = RegionEngine::new(Arc::clone(&db), region.clone());

        // Generate REVERSE_SEEK_BOUND / 2 Put for key [10].
        let k = &[10 as u8];
        for ts in 0..REVERSE_SEEK_BOUND / 2 {
            let m = Mutation::Put((Key::from_raw(k), vec![ts as u8]));
            engine.prewrite(m, k, ts);
            engine.commit(k, ts, ts);
        }

        // Generate REVERSE_SEEK_BOUND + 1 Put for key [9].
        let k = &[9 as u8];
        for ts in 0..REVERSE_SEEK_BOUND + 1 {
            let m = Mutation::Put((Key::from_raw(k), vec![ts as u8]));
            engine.prewrite(m, k, ts);
            engine.commit(k, ts, ts);
        }

        // Generate REVERSE_SEEK_BOUND / 2 Put and REVERSE_SEEK_BOUND / 2 + 1 Rollback for key [8].
        let k = &[8 as u8];
        for ts in 0..REVERSE_SEEK_BOUND + 1 {
            let m = Mutation::Put((Key::from_raw(k), vec![ts as u8]));
            engine.prewrite(m, k, ts);
            if ts < REVERSE_SEEK_BOUND / 2 {
                engine.commit(k, ts, ts);
            } else {
                engine.rollback(k, ts);
            }
        }

        // Generate REVERSE_SEEK_BOUND / 2 Put 1 delete and REVERSE_SEEK_BOUND/2 Rollback for key [7].
        let k = &[7 as u8];
        for ts in 0..REVERSE_SEEK_BOUND / 2 {
            let m = Mutation::Put((Key::from_raw(k), vec![ts as u8]));
            engine.prewrite(m, k, ts);
            engine.commit(k, ts, ts);
        }
        {
            let ts = REVERSE_SEEK_BOUND / 2;
            let m = Mutation::Delete(Key::from_raw(k));
            engine.prewrite(m, k, ts);
            engine.commit(k, ts, ts);
        }
        for ts in REVERSE_SEEK_BOUND / 2 + 1..REVERSE_SEEK_BOUND + 1 {
            let m = Mutation::Put((Key::from_raw(k), vec![ts as u8]));
            engine.prewrite(m, k, ts);
            engine.rollback(k, ts);
        }

        // Generate 1 PUT for key [6].
        let k = &[6 as u8];
        for ts in 0..1 {
            let m = Mutation::Put((Key::from_raw(k), vec![ts as u8]));
            engine.prewrite(m, k, ts);
            engine.commit(k, ts, ts);
        }

        // Generate REVERSE_SEEK_BOUND + 1 Rollback for key [5].
        let k = &[5 as u8];
        for ts in 0..REVERSE_SEEK_BOUND + 1 {
            let m = Mutation::Put((Key::from_raw(k), vec![ts as u8]));
            engine.prewrite(m, k, ts);
            engine.rollback(k, ts);
        }

        // Generate 1 PUT with ts = REVERSE_SEEK_BOUND and 1 PUT
        // with ts = REVERSE_SEEK_BOUND + 1 for key [4].
        let k = &[4 as u8];
        for ts in REVERSE_SEEK_BOUND..REVERSE_SEEK_BOUND + 2 {
            let m = Mutation::Put((Key::from_raw(k), vec![ts as u8]));
            engine.prewrite(m, k, ts);
            engine.commit(k, ts, ts);
        }

        let snap = RegionSnapshot::from_raw(Arc::clone(&db), region.clone());
        let mut reader = MvccReader::new(
            snap,
            Some(ScanMode::Backward),
            false,
            None,
            None,
            IsolationLevel::SI,
        );

        let ts = REVERSE_SEEK_BOUND;
        // Use REVERSE_SEEK_BOUND / 2 prev to get key [10].
        assert_eq!(
            reader.reverse_seek(Key::from_raw(&[11 as u8]), ts).unwrap(),
            Some((
                Key::from_raw(&[10 as u8]),
                vec![(REVERSE_SEEK_BOUND / 2 - 1) as u8]
            ))
        );
        let mut total_prev = REVERSE_SEEK_BOUND as usize / 2;
        let mut total_seek = 0;
        let mut total_next = 0;
        assert_eq!(reader.get_statistics().write.prev, total_prev);
        assert_eq!(reader.get_statistics().write.seek, total_seek);
        assert_eq!(reader.get_statistics().write.next, total_next);
        assert_eq!(reader.get_statistics().write.seek_for_prev, 1);
        assert_eq!(reader.get_statistics().write.get, 0);

        // Use REVERSE_SEEK_BOUND prev and 1 seek to get key [9].
        // So the total prev += REVERSE_SEEK_BOUND, total seek = 1.
        assert_eq!(
            reader.reverse_seek(Key::from_raw(&[10 as u8]), ts).unwrap(),
            Some((Key::from_raw(&[9 as u8]), vec![REVERSE_SEEK_BOUND as u8]))
        );
        total_prev += REVERSE_SEEK_BOUND as usize;
        total_seek += 1;
        assert_eq!(reader.get_statistics().write.prev, total_prev);
        assert_eq!(reader.get_statistics().write.seek, total_seek);
        assert_eq!(reader.get_statistics().write.next, total_next);
        assert_eq!(reader.get_statistics().write.seek_for_prev, 1);
        assert_eq!(reader.get_statistics().write.get, 0);

        // Use REVERSE_SEEK_BOUND + 1 prev (1 in near_reverse_seek and REVERSE_SEEK_BOUND
        // in reverse_get_impl), 1 seek and 1 next to get key [8].
        // So the total prev += REVERSE_SEEK_BOUND + 1, total next += 1, total seek += 1.
        assert_eq!(
            reader.reverse_seek(Key::from_raw(&[9 as u8]), ts).unwrap(),
            Some((
                Key::from_raw(&[8 as u8]),
                vec![(REVERSE_SEEK_BOUND / 2 - 1) as u8]
            ))
        );
        total_prev += REVERSE_SEEK_BOUND as usize + 1;
        total_seek += 1;
        total_next += 1;
        assert_eq!(reader.get_statistics().write.prev, total_prev);
        assert_eq!(reader.get_statistics().write.seek, total_seek);
        assert_eq!(reader.get_statistics().write.next, total_next);
        assert_eq!(reader.get_statistics().write.seek_for_prev, 1);
        assert_eq!(reader.get_statistics().write.get, 0);

        // key [7] will cause REVERSE_SEEK_BOUND + 2 prev (2 in near_reverse_seek and
        // REVERSE_SEEK_BOUND in reverse_get_impl), 1 seek and 1 next and get DEL.
        // key [6] will cause 3 prev (2 in near_reverse_seek and 1 in reverse_get_impl).
        // So the total prev += REVERSE_SEEK_BOUND + 6, total next += 1, total seek += 1.
        assert_eq!(
            reader.reverse_seek(Key::from_raw(&[8 as u8]), ts).unwrap(),
            Some((Key::from_raw(&[6 as u8]), vec![0 as u8]))
        );
        total_prev += REVERSE_SEEK_BOUND as usize + 5;
        total_seek += 1;
        total_next += 1;
        assert_eq!(reader.get_statistics().write.prev, total_prev);
        assert_eq!(reader.get_statistics().write.seek, total_seek);
        assert_eq!(reader.get_statistics().write.next, total_next);
        assert_eq!(reader.get_statistics().write.seek_for_prev, 1);
        assert_eq!(reader.get_statistics().write.get, 0);

        // key [5] will cause REVERSE_SEEK_BOUND prev (REVERSE_SEEK_BOUND in reverse_get_impl)
        // and 1 seek but get none.
        // And then will call near_reverse_seek(key[5]) to fetch the previous key, this will cause
        // 2 prev in near_reverse_seek.
        // key [4] will cause 1 prev.
        // So the total prev += REVERSE_SEEK_BOUND + 3, total next += 1, total seek += 1.
        assert_eq!(
            reader.reverse_seek(Key::from_raw(&[6 as u8]), ts).unwrap(),
            Some((Key::from_raw(&[4 as u8]), vec![REVERSE_SEEK_BOUND as u8]))
        );
        total_prev += REVERSE_SEEK_BOUND as usize + 3;
        total_seek += 1;
        total_next += 1;
        assert_eq!(reader.get_statistics().write.prev, total_prev);
        assert_eq!(reader.get_statistics().write.seek, total_seek);
        assert_eq!(reader.get_statistics().write.next, total_next);
        assert_eq!(reader.get_statistics().write.seek_for_prev, 1);
        assert_eq!(reader.get_statistics().write.get, 0);

        // Use a prev and reach the very beginning.
        assert_eq!(
            reader.reverse_seek(Key::from_raw(&[4 as u8]), ts).unwrap(),
            None
        );
        total_prev += 1;
        assert_eq!(reader.get_statistics().write.prev, total_prev);
        assert_eq!(reader.get_statistics().write.seek, total_seek);
        assert_eq!(reader.get_statistics().write.next, total_next);
        assert_eq!(reader.get_statistics().write.seek_for_prev, 1);
        assert_eq!(reader.get_statistics().write.get, 0);
    }
>>>>>>> 41ac8775

    #[test]
    fn test_near_reverse_seek_write_by_start_ts() {
        let path =
            TempDir::new("_test_storage_mvcc_reader_near_reverse_seek_write_by_start_ts").unwrap();
        let path = path.path().to_str().unwrap();
        let region = make_region(1, vec![], vec![]);
        let db = open_db(path, true);
        let mut engine = RegionEngine::new(Arc::clone(&db), region.clone());

        let (k, v) = (b"k", b"v");
        let m = Mutation::Put((Key::from_raw(k), v.to_vec()));
        engine.prewrite(m, k, 1);
        engine.commit(k, 1, 10);

        engine.rollback(k, 5);
        engine.rollback(k, 20);

        let m = Mutation::Put((Key::from_raw(k), v.to_vec()));
        engine.prewrite(m, k, 25);
        engine.commit(k, 25, 30);

        let m = Mutation::Put((Key::from_raw(k), v.to_vec()));
        engine.prewrite(m, k, 35);
        engine.commit(k, 35, 40);

        let snap = RegionSnapshot::from_raw(Arc::clone(&db), region.clone());
        let mut cf_reader = CfReaderBuilder::new(snap).build().unwrap();

        // Let's assume `40_35 PUT` means a commit version with start ts is 35 and commit ts
        // is 40.
        // Commit versions: [40_35 PUT, 30_25 PUT, 20_20 Rollback, 10_1 PUT, 5_5 Rollback].
        let key = Key::from_raw(k);
        let (commit_ts, write) = cf_reader
            .near_reverse_seek_write_by_start_ts(&key, 35, true)
            .unwrap()
            .unwrap();
        assert_eq!(commit_ts, 40);
        assert_eq!(write.write_type, WriteType::Put);
        assert_eq!(write.start_ts, 35);

        let (commit_ts, write) = cf_reader
            .near_reverse_seek_write_by_start_ts(&key, 25, true)
            .unwrap()
            .unwrap();
        assert_eq!(commit_ts, 30);
        assert_eq!(write.write_type, WriteType::Put);
        assert_eq!(write.start_ts, 25);

        let (commit_ts, write) = cf_reader
            .near_reverse_seek_write_by_start_ts(&key, 20, true)
            .unwrap()
            .unwrap();
        assert_eq!(commit_ts, 20);
        assert_eq!(write.write_type, WriteType::Rollback);
        assert_eq!(write.start_ts, 20);

        let (commit_ts, write) = cf_reader
            .near_reverse_seek_write_by_start_ts(&key, 1, true)
            .unwrap()
            .unwrap();
        assert_eq!(commit_ts, 10);
        assert_eq!(write.write_type, WriteType::Put);
        assert_eq!(write.start_ts, 1);

        let (commit_ts, write) = cf_reader
            .near_reverse_seek_write_by_start_ts(&key, 5, true)
            .unwrap()
            .unwrap();
        assert_eq!(commit_ts, 5);
        assert_eq!(write.write_type, WriteType::Rollback);
        assert_eq!(write.start_ts, 5);

        cf_reader.take_statistics();
        assert!(
            cf_reader
                .near_reverse_seek_write_by_start_ts(&key, 15, true)
                .unwrap()
                .is_none()
        );
        // `near_reverse_seek_write_by_start_ts(&key, 15)` starts from `5_5 Rollback`,
        // stopped at `30_25 PUT`.
        assert_eq!(cf_reader.take_statistics().write.prev, 3);
    }
}<|MERGE_RESOLUTION|>--- conflicted
+++ resolved
@@ -23,12 +23,7 @@
 use raftstore::store::engine::IterOption;
 use std::u64;
 use storage::engine::{Cursor, ScanMode, Snapshot, Statistics};
-<<<<<<< HEAD
-use storage::{Key, Value, CF_WRITE};
-use util::properties::MvccProperties;
-=======
-use storage::{Key, Value, CF_LOCK, CF_WRITE};
->>>>>>> 41ac8775
+use storage::{Key, Value};
 
 pub use self::backward_scanner::{BackwardScanner, BackwardScannerBuilder};
 pub use self::cf_reader::{CfReader, CfReaderBuilder};
@@ -134,532 +129,26 @@
             _ => ScanMode::Mixed,
         }
     }
-
-<<<<<<< HEAD
-    //    fn create_write_cursor(&mut self) -> Result<()> {
-    //        if self.write_cursor.is_none() {
-    //            let iter_opt = IterOption::new(
-    //                self.lower_bound.as_ref().cloned(),
-    //                self.upper_bound.as_ref().cloned(),
-    //                self.fill_cache,
-    //            );
-    //            let iter = self
-    //                .snapshot
-    //                .iter_cf(CF_WRITE, iter_opt, self.get_scan_mode(true))?;
-    //            self.write_cursor = Some(iter);
-    //        }
-    //        Ok(())
-    //    }
-
-    //    fn create_lock_cursor(&mut self) -> Result<()> {
-    //        if self.lock_cursor.is_none() {
-    //            let iter_opt = IterOption::new(
-    //                self.lower_bound.as_ref().cloned(),
-    //                self.upper_bound.as_ref().cloned(),
-    //                true,
-    //            );
-    //            let iter = self
-    //                .snapshot
-    //                .iter_cf(CF_LOCK, iter_opt, self.get_scan_mode(true))?;
-    //            self.lock_cursor = Some(iter);
-    //        }
-    //        Ok(())
-    //    }
-
-    //    pub fn reverse_seek(&mut self, mut key: Key, ts: u64) -> Result<Option<(Key, Value)>> {
-    //        assert!(*self.scan_mode.as_ref().unwrap() == ScanMode::Backward);
-    //        self.create_write_cursor()?;
-    //        self.create_lock_cursor()?;
-    //
-    //        let (mut write_valid, mut lock_valid) = (true, true);
-    //        loop {
-    //            key = {
-    //                let w_cur = self.write_cursor.as_mut().unwrap();
-    //                let l_cur = self.lock_cursor.as_mut().unwrap();
-    //                let (mut w_key, mut l_key) = (None, None);
-    //                if write_valid {
-    //                    if w_cur.near_reverse_seek(&key, false, &mut self.statistics.write)? {
-    //                        w_key = Some(w_cur.key(&mut self.statistics.write));
-    //                    } else {
-    //                        w_key = None;
-    //                        write_valid = false;
-    //                    }
-    //                }
-    //                if lock_valid {
-    //                    if l_cur.near_reverse_seek(&key, false, &mut self.statistics.lock)? {
-    //                        l_key = Some(l_cur.key(&mut self.statistics.lock));
-    //                    } else {
-    //                        l_key = None;
-    //                        lock_valid = false;
-    //                    }
-    //                }
-    //                match (w_key, l_key) {
-    //                    (None, None) => return Ok(None),
-    //                    (None, Some(k)) => Key::from_encoded(k.to_vec()),
-    //                    (Some(k), None) => Key::from_encoded(k.to_vec()).truncate_ts()?,
-    //                    (Some(wk), Some(lk)) => if wk < lk {
-    //                        Key::from_encoded(lk.to_vec())
-    //                    } else {
-    //                        Key::from_encoded(wk.to_vec()).truncate_ts()?
-    //                    },
-    //                }
-    //            };
-    //
-    //            if let Some(v) = self.reverse_get_impl(&key, ts)? {
-    //                return Ok(Some((key, v)));
-    //            }
-    //
-    //            // reverse_get_impl may call write_cursor's prev.
-    //            if !self.write_cursor.as_ref().unwrap().valid() {
-    //                write_valid = false;
-    //            }
-    //        }
-    //    }
-
-    //    fn reverse_get_impl(&mut self, user_key: &Key, ts: u64) -> Result<Option<Value>> {
-    //        assert!(self.lock_cursor.is_some());
-    //        assert!(self.write_cursor.is_some());
-    //
-    //        // Check lock.
-    //        match self.isolation_level {
-    //            IsolationLevel::SI => {
-    //                let l_cur = self.lock_cursor.as_mut().unwrap();
-    //                if l_cur.valid()
-    //                    && l_cur.key(&mut self.statistics.lock) == user_key.encoded().as_slice()
-    //                {
-    //                    self.statistics.lock.processed += 1;
-    //                    self::util::check_lock(
-    //                        user_key,
-    //                        ts,
-    //                        &Lock::parse(l_cur.value(&mut self.statistics.lock))?,
-    //                    )?;
-    //                }
-    //            }
-    //            IsolationLevel::RC => {}
-    //        }
-    //
-    //        // Get value for this user key.
-    //        // At first, we use several prev to try to get the latest version.
-    //        let mut lastest_version = (None /* start_ts */, None /* short value */);
-    //        let mut last_handled_key: Option<Vec<u8>> = None;
-    //        for _ in 0..REVERSE_SEEK_BOUND {
-    //            if !self.write_cursor.as_mut().unwrap().valid() {
-    //                return self.get_value(user_key, lastest_version.0, lastest_version.1);
-    //            }
-    //
-    //            let mut write = {
-    //                let (commit_ts, key) = {
-    //                    let w_cur = self.write_cursor.as_mut().unwrap();
-    //                    last_handled_key = Some(w_cur.key(&mut self.statistics.write).to_vec());
-    //                    let w_key = Key::from_encoded(w_cur.key(&mut self.statistics.write).to_vec());
-    //                    (w_key.decode_ts()?, w_key.truncate_ts()?)
-    //                };
-    //
-    //                // reach neighbour user key or can't see this version.
-    //                if ts < commit_ts || &key != user_key {
-    //                    assert!(&key <= user_key);
-    //                    return self.get_value(user_key, lastest_version.0, lastest_version.1);
-    //                }
-    //                self.statistics.write.processed += 1;
-    //                Write::parse(
-    //                    self.write_cursor
-    //                        .as_mut()
-    //                        .unwrap()
-    //                        .value(&mut self.statistics.write),
-    //                )?
-    //            };
-    //
-    //            match write.write_type {
-    //                WriteType::Put => {
-    //                    if write.short_value.is_some() {
-    //                        if self.key_only {
-    //                            lastest_version = (None, Some(vec![]));
-    //                        } else {
-    //                            lastest_version = (None, write.short_value.take());
-    //                        }
-    //                    } else {
-    //                        lastest_version = (Some(write.start_ts), None);
-    //                    }
-    //                }
-    //                WriteType::Delete => lastest_version = (None, None),
-    //                WriteType::Lock | WriteType::Rollback => {}
-    //            }
-    //            self.write_cursor
-    //                .as_mut()
-    //                .unwrap()
-    //                .prev(&mut self.statistics.write);
-    //        }
-    //
-    //        // After several prev, we still not get the latest version for the specified ts,
-    //        // use seek to locate the latest version.
-    //        let key = user_key.clone().append_ts(ts);
-    //        let valid = self
-    //            .write_cursor
-    //            .as_mut()
-    //            .unwrap()
-    //            .internal_seek(&key, &mut self.statistics.write)?;
-    //        assert!(valid);
-    //        loop {
-    //            let mut write = {
-    //                // If we reach the last handled key, it means we have checked all versions
-    //                // for this user key.
-    //                if self
-    //                    .write_cursor
-    //                    .as_mut()
-    //                    .unwrap()
-    //                    .key(&mut self.statistics.write)
-    //                    >= last_handled_key.as_ref().unwrap().as_slice()
-    //                {
-    //                    return self.get_value(user_key, lastest_version.0, lastest_version.1);
-    //                }
-    //
-    //                let w_cur = self.write_cursor.as_mut().unwrap();
-    //                let w_key = Key::from_encoded(w_cur.key(&mut self.statistics.write).to_vec());
-    //                let commit_ts = w_key.decode_ts()?;
-    //                assert!(commit_ts <= ts);
-    //                let key = w_key.truncate_ts()?;
-    //                assert_eq!(&key, user_key);
-    //                self.statistics.write.processed += 1;
-    //                Write::parse(w_cur.value(&mut self.statistics.write))?
-    //            };
-    //
-    //            match write.write_type {
-    //                WriteType::Put => {
-    //                    if write.short_value.is_some() {
-    //                        if self.key_only {
-    //                            return Ok(Some(vec![]));
-    //                        } else {
-    //                            return Ok(write.short_value.take());
-    //                        }
-    //                    } else {
-    //                        return Ok(Some(self.load_data(user_key, write.start_ts)?));
-    //                    }
-    //                }
-    //                WriteType::Delete => return Ok(None),
-    //                WriteType::Lock | WriteType::Rollback => {
-    //                    let w_cur = self.write_cursor.as_mut().unwrap();
-    //                    assert!(w_cur.next(&mut self.statistics.write));
-    //                }
-    //            }
-    //        }
-    //    }
-
-    //    fn get_value(
-    //        &mut self,
-    //        user_key: &Key,
-    //        start_ts: Option<u64>,
-    //        short_value: Option<Vec<u8>>,
-    //    ) -> Result<Option<Value>> {
-    //        if let Some(ts) = start_ts {
-    //            Ok(Some(self.load_data(user_key, ts)?))
-    //        } else {
-    //            Ok(short_value)
-    //        }
-    //    }
-
-    // Returns true if it needs gc.
-    // This is for optimization purpose, does not mean to be accurate.
-    pub fn need_gc(&self, safe_point: u64, ratio_threshold: f64) -> bool {
-        // Always GC.
-        if ratio_threshold < 1.0 {
-            return true;
-        }
-
-        let props = match self.get_mvcc_properties(safe_point) {
-            Some(v) => v,
-            None => return true,
-        };
-
-        // No data older than safe_point to GC.
-        if props.min_ts > safe_point {
-            return false;
-        }
-
-        // Note: Since the properties are file-based, it can be false positive.
-        // For example, multiple files can have a different version of the same row.
-
-        // A lot of MVCC versions to GC.
-        if props.num_versions as f64 > props.num_rows as f64 * ratio_threshold {
-            return true;
-        }
-        // A lot of non-effective MVCC versions to GC.
-        if props.num_versions as f64 > props.num_puts as f64 * ratio_threshold {
-            return true;
-        }
-
-        // A lot of MVCC versions of a single row to GC.
-        props.max_row_versions > GC_MAX_ROW_VERSIONS_THRESHOLD
-    }
-
-    fn get_mvcc_properties(&self, safe_point: u64) -> Option<MvccProperties> {
-        let collection = match self.snapshot.get_properties_cf(CF_WRITE) {
-            Ok(v) => v,
-            Err(_) => return None,
-        };
-        if collection.is_empty() {
-            return None;
-        }
-        // Aggregate MVCC properties.
-        let mut props = MvccProperties::new();
-        for (_, v) in &*collection {
-            let mvcc = match MvccProperties::decode(v.user_collected_properties()) {
-                Ok(v) => v,
-                Err(_) => return None,
-            };
-            // Filter out properties after safe_point.
-            if mvcc.min_ts > safe_point {
-                continue;
-            }
-            props.add(&mvcc);
-        }
-        Some(props)
-=======
-    fn create_write_cursor(&mut self) -> Result<()> {
-        if self.write_cursor.is_none() {
-            let iter_opt = IterOption::new(
-                self.lower_bound.as_ref().cloned(),
-                self.upper_bound.as_ref().cloned(),
-                self.fill_cache,
-            );
-            let iter = self
-                .snapshot
-                .iter_cf(CF_WRITE, iter_opt, self.get_scan_mode(true))?;
-            self.write_cursor = Some(iter);
-        }
-        Ok(())
-    }
-
-    fn create_lock_cursor(&mut self) -> Result<()> {
-        if self.lock_cursor.is_none() {
-            let iter_opt = IterOption::new(
-                self.lower_bound.as_ref().cloned(),
-                self.upper_bound.as_ref().cloned(),
-                true,
-            );
-            let iter = self
-                .snapshot
-                .iter_cf(CF_LOCK, iter_opt, self.get_scan_mode(true))?;
-            self.lock_cursor = Some(iter);
-        }
-        Ok(())
-    }
-
-    pub fn reverse_seek(&mut self, mut key: Key, ts: u64) -> Result<Option<(Key, Value)>> {
-        assert!(*self.scan_mode.as_ref().unwrap() == ScanMode::Backward);
-        self.create_write_cursor()?;
-        self.create_lock_cursor()?;
-
-        let (mut write_valid, mut lock_valid) = (true, true);
-        loop {
-            key = {
-                let w_cur = self.write_cursor.as_mut().unwrap();
-                let l_cur = self.lock_cursor.as_mut().unwrap();
-                let (mut w_key, mut l_key) = (None, None);
-                if write_valid {
-                    if w_cur.near_reverse_seek(&key, false, &mut self.statistics.write)? {
-                        w_key = Some(w_cur.key(&mut self.statistics.write));
-                    } else {
-                        w_key = None;
-                        write_valid = false;
-                    }
-                }
-                if lock_valid {
-                    if l_cur.near_reverse_seek(&key, false, &mut self.statistics.lock)? {
-                        l_key = Some(l_cur.key(&mut self.statistics.lock));
-                    } else {
-                        l_key = None;
-                        lock_valid = false;
-                    }
-                }
-                match (w_key, l_key) {
-                    (None, None) => return Ok(None),
-                    (None, Some(k)) => Key::from_encoded(k.to_vec()),
-                    (Some(k), None) => Key::from_encoded(k.to_vec()).truncate_ts()?,
-                    (Some(wk), Some(lk)) => if wk < lk {
-                        Key::from_encoded(lk.to_vec())
-                    } else {
-                        Key::from_encoded(wk.to_vec()).truncate_ts()?
-                    },
-                }
-            };
-
-            if let Some(v) = self.reverse_get_impl(&key, ts)? {
-                return Ok(Some((key, v)));
-            }
-
-            // reverse_get_impl may call write_cursor's prev.
-            if !self.write_cursor.as_ref().unwrap().valid() {
-                write_valid = false;
-            }
-        }
-    }
-
-    fn reverse_get_impl(&mut self, user_key: &Key, ts: u64) -> Result<Option<Value>> {
-        assert!(self.lock_cursor.is_some());
-        assert!(self.write_cursor.is_some());
-
-        // Check lock.
-        match self.isolation_level {
-            IsolationLevel::SI => {
-                let l_cur = self.lock_cursor.as_mut().unwrap();
-                if l_cur.valid()
-                    && l_cur.key(&mut self.statistics.lock) == user_key.encoded().as_slice()
-                {
-                    self.statistics.lock.processed += 1;
-                    self::util::check_lock(
-                        user_key,
-                        ts,
-                        &Lock::parse(l_cur.value(&mut self.statistics.lock))?,
-                    )?;
-                }
-            }
-            IsolationLevel::RC => {}
-        }
-
-        // Get value for this user key.
-        // At first, we use several prev to try to get the latest version.
-        let mut lastest_version = (None /* start_ts */, None /* short value */);
-        let mut last_handled_key: Option<Vec<u8>> = None;
-        for _ in 0..REVERSE_SEEK_BOUND {
-            if !self.write_cursor.as_mut().unwrap().valid() {
-                return self.get_value(user_key, lastest_version.0, lastest_version.1);
-            }
-
-            let mut write = {
-                let (commit_ts, key) = {
-                    let w_cur = self.write_cursor.as_mut().unwrap();
-                    last_handled_key = Some(w_cur.key(&mut self.statistics.write).to_vec());
-                    let w_key = Key::from_encoded(w_cur.key(&mut self.statistics.write).to_vec());
-                    (w_key.decode_ts()?, w_key.truncate_ts()?)
-                };
-
-                // reach neighbour user key or can't see this version.
-                if ts < commit_ts || &key != user_key {
-                    assert!(&key <= user_key);
-                    return self.get_value(user_key, lastest_version.0, lastest_version.1);
-                }
-                self.statistics.write.processed += 1;
-                Write::parse(
-                    self.write_cursor
-                        .as_mut()
-                        .unwrap()
-                        .value(&mut self.statistics.write),
-                )?
-            };
-
-            match write.write_type {
-                WriteType::Put => {
-                    if write.short_value.is_some() {
-                        if self.key_only {
-                            lastest_version = (None, Some(vec![]));
-                        } else {
-                            lastest_version = (None, write.short_value.take());
-                        }
-                    } else {
-                        lastest_version = (Some(write.start_ts), None);
-                    }
-                }
-                WriteType::Delete => lastest_version = (None, None),
-                WriteType::Lock | WriteType::Rollback => {}
-            }
-            self.write_cursor
-                .as_mut()
-                .unwrap()
-                .prev(&mut self.statistics.write);
-        }
-
-        // After several prev, we still not get the latest version for the specified ts,
-        // use seek to locate the latest version.
-        let key = user_key.clone().append_ts(ts);
-        let valid = self
-            .write_cursor
-            .as_mut()
-            .unwrap()
-            .internal_seek(&key, &mut self.statistics.write)?;
-        assert!(valid);
-        loop {
-            let mut write = {
-                // If we reach the last handled key, it means we have checked all versions
-                // for this user key.
-                if self
-                    .write_cursor
-                    .as_mut()
-                    .unwrap()
-                    .key(&mut self.statistics.write)
-                    >= last_handled_key.as_ref().unwrap().as_slice()
-                {
-                    return self.get_value(user_key, lastest_version.0, lastest_version.1);
-                }
-
-                let w_cur = self.write_cursor.as_mut().unwrap();
-                let w_key = Key::from_encoded(w_cur.key(&mut self.statistics.write).to_vec());
-                let commit_ts = w_key.decode_ts()?;
-                assert!(commit_ts <= ts);
-                let key = w_key.truncate_ts()?;
-                assert_eq!(&key, user_key);
-                self.statistics.write.processed += 1;
-                Write::parse(w_cur.value(&mut self.statistics.write))?
-            };
-
-            match write.write_type {
-                WriteType::Put => {
-                    if write.short_value.is_some() {
-                        if self.key_only {
-                            return Ok(Some(vec![]));
-                        } else {
-                            return Ok(write.short_value.take());
-                        }
-                    } else {
-                        return Ok(Some(self.load_data(user_key, write.start_ts)?));
-                    }
-                }
-                WriteType::Delete => return Ok(None),
-                WriteType::Lock | WriteType::Rollback => {
-                    let w_cur = self.write_cursor.as_mut().unwrap();
-                    assert!(w_cur.next(&mut self.statistics.write));
-                }
-            }
-        }
-    }
-
-    fn get_value(
-        &mut self,
-        user_key: &Key,
-        start_ts: Option<u64>,
-        short_value: Option<Vec<u8>>,
-    ) -> Result<Option<Value>> {
-        if let Some(ts) = start_ts {
-            Ok(Some(self.load_data(user_key, ts)?))
-        } else {
-            Ok(short_value)
-        }
->>>>>>> 41ac8775
-    }
 }
 
 #[cfg(test)]
 mod tests {
-    use kvproto::kvrpcpb::IsolationLevel;
+    //    use kvproto::kvrpcpb::IsolationLevel;
     use kvproto::metapb::{Peer, Region};
     use raftstore::store::keys;
     use raftstore::store::RegionSnapshot;
     use rocksdb::{self, Writable, WriteBatch, DB};
     use std::sync::Arc;
     use std::u64;
-    use storage::engine::{Modify, ScanMode};
+    use storage::engine::Modify;
     use storage::mvcc::write::WriteType;
-<<<<<<< HEAD
-    use storage::mvcc::{BackwardScannerBuilder, CfReaderBuilder, MvccReader, MvccTxn};
-    use storage::{make_key, Mutation, Options, ALL_CFS, CF_DEFAULT, CF_LOCK, CF_RAFT, CF_WRITE};
-=======
-    use storage::mvcc::{self, CfReaderBuilder, MvccReader, MvccTxn};
+    use storage::mvcc::{self, BackwardScannerBuilder, CfReaderBuilder, MvccTxn};
     use storage::{Key, Mutation, Options, ALL_CFS, CF_DEFAULT, CF_LOCK, CF_RAFT, CF_WRITE};
->>>>>>> 41ac8775
     use tempdir::TempDir;
     use util::properties::{MvccProperties, MvccPropertiesCollectorFactory};
     use util::rocksdb::{self as rocksdb_util, CFOptions};
 
-    use super::REVERSE_SEEK_BOUND;
+    //    use super::REVERSE_SEEK_BOUND;
 
     struct RegionEngine {
         db: Arc<DB>,
@@ -807,14 +296,8 @@
         need_gc: bool,
     ) -> Option<MvccProperties> {
         let snap = RegionSnapshot::from_raw(Arc::clone(&db), region.clone());
-<<<<<<< HEAD
-        let reader = MvccReader::new(snap, None, false);
-        assert_eq!(reader.need_gc(safe_point, 1.0), need_gc);
-        reader.get_mvcc_properties(safe_point)
-=======
         assert_eq!(mvcc::reader::util::need_gc(&snap, safe_point, 1.0), need_gc);
         mvcc::reader::util::get_mvcc_properties(&snap, safe_point)
->>>>>>> 41ac8775
     }
 
     #[test]
@@ -963,7 +446,6 @@
         assert_eq!(statistics.write.prev, 1);
     }
 
-<<<<<<< HEAD
     // TODO: Fix this test
     //    #[test]
     //    fn test_mvcc_reader_reverse_seek_basic() {
@@ -976,7 +458,7 @@
     //        // Generate REVERSE_SEEK_BOUND / 2 Put for key [10].
     //        let k = &[10 as u8];
     //        for ts in 0..REVERSE_SEEK_BOUND / 2 {
-    //            let m = Mutation::Put((make_key(k), vec![ts as u8]));
+    //            let m = Mutation::Put((Key::from_raw(k), vec![ts as u8]));
     //            engine.prewrite(m, k, ts);
     //            engine.commit(k, ts, ts);
     //        }
@@ -984,7 +466,7 @@
     //        // Generate REVERSE_SEEK_BOUND + 1 Put for key [9].
     //        let k = &[9 as u8];
     //        for ts in 0..REVERSE_SEEK_BOUND + 1 {
-    //            let m = Mutation::Put((make_key(k), vec![ts as u8]));
+    //            let m = Mutation::Put((Key::from_raw(k), vec![ts as u8]));
     //            engine.prewrite(m, k, ts);
     //            engine.commit(k, ts, ts);
     //        }
@@ -992,7 +474,7 @@
     //        // Generate REVERSE_SEEK_BOUND / 2 Put and REVERSE_SEEK_BOUND / 2 + 1 Rollback for key [8].
     //        let k = &[8 as u8];
     //        for ts in 0..REVERSE_SEEK_BOUND + 1 {
-    //            let m = Mutation::Put((make_key(k), vec![ts as u8]));
+    //            let m = Mutation::Put((Key::from_raw(k), vec![ts as u8]));
     //            engine.prewrite(m, k, ts);
     //            if ts < REVERSE_SEEK_BOUND / 2 {
     //                engine.commit(k, ts, ts);
@@ -1004,18 +486,18 @@
     //        // Generate REVERSE_SEEK_BOUND / 2 Put 1 delete and REVERSE_SEEK_BOUND/2 Rollback for key [7].
     //        let k = &[7 as u8];
     //        for ts in 0..REVERSE_SEEK_BOUND / 2 {
-    //            let m = Mutation::Put((make_key(k), vec![ts as u8]));
+    //            let m = Mutation::Put((Key::from_raw(k), vec![ts as u8]));
     //            engine.prewrite(m, k, ts);
     //            engine.commit(k, ts, ts);
     //        }
     //        {
     //            let ts = REVERSE_SEEK_BOUND / 2;
-    //            let m = Mutation::Delete(make_key(k));
+    //            let m = Mutation::Delete(Key::from_raw(k));
     //            engine.prewrite(m, k, ts);
     //            engine.commit(k, ts, ts);
     //        }
     //        for ts in REVERSE_SEEK_BOUND / 2 + 1..REVERSE_SEEK_BOUND + 1 {
-    //            let m = Mutation::Put((make_key(k), vec![ts as u8]));
+    //            let m = Mutation::Put((Key::from_raw(k), vec![ts as u8]));
     //            engine.prewrite(m, k, ts);
     //            engine.rollback(k, ts);
     //        }
@@ -1023,7 +505,7 @@
     //        // Generate 1 PUT for key [6].
     //        let k = &[6 as u8];
     //        for ts in 0..1 {
-    //            let m = Mutation::Put((make_key(k), vec![ts as u8]));
+    //            let m = Mutation::Put((Key::from_raw(k), vec![ts as u8]));
     //            engine.prewrite(m, k, ts);
     //            engine.commit(k, ts, ts);
     //        }
@@ -1031,7 +513,7 @@
     //        // Generate REVERSE_SEEK_BOUND + 1 Rollback for key [5].
     //        let k = &[5 as u8];
     //        for ts in 0..REVERSE_SEEK_BOUND + 1 {
-    //            let m = Mutation::Put((make_key(k), vec![ts as u8]));
+    //            let m = Mutation::Put((Key::from_raw(k), vec![ts as u8]));
     //            engine.prewrite(m, k, ts);
     //            engine.rollback(k, ts);
     //        }
@@ -1040,7 +522,7 @@
     //        // with ts = REVERSE_SEEK_BOUND + 1 for key [4].
     //        let k = &[4 as u8];
     //        for ts in REVERSE_SEEK_BOUND..REVERSE_SEEK_BOUND + 2 {
-    //            let m = Mutation::Put((make_key(k), vec![ts as u8]));
+    //            let m = Mutation::Put((Key::from_raw(k), vec![ts as u8]));
     //            engine.prewrite(m, k, ts);
     //            engine.commit(k, ts, ts);
     //        }
@@ -1058,9 +540,9 @@
     //        let ts = REVERSE_SEEK_BOUND;
     //        // Use REVERSE_SEEK_BOUND / 2 prev to get key [10].
     //        assert_eq!(
-    //            reader.reverse_seek(make_key(&[11 as u8]), ts).unwrap(),
+    //            reader.reverse_seek(Key::from_raw(&[11 as u8]), ts).unwrap(),
     //            Some((
-    //                make_key(&[10 as u8]),
+    //                Key::from_raw(&[10 as u8]),
     //                vec![(REVERSE_SEEK_BOUND / 2 - 1) as u8]
     //            ))
     //        );
@@ -1076,8 +558,8 @@
     //        // Use REVERSE_SEEK_BOUND prev and 1 seek to get key [9].
     //        // So the total prev += REVERSE_SEEK_BOUND, total seek = 1.
     //        assert_eq!(
-    //            reader.reverse_seek(make_key(&[10 as u8]), ts).unwrap(),
-    //            Some((make_key(&[9 as u8]), vec![REVERSE_SEEK_BOUND as u8]))
+    //            reader.reverse_seek(Key::from_raw(&[10 as u8]), ts).unwrap(),
+    //            Some((Key::from_raw(&[9 as u8]), vec![REVERSE_SEEK_BOUND as u8]))
     //        );
     //        total_prev += REVERSE_SEEK_BOUND as usize;
     //        total_seek += 1;
@@ -1091,9 +573,9 @@
     //        // in reverse_get_impl), 1 seek and 1 next to get key [8].
     //        // So the total prev += REVERSE_SEEK_BOUND + 1, total next += 1, total seek += 1.
     //        assert_eq!(
-    //            reader.reverse_seek(make_key(&[9 as u8]), ts).unwrap(),
+    //            reader.reverse_seek(Key::from_raw(&[9 as u8]), ts).unwrap(),
     //            Some((
-    //                make_key(&[8 as u8]),
+    //                Key::from_raw(&[8 as u8]),
     //                vec![(REVERSE_SEEK_BOUND / 2 - 1) as u8]
     //            ))
     //        );
@@ -1111,8 +593,8 @@
     //        // key [6] will cause 3 prev (2 in near_reverse_seek and 1 in reverse_get_impl).
     //        // So the total prev += REVERSE_SEEK_BOUND + 6, total next += 1, total seek += 1.
     //        assert_eq!(
-    //            reader.reverse_seek(make_key(&[8 as u8]), ts).unwrap(),
-    //            Some((make_key(&[6 as u8]), vec![0 as u8]))
+    //            reader.reverse_seek(Key::from_raw(&[8 as u8]), ts).unwrap(),
+    //            Some((Key::from_raw(&[6 as u8]), vec![0 as u8]))
     //        );
     //        total_prev += REVERSE_SEEK_BOUND as usize + 5;
     //        total_seek += 1;
@@ -1130,8 +612,8 @@
     //        // key [4] will cause 1 prev.
     //        // So the total prev += REVERSE_SEEK_BOUND + 3, total next += 1, total seek += 1.
     //        assert_eq!(
-    //            reader.reverse_seek(make_key(&[6 as u8]), ts).unwrap(),
-    //            Some((make_key(&[4 as u8]), vec![REVERSE_SEEK_BOUND as u8]))
+    //            reader.reverse_seek(Key::from_raw(&[6 as u8]), ts).unwrap(),
+    //            Some((Key::from_raw(&[4 as u8]), vec![REVERSE_SEEK_BOUND as u8]))
     //        );
     //        total_prev += REVERSE_SEEK_BOUND as usize + 3;
     //        total_seek += 1;
@@ -1143,7 +625,10 @@
     //        assert_eq!(reader.get_statistics().write.get, 0);
     //
     //        // Use a prev and reach the very beginning.
-    //        assert_eq!(reader.reverse_seek(make_key(&[4 as u8]), ts).unwrap(), None);
+    //        assert_eq!(
+    //            reader.reverse_seek(Key::from_raw(&[4 as u8]), ts).unwrap(),
+    //            None
+    //        );
     //        total_prev += 1;
     //        assert_eq!(reader.get_statistics().write.prev, total_prev);
     //        assert_eq!(reader.get_statistics().write.seek, total_seek);
@@ -1151,197 +636,6 @@
     //        assert_eq!(reader.get_statistics().write.seek_for_prev, 1);
     //        assert_eq!(reader.get_statistics().write.get, 0);
     //    }
-=======
-    #[test]
-    fn test_mvcc_reader_reverse_seek_basic() {
-        let path = TempDir::new("_test_storage_mvcc_reader_reverse_seek_basic").expect("");
-        let path = path.path().to_str().unwrap();
-        let region = make_region(1, vec![], vec![]);
-        let db = open_db(path, true);
-        let mut engine = RegionEngine::new(Arc::clone(&db), region.clone());
-
-        // Generate REVERSE_SEEK_BOUND / 2 Put for key [10].
-        let k = &[10 as u8];
-        for ts in 0..REVERSE_SEEK_BOUND / 2 {
-            let m = Mutation::Put((Key::from_raw(k), vec![ts as u8]));
-            engine.prewrite(m, k, ts);
-            engine.commit(k, ts, ts);
-        }
-
-        // Generate REVERSE_SEEK_BOUND + 1 Put for key [9].
-        let k = &[9 as u8];
-        for ts in 0..REVERSE_SEEK_BOUND + 1 {
-            let m = Mutation::Put((Key::from_raw(k), vec![ts as u8]));
-            engine.prewrite(m, k, ts);
-            engine.commit(k, ts, ts);
-        }
-
-        // Generate REVERSE_SEEK_BOUND / 2 Put and REVERSE_SEEK_BOUND / 2 + 1 Rollback for key [8].
-        let k = &[8 as u8];
-        for ts in 0..REVERSE_SEEK_BOUND + 1 {
-            let m = Mutation::Put((Key::from_raw(k), vec![ts as u8]));
-            engine.prewrite(m, k, ts);
-            if ts < REVERSE_SEEK_BOUND / 2 {
-                engine.commit(k, ts, ts);
-            } else {
-                engine.rollback(k, ts);
-            }
-        }
-
-        // Generate REVERSE_SEEK_BOUND / 2 Put 1 delete and REVERSE_SEEK_BOUND/2 Rollback for key [7].
-        let k = &[7 as u8];
-        for ts in 0..REVERSE_SEEK_BOUND / 2 {
-            let m = Mutation::Put((Key::from_raw(k), vec![ts as u8]));
-            engine.prewrite(m, k, ts);
-            engine.commit(k, ts, ts);
-        }
-        {
-            let ts = REVERSE_SEEK_BOUND / 2;
-            let m = Mutation::Delete(Key::from_raw(k));
-            engine.prewrite(m, k, ts);
-            engine.commit(k, ts, ts);
-        }
-        for ts in REVERSE_SEEK_BOUND / 2 + 1..REVERSE_SEEK_BOUND + 1 {
-            let m = Mutation::Put((Key::from_raw(k), vec![ts as u8]));
-            engine.prewrite(m, k, ts);
-            engine.rollback(k, ts);
-        }
-
-        // Generate 1 PUT for key [6].
-        let k = &[6 as u8];
-        for ts in 0..1 {
-            let m = Mutation::Put((Key::from_raw(k), vec![ts as u8]));
-            engine.prewrite(m, k, ts);
-            engine.commit(k, ts, ts);
-        }
-
-        // Generate REVERSE_SEEK_BOUND + 1 Rollback for key [5].
-        let k = &[5 as u8];
-        for ts in 0..REVERSE_SEEK_BOUND + 1 {
-            let m = Mutation::Put((Key::from_raw(k), vec![ts as u8]));
-            engine.prewrite(m, k, ts);
-            engine.rollback(k, ts);
-        }
-
-        // Generate 1 PUT with ts = REVERSE_SEEK_BOUND and 1 PUT
-        // with ts = REVERSE_SEEK_BOUND + 1 for key [4].
-        let k = &[4 as u8];
-        for ts in REVERSE_SEEK_BOUND..REVERSE_SEEK_BOUND + 2 {
-            let m = Mutation::Put((Key::from_raw(k), vec![ts as u8]));
-            engine.prewrite(m, k, ts);
-            engine.commit(k, ts, ts);
-        }
-
-        let snap = RegionSnapshot::from_raw(Arc::clone(&db), region.clone());
-        let mut reader = MvccReader::new(
-            snap,
-            Some(ScanMode::Backward),
-            false,
-            None,
-            None,
-            IsolationLevel::SI,
-        );
-
-        let ts = REVERSE_SEEK_BOUND;
-        // Use REVERSE_SEEK_BOUND / 2 prev to get key [10].
-        assert_eq!(
-            reader.reverse_seek(Key::from_raw(&[11 as u8]), ts).unwrap(),
-            Some((
-                Key::from_raw(&[10 as u8]),
-                vec![(REVERSE_SEEK_BOUND / 2 - 1) as u8]
-            ))
-        );
-        let mut total_prev = REVERSE_SEEK_BOUND as usize / 2;
-        let mut total_seek = 0;
-        let mut total_next = 0;
-        assert_eq!(reader.get_statistics().write.prev, total_prev);
-        assert_eq!(reader.get_statistics().write.seek, total_seek);
-        assert_eq!(reader.get_statistics().write.next, total_next);
-        assert_eq!(reader.get_statistics().write.seek_for_prev, 1);
-        assert_eq!(reader.get_statistics().write.get, 0);
-
-        // Use REVERSE_SEEK_BOUND prev and 1 seek to get key [9].
-        // So the total prev += REVERSE_SEEK_BOUND, total seek = 1.
-        assert_eq!(
-            reader.reverse_seek(Key::from_raw(&[10 as u8]), ts).unwrap(),
-            Some((Key::from_raw(&[9 as u8]), vec![REVERSE_SEEK_BOUND as u8]))
-        );
-        total_prev += REVERSE_SEEK_BOUND as usize;
-        total_seek += 1;
-        assert_eq!(reader.get_statistics().write.prev, total_prev);
-        assert_eq!(reader.get_statistics().write.seek, total_seek);
-        assert_eq!(reader.get_statistics().write.next, total_next);
-        assert_eq!(reader.get_statistics().write.seek_for_prev, 1);
-        assert_eq!(reader.get_statistics().write.get, 0);
-
-        // Use REVERSE_SEEK_BOUND + 1 prev (1 in near_reverse_seek and REVERSE_SEEK_BOUND
-        // in reverse_get_impl), 1 seek and 1 next to get key [8].
-        // So the total prev += REVERSE_SEEK_BOUND + 1, total next += 1, total seek += 1.
-        assert_eq!(
-            reader.reverse_seek(Key::from_raw(&[9 as u8]), ts).unwrap(),
-            Some((
-                Key::from_raw(&[8 as u8]),
-                vec![(REVERSE_SEEK_BOUND / 2 - 1) as u8]
-            ))
-        );
-        total_prev += REVERSE_SEEK_BOUND as usize + 1;
-        total_seek += 1;
-        total_next += 1;
-        assert_eq!(reader.get_statistics().write.prev, total_prev);
-        assert_eq!(reader.get_statistics().write.seek, total_seek);
-        assert_eq!(reader.get_statistics().write.next, total_next);
-        assert_eq!(reader.get_statistics().write.seek_for_prev, 1);
-        assert_eq!(reader.get_statistics().write.get, 0);
-
-        // key [7] will cause REVERSE_SEEK_BOUND + 2 prev (2 in near_reverse_seek and
-        // REVERSE_SEEK_BOUND in reverse_get_impl), 1 seek and 1 next and get DEL.
-        // key [6] will cause 3 prev (2 in near_reverse_seek and 1 in reverse_get_impl).
-        // So the total prev += REVERSE_SEEK_BOUND + 6, total next += 1, total seek += 1.
-        assert_eq!(
-            reader.reverse_seek(Key::from_raw(&[8 as u8]), ts).unwrap(),
-            Some((Key::from_raw(&[6 as u8]), vec![0 as u8]))
-        );
-        total_prev += REVERSE_SEEK_BOUND as usize + 5;
-        total_seek += 1;
-        total_next += 1;
-        assert_eq!(reader.get_statistics().write.prev, total_prev);
-        assert_eq!(reader.get_statistics().write.seek, total_seek);
-        assert_eq!(reader.get_statistics().write.next, total_next);
-        assert_eq!(reader.get_statistics().write.seek_for_prev, 1);
-        assert_eq!(reader.get_statistics().write.get, 0);
-
-        // key [5] will cause REVERSE_SEEK_BOUND prev (REVERSE_SEEK_BOUND in reverse_get_impl)
-        // and 1 seek but get none.
-        // And then will call near_reverse_seek(key[5]) to fetch the previous key, this will cause
-        // 2 prev in near_reverse_seek.
-        // key [4] will cause 1 prev.
-        // So the total prev += REVERSE_SEEK_BOUND + 3, total next += 1, total seek += 1.
-        assert_eq!(
-            reader.reverse_seek(Key::from_raw(&[6 as u8]), ts).unwrap(),
-            Some((Key::from_raw(&[4 as u8]), vec![REVERSE_SEEK_BOUND as u8]))
-        );
-        total_prev += REVERSE_SEEK_BOUND as usize + 3;
-        total_seek += 1;
-        total_next += 1;
-        assert_eq!(reader.get_statistics().write.prev, total_prev);
-        assert_eq!(reader.get_statistics().write.seek, total_seek);
-        assert_eq!(reader.get_statistics().write.next, total_next);
-        assert_eq!(reader.get_statistics().write.seek_for_prev, 1);
-        assert_eq!(reader.get_statistics().write.get, 0);
-
-        // Use a prev and reach the very beginning.
-        assert_eq!(
-            reader.reverse_seek(Key::from_raw(&[4 as u8]), ts).unwrap(),
-            None
-        );
-        total_prev += 1;
-        assert_eq!(reader.get_statistics().write.prev, total_prev);
-        assert_eq!(reader.get_statistics().write.seek, total_seek);
-        assert_eq!(reader.get_statistics().write.next, total_next);
-        assert_eq!(reader.get_statistics().write.seek_for_prev, 1);
-        assert_eq!(reader.get_statistics().write.get, 0);
-    }
->>>>>>> 41ac8775
 
     #[test]
     fn test_near_reverse_seek_write_by_start_ts() {
