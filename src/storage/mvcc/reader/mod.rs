// Copyright 2019 TiKV Project Authors. Licensed under Apache-2.0.

mod cloud_reader;
mod point_getter;
mod reader;
mod scanner;

<<<<<<< HEAD
pub use self::cloud_reader::CloudReader;
pub use self::point_getter::{PointGetter, PointGetterBuilder};
=======
use txn_types::{TimeStamp, Write, WriteType};

>>>>>>> deb61453
#[cfg(test)]
pub use self::reader::tests as reader_tests;
pub use self::{
    point_getter::{PointGetter, PointGetterBuilder},
    reader::{MvccReader, SnapshotReader},
    scanner::{
        has_data_in_range, near_load_data_by_write, seek_for_valid_write, test_util, DeltaScanner,
        EntryScanner, Scanner, ScannerBuilder,
    },
};

#[derive(Debug, PartialEq, Clone, Copy)]
pub enum NewerTsCheckState {
    Unknown,
    Met,
    NotMetYet,
}

/// The result of `get_txn_commit_record`, which is used to get the status of a specified
/// transaction from write cf.
#[derive(Debug)]
pub enum TxnCommitRecord {
    /// The commit record of the given transaction is not found. But it's possible that there's
    /// another transaction's commit record, whose `commit_ts` equals to the current transaction's
    /// `start_ts`. That kind of record will be returned via the `overlapped_write` field.
    /// In this case, if the current transaction is to be rolled back, the `overlapped_write` must not
    /// be overwritten.
    None {
        overlapped_write: Option<OverlappedWrite>,
    },
    /// Found the transaction's write record.
    SingleRecord { commit_ts: TimeStamp, write: Write },
    /// The transaction's status is found in another transaction's record's `overlapped_rollback`
    /// field. This may happen when the current transaction's `start_ts` is the same as the
    /// `commit_ts` of another transaction on this key.
    OverlappedRollback { commit_ts: TimeStamp },
}

#[derive(Clone, Debug)]
pub struct OverlappedWrite {
    pub write: Write,
    /// GC fence for `overlapped_write`. PTAL at `txn_types::Write::gc_fence`.
    pub gc_fence: TimeStamp,
}

impl TxnCommitRecord {
    pub fn exist(&self) -> bool {
        match self {
            Self::None { .. } => false,
            Self::SingleRecord { .. } | Self::OverlappedRollback { .. } => true,
        }
    }

    pub fn info(&self) -> Option<(TimeStamp, WriteType)> {
        match self {
            Self::None { .. } => None,
            Self::SingleRecord { commit_ts, write } => Some((*commit_ts, write.write_type)),
            Self::OverlappedRollback { commit_ts } => Some((*commit_ts, WriteType::Rollback)),
        }
    }

    pub fn unwrap_single_record(self) -> (TimeStamp, WriteType) {
        match self {
            Self::SingleRecord { commit_ts, write } => (commit_ts, write.write_type),
            _ => panic!("not a single record: {:?}", self),
        }
    }

    pub fn unwrap_overlapped_rollback(self) -> TimeStamp {
        match self {
            Self::OverlappedRollback { commit_ts } => commit_ts,
            _ => panic!("not an overlapped rollback record: {:?}", self),
        }
    }

    pub fn unwrap_none(self) -> Option<OverlappedWrite> {
        match self {
            Self::None { overlapped_write } => overlapped_write,
            _ => panic!("txn record found but not expected: {:?}", self),
        }
    }
}<|MERGE_RESOLUTION|>--- conflicted
+++ resolved
@@ -5,16 +5,12 @@
 mod reader;
 mod scanner;
 
-<<<<<<< HEAD
-pub use self::cloud_reader::CloudReader;
-pub use self::point_getter::{PointGetter, PointGetterBuilder};
-=======
 use txn_types::{TimeStamp, Write, WriteType};
 
->>>>>>> deb61453
 #[cfg(test)]
 pub use self::reader::tests as reader_tests;
 pub use self::{
+    cloud_reader::CloudReader,
     point_getter::{PointGetter, PointGetterBuilder},
     reader::{MvccReader, SnapshotReader},
     scanner::{
