// Copyright 2019 TiKV Project Authors. Licensed under Apache-2.0.

// #[PerformanceCriticalPath]
use engine_traits::{CF_DEFAULT, CF_LOCK, CF_WRITE};
use kvproto::{
    errorpb::{self, EpochNotMatch, StaleCommand},
    kvrpcpb::Context,
};
use tikv_kv::SnapshotExt;
use txn_types::{Key, Lock, OldValue, TimeStamp, Value, Write, WriteRef, WriteType};

use crate::storage::{
    kv::{
        Cursor, CursorBuilder, Error as KvError, ScanMode, Snapshot as EngineSnapshot, Statistics,
    },
    mvcc::{
        default_not_found_error,
        reader::{OverlappedWrite, TxnCommitRecord},
        Result,
    },
};

/// Read from an MVCC snapshot, i.e., a logical view of the database at a
/// specific timestamp (the start_ts).
///
/// This represents the view of the database from a single transaction.
///
/// Confusingly, there are two meanings of the word 'snapshot' here. In the name
/// of the struct, 'snapshot' means an mvcc snapshot. In the type parameter
/// bound (of `S`), 'snapshot' means a view of the underlying storage engine at
/// a given point in time. This latter snapshot will include values for keys at
/// multiple timestamps.
pub struct SnapshotReader<S: EngineSnapshot> {
    pub reader: MvccReader<S>,
    pub start_ts: TimeStamp,
}

impl<S: EngineSnapshot> SnapshotReader<S> {
    pub fn new(start_ts: TimeStamp, snapshot: S, fill_cache: bool) -> Self {
        SnapshotReader {
            reader: MvccReader::new(snapshot, None, fill_cache),
            start_ts,
        }
    }

    pub fn new_with_ctx(start_ts: TimeStamp, snapshot: S, ctx: &Context) -> Self {
        SnapshotReader {
            reader: MvccReader::new_with_ctx(snapshot, None, ctx),
            start_ts,
        }
    }

    #[inline(always)]
    pub fn get_txn_commit_record(&mut self, key: &Key) -> Result<TxnCommitRecord> {
        self.reader.get_txn_commit_record(key, self.start_ts)
    }

    #[inline(always)]
    pub fn load_lock(&mut self, key: &Key) -> Result<Option<Lock>> {
        self.reader.load_lock(key)
    }

    #[inline(always)]
    pub fn key_exist(&mut self, key: &Key, ts: TimeStamp) -> Result<bool> {
        Ok(self
            .reader
            .get_write(key, ts, Some(self.start_ts))?
            .is_some())
    }

    #[inline(always)]
    pub fn get(&mut self, key: &Key, ts: TimeStamp) -> Result<Option<Value>> {
        self.reader.get(key, ts, Some(self.start_ts))
    }

    #[inline(always)]
    pub fn get_write(&mut self, key: &Key, ts: TimeStamp) -> Result<Option<Write>> {
        self.reader.get_write(key, ts, Some(self.start_ts))
    }

    #[inline(always)]
    pub fn get_write_with_commit_ts(
        &mut self,
        key: &Key,
        ts: TimeStamp,
    ) -> Result<Option<(Write, TimeStamp)>> {
        self.reader
            .get_write_with_commit_ts(key, ts, Some(self.start_ts))
    }

    #[inline(always)]
    pub fn seek_write(&mut self, key: &Key, ts: TimeStamp) -> Result<Option<(TimeStamp, Write)>> {
        self.reader.seek_write(key, ts)
    }

    #[inline(always)]
    pub fn load_data(&mut self, key: &Key, write: Write) -> Result<Value> {
        self.reader.load_data(key, write)
    }

    #[inline(always)]
    pub fn get_old_value(
        &mut self,
        key: &Key,
        ts: TimeStamp,
        prev_write_loaded: bool,
        prev_write: Option<Write>,
    ) -> Result<OldValue> {
        self.reader
            .get_old_value(key, ts, prev_write_loaded, prev_write)
    }

    #[inline(always)]
    pub fn take_statistics(&mut self) -> Statistics {
        std::mem::take(&mut self.reader.statistics)
    }
}

pub struct MvccReader<S: EngineSnapshot> {
    snapshot: S,
    pub statistics: Statistics,
    // cursors are used for speeding up scans.
    data_cursor: Option<Cursor<S::Iter>>,
    lock_cursor: Option<Cursor<S::Iter>>,
    write_cursor: Option<Cursor<S::Iter>>,

    /// None means following operations are performed on a single user key,
    /// i.e., different versions of the same key. It can use prefix seek to
    /// speed up reads from the write-cf.
    scan_mode: Option<ScanMode>,
    // Records the current key for prefix seek. Will Reset the write cursor when switching to
    // another key.
    current_key: Option<Key>,

    fill_cache: bool,

    // The term and the epoch version when the snapshot is created. They will be zero
    // if the two properties are not available.
    term: u64,
    #[allow(dead_code)]
    version: u64,
}

impl<S: EngineSnapshot> MvccReader<S> {
    pub fn new(snapshot: S, scan_mode: Option<ScanMode>, fill_cache: bool) -> Self {
        Self {
            snapshot,
            statistics: Statistics::default(),
            data_cursor: None,
            lock_cursor: None,
            write_cursor: None,
            scan_mode,
            current_key: None,
            fill_cache,
            term: 0,
            version: 0,
        }
    }

    pub fn new_with_ctx(snapshot: S, scan_mode: Option<ScanMode>, ctx: &Context) -> Self {
        Self {
            snapshot,
            statistics: Statistics::default(),
            data_cursor: None,
            lock_cursor: None,
            write_cursor: None,
            scan_mode,
            current_key: None,
            fill_cache: !ctx.get_not_fill_cache(),
            term: ctx.get_term(),
            version: ctx.get_region_epoch().get_version(),
        }
    }

    /// load the value associated with `key` and pointed by `write`
    fn load_data(&mut self, key: &Key, write: Write) -> Result<Value> {
        assert_eq!(write.write_type, WriteType::Put);
        if let Some(val) = write.short_value {
            return Ok(val);
        }
        if self.scan_mode.is_some() {
            self.create_data_cursor()?;
        }

        let k = key.clone().append_ts(write.start_ts);
        let val = if let Some(ref mut cursor) = self.data_cursor {
            cursor
                .get(&k, &mut self.statistics.data)?
                .map(|v| v.to_vec())
        } else {
            self.statistics.data.get += 1;
            self.snapshot.get(&k)?
        };

        match val {
            Some(val) => {
                self.statistics.data.processed_keys += 1;
                Ok(val)
            }
            None => Err(default_not_found_error(key.to_raw()?, "get")),
        }
    }

    pub fn load_lock(&mut self, key: &Key) -> Result<Option<Lock>> {
        if let Some(pessimistic_lock) = self.load_in_memory_pessimistic_lock(key)? {
            return Ok(Some(pessimistic_lock));
        }

        if self.scan_mode.is_some() {
            self.create_lock_cursor()?;
        }

        let res = if let Some(ref mut cursor) = self.lock_cursor {
            match cursor.get(key, &mut self.statistics.lock)? {
                Some(v) => Some(Lock::parse(v)?),
                None => None,
            }
        } else {
            self.statistics.lock.get += 1;
            match self.snapshot.get_cf(CF_LOCK, key)? {
                Some(v) => Some(Lock::parse(&v)?),
                None => None,
            }
        };

        Ok(res)
    }

    fn load_in_memory_pessimistic_lock(&self, key: &Key) -> Result<Option<Lock>> {
        self.snapshot
            .ext()
            .get_txn_ext()
            .and_then(|txn_ext| {
                // If the term or region version has changed, do not read the lock table.
                // Instead, just return a StaleCommand or EpochNotMatch error, so the
                // client will not receive a false error because the lock table has been
                // cleared.
                let locks = txn_ext.pessimistic_locks.read();
                if self.term != 0 && locks.term != self.term {
                    let mut err = errorpb::Error::default();
                    err.set_stale_command(StaleCommand::default());
                    return Some(Err(KvError::from(err).into()));
                }
                if self.version != 0 && locks.version != self.version {
                    let mut err = errorpb::Error::default();
                    // We don't know the current regions. Just return an empty EpochNotMatch error.
                    err.set_epoch_not_match(EpochNotMatch::default());
                    return Some(Err(KvError::from(err).into()));
                }

                locks.get(key).map(|(lock, _)| {
                    // For write commands that are executed in serial, it should be impossible
                    // to read a deleted lock.
                    // For read commands in the scheduler, it should read the lock marked deleted
                    // because the lock is not actually deleted from the underlying storage.
                    Ok(lock.to_lock())
                })
            })
            .transpose()
    }

    fn get_scan_mode(&self, allow_backward: bool) -> ScanMode {
        match self.scan_mode {
            Some(ScanMode::Forward) => ScanMode::Forward,
            Some(ScanMode::Backward) if allow_backward => ScanMode::Backward,
            _ => ScanMode::Mixed,
        }
    }

    /// Return:
    ///   (commit_ts, write_record) of the write record for `key` committed
    /// before or equal to`ts` Post Condition:
    ///   leave the write_cursor at the first record which key is less or equal
    /// to the `ts` encoded version of `key`
    pub fn seek_write(&mut self, key: &Key, ts: TimeStamp) -> Result<Option<(TimeStamp, Write)>> {
        // Get the cursor for write record
        //
        // When it switches to another key in prefix seek mode, creates a new cursor for
        // it because the current position of the cursor is seldom around `key`.
        if self.scan_mode.is_none() && self.current_key.as_ref().map_or(true, |k| k != key) {
            self.current_key = Some(key.clone());
            self.write_cursor.take();
        }
        self.create_write_cursor()?;
        let cursor = self.write_cursor.as_mut().unwrap();
        // find a `ts` encoded key which is less than the `ts` encoded version of the
        // `key`
        let found = cursor.near_seek(&key.clone().append_ts(ts), &mut self.statistics.write)?;
        if !found {
            return Ok(None);
        }
        let write_key = cursor.key(&mut self.statistics.write);
        let commit_ts = Key::decode_ts_from(write_key)?;
        // check whether the found written_key's "real key" part equals the `key` we
        // want to find
        if !Key::is_user_key_eq(write_key, key.as_encoded()) {
            return Ok(None);
        }
        // parse out the write record
        let write = WriteRef::parse(cursor.value(&mut self.statistics.write))?.to_owned();
        Ok(Some((commit_ts, write)))
    }

    /// Gets the value of the specified key's latest version before specified
    /// `ts`.
    ///
    /// It tries to ensure the write record's `gc_fence`'s ts, if any, greater
    /// than specified `gc_fence_limit`. Pass `None` to `gc_fence_limit` to
    /// skip the check. The caller must guarantee that there's no other `PUT` or
    /// `DELETE` versions whose `commit_ts` is between the found version and
    /// the provided `gc_fence_limit` (`gc_fence_limit` is inclusive).
    ///
    /// For transactional reads, the `gc_fence_limit` must be provided to ensure
    /// the result is correct. Generally, it should be the read_ts of the
    /// current transaction, which might be different from the `ts` passed to
    /// this function.
    ///
    /// Note that this function does not check for locks on `key`.
    fn get(
        &mut self,
        key: &Key,
        ts: TimeStamp,
        gc_fence_limit: Option<TimeStamp>,
    ) -> Result<Option<Value>> {
        Ok(match self.get_write(key, ts, gc_fence_limit)? {
            Some(write) => Some(self.load_data(key, write)?),
            None => None,
        })
    }

    /// Gets the write record of the specified key's latest version before
    /// specified `ts`. It tries to ensure the write record's `gc_fence`'s
    /// ts, if any, greater than specified `gc_fence_limit`. Pass `None` to
    /// `gc_fence_limit` to skip the check. The caller must guarantee that
    /// there's no other `PUT` or `DELETE` versions whose `commit_ts` is between
    /// the found version and the provided `gc_fence_limit` (`gc_fence_limit` is
    /// inclusive).
    /// For transactional reads, the `gc_fence_limit` must be provided to ensure
    /// the result is correct. Generally, it should be the read_ts of the
    /// current transaction, which might be different from the `ts` passed to
    /// this function.
    pub fn get_write(
        &mut self,
        key: &Key,
        ts: TimeStamp,
        gc_fence_limit: Option<TimeStamp>,
    ) -> Result<Option<Write>> {
        Ok(self
            .get_write_with_commit_ts(key, ts, gc_fence_limit)?
            .map(|(w, _)| w))
    }

    /// Gets the write record of the specified key's latest version before
    /// specified `ts`, and additionally the write record's `commit_ts`, if any.
    ///
    /// See also [`MvccReader::get_write`].
    pub fn get_write_with_commit_ts(
        &mut self,
        key: &Key,
        mut ts: TimeStamp,
        gc_fence_limit: Option<TimeStamp>,
    ) -> Result<Option<(Write, TimeStamp)>> {
        loop {
            match self.seek_write(key, ts)? {
                Some((commit_ts, write)) => {
                    if let Some(limit) = gc_fence_limit {
                        if !write.as_ref().check_gc_fence_as_latest_version(limit) {
                            return Ok(None);
                        }
                    }
                    match write.write_type {
                        WriteType::Put => {
                            return Ok(Some((write, commit_ts)));
                        }
                        WriteType::Delete => {
                            return Ok(None);
                        }
                        WriteType::Lock | WriteType::Rollback => ts = commit_ts.prev(),
                    }
                }
                None => return Ok(None),
            }
        }
    }

    fn get_txn_commit_record(&mut self, key: &Key, start_ts: TimeStamp) -> Result<TxnCommitRecord> {
        // It's possible a txn with a small `start_ts` has a greater `commit_ts` than a
        // txn with a greater `start_ts` in pessimistic transaction.
        // I.e., txn_1.commit_ts > txn_2.commit_ts > txn_2.start_ts > txn_1.start_ts.
        //
        // Scan all the versions from `TimeStamp::max()` to `start_ts`.
        let mut seek_ts = TimeStamp::max();
        let mut gc_fence = TimeStamp::from(0);
        while let Some((commit_ts, write)) = self.seek_write(key, seek_ts)? {
            if write.start_ts == start_ts {
                return Ok(TxnCommitRecord::SingleRecord { commit_ts, write });
            }
            if commit_ts == start_ts {
                if write.has_overlapped_rollback {
                    return Ok(TxnCommitRecord::OverlappedRollback { commit_ts });
                }
                return Ok(TxnCommitRecord::None {
                    overlapped_write: Some(OverlappedWrite { write, gc_fence }),
                });
            }
            if write.write_type == WriteType::Put || write.write_type == WriteType::Delete {
                gc_fence = commit_ts;
            }
            if commit_ts < start_ts {
                break;
            }
            seek_ts = commit_ts.prev();
        }
        Ok(TxnCommitRecord::None {
            overlapped_write: None,
        })
    }

    fn create_data_cursor(&mut self) -> Result<()> {
        if self.data_cursor.is_none() {
            let cursor = CursorBuilder::new(&self.snapshot, CF_DEFAULT)
                .fill_cache(self.fill_cache)
                .scan_mode(self.get_scan_mode(true))
                .build()?;
            self.data_cursor = Some(cursor);
        }
        Ok(())
    }

    fn create_write_cursor(&mut self) -> Result<()> {
        if self.write_cursor.is_none() {
            let cursor = CursorBuilder::new(&self.snapshot, CF_WRITE)
                .fill_cache(self.fill_cache)
                // Only use prefix seek in non-scan mode.
                .prefix_seek(self.scan_mode.is_none())
                .scan_mode(self.get_scan_mode(true))
                .build()?;
            self.write_cursor = Some(cursor);
        }
        Ok(())
    }

    fn create_lock_cursor(&mut self) -> Result<()> {
        if self.lock_cursor.is_none() {
            let cursor = CursorBuilder::new(&self.snapshot, CF_LOCK)
                .fill_cache(self.fill_cache)
                .scan_mode(self.get_scan_mode(true))
                .build()?;
            self.lock_cursor = Some(cursor);
        }
        Ok(())
    }

    /// Return the first committed key for which `start_ts` equals to `ts`
    pub fn seek_ts(&mut self, ts: TimeStamp) -> Result<Option<Key>> {
        assert!(self.scan_mode.is_some());
        self.create_write_cursor()?;

        let cursor = self.write_cursor.as_mut().unwrap();
        let mut ok = cursor.seek_to_first(&mut self.statistics.write);

        while ok {
            if WriteRef::parse(cursor.value(&mut self.statistics.write))?.start_ts == ts {
                return Ok(Some(
                    Key::from_encoded(cursor.key(&mut self.statistics.write).to_vec())
                        .truncate_ts()?,
                ));
            }
            ok = cursor.next(&mut self.statistics.write);
        }
        Ok(None)
    }

    /// Scan locks that satisfies `filter(lock)` returns true, from the given
    /// start key `start`. At most `limit` locks will be returned. If `limit` is
    /// set to `0`, it means unlimited.
    ///
    /// The return type is `(locks, is_remain)`. `is_remain` indicates whether
    /// there MAY be remaining locks that can be scanned.
    pub fn scan_locks<F>(
        &mut self,
        start: Option<&Key>,
        end: Option<&Key>,
        filter: F,
        limit: usize,
    ) -> Result<(Vec<(Key, Lock)>, bool)>
    where
        F: Fn(&Lock) -> bool,
    {
        self.create_lock_cursor()?;
        let cursor = self.lock_cursor.as_mut().unwrap();
        let ok = match start {
            Some(x) => cursor.seek(x, &mut self.statistics.lock)?,
            None => cursor.seek_to_first(&mut self.statistics.lock),
        };
        if !ok {
            return Ok((vec![], false));
        }
        let mut locks = Vec::with_capacity(limit);
        while cursor.valid()? {
            let key = Key::from_encoded_slice(cursor.key(&mut self.statistics.lock));
            if let Some(end) = end {
                if key >= *end {
                    return Ok((locks, false));
                }
            }

            let lock = Lock::parse(cursor.value(&mut self.statistics.lock))?;
            if filter(&lock) {
                locks.push((key, lock));
                if limit > 0 && locks.len() == limit {
                    return Ok((locks, true));
                }
            }
            cursor.next(&mut self.statistics.lock);
        }
        self.statistics.lock.processed_keys += locks.len();
        // If we reach here, `cursor.valid()` is `false`, so there MUST be no more
        // locks.
        Ok((locks, false))
    }

    pub fn scan_keys(
        &mut self,
        mut start: Option<Key>,
        limit: usize,
    ) -> Result<(Vec<Key>, Option<Key>)> {
        let mut cursor = CursorBuilder::new(&self.snapshot, CF_WRITE)
            .fill_cache(self.fill_cache)
            .scan_mode(self.get_scan_mode(false))
            .build()?;
        let mut keys = vec![];
        loop {
            let ok = match start {
                Some(ref x) => cursor.near_seek(x, &mut self.statistics.write)?,
                None => cursor.seek_to_first(&mut self.statistics.write),
            };
            if !ok {
                return Ok((keys, None));
            }
            if keys.len() >= limit {
                self.statistics.write.processed_keys += keys.len();
                resource_metering::record_read_keys(keys.len() as u32);
                return Ok((keys, start));
            }
            let key =
                Key::from_encoded(cursor.key(&mut self.statistics.write).to_vec()).truncate_ts()?;
            start = Some(key.clone().append_ts(TimeStamp::zero()));
            keys.push(key);
        }
    }

    // Get all Value of the given key in CF_DEFAULT
    pub fn scan_values_in_default(&mut self, key: &Key) -> Result<Vec<(TimeStamp, Value)>> {
        self.create_data_cursor()?;
        let cursor = self.data_cursor.as_mut().unwrap();
        let mut ok = cursor.seek(key, &mut self.statistics.data)?;
        if !ok {
            return Ok(vec![]);
        }
        let mut v = vec![];
        while ok {
            let cur_key = cursor.key(&mut self.statistics.data);
            let ts = Key::decode_ts_from(cur_key)?;
            if Key::is_user_key_eq(cur_key, key.as_encoded()) {
                v.push((ts, cursor.value(&mut self.statistics.data).to_vec()));
            } else {
                break;
            }
            ok = cursor.next(&mut self.statistics.data);
        }
        Ok(v)
    }

    /// Read the old value for key for CDC.
    /// `prev_write` stands for the previous write record of the key
    /// it must be read in the caller and be passed in for optimization
    fn get_old_value(
        &mut self,
        key: &Key,
        start_ts: TimeStamp,
        prev_write_loaded: bool,
        prev_write: Option<Write>,
    ) -> Result<OldValue> {
        if prev_write_loaded && prev_write.is_none() {
            return Ok(OldValue::None);
        }
        if let Some(prev_write) = prev_write {
            if !prev_write
                .as_ref()
                .check_gc_fence_as_latest_version(start_ts)
            {
                return Ok(OldValue::None);
            }

            match prev_write.write_type {
                WriteType::Put => {
                    // For Put, there must be an old value either in its
                    // short value or in the default CF.
                    return Ok(match prev_write.short_value {
                        Some(value) => OldValue::Value { value },
                        None => OldValue::ValueTimeStamp {
                            start_ts: prev_write.start_ts,
                        },
                    });
                }
                WriteType::Delete => {
                    // For Delete, no old value.
                    return Ok(OldValue::None);
                }
                // For Rollback and Lock, it's unknown whether there is a more
                // previous valid write. Call `get_write` to get a valid
                // previous write.
                WriteType::Rollback | WriteType::Lock => (),
            }
        }
        Ok(match self.get_write(key, start_ts, Some(start_ts))? {
            Some(write) => match write.short_value {
                Some(value) => OldValue::Value { value },
                None => OldValue::ValueTimeStamp {
                    start_ts: write.start_ts,
                },
            },
            None => OldValue::None,
        })
    }
}

#[cfg(test)]
pub mod tests {
    use std::{ops::Bound, u64};

    use concurrency_manager::ConcurrencyManager;
    use engine_rocks::{
        properties::MvccPropertiesCollectorFactory, RocksCfOptions, RocksDBOptions, RocksEngine,
        RocksSnapshot,
    };
    use engine_traits::{
        CompactExt, IterOptions, MiscExt, Mutable, SyncMutable, WriteBatch, WriteBatchExt, ALL_CFS,
        CF_DEFAULT, CF_LOCK, CF_RAFT, CF_WRITE,
    };
    use kvproto::{
        kvrpcpb::{AssertionLevel, Context},
        metapb::{Peer, Region},
    };
    use raftstore::store::RegionSnapshot;
    use txn_types::{LockType, Mutation};

    use super::*;
    use crate::storage::{
        kv::Modify,
        mvcc::{tests::write, MvccReader, MvccTxn},
        txn::{
            acquire_pessimistic_lock, cleanup, commit, gc, prewrite, CommitKind, TransactionKind,
            TransactionProperties,
        },
        Engine, TestEngineBuilder,
    };

    pub struct RegionEngine {
        db: RocksEngine,
        region: Region,
    }

    impl RegionEngine {
        pub fn new(db: &RocksEngine, region: &Region) -> RegionEngine {
            RegionEngine {
                db: db.clone(),
                region: region.clone(),
            }
        }

        pub fn snapshot(&self) -> RegionSnapshot<RocksSnapshot> {
            let db = self.db.clone();
            RegionSnapshot::<RocksSnapshot>::from_raw(db, self.region.clone())
        }

        pub fn put(
            &mut self,
            pk: &[u8],
            start_ts: impl Into<TimeStamp>,
            commit_ts: impl Into<TimeStamp>,
        ) {
            let start_ts = start_ts.into();
            let m = Mutation::make_put(Key::from_raw(pk), vec![]);
            self.prewrite(m, pk, start_ts);
            self.commit(pk, start_ts, commit_ts);
        }

        pub fn lock(
            &mut self,
            pk: &[u8],
            start_ts: impl Into<TimeStamp>,
            commit_ts: impl Into<TimeStamp>,
        ) {
            let start_ts = start_ts.into();
            let m = Mutation::make_lock(Key::from_raw(pk));
            self.prewrite(m, pk, start_ts);
            self.commit(pk, start_ts, commit_ts);
        }

        pub fn delete(
            &mut self,
            pk: &[u8],
            start_ts: impl Into<TimeStamp>,
            commit_ts: impl Into<TimeStamp>,
        ) {
            let start_ts = start_ts.into();
            let m = Mutation::make_delete(Key::from_raw(pk));
            self.prewrite(m, pk, start_ts);
            self.commit(pk, start_ts, commit_ts);
        }

        pub fn txn_props(
            start_ts: TimeStamp,
            primary: &[u8],
            pessimistic: bool,
        ) -> TransactionProperties<'_> {
            let kind = if pessimistic {
                TransactionKind::Pessimistic(TimeStamp::default())
            } else {
                TransactionKind::Optimistic(false)
            };

            TransactionProperties {
                start_ts,
                kind,
                commit_kind: CommitKind::TwoPc,
                primary,
                txn_size: 0,
                lock_ttl: 0,
                min_commit_ts: TimeStamp::default(),
                need_old_value: false,
                is_retry_request: false,
                assertion_level: AssertionLevel::Off,
            }
        }

        pub fn prewrite(&mut self, m: Mutation, pk: &[u8], start_ts: impl Into<TimeStamp>) {
            let snap = self.snapshot();
            let start_ts = start_ts.into();
            let cm = ConcurrencyManager::new(start_ts);
            let mut txn = MvccTxn::new(start_ts, cm);
            let mut reader = SnapshotReader::new(start_ts, snap, true);

            prewrite(
                &mut txn,
                &mut reader,
                &Self::txn_props(start_ts, pk, false),
                m,
                &None,
                false,
            )
            .unwrap();
            self.write(txn.into_modifies());
        }

        pub fn prewrite_pessimistic_lock(
            &mut self,
            m: Mutation,
            pk: &[u8],
            start_ts: impl Into<TimeStamp>,
        ) {
            let snap = self.snapshot();
            let start_ts = start_ts.into();
            let cm = ConcurrencyManager::new(start_ts);
            let mut txn = MvccTxn::new(start_ts, cm);
            let mut reader = SnapshotReader::new(start_ts, snap, true);

            prewrite(
                &mut txn,
                &mut reader,
                &Self::txn_props(start_ts, pk, true),
                m,
                &None,
                true,
            )
            .unwrap();
            self.write(txn.into_modifies());
        }

        pub fn acquire_pessimistic_lock(
            &mut self,
            k: Key,
            pk: &[u8],
            start_ts: impl Into<TimeStamp>,
            for_update_ts: impl Into<TimeStamp>,
        ) {
            let snap = self.snapshot();
            let for_update_ts = for_update_ts.into();
            let cm = ConcurrencyManager::new(for_update_ts);
            let start_ts = start_ts.into();
            let mut txn = MvccTxn::new(start_ts, cm);
            let mut reader = SnapshotReader::new(start_ts, snap, true);
            acquire_pessimistic_lock(
                &mut txn,
                &mut reader,
                k,
                pk,
                false,
                0,
                for_update_ts,
                false,
                false,
                TimeStamp::zero(),
                true,
            )
            .unwrap();
            self.write(txn.into_modifies());
        }

        pub fn commit(
            &mut self,
            pk: &[u8],
            start_ts: impl Into<TimeStamp>,
            commit_ts: impl Into<TimeStamp>,
        ) {
            let snap = self.snapshot();
            let start_ts = start_ts.into();
            let cm = ConcurrencyManager::new(start_ts);
            let mut txn = MvccTxn::new(start_ts, cm);
            let mut reader = SnapshotReader::new(start_ts, snap, true);
            commit(&mut txn, &mut reader, Key::from_raw(pk), commit_ts.into()).unwrap();
            self.write(txn.into_modifies());
        }

        pub fn rollback(&mut self, pk: &[u8], start_ts: impl Into<TimeStamp>) {
            let snap = self.snapshot();
            let start_ts = start_ts.into();
            let cm = ConcurrencyManager::new(start_ts);
            let mut txn = MvccTxn::new(start_ts, cm);
            let mut reader = SnapshotReader::new(start_ts, snap, true);
            cleanup(
                &mut txn,
                &mut reader,
                Key::from_raw(pk),
                TimeStamp::zero(),
                true,
            )
            .unwrap();
            self.write(txn.into_modifies());
        }

        pub fn gc(&mut self, pk: &[u8], safe_point: impl Into<TimeStamp> + Copy) {
            let cm = ConcurrencyManager::new(safe_point.into());
            loop {
                let snap = self.snapshot();
                let mut txn = MvccTxn::new(safe_point.into(), cm.clone());
                let mut reader = MvccReader::new(snap, None, true);
                gc(&mut txn, &mut reader, Key::from_raw(pk), safe_point.into()).unwrap();
                let modifies = txn.into_modifies();
                if modifies.is_empty() {
                    return;
                }
                self.write(modifies);
            }
        }

        pub fn write(&mut self, modifies: Vec<Modify>) {
            let db = &self.db;
            let mut wb = db.write_batch();
            for rev in modifies {
                match rev {
                    Modify::Put(cf, k, v) => {
                        let k = keys::data_key(k.as_encoded());
                        wb.put_cf(cf, &k, &v).unwrap();
                    }
                    Modify::Delete(cf, k) => {
                        let k = keys::data_key(k.as_encoded());
                        wb.delete_cf(cf, &k).unwrap();
                    }
                    Modify::PessimisticLock(k, lock) => {
                        let k = keys::data_key(k.as_encoded());
                        let v = lock.into_lock().to_bytes();
                        wb.put_cf(CF_LOCK, &k, &v).unwrap();
                    }
                    Modify::DeleteRange(cf, k1, k2, notify_only) => {
                        if !notify_only {
                            let k1 = keys::data_key(k1.as_encoded());
                            let k2 = keys::data_key(k2.as_encoded());
                            wb.delete_range_cf(cf, &k1, &k2).unwrap();
                        }
                    }
                }
            }
            wb.write().unwrap();
        }

        pub fn flush(&mut self) {
            for cf in ALL_CFS {
                self.db.flush_cf(cf, true).unwrap();
            }
        }

        pub fn compact(&mut self) {
            for cf in ALL_CFS {
                self.db.compact_range(cf, None, None, false, 1).unwrap();
            }
        }
    }

    pub fn open_db(path: &str, with_properties: bool) -> RocksEngine {
        let db_opt = RocksDBOptions::default();
        let mut cf_opts = RocksCfOptions::default();
        cf_opts.set_write_buffer_size(32 * 1024 * 1024);
        if with_properties {
            cf_opts.add_table_properties_collector_factory(
                "tikv.test-collector",
                MvccPropertiesCollectorFactory::default(),
            );
        }
        let cfs_opts = vec![
            (CF_DEFAULT, RocksCfOptions::default()),
            (CF_RAFT, RocksCfOptions::default()),
            (CF_LOCK, RocksCfOptions::default()),
            (CF_WRITE, cf_opts),
        ];
        engine_rocks::util::new_engine_opt(path, db_opt, cfs_opts).unwrap()
    }

    pub fn make_region(id: u64, start_key: Vec<u8>, end_key: Vec<u8>) -> Region {
        let mut peer = Peer::default();
        peer.set_id(id);
        peer.set_store_id(id);
        let mut region = Region::default();
        region.set_id(id);
        region.set_start_key(start_key);
        region.set_end_key(end_key);
        region.mut_peers().push(peer);
        region
    }

    #[test]
    fn test_ts_filter() {
        let path = tempfile::Builder::new()
            .prefix("test_ts_filter")
            .tempdir()
            .unwrap();
        let path = path.path().to_str().unwrap();
        let region = make_region(1, vec![0], vec![13]);

        let db = open_db(path, true);
        let mut engine = RegionEngine::new(&db, &region);

        engine.put(&[2], 1, 2);
        engine.put(&[4], 3, 4);
        engine.flush();
        engine.put(&[6], 5, 6);
        engine.put(&[8], 7, 8);
        engine.flush();
        engine.put(&[10], 9, 10);
        engine.put(&[12], 11, 12);
        engine.flush();

        let snap = RegionSnapshot::<RocksSnapshot>::from_raw(db, region);

        let tests = vec![
            // set nothing.
            (
                Bound::Unbounded,
                Bound::Unbounded,
                vec![2u64, 4, 6, 8, 10, 12],
            ),
            // test set both hint_min_ts and hint_max_ts.
            (Bound::Included(6), Bound::Included(8), vec![6u64, 8]),
            (Bound::Excluded(5), Bound::Included(8), vec![6u64, 8]),
            (Bound::Included(6), Bound::Excluded(9), vec![6u64, 8]),
            (Bound::Excluded(5), Bound::Excluded(9), vec![6u64, 8]),
            // test set only hint_min_ts.
            (Bound::Included(10), Bound::Unbounded, vec![10u64, 12]),
            (Bound::Excluded(9), Bound::Unbounded, vec![10u64, 12]),
            // test set only hint_max_ts.
            (Bound::Unbounded, Bound::Included(7), vec![2u64, 4, 6, 8]),
            (Bound::Unbounded, Bound::Excluded(8), vec![2u64, 4, 6, 8]),
        ];

        for (_, &(min, max, ref res)) in tests.iter().enumerate() {
            let mut iopt = IterOptions::default();
            iopt.set_hint_min_ts(min);
            iopt.set_hint_max_ts(max);

            let mut iter = snap.iter(CF_WRITE, iopt).unwrap();

            for (i, expect_ts) in res.iter().enumerate() {
                if i == 0 {
                    assert_eq!(iter.seek_to_first().unwrap(), true);
                } else {
                    assert_eq!(iter.next().unwrap(), true);
                }

                let ts = Key::decode_ts_from(iter.key()).unwrap();
                assert_eq!(ts.into_inner(), *expect_ts);
            }

            assert_eq!(iter.next().unwrap(), false);
        }
    }

    #[test]
    fn test_ts_filter_lost_delete() {
        let dir = tempfile::Builder::new()
            .prefix("test_ts_filter_lost_deletion")
            .tempdir()
            .unwrap();
        let path = dir.path().to_str().unwrap();
        let region = make_region(1, vec![0], vec![]);

        let db = open_db(path, true);
        let mut engine = RegionEngine::new(&db, &region);

        let key1 = &[1];
        engine.put(key1, 2, 3);
        engine.flush();
        engine.compact();

        // Delete key 1 commit ts@5 and GC@6
        // Put key 2 commit ts@7
        let key2 = &[2];
        engine.put(key2, 6, 7);
        engine.delete(key1, 4, 5);
        engine.gc(key1, 6);
        engine.flush();

        // Scan kv with ts filter [1, 6].
        let mut iopt = IterOptions::default();
        iopt.set_hint_min_ts(Bound::Included(1));
        iopt.set_hint_max_ts(Bound::Included(6));

        let snap = RegionSnapshot::<RocksSnapshot>::from_raw(db, region);
        let mut iter = snap.iter(CF_WRITE, iopt).unwrap();

        // Must not omit the latest deletion of key1 to prevent seeing outdated record.
        assert_eq!(iter.seek_to_first().unwrap(), true);
        assert_eq!(
            Key::from_encoded_slice(iter.key())
                .to_raw()
                .unwrap()
                .as_slice(),
            key2
        );
        assert_eq!(iter.next().unwrap(), false);
    }

    #[test]
    fn test_get_txn_commit_record() {
        let path = tempfile::Builder::new()
            .prefix("_test_storage_mvcc_reader_get_txn_commit_record")
            .tempdir()
            .unwrap();
        let path = path.path().to_str().unwrap();
        let region = make_region(1, vec![], vec![]);
        let db = open_db(path, true);
        let mut engine = RegionEngine::new(&db, &region);

        let (k, v) = (b"k", b"v");
        let m = Mutation::make_put(Key::from_raw(k), v.to_vec());
        engine.prewrite(m, k, 1);
        engine.commit(k, 1, 10);

        engine.rollback(k, 5);
        engine.rollback(k, 20);

        let m = Mutation::make_put(Key::from_raw(k), v.to_vec());
        engine.prewrite(m, k, 25);
        engine.commit(k, 25, 30);

        let m = Mutation::make_put(Key::from_raw(k), v.to_vec());
        engine.prewrite(m, k, 35);
        engine.commit(k, 35, 40);

        // Overlapped rollback on the commit record at 40.
        engine.rollback(k, 40);

        let m = Mutation::make_put(Key::from_raw(k), v.to_vec());
        engine.acquire_pessimistic_lock(Key::from_raw(k), k, 45, 45);
        engine.prewrite_pessimistic_lock(m, k, 45);
        engine.commit(k, 45, 50);

        let snap = RegionSnapshot::<RocksSnapshot>::from_raw(db, region);
        let mut reader = MvccReader::new(snap, None, false);

        // Let's assume `50_45 PUT` means a commit version with start ts is 45 and
        // commit ts is 50.
        // Commit versions: [50_45 PUT, 45_40 PUT, 40_35 PUT, 30_25 PUT, 20_20 Rollback,
        // 10_1 PUT, 5_5 Rollback].
        let key = Key::from_raw(k);
        let overlapped_write = reader
            .get_txn_commit_record(&key, 55.into())
            .unwrap()
            .unwrap_none();
        assert!(overlapped_write.is_none());

        // When no such record is found but a record of another txn has a write record
        // with its commit_ts equals to current start_ts, it
        let overlapped_write = reader
            .get_txn_commit_record(&key, 50.into())
            .unwrap()
            .unwrap_none()
            .unwrap();
        assert_eq!(overlapped_write.write.start_ts, 45.into());
        assert_eq!(overlapped_write.write.write_type, WriteType::Put);

        let (commit_ts, write_type) = reader
            .get_txn_commit_record(&key, 45.into())
            .unwrap()
            .unwrap_single_record();
        assert_eq!(commit_ts, 50.into());
        assert_eq!(write_type, WriteType::Put);

        let commit_ts = reader
            .get_txn_commit_record(&key, 40.into())
            .unwrap()
            .unwrap_overlapped_rollback();
        assert_eq!(commit_ts, 40.into());

        let (commit_ts, write_type) = reader
            .get_txn_commit_record(&key, 35.into())
            .unwrap()
            .unwrap_single_record();
        assert_eq!(commit_ts, 40.into());
        assert_eq!(write_type, WriteType::Put);

        let (commit_ts, write_type) = reader
            .get_txn_commit_record(&key, 25.into())
            .unwrap()
            .unwrap_single_record();
        assert_eq!(commit_ts, 30.into());
        assert_eq!(write_type, WriteType::Put);

        let (commit_ts, write_type) = reader
            .get_txn_commit_record(&key, 20.into())
            .unwrap()
            .unwrap_single_record();
        assert_eq!(commit_ts, 20.into());
        assert_eq!(write_type, WriteType::Rollback);

        let (commit_ts, write_type) = reader
            .get_txn_commit_record(&key, 1.into())
            .unwrap()
            .unwrap_single_record();
        assert_eq!(commit_ts, 10.into());
        assert_eq!(write_type, WriteType::Put);

        let (commit_ts, write_type) = reader
            .get_txn_commit_record(&key, 5.into())
            .unwrap()
            .unwrap_single_record();
        assert_eq!(commit_ts, 5.into());
        assert_eq!(write_type, WriteType::Rollback);

        let seek_old = reader.statistics.write.seek;
        let next_old = reader.statistics.write.next;
        assert!(
            !reader
                .get_txn_commit_record(&key, 30.into())
                .unwrap()
                .exist()
        );
        let seek_new = reader.statistics.write.seek;
        let next_new = reader.statistics.write.next;

        // `get_txn_commit_record(&key, 30)` stopped at `30_25 PUT`.
        assert_eq!(seek_new - seek_old, 1);
        assert_eq!(next_new - next_old, 2);
    }

    #[test]
    fn test_get_txn_commit_record_of_pessimistic_txn() {
        let path = tempfile::Builder::new()
            .prefix("_test_storage_mvcc_reader_get_txn_commit_record_of_pessimistic_txn")
            .tempdir()
            .unwrap();
        let path = path.path().to_str().unwrap();
        let region = make_region(1, vec![], vec![]);
        let db = open_db(path, true);
        let mut engine = RegionEngine::new(&db, &region);

        let (k, v) = (b"k", b"v");
        let key = Key::from_raw(k);
        let m = Mutation::make_put(key.clone(), v.to_vec());

        // txn: start_ts = 2, commit_ts = 3
        engine.acquire_pessimistic_lock(key.clone(), k, 2, 2);
        engine.prewrite_pessimistic_lock(m.clone(), k, 2);
        engine.commit(k, 2, 3);
        // txn: start_ts = 1, commit_ts = 4
        engine.acquire_pessimistic_lock(key.clone(), k, 1, 3);
        engine.prewrite_pessimistic_lock(m, k, 1);
        engine.commit(k, 1, 4);

        let snap = RegionSnapshot::<RocksSnapshot>::from_raw(db, region);
        let mut reader = MvccReader::new(snap, None, false);

        let (commit_ts, write_type) = reader
            .get_txn_commit_record(&key, 2.into())
            .unwrap()
            .unwrap_single_record();
        assert_eq!(commit_ts, 3.into());
        assert_eq!(write_type, WriteType::Put);

        let (commit_ts, write_type) = reader
            .get_txn_commit_record(&key, 1.into())
            .unwrap()
            .unwrap_single_record();
        assert_eq!(commit_ts, 4.into());
        assert_eq!(write_type, WriteType::Put);
    }

    #[test]
    fn test_seek_write() {
        let path = tempfile::Builder::new()
            .prefix("_test_storage_mvcc_reader_seek_write")
            .tempdir()
            .unwrap();
        let path = path.path().to_str().unwrap();
        let region = make_region(1, vec![], vec![]);
        let db = open_db(path, true);
        let mut engine = RegionEngine::new(&db, &region);

        let (k, v) = (b"k", b"v");
        let m = Mutation::make_put(Key::from_raw(k), v.to_vec());
        engine.prewrite(m.clone(), k, 1);
        engine.commit(k, 1, 5);

        engine.write(vec![
            Modify::Put(
                CF_WRITE,
                Key::from_raw(k).append_ts(TimeStamp::new(3)),
                vec![b'R', 3],
            ),
            Modify::Put(
                CF_WRITE,
                Key::from_raw(k).append_ts(TimeStamp::new(7)),
                vec![b'R', 7],
            ),
        ]);

        engine.prewrite(m.clone(), k, 15);
        engine.commit(k, 15, 17);

        // Timestamp overlap with the previous transaction.
        engine.acquire_pessimistic_lock(Key::from_raw(k), k, 10, 18);
        engine.prewrite_pessimistic_lock(Mutation::make_lock(Key::from_raw(k)), k, 10);
        engine.commit(k, 10, 20);

        engine.prewrite(m, k, 23);
        engine.commit(k, 23, 25);

<<<<<<< HEAD
        // Let's assume `2_1 PUT` means a commit version with start ts is 1 and commit
        // ts is 2.
        // Commit versions: [25_23 PUT, 20_10 PUT, 17_15 PUT, 7_7 Rollback, 5_1 PUT, 3_3
        // Rollback].
        let snap = RegionSnapshot::<RocksSnapshot>::from_raw(db.c().clone(), region.clone());
=======
        // Let's assume `2_1 PUT` means a commit version with start ts is 1 and commit ts
        // is 2.
        // Commit versions: [25_23 PUT, 20_10 PUT, 17_15 PUT, 7_7 Rollback, 5_1 PUT, 3_3 Rollback].
        let snap = RegionSnapshot::<RocksSnapshot>::from_raw(db.clone(), region.clone());
>>>>>>> 4152dbe0
        let mut reader = MvccReader::new(snap, None, false);

        let k = Key::from_raw(k);
        let (commit_ts, write) = reader.seek_write(&k, 30.into()).unwrap().unwrap();
        assert_eq!(commit_ts, 25.into());
        assert_eq!(
            write,
            Write::new(WriteType::Put, 23.into(), Some(v.to_vec()))
        );
        assert_eq!(reader.statistics.write.seek, 1);
        assert_eq!(reader.statistics.write.next, 0);

        let (commit_ts, write) = reader.seek_write(&k, 25.into()).unwrap().unwrap();
        assert_eq!(commit_ts, 25.into());
        assert_eq!(
            write,
            Write::new(WriteType::Put, 23.into(), Some(v.to_vec()))
        );
        assert_eq!(reader.statistics.write.seek, 1);
        assert_eq!(reader.statistics.write.next, 0);

        let (commit_ts, write) = reader.seek_write(&k, 20.into()).unwrap().unwrap();
        assert_eq!(commit_ts, 20.into());
        assert_eq!(write, Write::new(WriteType::Lock, 10.into(), None));
        assert_eq!(reader.statistics.write.seek, 1);
        assert_eq!(reader.statistics.write.next, 1);

        let (commit_ts, write) = reader.seek_write(&k, 19.into()).unwrap().unwrap();
        assert_eq!(commit_ts, 17.into());
        assert_eq!(
            write,
            Write::new(WriteType::Put, 15.into(), Some(v.to_vec()))
        );
        assert_eq!(reader.statistics.write.seek, 1);
        assert_eq!(reader.statistics.write.next, 2);

        let (commit_ts, write) = reader.seek_write(&k, 3.into()).unwrap().unwrap();
        assert_eq!(commit_ts, 3.into());
        assert_eq!(write, Write::new_rollback(3.into(), false));
        assert_eq!(reader.statistics.write.seek, 1);
        assert_eq!(reader.statistics.write.next, 5);

        let (commit_ts, write) = reader.seek_write(&k, 16.into()).unwrap().unwrap();
        assert_eq!(commit_ts, 7.into());
        assert_eq!(write, Write::new_rollback(7.into(), false));
        assert_eq!(reader.statistics.write.seek, 1);
        assert_eq!(reader.statistics.write.next, 6);
        assert_eq!(reader.statistics.write.prev, 3);

        let (commit_ts, write) = reader.seek_write(&k, 6.into()).unwrap().unwrap();
        assert_eq!(commit_ts, 5.into());
        assert_eq!(
            write,
            Write::new(WriteType::Put, 1.into(), Some(v.to_vec()))
        );
        assert_eq!(reader.statistics.write.seek, 1);
        assert_eq!(reader.statistics.write.next, 7);
        assert_eq!(reader.statistics.write.prev, 3);

        assert!(reader.seek_write(&k, 2.into()).unwrap().is_none());
        assert_eq!(reader.statistics.write.seek, 1);
        assert_eq!(reader.statistics.write.next, 9);
        assert_eq!(reader.statistics.write.prev, 3);

        // Test seek_write should not see the next key.
        let (k2, v2) = (b"k2", b"v2");
        let m2 = Mutation::make_put(Key::from_raw(k2), v2.to_vec());
        engine.prewrite(m2, k2, 1);
        engine.commit(k2, 1, 2);

        let snap = RegionSnapshot::<RocksSnapshot>::from_raw(db.clone(), region);
        let mut reader = MvccReader::new(snap, None, false);

        let (commit_ts, write) = reader
            .seek_write(&Key::from_raw(k2), 3.into())
            .unwrap()
            .unwrap();
        assert_eq!(commit_ts, 2.into());
        assert_eq!(
            write,
            Write::new(WriteType::Put, 1.into(), Some(v2.to_vec()))
        );
        assert_eq!(reader.statistics.write.seek, 1);
        assert_eq!(reader.statistics.write.next, 0);

        // Should seek for another key.
        assert!(reader.seek_write(&k, 2.into()).unwrap().is_none());
        assert_eq!(reader.statistics.write.seek, 2);
        assert_eq!(reader.statistics.write.next, 0);

        // Test seek_write touches region's end.
        let region1 = make_region(1, vec![], Key::from_raw(b"k1").into_encoded());
        let snap = RegionSnapshot::<RocksSnapshot>::from_raw(db, region1);
        let mut reader = MvccReader::new(snap, None, false);

        assert!(reader.seek_write(&k, 2.into()).unwrap().is_none());
    }

    #[test]
    fn test_get_write() {
        let path = tempfile::Builder::new()
            .prefix("_test_storage_mvcc_reader_get_write")
            .tempdir()
            .unwrap();
        let path = path.path().to_str().unwrap();
        let region = make_region(1, vec![], vec![]);
        let db = open_db(path, true);
        let mut engine = RegionEngine::new(&db, &region);

        let (k, v) = (b"k", b"v");
        let m = Mutation::make_put(Key::from_raw(k), v.to_vec());
        engine.prewrite(m, k, 1);
        engine.commit(k, 1, 2);

        engine.rollback(k, 5);

        engine.lock(k, 6, 7);

        engine.delete(k, 8, 9);

        let m = Mutation::make_put(Key::from_raw(k), v.to_vec());
        engine.prewrite(m, k, 12);
        engine.commit(k, 12, 14);

        let m = Mutation::make_lock(Key::from_raw(k));
        engine.acquire_pessimistic_lock(Key::from_raw(k), k, 13, 15);
        engine.prewrite_pessimistic_lock(m, k, 13);
        engine.commit(k, 13, 15);

        let m = Mutation::make_put(Key::from_raw(k), v.to_vec());
        engine.acquire_pessimistic_lock(Key::from_raw(k), k, 18, 18);
        engine.prewrite_pessimistic_lock(m, k, 18);
        engine.commit(k, 18, 20);

        let m = Mutation::make_lock(Key::from_raw(k));
        engine.acquire_pessimistic_lock(Key::from_raw(k), k, 17, 21);
        engine.prewrite_pessimistic_lock(m, k, 17);
        engine.commit(k, 17, 21);

        let m = Mutation::make_put(Key::from_raw(k), v.to_vec());
        engine.prewrite(m, k, 24);

        let snap = RegionSnapshot::<RocksSnapshot>::from_raw(db, region);
        let mut reader = MvccReader::new(snap, None, false);

        // Let's assume `2_1 PUT` means a commit version with start ts is 1 and commit
        // ts is 2.
        // Commit versions: [21_17 LOCK, 20_18 PUT, 15_13 LOCK, 14_12 PUT, 9_8 DELETE,
        // 7_6 LOCK, 5_5 Rollback, 2_1 PUT].
        let key = Key::from_raw(k);

        assert!(reader.get_write(&key, 1.into(), None).unwrap().is_none());

        let write = reader.get_write(&key, 2.into(), None).unwrap().unwrap();
        assert_eq!(write.write_type, WriteType::Put);
        assert_eq!(write.start_ts, 1.into());

        let write = reader.get_write(&key, 5.into(), None).unwrap().unwrap();
        assert_eq!(write.write_type, WriteType::Put);
        assert_eq!(write.start_ts, 1.into());

        let write = reader.get_write(&key, 7.into(), None).unwrap().unwrap();
        assert_eq!(write.write_type, WriteType::Put);
        assert_eq!(write.start_ts, 1.into());

        assert!(reader.get_write(&key, 9.into(), None).unwrap().is_none());

        let write = reader.get_write(&key, 14.into(), None).unwrap().unwrap();
        assert_eq!(write.write_type, WriteType::Put);
        assert_eq!(write.start_ts, 12.into());

        let write = reader.get_write(&key, 16.into(), None).unwrap().unwrap();
        assert_eq!(write.write_type, WriteType::Put);
        assert_eq!(write.start_ts, 12.into());

        let write = reader.get_write(&key, 20.into(), None).unwrap().unwrap();
        assert_eq!(write.write_type, WriteType::Put);
        assert_eq!(write.start_ts, 18.into());

        let write = reader.get_write(&key, 24.into(), None).unwrap().unwrap();
        assert_eq!(write.write_type, WriteType::Put);
        assert_eq!(write.start_ts, 18.into());

        assert!(
            reader
                .get_write(&Key::from_raw(b"j"), 100.into(), None)
                .unwrap()
                .is_none()
        );
    }

    #[test]
    fn test_scan_locks() {
        let path = tempfile::Builder::new()
            .prefix("_test_storage_mvcc_reader_scan_locks")
            .tempdir()
            .unwrap();
        let path = path.path().to_str().unwrap();
        let region = make_region(1, vec![], vec![]);
        let db = open_db(path, true);
        let mut engine = RegionEngine::new(&db, &region);

        // Put some locks to the db.
        engine.prewrite(
            Mutation::make_put(Key::from_raw(b"k1"), b"v1".to_vec()),
            b"k1",
            5,
        );
        engine.prewrite(
            Mutation::make_put(Key::from_raw(b"k2"), b"v2".to_vec()),
            b"k1",
            10,
        );
        engine.prewrite(Mutation::make_delete(Key::from_raw(b"k3")), b"k1", 10);
        engine.prewrite(Mutation::make_lock(Key::from_raw(b"k3\x00")), b"k1", 10);
        engine.prewrite(Mutation::make_delete(Key::from_raw(b"k4")), b"k1", 12);
        engine.acquire_pessimistic_lock(Key::from_raw(b"k5"), b"k1", 10, 12);
        engine.acquire_pessimistic_lock(Key::from_raw(b"k6"), b"k1", 12, 12);

        // All locks whose ts <= 10.
        let visible_locks: Vec<_> = vec![
            // key, lock_type, short_value, ts, for_update_ts
            (
                b"k1".to_vec(),
                LockType::Put,
                Some(b"v1".to_vec()),
                5.into(),
                TimeStamp::zero(),
            ),
            (
                b"k2".to_vec(),
                LockType::Put,
                Some(b"v2".to_vec()),
                10.into(),
                TimeStamp::zero(),
            ),
            (
                b"k3".to_vec(),
                LockType::Delete,
                None,
                10.into(),
                TimeStamp::zero(),
            ),
            (
                b"k3\x00".to_vec(),
                LockType::Lock,
                None,
                10.into(),
                TimeStamp::zero(),
            ),
            (
                b"k5".to_vec(),
                LockType::Pessimistic,
                None,
                10.into(),
                12.into(),
            ),
        ]
        .into_iter()
        .map(|(k, lock_type, short_value, ts, for_update_ts)| {
            (
                Key::from_raw(&k),
                Lock::new(
                    lock_type,
                    b"k1".to_vec(),
                    ts,
                    0,
                    short_value,
                    for_update_ts,
                    0,
                    TimeStamp::zero(),
                ),
            )
        })
        .collect();

        // Creates a reader and scan locks,
        let check_scan_lock = |start_key: Option<Key>,
                               end_key: Option<Key>,
                               limit,
                               expect_res: &[_],
                               expect_is_remain| {
            let snap = RegionSnapshot::<RocksSnapshot>::from_raw(db.clone(), region.clone());
            let mut reader = MvccReader::new(snap, None, false);
            let res = reader
                .scan_locks(
                    start_key.as_ref(),
                    end_key.as_ref(),
                    |l| l.ts <= 10.into(),
                    limit,
                )
                .unwrap();
            assert_eq!(res.0, expect_res);
            assert_eq!(res.1, expect_is_remain);
        };

        check_scan_lock(None, None, 6, &visible_locks, false);
        check_scan_lock(None, None, 5, &visible_locks, true);
        check_scan_lock(None, None, 4, &visible_locks[0..4], true);
        check_scan_lock(
            Some(Key::from_raw(b"k2")),
            None,
            3,
            &visible_locks[1..4],
            true,
        );
        check_scan_lock(
            Some(Key::from_raw(b"k3\x00")),
            None,
            1,
            &visible_locks[3..4],
            true,
        );
        check_scan_lock(
            Some(Key::from_raw(b"k3\x00")),
            None,
            10,
            &visible_locks[3..],
            false,
        );
        // limit = 0 means unlimited.
        check_scan_lock(None, None, 0, &visible_locks, false);
        // Test scanning with limited end_key
        check_scan_lock(
            None,
            Some(Key::from_raw(b"k3")),
            0,
            &visible_locks[..2],
            false,
        );
        check_scan_lock(
            None,
            Some(Key::from_raw(b"k3\x00")),
            0,
            &visible_locks[..3],
            false,
        );
        check_scan_lock(
            None,
            Some(Key::from_raw(b"k3\x00")),
            3,
            &visible_locks[..3],
            true,
        );
        check_scan_lock(
            None,
            Some(Key::from_raw(b"k3\x00")),
            2,
            &visible_locks[..2],
            true,
        );
    }

    #[test]
    fn test_load_data() {
        let path = tempfile::Builder::new()
            .prefix("_test_storage_mvcc_reader_load_data")
            .tempdir()
            .unwrap();
        let path = path.path().to_str().unwrap();
        let region = make_region(1, vec![], vec![]);
        let db = open_db(path, true);
        let mut engine = RegionEngine::new(&db, &region);

        let (k, short_value, long_value) = (
            b"k",
            b"v",
            "v".repeat(txn_types::SHORT_VALUE_MAX_LEN + 1).into_bytes(),
        );

        struct Case {
            expected: Result<Value>,

            // modifies to put into the engine
            modifies: Vec<Modify>,
            // these are used to construct the mvcc reader
            scan_mode: Option<ScanMode>,
            key: Key,
            write: Write,
        }

        let cases = vec![
            Case {
                // write has short_value
                expected: Ok(short_value.to_vec()),

                modifies: vec![Modify::Put(
                    CF_DEFAULT,
                    Key::from_raw(k).append_ts(TimeStamp::new(1)),
                    vec![],
                )],
                scan_mode: None,
                key: Key::from_raw(k),
                write: Write::new(
                    WriteType::Put,
                    TimeStamp::new(1),
                    Some(short_value.to_vec()),
                ),
            },
            Case {
                // write has no short_value, the reader has a cursor, got something
                expected: Ok(long_value.to_vec()),
                modifies: vec![Modify::Put(
                    CF_DEFAULT,
                    Key::from_raw(k).append_ts(TimeStamp::new(2)),
                    long_value.to_vec(),
                )],
                scan_mode: Some(ScanMode::Forward),
                key: Key::from_raw(k),
                write: Write::new(WriteType::Put, TimeStamp::new(2), None),
            },
            Case {
                // write has no short_value, the reader has a cursor, got nothing
                expected: Err(default_not_found_error(k.to_vec(), "get")),
                modifies: vec![Modify::Put(
                    CF_WRITE,
                    Key::from_raw(k).append_ts(TimeStamp::new(1)),
                    Write::new(WriteType::Put, TimeStamp::new(1), None)
                        .as_ref()
                        .to_bytes(),
                )],
                scan_mode: Some(ScanMode::Forward),
                key: Key::from_raw(k),
                write: Write::new(WriteType::Put, TimeStamp::new(3), None),
            },
            Case {
                // write has no short_value, the reader has no cursor, got something
                expected: Ok(long_value.to_vec()),
                modifies: vec![Modify::Put(
                    CF_DEFAULT,
                    Key::from_raw(k).append_ts(TimeStamp::new(4)),
                    long_value.to_vec(),
                )],
                scan_mode: None,
                key: Key::from_raw(k),
                write: Write::new(WriteType::Put, TimeStamp::new(4), None),
            },
            Case {
                // write has no short_value, the reader has no cursor, got nothing
                expected: Err(default_not_found_error(k.to_vec(), "get")),
                modifies: vec![],
                scan_mode: None,
                key: Key::from_raw(k),
                write: Write::new(WriteType::Put, TimeStamp::new(5), None),
            },
        ];

        for case in cases {
            engine.write(case.modifies);
            let snap = RegionSnapshot::<RocksSnapshot>::from_raw(db.clone(), region.clone());
            let mut reader = MvccReader::new(snap, case.scan_mode, false);
            let result = reader.load_data(&case.key, case.write);
            assert_eq!(format!("{:?}", result), format!("{:?}", case.expected));
        }
    }

    #[test]
    fn test_get() {
        let path = tempfile::Builder::new()
            .prefix("_test_storage_mvcc_reader_get")
            .tempdir()
            .unwrap();
        let path = path.path().to_str().unwrap();
        let region = make_region(1, vec![], vec![]);
        let db = open_db(path, true);
        let mut engine = RegionEngine::new(&db, &region);

        let (k, long_value) = (
            b"k",
            "v".repeat(txn_types::SHORT_VALUE_MAX_LEN + 1).into_bytes(),
        );

        struct Case {
            expected: Result<Option<Value>>,
            // modifies to put into the engine
            modifies: Vec<Modify>,
            // arguments to do the function call
            key: Key,
            ts: TimeStamp,
            gc_fence_limit: Option<TimeStamp>,
        }

        let cases = vec![
            Case {
                // no write for `key` at `ts` exists
                expected: Ok(None),
                modifies: vec![Modify::Delete(
                    CF_DEFAULT,
                    Key::from_raw(k).append_ts(TimeStamp::new(1)),
                )],
                key: Key::from_raw(k),
                ts: TimeStamp::new(1),
                gc_fence_limit: None,
            },
            Case {
                // some write for `key` at `ts` exists, load data return Err
                // todo: "some write for `key` at `ts` exists" should be checked by `test_get_write`
                // "load data return Err" is checked by test_load_data
                expected: Err(default_not_found_error(k.to_vec(), "get")),
                modifies: vec![Modify::Put(
                    CF_WRITE,
                    Key::from_raw(k).append_ts(TimeStamp::new(2)),
                    Write::new(WriteType::Put, TimeStamp::new(2), None)
                        .as_ref()
                        .to_bytes(),
                )],
                key: Key::from_raw(k),
                ts: TimeStamp::new(3),
                gc_fence_limit: None,
            },
            Case {
                // some write for `key` at `ts` exists, load data success
                // todo: "some write for `key` at `ts` exists" should be checked by `test_get_write`
                // "load data success" is checked by test_load_data
                expected: Ok(Some(long_value.to_vec())),
                modifies: vec![
                    Modify::Put(
                        CF_WRITE,
                        Key::from_raw(k).append_ts(TimeStamp::new(4)),
                        Write::new(WriteType::Put, TimeStamp::new(4), None)
                            .as_ref()
                            .to_bytes(),
                    ),
                    Modify::Put(
                        CF_DEFAULT,
                        Key::from_raw(k).append_ts(TimeStamp::new(4)),
                        long_value,
                    ),
                ],
                key: Key::from_raw(k),
                ts: TimeStamp::new(5),
                gc_fence_limit: None,
            },
        ];

        for case in cases {
            engine.write(case.modifies);
            let snap = RegionSnapshot::<RocksSnapshot>::from_raw(db.clone(), region.clone());
            let mut reader = MvccReader::new(snap, None, false);
            let result = reader.get(&case.key, case.ts, case.gc_fence_limit);
            assert_eq!(format!("{:?}", result), format!("{:?}", case.expected));
        }
    }

    #[test]
    fn test_get_old_value() {
        struct Case {
            expected: OldValue,

            // (write_record, put_ts)
            // all data to write to the engine
            // current write_cursor will be on the last record in `written`
            // which also means prev_write is `Write` in the record
            written: Vec<(Write, TimeStamp)>,
        }
        let cases = vec![
            // prev_write is None
            Case {
                expected: OldValue::None,
                written: vec![],
            },
            // prev_write is Rollback, and there exists a more previous valid write
            Case {
                expected: OldValue::ValueTimeStamp {
                    start_ts: TimeStamp::new(4),
                },

                written: vec![
                    (
                        Write::new(WriteType::Put, TimeStamp::new(4), None),
                        TimeStamp::new(6),
                    ),
                    (
                        Write::new(WriteType::Rollback, TimeStamp::new(5), None),
                        TimeStamp::new(7),
                    ),
                ],
            },
            Case {
                expected: OldValue::Value {
                    value: b"v".to_vec(),
                },

                written: vec![
                    (
                        Write::new(WriteType::Put, TimeStamp::new(4), Some(b"v".to_vec())),
                        TimeStamp::new(6),
                    ),
                    (
                        Write::new(WriteType::Rollback, TimeStamp::new(5), None),
                        TimeStamp::new(7),
                    ),
                ],
            },
            // prev_write is Rollback, and there isn't a more previous valid write
            Case {
                expected: OldValue::None,
                written: vec![(
                    Write::new(WriteType::Rollback, TimeStamp::new(5), None),
                    TimeStamp::new(6),
                )],
            },
            // prev_write is Lock, and there exists a more previous valid write
            Case {
                expected: OldValue::ValueTimeStamp {
                    start_ts: TimeStamp::new(3),
                },

                written: vec![
                    (
                        Write::new(WriteType::Put, TimeStamp::new(3), None),
                        TimeStamp::new(6),
                    ),
                    (
                        Write::new(WriteType::Lock, TimeStamp::new(5), None),
                        TimeStamp::new(7),
                    ),
                ],
            },
            // prev_write is Lock, and there isn't a more previous valid write
            Case {
                expected: OldValue::None,
                written: vec![(
                    Write::new(WriteType::Lock, TimeStamp::new(5), None),
                    TimeStamp::new(6),
                )],
            },
            // prev_write is not Rollback or Lock, check_gc_fence_as_latest_version is true
            Case {
                expected: OldValue::ValueTimeStamp {
                    start_ts: TimeStamp::new(7),
                },
                written: vec![(
                    Write::new(WriteType::Put, TimeStamp::new(7), None)
                        .set_overlapped_rollback(true, Some(27.into())),
                    TimeStamp::new(5),
                )],
            },
            // prev_write is not Rollback or Lock, check_gc_fence_as_latest_version is false
            Case {
                expected: OldValue::None,
                written: vec![(
                    Write::new(WriteType::Put, TimeStamp::new(4), None)
                        .set_overlapped_rollback(true, Some(3.into())),
                    TimeStamp::new(5),
                )],
            },
            // prev_write is Delete, check_gc_fence_as_latest_version is true
            Case {
                expected: OldValue::None,
                written: vec![
                    (
                        Write::new(WriteType::Put, TimeStamp::new(3), None),
                        TimeStamp::new(6),
                    ),
                    (
                        Write::new(WriteType::Delete, TimeStamp::new(7), None),
                        TimeStamp::new(8),
                    ),
                ],
            },
            // prev_write is Delete, check_gc_fence_as_latest_version is false
            Case {
                expected: OldValue::None,
                written: vec![
                    (
                        Write::new(WriteType::Put, TimeStamp::new(3), None),
                        TimeStamp::new(6),
                    ),
                    (
                        Write::new(WriteType::Delete, TimeStamp::new(7), None)
                            .set_overlapped_rollback(true, Some(6.into())),
                        TimeStamp::new(8),
                    ),
                ],
            },
        ];
        for (i, case) in cases.into_iter().enumerate() {
            let engine = TestEngineBuilder::new().build().unwrap();
            let cm = ConcurrencyManager::new(42.into());
            let mut txn = MvccTxn::new(TimeStamp::new(10), cm.clone());
            for (write_record, put_ts) in case.written.iter() {
                txn.put_write(
                    Key::from_raw(b"a"),
                    *put_ts,
                    write_record.as_ref().to_bytes(),
                );
            }
            write(&engine, &Context::default(), txn.into_modifies());
            let snapshot = engine.snapshot(Default::default()).unwrap();
            let mut reader = MvccReader::new(snapshot, None, true);
            if !case.written.is_empty() {
                let prev_write = reader
                    .seek_write(&Key::from_raw(b"a"), case.written.last().unwrap().1)
                    .unwrap()
                    .map(|w| w.1);
                let prev_write_loaded = true;
                let result = reader
                    .get_old_value(
                        &Key::from_raw(b"a"),
                        TimeStamp::new(25),
                        prev_write_loaded,
                        prev_write,
                    )
                    .unwrap();
                assert_eq!(result, case.expected, "case #{}", i);
            }
        }

        // Must return Oldvalue::None when prev_write_loaded is true and prev_write is
        // None.
        let engine = TestEngineBuilder::new().build().unwrap();
        let snapshot = engine.snapshot(Default::default()).unwrap();
        let mut reader = MvccReader::new(snapshot, None, true);
        let prev_write_loaded = true;
        let prev_write = None;
        let result = reader
            .get_old_value(
                &Key::from_raw(b"a"),
                TimeStamp::new(25),
                prev_write_loaded,
                prev_write,
            )
            .unwrap();
        assert_eq!(result, OldValue::None);
    }

    #[test]
    fn test_reader_prefix_seek() {
        let dir = tempfile::TempDir::new().unwrap();
        let builder = TestEngineBuilder::new().path(dir.path());
        let db = builder.build().unwrap().kv_engine();

        let region = make_region(1, vec![], vec![]);
        let mut engine = RegionEngine::new(&db, &region);

        // Put some tombstones into the DB.
        for i in 1..100 {
            let commit_ts = (i * 2 + 1).into();
            let mut k = vec![b'z'];
            k.extend_from_slice(Key::from_raw(b"k1").append_ts(commit_ts).as_encoded());
            engine.db.delete_cf(CF_WRITE, &k).unwrap();
        }
        engine.flush();

        for (k, scan_mode, tombstones) in &[
            (b"k0" as &[u8], Some(ScanMode::Forward), 99),
            (b"k0", None, 0),
            (b"k1", Some(ScanMode::Forward), 99),
            (b"k1", None, 99),
            (b"k2", Some(ScanMode::Forward), 0),
            (b"k2", None, 0),
        ] {
            let mut reader = MvccReader::new(engine.snapshot(), *scan_mode, false);
            let (k, ts) = (Key::from_raw(k), 199.into());
            reader.seek_write(&k, ts).unwrap();
            assert_eq!(reader.statistics.write.seek_tombstone, *tombstones);
        }
    }
}<|MERGE_RESOLUTION|>--- conflicted
+++ resolved
@@ -1246,18 +1246,11 @@
         engine.prewrite(m, k, 23);
         engine.commit(k, 23, 25);
 
-<<<<<<< HEAD
         // Let's assume `2_1 PUT` means a commit version with start ts is 1 and commit
         // ts is 2.
         // Commit versions: [25_23 PUT, 20_10 PUT, 17_15 PUT, 7_7 Rollback, 5_1 PUT, 3_3
         // Rollback].
-        let snap = RegionSnapshot::<RocksSnapshot>::from_raw(db.c().clone(), region.clone());
-=======
-        // Let's assume `2_1 PUT` means a commit version with start ts is 1 and commit ts
-        // is 2.
-        // Commit versions: [25_23 PUT, 20_10 PUT, 17_15 PUT, 7_7 Rollback, 5_1 PUT, 3_3 Rollback].
         let snap = RegionSnapshot::<RocksSnapshot>::from_raw(db.clone(), region.clone());
->>>>>>> 4152dbe0
         let mut reader = MvccReader::new(snap, None, false);
 
         let k = Key::from_raw(k);
