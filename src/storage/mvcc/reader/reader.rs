// Copyright 2019 TiKV Project Authors. Licensed under Apache-2.0.

use crate::storage::kv::{Cursor, CursorBuilder, ScanMode, Snapshot, Statistics};
use crate::storage::mvcc::{default_not_found_error, Result};
use engine_traits::{IterOptions, MvccProperties};
use engine_traits::{CF_DEFAULT, CF_LOCK, CF_WRITE};
use kvproto::kvrpcpb::IsolationLevel;
use std::borrow::Cow;
use txn_types::{Key, Lock, TimeStamp, Value, Write, WriteRef, WriteType};

const GC_MAX_ROW_VERSIONS_THRESHOLD: u64 = 100;

/// The result of `get_txn_commit_record`, which is used to get the status of a specified
/// transaction from write cf.
#[derive(Debug)]
pub enum TxnCommitRecord {
    /// The commit record of the given transaction is not found. But it's possible that there's
    /// another transaction's commit record, whose `commit_ts` equals to the current transaction's
    /// `start_ts`. That kind of record will be returned via the `overlapped_write` field.
    /// In this case, if the current transaction is to be rolled back, the `overlapped_write` must not
    /// be overwritten.
    None { overlapped_write: Option<Write> },
    /// Found the transaction's write record.
    SingleRecord { commit_ts: TimeStamp, write: Write },
    /// The transaction's status is found in another transaction's record's `overlapped_rollback`
    /// field. This may happen when the current transaction's `start_ts` is the same as the
    /// `commit_ts` of another transaction on this key.
    OverlappedRollback { commit_ts: TimeStamp },
}

impl TxnCommitRecord {
    pub fn exist(&self) -> bool {
        match self {
            Self::None { .. } => false,
            Self::SingleRecord { .. } | Self::OverlappedRollback { .. } => true,
        }
    }

    pub fn info(&self) -> Option<(TimeStamp, WriteType)> {
        match self {
            Self::None { .. } => None,
            Self::SingleRecord { commit_ts, write } => Some((*commit_ts, write.write_type)),
            Self::OverlappedRollback { commit_ts } => Some((*commit_ts, WriteType::Rollback)),
        }
    }

    pub fn unwrap_single_record(self) -> (TimeStamp, WriteType) {
        match self {
            Self::SingleRecord { commit_ts, write } => (commit_ts, write.write_type),
            _ => panic!("not a single record: {:?}", self),
        }
    }

    pub fn unwrap_overlapped_rollback(self) -> TimeStamp {
        match self {
            Self::OverlappedRollback { commit_ts } => commit_ts,
            _ => panic!("not an overlapped rollback record: {:?}", self),
        }
    }

    pub fn unwrap_none(self) -> Option<Write> {
        match self {
            Self::None { overlapped_write } => overlapped_write,
            _ => panic!("txn record found but not expected: {:?}", self),
        }
    }
}

pub struct MvccReader<S: Snapshot> {
    snapshot: S,
    pub statistics: Statistics,
    // cursors are used for speeding up scans.
    data_cursor: Option<Cursor<S::Iter>>,
    lock_cursor: Option<Cursor<S::Iter>>,
    pub write_cursor: Option<Cursor<S::Iter>>,

    /// None means following operations are performed on a single user key, i.e.,
    /// different versions of the same key. It can use prefix seek to speed up reads
    /// from the write-cf.
    scan_mode: Option<ScanMode>,
    // Records the current key for prefix seek. Will Reset the write cursor when switching to another key.
    current_key: Option<Key>,

    key_only: bool,

    fill_cache: bool,
    isolation_level: IsolationLevel,
}

impl<S: Snapshot> MvccReader<S> {
    pub fn new(
        snapshot: S,
        scan_mode: Option<ScanMode>,
        fill_cache: bool,
        isolation_level: IsolationLevel,
    ) -> Self {
        Self {
            snapshot,
            statistics: Statistics::default(),
            data_cursor: None,
            lock_cursor: None,
            write_cursor: None,
            scan_mode,
            current_key: None,
            isolation_level,
            key_only: false,
            fill_cache,
        }
    }

    pub fn get_statistics(&self) -> &Statistics {
        &self.statistics
    }

    pub fn collect_statistics_into(&mut self, stats: &mut Statistics) {
        stats.add(&self.statistics);
        self.statistics = Statistics::default();
    }

    pub fn load_data(&mut self, key: &Key, write: Write) -> Result<Value> {
        assert_eq!(write.write_type, WriteType::Put);
        if self.key_only {
            return Ok(vec![]);
        }
        if let Some(val) = write.short_value {
            return Ok(val);
        }
        if self.scan_mode.is_some() {
            self.create_data_cursor()?;
        }

        let k = key.clone().append_ts(write.start_ts);
        let val = if let Some(ref mut cursor) = self.data_cursor {
            cursor
                .get(&k, &mut self.statistics.data)?
                .map(|v| v.to_vec())
        } else {
            self.statistics.data.get += 1;
            self.snapshot.get(&k)?
        };

        match val {
            Some(val) => {
                self.statistics.data.processed_keys += 1;
                Ok(val)
            }
            None => Err(default_not_found_error(key.to_raw()?, "get")),
        }
    }

    pub fn load_lock(&mut self, key: &Key) -> Result<Option<Lock>> {
        if self.scan_mode.is_some() {
            self.create_lock_cursor()?;
        }

        let res = if let Some(ref mut cursor) = self.lock_cursor {
            match cursor.get(key, &mut self.statistics.lock)? {
                Some(v) => Some(Lock::parse(v)?),
                None => None,
            }
        } else {
            self.statistics.lock.get += 1;
            match self.snapshot.get_cf(CF_LOCK, key)? {
                Some(v) => Some(Lock::parse(&v)?),
                None => None,
            }
        };

        Ok(res)
    }

    fn get_scan_mode(&self, allow_backward: bool) -> ScanMode {
        match self.scan_mode {
            Some(ScanMode::Forward) => ScanMode::Forward,
            Some(ScanMode::Backward) if allow_backward => ScanMode::Backward,
            _ => ScanMode::Mixed,
        }
    }

    pub fn seek_write(&mut self, key: &Key, ts: TimeStamp) -> Result<Option<(TimeStamp, Write)>> {
        // When it switches to another key in prefix seek mode, creates a new cursor for it
        // because the current position of the cursor is seldom around `key`.
        if self.scan_mode.is_none() && self.current_key.as_ref().map_or(true, |k| k != key) {
            self.current_key = Some(key.clone());
            self.write_cursor.take();
        }
        self.create_write_cursor()?;
        let cursor = self.write_cursor.as_mut().unwrap();
        let ok = cursor.near_seek(&key.clone().append_ts(ts), &mut self.statistics.write)?;
        if !ok {
            return Ok(None);
        }
        let write_key = cursor.key(&mut self.statistics.write);
        let commit_ts = Key::decode_ts_from(write_key)?;
        if !Key::is_user_key_eq(write_key, key.as_encoded()) {
            return Ok(None);
        }
        let write = WriteRef::parse(cursor.value(&mut self.statistics.write))?.to_owned();
        Ok(Some((commit_ts, write)))
    }

    /// Checks if there is a lock which blocks reading the key at the given ts.
    /// Returns the blocking lock as the `Err` variant.
    fn check_lock(&mut self, key: &Key, ts: TimeStamp) -> Result<()> {
        if let Some(lock) = self.load_lock(key)? {
            if let Err(e) = Lock::check_ts_conflict(Cow::Owned(lock), key, ts, &Default::default())
            {
                self.statistics.lock.processed_keys += 1;
                return Err(e.into());
            }
        }
        Ok(())
    }

    pub fn get(
        &mut self,
        key: &Key,
        ts: TimeStamp,
        skip_lock_check: bool,
    ) -> Result<Option<Value>> {
        if !skip_lock_check {
            // Check for locks that signal concurrent writes.
            match self.isolation_level {
                IsolationLevel::Si => self.check_lock(key, ts)?,
                IsolationLevel::Rc => {}
            }
        }
        if let Some(write) = self.get_write(key, ts)? {
            Ok(Some(self.load_data(key, write)?))
        } else {
            Ok(None)
        }
    }

    pub fn get_write(&mut self, key: &Key, mut ts: TimeStamp) -> Result<Option<Write>> {
        loop {
            match self.seek_write(key, ts)? {
                Some((commit_ts, write)) => match write.write_type {
                    WriteType::Put => {
                        return Ok(Some(write));
                    }
                    WriteType::Delete => {
                        return Ok(None);
                    }
                    WriteType::Lock | WriteType::Rollback => ts = commit_ts.prev(),
                },
                None => return Ok(None),
            }
        }
    }

    pub fn get_txn_commit_record(
        &mut self,
        key: &Key,
        start_ts: TimeStamp,
    ) -> Result<TxnCommitRecord> {
        // It's possible a txn with a small `start_ts` has a greater `commit_ts` than a txn with
        // a greater `start_ts` in pessimistic transaction.
        // I.e., txn_1.commit_ts > txn_2.commit_ts > txn_2.start_ts > txn_1.start_ts.
        //
        // Scan all the versions from `TimeStamp::max()` to `start_ts`.
        let mut seek_ts = TimeStamp::max();
        while let Some((commit_ts, write)) = self.seek_write(key, seek_ts)? {
            if write.start_ts == start_ts {
                return Ok(TxnCommitRecord::SingleRecord { commit_ts, write });
            }
            if commit_ts == start_ts {
                if write.has_overlapped_rollback {
                    return Ok(TxnCommitRecord::OverlappedRollback { commit_ts });
                }
                return Ok(TxnCommitRecord::None {
                    overlapped_write: Some(write),
                });
            }
            if commit_ts < start_ts {
                break;
            }
            seek_ts = commit_ts.prev();
        }
        Ok(TxnCommitRecord::None {
            overlapped_write: None,
        })
    }

    fn create_data_cursor(&mut self) -> Result<()> {
        if self.data_cursor.is_none() {
            let cursor = CursorBuilder::new(&self.snapshot, CF_DEFAULT)
                .fill_cache(self.fill_cache)
                .scan_mode(self.get_scan_mode(true))
                .build()?;
            self.data_cursor = Some(cursor);
        }
        Ok(())
    }

    fn create_write_cursor(&mut self) -> Result<()> {
        if self.write_cursor.is_none() {
            let cursor = CursorBuilder::new(&self.snapshot, CF_WRITE)
                .fill_cache(self.fill_cache)
                // Only use prefix seek in non-scan mode.
                .prefix_seek(self.scan_mode.is_none())
                .scan_mode(self.get_scan_mode(true))
                .build()?;
            self.write_cursor = Some(cursor);
        }
        Ok(())
    }

    fn create_lock_cursor(&mut self) -> Result<()> {
        if self.lock_cursor.is_none() {
            let cursor = CursorBuilder::new(&self.snapshot, CF_LOCK)
                .fill_cache(self.fill_cache)
                .scan_mode(self.get_scan_mode(true))
                .build()?;
            self.lock_cursor = Some(cursor);
        }
        Ok(())
    }

    /// Return the first committed key for which `start_ts` equals to `ts`
    pub fn seek_ts(&mut self, ts: TimeStamp) -> Result<Option<Key>> {
        assert!(self.scan_mode.is_some());
        self.create_write_cursor()?;

        let cursor = self.write_cursor.as_mut().unwrap();
        let mut ok = cursor.seek_to_first(&mut self.statistics.write);

        while ok {
            if WriteRef::parse(cursor.value(&mut self.statistics.write))?.start_ts == ts {
                return Ok(Some(
                    Key::from_encoded(cursor.key(&mut self.statistics.write).to_vec())
                        .truncate_ts()?,
                ));
            }
            ok = cursor.next(&mut self.statistics.write);
        }
        Ok(None)
    }

    /// Scan locks that satisfies `filter(lock)` returns true, from the given start key `start`.
    /// At most `limit` locks will be returned. If `limit` is set to `0`, it means unlimited.
    ///
    /// The return type is `(locks, is_remain)`. `is_remain` indicates whether there MAY be
    /// remaining locks that can be scanned.
    pub fn scan_locks<F>(
        &mut self,
        start: Option<&Key>,
        filter: F,
        limit: usize,
    ) -> Result<(Vec<(Key, Lock)>, bool)>
    where
        F: Fn(&Lock) -> bool,
    {
        self.create_lock_cursor()?;
        let cursor = self.lock_cursor.as_mut().unwrap();
        let ok = match start {
            Some(ref x) => cursor.seek(x, &mut self.statistics.lock)?,
            None => cursor.seek_to_first(&mut self.statistics.lock),
        };
        if !ok {
            return Ok((vec![], false));
        }
        let mut locks = Vec::with_capacity(limit);
        while cursor.valid()? {
            let key = Key::from_encoded_slice(cursor.key(&mut self.statistics.lock));
            let lock = Lock::parse(cursor.value(&mut self.statistics.lock))?;
            if filter(&lock) {
                locks.push((key, lock));
                if limit > 0 && locks.len() == limit {
                    return Ok((locks, true));
                }
            }
            cursor.next(&mut self.statistics.lock);
        }
        self.statistics.lock.processed_keys += locks.len();
        // If we reach here, `cursor.valid()` is `false`, so there MUST be no more locks.
        Ok((locks, false))
    }

    pub fn scan_keys(
        &mut self,
        mut start: Option<Key>,
        limit: usize,
    ) -> Result<(Vec<Key>, Option<Key>)> {
        let iter_opt = IterOptions::new(None, None, self.fill_cache);
        let scan_mode = self.get_scan_mode(false);
        let mut cursor = self.snapshot.iter_cf(CF_WRITE, iter_opt, scan_mode)?;
        let mut keys = vec![];
        loop {
            let ok = match start {
                Some(ref x) => cursor.near_seek(x, &mut self.statistics.write)?,
                None => cursor.seek_to_first(&mut self.statistics.write),
            };
            if !ok {
                return Ok((keys, None));
            }
            if keys.len() >= limit {
                self.statistics.write.processed_keys += keys.len();
                return Ok((keys, start));
            }
            let key =
                Key::from_encoded(cursor.key(&mut self.statistics.write).to_vec()).truncate_ts()?;
            start = Some(key.clone().append_ts(TimeStamp::zero()));
            keys.push(key);
        }
    }

    // Get all Value of the given key in CF_DEFAULT
    pub fn scan_values_in_default(&mut self, key: &Key) -> Result<Vec<(TimeStamp, Value)>> {
        self.create_data_cursor()?;
        let cursor = self.data_cursor.as_mut().unwrap();
        let mut ok = cursor.seek(key, &mut self.statistics.data)?;
        if !ok {
            return Ok(vec![]);
        }
        let mut v = vec![];
        while ok {
            let cur_key = cursor.key(&mut self.statistics.data);
            let ts = Key::decode_ts_from(cur_key)?;
            if Key::is_user_key_eq(cur_key, key.as_encoded()) {
                v.push((ts, cursor.value(&mut self.statistics.data).to_vec()));
            } else {
                break;
            }
            ok = cursor.next(&mut self.statistics.data);
        }
        Ok(v)
    }
}

// Returns true if it needs gc.
// This is for optimization purpose, does not mean to be accurate.
pub fn check_need_gc(safe_point: TimeStamp, ratio_threshold: f64, props: MvccProperties) -> bool {
    // Always GC.
    if ratio_threshold < 1.0 {
        return true;
    }

    // No data older than safe_point to GC.
    if props.min_ts > safe_point {
        return false;
    }

    // Note: Since the properties are file-based, it can be false positive.
    // For example, multiple files can have a different version of the same row.

    // A lot of MVCC versions to GC.
    if props.num_versions as f64 > props.num_rows as f64 * ratio_threshold {
        return true;
    }
    // A lot of non-effective MVCC versions to GC.
    if props.num_versions as f64 > props.num_puts as f64 * ratio_threshold {
        return true;
    }

    // A lot of MVCC versions of a single row to GC.
    props.max_row_versions > GC_MAX_ROW_VERSIONS_THRESHOLD
}

#[cfg(test)]
mod tests {
    use super::*;

    use crate::storage::kv::Modify;
    use crate::storage::mvcc::{MvccReader, MvccTxn};

    use crate::storage::txn::{acquire_pessimistic_lock, commit, pessimistic_prewrite, prewrite};
    use concurrency_manager::ConcurrencyManager;
    use engine_rocks::properties::MvccPropertiesCollectorFactory;
    use engine_rocks::raw::DB;
    use engine_rocks::raw::{ColumnFamilyOptions, DBOptions};
    use engine_rocks::raw_util::CFOptions;
    use engine_rocks::{Compat, RocksSnapshot};
    use engine_traits::{Mutable, MvccPropertiesExt, WriteBatchExt};
    use engine_traits::{ALL_CFS, CF_DEFAULT, CF_LOCK, CF_RAFT, CF_WRITE};
    use kvproto::kvrpcpb::IsolationLevel;
    use kvproto::metapb::{Peer, Region};
    use raftstore::store::RegionSnapshot;
    use std::ops::Bound;
    use std::sync::Arc;
    use std::u64;
    use txn_types::{LockType, Mutation};

    struct RegionEngine {
        db: Arc<DB>,
        region: Region,
    }

    impl RegionEngine {
        fn new(db: &Arc<DB>, region: &Region) -> RegionEngine {
            RegionEngine {
                db: Arc::clone(&db),
                region: region.clone(),
            }
        }

        fn put(
            &mut self,
            pk: &[u8],
            start_ts: impl Into<TimeStamp>,
            commit_ts: impl Into<TimeStamp>,
        ) {
            let start_ts = start_ts.into();
            let m = Mutation::Put((Key::from_raw(pk), vec![]));
            self.prewrite(m, pk, start_ts);
            self.commit(pk, start_ts, commit_ts);
        }

        fn lock(
            &mut self,
            pk: &[u8],
            start_ts: impl Into<TimeStamp>,
            commit_ts: impl Into<TimeStamp>,
        ) {
            let start_ts = start_ts.into();
            let m = Mutation::Lock(Key::from_raw(pk));
            self.prewrite(m, pk, start_ts);
            self.commit(pk, start_ts, commit_ts);
        }

        fn delete(
            &mut self,
            pk: &[u8],
            start_ts: impl Into<TimeStamp>,
            commit_ts: impl Into<TimeStamp>,
        ) {
            let start_ts = start_ts.into();
            let m = Mutation::Delete(Key::from_raw(pk));
            self.prewrite(m, pk, start_ts);
            self.commit(pk, start_ts, commit_ts);
        }

        fn prewrite(&mut self, m: Mutation, pk: &[u8], start_ts: impl Into<TimeStamp>) {
            let snap =
                RegionSnapshot::<RocksSnapshot>::from_raw(self.db.c().clone(), self.region.clone());
            let start_ts = start_ts.into();
            let cm = ConcurrencyManager::new(start_ts);
            let mut txn = MvccTxn::new(snap, start_ts, true, cm);

            prewrite(
                &mut txn,
                m,
                pk,
                &None,
                false,
                0,
                0,
                TimeStamp::default(),
                TimeStamp::default(),
                false,
            )
            .unwrap();
            self.write(txn.into_modifies());
        }

        fn prewrite_pessimistic_lock(
            &mut self,
            m: Mutation,
            pk: &[u8],
            start_ts: impl Into<TimeStamp>,
        ) {
            let snap =
                RegionSnapshot::<RocksSnapshot>::from_raw(self.db.c().clone(), self.region.clone());
            let start_ts = start_ts.into();
            let cm = ConcurrencyManager::new(start_ts);
            let mut txn = MvccTxn::new(snap, start_ts, true, cm);

            pessimistic_prewrite(
                &mut txn,
                m,
                pk,
                &None,
                true,
                0,
                TimeStamp::default(),
                0,
                TimeStamp::default(),
                TimeStamp::default(),
<<<<<<< HEAD
=======
                false,
                false,
>>>>>>> 20406a8e
            )
            .unwrap();
            self.write(txn.into_modifies());
        }

        fn acquire_pessimistic_lock(
            &mut self,
            k: Key,
            pk: &[u8],
            start_ts: impl Into<TimeStamp>,
            for_update_ts: impl Into<TimeStamp>,
        ) {
            let snap =
                RegionSnapshot::<RocksSnapshot>::from_raw(self.db.c().clone(), self.region.clone());
            let for_update_ts = for_update_ts.into();
            let cm = ConcurrencyManager::new(for_update_ts);
            let mut txn = MvccTxn::new(snap, start_ts.into(), true, cm);
            acquire_pessimistic_lock(
                &mut txn,
                k,
                pk,
                false,
                0,
                for_update_ts,
                false,
                TimeStamp::zero(),
            )
            .unwrap();
            self.write(txn.into_modifies());
        }

        fn commit(
            &mut self,
            pk: &[u8],
            start_ts: impl Into<TimeStamp>,
            commit_ts: impl Into<TimeStamp>,
        ) {
            let snap =
                RegionSnapshot::<RocksSnapshot>::from_raw(self.db.c().clone(), self.region.clone());
            let start_ts = start_ts.into();
            let cm = ConcurrencyManager::new(start_ts);
            let mut txn = MvccTxn::new(snap, start_ts, true, cm);
            commit(&mut txn, Key::from_raw(pk), commit_ts.into()).unwrap();
            self.write(txn.into_modifies());
        }

        fn rollback(&mut self, pk: &[u8], start_ts: impl Into<TimeStamp>) {
            let snap =
                RegionSnapshot::<RocksSnapshot>::from_raw(self.db.c().clone(), self.region.clone());
            let start_ts = start_ts.into();
            let cm = ConcurrencyManager::new(start_ts);
            let mut txn = MvccTxn::new(snap, start_ts, true, cm);
            txn.collapse_rollback(false);
            txn.rollback(Key::from_raw(pk)).unwrap();
            self.write(txn.into_modifies());
        }

        fn rollback_protected(&mut self, pk: &[u8], start_ts: impl Into<TimeStamp>) {
            let snap =
                RegionSnapshot::<RocksSnapshot>::from_raw(self.db.c().clone(), self.region.clone());
            let start_ts = start_ts.into();
            let cm = ConcurrencyManager::new(start_ts);
            let mut txn = MvccTxn::new(snap, start_ts, true, cm);
            txn.collapse_rollback(false);
            txn.cleanup(Key::from_raw(pk), TimeStamp::zero(), true)
                .unwrap();
            self.write(txn.into_modifies());
        }

        fn gc(&mut self, pk: &[u8], safe_point: impl Into<TimeStamp> + Copy) {
            let cm = ConcurrencyManager::new(safe_point.into());
            loop {
                let snap = RegionSnapshot::<RocksSnapshot>::from_raw(
                    self.db.c().clone(),
                    self.region.clone(),
                );
                let mut txn = MvccTxn::new(snap, safe_point.into(), true, cm.clone());
                txn.gc(Key::from_raw(pk), safe_point.into()).unwrap();
                let modifies = txn.into_modifies();
                if modifies.is_empty() {
                    return;
                }
                self.write(modifies);
            }
        }

        fn write(&mut self, modifies: Vec<Modify>) {
            let db = &self.db;
            let mut wb = db.c().write_batch();
            for rev in modifies {
                match rev {
                    Modify::Put(cf, k, v) => {
                        let k = keys::data_key(k.as_encoded());
                        wb.put_cf(cf, &k, &v).unwrap();
                    }
                    Modify::Delete(cf, k) => {
                        let k = keys::data_key(k.as_encoded());
                        wb.delete_cf(cf, &k).unwrap();
                    }
                    Modify::DeleteRange(cf, k1, k2, notify_only) => {
                        if !notify_only {
                            let k1 = keys::data_key(k1.as_encoded());
                            let k2 = keys::data_key(k2.as_encoded());
                            wb.delete_range_cf(cf, &k1, &k2).unwrap();
                        }
                    }
                }
            }
            db.c().write(&wb).unwrap();
        }

        fn flush(&mut self) {
            for cf in ALL_CFS {
                let cf = engine_rocks::util::get_cf_handle(&self.db, cf).unwrap();
                self.db.flush_cf(cf, true).unwrap();
            }
        }

        fn compact(&mut self) {
            for cf in ALL_CFS {
                let cf = engine_rocks::util::get_cf_handle(&self.db, cf).unwrap();
                self.db.compact_range_cf(cf, None, None);
            }
        }
    }

    fn open_db(path: &str, with_properties: bool) -> Arc<DB> {
        let db_opts = DBOptions::new();
        let mut cf_opts = ColumnFamilyOptions::new();
        cf_opts.set_write_buffer_size(32 * 1024 * 1024);
        if with_properties {
            let f = Box::new(MvccPropertiesCollectorFactory::default());
            cf_opts.add_table_properties_collector_factory("tikv.test-collector", f);
        }
        let cfs_opts = vec![
            CFOptions::new(CF_DEFAULT, ColumnFamilyOptions::new()),
            CFOptions::new(CF_RAFT, ColumnFamilyOptions::new()),
            CFOptions::new(CF_LOCK, ColumnFamilyOptions::new()),
            CFOptions::new(CF_WRITE, cf_opts),
        ];
        Arc::new(engine_rocks::raw_util::new_engine_opt(path, db_opts, cfs_opts).unwrap())
    }

    fn make_region(id: u64, start_key: Vec<u8>, end_key: Vec<u8>) -> Region {
        let mut peer = Peer::default();
        peer.set_id(id);
        peer.set_store_id(id);
        let mut region = Region::default();
        region.set_id(id);
        region.set_start_key(start_key);
        region.set_end_key(end_key);
        region.mut_peers().push(peer);
        region
    }

    fn get_mvcc_properties_and_check_gc(
        db: Arc<DB>,
        region: Region,
        safe_point: impl Into<TimeStamp>,
        need_gc: bool,
    ) -> Option<MvccProperties> {
        let safe_point = safe_point.into();

        let start = keys::data_key(region.get_start_key());
        let end = keys::data_end_key(region.get_end_key());
        let props = db
            .c()
            .get_mvcc_properties_cf(CF_WRITE, safe_point, &start, &end);
        if let Some(props) = props.as_ref() {
            assert_eq!(check_need_gc(safe_point, 1.0, props.clone()), need_gc);
        }
        props
    }

    #[test]
    fn test_need_gc() {
        let path = tempfile::Builder::new()
            .prefix("test_storage_mvcc_reader")
            .tempdir()
            .unwrap();
        let path = path.path().to_str().unwrap();
        let region = make_region(1, vec![0], vec![10]);
        test_without_properties(path, &region);
        test_with_properties(path, &region);
    }

    fn test_without_properties(path: &str, region: &Region) {
        let db = open_db(path, false);
        let mut engine = RegionEngine::new(&db, &region);

        // Put 2 keys.
        engine.put(&[1], 1, 1);
        engine.put(&[4], 2, 2);
        assert!(
            get_mvcc_properties_and_check_gc(Arc::clone(&db), region.clone(), 10, true).is_none()
        );
        engine.flush();
        // After this flush, we have a SST file without properties.
        // Without properties, we always need GC.
        assert!(
            get_mvcc_properties_and_check_gc(Arc::clone(&db), region.clone(), 10, true).is_none()
        );
    }

    #[test]
    fn test_ts_filter() {
        let path = tempfile::Builder::new()
            .prefix("test_ts_filter")
            .tempdir()
            .unwrap();
        let path = path.path().to_str().unwrap();
        let region = make_region(1, vec![0], vec![13]);

        let db = open_db(path, true);
        let mut engine = RegionEngine::new(&db, &region);

        engine.put(&[2], 1, 2);
        engine.put(&[4], 3, 4);
        engine.flush();
        engine.put(&[6], 5, 6);
        engine.put(&[8], 7, 8);
        engine.flush();
        engine.put(&[10], 9, 10);
        engine.put(&[12], 11, 12);
        engine.flush();

        let snap = RegionSnapshot::<RocksSnapshot>::from_raw(db.c().clone(), region);

        let tests = vec![
            // set nothing.
            (
                Bound::Unbounded,
                Bound::Unbounded,
                vec![2u64, 4, 6, 8, 10, 12],
            ),
            // test set both hint_min_ts and hint_max_ts.
            (Bound::Included(6), Bound::Included(8), vec![6u64, 8]),
            (Bound::Excluded(5), Bound::Included(8), vec![6u64, 8]),
            (Bound::Included(6), Bound::Excluded(9), vec![6u64, 8]),
            (Bound::Excluded(5), Bound::Excluded(9), vec![6u64, 8]),
            // test set only hint_min_ts.
            (Bound::Included(10), Bound::Unbounded, vec![10u64, 12]),
            (Bound::Excluded(9), Bound::Unbounded, vec![10u64, 12]),
            // test set only hint_max_ts.
            (Bound::Unbounded, Bound::Included(7), vec![2u64, 4, 6, 8]),
            (Bound::Unbounded, Bound::Excluded(8), vec![2u64, 4, 6, 8]),
        ];

        for (_, &(min, max, ref res)) in tests.iter().enumerate() {
            let mut iopt = IterOptions::default();
            iopt.set_hint_min_ts(min);
            iopt.set_hint_max_ts(max);

            let mut iter = snap.iter_cf(CF_WRITE, iopt).unwrap();

            for (i, expect_ts) in res.iter().enumerate() {
                if i == 0 {
                    assert_eq!(iter.seek_to_first().unwrap(), true);
                } else {
                    assert_eq!(iter.next().unwrap(), true);
                }

                let ts = Key::decode_ts_from(iter.key()).unwrap();
                assert_eq!(ts.into_inner(), *expect_ts);
            }

            assert_eq!(iter.next().unwrap(), false);
        }
    }

    #[test]
    fn test_ts_filter_lost_delete() {
        let dir = tempfile::Builder::new()
            .prefix("test_ts_filter_lost_deletion")
            .tempdir()
            .unwrap();
        let path = dir.path().to_str().unwrap();
        let region = make_region(1, vec![0], vec![]);

        let db = open_db(&path, true);
        let mut engine = RegionEngine::new(&db, &region);

        let key1 = &[1];
        engine.put(key1, 2, 3);
        engine.flush();
        engine.compact();

        // Delete key 1 commit ts@5 and GC@6
        // Put key 2 commit ts@7
        let key2 = &[2];
        engine.put(key2, 6, 7);
        engine.delete(key1, 4, 5);
        engine.gc(key1, 6);
        engine.flush();

        // Scan kv with ts filter [1, 6].
        let mut iopt = IterOptions::default();
        iopt.set_hint_min_ts(Bound::Included(1));
        iopt.set_hint_max_ts(Bound::Included(6));

        let snap = RegionSnapshot::<RocksSnapshot>::from_raw(db.c().clone(), region);
        let mut iter = snap.iter_cf(CF_WRITE, iopt).unwrap();

        // Must not omit the latest deletion of key1 to prevent seeing outdated record.
        assert_eq!(iter.seek_to_first().unwrap(), true);
        assert_eq!(
            Key::from_encoded_slice(iter.key())
                .to_raw()
                .unwrap()
                .as_slice(),
            key2
        );
        assert_eq!(iter.next().unwrap(), false);
    }

    fn test_with_properties(path: &str, region: &Region) {
        let db = open_db(path, true);
        let mut engine = RegionEngine::new(&db, &region);

        // Put 2 keys.
        engine.put(&[2], 3, 3);
        engine.put(&[3], 4, 4);
        engine.flush();
        // After this flush, we have a SST file w/ properties, plus the SST
        // file w/o properties from previous flush. We always need GC as
        // long as we can't get properties from any SST files.
        assert!(
            get_mvcc_properties_and_check_gc(Arc::clone(&db), region.clone(), 10, true).is_none()
        );
        engine.compact();
        // After this compact, the two SST files are compacted into a new
        // SST file with properties. Now all SST files have properties and
        // all keys have only one version, so we don't need gc.
        let props =
            get_mvcc_properties_and_check_gc(Arc::clone(&db), region.clone(), 10, false).unwrap();
        assert_eq!(props.min_ts, 1.into());
        assert_eq!(props.max_ts, 4.into());
        assert_eq!(props.num_rows, 4);
        assert_eq!(props.num_puts, 4);
        assert_eq!(props.num_versions, 4);
        assert_eq!(props.max_row_versions, 1);

        // Put 2 more keys and delete them.
        engine.put(&[5], 5, 5);
        engine.put(&[6], 6, 6);
        engine.delete(&[5], 7, 7);
        engine.delete(&[6], 8, 8);
        engine.flush();
        // After this flush, keys 5,6 in the new SST file have more than one
        // versions, so we need gc.
        let props =
            get_mvcc_properties_and_check_gc(Arc::clone(&db), region.clone(), 10, true).unwrap();
        assert_eq!(props.min_ts, 1.into());
        assert_eq!(props.max_ts, 8.into());
        assert_eq!(props.num_rows, 6);
        assert_eq!(props.num_puts, 6);
        assert_eq!(props.num_versions, 8);
        assert_eq!(props.max_row_versions, 2);
        // But if the `safe_point` is older than all versions, we don't need gc too.
        let props =
            get_mvcc_properties_and_check_gc(Arc::clone(&db), region.clone(), 0, false).unwrap();
        assert_eq!(props.min_ts, TimeStamp::max());
        assert_eq!(props.max_ts, TimeStamp::zero());
        assert_eq!(props.num_rows, 0);
        assert_eq!(props.num_puts, 0);
        assert_eq!(props.num_versions, 0);
        assert_eq!(props.max_row_versions, 0);

        // We gc the two deleted keys manually.
        engine.gc(&[5], 10);
        engine.gc(&[6], 10);
        engine.compact();
        // After this compact, all versions of keys 5,6 are deleted,
        // no keys have more than one versions, so we don't need gc.
        let props =
            get_mvcc_properties_and_check_gc(Arc::clone(&db), region.clone(), 10, false).unwrap();
        assert_eq!(props.min_ts, 1.into());
        assert_eq!(props.max_ts, 4.into());
        assert_eq!(props.num_rows, 4);
        assert_eq!(props.num_puts, 4);
        assert_eq!(props.num_versions, 4);
        assert_eq!(props.max_row_versions, 1);

        // A single lock version need gc.
        engine.lock(&[7], 9, 9);
        engine.flush();
        let props =
            get_mvcc_properties_and_check_gc(Arc::clone(&db), region.clone(), 10, true).unwrap();
        assert_eq!(props.min_ts, 1.into());
        assert_eq!(props.max_ts, 9.into());
        assert_eq!(props.num_rows, 5);
        assert_eq!(props.num_puts, 4);
        assert_eq!(props.num_versions, 5);
        assert_eq!(props.max_row_versions, 1);
    }

    #[test]
    fn test_get_txn_commit_record() {
        let path = tempfile::Builder::new()
            .prefix("_test_storage_mvcc_reader_get_txn_commit_record")
            .tempdir()
            .unwrap();
        let path = path.path().to_str().unwrap();
        let region = make_region(1, vec![], vec![]);
        let db = open_db(path, true);
        let mut engine = RegionEngine::new(&db, &region);

        let (k, v) = (b"k", b"v");
        let m = Mutation::Put((Key::from_raw(k), v.to_vec()));
        engine.prewrite(m, k, 1);
        engine.commit(k, 1, 10);

        engine.rollback(k, 5);
        engine.rollback(k, 20);

        let m = Mutation::Put((Key::from_raw(k), v.to_vec()));
        engine.prewrite(m, k, 25);
        engine.commit(k, 25, 30);

        let m = Mutation::Put((Key::from_raw(k), v.to_vec()));
        engine.prewrite(m, k, 35);
        engine.commit(k, 35, 40);

        // Overlapped rollback on the commit record at 40.
        engine.rollback_protected(k, 40);

        let m = Mutation::Put((Key::from_raw(k), v.to_vec()));
        engine.acquire_pessimistic_lock(Key::from_raw(k), k, 45, 45);
        engine.prewrite_pessimistic_lock(m, k, 45);
        engine.commit(k, 45, 50);

        let snap = RegionSnapshot::<RocksSnapshot>::from_raw(db.c().clone(), region);
        let mut reader = MvccReader::new(snap, None, false, IsolationLevel::Si);

        // Let's assume `50_45 PUT` means a commit version with start ts is 45 and commit ts
        // is 50.
        // Commit versions: [50_45 PUT, 45_40 PUT, 40_35 PUT, 30_25 PUT, 20_20 Rollback, 10_1 PUT, 5_5 Rollback].
        let key = Key::from_raw(k);
        let overlapped_write = reader
            .get_txn_commit_record(&key, 55.into())
            .unwrap()
            .unwrap_none();
        assert!(overlapped_write.is_none());

        // When no such record is found but a record of another txn has a write record with
        // its commit_ts equals to current start_ts, it
        let overlapped_write = reader
            .get_txn_commit_record(&key, 50.into())
            .unwrap()
            .unwrap_none()
            .unwrap();
        assert_eq!(overlapped_write.start_ts, 45.into());
        assert_eq!(overlapped_write.write_type, WriteType::Put);

        let (commit_ts, write_type) = reader
            .get_txn_commit_record(&key, 45.into())
            .unwrap()
            .unwrap_single_record();
        assert_eq!(commit_ts, 50.into());
        assert_eq!(write_type, WriteType::Put);

        let commit_ts = reader
            .get_txn_commit_record(&key, 40.into())
            .unwrap()
            .unwrap_overlapped_rollback();
        assert_eq!(commit_ts, 40.into());

        let (commit_ts, write_type) = reader
            .get_txn_commit_record(&key, 35.into())
            .unwrap()
            .unwrap_single_record();
        assert_eq!(commit_ts, 40.into());
        assert_eq!(write_type, WriteType::Put);

        let (commit_ts, write_type) = reader
            .get_txn_commit_record(&key, 25.into())
            .unwrap()
            .unwrap_single_record();
        assert_eq!(commit_ts, 30.into());
        assert_eq!(write_type, WriteType::Put);

        let (commit_ts, write_type) = reader
            .get_txn_commit_record(&key, 20.into())
            .unwrap()
            .unwrap_single_record();
        assert_eq!(commit_ts, 20.into());
        assert_eq!(write_type, WriteType::Rollback);

        let (commit_ts, write_type) = reader
            .get_txn_commit_record(&key, 1.into())
            .unwrap()
            .unwrap_single_record();
        assert_eq!(commit_ts, 10.into());
        assert_eq!(write_type, WriteType::Put);

        let (commit_ts, write_type) = reader
            .get_txn_commit_record(&key, 5.into())
            .unwrap()
            .unwrap_single_record();
        assert_eq!(commit_ts, 5.into());
        assert_eq!(write_type, WriteType::Rollback);

        let seek_old = reader.get_statistics().write.seek;
        let next_old = reader.get_statistics().write.next;
        assert!(!reader
            .get_txn_commit_record(&key, 30.into())
            .unwrap()
            .exist());
        let seek_new = reader.get_statistics().write.seek;
        let next_new = reader.get_statistics().write.next;

        // `get_txn_commit_record(&key, 30)` stopped at `30_25 PUT`.
        assert_eq!(seek_new - seek_old, 1);
        assert_eq!(next_new - next_old, 2);
    }

    #[test]
    fn test_get_txn_commit_record_of_pessimistic_txn() {
        let path = tempfile::Builder::new()
            .prefix("_test_storage_mvcc_reader_get_txn_commit_record_of_pessimistic_txn")
            .tempdir()
            .unwrap();
        let path = path.path().to_str().unwrap();
        let region = make_region(1, vec![], vec![]);
        let db = open_db(path, true);
        let mut engine = RegionEngine::new(&db, &region);

        let (k, v) = (b"k", b"v");
        let key = Key::from_raw(k);
        let m = Mutation::Put((key.clone(), v.to_vec()));

        // txn: start_ts = 2, commit_ts = 3
        engine.acquire_pessimistic_lock(key.clone(), k, 2, 2);
        engine.prewrite_pessimistic_lock(m.clone(), k, 2);
        engine.commit(k, 2, 3);
        // txn: start_ts = 1, commit_ts = 4
        engine.acquire_pessimistic_lock(key.clone(), k, 1, 3);
        engine.prewrite_pessimistic_lock(m, k, 1);
        engine.commit(k, 1, 4);

        let snap = RegionSnapshot::<RocksSnapshot>::from_raw(db.c().clone(), region);
        let mut reader = MvccReader::new(snap, None, false, IsolationLevel::Si);

        let (commit_ts, write_type) = reader
            .get_txn_commit_record(&key, 2.into())
            .unwrap()
            .unwrap_single_record();
        assert_eq!(commit_ts, 3.into());
        assert_eq!(write_type, WriteType::Put);

        let (commit_ts, write_type) = reader
            .get_txn_commit_record(&key, 1.into())
            .unwrap()
            .unwrap_single_record();
        assert_eq!(commit_ts, 4.into());
        assert_eq!(write_type, WriteType::Put);
    }

    #[test]
    fn test_seek_write() {
        let path = tempfile::Builder::new()
            .prefix("_test_storage_mvcc_reader_seek_write")
            .tempdir()
            .unwrap();
        let path = path.path().to_str().unwrap();
        let region = make_region(1, vec![], vec![]);
        let db = open_db(path, true);
        let mut engine = RegionEngine::new(&db, &region);

        let (k, v) = (b"k", b"v");
        let m = Mutation::Put((Key::from_raw(k), v.to_vec()));
        engine.prewrite(m.clone(), k, 1);
        engine.commit(k, 1, 5);

        engine.rollback(k, 3);
        engine.rollback(k, 7);

        engine.prewrite(m.clone(), k, 15);
        engine.commit(k, 15, 17);

        // Timestamp overlap with the previous transaction.
        engine.acquire_pessimistic_lock(Key::from_raw(k), k, 10, 18);
        engine.prewrite_pessimistic_lock(Mutation::Lock(Key::from_raw(k)), k, 10);
        engine.commit(k, 10, 20);

        engine.prewrite(m, k, 23);
        engine.commit(k, 23, 25);

        // Let's assume `2_1 PUT` means a commit version with start ts is 1 and commit ts
        // is 2.
        // Commit versions: [25_23 PUT, 20_10 PUT, 17_15 PUT, 7_7 Rollback, 5_1 PUT, 3_3 Rollback].
        let snap = RegionSnapshot::<RocksSnapshot>::from_raw(db.c().clone(), region.clone());
        let mut reader = MvccReader::new(snap, None, false, IsolationLevel::Si);

        let k = Key::from_raw(k);
        let (commit_ts, write) = reader.seek_write(&k, 30.into()).unwrap().unwrap();
        assert_eq!(commit_ts, 25.into());
        assert_eq!(
            write,
            Write::new(WriteType::Put, 23.into(), Some(v.to_vec()))
        );
        assert_eq!(reader.get_statistics().write.seek, 1);
        assert_eq!(reader.get_statistics().write.next, 0);

        let (commit_ts, write) = reader.seek_write(&k, 25.into()).unwrap().unwrap();
        assert_eq!(commit_ts, 25.into());
        assert_eq!(
            write,
            Write::new(WriteType::Put, 23.into(), Some(v.to_vec()))
        );
        assert_eq!(reader.get_statistics().write.seek, 1);
        assert_eq!(reader.get_statistics().write.next, 0);

        let (commit_ts, write) = reader.seek_write(&k, 20.into()).unwrap().unwrap();
        assert_eq!(commit_ts, 20.into());
        assert_eq!(write, Write::new(WriteType::Lock, 10.into(), None));
        assert_eq!(reader.get_statistics().write.seek, 1);
        assert_eq!(reader.get_statistics().write.next, 1);

        let (commit_ts, write) = reader.seek_write(&k, 19.into()).unwrap().unwrap();
        assert_eq!(commit_ts, 17.into());
        assert_eq!(
            write,
            Write::new(WriteType::Put, 15.into(), Some(v.to_vec()))
        );
        assert_eq!(reader.get_statistics().write.seek, 1);
        assert_eq!(reader.get_statistics().write.next, 2);

        let (commit_ts, write) = reader.seek_write(&k, 3.into()).unwrap().unwrap();
        assert_eq!(commit_ts, 3.into());
        assert_eq!(write, Write::new_rollback(3.into(), false));
        assert_eq!(reader.get_statistics().write.seek, 1);
        assert_eq!(reader.get_statistics().write.next, 5);

        let (commit_ts, write) = reader.seek_write(&k, 16.into()).unwrap().unwrap();
        assert_eq!(commit_ts, 7.into());
        assert_eq!(write, Write::new_rollback(7.into(), false));
        assert_eq!(reader.get_statistics().write.seek, 1);
        assert_eq!(reader.get_statistics().write.next, 6);
        assert_eq!(reader.get_statistics().write.prev, 3);

        let (commit_ts, write) = reader.seek_write(&k, 6.into()).unwrap().unwrap();
        assert_eq!(commit_ts, 5.into());
        assert_eq!(
            write,
            Write::new(WriteType::Put, 1.into(), Some(v.to_vec()))
        );
        assert_eq!(reader.get_statistics().write.seek, 1);
        assert_eq!(reader.get_statistics().write.next, 7);
        assert_eq!(reader.get_statistics().write.prev, 3);

        assert!(reader.seek_write(&k, 2.into()).unwrap().is_none());
        assert_eq!(reader.get_statistics().write.seek, 1);
        assert_eq!(reader.get_statistics().write.next, 9);
        assert_eq!(reader.get_statistics().write.prev, 3);

        // Test seek_write should not see the next key.
        let (k2, v2) = (b"k2", b"v2");
        let m2 = Mutation::Put((Key::from_raw(k2), v2.to_vec()));
        engine.prewrite(m2, k2, 1);
        engine.commit(k2, 1, 2);

        let snap = RegionSnapshot::<RocksSnapshot>::from_raw(db.c().clone(), region);
        let mut reader = MvccReader::new(snap, None, false, IsolationLevel::Si);

        let (commit_ts, write) = reader
            .seek_write(&Key::from_raw(k2), 3.into())
            .unwrap()
            .unwrap();
        assert_eq!(commit_ts, 2.into());
        assert_eq!(
            write,
            Write::new(WriteType::Put, 1.into(), Some(v2.to_vec()))
        );
        assert_eq!(reader.get_statistics().write.seek, 1);
        assert_eq!(reader.get_statistics().write.next, 0);

        // Should seek for another key.
        assert!(reader.seek_write(&k, 2.into()).unwrap().is_none());
        assert_eq!(reader.get_statistics().write.seek, 2);
        assert_eq!(reader.get_statistics().write.next, 0);

        // Test seek_write touches region's end.
        let region1 = make_region(1, vec![], Key::from_raw(b"k1").into_encoded());
        let snap = RegionSnapshot::<RocksSnapshot>::from_raw(db.c().clone(), region1);
        let mut reader = MvccReader::new(snap, None, false, IsolationLevel::Si);

        assert!(reader.seek_write(&k, 2.into()).unwrap().is_none());
    }

    #[test]
    fn test_get_write() {
        let path = tempfile::Builder::new()
            .prefix("_test_storage_mvcc_reader_get_write")
            .tempdir()
            .unwrap();
        let path = path.path().to_str().unwrap();
        let region = make_region(1, vec![], vec![]);
        let db = open_db(path, true);
        let mut engine = RegionEngine::new(&db, &region);

        let (k, v) = (b"k", b"v");
        let m = Mutation::Put((Key::from_raw(k), v.to_vec()));
        engine.prewrite(m, k, 1);
        engine.commit(k, 1, 2);

        engine.rollback(k, 5);

        engine.lock(k, 6, 7);

        engine.delete(k, 8, 9);

        let m = Mutation::Put((Key::from_raw(k), v.to_vec()));
        engine.prewrite(m, k, 12);
        engine.commit(k, 12, 14);

        let m = Mutation::Lock(Key::from_raw(k));
        engine.acquire_pessimistic_lock(Key::from_raw(k), k, 13, 15);
        engine.prewrite_pessimistic_lock(m, k, 13);
        engine.commit(k, 13, 15);

        let m = Mutation::Put((Key::from_raw(k), v.to_vec()));
        engine.acquire_pessimistic_lock(Key::from_raw(k), k, 18, 18);
        engine.prewrite_pessimistic_lock(m, k, 18);
        engine.commit(k, 18, 20);

        let m = Mutation::Lock(Key::from_raw(k));
        engine.acquire_pessimistic_lock(Key::from_raw(k), k, 17, 21);
        engine.prewrite_pessimistic_lock(m, k, 17);
        engine.commit(k, 17, 21);

        let m = Mutation::Put((Key::from_raw(k), v.to_vec()));
        engine.prewrite(m, k, 24);

        let snap = RegionSnapshot::<RocksSnapshot>::from_raw(db.c().clone(), region);
        let mut reader = MvccReader::new(snap, None, false, IsolationLevel::Si);

        // Let's assume `2_1 PUT` means a commit version with start ts is 1 and commit ts
        // is 2.
        // Commit versions: [21_17 LOCK, 20_18 PUT, 15_13 LOCK, 14_12 PUT, 9_8 DELETE, 7_6 LOCK,
        //                   5_5 Rollback, 2_1 PUT].
        let key = Key::from_raw(k);

        assert!(reader.get_write(&key, 1.into()).unwrap().is_none());

        let write = reader.get_write(&key, 2.into()).unwrap().unwrap();
        assert_eq!(write.write_type, WriteType::Put);
        assert_eq!(write.start_ts, 1.into());

        let write = reader.get_write(&key, 5.into()).unwrap().unwrap();
        assert_eq!(write.write_type, WriteType::Put);
        assert_eq!(write.start_ts, 1.into());

        let write = reader.get_write(&key, 7.into()).unwrap().unwrap();
        assert_eq!(write.write_type, WriteType::Put);
        assert_eq!(write.start_ts, 1.into());

        assert!(reader.get_write(&key, 9.into()).unwrap().is_none());

        let write = reader.get_write(&key, 14.into()).unwrap().unwrap();
        assert_eq!(write.write_type, WriteType::Put);
        assert_eq!(write.start_ts, 12.into());

        let write = reader.get_write(&key, 16.into()).unwrap().unwrap();
        assert_eq!(write.write_type, WriteType::Put);
        assert_eq!(write.start_ts, 12.into());

        let write = reader.get_write(&key, 20.into()).unwrap().unwrap();
        assert_eq!(write.write_type, WriteType::Put);
        assert_eq!(write.start_ts, 18.into());

        let write = reader.get_write(&key, 24.into()).unwrap().unwrap();
        assert_eq!(write.write_type, WriteType::Put);
        assert_eq!(write.start_ts, 18.into());

        assert!(reader
            .get_write(&Key::from_raw(b"j"), 100.into())
            .unwrap()
            .is_none());
    }

    #[test]
    fn test_check_lock() {
        let path = tempfile::Builder::new()
            .prefix("_test_storage_mvcc_reader_check_lock")
            .tempdir()
            .unwrap();
        let path = path.path().to_str().unwrap();
        let region = make_region(1, vec![], vec![]);
        let db = open_db(path, true);
        let mut engine = RegionEngine::new(&db, &region);

        let (k1, k2, k3, k4, v) = (b"k1", b"k2", b"k3", b"k4", b"v");
        engine.prewrite(Mutation::Put((Key::from_raw(k1), v.to_vec())), k1, 5);
        engine.prewrite(Mutation::Put((Key::from_raw(k2), v.to_vec())), k1, 5);
        engine.prewrite(Mutation::Lock(Key::from_raw(k3)), k1, 5);

        let snap = RegionSnapshot::<RocksSnapshot>::from_raw(db.c().clone(), region.clone());
        let mut reader = MvccReader::new(snap, None, false, IsolationLevel::Si);
        // Ignore the lock if read ts is less than the lock version
        assert!(reader.check_lock(&Key::from_raw(k1), 4.into()).is_ok());
        assert!(reader.check_lock(&Key::from_raw(k2), 4.into()).is_ok());
        // Returns the lock if read ts >= lock version
        assert!(reader.check_lock(&Key::from_raw(k1), 6.into()).is_err());
        assert!(reader.check_lock(&Key::from_raw(k2), 6.into()).is_err());
        // Read locks don't block any read operation
        assert!(reader.check_lock(&Key::from_raw(k3), 6.into()).is_ok());
        // Ignore the primary lock when reading the latest committed version by setting TimeStamp::max() as ts
        assert!(reader
            .check_lock(&Key::from_raw(k1), TimeStamp::max())
            .is_ok());
        // Should not ignore the secondary lock even though reading the latest version
        assert!(reader
            .check_lock(&Key::from_raw(k2), TimeStamp::max())
            .is_err());

        // Commit the primary lock only
        engine.commit(k1, 5, 7);
        let snap = RegionSnapshot::<RocksSnapshot>::from_raw(db.c().clone(), region.clone());
        let mut reader = MvccReader::new(snap, None, false, IsolationLevel::Si);
        // Then reading the primary key should succeed
        assert!(reader.check_lock(&Key::from_raw(k1), 6.into()).is_ok());
        // Reading secondary keys should still fail
        assert!(reader.check_lock(&Key::from_raw(k2), 6.into()).is_err());
        assert!(reader
            .check_lock(&Key::from_raw(k2), TimeStamp::max())
            .is_err());

        // Pessimistic locks
        engine.acquire_pessimistic_lock(Key::from_raw(k4), k4, 9, 9);
        let snap = RegionSnapshot::<RocksSnapshot>::from_raw(db.c().clone(), region);
        let mut reader = MvccReader::new(snap, None, false, IsolationLevel::Si);
        // Pessimistic locks don't block any read operation
        assert!(reader.check_lock(&Key::from_raw(k4), 10.into()).is_ok());
    }

    #[test]
    fn test_scan_locks() {
        let path = tempfile::Builder::new()
            .prefix("_test_storage_mvcc_reader_scan_locks")
            .tempdir()
            .unwrap();
        let path = path.path().to_str().unwrap();
        let region = make_region(1, vec![], vec![]);
        let db = open_db(path, true);
        let mut engine = RegionEngine::new(&db, &region);

        // Put some locks to the db.
        engine.prewrite(
            Mutation::Put((Key::from_raw(b"k1"), b"v1".to_vec())),
            b"k1",
            5,
        );
        engine.prewrite(
            Mutation::Put((Key::from_raw(b"k2"), b"v2".to_vec())),
            b"k1",
            10,
        );
        engine.prewrite(Mutation::Delete(Key::from_raw(b"k3")), b"k1", 10);
        engine.prewrite(Mutation::Lock(Key::from_raw(b"k3\x00")), b"k1", 10);
        engine.prewrite(Mutation::Delete(Key::from_raw(b"k4")), b"k1", 12);
        engine.acquire_pessimistic_lock(Key::from_raw(b"k5"), b"k1", 10, 12);
        engine.acquire_pessimistic_lock(Key::from_raw(b"k6"), b"k1", 12, 12);

        // All locks whose ts <= 10.
        let visible_locks: Vec<_> = vec![
            // key, lock_type, short_value, ts, for_update_ts
            (
                b"k1".to_vec(),
                LockType::Put,
                Some(b"v1".to_vec()),
                5.into(),
                TimeStamp::zero(),
            ),
            (
                b"k2".to_vec(),
                LockType::Put,
                Some(b"v2".to_vec()),
                10.into(),
                TimeStamp::zero(),
            ),
            (
                b"k3".to_vec(),
                LockType::Delete,
                None,
                10.into(),
                TimeStamp::zero(),
            ),
            (
                b"k3\x00".to_vec(),
                LockType::Lock,
                None,
                10.into(),
                TimeStamp::zero(),
            ),
            (
                b"k5".to_vec(),
                LockType::Pessimistic,
                None,
                10.into(),
                12.into(),
            ),
        ]
        .into_iter()
        .map(|(k, lock_type, short_value, ts, for_update_ts)| {
            (
                Key::from_raw(&k),
                Lock::new(
                    lock_type,
                    b"k1".to_vec(),
                    ts,
                    0,
                    short_value,
                    for_update_ts,
                    0,
                    TimeStamp::zero(),
                ),
            )
        })
        .collect();

        // Creates a reader and scan locks,
        let check_scan_lock =
            |start_key: Option<Key>, limit, expect_res: &[_], expect_is_remain| {
                let snap =
                    RegionSnapshot::<RocksSnapshot>::from_raw(db.c().clone(), region.clone());
                let mut reader = MvccReader::new(snap, None, false, IsolationLevel::Si);
                let res = reader
                    .scan_locks(start_key.as_ref(), |l| l.ts <= 10.into(), limit)
                    .unwrap();
                assert_eq!(res.0, expect_res);
                assert_eq!(res.1, expect_is_remain);
            };

        check_scan_lock(None, 6, &visible_locks, false);
        check_scan_lock(None, 5, &visible_locks, true);
        check_scan_lock(None, 4, &visible_locks[0..4], true);
        check_scan_lock(Some(Key::from_raw(b"k2")), 3, &visible_locks[1..4], true);
        check_scan_lock(
            Some(Key::from_raw(b"k3\x00")),
            1,
            &visible_locks[3..4],
            true,
        );
        check_scan_lock(
            Some(Key::from_raw(b"k3\x00")),
            10,
            &visible_locks[3..],
            false,
        );
        // limit = 0 means unlimited.
        check_scan_lock(None, 0, &visible_locks, false);
    }

    #[test]
    fn test_get() {
        let path = tempfile::Builder::new()
            .prefix("_test_storage_mvcc_reader_get_write")
            .tempdir()
            .unwrap();
        let path = path.path().to_str().unwrap();
        let region = make_region(1, vec![], vec![]);
        let db = open_db(path, true);
        let mut engine = RegionEngine::new(&db, &region);

        let (k, short_value, long_value) = (
            b"k",
            b"v",
            "v".repeat(txn_types::SHORT_VALUE_MAX_LEN + 1).into_bytes(),
        );
        let m = Mutation::Put((Key::from_raw(k), short_value.to_vec()));
        engine.prewrite(m, k, 1);
        engine.commit(k, 1, 2);

        engine.rollback(k, 5);

        engine.lock(k, 6, 7);

        engine.delete(k, 8, 9);

        let m = Mutation::Put((Key::from_raw(k), long_value.to_vec()));
        engine.prewrite(m, k, 10);

        let snap = RegionSnapshot::<RocksSnapshot>::from_raw(db.c().clone(), region.clone());
        let mut reader = MvccReader::new(snap, None, false, IsolationLevel::Si);
        let key = Key::from_raw(k);

        for &skip_lock_check in &[false, true] {
            assert_eq!(
                reader.get(&key, 2.into(), skip_lock_check).unwrap(),
                Some(short_value.to_vec())
            );
            assert_eq!(
                reader.get(&key, 5.into(), skip_lock_check).unwrap(),
                Some(short_value.to_vec())
            );
            assert_eq!(
                reader.get(&key, 7.into(), skip_lock_check).unwrap(),
                Some(short_value.to_vec())
            );
            assert_eq!(reader.get(&key, 9.into(), skip_lock_check).unwrap(), None);

            assert!(reader.get(&key, 11.into(), false).is_err());
            assert_eq!(reader.get(&key, 9.into(), true).unwrap(), None);
        }

        // Commit the long value
        engine.commit(k, 10, 11);
        let snap = RegionSnapshot::<RocksSnapshot>::from_raw(db.c().clone(), region);
        let mut reader = MvccReader::new(snap, None, false, IsolationLevel::Si);
        for &skip_lock_check in &[false, true] {
            assert_eq!(
                reader.get(&key, 11.into(), skip_lock_check).unwrap(),
                Some(long_value.to_vec())
            );
        }
    }
}<|MERGE_RESOLUTION|>--- conflicted
+++ resolved
@@ -576,11 +576,7 @@
                 0,
                 TimeStamp::default(),
                 TimeStamp::default(),
-<<<<<<< HEAD
-=======
                 false,
-                false,
->>>>>>> 20406a8e
             )
             .unwrap();
             self.write(txn.into_modifies());
