--- conflicted
+++ resolved
@@ -442,11 +442,8 @@
                 // Only use prefix seek in non-scan mode.
                 .prefix_seek(self.scan_mode.is_none())
                 .scan_mode(self.get_scan_mode(true))
-<<<<<<< HEAD
                 .range(self.lower_bound.clone(), self.upper_bound.clone())
-=======
                 .hint_min_ts(hint_min_ts)
->>>>>>> f208e1b9
                 .build()?;
             self.write_cursor = Some(cursor);
         }
