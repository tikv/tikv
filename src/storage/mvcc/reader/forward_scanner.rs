// Copyright 2018 PingCAP, Inc.
//
// Licensed under the Apache License, Version 2.0 (the "License");
// you may not use this file except in compliance with the License.
// You may obtain a copy of the License at
//
//     http://www.apache.org/licenses/LICENSE-2.0
//
// Unless required by applicable law or agreed to in writing, software
// distributed under the License is distributed on an "AS IS" BASIS,
// See the License for the specific language governing permissions and
// limitations under the License.

use std::cmp::Ordering;

use kvproto::kvrpcpb::IsolationLevel;

use storage::engine::SEEK_BOUND;
use storage::mvcc::write::{Write, WriteType};
use storage::mvcc::Result;
use storage::{Cursor, CursorBuilder, Key, Lock, Snapshot, Statistics, Value};
use storage::{CF_DEFAULT, CF_LOCK, CF_WRITE};

use super::util::CheckLockResult;

/// `ForwardScanner` factory.
pub struct ForwardScannerBuilder<S: Snapshot> {
    snapshot: S,
    fill_cache: bool,
    omit_value: bool,
    isolation_level: IsolationLevel,
    lower_bound: Option<Key>,
    upper_bound: Option<Key>,
    ts: u64,
}

impl<S: Snapshot> ForwardScannerBuilder<S> {
    /// Initialize a new `ForwardScanner`
    pub fn new(snapshot: S, ts: u64) -> Self {
        Self {
            snapshot,
            fill_cache: true,
            omit_value: false,
            isolation_level: IsolationLevel::SI,
            lower_bound: None,
            upper_bound: None,
            ts,
        }
    }

    /// Set whether or not read operations should fill the cache.
    ///
    /// Defaults to `true`.
    #[inline]
    pub fn fill_cache(mut self, fill_cache: bool) -> Self {
        self.fill_cache = fill_cache;
        self
    }

    /// Set whether values of the user key should be omitted. When `omit_value` is `true`, the
    /// length of returned value will be 0.
    ///
    /// Previously this option is called `key_only`.
    ///
    /// Defaults to `false`.
    #[inline]
    pub fn omit_value(mut self, omit_value: bool) -> Self {
        self.omit_value = omit_value;
        self
    }

    /// Set the isolation level.
    ///
    /// Defaults to `IsolationLevel::SI`.
    #[inline]
    pub fn isolation_level(mut self, isolation_level: IsolationLevel) -> Self {
        self.isolation_level = isolation_level;
        self
    }

    /// Limit the range to `[lower_bound, upper_bound)` in which the `ForwardScanner` should scan.
    /// `None` means unbounded.
    ///
    /// Default is `(None, None)`.
    #[inline]
    pub fn range(mut self, lower_bound: Option<Key>, upper_bound: Option<Key>) -> Self {
        self.lower_bound = lower_bound;
        self.upper_bound = upper_bound;
        self
    }

    /// Build `ForwardScanner` from the current configuration.
    pub fn build(self) -> Result<ForwardScanner<S>> {
        let lock_cursor = CursorBuilder::new(&self.snapshot, CF_LOCK)
            .range(self.lower_bound.clone(), self.upper_bound.clone())
            .fill_cache(self.fill_cache)
            .build()?;

        let write_cursor = CursorBuilder::new(&self.snapshot, CF_WRITE)
            .range(self.lower_bound.clone(), self.upper_bound.clone())
            .fill_cache(self.fill_cache)
            .build()?;

        Ok(ForwardScanner {
            snapshot: self.snapshot,
            fill_cache: self.fill_cache,
            omit_value: self.omit_value,
            isolation_level: self.isolation_level,
            lower_bound: self.lower_bound,
            upper_bound: self.upper_bound,
            ts: self.ts,
            lock_cursor,
            write_cursor,
            default_cursor: None,
            is_started: false,
            statistics: Statistics::default(),
        })
    }
}

/// This struct can be used to scan keys starting from the given user key (greater than or equal).
///
/// Internally, for each key, rollbacks are ignored and smaller version will be tried. If the
/// isolation level is SI, locks will be checked first.
///
/// Use `ForwardScannerBuilder` to build `ForwardScanner`.
pub struct ForwardScanner<S: Snapshot> {
    snapshot: S,
    fill_cache: bool,
    omit_value: bool,
    isolation_level: IsolationLevel,

    /// `lower_bound` and `upper_bound` is used to create `default_cursor`. `lower_bound`
    /// is used in initial seek as well. They will be consumed after `default_cursor` is being
    /// created.
    lower_bound: Option<Key>,
    upper_bound: Option<Key>,

    ts: u64,

    lock_cursor: Cursor<S::Iter>,
    write_cursor: Cursor<S::Iter>,

    /// `default cursor` is lazy created only when it's needed.
    default_cursor: Option<Cursor<S::Iter>>,

    /// Is iteration started
    is_started: bool,

    statistics: Statistics,
}

impl<S: Snapshot> ForwardScanner<S> {
    /// Take out and reset the statistics collected so far.
    pub fn take_statistics(&mut self) -> Statistics {
        ::std::mem::replace(&mut self.statistics, Statistics::default())
    }

    /// Get the next key-value pair, in forward order.
    pub fn read_next(&mut self) -> Result<Option<(Key, Value)>> {
        if !self.is_started {
            if self.lower_bound.is_some() {
                // TODO: `seek_to_first` is better, however it has performance issues currently.
                self.write_cursor.seek(
                    self.lower_bound.as_ref().unwrap(),
                    &mut self.statistics.write,
                )?;
                self.lock_cursor.seek(
                    self.lower_bound.as_ref().unwrap(),
                    &mut self.statistics.lock,
                )?;
            } else {
                self.write_cursor.seek_to_first(&mut self.statistics.write);
                self.lock_cursor.seek_to_first(&mut self.statistics.lock);
            }
            self.is_started = true;
        }

        // The general idea is to simultaneously step write cursor and lock cursor.

        // TODO: We don't need to seek lock CF if isolation level is RC.

        loop {
            // `current_user_key` is `min(user_key(write_cursor), lock_cursor)`, indicating
            // the encoded user key we are currently dealing with. It may not have a write, or
            // may not have a lock. It is not a slice to avoid data being invalidated after
            // cursor moving.
            //
            // `has_write` indicates whether `current_user_key` has at least one corresponding
            // `write`. If there is one, it is what current write cursor pointing to. The pointed
            // `write` must be the most recent (i.e. largest `commit_ts`) write of
            // `current_user_key`.
            //
            // `has_lock` indicates whether `current_user_key` has a corresponding `lock`. If
            // there is one, it is what current lock cursor pointing to.
            let (current_user_key, has_write, has_lock) = {
                let w_key = if self.write_cursor.valid() {
                    Some(self.write_cursor.key(&mut self.statistics.write))
                } else {
                    None
                };
                let l_key = if self.lock_cursor.valid() {
                    Some(self.lock_cursor.key(&mut self.statistics.lock))
                } else {
                    None
                };

                // `res` is `(current_user_key_slice, has_write, has_lock)`
                let res = match (w_key, l_key) {
                    (None, None) => {
                        // Both cursors yield `None`: we know that there is nothing remaining.
                        return Ok(None);
                    }
                    (None, Some(k)) => {
                        // Write cursor yields `None` but lock cursor yields something:
                        // In RC, it means we got nothing.
                        // In SI, we need to check if the lock will cause conflict.
                        (k, false, true)
                    }
                    (Some(k), None) => {
                        // Write cursor yields something but lock cursor yields `None`:
                        // We need to further step write cursor to our desired version
                        (Key::truncate_ts_for(k)?, true, false)
                    }
                    (Some(wk), Some(lk)) => {
                        let write_user_key = Key::truncate_ts_for(wk)?;
                        match write_user_key.cmp(lk) {
                            Ordering::Less => {
                                // Write cursor user key < lock cursor, it means the lock of the
                                // current key that write cursor is pointing to does not exist.
                                (write_user_key, true, false)
                            }
                            Ordering::Greater => {
                                // Write cursor user key > lock cursor, it means we got a lock of a
                                // key that does not have a write. In SI, we need to check if the
                                // lock will cause conflict.
                                (lk, false, true)
                            }
                            Ordering::Equal => {
                                // Write cursor user key == lock cursor, it means the lock of the
                                // current key that write cursor is pointing to *exists*.
                                (lk, true, true)
                            }
                        }
                    }
                };

                // Use `from_encoded_slice` to reserve space for ts, so later we can append ts to
                // the key or its clones without reallocation.
                (Key::from_encoded_slice(res.0), res.1, res.2)
            };

            // `result` stores intermediate values, including KeyLocked errors (but not other kind
            // of errors). If there is KeyLocked errors, we should be able to continue scanning.
            let mut result = Ok(None);

            // `get_ts` is the real used timestamp. If user specifies `MaxInt64` as the timestamp,
            // we need to change it to a most recently available one.
            let mut get_ts = self.ts;

            // `met_next_user_key` stores whether the write cursor has been already pointing to
            // the next user key. If so, we don't need to compare it again when trying to step
            // to the next user key later.
            let mut met_next_user_key = false;

            if has_lock {
                match self.isolation_level {
                    IsolationLevel::SI => {
                        // Only needs to check lock in SI
                        let lock = {
                            let lock_value = self.lock_cursor.value(&mut self.statistics.lock);
                            Lock::parse(lock_value)?
                        };
                        match super::util::check_lock(&current_user_key, self.ts, &lock)? {
                            CheckLockResult::NotLocked => {}
                            CheckLockResult::Locked(e) => result = Err(e),
                            CheckLockResult::Ignored(ts) => get_ts = ts,
                        }
                    }
                    IsolationLevel::RC => {}
                }
                self.lock_cursor.next(&mut self.statistics.lock);
            }
            if has_write {
                // We don't need to read version if there is a lock error already.
                if result.is_ok() {
                    // Attempt to read specified version of the key. Note that we may get `None`
                    // indicating that no desired version is found, or a DELETE version is found
                    result = self.get(&current_user_key, get_ts, &mut met_next_user_key);
                }
                // Even if there is a lock error, we still need to step the cursor for future
                // calls. However if we are already pointing at next user key, we don't need to
                // move it any more. `met_next_user_key` eliminates a key compare.
                if !met_next_user_key {
                    self.move_write_cursor_to_next_user_key(&current_user_key)?;
                }
            }

            // If we got something, it can be just used as the return value. Otherwise, we need
            // to continue stepping the cursor.
            if let Some(v) = result? {
                return Ok(Some((current_user_key, v)));
            }
        }
    }

    /// Attempt to get the value of a key specified by `user_key` and `self.ts`. This function
    /// requires that the write cursor is currently pointing to the latest version of `user_key`.
    #[inline]
    fn get(
        &mut self,
        user_key: &Key,
        ts: u64,
        met_next_user_key: &mut bool,
    ) -> Result<Option<Value>> {
        assert!(self.write_cursor.valid());

        // The logic starting from here is similar to `PointGetter`.

        // Try to iterate to `${user_key}_${ts}`. We first `next()` for a few times,
        // and if we have not reached where we want, we use `seek()`.

        // Whether we have *not* reached where we want by `next()`.
        let mut needs_seek = true;

        for i in 0..SEEK_BOUND {
            if i > 0 {
                self.write_cursor.next(&mut self.statistics.write);
                if !self.write_cursor.valid() {
                    // Key space ended.
                    return Ok(None);
                }
            }
<<<<<<< HEAD
            let current_key = self.write_cursor.key(&mut self.statistics.write);
            if !Key::is_user_key_eq(current_key, user_key.encoded().as_slice()) {
                // Meet another key.
                // TODO: If we meet another user key here, we don't need to compare the key
                // again when trying to move to next user key in `read_next` later.
                return Ok(None);
            }
            if Key::decode_ts_from(current_key)? <= ts {
                // Founded, don't need to seek again.
                needs_seek = false;
                break;
=======
            {
                let current_key = self.write_cursor.key(&mut self.statistics.write);
                if !Key::is_user_key_eq(current_key, user_key.encoded().as_slice()) {
                    // Meet another key.
                    *met_next_user_key = true;
                    return Ok(None);
                }
                if Key::decode_ts_from(current_key)? <= ts {
                    // Founded, don't need to seek again.
                    needs_seek = false;
                    break;
                }
>>>>>>> 711b3726
            }
        }
        // If we have not found `${user_key}_${ts}` in a few `next()`, directly `seek()`.
        if needs_seek {
            // `user_key` must have reserved space here, so its clone has reserved space too. So no
            // reallocation happends in `append_ts`.
            self.write_cursor
                .seek(&user_key.clone().append_ts(ts), &mut self.statistics.write)?;
            if !self.write_cursor.valid() {
                // Key space ended.
                return Ok(None);
            }
            let current_key = self.write_cursor.key(&mut self.statistics.write);
            if !Key::is_user_key_eq(current_key, user_key.encoded().as_slice()) {
                // Meet another key.
                *met_next_user_key = true;
                return Ok(None);
            }
        }

        // Now we must have reached the first key >= `${user_key}_${ts}`. However, we may
        // meet `Lock` or `Rollback`. In this case, more versions needs to be looked up.
        loop {
            let write = Write::parse(self.write_cursor.value(&mut self.statistics.write))?;
            self.statistics.write.processed += 1;

            match write.write_type {
                WriteType::Put => return Ok(Some(self.load_data_by_write(write, user_key)?)),
                WriteType::Delete => return Ok(None),
                WriteType::Lock | WriteType::Rollback => {
                    // Continue iterate next `write`.
                }
            }

            self.write_cursor.next(&mut self.statistics.write);

            if !self.write_cursor.valid() {
                // Key space ended.
                return Ok(None);
            }
            let current_key = self.write_cursor.key(&mut self.statistics.write);
            if !Key::is_user_key_eq(current_key, user_key.encoded().as_slice()) {
                // Meet another key.
                *met_next_user_key = true;
                return Ok(None);
            }
        }
    }

    /// Load the value by the given `write`. If value is carried in `write`, it will be returned
    /// directly. Otherwise there will be a default CF look up.
    ///
    /// The implementation is the same as `PointGetter::load_data_by_write`.
    #[inline]
    fn load_data_by_write(&mut self, write: Write, user_key: &Key) -> Result<Value> {
        if self.omit_value {
            return Ok(vec![]);
        }
        match write.short_value {
            Some(value) => {
                // Value is carried in `write`.
                Ok(value)
            }
            None => {
                // Value is in the default CF.
                self.ensure_default_cursor()?;
                let value = super::util::near_load_data_by_write(
                    &mut self.default_cursor.as_mut().unwrap(),
                    user_key,
                    write,
                    &mut self.statistics,
                )?;
                Ok(value)
            }
        }
    }

    /// After `self.get()`, our write cursor may be pointing to current user key (if we
    /// found a desired version), or next user key (if there is no desired version), or
    /// out of bound.
    ///
    /// If it is pointing to current user key, we need to step it until we meet a new
    /// key. We first try to `next()` a few times. If still not reaching another user
    /// key, we `seek()`.
    #[inline]
    fn move_write_cursor_to_next_user_key(&mut self, current_user_key: &Key) -> Result<()> {
        for i in 0..SEEK_BOUND {
            if i > 0 {
                self.write_cursor.next(&mut self.statistics.write);
            }
            if !self.write_cursor.valid() {
                // Key space ended. We are done here.
                return Ok(());
            }
            let current_key = self.write_cursor.key(&mut self.statistics.write);
            if !Key::is_user_key_eq(current_key, current_user_key.encoded().as_slice()) {
                // Found another user key. We are done here.
                return Ok(());
            }
        }

        // We have not found another user key for now, so we directly `seek()`.
        // After that, we must pointing to another key, or out of bound.
        // `current_user_key` must have reserved space here, so its clone has reserved space too.
        // So no reallocation happends in `append_ts`.
        self.write_cursor.internal_seek(
            &current_user_key.clone().append_ts(0),
            &mut self.statistics.write,
        )?;

        Ok(())
    }

    /// Create the default cursor if it doesn't exist.
    #[inline]
    fn ensure_default_cursor(&mut self) -> Result<()> {
        if self.default_cursor.is_some() {
            return Ok(());
        }
        let cursor = CursorBuilder::new(&self.snapshot, CF_DEFAULT)
            .range(self.lower_bound.take(), self.upper_bound.take())
            .fill_cache(self.fill_cache)
            .build()?;
        self.default_cursor = Some(cursor);
        Ok(())
    }
}

#[cfg(test)]
mod tests {
    use super::*;
    use storage::engine::{self, TEMP_DIR};
    use storage::mvcc::tests::*;
    use storage::ALL_CFS;
    use storage::{Engine, Key};

    use kvproto::kvrpcpb::Context;

    /// Check whether everything works as usual when `ForwardScanner::get()` goes out of bound.
    #[test]
    fn test_get_out_of_bound() {
        let engine = engine::new_local_engine(TEMP_DIR, ALL_CFS).unwrap();

        // Generate 1 put for [a].
        must_prewrite_put(&engine, b"a", b"value", b"a", 7);
        must_commit(&engine, b"a", 7, 7);

        // Generate 5 rollback for [b].
        for ts in 0..5 {
            must_rollback(&engine, b"b", ts);
        }

        let snapshot = engine.snapshot(&Context::new()).unwrap();
        let mut scanner = ForwardScannerBuilder::new(snapshot, 10)
            .range(None, None)
            .build()
            .unwrap();

        // Initial position: 1 seek_to_first:
        //   a_7 b_4 b_3 b_2 b_1 b_0
        //   ^cursor
        // After get the value, use 1 next to reach next user key:
        //   a_7 b_4 b_3 b_2 b_1 b_0
        //       ^cursor
        assert_eq!(
            scanner.read_next().unwrap(),
            Some((Key::from_raw(b"a"), b"value".to_vec())),
        );
        let statistics = scanner.take_statistics();
        assert_eq!(statistics.write.seek, 1);
        assert_eq!(statistics.write.next, 1);

        // Use 5 next and reach out of bound:
        //   a_7 b_4 b_3 b_2 b_1 b_0
        //                           ^cursor
        assert_eq!(scanner.read_next().unwrap(), None);
        let statistics = scanner.take_statistics();
        assert_eq!(statistics.write.seek, 0);
        assert_eq!(statistics.write.next, 5);

        // Cursor remains invalid, so nothing should happen.
        assert_eq!(scanner.read_next().unwrap(), None);
        let statistics = scanner.take_statistics();
        assert_eq!(statistics.write.seek, 0);
        assert_eq!(statistics.write.next, 0);
    }

    /// Check whether everything works as usual when
    /// `ForwardScanner::move_write_cursor_to_next_user_key()` goes out of bound.
    ///
    /// Case 1. next() out of bound
    #[test]
    fn test_move_next_user_key_out_of_bound_1() {
        let engine = engine::new_local_engine(TEMP_DIR, ALL_CFS).unwrap();

        // Generate 1 put for [a].
        must_prewrite_put(&engine, b"a", b"a_value", b"a", SEEK_BOUND * 2);
        must_commit(&engine, b"a", SEEK_BOUND * 2, SEEK_BOUND * 2);

        // Generate SEEK_BOUND / 2 rollback and 1 put for [b] .
        for ts in 0..SEEK_BOUND / 2 {
            must_rollback(&engine, b"b", ts as u64);
        }
        must_prewrite_put(&engine, b"b", b"b_value", b"a", SEEK_BOUND / 2);
        must_commit(&engine, b"b", SEEK_BOUND / 2, SEEK_BOUND / 2);

        let snapshot = engine.snapshot(&Context::new()).unwrap();
        let mut scanner = ForwardScannerBuilder::new(snapshot, SEEK_BOUND * 2)
            .range(None, None)
            .build()
            .unwrap();

        // The following illustration comments assume that SEEK_BOUND = 4.

        // Initial position: 1 seek_to_first:
        //   a_8 b_2 b_1 b_0
        //   ^cursor
        // After get the value, use 1 next to reach next user key:
        //   a_8 b_2 b_1 b_0
        //       ^cursor
        assert_eq!(
            scanner.read_next().unwrap(),
            Some((Key::from_raw(b"a"), b"a_value".to_vec())),
        );
        let statistics = scanner.take_statistics();
        assert_eq!(statistics.write.seek, 1);
        assert_eq!(statistics.write.next, 1);

        // Before:
        //   a_8 b_2 b_1 b_0
        //       ^cursor
        // We should be able to get wanted value without any operation.
        // After get the value, use SEEK_BOUND / 2 + 1 next to reach next user key and stop:
        //   a_8 b_2 b_1 b_0
        //                   ^cursor
        assert_eq!(
            scanner.read_next().unwrap(),
            Some((Key::from_raw(b"b"), b"b_value".to_vec())),
        );
        let statistics = scanner.take_statistics();
        assert_eq!(statistics.write.seek, 0);
        assert_eq!(statistics.write.next, (SEEK_BOUND / 2 + 1) as usize);

        // Next we should get nothing.
        assert_eq!(scanner.read_next().unwrap(), None);
        let statistics = scanner.take_statistics();
        assert_eq!(statistics.write.seek, 0);
        assert_eq!(statistics.write.next, 0);
    }

    /// Check whether everything works as usual when
    /// `ForwardScanner::move_write_cursor_to_next_user_key()` goes out of bound.
    ///
    /// Case 2. seek() out of bound
    #[test]
    fn test_move_next_user_key_out_of_bound_2() {
        let engine = engine::new_local_engine(TEMP_DIR, ALL_CFS).unwrap();

        // Generate 1 put for [a].
        must_prewrite_put(&engine, b"a", b"a_value", b"a", SEEK_BOUND * 2);
        must_commit(&engine, b"a", SEEK_BOUND * 2, SEEK_BOUND * 2);

        // Generate SEEK_BOUND-1 rollback and 1 put for [b] .
        for ts in 1..SEEK_BOUND {
            must_rollback(&engine, b"b", ts as u64);
        }
        must_prewrite_put(&engine, b"b", b"b_value", b"a", SEEK_BOUND);
        must_commit(&engine, b"b", SEEK_BOUND, SEEK_BOUND);

        let snapshot = engine.snapshot(&Context::new()).unwrap();
        let mut scanner = ForwardScannerBuilder::new(snapshot, SEEK_BOUND * 2)
            .range(None, None)
            .build()
            .unwrap();

        // The following illustration comments assume that SEEK_BOUND = 4.

        // Initial position: 1 seek_to_first:
        //   a_8 b_4 b_3 b_2 b_1
        //   ^cursor
        // After get the value, use 1 next to reach next user key:
        //   a_8 b_4 b_3 b_2 b_1
        //       ^cursor
        assert_eq!(
            scanner.read_next().unwrap(),
            Some((Key::from_raw(b"a"), b"a_value".to_vec())),
        );
        let statistics = scanner.take_statistics();
        assert_eq!(statistics.write.seek, 1);
        assert_eq!(statistics.write.next, 1);

        // Before:
        //   a_8 b_4 b_3 b_2 b_1
        //       ^cursor
        // We should be able to get wanted value without any operation.
        // After get the value, use SEEK_BOUND-1 next: (TODO: fix it to SEEK_BOUND)
        //   a_8 b_4 b_3 b_2 b_1
        //                   ^cursor
        // We still pointing at current user key, so a seek:
        //   a_8 b_4 b_3 b_2 b_1
        //                       ^cursor
        assert_eq!(
            scanner.read_next().unwrap(),
            Some((Key::from_raw(b"b"), b"b_value".to_vec())),
        );
        let statistics = scanner.take_statistics();
        assert_eq!(statistics.write.seek, 1);
        assert_eq!(statistics.write.next, (SEEK_BOUND - 1) as usize);

        // Next we should get nothing.
        assert_eq!(scanner.read_next().unwrap(), None);
        let statistics = scanner.take_statistics();
        assert_eq!(statistics.write.seek, 0);
        assert_eq!(statistics.write.next, 0);
    }

    /// Range is left open right closed.
    #[test]
    fn test_range() {
        let engine = engine::new_local_engine(TEMP_DIR, ALL_CFS).unwrap();

        // Generate 1 put for [1], [2] ... [6].
        for i in 1..7 {
            // ts = 1: value = []
            must_prewrite_put(&engine, &[i], &[], &[i], 1);
            must_commit(&engine, &[i], 1, 1);

            // ts = 7: value = [ts]
            must_prewrite_put(&engine, &[i], &[i], &[i], 7);
            must_commit(&engine, &[i], 7, 7);

            // ts = 14: value = []
            must_prewrite_put(&engine, &[i], &[], &[i], 14);
            must_commit(&engine, &[i], 14, 14);
        }

        let snapshot = engine.snapshot(&Context::new()).unwrap();

        // Test both bound specified.
        let mut scanner = ForwardScannerBuilder::new(snapshot.clone(), 10)
            .range(Some(Key::from_raw(&[3u8])), Some(Key::from_raw(&[5u8])))
            .build()
            .unwrap();
        assert_eq!(
            scanner.read_next().unwrap(),
            Some((Key::from_raw(&[3u8]), vec![3u8]))
        );
        assert_eq!(
            scanner.read_next().unwrap(),
            Some((Key::from_raw(&[4u8]), vec![4u8]))
        );
        assert_eq!(scanner.read_next().unwrap(), None);

        // Test left bound not specified.
        let mut scanner = ForwardScannerBuilder::new(snapshot.clone(), 10)
            .range(None, Some(Key::from_raw(&[3u8])))
            .build()
            .unwrap();
        assert_eq!(
            scanner.read_next().unwrap(),
            Some((Key::from_raw(&[1u8]), vec![1u8]))
        );
        assert_eq!(
            scanner.read_next().unwrap(),
            Some((Key::from_raw(&[2u8]), vec![2u8]))
        );
        assert_eq!(scanner.read_next().unwrap(), None);

        // Test right bound not specified.
        let mut scanner = ForwardScannerBuilder::new(snapshot.clone(), 10)
            .range(Some(Key::from_raw(&[5u8])), None)
            .build()
            .unwrap();
        assert_eq!(
            scanner.read_next().unwrap(),
            Some((Key::from_raw(&[5u8]), vec![5u8]))
        );
        assert_eq!(
            scanner.read_next().unwrap(),
            Some((Key::from_raw(&[6u8]), vec![6u8]))
        );
        assert_eq!(scanner.read_next().unwrap(), None);

        // Test both bound not specified.
        let mut scanner = ForwardScannerBuilder::new(snapshot.clone(), 10)
            .range(None, None)
            .build()
            .unwrap();
        assert_eq!(
            scanner.read_next().unwrap(),
            Some((Key::from_raw(&[1u8]), vec![1u8]))
        );
        assert_eq!(
            scanner.read_next().unwrap(),
            Some((Key::from_raw(&[2u8]), vec![2u8]))
        );
        assert_eq!(
            scanner.read_next().unwrap(),
            Some((Key::from_raw(&[3u8]), vec![3u8]))
        );
        assert_eq!(
            scanner.read_next().unwrap(),
            Some((Key::from_raw(&[4u8]), vec![4u8]))
        );
        assert_eq!(
            scanner.read_next().unwrap(),
            Some((Key::from_raw(&[5u8]), vec![5u8]))
        );
        assert_eq!(
            scanner.read_next().unwrap(),
            Some((Key::from_raw(&[6u8]), vec![6u8]))
        );
        assert_eq!(scanner.read_next().unwrap(), None);
    }
}<|MERGE_RESOLUTION|>--- conflicted
+++ resolved
@@ -331,32 +331,16 @@
                     return Ok(None);
                 }
             }
-<<<<<<< HEAD
             let current_key = self.write_cursor.key(&mut self.statistics.write);
             if !Key::is_user_key_eq(current_key, user_key.encoded().as_slice()) {
                 // Meet another key.
-                // TODO: If we meet another user key here, we don't need to compare the key
-                // again when trying to move to next user key in `read_next` later.
+                *met_next_user_key = true;
                 return Ok(None);
             }
             if Key::decode_ts_from(current_key)? <= ts {
                 // Founded, don't need to seek again.
                 needs_seek = false;
                 break;
-=======
-            {
-                let current_key = self.write_cursor.key(&mut self.statistics.write);
-                if !Key::is_user_key_eq(current_key, user_key.encoded().as_slice()) {
-                    // Meet another key.
-                    *met_next_user_key = true;
-                    return Ok(None);
-                }
-                if Key::decode_ts_from(current_key)? <= ts {
-                    // Founded, don't need to seek again.
-                    needs_seek = false;
-                    break;
-                }
->>>>>>> 711b3726
             }
         }
         // If we have not found `${user_key}_${ts}` in a few `next()`, directly `seek()`.
