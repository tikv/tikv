--- conflicted
+++ resolved
@@ -200,16 +200,6 @@
                     None
                 };
                 match (w_key, l_key) {
-<<<<<<< HEAD
-                    (None, None) => return Ok(None),
-                    (None, Some(lk)) => (lk.to_vec(), false, true),
-                    (Some(wk), None) => (Key::truncate_ts_for(wk)?.to_vec(), true, false),
-                    (Some(wk), Some(lk)) => match Key::truncate_ts_for(wk)?.cmp(lk) {
-                        // Lock greater than `wk`, so `wk` must not have lock.
-                        Ordering::Less => (Key::truncate_ts_for(wk)?.to_vec(), true, false),
-                        Ordering::Greater => (lk.to_vec(), false, true),
-                        Ordering::Equal => (lk.to_vec(), true, true),
-=======
                     (None, None) => {
                         // Both cursors yield `None`: we know that there is nothing remaining.
                         return Ok(None);
@@ -252,7 +242,6 @@
                             has_write = true;
                             has_lock = true;
                         }
->>>>>>> 364002ef
                     },
                 };
                 // Convert the key into a `Vec` to avoid data being invalidated after cursor
@@ -260,17 +249,6 @@
                 current_user_key = Key::from_encoded(current_user_key_slice.to_vec());
             }
 
-<<<<<<< HEAD
-            let key = Key::from_encoded(key);
-
-            let lock = if has_lock {
-                Some(self.lock_cursor.value(&mut self.statistics.lock).to_vec())
-            } else {
-                None
-            };
-            // Don't return error here. We need to seek to the next position then.
-            let res = self.get(&key, lock);
-=======
             // Attempt to read specified version of the key. Note that we may get `None`
             // indicating that no desired version is found, or a DELETE version is found, or
             // when `has_write == false`. We may also get `Err` due to key lock. We need to
@@ -278,7 +256,6 @@
             // lock errors (why??), so we don't apply `?` operator to the result here thus
             // iterators can be moved forward.
             let result = self.get(&current_user_key, has_write, has_lock);
->>>>>>> 364002ef
 
             if has_write {
                 self.move_write_cursor_to_next_user_key(&current_user_key)?;
