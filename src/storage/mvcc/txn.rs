--- conflicted
+++ resolved
@@ -302,10 +302,7 @@
                             self.collapse_prev_rollback(key.clone())?;
                         }
 
-<<<<<<< HEAD
-=======
                         // Avoid replacing another write record with the same key and commit_ts.
->>>>>>> 0dbb0048
                         if !write_ts_collision {
                             // insert a Rollback to WriteCF when receives Rollback before Prewrite
                             let write = Write::new(WriteType::Rollback, ts, None);
@@ -316,10 +313,7 @@
                 };
             }
         }
-<<<<<<< HEAD
-=======
         // Avoid replacing another write record with the same key and commit_ts.
->>>>>>> 0dbb0048
         if self
             .reader
             .seek_write(&key, self.start_ts)?
@@ -1023,11 +1017,8 @@
     fn test_rollback_key_collision() {
         let engine = TestEngineBuilder::new().build().unwrap();
 
-<<<<<<< HEAD
-=======
         // Rollback before prewrite with key collision (rollback's start_ts is the same as another
         // transaction's commit_ts)
->>>>>>> 0dbb0048
         must_prewrite_put(&engine, b"k5", b"v5", b"k5", 10);
         must_commit(&engine, b"k5", 10, 11);
         must_get(&engine, b"k5", 11, b"v5");
@@ -1042,21 +1033,6 @@
         must_rollback(&engine, b"k5", 13);
         must_get_none(&engine, b"k5", 13);
 
-<<<<<<< HEAD
-        must_prewrite_put(&engine, b"k4", b"v4", b"k4", 12);
-        must_commit(&engine, b"k4", 12, 13);
-        must_get(&engine, b"k4", 13, b"v4");
-
-        must_rollback(&engine, b"k4", 13);
-        must_get(&engine, b"k4", 13, b"v4");
-
-        must_prewrite_put(&engine, b"k3", b"v3", b"k3", 13);
-        must_rollback(&engine, b"k3", 13);
-        must_seek_write(&engine, b"k3", 13, 13, 13, WriteType::Rollback);
-
-        must_rollback(&engine, b"k2", 13);
-        must_seek_write(&engine, b"k2", 13, 13, 13, WriteType::Rollback);
-=======
         // Commit overwrites rollback
         must_prewrite_put(&engine, b"k4", b"v4", b"k4", 14);
         must_rollback(&engine, b"k4", 15);
@@ -1084,6 +1060,5 @@
         // Rollback before prewrite
         must_rollback(&engine, b"k1", 17);
         must_seek_write(&engine, b"k1", 17, 17, 17, WriteType::Rollback);
->>>>>>> 0dbb0048
     }
 }