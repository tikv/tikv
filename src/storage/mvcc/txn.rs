// Copyright 2016 TiKV Project Authors. Licensed under Apache-2.0.

// #[PerformanceCriticalPath]
use std::fmt;

use concurrency_manager::{ConcurrencyManager, KeyHandleGuard};
use engine_traits::{CF_DEFAULT, CF_LOCK, CF_WRITE};
<<<<<<< HEAD
use std::collections::hash_map::DefaultHasher;
use std::fmt;
use std::hash::{Hash, Hasher};
=======
>>>>>>> 4dbb0572
use txn_types::{Key, Lock, PessimisticLock, TimeStamp, Value};

use super::metrics::{GC_DELETE_VERSIONS_HISTOGRAM, MVCC_VERSIONS_HISTOGRAM};
use crate::storage::kv::Modify;

pub const MAX_TXN_WRITE_SIZE: usize = 32 * 1024;

#[derive(Default, Clone, Copy, Debug)]
pub struct GcInfo {
    pub found_versions: usize,
    pub deleted_versions: usize,
    pub is_completed: bool,
}

impl GcInfo {
    pub fn report_metrics(&self) {
        MVCC_VERSIONS_HISTOGRAM.observe(self.found_versions as f64);
        if self.deleted_versions > 0 {
            GC_DELETE_VERSIONS_HISTOGRAM.observe(self.deleted_versions as f64);
        }
    }
}

/// `ReleasedLock` contains the information of the lock released by `commit`,
/// `rollback` and so on. It's used by `LockManager` to wake up transactions
/// waiting for locks.
#[derive(Debug, PartialEq)]
pub struct ReleasedLock {
    pub start_ts: TimeStamp,
    pub commit_ts: TimeStamp,
    pub key: Key,
    /// The hash value of the lock.
    pub hash: u64,
    pub hash_for_latch: u64,
    /// Whether it is a pessimistic lock.
    pub pessimistic: bool,
}

impl ReleasedLock {
    pub fn new(
        start_ts: TimeStamp,
        commit_ts: Option<TimeStamp>,
        key: Key,
        pessimistic: bool,
    ) -> Self {
        let hash = key.gen_hash();
        let mut hasher = DefaultHasher::new();
        key.hash(&mut hasher);
        let hash_for_latch = hasher.finish();
        Self {
            start_ts,
            commit_ts: commit_ts.unwrap_or(TimeStamp::zero()),
            key,
            hash,
            hash_for_latch,
            pessimistic,
        }
    }
}

/// An abstraction of a locally-transactional MVCC key-value store
pub struct MvccTxn {
    pub(crate) start_ts: TimeStamp,
    pub(crate) write_size: usize,
    pub(crate) modifies: Vec<Modify>,
    // When 1PC is enabled, locks will be collected here instead of marshalled and put into
    // `writes`, so it can be further processed. The elements are tuples representing
    // (key, lock, remove_pessimistic_lock)
    pub(crate) locks_for_1pc: Vec<(Key, Lock, bool)>,
    // `concurrency_manager` is used to set memory locks for prewritten keys.
    // Prewritten locks of async commit transactions should be visible to
    // readers before they are written to the engine.
    pub(crate) concurrency_manager: ConcurrencyManager,
    // After locks are stored in memory in prewrite, the KeyHandleGuard
    // needs to be stored here.
    // When the locks are written to the underlying engine, subsequent
    // reading requests should be able to read the locks from the engine.
    // So these guards can be released after finishing writing.
    pub(crate) guards: Vec<KeyHandleGuard>,
}

impl MvccTxn {
    pub fn new(start_ts: TimeStamp, concurrency_manager: ConcurrencyManager) -> MvccTxn {
        // FIXME: use session variable to indicate fill cache or not.

        MvccTxn {
            start_ts,
            write_size: 0,
            modifies: vec![],
            locks_for_1pc: Vec::new(),
            concurrency_manager,
            guards: vec![],
        }
    }

    pub fn into_modifies(self) -> Vec<Modify> {
        assert!(self.locks_for_1pc.is_empty());
        self.modifies
    }

    pub fn take_guards(&mut self) -> Vec<KeyHandleGuard> {
        std::mem::take(&mut self.guards)
    }

    pub fn write_size(&self) -> usize {
        self.write_size
    }

    pub fn is_empty(&self) -> bool {
        self.modifies.len() == 0 && self.locks_for_1pc.len() == 0
    }

    pub(crate) fn put_lock(&mut self, key: Key, lock: &Lock) {
        let write = Modify::Put(CF_LOCK, key, lock.to_bytes());
        self.write_size += write.size();
        self.modifies.push(write);
    }

    pub(crate) fn put_locks_for_1pc(&mut self, key: Key, lock: Lock, remove_pessimstic_lock: bool) {
        self.locks_for_1pc.push((key, lock, remove_pessimstic_lock));
    }

    pub(crate) fn put_pessimistic_lock(&mut self, key: Key, lock: PessimisticLock) {
        self.modifies.push(Modify::PessimisticLock(key, lock))
    }

    pub(crate) fn unlock_key(
        &mut self,
        key: Key,
        pessimistic: bool,
        commit_ts: Option<TimeStamp>,
    ) -> Option<ReleasedLock> {
        let released = ReleasedLock::new(self.start_ts, commit_ts, key.clone(), pessimistic);
        let write = Modify::Delete(CF_LOCK, key);
        self.write_size += write.size();
        self.modifies.push(write);
        Some(released)
    }

    pub(crate) fn put_value(&mut self, key: Key, ts: TimeStamp, value: Value) {
        let write = Modify::Put(CF_DEFAULT, key.append_ts(ts), value);
        self.write_size += write.size();
        self.modifies.push(write);
    }

    pub(crate) fn delete_value(&mut self, key: Key, ts: TimeStamp) {
        let write = Modify::Delete(CF_DEFAULT, key.append_ts(ts));
        self.write_size += write.size();
        self.modifies.push(write);
    }

    pub(crate) fn put_write(&mut self, key: Key, ts: TimeStamp, value: Value) {
        let write = Modify::Put(CF_WRITE, key.append_ts(ts), value);
        self.write_size += write.size();
        self.modifies.push(write);
    }

    pub(crate) fn delete_write(&mut self, key: Key, ts: TimeStamp) {
        let write = Modify::Delete(CF_WRITE, key.append_ts(ts));
        self.write_size += write.size();
        self.modifies.push(write);
    }

    /// Add the timestamp of the current rollback operation to another
    /// transaction's lock if necessary.
    ///
    /// When putting rollback record on a key that's locked by another
    /// transaction, the second transaction may overwrite the current rollback
    /// record when it's committed. Sometimes it may break consistency. To solve
    /// the problem, add the timestamp of the current rollback to the lock. So
    /// when the lock is committed, it can check if it will overwrite a rollback
    /// record by checking the information in the lock.
    pub(crate) fn mark_rollback_on_mismatching_lock(
        &mut self,
        key: &Key,
        mut lock: Lock,
        is_protected: bool,
    ) {
        assert_ne!(lock.ts, self.start_ts);

        if !is_protected {
            // A non-protected rollback record is ok to be overwritten, so do nothing in
            // this case.
            return;
        }

        if self.start_ts < lock.min_commit_ts {
            // The rollback will surely not be overwritten by committing the lock. Do
            // nothing.
            return;
        }

        if !lock.use_async_commit {
            // Currently only async commit may use calculated commit_ts. Do nothing if it's
            // not a async commit transaction.
            return;
        }

        lock.rollback_ts.push(self.start_ts);
        self.put_lock(key.clone(), &lock);
    }

    pub(crate) fn clear(&mut self) {
        self.write_size = 0;
        self.modifies.clear();
        self.locks_for_1pc.clear();
        self.guards.clear();
    }
}

impl fmt::Debug for MvccTxn {
    fn fmt(&self, f: &mut fmt::Formatter<'_>) -> fmt::Result {
        write!(f, "txn @{}", self.start_ts)
    }
}

#[cfg(feature = "failpoints")]
pub(crate) fn make_txn_error(
    s: Option<String>,
    key: &Key,
    start_ts: TimeStamp,
) -> crate::storage::mvcc::ErrorInner {
    use crate::storage::mvcc::ErrorInner;
    if let Some(s) = s {
        match s.to_ascii_lowercase().as_str() {
            "keyislocked" => {
                let mut info = kvproto::kvrpcpb::LockInfo::default();
                info.set_key(key.to_raw().unwrap());
                info.set_primary_lock(key.to_raw().unwrap());
                info.set_lock_ttl(3000);
                ErrorInner::KeyIsLocked(info)
            }
            "committed" => ErrorInner::Committed {
                start_ts,
                commit_ts: start_ts.next(),
                key: key.to_raw().unwrap(),
            },
            "pessimisticlockrolledback" => ErrorInner::PessimisticLockRolledBack {
                start_ts,
                key: key.to_raw().unwrap(),
            },
            "txnlocknotfound" => ErrorInner::TxnLockNotFound {
                start_ts,
                commit_ts: TimeStamp::zero(),
                key: key.to_raw().unwrap(),
            },
            "txnnotfound" => ErrorInner::TxnNotFound {
                start_ts,
                key: key.to_raw().unwrap(),
            },
            "locktypenotmatch" => ErrorInner::LockTypeNotMatch {
                start_ts,
                key: key.to_raw().unwrap(),
                pessimistic: false,
            },
            "writeconflict" => ErrorInner::WriteConflict {
                start_ts,
                conflict_start_ts: TimeStamp::zero(),
                conflict_commit_ts: TimeStamp::zero(),
                key: key.to_raw().unwrap(),
                primary: vec![],
            },
            "deadlock" => ErrorInner::Deadlock {
                start_ts,
                lock_ts: TimeStamp::zero(),
                lock_key: key.to_raw().unwrap(),
                deadlock_key_hash: 0,
                wait_chain: vec![],
            },
            "alreadyexist" => ErrorInner::AlreadyExist {
                key: key.to_raw().unwrap(),
            },
            "committsexpired" => ErrorInner::CommitTsExpired {
                start_ts,
                commit_ts: TimeStamp::zero(),
                key: key.to_raw().unwrap(),
                min_commit_ts: TimeStamp::zero(),
            },
            "pessimisticlocknotfound" => ErrorInner::PessimisticLockNotFound {
                start_ts,
                key: key.to_raw().unwrap(),
            },
            _ => ErrorInner::Other(box_err!("unexpected error string")),
        }
    } else {
        ErrorInner::Other(box_err!("empty error string"))
    }
}

#[cfg(test)]
pub(crate) mod tests {
    use kvproto::kvrpcpb::{AssertionLevel, Context};
    use txn_types::{TimeStamp, WriteType, SHORT_VALUE_MAX_LEN};

    use super::*;
    use crate::storage::{
        kv::{Engine, RocksEngine, ScanMode, TestEngineBuilder, WriteData},
        mvcc::{tests::*, Error, ErrorInner, Mutation, MvccReader, SnapshotReader},
        txn::{
            commands::*, commit, prewrite, tests::*, CommitKind, TransactionKind,
            TransactionProperties,
        },
        SecondaryLocksStatus, TxnStatus,
    };

    fn test_mvcc_txn_read_imp(k1: &[u8], k2: &[u8], v: &[u8]) {
        let engine = TestEngineBuilder::new().build().unwrap();

        must_get_none(&engine, k1, 1);

        must_prewrite_put(&engine, k1, v, k1, 2);
        must_rollback(&engine, k1, 2, false);
        // should ignore rollback
        must_get_none(&engine, k1, 3);

        must_prewrite_lock(&engine, k1, k1, 3);
        must_commit(&engine, k1, 3, 4);
        // should ignore read lock
        must_get_none(&engine, k1, 5);

        must_prewrite_put(&engine, k1, v, k1, 5);
        must_prewrite_put(&engine, k2, v, k1, 5);
        // should not be affected by later locks
        must_get_none(&engine, k1, 4);
        // should read pending locks
        must_get_err(&engine, k1, 7);
        // should ignore the primary lock and get none when reading the latest record
        must_get_none(&engine, k1, u64::max_value());
        // should read secondary locks even when reading the latest record
        must_get_err(&engine, k2, u64::max_value());

        must_commit(&engine, k1, 5, 10);
        must_commit(&engine, k2, 5, 10);
        must_get_none(&engine, k1, 3);
        // should not read with ts < commit_ts
        must_get_none(&engine, k1, 7);
        // should read with ts > commit_ts
        must_get(&engine, k1, 13, v);
        // should read the latest record if `ts == u64::max_value()`
        must_get(&engine, k1, u64::max_value(), v);

        must_prewrite_delete(&engine, k1, k1, 15);
        // should ignore the lock and get previous record when reading the latest record
        must_get(&engine, k1, u64::max_value(), v);
        must_commit(&engine, k1, 15, 20);
        must_get_none(&engine, k1, 3);
        must_get_none(&engine, k1, 7);
        must_get(&engine, k1, 13, v);
        must_get(&engine, k1, 17, v);
        must_get_none(&engine, k1, 23);

        // intersecting timestamps with pessimistic txn
        // T1: start_ts = 25, commit_ts = 27
        // T2: start_ts = 23, commit_ts = 31
        must_prewrite_put(&engine, k1, v, k1, 25);
        must_commit(&engine, k1, 25, 27);
        must_acquire_pessimistic_lock(&engine, k1, k1, 23, 29);
        must_get(&engine, k1, 30, v);
        must_pessimistic_prewrite_delete(&engine, k1, k1, 23, 29, true);
        must_get_err(&engine, k1, 30);
        // should read the latest record when `ts == u64::max_value()`
        // even if lock.start_ts(23) < latest write.commit_ts(27)
        must_get(&engine, k1, u64::max_value(), v);
        must_commit(&engine, k1, 23, 31);
        must_get(&engine, k1, 30, v);
        must_get_none(&engine, k1, 32);
    }

    #[test]
    fn test_mvcc_txn_read() {
        test_mvcc_txn_read_imp(b"k1", b"k2", b"v1");

        let long_value = "v".repeat(SHORT_VALUE_MAX_LEN + 1).into_bytes();
        test_mvcc_txn_read_imp(b"k1", b"k2", &long_value);
    }

    fn test_mvcc_txn_prewrite_imp(k: &[u8], v: &[u8]) {
        let engine = TestEngineBuilder::new().build().unwrap();

        must_prewrite_put(&engine, k, v, k, 5);
        // Key is locked.
        must_locked(&engine, k, 5);
        // Retry prewrite.
        must_prewrite_put(&engine, k, v, k, 5);
        // Conflict.
        must_prewrite_lock_err(&engine, k, k, 6);

        must_commit(&engine, k, 5, 10);
        must_written(&engine, k, 5, 10, WriteType::Put);
        // Delayed prewrite request after committing should do nothing.
        must_prewrite_put_err(&engine, k, v, k, 5);
        must_unlocked(&engine, k);
        // Write conflict.
        must_prewrite_lock_err(&engine, k, k, 6);
        must_unlocked(&engine, k);
        // Not conflict.
        must_prewrite_lock(&engine, k, k, 12);
        must_locked(&engine, k, 12);
        must_rollback(&engine, k, 12, false);
        must_unlocked(&engine, k);
        must_written(&engine, k, 12, 12, WriteType::Rollback);
        // Cannot retry Prewrite after rollback.
        must_prewrite_lock_err(&engine, k, k, 12);
        // Can prewrite after rollback.
        must_prewrite_delete(&engine, k, k, 13);
        must_rollback(&engine, k, 13, false);
        must_unlocked(&engine, k);
    }

    #[test]
    fn test_mvcc_txn_prewrite_insert() {
        let engine = TestEngineBuilder::new().build().unwrap();
        let (k1, v1, v2, v3) = (b"k1", b"v1", b"v2", b"v3");
        must_prewrite_put(&engine, k1, v1, k1, 1);
        must_commit(&engine, k1, 1, 2);

        // "k1" already exist, returns AlreadyExist error.
        assert!(matches!(
            try_prewrite_insert(&engine, k1, v2, k1, 3),
            Err(Error(box ErrorInner::AlreadyExist { .. }))
        ));

        // Delete "k1"
        must_prewrite_delete(&engine, k1, k1, 4);

        // There is a lock, returns KeyIsLocked error.
        assert!(matches!(
            try_prewrite_insert(&engine, k1, v2, k1, 6),
            Err(Error(box ErrorInner::KeyIsLocked(_)))
        ));

        must_commit(&engine, k1, 4, 5);

        // After delete "k1", insert returns ok.
        try_prewrite_insert(&engine, k1, v2, k1, 6).unwrap();
        must_commit(&engine, k1, 6, 7);

        // Rollback
        must_prewrite_put(&engine, k1, v3, k1, 8);
        must_rollback(&engine, k1, 8, false);

        assert!(matches!(
            try_prewrite_insert(&engine, k1, v3, k1, 9),
            Err(Error(box ErrorInner::AlreadyExist { .. }))
        ));

        // Delete "k1" again
        must_prewrite_delete(&engine, k1, k1, 10);
        must_commit(&engine, k1, 10, 11);

        // Rollback again
        must_prewrite_put(&engine, k1, v3, k1, 12);
        must_rollback(&engine, k1, 12, false);

        // After delete "k1", insert returns ok.
        try_prewrite_insert(&engine, k1, v2, k1, 13).unwrap();
        must_commit(&engine, k1, 13, 14);
    }

    #[test]
    fn test_mvcc_txn_prewrite_check_not_exist() {
        let engine = TestEngineBuilder::new().build().unwrap();
        let (k1, v1, v2, v3) = (b"k1", b"v1", b"v2", b"v3");
        must_prewrite_put(&engine, k1, v1, k1, 1);
        must_commit(&engine, k1, 1, 2);

        // "k1" already exist, returns AlreadyExist error.
        assert!(try_prewrite_check_not_exists(&engine, k1, k1, 3).is_err());

        // Delete "k1"
        must_prewrite_delete(&engine, k1, k1, 4);
        must_commit(&engine, k1, 4, 5);

        // After delete "k1", check_not_exists returns ok.
        try_prewrite_check_not_exists(&engine, k1, k1, 6).unwrap();

        try_prewrite_insert(&engine, k1, v2, k1, 7).unwrap();
        must_commit(&engine, k1, 7, 8);

        // Rollback
        must_prewrite_put(&engine, k1, v3, k1, 9);
        must_rollback(&engine, k1, 9, false);
        assert!(try_prewrite_check_not_exists(&engine, k1, k1, 10).is_err());

        // Delete "k1" again
        must_prewrite_delete(&engine, k1, k1, 11);
        must_commit(&engine, k1, 11, 12);

        // Rollback again
        must_prewrite_put(&engine, k1, v3, k1, 13);
        must_rollback(&engine, k1, 13, false);

        // After delete "k1", check_not_exists returns ok.
        try_prewrite_check_not_exists(&engine, k1, k1, 14).unwrap();
    }

    #[test]
    fn test_mvcc_txn_pessmistic_prewrite_check_not_exist() {
        let engine = TestEngineBuilder::new().build().unwrap();
        let k = b"k1";
        assert!(try_pessimistic_prewrite_check_not_exists(&engine, k, k, 3).is_err())
    }

    #[test]
    fn test_rollback_lock_optimistic() {
        let engine = TestEngineBuilder::new().build().unwrap();

        let (k, v) = (b"k1", b"v1");
        must_prewrite_put(&engine, k, v, k, 5);
        must_commit(&engine, k, 5, 10);

        // Lock
        must_prewrite_lock(&engine, k, k, 15);
        must_locked(&engine, k, 15);

        // Rollback lock
        must_rollback(&engine, k, 15, false);
        // Rollbacks of optimistic transactions needn't be protected
        must_get_rollback_protected(&engine, k, 15, false);
    }

    #[test]
    fn test_rollback_lock_pessimistic() {
        let engine = TestEngineBuilder::new().build().unwrap();

        let (k1, k2, v) = (b"k1", b"k2", b"v1");

        must_acquire_pessimistic_lock(&engine, k1, k1, 5, 5);
        must_acquire_pessimistic_lock(&engine, k2, k1, 5, 7);
        must_rollback(&engine, k1, 5, false);
        must_rollback(&engine, k2, 5, false);
        // The rollback of the primary key should be protected
        must_get_rollback_protected(&engine, k1, 5, true);
        // The rollback of the secondary key needn't be protected
        must_get_rollback_protected(&engine, k2, 5, false);

        must_acquire_pessimistic_lock(&engine, k1, k1, 15, 15);
        must_acquire_pessimistic_lock(&engine, k2, k1, 15, 17);
        must_pessimistic_prewrite_put(&engine, k1, v, k1, 15, 17, true);
        must_pessimistic_prewrite_put(&engine, k2, v, k1, 15, 17, true);
        must_rollback(&engine, k1, 15, false);
        must_rollback(&engine, k2, 15, false);
        // The rollback of the primary key should be protected
        must_get_rollback_protected(&engine, k1, 15, true);
        // The rollback of the secondary key needn't be protected
        must_get_rollback_protected(&engine, k2, 15, false);
    }

    #[test]
    fn test_rollback_del() {
        let engine = TestEngineBuilder::new().build().unwrap();

        let (k, v) = (b"k1", b"v1");
        must_prewrite_put(&engine, k, v, k, 5);
        must_commit(&engine, k, 5, 10);

        // Prewrite delete
        must_prewrite_delete(&engine, k, k, 15);
        must_locked(&engine, k, 15);

        // Rollback delete
        must_rollback(&engine, k, 15, false);
    }

    #[test]
    fn test_rollback_overlapped() {
        let engine = TestEngineBuilder::new().build().unwrap();
        let (k1, v1) = (b"key1", b"v1");
        let (k2, v2) = (b"key2", b"v2");

        must_prewrite_put(&engine, k1, v1, k1, 10);
        must_prewrite_put(&engine, k2, v2, k2, 11);
        must_commit(&engine, k1, 10, 20);
        must_commit(&engine, k2, 11, 20);
        let w1 = must_written(&engine, k1, 10, 20, WriteType::Put);
        let w2 = must_written(&engine, k2, 11, 20, WriteType::Put);
        assert!(!w1.has_overlapped_rollback);
        assert!(!w2.has_overlapped_rollback);

        must_cleanup(&engine, k1, 20, 0);
        must_rollback(&engine, k2, 20, false);

        let w1r = must_written(&engine, k1, 10, 20, WriteType::Put);
        assert!(w1r.has_overlapped_rollback);
        // The only difference between w1r and w1 is the overlapped_rollback flag.
        assert_eq!(w1r.set_overlapped_rollback(false, None), w1);

        let w2r = must_written(&engine, k2, 11, 20, WriteType::Put);
        // Rollback is invoked on secondaries, so the rollback is not protected and
        // overlapped_rollback won't be set.
        assert_eq!(w2r, w2);
    }

    #[test]
    fn test_mvcc_txn_prewrite() {
        test_mvcc_txn_prewrite_imp(b"k1", b"v1");

        let long_value = "v".repeat(SHORT_VALUE_MAX_LEN + 1).into_bytes();
        test_mvcc_txn_prewrite_imp(b"k2", &long_value);
    }

    #[test]
    fn test_mvcc_txn_rollback_after_commit() {
        let engine = TestEngineBuilder::new().build().unwrap();

        let k = b"k";
        let v = b"v";
        let t1 = 1;
        let t2 = 10;
        let t3 = 20;
        let t4 = 30;

        must_prewrite_put(&engine, k, v, k, t1);

        must_rollback(&engine, k, t2, false);
        must_rollback(&engine, k, t2, false);
        must_rollback(&engine, k, t4, false);

        must_commit(&engine, k, t1, t3);
        // The rollback should be failed since the transaction
        // was committed before.
        must_rollback_err(&engine, k, t1);
        must_get(&engine, k, t4, v);
    }

    fn test_mvcc_txn_rollback_imp(k: &[u8], v: &[u8]) {
        let engine = TestEngineBuilder::new().build().unwrap();

        must_prewrite_put(&engine, k, v, k, 5);
        must_rollback(&engine, k, 5, false);
        // Rollback should be idempotent
        must_rollback(&engine, k, 5, false);
        // Lock should be released after rollback
        must_unlocked(&engine, k);
        must_prewrite_lock(&engine, k, k, 10);
        must_rollback(&engine, k, 10, false);
        // data should be dropped after rollback
        must_get_none(&engine, k, 20);

        // Can't rollback committed transaction.
        must_prewrite_put(&engine, k, v, k, 25);
        must_commit(&engine, k, 25, 30);
        must_rollback_err(&engine, k, 25);
        must_rollback_err(&engine, k, 25);

        // Can't rollback other transaction's lock
        must_prewrite_delete(&engine, k, k, 35);
        must_rollback(&engine, k, 34, true);
        must_rollback(&engine, k, 36, true);
        must_written(&engine, k, 34, 34, WriteType::Rollback);
        must_written(&engine, k, 36, 36, WriteType::Rollback);
        must_locked(&engine, k, 35);
        must_commit(&engine, k, 35, 40);
        must_get(&engine, k, 39, v);
        must_get_none(&engine, k, 41);
    }

    #[test]
    fn test_mvcc_txn_rollback() {
        test_mvcc_txn_rollback_imp(b"k", b"v");

        let long_value = "v".repeat(SHORT_VALUE_MAX_LEN + 1).into_bytes();
        test_mvcc_txn_rollback_imp(b"k2", &long_value);
    }

    #[test]
    fn test_mvcc_txn_rollback_before_prewrite() {
        let engine = TestEngineBuilder::new().build().unwrap();
        let key = b"key";
        must_rollback(&engine, key, 5, false);
        must_prewrite_lock_err(&engine, key, key, 5);
    }

    fn test_write_imp(k: &[u8], v: &[u8], k2: &[u8]) {
        let engine = TestEngineBuilder::new().build().unwrap();

        must_prewrite_put(&engine, k, v, k, 5);
        must_seek_write_none(&engine, k, 5);

        must_commit(&engine, k, 5, 10);
        must_seek_write(&engine, k, TimeStamp::max(), 5, 10, WriteType::Put);
        must_seek_write_none(&engine, k2, TimeStamp::max());
        must_get_commit_ts(&engine, k, 5, 10);

        must_prewrite_delete(&engine, k, k, 15);
        must_rollback(&engine, k, 15, false);
        must_seek_write(&engine, k, TimeStamp::max(), 15, 15, WriteType::Rollback);
        must_get_commit_ts(&engine, k, 5, 10);
        must_get_commit_ts_none(&engine, k, 15);

        must_prewrite_lock(&engine, k, k, 25);
        must_commit(&engine, k, 25, 30);
        must_seek_write(&engine, k, TimeStamp::max(), 25, 30, WriteType::Lock);
        must_get_commit_ts(&engine, k, 25, 30);
    }

    #[test]
    fn test_write() {
        test_write_imp(b"kk", b"v1", b"k");

        let v2 = "x".repeat(SHORT_VALUE_MAX_LEN + 1).into_bytes();
        test_write_imp(b"kk", &v2, b"k");
    }

    fn test_scan_keys_imp(keys: Vec<&[u8]>, values: Vec<&[u8]>) {
        let engine = TestEngineBuilder::new().build().unwrap();
        must_prewrite_put(&engine, keys[0], values[0], keys[0], 1);
        must_commit(&engine, keys[0], 1, 10);
        must_prewrite_lock(&engine, keys[1], keys[1], 1);
        must_commit(&engine, keys[1], 1, 5);
        must_prewrite_delete(&engine, keys[2], keys[2], 1);
        must_commit(&engine, keys[2], 1, 20);
        must_prewrite_put(&engine, keys[3], values[1], keys[3], 1);
        must_prewrite_lock(&engine, keys[4], keys[4], 10);
        must_prewrite_delete(&engine, keys[5], keys[5], 5);

        must_scan_keys(&engine, None, 100, vec![keys[0], keys[1], keys[2]], None);
        must_scan_keys(&engine, None, 3, vec![keys[0], keys[1], keys[2]], None);
        must_scan_keys(&engine, None, 2, vec![keys[0], keys[1]], Some(keys[1]));
        must_scan_keys(&engine, Some(keys[1]), 1, vec![keys[1]], Some(keys[1]));
    }

    #[test]
    fn test_scan_keys() {
        test_scan_keys_imp(vec![b"a", b"c", b"e", b"b", b"d", b"f"], vec![b"a", b"b"]);

        let v1 = "x".repeat(SHORT_VALUE_MAX_LEN + 1).into_bytes();
        let v4 = "v".repeat(SHORT_VALUE_MAX_LEN + 1).into_bytes();
        test_scan_keys_imp(vec![b"a", b"c", b"e", b"b", b"d", b"f"], vec![&v1, &v4]);
    }

    pub fn txn_props(
        start_ts: TimeStamp,
        primary: &[u8],
        commit_kind: CommitKind,
        for_update_ts: Option<TimeStamp>,
        txn_size: u64,
        skip_constraint_check: bool,
    ) -> TransactionProperties<'_> {
        let kind = if let Some(ts) = for_update_ts {
            TransactionKind::Pessimistic(ts)
        } else {
            TransactionKind::Optimistic(skip_constraint_check)
        };

        TransactionProperties {
            start_ts,
            kind,
            commit_kind,
            primary,
            txn_size,
            lock_ttl: 0,
            min_commit_ts: TimeStamp::default(),
            need_old_value: false,
            is_retry_request: false,
            assertion_level: AssertionLevel::Off,
        }
    }

    fn test_write_size_imp(k: &[u8], v: &[u8], pk: &[u8]) {
        let engine = TestEngineBuilder::new().build().unwrap();
        let ctx = Context::default();
        let snapshot = engine.snapshot(Default::default()).unwrap();
        let cm = ConcurrencyManager::new(10.into());
        let mut txn = MvccTxn::new(10.into(), cm.clone());
        let mut reader = SnapshotReader::new(10.into(), snapshot, true);
        let key = Key::from_raw(k);
        assert_eq!(txn.write_size(), 0);

        prewrite(
            &mut txn,
            &mut reader,
            &txn_props(10.into(), pk, CommitKind::TwoPc, None, 0, false),
            Mutation::make_put(key.clone(), v.to_vec()),
            &None,
            false,
        )
        .unwrap();
        assert!(txn.write_size() > 0);
        engine
            .write(&ctx, WriteData::from_modifies(txn.into_modifies()))
            .unwrap();

        let snapshot = engine.snapshot(Default::default()).unwrap();
        let mut txn = MvccTxn::new(10.into(), cm);
        let mut reader = SnapshotReader::new(10.into(), snapshot, true);
        commit(&mut txn, &mut reader, key, 15.into()).unwrap();
        assert!(txn.write_size() > 0);
        engine
            .write(&ctx, WriteData::from_modifies(txn.into_modifies()))
            .unwrap();
    }

    #[test]
    fn test_write_size() {
        test_write_size_imp(b"key", b"value", b"pk");

        let v = "x".repeat(SHORT_VALUE_MAX_LEN + 1).into_bytes();
        test_write_size_imp(b"key", &v, b"pk");
    }

    #[test]
    fn test_skip_constraint_check() {
        let engine = TestEngineBuilder::new().build().unwrap();
        let (key, value) = (b"key", b"value");

        must_prewrite_put(&engine, key, value, key, 5);
        must_commit(&engine, key, 5, 10);

        let snapshot = engine.snapshot(Default::default()).unwrap();
        let cm = ConcurrencyManager::new(10.into());
        let mut txn = MvccTxn::new(5.into(), cm.clone());
        let mut reader = SnapshotReader::new(5.into(), snapshot, true);
        assert!(
            prewrite(
                &mut txn,
                &mut reader,
                &txn_props(5.into(), key, CommitKind::TwoPc, None, 0, false),
                Mutation::make_put(Key::from_raw(key), value.to_vec()),
                &None,
                false,
            )
            .is_err()
        );

        let snapshot = engine.snapshot(Default::default()).unwrap();
        let mut txn = MvccTxn::new(5.into(), cm);
        let mut reader = SnapshotReader::new(5.into(), snapshot, true);
        prewrite(
            &mut txn,
            &mut reader,
            &txn_props(5.into(), key, CommitKind::TwoPc, None, 0, true),
            Mutation::make_put(Key::from_raw(key), value.to_vec()),
            &None,
            false,
        )
        .unwrap();
    }

    #[test]
    fn test_read_commit() {
        let engine = TestEngineBuilder::new().build().unwrap();
        let (key, v1, v2) = (b"key", b"v1", b"v2");

        must_prewrite_put(&engine, key, v1, key, 5);
        must_commit(&engine, key, 5, 10);
        must_prewrite_put(&engine, key, v2, key, 15);
        must_get_err(&engine, key, 20);
        must_get_no_lock_check(&engine, key, 12, v1);
        must_get_no_lock_check(&engine, key, 20, v1);
    }

    #[test]
    fn test_collapse_prev_rollback() {
        let engine = TestEngineBuilder::new().build().unwrap();
        let (key, value) = (b"key", b"value");

        // Add a Rollback whose start ts is 1.
        must_prewrite_put(&engine, key, value, key, 1);
        must_rollback(&engine, key, 1, false);
        must_get_rollback_ts(&engine, key, 1);

        // Add a Rollback whose start ts is 2, the previous Rollback whose
        // start ts is 1 will be collapsed.
        must_prewrite_put(&engine, key, value, key, 2);
        must_rollback(&engine, key, 2, false);
        must_get_none(&engine, key, 2);
        must_get_rollback_ts(&engine, key, 2);
        must_get_rollback_ts_none(&engine, key, 1);

        // Rollback arrive before Prewrite, it will collapse the
        // previous rollback whose start ts is 2.
        must_rollback(&engine, key, 3, false);
        must_get_none(&engine, key, 3);
        must_get_rollback_ts(&engine, key, 3);
        must_get_rollback_ts_none(&engine, key, 2);
    }

    #[test]
    fn test_scan_values_in_default() {
        let engine = TestEngineBuilder::new().build().unwrap();

        must_prewrite_put(
            &engine,
            &[2],
            "v".repeat(SHORT_VALUE_MAX_LEN + 1).as_bytes(),
            &[2],
            3,
        );
        must_commit(&engine, &[2], 3, 3);

        must_prewrite_put(
            &engine,
            &[3],
            "a".repeat(SHORT_VALUE_MAX_LEN + 1).as_bytes(),
            &[3],
            3,
        );
        must_commit(&engine, &[3], 3, 4);

        must_prewrite_put(
            &engine,
            &[3],
            "b".repeat(SHORT_VALUE_MAX_LEN + 1).as_bytes(),
            &[3],
            5,
        );
        must_commit(&engine, &[3], 5, 5);

        must_prewrite_put(
            &engine,
            &[6],
            "x".repeat(SHORT_VALUE_MAX_LEN + 1).as_bytes(),
            &[6],
            3,
        );
        must_commit(&engine, &[6], 3, 6);

        let snapshot = engine.snapshot(Default::default()).unwrap();
        let mut reader = MvccReader::new(snapshot, Some(ScanMode::Forward), true);

        let v = reader.scan_values_in_default(&Key::from_raw(&[3])).unwrap();
        assert_eq!(v.len(), 2);
        assert_eq!(
            v[1],
            (3.into(), "a".repeat(SHORT_VALUE_MAX_LEN + 1).into_bytes())
        );
        assert_eq!(
            v[0],
            (5.into(), "b".repeat(SHORT_VALUE_MAX_LEN + 1).into_bytes())
        );
    }

    #[test]
    fn test_seek_ts() {
        let engine = TestEngineBuilder::new().build().unwrap();

        must_prewrite_put(&engine, &[2], b"vv", &[2], 3);
        must_commit(&engine, &[2], 3, 3);

        must_prewrite_put(
            &engine,
            &[3],
            "a".repeat(SHORT_VALUE_MAX_LEN + 1).as_bytes(),
            &[3],
            4,
        );
        must_commit(&engine, &[3], 4, 4);

        must_prewrite_put(
            &engine,
            &[5],
            "b".repeat(SHORT_VALUE_MAX_LEN + 1).as_bytes(),
            &[5],
            2,
        );
        must_commit(&engine, &[5], 2, 5);

        must_prewrite_put(&engine, &[6], b"xxx", &[6], 3);
        must_commit(&engine, &[6], 3, 6);

        let snapshot = engine.snapshot(Default::default()).unwrap();
        let mut reader = MvccReader::new(snapshot, Some(ScanMode::Forward), true);

        assert_eq!(
            reader.seek_ts(3.into()).unwrap().unwrap(),
            Key::from_raw(&[2])
        );
    }

    #[test]
    fn test_pessimistic_txn_ttl() {
        let engine = TestEngineBuilder::new().build().unwrap();

        let (k, v) = (b"k", b"v");

        // Pessimistic prewrite keeps the larger TTL of the prewrite request and the
        // original pessimisitic lock.
        must_acquire_pessimistic_lock_with_ttl(&engine, k, k, 10, 10, 100);
        must_pessimistic_locked(&engine, k, 10, 10);
        must_pessimistic_prewrite_put_with_ttl(&engine, k, v, k, 10, 10, true, 110);
        must_locked_with_ttl(&engine, k, 10, 110);

        must_rollback(&engine, k, 10, false);

        // TTL not changed if the pessimistic lock's TTL is larger than that provided in
        // the prewrite request.
        must_acquire_pessimistic_lock_with_ttl(&engine, k, k, 20, 20, 100);
        must_pessimistic_locked(&engine, k, 20, 20);
        must_pessimistic_prewrite_put_with_ttl(&engine, k, v, k, 20, 20, true, 90);
        must_locked_with_ttl(&engine, k, 20, 100);
    }

    #[test]
    fn test_constraint_check_with_overlapping_txn() {
        let engine = TestEngineBuilder::new().build().unwrap();

        let k = b"k1";
        let v = b"v1";

        must_prewrite_put(&engine, k, v, k, 10);
        must_commit(&engine, k, 10, 11);
        must_acquire_pessimistic_lock(&engine, k, k, 5, 12);
        must_pessimistic_prewrite_lock(&engine, k, k, 5, 12, true);
        must_commit(&engine, k, 5, 15);

        // Now in write cf:
        // start_ts = 10, commit_ts = 11, Put("v1")
        // start_ts = 5,  commit_ts = 15, Lock

        must_get(&engine, k, 19, v);
        assert!(try_prewrite_insert(&engine, k, v, k, 20).is_err());
    }

    #[test]
    fn test_lock_info_validation() {
        use kvproto::kvrpcpb::{LockInfo, Op};

        let engine = TestEngineBuilder::new().build().unwrap();
        let k = b"k";
        let v = b"v";

        let assert_lock_info_eq = |e, expected_lock_info: &LockInfo| match e {
            Error(box ErrorInner::KeyIsLocked(info)) => assert_eq!(info, *expected_lock_info),
            _ => panic!("unexpected error"),
        };

        for is_optimistic in &[false, true] {
            let mut expected_lock_info = LockInfo::default();
            expected_lock_info.set_primary_lock(k.to_vec());
            expected_lock_info.set_lock_version(10);
            expected_lock_info.set_key(k.to_vec());
            expected_lock_info.set_lock_ttl(3);
            if *is_optimistic {
                expected_lock_info.set_txn_size(10);
                expected_lock_info.set_lock_type(Op::Put);
                // Write an optimistic lock.
                must_prewrite_put_impl(
                    &engine,
                    expected_lock_info.get_key(),
                    v,
                    expected_lock_info.get_primary_lock(),
                    &None,
                    expected_lock_info.get_lock_version().into(),
                    false,
                    expected_lock_info.get_lock_ttl(),
                    TimeStamp::zero(),
                    expected_lock_info.get_txn_size(),
                    TimeStamp::zero(),
                    TimeStamp::zero(),
                    false,
                    kvproto::kvrpcpb::Assertion::None,
                    kvproto::kvrpcpb::AssertionLevel::Off,
                );
            } else {
                expected_lock_info.set_lock_type(Op::PessimisticLock);
                expected_lock_info.set_lock_for_update_ts(10);
                // Write a pessimistic lock.
                must_acquire_pessimistic_lock_impl(
                    &engine,
                    expected_lock_info.get_key(),
                    expected_lock_info.get_primary_lock(),
                    expected_lock_info.get_lock_version(),
                    false,
                    expected_lock_info.get_lock_ttl(),
                    expected_lock_info.get_lock_for_update_ts(),
                    false,
                    false,
                    TimeStamp::zero(),
                );
            }

            assert_lock_info_eq(
                must_prewrite_put_err(&engine, k, v, k, 20),
                &expected_lock_info,
            );

            assert_lock_info_eq(
                must_acquire_pessimistic_lock_err(&engine, k, k, 30, 30),
                &expected_lock_info,
            );

            // If the lock is not expired, cleanup will return the lock info.
            assert_lock_info_eq(must_cleanup_err(&engine, k, 10, 1), &expected_lock_info);

            expected_lock_info.set_lock_ttl(0);
            assert_lock_info_eq(
                must_pessimistic_prewrite_put_err(&engine, k, v, k, 40, 40, false),
                &expected_lock_info,
            );

            // Delete the lock
            if *is_optimistic {
                must_rollback(&engine, k, expected_lock_info.get_lock_version(), false);
            } else {
                pessimistic_rollback::tests::must_success(
                    &engine,
                    k,
                    expected_lock_info.get_lock_version(),
                    expected_lock_info.get_lock_for_update_ts(),
                );
            }
        }
    }

    #[test]
    fn test_non_pessimistic_lock_conflict_with_optimistic_txn() {
        let engine = TestEngineBuilder::new().build().unwrap();

        let k = b"k1";
        let v = b"v1";

        must_prewrite_put(&engine, k, v, k, 2);
        must_locked(&engine, k, 2);
        must_pessimistic_prewrite_put_err(&engine, k, v, k, 1, 1, false);
        must_pessimistic_prewrite_put_err(&engine, k, v, k, 3, 3, false);
    }

    #[test]
    fn test_non_pessimistic_lock_conflict_with_pessismitic_txn() {
        let engine = TestEngineBuilder::new().build().unwrap();

        // k1 is a row key, k2 is the corresponding index key.
        let (k1, v1) = (b"k1", b"v1");
        let (k2, v2) = (b"k2", b"v2");
        let (k3, v3) = (b"k3", b"v3");

        // Commit k3 at 20.
        must_prewrite_put(&engine, k3, v3, k3, 1);
        must_commit(&engine, k3, 1, 20);

        // Txn-10 acquires pessimistic locks on k1 and k3.
        must_acquire_pessimistic_lock(&engine, k1, k1, 10, 10);
        must_acquire_pessimistic_lock_err(&engine, k3, k1, 10, 10);
        // Update for_update_ts to 20 due to write conflict
        must_acquire_pessimistic_lock(&engine, k3, k1, 10, 20);
        must_pessimistic_prewrite_put(&engine, k1, v1, k1, 10, 20, true);
        must_pessimistic_prewrite_put(&engine, k3, v3, k1, 10, 20, true);
        // Write a non-pessimistic lock with for_update_ts 20.
        must_pessimistic_prewrite_put(&engine, k2, v2, k1, 10, 20, false);
        // Roll back the primary key due to timeout, but the non-pessimistic lock is not
        // rolled back.
        must_rollback(&engine, k1, 10, false);

        // Txn-15 acquires pessimistic locks on k1.
        must_acquire_pessimistic_lock(&engine, k1, k1, 15, 15);
        must_pessimistic_prewrite_put(&engine, k1, v1, k1, 15, 15, true);
        // There is a non-pessimistic lock conflict here.
        match must_pessimistic_prewrite_put_err(&engine, k2, v2, k1, 15, 15, false) {
            Error(box ErrorInner::KeyIsLocked(info)) => assert_eq!(info.get_lock_ttl(), 0),
            e => panic!("unexpected error: {}", e),
        };
    }

    #[test]
    fn test_commit_pessimistic_lock() {
        let engine = TestEngineBuilder::new().build().unwrap();

        let k = b"k";
        must_acquire_pessimistic_lock(&engine, k, k, 10, 10);
        must_commit_err(&engine, k, 20, 30);
        must_commit(&engine, k, 10, 20);
        must_seek_write(&engine, k, 30, 10, 20, WriteType::Lock);
    }

    #[test]
    fn test_amend_pessimistic_lock() {
        fn fail_to_write_pessimistic_lock<E: Engine>(
            engine: &E,
            key: &[u8],
            start_ts: impl Into<TimeStamp>,
            for_update_ts: impl Into<TimeStamp>,
        ) {
            let start_ts = start_ts.into();
            let for_update_ts = for_update_ts.into();
            must_acquire_pessimistic_lock(engine, key, key, start_ts, for_update_ts);
            // Delete the pessimistic lock to pretend write failure.
            pessimistic_rollback::tests::must_success(engine, key, start_ts, for_update_ts);
        }

        let engine = TestEngineBuilder::new().build().unwrap();
        let (k, mut v) = (b"k", b"v".to_vec());

        // Key not exist; should succeed.
        fail_to_write_pessimistic_lock(&engine, k, 10, 10);
        must_pessimistic_prewrite_put(&engine, k, &v, k, 10, 10, true);
        must_commit(&engine, k, 10, 20);
        must_get(&engine, k, 20, &v);

        // for_update_ts(30) >= start_ts(30) > commit_ts(20); should succeed.
        v.push(0);
        fail_to_write_pessimistic_lock(&engine, k, 30, 30);
        must_pessimistic_prewrite_put(&engine, k, &v, k, 30, 30, true);
        must_commit(&engine, k, 30, 40);
        must_get(&engine, k, 40, &v);

        // for_update_ts(40) >= commit_ts(40) > start_ts(35); should fail.
        fail_to_write_pessimistic_lock(&engine, k, 35, 40);
        must_pessimistic_prewrite_put_err(&engine, k, &v, k, 35, 40, true);

        // KeyIsLocked; should fail.
        must_acquire_pessimistic_lock(&engine, k, k, 50, 50);
        must_pessimistic_prewrite_put_err(&engine, k, &v, k, 60, 60, true);
        pessimistic_rollback::tests::must_success(&engine, k, 50, 50);

        // The txn has been rolled back; should fail.
        must_acquire_pessimistic_lock(&engine, k, k, 80, 80);
        must_cleanup(&engine, k, 80, TimeStamp::max());
        must_pessimistic_prewrite_put_err(&engine, k, &v, k, 80, 80, true);
    }

    #[test]
    fn test_async_prewrite_primary() {
        // copy must_prewrite_put_impl, check that the key is written with the correct
        // secondaries and the right timestamp

        let engine = TestEngineBuilder::new().build().unwrap();
        let ctx = Context::default();
        let cm = ConcurrencyManager::new(42.into());

        let do_prewrite = || {
            let snapshot = engine.snapshot(Default::default()).unwrap();
            let mut txn = MvccTxn::new(TimeStamp::new(2), cm.clone());
            let mut reader = SnapshotReader::new(TimeStamp::new(2), snapshot, true);
            let mutation = Mutation::make_put(Key::from_raw(b"key"), b"value".to_vec());
            let (min_commit_ts, _) = prewrite(
                &mut txn,
                &mut reader,
                &txn_props(
                    TimeStamp::new(2),
                    b"key",
                    CommitKind::Async(TimeStamp::zero()),
                    None,
                    0,
                    false,
                ),
                mutation,
                &Some(vec![b"key1".to_vec(), b"key2".to_vec(), b"key3".to_vec()]),
                false,
            )
            .unwrap();
            let modifies = txn.into_modifies();
            if !modifies.is_empty() {
                engine
                    .write(&ctx, WriteData::from_modifies(modifies))
                    .unwrap();
            }
            min_commit_ts
        };

        assert_eq!(do_prewrite(), 43.into());

        let snapshot = engine.snapshot(Default::default()).unwrap();
        let mut reader = MvccReader::new(snapshot, None, true);
        let lock = reader.load_lock(&Key::from_raw(b"key")).unwrap().unwrap();
        assert_eq!(lock.ts, TimeStamp::new(2));
        assert_eq!(lock.use_async_commit, true);
        assert_eq!(
            lock.secondaries,
            vec![b"key1".to_vec(), b"key2".to_vec(), b"key3".to_vec()]
        );

        // max_ts in the concurrency manager is 42, so the min_commit_ts is 43.
        assert_eq!(lock.min_commit_ts, TimeStamp::new(43));

        // A duplicate prewrite request should return the min_commit_ts in the primary
        // key
        assert_eq!(do_prewrite(), 43.into());
    }

    #[test]
    fn test_async_pessimistic_prewrite_primary() {
        let engine = TestEngineBuilder::new().build().unwrap();
        let ctx = Context::default();
        let cm = ConcurrencyManager::new(42.into());

        must_acquire_pessimistic_lock(&engine, b"key", b"key", 2, 2);

        let do_pessimistic_prewrite = || {
            let snapshot = engine.snapshot(Default::default()).unwrap();
            let mut txn = MvccTxn::new(TimeStamp::new(2), cm.clone());
            let mut reader = SnapshotReader::new(TimeStamp::new(2), snapshot, true);
            let mutation = Mutation::make_put(Key::from_raw(b"key"), b"value".to_vec());
            let (min_commit_ts, _) = prewrite(
                &mut txn,
                &mut reader,
                &txn_props(
                    TimeStamp::new(2),
                    b"key",
                    CommitKind::Async(TimeStamp::zero()),
                    Some(4.into()),
                    4,
                    false,
                ),
                mutation,
                &Some(vec![b"key1".to_vec(), b"key2".to_vec(), b"key3".to_vec()]),
                true,
            )
            .unwrap();
            let modifies = txn.into_modifies();
            if !modifies.is_empty() {
                engine
                    .write(&ctx, WriteData::from_modifies(modifies))
                    .unwrap();
            }
            min_commit_ts
        };

        assert_eq!(do_pessimistic_prewrite(), 43.into());

        let snapshot = engine.snapshot(Default::default()).unwrap();
        let mut reader = MvccReader::new(snapshot, None, true);
        let lock = reader.load_lock(&Key::from_raw(b"key")).unwrap().unwrap();
        assert_eq!(lock.ts, TimeStamp::new(2));
        assert_eq!(lock.use_async_commit, true);
        assert_eq!(
            lock.secondaries,
            vec![b"key1".to_vec(), b"key2".to_vec(), b"key3".to_vec()]
        );

        // max_ts in the concurrency manager is 42, so the min_commit_ts is 43.
        assert_eq!(lock.min_commit_ts, TimeStamp::new(43));

        // A duplicate prewrite request should return the min_commit_ts in the primary
        // key
        assert_eq!(do_pessimistic_prewrite(), 43.into());
    }

    #[test]
    fn test_async_commit_pushed_min_commit_ts() {
        let engine = TestEngineBuilder::new().build().unwrap();
        let cm = ConcurrencyManager::new(42.into());

        // Simulate that min_commit_ts is pushed forward larger than latest_ts
        must_acquire_pessimistic_lock_impl(
            &engine, b"key", b"key", 2, false, 20000, 2, false, false, 100,
        );

        let snapshot = engine.snapshot(Default::default()).unwrap();
        let mut txn = MvccTxn::new(TimeStamp::new(2), cm);
        let mut reader = SnapshotReader::new(TimeStamp::new(2), snapshot, true);
        let mutation = Mutation::make_put(Key::from_raw(b"key"), b"value".to_vec());
        let (min_commit_ts, _) = prewrite(
            &mut txn,
            &mut reader,
            &txn_props(
                TimeStamp::new(2),
                b"key",
                CommitKind::Async(TimeStamp::zero()),
                Some(4.into()),
                4,
                false,
            ),
            mutation,
            &Some(vec![b"key1".to_vec(), b"key2".to_vec(), b"key3".to_vec()]),
            true,
        )
        .unwrap();
        assert_eq!(min_commit_ts.into_inner(), 100);
    }

    #[test]
    fn test_txn_timestamp_overlapping() {
        let engine = TestEngineBuilder::new().build().unwrap();
        let (k, v) = (b"k1", b"v1");

        // Prepare a committed transaction.
        must_prewrite_put(&engine, k, v, k, 10);
        must_locked(&engine, k, 10);
        must_commit(&engine, k, 10, 20);
        must_unlocked(&engine, k);
        must_written(&engine, k, 10, 20, WriteType::Put);

        // Optimistic transaction allows the start_ts equals to another transaction's
        // commit_ts on the same key.
        must_prewrite_put(&engine, k, v, k, 20);
        must_locked(&engine, k, 20);
        must_commit(&engine, k, 20, 30);
        must_unlocked(&engine, k);

        // ...but it can be rejected by overlapped rollback flag.
        must_cleanup(&engine, k, 30, 0);
        let w = must_written(&engine, k, 20, 30, WriteType::Put);
        assert!(w.has_overlapped_rollback);
        must_unlocked(&engine, k);
        must_prewrite_put_err(&engine, k, v, k, 30);
        must_unlocked(&engine, k);

        // Prepare a committed transaction.
        must_prewrite_put(&engine, k, v, k, 40);
        must_locked(&engine, k, 40);
        must_commit(&engine, k, 40, 50);
        must_unlocked(&engine, k);
        must_written(&engine, k, 40, 50, WriteType::Put);

        // Pessimistic transaction also works in the same case.
        must_acquire_pessimistic_lock(&engine, k, k, 50, 50);
        must_pessimistic_locked(&engine, k, 50, 50);
        must_pessimistic_prewrite_put(&engine, k, v, k, 50, 50, true);
        must_commit(&engine, k, 50, 60);
        must_unlocked(&engine, k);
        must_written(&engine, k, 50, 60, WriteType::Put);

        // .. and it can also be rejected by overlapped rollback flag.
        must_cleanup(&engine, k, 60, 0);
        let w = must_written(&engine, k, 50, 60, WriteType::Put);
        assert!(w.has_overlapped_rollback);
        must_unlocked(&engine, k);
        must_acquire_pessimistic_lock_err(&engine, k, k, 60, 60);
        must_unlocked(&engine, k);
    }

    #[test]
    fn test_rollback_while_other_transaction_running() {
        let engine = TestEngineBuilder::new().build().unwrap();
        let (k, v) = (b"k1", b"v1");

        must_prewrite_put_async_commit(&engine, k, v, k, &Some(vec![]), 10, 0);
        must_cleanup(&engine, k, 15, 0);
        must_commit(&engine, k, 10, 15);
        let w = must_written(&engine, k, 10, 15, WriteType::Put);
        assert!(w.has_overlapped_rollback);
        // GC fence shouldn't be set in this case.
        assert!(w.gc_fence.is_none());

        must_prewrite_put_async_commit(&engine, k, v, k, &Some(vec![]), 20, 0);
        check_txn_status::tests::must_success(&engine, k, 25, 0, 0, true, false, false, |s| {
            s == TxnStatus::LockNotExist
        });
        must_commit(&engine, k, 20, 25);
        let w = must_written(&engine, k, 20, 25, WriteType::Put);
        assert!(w.has_overlapped_rollback);
        assert!(w.gc_fence.is_none());

        must_prewrite_put_async_commit(&engine, k, v, k, &Some(vec![]), 30, 0);
        check_secondary_locks::tests::must_success(
            &engine,
            k,
            35,
            SecondaryLocksStatus::RolledBack,
        );
        must_commit(&engine, k, 30, 35);
        let w = must_written(&engine, k, 30, 35, WriteType::Put);
        assert!(w.has_overlapped_rollback);
        assert!(w.gc_fence.is_none());

        // Do not commit with overlapped_rollback if the rollback ts doesn't equal to
        // commit_ts.
        must_prewrite_put_async_commit(&engine, k, v, k, &Some(vec![]), 40, 0);
        must_cleanup(&engine, k, 44, 0);
        must_commit(&engine, k, 40, 45);
        let w = must_written(&engine, k, 40, 45, WriteType::Put);
        assert!(!w.has_overlapped_rollback);

        // Do not put rollback mark to the lock if the lock is not async commit or if
        // lock.ts is before start_ts or min_commit_ts.
        must_prewrite_put(&engine, k, v, k, 50);
        must_cleanup(&engine, k, 55, 0);
        let l = must_locked(&engine, k, 50);
        assert!(l.rollback_ts.is_empty());
        must_commit(&engine, k, 50, 56);

        must_prewrite_put_async_commit(&engine, k, v, k, &Some(vec![]), 60, 0);
        must_cleanup(&engine, k, 59, 0);
        let l = must_locked(&engine, k, 60);
        assert!(l.rollback_ts.is_empty());
        must_commit(&engine, k, 60, 65);

        must_prewrite_put_async_commit(&engine, k, v, k, &Some(vec![]), 70, 75);
        must_cleanup(&engine, k, 74, 0);
        must_cleanup(&engine, k, 75, 0);
        let l = must_locked(&engine, k, 70);
        assert_eq!(l.min_commit_ts, 75.into());
        assert_eq!(l.rollback_ts, vec![75.into()]);
    }

    #[test]
    fn test_gc_fence() {
        let rollback = |engine: &RocksEngine, k: &[u8], start_ts: u64| {
            must_cleanup(engine, k, start_ts, 0);
        };
        let check_status = |engine: &RocksEngine, k: &[u8], start_ts: u64| {
            check_txn_status::tests::must_success(
                engine,
                k,
                start_ts,
                0,
                0,
                true,
                false,
                false,
                |_| true,
            );
        };
        let check_secondary = |engine: &RocksEngine, k: &[u8], start_ts: u64| {
            check_secondary_locks::tests::must_success(
                engine,
                k,
                start_ts,
                SecondaryLocksStatus::RolledBack,
            );
        };

        for &rollback in &[rollback, check_status, check_secondary] {
            let engine = TestEngineBuilder::new().build().unwrap();

            // Get gc fence without any newer versions.
            must_prewrite_put(&engine, b"k1", b"v1", b"k1", 101);
            must_commit(&engine, b"k1", 101, 102);
            rollback(&engine, b"k1", 102);
            must_get_overlapped_rollback(&engine, b"k1", 102, 101, WriteType::Put, Some(0));

            // Get gc fence with a newer put.
            must_prewrite_put(&engine, b"k1", b"v1", b"k1", 103);
            must_commit(&engine, b"k1", 103, 104);
            must_prewrite_put(&engine, b"k1", b"v1", b"k1", 105);
            must_commit(&engine, b"k1", 105, 106);
            rollback(&engine, b"k1", 104);
            must_get_overlapped_rollback(&engine, b"k1", 104, 103, WriteType::Put, Some(106));

            // Get gc fence with a newer delete.
            must_prewrite_put(&engine, b"k1", b"v1", b"k1", 107);
            must_commit(&engine, b"k1", 107, 108);
            must_prewrite_delete(&engine, b"k1", b"k1", 109);
            must_commit(&engine, b"k1", 109, 110);
            rollback(&engine, b"k1", 108);
            must_get_overlapped_rollback(&engine, b"k1", 108, 107, WriteType::Put, Some(110));

            // Get gc fence with a newer rollback and lock.
            must_prewrite_put(&engine, b"k1", b"v1", b"k1", 111);
            must_commit(&engine, b"k1", 111, 112);
            must_prewrite_put(&engine, b"k1", b"v1", b"k1", 113);
            must_rollback(&engine, b"k1", 113, false);
            must_prewrite_lock(&engine, b"k1", b"k1", 115);
            must_commit(&engine, b"k1", 115, 116);
            rollback(&engine, b"k1", 112);
            must_get_overlapped_rollback(&engine, b"k1", 112, 111, WriteType::Put, Some(0));

            // Get gc fence with a newer put after some rollbacks and locks.
            must_prewrite_put(&engine, b"k1", b"v1", b"k1", 121);
            must_commit(&engine, b"k1", 121, 122);
            must_prewrite_put(&engine, b"k1", b"v1", b"k1", 123);
            must_rollback(&engine, b"k1", 123, false);
            must_prewrite_lock(&engine, b"k1", b"k1", 125);
            must_commit(&engine, b"k1", 125, 126);
            must_prewrite_put(&engine, b"k1", b"v1", b"k1", 127);
            must_commit(&engine, b"k1", 127, 128);
            rollback(&engine, b"k1", 122);
            must_get_overlapped_rollback(&engine, b"k1", 122, 121, WriteType::Put, Some(128));

            // A key's gc fence won't be another MVCC key.
            must_prewrite_put(&engine, b"k1", b"v1", b"k1", 131);
            must_commit(&engine, b"k1", 131, 132);
            must_prewrite_put(&engine, b"k0", b"v1", b"k0", 133);
            must_commit(&engine, b"k0", 133, 134);
            must_prewrite_put(&engine, b"k2", b"v1", b"k2", 133);
            must_commit(&engine, b"k2", 133, 134);
            rollback(&engine, b"k1", 132);
            must_get_overlapped_rollback(&engine, b"k1", 132, 131, WriteType::Put, Some(0));
        }
    }

    #[test]
    fn test_overlapped_ts_commit_before_rollback() {
        let engine = TestEngineBuilder::new().build().unwrap();
        let (k1, v1) = (b"key1", b"v1");
        let (k2, v2) = (b"key2", b"v2");
        let key2 = k2.to_vec();
        let secondaries = Some(vec![key2]);

        // T1, start_ts = 10, commit_ts = 20; write k1, k2
        must_prewrite_put_async_commit(&engine, k1, v1, k1, &secondaries, 10, 0);
        must_prewrite_put_async_commit(&engine, k2, v2, k1, &secondaries, 10, 0);
        must_commit(&engine, k1, 10, 20);
        must_commit(&engine, k2, 10, 20);

        let w = must_written(&engine, k1, 10, 20, WriteType::Put);
        assert!(!w.has_overlapped_rollback);

        // T2, start_ts = 20
        must_acquire_pessimistic_lock(&engine, k2, k2, 20, 25);
        must_pessimistic_prewrite_put(&engine, k2, v2, k2, 20, 25, true);

        must_cleanup(&engine, k2, 20, 0);

        let w = must_written(&engine, k2, 10, 20, WriteType::Put);
        assert!(w.has_overlapped_rollback);
        must_get(&engine, k2, 30, v2);
        must_acquire_pessimistic_lock_err(&engine, k2, k2, 20, 25);
    }

    #[test]
    fn test_overlapped_ts_prewrite_before_rollback() {
        let engine = TestEngineBuilder::new().build().unwrap();
        let (k1, v1) = (b"key1", b"v1");
        let (k2, v2) = (b"key2", b"v2");
        let key2 = k2.to_vec();
        let secondaries = Some(vec![key2]);

        // T1, start_ts = 10
        must_prewrite_put_async_commit(&engine, k1, v1, k1, &secondaries, 10, 0);
        must_prewrite_put_async_commit(&engine, k2, v2, k1, &secondaries, 10, 0);

        // T2, start_ts = 20
        must_prewrite_put_err(&engine, k2, v2, k2, 20);
        must_cleanup(&engine, k2, 20, 0);

        // commit T1
        must_commit(&engine, k1, 10, 20);
        must_commit(&engine, k2, 10, 20);

        let w = must_written(&engine, k2, 10, 20, WriteType::Put);
        assert!(w.has_overlapped_rollback);
        must_prewrite_put_err(&engine, k2, v2, k2, 20);
    }
}<|MERGE_RESOLUTION|>--- conflicted
+++ resolved
@@ -1,16 +1,14 @@
 // Copyright 2016 TiKV Project Authors. Licensed under Apache-2.0.
 
 // #[PerformanceCriticalPath]
-use std::fmt;
+use std::{
+    collections::hash_map::DefaultHasher,
+    fmt,
+    hash::{Hash, Hasher},
+};
 
 use concurrency_manager::{ConcurrencyManager, KeyHandleGuard};
 use engine_traits::{CF_DEFAULT, CF_LOCK, CF_WRITE};
-<<<<<<< HEAD
-use std::collections::hash_map::DefaultHasher;
-use std::fmt;
-use std::hash::{Hash, Hasher};
-=======
->>>>>>> 4dbb0572
 use txn_types::{Key, Lock, PessimisticLock, TimeStamp, Value};
 
 use super::metrics::{GC_DELETE_VERSIONS_HISTOGRAM, MVCC_VERSIONS_HISTOGRAM};
