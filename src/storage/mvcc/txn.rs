// Copyright 2016 TiKV Project Authors. Licensed under Apache-2.0.

use super::lock::{Lock, LockType};
use super::metrics::*;
use super::reader::MvccReader;
use super::write::{Write, WriteType};
use super::{Error, Result};
use crate::storage::kv::{Modify, ScanMode, Snapshot};
use crate::storage::{
    is_short_value, Key, Mutation, Options, Statistics, Value, CF_DEFAULT, CF_LOCK, CF_WRITE,
};
use kvproto::kvrpcpb::IsolationLevel;
use std::fmt;

pub const MAX_TXN_WRITE_SIZE: usize = 32 * 1024;

pub struct GcInfo {
    pub found_versions: usize,
    pub deleted_versions: usize,
    pub is_completed: bool,
}

pub struct MvccTxn<S: Snapshot> {
    reader: MvccReader<S>,
    gc_reader: MvccReader<S>,
    start_ts: u64,
    writes: Vec<Modify>,
    write_size: usize,
    // collapse continuous rollbacks.
    collapse_rollback: bool,
}

impl<S: Snapshot> fmt::Debug for MvccTxn<S> {
    fn fmt(&self, f: &mut fmt::Formatter<'_>) -> fmt::Result {
        write!(f, "txn @{}", self.start_ts)
    }
}

impl<S: Snapshot> MvccTxn<S> {
    pub fn new(snapshot: S, start_ts: u64, fill_cache: bool) -> Result<Self> {
        Ok(Self {
            // Todo: use session variable to indicate fill cache or not
            // ScanMode is `None`, since in prewrite and other operations, keys are not given in
            // order and we use prefix seek for each key. An exception is GC, which uses forward
            // scan only.
            // IsolationLevel is `SI`, actually the method we use in MvccTxn does not rely on
            // isolation level, so it can be any value.
            reader: MvccReader::new(
                snapshot.clone(),
                None,
                fill_cache,
                None,
                None,
                IsolationLevel::SI,
            ),
            gc_reader: MvccReader::new(
                snapshot,
                Some(ScanMode::Forward),
                fill_cache,
                None,
                None,
                IsolationLevel::SI,
            ),
            start_ts,
            writes: vec![],
            write_size: 0,
            collapse_rollback: true,
        })
    }

    pub fn collapse_rollback(&mut self, collapse: bool) {
        self.collapse_rollback = collapse;
    }

    pub fn into_modifies(self) -> Vec<Modify> {
        self.writes
    }

    pub fn take_statistics(&mut self) -> Statistics {
        let mut statistics = Statistics::default();
        self.reader.collect_statistics_into(&mut statistics);
        statistics
    }

    pub fn write_size(&self) -> usize {
        self.write_size
    }

    fn lock_key(
        &mut self,
        key: Key,
        lock_type: LockType,
        primary: Vec<u8>,
        ttl: u64,
        short_value: Option<Value>,
        is_pessimistic_txn: bool,
        txn_size: u64,
    ) {
        let lock = Lock::new(
            lock_type,
            primary,
            self.start_ts,
            ttl,
            short_value,
            is_pessimistic_txn,
            txn_size,
        )
        .to_bytes();
        self.write_size += CF_LOCK.len() + key.as_encoded().len() + lock.len();
        self.writes.push(Modify::Put(CF_LOCK, key, lock));
    }

    fn unlock_key(&mut self, key: Key) {
        self.write_size += CF_LOCK.len() + key.as_encoded().len();
        self.writes.push(Modify::Delete(CF_LOCK, key));
    }

    fn put_value(&mut self, key: Key, ts: u64, value: Value) {
        let key = key.append_ts(ts);
        self.write_size += key.as_encoded().len() + value.len();
        self.writes.push(Modify::Put(CF_DEFAULT, key, value));
    }

    fn delete_value(&mut self, key: Key, ts: u64) {
        let key = key.append_ts(ts);
        self.write_size += key.as_encoded().len();
        self.writes.push(Modify::Delete(CF_DEFAULT, key));
    }

    fn put_write(&mut self, key: Key, ts: u64, value: Value) {
        let key = key.append_ts(ts);
        self.write_size += CF_WRITE.len() + key.as_encoded().len() + value.len();
        self.writes.push(Modify::Put(CF_WRITE, key, value));
    }

    fn delete_write(&mut self, key: Key, ts: u64) {
        let key = key.append_ts(ts);
        self.write_size += CF_WRITE.len() + key.as_encoded().len();
        self.writes.push(Modify::Delete(CF_WRITE, key));
    }

    fn key_exist(&mut self, key: &Key, ts: u64) -> Result<bool> {
        Ok(self.reader.get_write(&key, ts)?.is_some())
    }

    // If the value is short, lock key and put value.
    // If not, lock key.
    fn put_lock(
        &mut self,
        key: Key,
        lock_type: LockType,
        primary: Vec<u8>,
        ttl: u64,
        value: Option<Value>,
        is_pessimistic_txn: bool,
    ) {
        if value.is_none() || is_short_value(value.as_ref().unwrap()) {
            self.lock_key(key, lock_type, primary, ttl, value, is_pessimistic_txn);
        } else {
            // value is long
            let ts = self.start_ts;
            self.put_value(key.clone(), ts, value.unwrap());

            self.lock_key(key, lock_type, primary, ttl, None, is_pessimistic_txn);
        }
    }

    fn check_data_constraint(
        &mut self,
        should_not_exist: bool,
        write: &Write,
        key: &Key,
    ) -> Result<()> {
        if should_not_exist {
            if write.write_type == WriteType::Put
                || (write.write_type != WriteType::Delete
                    && self.key_exist(&key, write.start_ts - 1)?)
            {
                return Err(Error::AlreadyExist { key: key.to_raw()? });
            }
        }
        Ok(())
    }

    pub fn acquire_pessimistic_lock(
        &mut self,
        key: Key,
        primary: &[u8],
        for_update_ts: u64,
        should_not_exist: bool,
        options: &Options,
    ) -> Result<()> {
        if let Some(lock) = self.reader.load_lock(&key)? {
            if lock.ts != self.start_ts {
                return Err(Error::KeyIsLocked {
                    key: key.into_raw()?,
                    primary: lock.primary,
                    ts: lock.ts,
                    ttl: lock.ttl,
                    txn_size: options.txn_size,
                });
            }
            if lock.lock_type != LockType::Pessimistic {
                return Err(Error::LockTypeNotMatch {
                    start_ts: self.start_ts,
                    key: key.into_raw()?,
                    pessimistic: false,
                });
            }
            MVCC_DUPLICATE_CMD_COUNTER_VEC.pessimistic_lock.inc();
            return Ok(());
        }

        if let Some((commit_ts, write)) = self.reader.seek_write(&key, u64::max_value())? {
            // The isolation level of pessimistic transactions is RC. `for_update_ts` is
            // the commit_ts of the data this transaction read. If exists a commit version
            // whose commit timestamp is larger than current `for_update_ts`, the
            // transaction should retry to get the latest data.
            if commit_ts > for_update_ts {
                MVCC_CONFLICT_COUNTER.pessimistic_lock_conflict.inc();
                return Err(Error::WriteConflict {
                    start_ts: self.start_ts,
                    conflict_start_ts: write.start_ts,
                    conflict_commit_ts: commit_ts,
                    key: key.into_raw()?,
                    primary: primary.to_vec(),
                });
            }

            if write.start_ts == self.start_ts {
                // If the `commit_ts` of write is equal to transaction's `start_ts`,
                // the lock is already rollbacked.
                if commit_ts == self.start_ts {
                    assert!(write.write_type == WriteType::Rollback);
                    return Err(Error::PessimisticLockRollbacked {
                        start_ts: self.start_ts,
                        key: key.into_raw()?,
                    });
                } else {
                    // If the `commit_ts` is not equal to `start_ts`,
                    // the transaction has been commited.
                    return Err(Error::Committed { commit_ts });
                }
            }
            // If `commit_ts` we seek is already before `start_ts`, the rollback must not exist.
            if commit_ts > self.start_ts {
                if let Some((commit_ts, write)) = self.reader.seek_write(&key, self.start_ts)? {
                    if write.start_ts == self.start_ts {
                        assert!(
                            commit_ts == self.start_ts && write.write_type == WriteType::Rollback
                        );
                        return Err(Error::PessimisticLockRollbacked {
                            start_ts: self.start_ts,
                            key: key.into_raw()?,
                        });
                    }
                }
            }

            // Check data constraint when acquiring pessimistic lock.
            self.check_data_constraint(should_not_exist, &write, &key)?;
        }

        self.lock_key(
            key,
            LockType::Pessimistic,
            primary.to_vec(),
            options.lock_ttl,
            None,
            true,
            options.txn_size,
        );

        Ok(())
    }

    pub fn pessimistic_prewrite(
        &mut self,
        mutation: Mutation,
        primary: &[u8],
        is_pessimistic_lock: bool,
        options: &Options,
    ) -> Result<()> {
        let lock_type = LockType::from_mutation(&mutation);
        let (key, value) = match mutation {
            Mutation::Put((key, value)) => (key, Some(value)),
            Mutation::Delete(key) => (key, None),
            Mutation::Lock(key) => (key, None),
            Mutation::Insert((key, value)) => (key, Some(value)),
        };

        if let Some(lock) = self.reader.load_lock(&key)? {
            // Abort on lock belonging to other transaction.
            if lock.ts != self.start_ts {
                return Err(Error::PessimisticLockNotFound {
                    start_ts: self.start_ts,
                    key: key.into_raw()?,
                });
            }
            if lock.lock_type != LockType::Pessimistic {
                // Duplicated command. No need to overwrite the lock and data.
                MVCC_DUPLICATE_CMD_COUNTER_VEC.prewrite.inc();
                return Ok(());
            }
        } else if is_pessimistic_lock {
            // Pessimistic lock does not exist, the transaction should be aborted.
            warn!(
                "prewrite failed (pessimistic lock not found)";
                "start_ts" => self.start_ts,
                "key" => %key
            );

            return Err(Error::PessimisticLockNotFound {
                start_ts: self.start_ts,
                key: key.into_raw()?,
            });
        }
        // No need to check data constraint, it's resolved by pessimistic locks.
<<<<<<< HEAD
        self.put_lock(
            key,
            lock_type,
            primary.to_vec(),
            options.lock_ttl,
            value,
            true,
        );
=======
        if value.is_none() || is_short_value(value.as_ref().unwrap()) {
            self.lock_key(
                key,
                lock_type,
                primary.to_vec(),
                options.lock_ttl,
                value,
                true,
                options.txn_size,
            );
        } else {
            // value is long
            let ts = self.start_ts;
            self.put_value(key.clone(), ts, value.unwrap());

            self.lock_key(
                key,
                lock_type,
                primary.to_vec(),
                options.lock_ttl,
                None,
                true,
                options.txn_size,
            );
        }

>>>>>>> 3c65a6d0
        Ok(())
    }

    pub fn prewrite(
        &mut self,
        mutation: Mutation,
        primary: &[u8],
        options: &Options,
    ) -> Result<()> {
        let lock_type = LockType::from_mutation(&mutation);
        let (key, value, should_not_exist) = match mutation {
            Mutation::Put((key, value)) => (key, Some(value), false),
            Mutation::Delete(key) => (key, None, false),
            Mutation::Lock(key) => (key, None, false),
            Mutation::Insert((key, value)) => (key, Some(value), true),
        };

        {
            if !options.skip_constraint_check {
                if let Some((commit_ts, write)) = self.reader.seek_write(&key, u64::max_value())? {
                    // Abort on writes after our start timestamp ...
                    // If exists a commit version whose commit timestamp is larger than or equal to
                    // current start timestamp, we should abort current prewrite, even if the commit
                    // type is Rollback.
                    if commit_ts >= self.start_ts {
                        MVCC_CONFLICT_COUNTER.prewrite_write_conflict.inc();
                        return Err(Error::WriteConflict {
                            start_ts: self.start_ts,
                            conflict_start_ts: write.start_ts,
                            conflict_commit_ts: commit_ts,
                            key: key.into_raw()?,
                            primary: primary.to_vec(),
                        });
                    }
                    self.check_data_constraint(should_not_exist, &write, &key)?;
                }
            }
            // ... or locks at any timestamp.
            if let Some(lock) = self.reader.load_lock(&key)? {
                if lock.ts != self.start_ts {
                    return Err(Error::KeyIsLocked {
                        key: key.into_raw()?,
                        primary: lock.primary,
                        ts: lock.ts,
                        ttl: lock.ttl,
                        txn_size: lock.txn_size,
                    });
                }
                // TODO: remove it in future
                if lock.lock_type == LockType::Pessimistic {
                    return Err(Error::LockTypeNotMatch {
                        start_ts: self.start_ts,
                        key: key.into_raw()?,
                        pessimistic: true,
                    });
                }
                // Duplicated command. No need to overwrite the lock and data.
                MVCC_DUPLICATE_CMD_COUNTER_VEC.prewrite.inc();
                return Ok(());
            }
        }
<<<<<<< HEAD
        self.put_lock(
            key,
            lock_type,
            primary.to_vec(),
            options.lock_ttl,
            value,
            false,
        );
=======

        if value.is_none() || is_short_value(value.as_ref().unwrap()) {
            self.lock_key(
                key,
                lock_type,
                primary.to_vec(),
                options.lock_ttl,
                value,
                false,
                options.txn_size,
            );
        } else {
            // value is long
            let ts = self.start_ts;
            self.put_value(key.clone(), ts, value.unwrap());

            self.lock_key(
                key,
                lock_type,
                primary.to_vec(),
                options.lock_ttl,
                None,
                false,
                options.txn_size,
            );
        }

>>>>>>> 3c65a6d0
        Ok(())
    }

    pub fn commit(&mut self, key: Key, commit_ts: u64) -> Result<bool> {
        let (lock_type, short_value, is_pessimistic_txn) = match self.reader.load_lock(&key)? {
            Some(ref mut lock) if lock.ts == self.start_ts => {
                // A pessimistic lock cannot be committed.
                if lock.lock_type == LockType::Pessimistic {
                    error!(
                        "trying to committing a pessimistic lock";
                        "key" => %key,
                        "start_ts" => self.start_ts,
                        "commit_ts" => commit_ts,
                    );
                    return Err(Error::LockTypeNotMatch {
                        start_ts: self.start_ts,
                        key: key.into_raw()?,
                        pessimistic: true,
                    });
                }
                (
                    lock.lock_type,
                    lock.short_value.take(),
                    lock.is_pessimistic_txn,
                )
            }
            _ => {
                return match self.reader.get_txn_commit_info(&key, self.start_ts)? {
                    Some((_, WriteType::Rollback)) | None => {
                        MVCC_CONFLICT_COUNTER.commit_lock_not_found.inc();
                        // None: related Rollback has been collapsed.
                        // Rollback: rollback by concurrent transaction.
                        info!(
                            "txn conflict (lock not found)";
                            "key" => %key,
                            "start_ts" => self.start_ts,
                            "commit_ts" => commit_ts,
                        );
                        Err(Error::TxnLockNotFound {
                            start_ts: self.start_ts,
                            commit_ts,
                            key: key.into_raw()?,
                        })
                    }
                    // Committed by concurrent transaction.
                    Some((_, WriteType::Put))
                    | Some((_, WriteType::Delete))
                    | Some((_, WriteType::Lock)) => {
                        MVCC_DUPLICATE_CMD_COUNTER_VEC.commit.inc();
                        Ok(false)
                    }
                };
            }
        };
        let write = Write::new(
            WriteType::from_lock_type(lock_type).unwrap(),
            self.start_ts,
            short_value,
        );
        self.put_write(key.clone(), commit_ts, write.to_bytes());
        self.unlock_key(key);
        Ok(is_pessimistic_txn)
    }

    pub fn rollback(&mut self, key: Key) -> Result<bool> {
        let is_pessimistic_txn = match self.reader.load_lock(&key)? {
            Some(ref lock) if lock.ts == self.start_ts => {
                // If prewrite type is DEL or LOCK or PESSIMISTIC, it is no need to delete value.
                if lock.short_value.is_none() && lock.lock_type == LockType::Put {
                    self.delete_value(key.clone(), lock.ts);
                }
                lock.is_pessimistic_txn
            }
            _ => {
                return match self.reader.get_txn_commit_info(&key, self.start_ts)? {
                    Some((ts, write_type)) => {
                        if write_type == WriteType::Rollback {
                            // return Ok on Rollback already exist
                            MVCC_DUPLICATE_CMD_COUNTER_VEC.rollback.inc();
                            Ok(false)
                        } else {
                            MVCC_CONFLICT_COUNTER.rollback_committed.inc();
                            info!(
                                "txn conflict (committed)";
                                "key" => %key,
                                "start_ts" => self.start_ts,
                                "commit_ts" => ts,
                            );
                            Err(Error::Committed { commit_ts: ts })
                        }
                    }
                    None => {
                        let ts = self.start_ts;

                        // collapse previous rollback if exist.
                        if self.collapse_rollback {
                            self.collapse_prev_rollback(key.clone())?;
                        }

                        // insert a Rollback to WriteCF when receives Rollback before Prewrite
                        let write = Write::new(WriteType::Rollback, ts, None);
                        self.put_write(key, ts, write.to_bytes());
                        Ok(false)
                    }
                };
            }
        };
        let write = Write::new(WriteType::Rollback, self.start_ts, None);
        let ts = self.start_ts;
        self.put_write(key.clone(), ts, write.to_bytes());
        self.unlock_key(key.clone());
        if self.collapse_rollback {
            self.collapse_prev_rollback(key)?;
        }
        Ok(is_pessimistic_txn)
    }

    fn collapse_prev_rollback(&mut self, key: Key) -> Result<()> {
        if let Some((commit_ts, write)) = self.reader.seek_write(&key, self.start_ts)? {
            if write.write_type == WriteType::Rollback {
                self.delete_write(key, commit_ts);
            }
        }
        Ok(())
    }

    pub fn gc(&mut self, key: Key, safe_point: u64) -> Result<GcInfo> {
        let mut remove_older = false;
        let mut ts: u64 = u64::max_value();
        let mut found_versions = 0;
        let mut deleted_versions = 0;
        let mut latest_delete = None;
        let mut is_completed = true;
        while let Some((commit, write)) = self.gc_reader.seek_write(&key, ts)? {
            ts = commit - 1;
            found_versions += 1;

            if self.write_size >= MAX_TXN_WRITE_SIZE {
                // Cannot remove latest delete when we haven't iterate all versions.
                latest_delete = None;
                is_completed = false;
                break;
            }

            if remove_older {
                self.delete_write(key.clone(), commit);
                if write.write_type == WriteType::Put && write.short_value.is_none() {
                    self.delete_value(key.clone(), write.start_ts);
                }
                deleted_versions += 1;
                continue;
            }

            if commit > safe_point {
                continue;
            }

            // Set `remove_older` after we find the latest value.
            match write.write_type {
                WriteType::Put | WriteType::Delete => {
                    remove_older = true;
                }
                WriteType::Rollback | WriteType::Lock => {}
            }

            // Latest write before `safe_point` can be deleted if its type is Delete,
            // Rollback or Lock.
            match write.write_type {
                WriteType::Delete => {
                    latest_delete = Some(commit);
                }
                WriteType::Rollback | WriteType::Lock => {
                    self.delete_write(key.clone(), commit);
                    deleted_versions += 1;
                }
                WriteType::Put => {}
            }
        }
        if let Some(commit) = latest_delete {
            self.delete_write(key, commit);
            deleted_versions += 1;
        }
        MVCC_VERSIONS_HISTOGRAM.observe(found_versions as f64);
        if deleted_versions > 0 {
            GC_DELETE_VERSIONS_HISTOGRAM.observe(deleted_versions as f64);
        }
        Ok(GcInfo {
            found_versions,
            deleted_versions,
            is_completed,
        })
    }
}

#[cfg(test)]
mod tests {
    use kvproto::kvrpcpb::{Context, IsolationLevel};

    use crate::storage::kv::Engine;
    use crate::storage::mvcc::tests::*;
    use crate::storage::mvcc::WriteType;
    use crate::storage::mvcc::{MvccReader, MvccTxn};
    use crate::storage::{
        Key, Mutation, Options, ScanMode, TestEngineBuilder, SHORT_VALUE_MAX_LEN,
    };

    fn test_mvcc_txn_read_imp(k: &[u8], v: &[u8]) {
        let engine = TestEngineBuilder::new().build().unwrap();

        must_get_none(&engine, k, 1);

        must_prewrite_put(&engine, k, v, k, 5);
        must_get_none(&engine, k, 3);
        must_get_err(&engine, k, 7);

        must_commit(&engine, k, 5, 10);
        must_get_none(&engine, k, 3);
        must_get_none(&engine, k, 7);
        must_get(&engine, k, 13, v);
        must_prewrite_delete(&engine, k, k, 15);
        must_commit(&engine, k, 15, 20);
        must_get_none(&engine, k, 3);
        must_get_none(&engine, k, 7);
        must_get(&engine, k, 13, v);
        must_get(&engine, k, 17, v);
        must_get_none(&engine, k, 23);
    }

    #[test]
    fn test_mvcc_txn_read() {
        test_mvcc_txn_read_imp(b"k1", b"v1");

        let long_value = "v".repeat(SHORT_VALUE_MAX_LEN + 1).into_bytes();
        test_mvcc_txn_read_imp(b"k2", &long_value);
    }

    fn test_mvcc_txn_prewrite_imp(k: &[u8], v: &[u8]) {
        let engine = TestEngineBuilder::new().build().unwrap();

        must_prewrite_put(&engine, k, v, k, 5);
        // Key is locked.
        must_locked(&engine, k, 5);
        // Retry prewrite.
        must_prewrite_put(&engine, k, v, k, 5);
        // Conflict.
        must_prewrite_lock_err(&engine, k, k, 6);

        must_commit(&engine, k, 5, 10);
        must_written(&engine, k, 5, 10, WriteType::Put);
        // Write conflict.
        must_prewrite_lock_err(&engine, k, k, 6);
        must_unlocked(&engine, k);
        // Not conflict.
        must_prewrite_lock(&engine, k, k, 12);
        must_locked(&engine, k, 12);
        must_rollback(&engine, k, 12);
        must_unlocked(&engine, k);
        must_written(&engine, k, 12, 12, WriteType::Rollback);
        // Cannot retry Prewrite after rollback.
        must_prewrite_lock_err(&engine, k, k, 12);
        // Can prewrite after rollback.
        must_prewrite_delete(&engine, k, k, 13);
        must_rollback(&engine, k, 13);
        must_unlocked(&engine, k);
    }

    #[test]
    fn test_mvcc_txn_prewrite_insert() {
        let engine = TestEngineBuilder::new().build().unwrap();
        let (k1, v1, v2, v3) = (b"k1", b"v1", b"v2", b"v3");
        must_prewrite_put(&engine, k1, v1, k1, 1);
        must_commit(&engine, k1, 1, 2);

        // "k1" already exist, returns AlreadyExist error.
        assert!(try_prewrite_insert(&engine, k1, v2, k1, 3).is_err());

        // Delete "k1"
        must_prewrite_delete(&engine, k1, k1, 4);
        must_commit(&engine, k1, 4, 5);

        // After delete "k1", insert returns ok.
        assert!(try_prewrite_insert(&engine, k1, v2, k1, 6).is_ok());
        must_commit(&engine, k1, 6, 7);

        // Rollback
        must_prewrite_put(&engine, k1, v3, k1, 8);
        must_rollback(&engine, k1, 8);

        assert!(try_prewrite_insert(&engine, k1, v3, k1, 9).is_err());

        // Delete "k1" again
        must_prewrite_delete(&engine, k1, k1, 10);
        must_commit(&engine, k1, 10, 11);

        // Rollback again
        must_prewrite_put(&engine, k1, v3, k1, 12);
        must_rollback(&engine, k1, 12);

        // After delete "k1", insert returns ok.
        assert!(try_prewrite_insert(&engine, k1, v2, k1, 13).is_ok());
        must_commit(&engine, k1, 13, 14);
    }

    #[test]
    fn test_rollback_lock() {
        let engine = TestEngineBuilder::new().build().unwrap();

        let (k, v) = (b"k1", b"v1");
        must_prewrite_put(&engine, k, v, k, 5);
        must_commit(&engine, k, 5, 10);

        // Lock
        must_prewrite_lock(&engine, k, k, 15);
        must_locked(&engine, k, 15);

        // Rollback lock
        must_rollback(&engine, k, 15);
    }

    #[test]
    fn test_rollback_del() {
        let engine = TestEngineBuilder::new().build().unwrap();

        let (k, v) = (b"k1", b"v1");
        must_prewrite_put(&engine, k, v, k, 5);
        must_commit(&engine, k, 5, 10);

        // Prewrite delete
        must_prewrite_delete(&engine, k, k, 15);
        must_locked(&engine, k, 15);

        // Rollback delete
        must_rollback(&engine, k, 15);
    }

    #[test]
    fn test_mvcc_txn_prewrite() {
        test_mvcc_txn_prewrite_imp(b"k1", b"v1");

        let long_value = "v".repeat(SHORT_VALUE_MAX_LEN + 1).into_bytes();
        test_mvcc_txn_prewrite_imp(b"k2", &long_value);
    }

    fn test_mvcc_txn_commit_ok_imp(k1: &[u8], v1: &[u8], k2: &[u8], k3: &[u8]) {
        let engine = TestEngineBuilder::new().build().unwrap();
        must_prewrite_put(&engine, k1, v1, k1, 10);
        must_prewrite_lock(&engine, k2, k1, 10);
        must_prewrite_delete(&engine, k3, k1, 10);
        must_locked(&engine, k1, 10);
        must_locked(&engine, k2, 10);
        must_locked(&engine, k3, 10);
        must_commit(&engine, k1, 10, 15);
        must_commit(&engine, k2, 10, 15);
        must_commit(&engine, k3, 10, 15);
        must_written(&engine, k1, 10, 15, WriteType::Put);
        must_written(&engine, k2, 10, 15, WriteType::Lock);
        must_written(&engine, k3, 10, 15, WriteType::Delete);
        // commit should be idempotent
        must_commit(&engine, k1, 10, 15);
        must_commit(&engine, k2, 10, 15);
        must_commit(&engine, k3, 10, 15);
    }

    #[test]
    fn test_mvcc_txn_commit_ok() {
        test_mvcc_txn_commit_ok_imp(b"x", b"v", b"y", b"z");

        let long_value = "v".repeat(SHORT_VALUE_MAX_LEN + 1).into_bytes();
        test_mvcc_txn_commit_ok_imp(b"x", &long_value, b"y", b"z");
    }

    fn test_mvcc_txn_commit_err_imp(k: &[u8], v: &[u8]) {
        let engine = TestEngineBuilder::new().build().unwrap();

        // Not prewrite yet
        must_commit_err(&engine, k, 1, 2);
        must_prewrite_put(&engine, k, v, k, 5);
        // start_ts not match
        must_commit_err(&engine, k, 4, 5);
        must_rollback(&engine, k, 5);
        // commit after rollback
        must_commit_err(&engine, k, 5, 6);
    }

    #[test]
    fn test_mvcc_txn_commit_err() {
        test_mvcc_txn_commit_err_imp(b"k", b"v");

        let long_value = "v".repeat(SHORT_VALUE_MAX_LEN + 1).into_bytes();
        test_mvcc_txn_commit_err_imp(b"k2", &long_value);
    }

    fn test_mvcc_txn_rollback_imp(k: &[u8], v: &[u8]) {
        let engine = TestEngineBuilder::new().build().unwrap();

        must_prewrite_put(&engine, k, v, k, 5);
        must_rollback(&engine, k, 5);
        // rollback should be idempotent
        must_rollback(&engine, k, 5);
        // lock should be released after rollback
        must_unlocked(&engine, k);
        must_prewrite_lock(&engine, k, k, 10);
        must_rollback(&engine, k, 10);
        // data should be dropped after rollback
        must_get_none(&engine, k, 20);
    }

    #[test]
    fn test_mvcc_txn_rollback_after_commit() {
        let engine = TestEngineBuilder::new().build().unwrap();

        let k = b"k";
        let v = b"v";
        let t1 = 1;
        let t2 = 10;
        let t3 = 20;
        let t4 = 30;

        must_prewrite_put(&engine, k, v, k, t1);

        must_rollback(&engine, k, t2);
        must_rollback(&engine, k, t2);
        must_rollback(&engine, k, t4);

        must_commit(&engine, k, t1, t3);
        // The rollback should be failed since the transaction
        // was committed before.
        must_rollback_err(&engine, k, t1);
        must_get(&engine, k, t4, v);
    }

    #[test]
    fn test_mvcc_txn_rollback() {
        test_mvcc_txn_rollback_imp(b"k", b"v");

        let long_value = "v".repeat(SHORT_VALUE_MAX_LEN + 1).into_bytes();
        test_mvcc_txn_rollback_imp(b"k2", &long_value);
    }

    fn test_mvcc_txn_rollback_err_imp(k: &[u8], v: &[u8]) {
        let engine = TestEngineBuilder::new().build().unwrap();

        must_prewrite_put(&engine, k, v, k, 5);
        must_commit(&engine, k, 5, 10);
        must_rollback_err(&engine, k, 5);
        must_rollback_err(&engine, k, 5);
    }

    #[test]
    fn test_mvcc_txn_rollback_err() {
        test_mvcc_txn_rollback_err_imp(b"k", b"v");

        let long_value = "v".repeat(SHORT_VALUE_MAX_LEN + 1).into_bytes();
        test_mvcc_txn_rollback_err_imp(b"k2", &long_value);
    }

    #[test]
    fn test_mvcc_txn_rollback_before_prewrite() {
        let engine = TestEngineBuilder::new().build().unwrap();
        let key = b"key";
        must_rollback(&engine, key, 5);
        must_prewrite_lock_err(&engine, key, key, 5);
    }

    fn test_gc_imp(k: &[u8], v1: &[u8], v2: &[u8], v3: &[u8], v4: &[u8]) {
        let engine = TestEngineBuilder::new().build().unwrap();

        must_prewrite_put(&engine, k, v1, k, 5);
        must_commit(&engine, k, 5, 10);
        must_prewrite_put(&engine, k, v2, k, 15);
        must_commit(&engine, k, 15, 20);
        must_prewrite_delete(&engine, k, k, 25);
        must_commit(&engine, k, 25, 30);
        must_prewrite_put(&engine, k, v3, k, 35);
        must_commit(&engine, k, 35, 40);
        must_prewrite_lock(&engine, k, k, 45);
        must_commit(&engine, k, 45, 50);
        must_prewrite_put(&engine, k, v4, k, 55);
        must_rollback(&engine, k, 55);

        // Transactions:
        // startTS commitTS Command
        // --
        // 55      -        PUT "x55" (Rollback)
        // 45      50       LOCK
        // 35      40       PUT "x35"
        // 25      30       DELETE
        // 15      20       PUT "x15"
        //  5      10       PUT "x5"

        // CF data layout:
        // ts CFDefault   CFWrite
        // --
        // 55             Rollback(PUT,50)
        // 50             Commit(LOCK,45)
        // 45
        // 40             Commit(PUT,35)
        // 35   x35
        // 30             Commit(Delete,25)
        // 25
        // 20             Commit(PUT,15)
        // 15   x15
        // 10             Commit(PUT,5)
        // 5    x5

        must_gc(&engine, k, 12);
        must_get(&engine, k, 12, v1);

        must_gc(&engine, k, 22);
        must_get(&engine, k, 22, v2);
        must_get_none(&engine, k, 12);

        must_gc(&engine, k, 32);
        must_get_none(&engine, k, 22);
        must_get_none(&engine, k, 35);

        must_gc(&engine, k, 60);
        must_get(&engine, k, 62, v3);
    }

    #[test]
    fn test_gc() {
        test_gc_imp(b"k1", b"v1", b"v2", b"v3", b"v4");

        let v1 = "x".repeat(SHORT_VALUE_MAX_LEN + 1).into_bytes();
        let v2 = "y".repeat(SHORT_VALUE_MAX_LEN + 1).into_bytes();
        let v3 = "z".repeat(SHORT_VALUE_MAX_LEN + 1).into_bytes();
        let v4 = "v".repeat(SHORT_VALUE_MAX_LEN + 1).into_bytes();
        test_gc_imp(b"k2", &v1, &v2, &v3, &v4);
    }

    fn test_write_imp(k: &[u8], v: &[u8], k2: &[u8], k3: &[u8]) {
        let engine = TestEngineBuilder::new().build().unwrap();

        must_prewrite_put(&engine, k, v, k, 5);
        must_seek_write_none(&engine, k, 5);

        must_commit(&engine, k, 5, 10);
        must_seek_write(&engine, k, u64::max_value(), 5, 10, WriteType::Put);
        must_reverse_seek_write(&engine, k, 5, 5, 10, WriteType::Put);
        must_seek_write_none(&engine, k2, u64::max_value());
        must_reverse_seek_write_none(&engine, k3, 5);
        must_get_commit_ts(&engine, k, 5, 10);

        must_prewrite_delete(&engine, k, k, 15);
        must_rollback(&engine, k, 15);
        must_seek_write(&engine, k, u64::max_value(), 15, 15, WriteType::Rollback);
        must_reverse_seek_write(&engine, k, 15, 15, 15, WriteType::Rollback);
        must_get_commit_ts(&engine, k, 5, 10);
        must_get_commit_ts_none(&engine, k, 15);

        must_prewrite_lock(&engine, k, k, 25);
        must_commit(&engine, k, 25, 30);
        must_seek_write(&engine, k, u64::max_value(), 25, 30, WriteType::Lock);
        must_reverse_seek_write(&engine, k, 25, 25, 30, WriteType::Lock);
        must_get_commit_ts(&engine, k, 25, 30);
    }

    #[test]
    fn test_write() {
        test_write_imp(b"kk", b"v1", b"k", b"kkk");

        let v2 = "x".repeat(SHORT_VALUE_MAX_LEN + 1).into_bytes();
        test_write_imp(b"kk", &v2, b"k", b"kkk");
    }

    fn test_scan_keys_imp(keys: Vec<&[u8]>, values: Vec<&[u8]>) {
        let engine = TestEngineBuilder::new().build().unwrap();
        must_prewrite_put(&engine, keys[0], values[0], keys[0], 1);
        must_commit(&engine, keys[0], 1, 10);
        must_prewrite_lock(&engine, keys[1], keys[1], 1);
        must_commit(&engine, keys[1], 1, 5);
        must_prewrite_delete(&engine, keys[2], keys[2], 1);
        must_commit(&engine, keys[2], 1, 20);
        must_prewrite_put(&engine, keys[3], values[1], keys[3], 1);
        must_prewrite_lock(&engine, keys[4], keys[4], 10);
        must_prewrite_delete(&engine, keys[5], keys[5], 5);

        must_scan_keys(&engine, None, 100, vec![keys[0], keys[1], keys[2]], None);
        must_scan_keys(&engine, None, 3, vec![keys[0], keys[1], keys[2]], None);
        must_scan_keys(&engine, None, 2, vec![keys[0], keys[1]], Some(keys[1]));
        must_scan_keys(&engine, Some(keys[1]), 1, vec![keys[1]], Some(keys[1]));
    }

    #[test]
    fn test_scan_keys() {
        test_scan_keys_imp(vec![b"a", b"c", b"e", b"b", b"d", b"f"], vec![b"a", b"b"]);

        let v1 = "x".repeat(SHORT_VALUE_MAX_LEN + 1).into_bytes();
        let v4 = "v".repeat(SHORT_VALUE_MAX_LEN + 1).into_bytes();
        test_scan_keys_imp(vec![b"a", b"c", b"e", b"b", b"d", b"f"], vec![&v1, &v4]);
    }

    fn test_write_size_imp(k: &[u8], v: &[u8], pk: &[u8]) {
        let engine = TestEngineBuilder::new().build().unwrap();
        let ctx = Context::new();
        let snapshot = engine.snapshot(&ctx).unwrap();
        let mut txn = MvccTxn::new(snapshot, 10, true).unwrap();
        let key = Key::from_raw(k);
        assert_eq!(txn.write_size, 0);

        txn.prewrite(
            Mutation::Put((key.clone(), v.to_vec())),
            pk,
            &Options::default(),
        )
        .unwrap();
        assert!(txn.write_size() > 0);
        engine.write(&ctx, txn.into_modifies()).unwrap();

        let snapshot = engine.snapshot(&ctx).unwrap();
        let mut txn = MvccTxn::new(snapshot, 10, true).unwrap();
        txn.commit(key, 15).unwrap();
        assert!(txn.write_size() > 0);
        engine.write(&ctx, txn.into_modifies()).unwrap();
    }

    #[test]
    fn test_write_size() {
        test_write_size_imp(b"key", b"value", b"pk");

        let v = "x".repeat(SHORT_VALUE_MAX_LEN + 1).into_bytes();
        test_write_size_imp(b"key", &v, b"pk");
    }

    #[test]
    fn test_skip_constraint_check() {
        let engine = TestEngineBuilder::new().build().unwrap();
        let (key, value) = (b"key", b"value");

        must_prewrite_put(&engine, key, value, key, 5);
        must_commit(&engine, key, 5, 10);

        let ctx = Context::new();
        let snapshot = engine.snapshot(&ctx).unwrap();
        let mut txn = MvccTxn::new(snapshot, 5, true).unwrap();
        assert!(txn
            .prewrite(
                Mutation::Put((Key::from_raw(key), value.to_vec())),
                key,
                &Options::default()
            )
            .is_err());

        let ctx = Context::new();
        let snapshot = engine.snapshot(&ctx).unwrap();
        let mut txn = MvccTxn::new(snapshot, 5, true).unwrap();
        let mut opt = Options::default();
        opt.skip_constraint_check = true;
        assert!(txn
            .prewrite(
                Mutation::Put((Key::from_raw(key), value.to_vec())),
                key,
                &opt
            )
            .is_ok());
    }

    #[test]
    fn test_read_commit() {
        let engine = TestEngineBuilder::new().build().unwrap();
        let (key, v1, v2) = (b"key", b"v1", b"v2");

        must_prewrite_put(&engine, key, v1, key, 5);
        must_commit(&engine, key, 5, 10);
        must_prewrite_put(&engine, key, v2, key, 15);
        must_get_err(&engine, key, 20);
        must_get_rc(&engine, key, 12, v1);
        must_get_rc(&engine, key, 20, v1);
    }

    #[test]
    fn test_collapse_prev_rollback() {
        let engine = TestEngineBuilder::new().build().unwrap();
        let (key, value) = (b"key", b"value");

        // Add a Rollback whose start ts is 1.
        must_prewrite_put(&engine, key, value, key, 1);
        must_rollback_collapsed(&engine, key, 1);
        must_get_rollback_ts(&engine, key, 1);

        // Add a Rollback whose start ts is 2, the previous Rollback whose
        // start ts is 1 will be collapsed.
        must_prewrite_put(&engine, key, value, key, 2);
        must_rollback_collapsed(&engine, key, 2);
        must_get_none(&engine, key, 2);
        must_get_rollback_ts(&engine, key, 2);
        must_get_rollback_ts_none(&engine, key, 1);

        // Rollback arrive before Prewrite, it will collapse the
        // previous rollback whose start ts is 2.
        must_rollback_collapsed(&engine, key, 3);
        must_get_none(&engine, key, 3);
        must_get_rollback_ts(&engine, key, 3);
        must_get_rollback_ts_none(&engine, key, 2);
    }

    #[test]
    fn test_scan_values_in_default() {
        let engine = TestEngineBuilder::new().build().unwrap();

        must_prewrite_put(
            &engine,
            &[2],
            "v".repeat(SHORT_VALUE_MAX_LEN + 1).as_bytes(),
            &[2],
            3,
        );
        must_commit(&engine, &[2], 3, 3);

        must_prewrite_put(
            &engine,
            &[3],
            "a".repeat(SHORT_VALUE_MAX_LEN + 1).as_bytes(),
            &[3],
            3,
        );
        must_commit(&engine, &[3], 3, 4);

        must_prewrite_put(
            &engine,
            &[3],
            "b".repeat(SHORT_VALUE_MAX_LEN + 1).as_bytes(),
            &[3],
            5,
        );
        must_commit(&engine, &[3], 5, 5);

        must_prewrite_put(
            &engine,
            &[6],
            "x".repeat(SHORT_VALUE_MAX_LEN + 1).as_bytes(),
            &[6],
            3,
        );
        must_commit(&engine, &[6], 3, 6);

        let snapshot = engine.snapshot(&Context::new()).unwrap();
        let mut reader = MvccReader::new(
            snapshot,
            Some(ScanMode::Forward),
            true,
            None,
            None,
            IsolationLevel::SI,
        );

        let v = reader.scan_values_in_default(&Key::from_raw(&[3])).unwrap();
        assert_eq!(v.len(), 2);
        assert_eq!(v[1], (3, "a".repeat(SHORT_VALUE_MAX_LEN + 1).into_bytes()));
        assert_eq!(v[0], (5, "b".repeat(SHORT_VALUE_MAX_LEN + 1).into_bytes()));
    }

    #[test]
    fn test_seek_ts() {
        let engine = TestEngineBuilder::new().build().unwrap();

        must_prewrite_put(&engine, &[2], b"vv", &[2], 3);
        must_commit(&engine, &[2], 3, 3);

        must_prewrite_put(
            &engine,
            &[3],
            "a".repeat(SHORT_VALUE_MAX_LEN + 1).as_bytes(),
            &[3],
            4,
        );
        must_commit(&engine, &[3], 4, 4);

        must_prewrite_put(
            &engine,
            &[5],
            "b".repeat(SHORT_VALUE_MAX_LEN + 1).as_bytes(),
            &[5],
            2,
        );
        must_commit(&engine, &[5], 2, 5);

        must_prewrite_put(&engine, &[6], b"xxx", &[6], 3);
        must_commit(&engine, &[6], 3, 6);

        let snapshot = engine.snapshot(&Context::new()).unwrap();
        let mut reader = MvccReader::new(
            snapshot,
            Some(ScanMode::Forward),
            true,
            None,
            None,
            IsolationLevel::SI,
        );

        assert_eq!(reader.seek_ts(3).unwrap().unwrap(), Key::from_raw(&[2]));
    }

    #[test]
    fn test_pessimistic_lock() {
        let engine = TestEngineBuilder::new().build().unwrap();

        let k = b"k1";
        let v = b"v1";

        // Normal
        must_acquire_pessimistic_lock(&engine, k, k, 1, 1);
        must_pessimistic_locked(&engine, k, 1);
        must_pessimistic_prewrite_put(&engine, k, v, k, 1);
        must_locked(&engine, k, 1);
        must_commit(&engine, k, 1, 2);
        must_unlocked(&engine, k);

        // Lock conflict
        must_prewrite_put(&engine, k, v, k, 3);
        must_acquire_pessimistic_lock_err(&engine, k, k, 4, 4);
        must_rollback(&engine, k, 3);
        must_unlocked(&engine, k);
        must_acquire_pessimistic_lock(&engine, k, k, 5, 5);
        must_prewrite_lock_err(&engine, k, k, 6);
        must_acquire_pessimistic_lock_err(&engine, k, k, 6, 6);
        must_rollback(&engine, k, 5);
        must_unlocked(&engine, k);

        // Data conflict
        must_prewrite_put(&engine, k, v, k, 7);
        must_commit(&engine, k, 7, 9);
        must_unlocked(&engine, k);
        must_prewrite_lock_err(&engine, k, k, 8);
        must_acquire_pessimistic_lock_err(&engine, k, k, 8, 8);
        must_acquire_pessimistic_lock(&engine, k, k, 8, 9);
        must_pessimistic_prewrite_put(&engine, k, v, k, 8);
        must_commit(&engine, k, 8, 10);
        must_unlocked(&engine, k);

        // Rollback
        must_acquire_pessimistic_lock(&engine, k, k, 11, 11);
        must_pessimistic_locked(&engine, k, 11);
        must_rollback(&engine, k, 11);
        must_acquire_pessimistic_lock_err(&engine, k, k, 11, 11);
        must_pessimistic_prewrite_put_err(&engine, k, v, k, 11);
        must_prewrite_lock_err(&engine, k, k, 11);
        must_unlocked(&engine, k);

        must_acquire_pessimistic_lock(&engine, k, k, 12, 12);
        must_pessimistic_prewrite_put(&engine, k, v, k, 12);
        must_locked(&engine, k, 12);
        must_rollback(&engine, k, 12);
        must_acquire_pessimistic_lock_err(&engine, k, k, 12, 12);
        must_pessimistic_prewrite_put_err(&engine, k, v, k, 12);
        must_prewrite_lock_err(&engine, k, k, 12);
        must_unlocked(&engine, k);

        // Duplicated
        must_acquire_pessimistic_lock(&engine, k, k, 13, 13);
        must_pessimistic_locked(&engine, k, 13);
        must_acquire_pessimistic_lock(&engine, k, k, 13, 13);
        must_pessimistic_prewrite_put(&engine, k, v, k, 13);
        must_locked(&engine, k, 13);
        must_pessimistic_prewrite_put(&engine, k, v, k, 13);
        must_locked(&engine, k, 13);
        must_commit(&engine, k, 13, 14);
        must_unlocked(&engine, k);

        // Pessimistic lock doesn't block reads.
        must_acquire_pessimistic_lock(&engine, k, k, 15, 15);
        must_pessimistic_locked(&engine, k, 15);
        must_get(&engine, k, 16, v);
        must_pessimistic_prewrite_delete(&engine, k, k, 15);
        must_get_err(&engine, k, 16);
        must_commit(&engine, k, 15, 17);

        // Rollback
        must_acquire_pessimistic_lock(&engine, k, k, 18, 18);
        must_rollback(&engine, k, 18);
        must_unlocked(&engine, k);
        must_prewrite_put(&engine, k, v, k, 19);
        must_commit(&engine, k, 19, 20);
        must_acquire_pessimistic_lock_err(&engine, k, k, 18, 21);
        must_unlocked(&engine, k);

        // Prewrite non-exist pessimistic lock
        must_pessimistic_prewrite_put_err(&engine, k, v, k, 22);

        // LockTypeNotMatch
        must_prewrite_put(&engine, k, v, k, 23);
        must_locked(&engine, k, 23);
        must_acquire_pessimistic_lock_err(&engine, k, k, 23, 23);
        must_rollback(&engine, k, 23);
        must_acquire_pessimistic_lock(&engine, k, k, 24, 24);
        must_pessimistic_locked(&engine, k, 24);
        must_commit_err(&engine, k, 24, 25);
        must_rollback(&engine, k, 24);

        // start_ts and commit_ts interlacing
        for start_ts in &[40, 50, 60] {
            let for_update_ts = start_ts + 48;
            let commit_ts = start_ts + 50;
            must_acquire_pessimistic_lock(&engine, k, k, *start_ts, for_update_ts);
            must_pessimistic_prewrite_put(&engine, k, v, k, *start_ts);
            must_commit(&engine, k, *start_ts, commit_ts);
        }

        must_rollback(&engine, k, 70);

        // Now the data should be like: (start_ts -> commit_ts)
        // 40 -> 90
        // 50 -> 100
        // 60 -> 110
        // 70 -> rollback
        must_get_commit_ts(&engine, k, 40, 90);
        must_get_commit_ts(&engine, k, 50, 100);
        must_get_commit_ts(&engine, k, 60, 110);
        must_get_rollback_ts(&engine, k, 70);
    }
}<|MERGE_RESOLUTION|>--- conflicted
+++ resolved
@@ -153,15 +153,32 @@
         ttl: u64,
         value: Option<Value>,
         is_pessimistic_txn: bool,
+        txn_size: u64,
     ) {
         if value.is_none() || is_short_value(value.as_ref().unwrap()) {
-            self.lock_key(key, lock_type, primary, ttl, value, is_pessimistic_txn);
+            self.lock_key(
+                key,
+                lock_type,
+                primary,
+                ttl,
+                value,
+                is_pessimistic_txn,
+                txn_size,
+            );
         } else {
             // value is long
             let ts = self.start_ts;
             self.put_value(key.clone(), ts, value.unwrap());
 
-            self.lock_key(key, lock_type, primary, ttl, None, is_pessimistic_txn);
+            self.lock_key(
+                key,
+                lock_type,
+                primary,
+                ttl,
+                None,
+                is_pessimistic_txn,
+                txn_size,
+            );
         }
     }
 
@@ -316,7 +333,6 @@
             });
         }
         // No need to check data constraint, it's resolved by pessimistic locks.
-<<<<<<< HEAD
         self.put_lock(
             key,
             lock_type,
@@ -324,35 +340,8 @@
             options.lock_ttl,
             value,
             true,
+            options.txn_size,
         );
-=======
-        if value.is_none() || is_short_value(value.as_ref().unwrap()) {
-            self.lock_key(
-                key,
-                lock_type,
-                primary.to_vec(),
-                options.lock_ttl,
-                value,
-                true,
-                options.txn_size,
-            );
-        } else {
-            // value is long
-            let ts = self.start_ts;
-            self.put_value(key.clone(), ts, value.unwrap());
-
-            self.lock_key(
-                key,
-                lock_type,
-                primary.to_vec(),
-                options.lock_ttl,
-                None,
-                true,
-                options.txn_size,
-            );
-        }
-
->>>>>>> 3c65a6d0
         Ok(())
     }
 
@@ -414,7 +403,6 @@
                 return Ok(());
             }
         }
-<<<<<<< HEAD
         self.put_lock(
             key,
             lock_type,
@@ -422,36 +410,8 @@
             options.lock_ttl,
             value,
             false,
+            options.txn_size,
         );
-=======
-
-        if value.is_none() || is_short_value(value.as_ref().unwrap()) {
-            self.lock_key(
-                key,
-                lock_type,
-                primary.to_vec(),
-                options.lock_ttl,
-                value,
-                false,
-                options.txn_size,
-            );
-        } else {
-            // value is long
-            let ts = self.start_ts;
-            self.put_value(key.clone(), ts, value.unwrap());
-
-            self.lock_key(
-                key,
-                lock_type,
-                primary.to_vec(),
-                options.lock_ttl,
-                None,
-                false,
-                options.txn_size,
-            );
-        }
-
->>>>>>> 3c65a6d0
         Ok(())
     }
 
