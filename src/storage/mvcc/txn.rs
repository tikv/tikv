// Copyright 2016 TiKV Project Authors. Licensed under Apache-2.0.

use crate::storage::kv::{Modify, ScanMode, Snapshot, Statistics, WriteData};
use crate::storage::mvcc::{
    metrics::*, reader::MvccReader, reader::TxnCommitRecord, ErrorInner, Result,
};
use crate::storage::types::TxnStatus;
use concurrency_manager::{ConcurrencyManager, KeyHandleGuard};
use engine_traits::{CF_DEFAULT, CF_LOCK, CF_WRITE};
use kvproto::kvrpcpb::{ExtraOp, IsolationLevel};
use std::fmt;
use txn_types::{
    Key, Lock, LockType, MutationType, OldValue, TimeStamp, TxnExtra, Value, Write, WriteType,
};

pub const MAX_TXN_WRITE_SIZE: usize = 32 * 1024;

#[derive(Default, Clone, Copy)]
pub struct GcInfo {
    pub found_versions: usize,
    pub deleted_versions: usize,
    pub is_completed: bool,
}

/// Generate the Write record that should be written that means to to perform a specified rollback
/// operation.
pub(crate) fn make_rollback(
    start_ts: TimeStamp,
    protected: bool,
    overlapped_write: Option<Write>,
) -> Option<Write> {
    match overlapped_write {
        Some(write) => {
            assert!(start_ts > write.start_ts);
            if protected {
                Some(write.set_overlapped_rollback(true))
            } else {
                // No need to update the original write.
                None
            }
        }
        None => Some(Write::new_rollback(start_ts, protected)),
    }
}

#[derive(Debug, Copy, Clone, Eq, PartialEq)]
pub enum MissingLockAction {
    Rollback,
    ProtectedRollback,
    ReturnError,
}

impl MissingLockAction {
    pub(crate) fn rollback_protect(protect_rollback: bool) -> MissingLockAction {
        if protect_rollback {
            MissingLockAction::ProtectedRollback
        } else {
            MissingLockAction::Rollback
        }
    }

    pub(crate) fn rollback(rollback_if_not_exist: bool) -> MissingLockAction {
        if rollback_if_not_exist {
            MissingLockAction::ProtectedRollback
        } else {
            MissingLockAction::ReturnError
        }
    }

    fn construct_write(&self, ts: TimeStamp, overlapped_write: Option<Write>) -> Option<Write> {
        match self {
            MissingLockAction::Rollback => make_rollback(ts, false, overlapped_write),
            MissingLockAction::ProtectedRollback => make_rollback(ts, true, overlapped_write),
            _ => unreachable!(),
        }
    }
}

/// `ReleasedLock` contains the information of the lock released by `commit`, `rollback` and so on.
/// It's used by `LockManager` to wake up transactions waiting for locks.
#[derive(Debug, PartialEq)]
pub struct ReleasedLock {
    /// The hash value of the lock.
    pub hash: u64,
    /// Whether it is a pessimistic lock.
    pub pessimistic: bool,
}

impl ReleasedLock {
    fn new(key: &Key, pessimistic: bool) -> Self {
        Self {
            hash: key.gen_hash(),
            pessimistic,
        }
    }
}

#[derive(Debug, PartialEq)]
pub enum SecondaryLockStatus {
    Locked(Lock),
    Committed(TimeStamp),
    RolledBack,
}

/// An abstraction of a locally-transactional MVCC key-value store
pub struct MvccTxn<S: Snapshot> {
    pub(crate) reader: MvccReader<S>,
    pub(crate) start_ts: TimeStamp,
    write_size: usize,
    writes: WriteData,
    // When 1PC is enabled, locks will be collected here instead of marshalled and put into `writes`,
    // so it can be further processed. The elements are tuples representing
    // (key, lock, remove_pessimistic_lock)
    pub(crate) locks_for_1pc: Vec<(Key, Lock, bool)>,
    // collapse continuous rollbacks.
    pub(crate) collapse_rollback: bool,
    pub extra_op: ExtraOp,
    // `concurrency_manager` is used to set memory locks for prewritten keys.
    // Prewritten locks of async commit transactions should be visible to
    // readers before they are written to the engine.
    pub(crate) concurrency_manager: ConcurrencyManager,
    // After locks are stored in memory in prewrite, the KeyHandleGuard
    // needs to be stored here.
    // When the locks are written to the underlying engine, subsequent
    // reading requests should be able to read the locks from the engine.
    // So these guards can be released after finishing writing.
    pub(crate) guards: Vec<KeyHandleGuard>,
}

impl<S: Snapshot> MvccTxn<S> {
    pub fn new(
        snapshot: S,
        start_ts: TimeStamp,
        fill_cache: bool,
        concurrency_manager: ConcurrencyManager,
    ) -> MvccTxn<S> {
        // FIXME: use session variable to indicate fill cache or not.

        // ScanMode is `None`, since in prewrite and other operations, keys are not given in
        // order and we use prefix seek for each key. An exception is GC, which uses forward
        // scan only.
        // IsolationLevel is `Si`, actually the method we use in MvccTxn does not rely on
        // isolation level, so it can be any value.
        Self::from_reader(
            MvccReader::new(snapshot, None, fill_cache, IsolationLevel::Si),
            start_ts,
            concurrency_manager,
        )
    }

    // Use `ScanMode::Forward` when gc.
    // When `scan_mode` is `Some(ScanMode::Forward)`, all keys must be written by
    // in ascending order.
    pub fn for_scan(
        snapshot: S,
        scan_mode: Option<ScanMode>,
        start_ts: TimeStamp,
        fill_cache: bool,
        concurrency_manager: ConcurrencyManager,
    ) -> MvccTxn<S> {
        Self::from_reader(
            MvccReader::new(snapshot, scan_mode, fill_cache, IsolationLevel::Si),
            start_ts,
            concurrency_manager,
        )
    }

    fn from_reader(
        reader: MvccReader<S>,
        start_ts: TimeStamp,
        concurrency_manager: ConcurrencyManager,
    ) -> MvccTxn<S> {
        MvccTxn {
            reader,
            start_ts,
            write_size: 0,
            writes: WriteData::default(),
            locks_for_1pc: Vec::new(),
            collapse_rollback: true,
            extra_op: ExtraOp::Noop,
            concurrency_manager,
            guards: vec![],
        }
    }

    pub fn collapse_rollback(&mut self, collapse: bool) {
        self.collapse_rollback = collapse;
    }

    pub fn set_start_ts(&mut self, start_ts: TimeStamp) {
        self.start_ts = start_ts;
    }

    pub fn into_modifies(self) -> Vec<Modify> {
        assert!(self.locks_for_1pc.is_empty());
        self.writes.modifies
    }

    pub fn take_extra(&mut self) -> TxnExtra {
        std::mem::take(&mut self.writes.extra)
    }

    pub fn take_guards(&mut self) -> Vec<KeyHandleGuard> {
        std::mem::take(&mut self.guards)
    }

    pub fn take_statistics(&mut self) -> Statistics {
        let mut statistics = Statistics::default();
        self.reader.collect_statistics_into(&mut statistics);
        statistics
    }

    pub fn write_size(&self) -> usize {
        self.write_size
    }

<<<<<<< HEAD
    fn put_prewrite(&mut self, key: Key, value: Value, lock: &Lock) {
        let write = Modify::Prewrite {
            key,
            value,
            start_ts: lock.ts,
            lock: lock.to_bytes(),
        };
        self.write_size += write.size();
        self.writes.modifies.push(write);
    }

    fn put_commit(&mut self, key: Key, start_ts: TimeStamp, commit_ts: TimeStamp) {
        let write = Modify::Commit {
            key,
            start_ts,
            commit_ts,
        };
        self.write_size += write.size();
        self.writes.modifies.push(write);
    }

    fn put_lock(&mut self, key: Key, lock: &Lock) {
=======
    pub(crate) fn put_lock(&mut self, key: Key, lock: &Lock) {
>>>>>>> 2890d09a
        let write = Modify::Put(CF_LOCK, key, lock.to_bytes());
        self.write_size += write.size();
        self.writes.modifies.push(write);
    }

    pub(crate) fn put_locks_for_1pc(&mut self, key: Key, lock: Lock, remove_pessimstic_lock: bool) {
        self.locks_for_1pc.push((key, lock, remove_pessimstic_lock));
    }

    pub(crate) fn unlock_key(&mut self, key: Key, pessimistic: bool) -> Option<ReleasedLock> {
        let released = ReleasedLock::new(&key, pessimistic);
        let write = Modify::Delete(CF_LOCK, key);
        self.write_size += write.size();
        self.writes.modifies.push(write);
        Some(released)
    }

    pub(crate) fn put_value(&mut self, key: Key, ts: TimeStamp, value: Value) {
        let write = Modify::Put(CF_DEFAULT, key.append_ts(ts), value);
        self.write_size += write.size();
        self.writes.modifies.push(write);
    }

    fn delete_value(&mut self, key: Key, ts: TimeStamp) {
        let write = Modify::Delete(CF_DEFAULT, key.append_ts(ts));
        self.write_size += write.size();
        self.writes.modifies.push(write);
    }

    pub(crate) fn put_write(&mut self, key: Key, ts: TimeStamp, value: Value) {
        let write = Modify::Put(CF_WRITE, key.append_ts(ts), value);
        self.write_size += write.size();
        self.writes.modifies.push(write);
    }

    fn delete_write(&mut self, key: Key, ts: TimeStamp) {
        let write = Modify::Delete(CF_WRITE, key.append_ts(ts));
        self.write_size += write.size();
        self.writes.modifies.push(write);
    }

    fn key_exist(&mut self, key: &Key, ts: TimeStamp) -> Result<bool> {
        Ok(self.reader.get_write(&key, ts)?.is_some())
    }
<<<<<<< HEAD

    fn prewrite_key_value(
        &mut self,
        key: Key,
        lock_type: LockType,
        primary: &[u8],
        secondary_keys: &Option<Vec<Vec<u8>>>,
        value: Option<Value>,
        lock_ttl: u64,
        for_update_ts: TimeStamp,
        txn_size: u64,
        min_commit_ts: TimeStamp,
    ) -> Result<TimeStamp> {
        let mut lock = Lock::new(
            lock_type,
            primary.to_vec(),
            self.start_ts,
            lock_ttl,
            None,
            for_update_ts,
            txn_size,
            min_commit_ts,
        );

        let value = value.and_then(|v| {
            if is_short_value(&v) {
                // If the value is short, embed it in Lock.
                lock.short_value = Some(v);
                None
            } else {
                // value is long
                Some(v)
            }
        });

        let mut async_commit_ts = TimeStamp::zero();
        if let Some(secondary_keys) = secondary_keys {
            lock.use_async_commit = true;
            lock.secondaries = secondary_keys.to_owned();

            // This operation should not block because the latch makes sure only one thread
            // is operating on this key.
            let key_guard =
                CONCURRENCY_MANAGER_LOCK_DURATION_HISTOGRAM.observe_closure_duration(|| {
                    ::futures_executor::block_on(self.concurrency_manager.lock_key(&key))
                });

            async_commit_ts = key_guard.with_lock(|l| {
                let max_read_ts = self.concurrency_manager.max_read_ts();
                let min_commit_ts =
                    cmp::max(cmp::max(max_read_ts, self.start_ts), for_update_ts).next();
                lock.min_commit_ts = cmp::max(lock.min_commit_ts, min_commit_ts);
                *l = Some(lock.clone());
                min_commit_ts
            });

            self.guards.push(key_guard);
        }

        self.put_prewrite(key, value.unwrap_or_default(), &lock);
        Ok(async_commit_ts)
    }

=======
>>>>>>> 2890d09a
    // Check whether there's an overlapped write record, and then perform rollback. The actual behavior
    // to do the rollback differs according to whether there's an overlapped write record.
    pub(crate) fn check_write_and_rollback_lock(
        &mut self,
        key: Key,
        lock: &Lock,
        is_pessimistic_txn: bool,
    ) -> Result<Option<ReleasedLock>> {
        let overlapped_write = self
            .reader
            .get_txn_commit_record(&key, self.start_ts)?
            .unwrap_none();
        self.rollback_lock(key, lock, is_pessimistic_txn, overlapped_write)
    }

    fn rollback_lock(
        &mut self,
        key: Key,
        lock: &Lock,
        is_pessimistic_txn: bool,
        overlapped_write: Option<Write>,
    ) -> Result<Option<ReleasedLock>> {
        // If prewrite type is DEL or LOCK or PESSIMISTIC, it is no need to delete value.
        if lock.short_value.is_none() && lock.lock_type == LockType::Put {
            self.delete_value(key.clone(), lock.ts);
        }

        // Only the primary key of a pessimistic transaction needs to be protected.
        let protected: bool = is_pessimistic_txn && key.is_encoded_from(&lock.primary);
        if let Some(write) = make_rollback(self.start_ts, protected, overlapped_write) {
            self.put_write(key.clone(), self.start_ts, write.as_ref().to_bytes());
        }
        if self.collapse_rollback {
            self.collapse_prev_rollback(key.clone())?;
        }
        Ok(self.unlock_key(key, is_pessimistic_txn))
    }

    /// Add the timestamp of the current rollback operation to another transaction's lock if
    /// necessary.
    ///
    /// When putting rollback record on a key that's locked by another transaction, the second
    /// transaction may overwrite the current rollback record when it's committed. Sometimes it may
    /// break consistency. To solve the problem, add the timestamp of the current rollback to the
    /// lock. So when the lock is committed, it can check if it will overwrite a rollback record
    /// by checking the information in the lock.
    pub(crate) fn mark_rollback_on_mismatching_lock(
        &mut self,
        key: &Key,
        mut lock: Lock,
        is_protected: bool,
    ) {
        assert_ne!(lock.ts, self.start_ts);

        if !is_protected {
            // A non-protected rollback record is ok to be overwritten, so do nothing in this case.
            return;
        }

        if self.start_ts < lock.min_commit_ts {
            // The rollback will surely not be overwritten by committing the lock. Do nothing.
            return;
        }

        if !lock.use_async_commit {
            // Currently only async commit may use calculated commit_ts. Do nothing if it's not a
            // async commit transaction.
            return;
        }

        lock.rollback_ts.push(self.start_ts);
        self.put_lock(key.clone(), &lock);
    }

    /// Checks the existence of the key according to `should_not_exist`.
    /// If not, returns an `AlreadyExist` error.
    pub(crate) fn check_data_constraint(
        &mut self,
        should_not_exist: bool,
        write: &Write,
        write_commit_ts: TimeStamp,
        key: &Key,
    ) -> Result<()> {
        if !should_not_exist || write.write_type == WriteType::Delete {
            return Ok(());
        }

        // The current key exists under any of the following conditions:
        // 1.The current write type is `PUT`
        // 2.The current write type is `Rollback` or `Lock`, and the key have an older version.
        if write.write_type == WriteType::Put || self.key_exist(&key, write_commit_ts.prev())? {
            return Err(ErrorInner::AlreadyExist { key: key.to_raw()? }.into());
        }

        Ok(())
    }

    // Pessimistic transactions only acquire pessimistic locks on row keys and unique index keys.
    // The corresponding secondary index keys are not locked until pessimistic prewrite.
    // It's possible that lock conflict occurs on them, but the isolation is
    // guaranteed by pessimistic locks, so let TiDB resolves these locks immediately.
    pub(crate) fn handle_non_pessimistic_lock_conflict(&self, key: Key, lock: Lock) -> Result<()> {
        // The previous pessimistic transaction has been committed or aborted.
        // Resolve it immediately.
        //
        // Because the row key is locked, the optimistic transaction will
        // abort. Resolve it immediately.
        let mut info = lock.into_lock_info(key.into_raw()?);
        // Set ttl to 0 so TiDB will resolve lock immediately.
        info.set_lock_ttl(0);
        Err(ErrorInner::KeyIsLocked(info).into())
    }

    // TiKV may fails to write pessimistic locks due to pipelined process.
    // If the data is not changed after acquiring the lock, we can still prewrite the key.
    pub(crate) fn amend_pessimistic_lock(&mut self, key: &Key) -> Result<()> {
        if let Some((commit_ts, _)) = self.reader.seek_write(key, TimeStamp::max())? {
            // The invariants of pessimistic locks are:
            //   1. lock's for_update_ts >= key's latest commit_ts
            //   2. lock's for_update_ts >= txn's start_ts
            //   3. If the data is changed after acquiring the pessimistic lock, key's new commit_ts > lock's for_update_ts
            //
            // So, if the key's latest commit_ts is still less than or equal to lock's for_update_ts, the data is not changed.
            // However, we can't get lock's for_update_ts in current implementation (txn's for_update_ts is updated for each DML),
            // we can only use txn's start_ts to check -- If the key's commit_ts is less than txn's start_ts, it's less than
            // lock's for_update_ts too.
            if commit_ts >= self.start_ts {
                warn!(
                    "prewrite failed (pessimistic lock not found)";
                    "start_ts" => self.start_ts,
                    "commit_ts" => commit_ts,
                    "key" => %key
                );
                MVCC_CONFLICT_COUNTER
                    .pipelined_acquire_pessimistic_lock_amend_fail
                    .inc();
                return Err(ErrorInner::PessimisticLockNotFound {
                    start_ts: self.start_ts,
                    key: key.clone().into_raw()?,
                }
                .into());
            }
        }
        // Used pipelined pessimistic lock acquiring in this txn but failed
        // Luckily no other txn modified this lock, amend it by treat it as optimistic txn.
        MVCC_CONFLICT_COUNTER
            .pipelined_acquire_pessimistic_lock_amend_success
            .inc();
        Ok(())
    }

<<<<<<< HEAD
    pub fn prewrite(
        &mut self,
        mutation: Mutation,
        primary: &[u8],
        secondary_keys: &Option<Vec<Vec<u8>>>,
        skip_constraint_check: bool,
        lock_ttl: u64,
        txn_size: u64,
        min_commit_ts: TimeStamp,
    ) -> Result<TimeStamp> {
        let lock_type = LockType::from_mutation(&mutation);
        // For the insert/checkNotExists operation, the old key should not be in the system.
        let should_not_exist = mutation.should_not_exists();
        let should_not_write = mutation.should_not_write();
        let mutation_type = mutation.mutation_type();
        let (key, value) = mutation.into_key_value();

        fail_point!("prewrite", |err| Err(make_txn_error(
            err,
            &key,
            self.start_ts,
        )
        .into()));

        let mut prev_write = None;
        // Check whether there is a newer version.
        if !skip_constraint_check {
            if let Some((commit_ts, write)) = self.reader.seek_write(&key, TimeStamp::max())? {
                // Abort on writes after our start timestamp ...
                // If exists a commit version whose commit timestamp is larger than current start
                // timestamp, we should abort current prewrite.
                if commit_ts > self.start_ts {
                    MVCC_CONFLICT_COUNTER.prewrite_write_conflict.inc();
                    return Err(ErrorInner::WriteConflict {
                        start_ts: self.start_ts,
                        conflict_start_ts: write.start_ts,
                        conflict_commit_ts: commit_ts,
                        key: key.into_raw()?,
                        primary: primary.to_vec(),
                    }
                    .into());
                }
                // If there's a write record whose commit_ts equals to our start ts, the current
                // transaction is ok to continue, unless the record means that the current
                // transaction has been rolled back.
                if commit_ts == self.start_ts
                    && (write.write_type == WriteType::Rollback || write.has_overlapped_rollback)
                {
                    MVCC_CONFLICT_COUNTER.rolled_back.inc();
                    // TODO: Maybe we need to add a new error for the rolled back case.
                    return Err(ErrorInner::WriteConflict {
                        start_ts: self.start_ts,
                        conflict_start_ts: write.start_ts,
                        conflict_commit_ts: commit_ts,
                        key: key.into_raw()?,
                        primary: primary.to_vec(),
                    }
                    .into());
                }
                self.check_data_constraint(should_not_exist, &write, commit_ts, &key)?;
                prev_write = Some(write);
            }
        }
        if should_not_write {
            return Ok(TimeStamp::zero());
        }
        // Check whether the current key is locked at any timestamp.
        if let Some(lock) = self.reader.load_lock(&key)? {
            if lock.ts != self.start_ts {
                return Err(ErrorInner::KeyIsLocked(lock.into_lock_info(key.into_raw()?)).into());
            }
            // TODO: remove it in future
            if lock.lock_type == LockType::Pessimistic {
                return Err(ErrorInner::LockTypeNotMatch {
                    start_ts: self.start_ts,
                    key: key.into_raw()?,
                    pessimistic: true,
                }
                .into());
            }
            // Duplicated command. No need to overwrite the lock and data.
            MVCC_DUPLICATE_CMD_COUNTER_VEC.prewrite.inc();
            return Ok(lock.min_commit_ts);
        }

        self.check_extra_op(&key, mutation_type, prev_write)?;
        self.prewrite_key_value(
            key,
            lock_type.unwrap(),
            primary,
            secondary_keys,
            value,
            lock_ttl,
            TimeStamp::zero(),
            txn_size,
            min_commit_ts,
        )
    }

    pub fn commit(&mut self, key: Key, commit_ts: TimeStamp) -> Result<Option<ReleasedLock>> {
        fail_point!("commit", |err| Err(make_txn_error(
            err,
            &key,
            self.start_ts,
        )
        .into()));

        let lock = match self.reader.load_lock(&key)? {
            Some(mut lock) if lock.ts == self.start_ts => {
                // A lock with larger min_commit_ts than current commit_ts can't be committed
                if commit_ts < lock.min_commit_ts {
                    info!(
                        "trying to commit with smaller commit_ts than min_commit_ts";
                        "key" => %key,
                        "start_ts" => self.start_ts,
                        "commit_ts" => commit_ts,
                        "min_commit_ts" => lock.min_commit_ts,
                    );
                    return Err(ErrorInner::CommitTsExpired {
                        start_ts: self.start_ts,
                        commit_ts,
                        key: key.into_raw()?,
                        min_commit_ts: lock.min_commit_ts,
                    }
                    .into());
                }

                // It's an abnormal routine since pessimistic locks shouldn't be committed in our
                // transaction model. But a pessimistic lock will be left if the pessimistic
                // rollback request fails to send and the transaction need not to acquire
                // this lock again(due to WriteConflict). If the transaction is committed, we
                // should commit this pessimistic lock too.
                if lock.lock_type == LockType::Pessimistic {
                    warn!(
                        "commit a pessimistic lock with Lock type";
                        "key" => %key,
                        "start_ts" => self.start_ts,
                        "commit_ts" => commit_ts,
                    );
                    // Commit with WriteType::Lock.
                    lock.lock_type = LockType::Lock;
                }
                lock
            }
            _ => {
                return match self
                    .reader
                    .get_txn_commit_record(&key, self.start_ts)?
                    .info()
                {
                    Some((_, WriteType::Rollback)) | None => {
                        MVCC_CONFLICT_COUNTER.commit_lock_not_found.inc();
                        // None: related Rollback has been collapsed.
                        // Rollback: rollback by concurrent transaction.
                        info!(
                            "txn conflict (lock not found)";
                            "key" => %key,
                            "start_ts" => self.start_ts,
                            "commit_ts" => commit_ts,
                        );
                        Err(ErrorInner::TxnLockNotFound {
                            start_ts: self.start_ts,
                            commit_ts,
                            key: key.into_raw()?,
                        }
                        .into())
                    }
                    // Committed by concurrent transaction.
                    Some((_, WriteType::Put))
                    | Some((_, WriteType::Delete))
                    | Some((_, WriteType::Lock)) => {
                        MVCC_DUPLICATE_CMD_COUNTER_VEC.commit.inc();
                        Ok(None)
                    }
                };
            }
        };
        let released = ReleasedLock::new(&key, lock.is_pessimistic_txn());
        self.put_commit(key, lock.ts, commit_ts);
        Ok(Some(released))
    }

    pub fn rollback(&mut self, key: Key) -> Result<Option<ReleasedLock>> {
        fail_point!("rollback", |err| Err(make_txn_error(
            err,
            &key,
            self.start_ts,
        )
        .into()));

        // Rollback is called only if the transaction is known to fail. Under the circumstances,
        // the rollback record needn't be protected.
        self.cleanup(key, TimeStamp::zero(), false)
    }

    fn check_txn_status_missing_lock(
=======
    pub(crate) fn check_txn_status_missing_lock(
>>>>>>> 2890d09a
        &mut self,
        primary_key: Key,
        mismatch_lock: Option<Lock>,
        action: MissingLockAction,
    ) -> Result<TxnStatus> {
        MVCC_CHECK_TXN_STATUS_COUNTER_VEC.get_commit_info.inc();

        match self
            .reader
            .get_txn_commit_record(&primary_key, self.start_ts)?
        {
            TxnCommitRecord::SingleRecord { commit_ts, write } => {
                if write.write_type == WriteType::Rollback {
                    Ok(TxnStatus::RolledBack)
                } else {
                    Ok(TxnStatus::committed(commit_ts))
                }
            }
            TxnCommitRecord::OverlappedRollback { .. } => Ok(TxnStatus::RolledBack),
            TxnCommitRecord::None { overlapped_write } => {
                if MissingLockAction::ReturnError == action {
                    return Err(ErrorInner::TxnNotFound {
                        start_ts: self.start_ts,
                        key: primary_key.into_raw()?,
                    }
                    .into());
                }

                let ts = self.start_ts;

                // collapse previous rollback if exist.
                if self.collapse_rollback {
                    self.collapse_prev_rollback(primary_key.clone())?;
                }

                if let (Some(l), None) = (mismatch_lock, overlapped_write.as_ref()) {
                    self.mark_rollback_on_mismatching_lock(
                        &primary_key,
                        l,
                        action == MissingLockAction::ProtectedRollback,
                    );
                }

                // Insert a Rollback to Write CF in case that a stale prewrite
                // command is received after a cleanup command.
                if let Some(write) = action.construct_write(ts, overlapped_write) {
                    self.put_write(primary_key, ts, write.as_ref().to_bytes());
                }
                MVCC_CHECK_TXN_STATUS_COUNTER_VEC.rollback.inc();

                Ok(TxnStatus::LockNotExist)
            }
        }
    }

    pub(crate) fn collapse_prev_rollback(&mut self, key: Key) -> Result<()> {
        if let Some((commit_ts, write)) = self.reader.seek_write(&key, self.start_ts)? {
            if write.write_type == WriteType::Rollback && !write.as_ref().is_protected() {
                self.delete_write(key, commit_ts);
            }
        }
        Ok(())
    }

    pub fn gc(&mut self, key: Key, safe_point: TimeStamp) -> Result<GcInfo> {
        let mut remove_older = false;
        let mut ts = TimeStamp::max();
        let mut found_versions = 0;
        let mut deleted_versions = 0;
        let mut latest_delete = None;
        let mut is_completed = true;
        while let Some((commit, write)) = self.reader.seek_write(&key, ts)? {
            ts = commit.prev();
            found_versions += 1;

            if self.write_size >= MAX_TXN_WRITE_SIZE {
                // Cannot remove latest delete when we haven't iterate all versions.
                latest_delete = None;
                is_completed = false;
                break;
            }

            if remove_older {
                self.delete_write(key.clone(), commit);
                if write.write_type == WriteType::Put && write.short_value.is_none() {
                    self.delete_value(key.clone(), write.start_ts);
                }
                deleted_versions += 1;
                continue;
            }

            if commit > safe_point {
                continue;
            }

            // Set `remove_older` after we find the latest value.
            match write.write_type {
                WriteType::Put | WriteType::Delete => {
                    remove_older = true;
                }
                WriteType::Rollback | WriteType::Lock => {}
            }

            // Latest write before `safe_point` can be deleted if its type is Delete,
            // Rollback or Lock.
            match write.write_type {
                WriteType::Delete => {
                    latest_delete = Some(commit);
                }
                WriteType::Rollback | WriteType::Lock => {
                    self.delete_write(key.clone(), commit);
                    deleted_versions += 1;
                }
                WriteType::Put => {}
            }
        }
        if let Some(commit) = latest_delete {
            self.delete_write(key, commit);
            deleted_versions += 1;
        }
        MVCC_VERSIONS_HISTOGRAM.observe(found_versions as f64);
        if deleted_versions > 0 {
            GC_DELETE_VERSIONS_HISTOGRAM.observe(deleted_versions as f64);
        }
        Ok(GcInfo {
            found_versions,
            deleted_versions,
            is_completed,
        })
    }

    // Check and execute the extra operation.
    // Currently we use it only for reading the old value for CDC.
    pub fn check_extra_op(
        &mut self,
        key: &Key,
        mutation_type: MutationType,
        prev_write: Option<Write>,
    ) -> Result<()> {
        use crate::storage::mvcc::reader::seek_for_valid_write;

        if self.extra_op == ExtraOp::ReadOldValue
            && (mutation_type == MutationType::Put || mutation_type == MutationType::Delete)
        {
            let old_value = if let Some(w) = prev_write {
                // If write is Rollback or Lock, seek for valid write record.
                if w.write_type == WriteType::Rollback || w.write_type == WriteType::Lock {
                    let write_cursor = self.reader.write_cursor.as_mut().unwrap();
                    // Skip the current write record.
                    write_cursor.next(&mut self.reader.statistics.write);
                    let write = seek_for_valid_write(
                        write_cursor,
                        key,
                        self.start_ts,
                        &mut self.reader.statistics,
                    )?;
                    write.map(|w| OldValue {
                        short_value: w.short_value,
                        start_ts: w.start_ts,
                    })
                } else {
                    Some(OldValue {
                        short_value: w.short_value,
                        start_ts: w.start_ts,
                    })
                }
            } else {
                None
            };
            // If write is None or cannot find a previously valid write record.
            self.writes.extra.add_old_value(
                key.clone().append_ts(self.start_ts),
                old_value,
                mutation_type,
            );
        }
        Ok(())
    }
}

impl<S: Snapshot> fmt::Debug for MvccTxn<S> {
    fn fmt(&self, f: &mut fmt::Formatter<'_>) -> fmt::Result {
        write!(f, "txn @{}", self.start_ts)
    }
}

#[cfg(feature = "failpoints")]
pub(crate) fn make_txn_error(s: Option<String>, key: &Key, start_ts: TimeStamp) -> ErrorInner {
    if let Some(s) = s {
        match s.to_ascii_lowercase().as_str() {
            "keyislocked" => {
                let mut info = kvproto::kvrpcpb::LockInfo::default();
                info.set_key(key.to_raw().unwrap());
                info.set_primary_lock(key.to_raw().unwrap());
                info.set_lock_ttl(3000);
                ErrorInner::KeyIsLocked(info)
            }
            "committed" => ErrorInner::Committed {
                commit_ts: TimeStamp::zero(),
            },
            "pessimisticlockrolledback" => ErrorInner::PessimisticLockRolledBack {
                start_ts,
                key: key.to_raw().unwrap(),
            },
            "txnlocknotfound" => ErrorInner::TxnLockNotFound {
                start_ts,
                commit_ts: TimeStamp::zero(),
                key: key.to_raw().unwrap(),
            },
            "txnnotfound" => ErrorInner::TxnNotFound {
                start_ts,
                key: key.to_raw().unwrap(),
            },
            "locktypenotmatch" => ErrorInner::LockTypeNotMatch {
                start_ts,
                key: key.to_raw().unwrap(),
                pessimistic: false,
            },
            "writeconflict" => ErrorInner::WriteConflict {
                start_ts,
                conflict_start_ts: TimeStamp::zero(),
                conflict_commit_ts: TimeStamp::zero(),
                key: key.to_raw().unwrap(),
                primary: vec![],
            },
            "deadlock" => ErrorInner::Deadlock {
                start_ts,
                lock_ts: TimeStamp::zero(),
                lock_key: key.to_raw().unwrap(),
                deadlock_key_hash: 0,
            },
            "alreadyexist" => ErrorInner::AlreadyExist {
                key: key.to_raw().unwrap(),
            },
            "committsexpired" => ErrorInner::CommitTsExpired {
                start_ts,
                commit_ts: TimeStamp::zero(),
                key: key.to_raw().unwrap(),
                min_commit_ts: TimeStamp::zero(),
            },
            "pessimisticlocknotfound" => ErrorInner::PessimisticLockNotFound {
                start_ts,
                key: key.to_raw().unwrap(),
            },
            _ => ErrorInner::Other(box_err!("unexpected error string")),
        }
    } else {
        ErrorInner::Other(box_err!("empty error string"))
    }
}

#[cfg(test)]
mod tests {
    use super::*;

    use crate::storage::kv::{Engine, RocksEngine, TestEngineBuilder};
    use crate::storage::mvcc::tests::*;
    use crate::storage::mvcc::{Error, ErrorInner, Mutation, MvccReader};
    use crate::storage::txn::commands::*;
    use crate::storage::txn::tests::*;
    use crate::storage::txn::{acquire_pessimistic_lock, commit, pessimistic_prewrite, prewrite};
    use crate::storage::SecondaryLocksStatus;
    use kvproto::kvrpcpb::Context;
    use txn_types::{TimeStamp, SHORT_VALUE_MAX_LEN};

    fn test_mvcc_txn_read_imp(k1: &[u8], k2: &[u8], v: &[u8]) {
        let engine = TestEngineBuilder::new().build().unwrap();

        must_get_none(&engine, k1, 1);

        must_prewrite_put(&engine, k1, v, k1, 2);
        must_rollback(&engine, k1, 2);
        // should ignore rollback
        must_get_none(&engine, k1, 3);

        must_prewrite_lock(&engine, k1, k1, 3);
        must_commit(&engine, k1, 3, 4);
        // should ignore read lock
        must_get_none(&engine, k1, 5);

        must_prewrite_put(&engine, k1, v, k1, 5);
        must_prewrite_put(&engine, k2, v, k1, 5);
        // should not be affected by later locks
        must_get_none(&engine, k1, 4);
        // should read pending locks
        must_get_err(&engine, k1, 7);
        // should ignore the primary lock and get none when reading the latest record
        must_get_none(&engine, k1, u64::max_value());
        // should read secondary locks even when reading the latest record
        must_get_err(&engine, k2, u64::max_value());

        must_commit(&engine, k1, 5, 10);
        must_commit(&engine, k2, 5, 10);
        must_get_none(&engine, k1, 3);
        // should not read with ts < commit_ts
        must_get_none(&engine, k1, 7);
        // should read with ts > commit_ts
        must_get(&engine, k1, 13, v);
        // should read the latest record if `ts == u64::max_value()`
        must_get(&engine, k1, u64::max_value(), v);

        must_prewrite_delete(&engine, k1, k1, 15);
        // should ignore the lock and get previous record when reading the latest record
        must_get(&engine, k1, u64::max_value(), v);
        must_commit(&engine, k1, 15, 20);
        must_get_none(&engine, k1, 3);
        must_get_none(&engine, k1, 7);
        must_get(&engine, k1, 13, v);
        must_get(&engine, k1, 17, v);
        must_get_none(&engine, k1, 23);

        // intersecting timestamps with pessimistic txn
        // T1: start_ts = 25, commit_ts = 27
        // T2: start_ts = 23, commit_ts = 31
        must_prewrite_put(&engine, k1, v, k1, 25);
        must_commit(&engine, k1, 25, 27);
        must_acquire_pessimistic_lock(&engine, k1, k1, 23, 29);
        must_get(&engine, k1, 30, v);
        must_pessimistic_prewrite_delete(&engine, k1, k1, 23, 29, true);
        must_get_err(&engine, k1, 30);
        // should read the latest record when `ts == u64::max_value()`
        // even if lock.start_ts(23) < latest write.commit_ts(27)
        must_get(&engine, k1, u64::max_value(), v);
        must_commit(&engine, k1, 23, 31);
        must_get(&engine, k1, 30, v);
        must_get_none(&engine, k1, 32);
    }

    #[test]
    fn test_mvcc_txn_read() {
        test_mvcc_txn_read_imp(b"k1", b"k2", b"v1");

        let long_value = "v".repeat(SHORT_VALUE_MAX_LEN + 1).into_bytes();
        test_mvcc_txn_read_imp(b"k1", b"k2", &long_value);
    }

    fn test_mvcc_txn_prewrite_imp(k: &[u8], v: &[u8]) {
        let engine = TestEngineBuilder::new().build().unwrap();

        must_prewrite_put(&engine, k, v, k, 5);
        // Key is locked.
        must_locked(&engine, k, 5);
        // Retry prewrite.
        must_prewrite_put(&engine, k, v, k, 5);
        // Conflict.
        must_prewrite_lock_err(&engine, k, k, 6);

        must_commit(&engine, k, 5, 10);
        must_written(&engine, k, 5, 10, WriteType::Put);
        // Delayed prewrite request after committing should do nothing.
        must_prewrite_put_err(&engine, k, v, k, 5);
        must_unlocked(&engine, k);
        // Write conflict.
        must_prewrite_lock_err(&engine, k, k, 6);
        must_unlocked(&engine, k);
        // Not conflict.
        must_prewrite_lock(&engine, k, k, 12);
        must_locked(&engine, k, 12);
        must_rollback(&engine, k, 12);
        must_unlocked(&engine, k);
        must_written(&engine, k, 12, 12, WriteType::Rollback);
        // Cannot retry Prewrite after rollback.
        must_prewrite_lock_err(&engine, k, k, 12);
        // Can prewrite after rollback.
        must_prewrite_delete(&engine, k, k, 13);
        must_rollback(&engine, k, 13);
        must_unlocked(&engine, k);
    }

    #[test]
    fn test_mvcc_txn_prewrite_insert() {
        let engine = TestEngineBuilder::new().build().unwrap();
        let (k1, v1, v2, v3) = (b"k1", b"v1", b"v2", b"v3");
        must_prewrite_put(&engine, k1, v1, k1, 1);
        must_commit(&engine, k1, 1, 2);

        // "k1" already exist, returns AlreadyExist error.
        assert!(matches!(
            try_prewrite_insert(&engine, k1, v2, k1, 3),
            Err(Error(box ErrorInner::AlreadyExist { .. }))
        ));

        // Delete "k1"
        must_prewrite_delete(&engine, k1, k1, 4);

        // There is a lock, returns KeyIsLocked error.
        assert!(matches!(
            try_prewrite_insert(&engine, k1, v2, k1, 6),
            Err(Error(box ErrorInner::KeyIsLocked(_)))
        ));

        must_commit(&engine, k1, 4, 5);

        // After delete "k1", insert returns ok.
        assert!(try_prewrite_insert(&engine, k1, v2, k1, 6).is_ok());
        must_commit(&engine, k1, 6, 7);

        // Rollback
        must_prewrite_put(&engine, k1, v3, k1, 8);
        must_rollback(&engine, k1, 8);

        assert!(matches!(
            try_prewrite_insert(&engine, k1, v3, k1, 9),
            Err(Error(box ErrorInner::AlreadyExist { .. }))
        ));

        // Delete "k1" again
        must_prewrite_delete(&engine, k1, k1, 10);
        must_commit(&engine, k1, 10, 11);

        // Rollback again
        must_prewrite_put(&engine, k1, v3, k1, 12);
        must_rollback(&engine, k1, 12);

        // After delete "k1", insert returns ok.
        assert!(try_prewrite_insert(&engine, k1, v2, k1, 13).is_ok());
        must_commit(&engine, k1, 13, 14);
    }

    #[test]
    fn test_mvcc_txn_prewrite_check_not_exist() {
        let engine = TestEngineBuilder::new().build().unwrap();
        let (k1, v1, v2, v3) = (b"k1", b"v1", b"v2", b"v3");
        must_prewrite_put(&engine, k1, v1, k1, 1);
        must_commit(&engine, k1, 1, 2);

        // "k1" already exist, returns AlreadyExist error.
        assert!(try_prewrite_check_not_exists(&engine, k1, k1, 3).is_err());

        // Delete "k1"
        must_prewrite_delete(&engine, k1, k1, 4);
        must_commit(&engine, k1, 4, 5);

        // After delete "k1", check_not_exists returns ok.
        assert!(try_prewrite_check_not_exists(&engine, k1, k1, 6).is_ok());

        assert!(try_prewrite_insert(&engine, k1, v2, k1, 7).is_ok());
        must_commit(&engine, k1, 7, 8);

        // Rollback
        must_prewrite_put(&engine, k1, v3, k1, 9);
        must_rollback(&engine, k1, 9);
        assert!(try_prewrite_check_not_exists(&engine, k1, k1, 10).is_err());

        // Delete "k1" again
        must_prewrite_delete(&engine, k1, k1, 11);
        must_commit(&engine, k1, 11, 12);

        // Rollback again
        must_prewrite_put(&engine, k1, v3, k1, 13);
        must_rollback(&engine, k1, 13);

        // After delete "k1", check_not_exists returns ok.
        assert!(try_prewrite_check_not_exists(&engine, k1, k1, 14).is_ok());
    }

    #[test]
    fn test_mvcc_txn_pessmistic_prewrite_check_not_exist() {
        let engine = TestEngineBuilder::new().build().unwrap();
        let k = b"k1";
        assert!(try_pessimistic_prewrite_check_not_exists(&engine, k, k, 3).is_err())
    }

    #[test]
    fn test_rollback_lock_optimistic() {
        let engine = TestEngineBuilder::new().build().unwrap();

        let (k, v) = (b"k1", b"v1");
        must_prewrite_put(&engine, k, v, k, 5);
        must_commit(&engine, k, 5, 10);

        // Lock
        must_prewrite_lock(&engine, k, k, 15);
        must_locked(&engine, k, 15);

        // Rollback lock
        must_rollback(&engine, k, 15);
        // Rollbacks of optimistic transactions needn't be protected
        must_get_rollback_protected(&engine, k, 15, false);
    }

    #[test]
    fn test_rollback_lock_pessimistic() {
        let engine = TestEngineBuilder::new().build().unwrap();

        let (k1, k2, v) = (b"k1", b"k2", b"v1");

        must_acquire_pessimistic_lock(&engine, k1, k1, 5, 5);
        must_acquire_pessimistic_lock(&engine, k2, k1, 5, 7);
        must_rollback(&engine, k1, 5);
        must_rollback(&engine, k2, 5);
        // The rollback of the primary key should be protected
        must_get_rollback_protected(&engine, k1, 5, true);
        // The rollback of the secondary key needn't be protected
        must_get_rollback_protected(&engine, k2, 5, false);

        must_acquire_pessimistic_lock(&engine, k1, k1, 15, 15);
        must_acquire_pessimistic_lock(&engine, k2, k1, 15, 17);
        must_pessimistic_prewrite_put(&engine, k1, v, k1, 15, 17, true);
        must_pessimistic_prewrite_put(&engine, k2, v, k1, 15, 17, true);
        must_rollback(&engine, k1, 15);
        must_rollback(&engine, k2, 15);
        // The rollback of the primary key should be protected
        must_get_rollback_protected(&engine, k1, 15, true);
        // The rollback of the secondary key needn't be protected
        must_get_rollback_protected(&engine, k2, 15, false);
    }

    #[test]
    fn test_rollback_del() {
        let engine = TestEngineBuilder::new().build().unwrap();

        let (k, v) = (b"k1", b"v1");
        must_prewrite_put(&engine, k, v, k, 5);
        must_commit(&engine, k, 5, 10);

        // Prewrite delete
        must_prewrite_delete(&engine, k, k, 15);
        must_locked(&engine, k, 15);

        // Rollback delete
        must_rollback(&engine, k, 15);
    }

    #[test]
    fn test_rollback_overlapped() {
        let engine = TestEngineBuilder::new().build().unwrap();
        let (k1, v1) = (b"key1", b"v1");
        let (k2, v2) = (b"key2", b"v2");

        must_prewrite_put(&engine, k1, v1, k1, 10);
        must_prewrite_put(&engine, k2, v2, k2, 11);
        must_commit(&engine, k1, 10, 20);
        must_commit(&engine, k2, 11, 20);
        let w1 = must_written(&engine, k1, 10, 20, WriteType::Put);
        let w2 = must_written(&engine, k2, 11, 20, WriteType::Put);
        assert!(!w1.has_overlapped_rollback);
        assert!(!w2.has_overlapped_rollback);

        must_cleanup(&engine, k1, 20, 0);
        must_rollback(&engine, k2, 20);

        let w1r = must_written(&engine, k1, 10, 20, WriteType::Put);
        assert!(w1r.has_overlapped_rollback);
        // The only difference between w1r and w1 is the overlapped_rollback flag.
        assert_eq!(w1r.set_overlapped_rollback(false), w1);

        let w2r = must_written(&engine, k2, 11, 20, WriteType::Put);
        // Rollback is invoked on secondaries, so the rollback is not protected and overlapped_rollback
        // won't be set.
        assert_eq!(w2r, w2);
    }

    #[test]
    fn test_mvcc_txn_prewrite() {
        test_mvcc_txn_prewrite_imp(b"k1", b"v1");

        let long_value = "v".repeat(SHORT_VALUE_MAX_LEN + 1).into_bytes();
        test_mvcc_txn_prewrite_imp(b"k2", &long_value);
    }

    #[test]
    fn test_mvcc_txn_rollback_after_commit() {
        let engine = TestEngineBuilder::new().build().unwrap();

        let k = b"k";
        let v = b"v";
        let t1 = 1;
        let t2 = 10;
        let t3 = 20;
        let t4 = 30;

        must_prewrite_put(&engine, k, v, k, t1);

        must_rollback(&engine, k, t2);
        must_rollback(&engine, k, t2);
        must_rollback(&engine, k, t4);

        must_commit(&engine, k, t1, t3);
        // The rollback should be failed since the transaction
        // was committed before.
        must_rollback_err(&engine, k, t1);
        must_get(&engine, k, t4, v);
    }

    fn test_mvcc_txn_rollback_imp(k: &[u8], v: &[u8]) {
        let engine = TestEngineBuilder::new().build().unwrap();

        must_prewrite_put(&engine, k, v, k, 5);
        must_rollback(&engine, k, 5);
        // Rollback should be idempotent
        must_rollback(&engine, k, 5);
        // Lock should be released after rollback
        must_unlocked(&engine, k);
        must_prewrite_lock(&engine, k, k, 10);
        must_rollback(&engine, k, 10);
        // data should be dropped after rollback
        must_get_none(&engine, k, 20);

        // Can't rollback committed transaction.
        must_prewrite_put(&engine, k, v, k, 25);
        must_commit(&engine, k, 25, 30);
        must_rollback_err(&engine, k, 25);
        must_rollback_err(&engine, k, 25);

        // Can't rollback other transaction's lock
        must_prewrite_delete(&engine, k, k, 35);
        must_rollback(&engine, k, 34);
        must_rollback(&engine, k, 36);
        must_written(&engine, k, 34, 34, WriteType::Rollback);
        must_written(&engine, k, 36, 36, WriteType::Rollback);
        must_locked(&engine, k, 35);
        must_commit(&engine, k, 35, 40);
        must_get(&engine, k, 39, v);
        must_get_none(&engine, k, 41);
    }

    #[test]
    fn test_mvcc_txn_rollback() {
        test_mvcc_txn_rollback_imp(b"k", b"v");

        let long_value = "v".repeat(SHORT_VALUE_MAX_LEN + 1).into_bytes();
        test_mvcc_txn_rollback_imp(b"k2", &long_value);
    }

    #[test]
    fn test_mvcc_txn_rollback_before_prewrite() {
        let engine = TestEngineBuilder::new().build().unwrap();
        let key = b"key";
        must_rollback(&engine, key, 5);
        must_prewrite_lock_err(&engine, key, key, 5);
    }

    fn test_gc_imp<F>(k: &[u8], v1: &[u8], v2: &[u8], v3: &[u8], v4: &[u8], gc: F)
    where
        F: Fn(&RocksEngine, &[u8], u64),
    {
        let engine = TestEngineBuilder::new().build().unwrap();

        must_prewrite_put(&engine, k, v1, k, 5);
        must_commit(&engine, k, 5, 10);
        must_prewrite_put(&engine, k, v2, k, 15);
        must_commit(&engine, k, 15, 20);
        must_prewrite_delete(&engine, k, k, 25);
        must_commit(&engine, k, 25, 30);
        must_prewrite_put(&engine, k, v3, k, 35);
        must_commit(&engine, k, 35, 40);
        must_prewrite_lock(&engine, k, k, 45);
        must_commit(&engine, k, 45, 50);
        must_prewrite_put(&engine, k, v4, k, 55);
        must_rollback(&engine, k, 55);

        // Transactions:
        // startTS commitTS Command
        // --
        // 55      -        PUT "x55" (Rollback)
        // 45      50       LOCK
        // 35      40       PUT "x35"
        // 25      30       DELETE
        // 15      20       PUT "x15"
        //  5      10       PUT "x5"

        // CF data layout:
        // ts CFDefault   CFWrite
        // --
        // 55             Rollback(PUT,50)
        // 50             Commit(LOCK,45)
        // 45
        // 40             Commit(PUT,35)
        // 35   x35
        // 30             Commit(Delete,25)
        // 25
        // 20             Commit(PUT,15)
        // 15   x15
        // 10             Commit(PUT,5)
        // 5    x5

        gc(&engine, k, 12);
        must_get(&engine, k, 12, v1);

        gc(&engine, k, 22);
        must_get(&engine, k, 22, v2);
        must_get_none(&engine, k, 12);

        gc(&engine, k, 32);
        must_get_none(&engine, k, 22);
        must_get_none(&engine, k, 35);

        gc(&engine, k, 60);
        must_get(&engine, k, 62, v3);
    }

    #[test]
    fn test_gc() {
        test_gc_imp(b"k1", b"v1", b"v2", b"v3", b"v4", must_gc);

        let v1 = "x".repeat(SHORT_VALUE_MAX_LEN + 1).into_bytes();
        let v2 = "y".repeat(SHORT_VALUE_MAX_LEN + 1).into_bytes();
        let v3 = "z".repeat(SHORT_VALUE_MAX_LEN + 1).into_bytes();
        let v4 = "v".repeat(SHORT_VALUE_MAX_LEN + 1).into_bytes();
        test_gc_imp(b"k2", &v1, &v2, &v3, &v4, must_gc);
    }

    #[test]
    fn test_gc_with_compaction_filter() {
        use crate::server::gc_worker::gc_by_compact;

        test_gc_imp(b"k1", b"v1", b"v2", b"v3", b"v4", gc_by_compact);

        let v1 = "x".repeat(SHORT_VALUE_MAX_LEN + 1).into_bytes();
        let v2 = "y".repeat(SHORT_VALUE_MAX_LEN + 1).into_bytes();
        let v3 = "z".repeat(SHORT_VALUE_MAX_LEN + 1).into_bytes();
        let v4 = "v".repeat(SHORT_VALUE_MAX_LEN + 1).into_bytes();
        test_gc_imp(b"k2", &v1, &v2, &v3, &v4, gc_by_compact);
    }

    fn test_write_imp(k: &[u8], v: &[u8], k2: &[u8]) {
        let engine = TestEngineBuilder::new().build().unwrap();

        must_prewrite_put(&engine, k, v, k, 5);
        must_seek_write_none(&engine, k, 5);

        must_commit(&engine, k, 5, 10);
        must_seek_write(&engine, k, TimeStamp::max(), 5, 10, WriteType::Put);
        must_seek_write_none(&engine, k2, TimeStamp::max());
        must_get_commit_ts(&engine, k, 5, 10);

        must_prewrite_delete(&engine, k, k, 15);
        must_rollback(&engine, k, 15);
        must_seek_write(&engine, k, TimeStamp::max(), 15, 15, WriteType::Rollback);
        must_get_commit_ts(&engine, k, 5, 10);
        must_get_commit_ts_none(&engine, k, 15);

        must_prewrite_lock(&engine, k, k, 25);
        must_commit(&engine, k, 25, 30);
        must_seek_write(&engine, k, TimeStamp::max(), 25, 30, WriteType::Lock);
        must_get_commit_ts(&engine, k, 25, 30);
    }

    #[test]
    fn test_write() {
        test_write_imp(b"kk", b"v1", b"k");

        let v2 = "x".repeat(SHORT_VALUE_MAX_LEN + 1).into_bytes();
        test_write_imp(b"kk", &v2, b"k");
    }

    fn test_scan_keys_imp(keys: Vec<&[u8]>, values: Vec<&[u8]>) {
        let engine = TestEngineBuilder::new().build().unwrap();
        must_prewrite_put(&engine, keys[0], values[0], keys[0], 1);
        must_commit(&engine, keys[0], 1, 10);
        must_prewrite_lock(&engine, keys[1], keys[1], 1);
        must_commit(&engine, keys[1], 1, 5);
        must_prewrite_delete(&engine, keys[2], keys[2], 1);
        must_commit(&engine, keys[2], 1, 20);
        must_prewrite_put(&engine, keys[3], values[1], keys[3], 1);
        must_prewrite_lock(&engine, keys[4], keys[4], 10);
        must_prewrite_delete(&engine, keys[5], keys[5], 5);

        must_scan_keys(&engine, None, 100, vec![keys[0], keys[1], keys[2]], None);
        must_scan_keys(&engine, None, 3, vec![keys[0], keys[1], keys[2]], None);
        must_scan_keys(&engine, None, 2, vec![keys[0], keys[1]], Some(keys[1]));
        must_scan_keys(&engine, Some(keys[1]), 1, vec![keys[1]], Some(keys[1]));
    }

    #[test]
    fn test_scan_keys() {
        test_scan_keys_imp(vec![b"a", b"c", b"e", b"b", b"d", b"f"], vec![b"a", b"b"]);

        let v1 = "x".repeat(SHORT_VALUE_MAX_LEN + 1).into_bytes();
        let v4 = "v".repeat(SHORT_VALUE_MAX_LEN + 1).into_bytes();
        test_scan_keys_imp(vec![b"a", b"c", b"e", b"b", b"d", b"f"], vec![&v1, &v4]);
    }

    fn test_write_size_imp(k: &[u8], v: &[u8], pk: &[u8]) {
        let engine = TestEngineBuilder::new().build().unwrap();
        let ctx = Context::default();
        let snapshot = engine.snapshot(Default::default()).unwrap();
        let cm = ConcurrencyManager::new(10.into());
        let mut txn = MvccTxn::new(snapshot, 10.into(), true, cm.clone());
        let key = Key::from_raw(k);
        assert_eq!(txn.write_size(), 0);

        prewrite(
            &mut txn,
            Mutation::Put((key.clone(), v.to_vec())),
            pk,
            &None,
            false,
            0,
            0,
            TimeStamp::default(),
            TimeStamp::default(),
            false,
        )
        .unwrap();
        assert!(txn.write_size() > 0);
        engine
            .write(&ctx, WriteData::from_modifies(txn.into_modifies()))
            .unwrap();

        let snapshot = engine.snapshot(Default::default()).unwrap();
        let mut txn = MvccTxn::new(snapshot, 10.into(), true, cm);
        commit(&mut txn, key, 15.into()).unwrap();
        assert!(txn.write_size() > 0);
        engine
            .write(&ctx, WriteData::from_modifies(txn.into_modifies()))
            .unwrap();
    }

    #[test]
    fn test_write_size() {
        test_write_size_imp(b"key", b"value", b"pk");

        let v = "x".repeat(SHORT_VALUE_MAX_LEN + 1).into_bytes();
        test_write_size_imp(b"key", &v, b"pk");
    }

    #[test]
    fn test_skip_constraint_check() {
        let engine = TestEngineBuilder::new().build().unwrap();
        let (key, value) = (b"key", b"value");

        must_prewrite_put(&engine, key, value, key, 5);
        must_commit(&engine, key, 5, 10);

        let snapshot = engine.snapshot(Default::default()).unwrap();
        let cm = ConcurrencyManager::new(10.into());
        let mut txn = MvccTxn::new(snapshot, 5.into(), true, cm.clone());
        assert!(prewrite(
            &mut txn,
            Mutation::Put((Key::from_raw(key), value.to_vec())),
            key,
            &None,
            false,
            0,
            0,
            TimeStamp::default(),
            TimeStamp::default(),
            false,
        )
        .is_err());

        let snapshot = engine.snapshot(Default::default()).unwrap();
        let mut txn = MvccTxn::new(snapshot, 5.into(), true, cm);
        assert!(prewrite(
            &mut txn,
            Mutation::Put((Key::from_raw(key), value.to_vec())),
            key,
            &None,
            true,
            0,
            0,
            TimeStamp::default(),
            TimeStamp::default(),
            false,
        )
        .is_ok());
    }

    #[test]
    fn test_read_commit() {
        let engine = TestEngineBuilder::new().build().unwrap();
        let (key, v1, v2) = (b"key", b"v1", b"v2");

        must_prewrite_put(&engine, key, v1, key, 5);
        must_commit(&engine, key, 5, 10);
        must_prewrite_put(&engine, key, v2, key, 15);
        must_get_err(&engine, key, 20);
        must_get_rc(&engine, key, 12, v1);
        must_get_rc(&engine, key, 20, v1);
    }

    #[test]
    fn test_collapse_prev_rollback() {
        let engine = TestEngineBuilder::new().build().unwrap();
        let (key, value) = (b"key", b"value");

        // Add a Rollback whose start ts is 1.
        must_prewrite_put(&engine, key, value, key, 1);
        must_rollback_collapsed(&engine, key, 1);
        must_get_rollback_ts(&engine, key, 1);

        // Add a Rollback whose start ts is 2, the previous Rollback whose
        // start ts is 1 will be collapsed.
        must_prewrite_put(&engine, key, value, key, 2);
        must_rollback_collapsed(&engine, key, 2);
        must_get_none(&engine, key, 2);
        must_get_rollback_ts(&engine, key, 2);
        must_get_rollback_ts_none(&engine, key, 1);

        // Rollback arrive before Prewrite, it will collapse the
        // previous rollback whose start ts is 2.
        must_rollback_collapsed(&engine, key, 3);
        must_get_none(&engine, key, 3);
        must_get_rollback_ts(&engine, key, 3);
        must_get_rollback_ts_none(&engine, key, 2);
    }

    #[test]
    fn test_scan_values_in_default() {
        let engine = TestEngineBuilder::new().build().unwrap();

        must_prewrite_put(
            &engine,
            &[2],
            "v".repeat(SHORT_VALUE_MAX_LEN + 1).as_bytes(),
            &[2],
            3,
        );
        must_commit(&engine, &[2], 3, 3);

        must_prewrite_put(
            &engine,
            &[3],
            "a".repeat(SHORT_VALUE_MAX_LEN + 1).as_bytes(),
            &[3],
            3,
        );
        must_commit(&engine, &[3], 3, 4);

        must_prewrite_put(
            &engine,
            &[3],
            "b".repeat(SHORT_VALUE_MAX_LEN + 1).as_bytes(),
            &[3],
            5,
        );
        must_commit(&engine, &[3], 5, 5);

        must_prewrite_put(
            &engine,
            &[6],
            "x".repeat(SHORT_VALUE_MAX_LEN + 1).as_bytes(),
            &[6],
            3,
        );
        must_commit(&engine, &[6], 3, 6);

        let snapshot = engine.snapshot(Default::default()).unwrap();
        let mut reader =
            MvccReader::new(snapshot, Some(ScanMode::Forward), true, IsolationLevel::Si);

        let v = reader.scan_values_in_default(&Key::from_raw(&[3])).unwrap();
        assert_eq!(v.len(), 2);
        assert_eq!(
            v[1],
            (3.into(), "a".repeat(SHORT_VALUE_MAX_LEN + 1).into_bytes())
        );
        assert_eq!(
            v[0],
            (5.into(), "b".repeat(SHORT_VALUE_MAX_LEN + 1).into_bytes())
        );
    }

    #[test]
    fn test_seek_ts() {
        let engine = TestEngineBuilder::new().build().unwrap();

        must_prewrite_put(&engine, &[2], b"vv", &[2], 3);
        must_commit(&engine, &[2], 3, 3);

        must_prewrite_put(
            &engine,
            &[3],
            "a".repeat(SHORT_VALUE_MAX_LEN + 1).as_bytes(),
            &[3],
            4,
        );
        must_commit(&engine, &[3], 4, 4);

        must_prewrite_put(
            &engine,
            &[5],
            "b".repeat(SHORT_VALUE_MAX_LEN + 1).as_bytes(),
            &[5],
            2,
        );
        must_commit(&engine, &[5], 2, 5);

        must_prewrite_put(&engine, &[6], b"xxx", &[6], 3);
        must_commit(&engine, &[6], 3, 6);

        let snapshot = engine.snapshot(Default::default()).unwrap();
        let mut reader =
            MvccReader::new(snapshot, Some(ScanMode::Forward), true, IsolationLevel::Si);

        assert_eq!(
            reader.seek_ts(3.into()).unwrap().unwrap(),
            Key::from_raw(&[2])
        );
    }

    #[test]
    fn test_pessimistic_txn_ttl() {
        let engine = TestEngineBuilder::new().build().unwrap();

        let (k, v) = (b"k", b"v");

        // Pessimistic prewrite keeps the larger TTL of the prewrite request and the original
        // pessimisitic lock.
        must_acquire_pessimistic_lock_with_ttl(&engine, k, k, 10, 10, 100);
        must_pessimistic_locked(&engine, k, 10, 10);
        must_pessimistic_prewrite_put_with_ttl(&engine, k, v, k, 10, 10, true, 110);
        must_locked_with_ttl(&engine, k, 10, 110);

        must_rollback(&engine, k, 10);

        // TTL not changed if the pessimistic lock's TTL is larger than that provided in the
        // prewrite request.
        must_acquire_pessimistic_lock_with_ttl(&engine, k, k, 20, 20, 100);
        must_pessimistic_locked(&engine, k, 20, 20);
        must_pessimistic_prewrite_put_with_ttl(&engine, k, v, k, 20, 20, true, 90);
        must_locked_with_ttl(&engine, k, 20, 100);
    }

    #[test]
    fn test_constraint_check_with_overlapping_txn() {
        let engine = TestEngineBuilder::new().build().unwrap();

        let k = b"k1";
        let v = b"v1";

        must_prewrite_put(&engine, k, v, k, 10);
        must_commit(&engine, k, 10, 11);
        must_acquire_pessimistic_lock(&engine, k, k, 5, 12);
        must_pessimistic_prewrite_lock(&engine, k, k, 5, 12, true);
        must_commit(&engine, k, 5, 15);

        // Now in write cf:
        // start_ts = 10, commit_ts = 11, Put("v1")
        // start_ts = 5,  commit_ts = 15, Lock

        must_get(&engine, k, 19, v);
        assert!(try_prewrite_insert(&engine, k, v, k, 20).is_err());
    }

    #[test]
    fn test_lock_info_validation() {
        use kvproto::kvrpcpb::{LockInfo, Op};

        let engine = TestEngineBuilder::new().build().unwrap();
        let k = b"k";
        let v = b"v";

        let assert_lock_info_eq = |e, expected_lock_info: &LockInfo| match e {
            Error(box ErrorInner::KeyIsLocked(info)) => assert_eq!(info, *expected_lock_info),
            _ => panic!("unexpected error"),
        };

        for is_optimistic in &[false, true] {
            let mut expected_lock_info = LockInfo::default();
            expected_lock_info.set_primary_lock(k.to_vec());
            expected_lock_info.set_lock_version(10);
            expected_lock_info.set_key(k.to_vec());
            expected_lock_info.set_lock_ttl(3);
            if *is_optimistic {
                expected_lock_info.set_txn_size(10);
                expected_lock_info.set_lock_type(Op::Put);
                // Write an optimistic lock.
                must_prewrite_put_impl(
                    &engine,
                    expected_lock_info.get_key(),
                    v,
                    expected_lock_info.get_primary_lock(),
                    &None,
                    expected_lock_info.get_lock_version().into(),
                    false,
                    expected_lock_info.get_lock_ttl(),
                    TimeStamp::zero(),
                    expected_lock_info.get_txn_size(),
                    TimeStamp::zero(),
                    TimeStamp::zero(),
                );
            } else {
                expected_lock_info.set_lock_type(Op::PessimisticLock);
                expected_lock_info.set_lock_for_update_ts(10);
                // Write a pessimistic lock.
                must_acquire_pessimistic_lock_impl(
                    &engine,
                    expected_lock_info.get_key(),
                    expected_lock_info.get_primary_lock(),
                    expected_lock_info.get_lock_version(),
                    expected_lock_info.get_lock_ttl(),
                    expected_lock_info.get_lock_for_update_ts(),
                    false,
                    TimeStamp::zero(),
                );
            }

            assert_lock_info_eq(
                must_prewrite_put_err(&engine, k, v, k, 20),
                &expected_lock_info,
            );

            assert_lock_info_eq(
                must_acquire_pessimistic_lock_err(&engine, k, k, 30, 30),
                &expected_lock_info,
            );

            // If the lock is not expired, cleanup will return the lock info.
            assert_lock_info_eq(must_cleanup_err(&engine, k, 10, 1), &expected_lock_info);

            expected_lock_info.set_lock_ttl(0);
            assert_lock_info_eq(
                must_pessimistic_prewrite_put_err(&engine, k, v, k, 40, 40, false),
                &expected_lock_info,
            );

            // Delete the lock
            if *is_optimistic {
                must_rollback(&engine, k, expected_lock_info.get_lock_version());
            } else {
                pessimistic_rollback::tests::must_success(
                    &engine,
                    k,
                    expected_lock_info.get_lock_version(),
                    expected_lock_info.get_lock_for_update_ts(),
                );
            }
        }
    }

    #[test]
    fn test_non_pessimistic_lock_conflict_with_optimistic_txn() {
        let engine = TestEngineBuilder::new().build().unwrap();

        let k = b"k1";
        let v = b"v1";

        must_prewrite_put(&engine, k, v, k, 2);
        must_locked(&engine, k, 2);
        must_pessimistic_prewrite_put_err(&engine, k, v, k, 1, 1, false);
        must_pessimistic_prewrite_put_err(&engine, k, v, k, 3, 3, false);
    }

    #[test]
    fn test_non_pessimistic_lock_conflict_with_pessismitic_txn() {
        let engine = TestEngineBuilder::new().build().unwrap();

        // k1 is a row key, k2 is the corresponding index key.
        let (k1, v1) = (b"k1", b"v1");
        let (k2, v2) = (b"k2", b"v2");
        let (k3, v3) = (b"k3", b"v3");

        // Commit k3 at 20.
        must_prewrite_put(&engine, k3, v3, k3, 1);
        must_commit(&engine, k3, 1, 20);

        // Txn-10 acquires pessimistic locks on k1 and k3.
        must_acquire_pessimistic_lock(&engine, k1, k1, 10, 10);
        must_acquire_pessimistic_lock_err(&engine, k3, k1, 10, 10);
        // Update for_update_ts to 20 due to write conflict
        must_acquire_pessimistic_lock(&engine, k3, k1, 10, 20);
        must_pessimistic_prewrite_put(&engine, k1, v1, k1, 10, 20, true);
        must_pessimistic_prewrite_put(&engine, k3, v3, k1, 10, 20, true);
        // Write a non-pessimistic lock with for_update_ts 20.
        must_pessimistic_prewrite_put(&engine, k2, v2, k1, 10, 20, false);
        // Roll back the primary key due to timeout, but the non-pessimistic lock is not rolled
        // back.
        must_rollback(&engine, k1, 10);

        // Txn-15 acquires pessimistic locks on k1.
        must_acquire_pessimistic_lock(&engine, k1, k1, 15, 15);
        must_pessimistic_prewrite_put(&engine, k1, v1, k1, 15, 15, true);
        // There is a non-pessimistic lock conflict here.
        match must_pessimistic_prewrite_put_err(&engine, k2, v2, k1, 15, 15, false) {
            Error(box ErrorInner::KeyIsLocked(info)) => assert_eq!(info.get_lock_ttl(), 0),
            e => panic!("unexpected error: {}", e),
        };
    }

    #[test]
    fn test_commit_pessimistic_lock() {
        let engine = TestEngineBuilder::new().build().unwrap();

        let k = b"k";
        must_acquire_pessimistic_lock(&engine, k, k, 10, 10);
        must_commit_err(&engine, k, 20, 30);
        must_commit(&engine, k, 10, 20);
        must_seek_write(&engine, k, 30, 10, 20, WriteType::Lock);
    }

    #[test]
    fn test_amend_pessimistic_lock() {
        fn fail_to_write_pessimistic_lock<E: Engine>(
            engine: &E,
            key: &[u8],
            start_ts: impl Into<TimeStamp>,
            for_update_ts: impl Into<TimeStamp>,
        ) {
            let start_ts = start_ts.into();
            let for_update_ts = for_update_ts.into();
            must_acquire_pessimistic_lock(engine, key, key, start_ts, for_update_ts);
            // Delete the pessimistic lock to pretend write failure.
            pessimistic_rollback::tests::must_success(engine, key, start_ts, for_update_ts);
        }

        let engine = TestEngineBuilder::new().build().unwrap();
        let (k, mut v) = (b"k", b"v".to_vec());

        // Key not exist; should succeed.
        fail_to_write_pessimistic_lock(&engine, k, 10, 10);
        must_pessimistic_prewrite_put(&engine, k, &v, k, 10, 10, true);
        must_commit(&engine, k, 10, 20);
        must_get(&engine, k, 20, &v);

        // for_update_ts(30) >= start_ts(30) > commit_ts(20); should succeed.
        v.push(0);
        fail_to_write_pessimistic_lock(&engine, k, 30, 30);
        must_pessimistic_prewrite_put(&engine, k, &v, k, 30, 30, true);
        must_commit(&engine, k, 30, 40);
        must_get(&engine, k, 40, &v);

        // for_update_ts(40) >= commit_ts(40) > start_ts(35); should fail.
        fail_to_write_pessimistic_lock(&engine, k, 35, 40);
        must_pessimistic_prewrite_put_err(&engine, k, &v, k, 35, 40, true);

        // KeyIsLocked; should fail.
        must_acquire_pessimistic_lock(&engine, k, k, 50, 50);
        must_pessimistic_prewrite_put_err(&engine, k, &v, k, 60, 60, true);
        pessimistic_rollback::tests::must_success(&engine, k, 50, 50);

        // The txn has been rolled back; should fail.
        must_acquire_pessimistic_lock(&engine, k, k, 80, 80);
        must_cleanup(&engine, k, 80, TimeStamp::max());
        must_pessimistic_prewrite_put_err(&engine, k, &v, k, 80, 80, true);
    }

    #[test]
    fn test_extra_op_old_value() {
        let engine = TestEngineBuilder::new().build().unwrap();
        let key = Key::from_raw(b"key");
        let ctx = Context::default();

        let new_old_value = |short_value, start_ts| OldValue {
            short_value,
            start_ts,
        };

        let cases = vec![
            (
                Mutation::Put((key.clone(), b"v0".to_vec())),
                false,
                5,
                5,
                None,
                true,
            ),
            (
                Mutation::Put((key.clone(), b"v1".to_vec())),
                false,
                6,
                6,
                Some(new_old_value(Some(b"v0".to_vec()), 5.into())),
                true,
            ),
            (Mutation::Lock(key.clone()), false, 7, 7, None, false),
            (
                Mutation::Lock(key.clone()),
                false,
                8,
                8,
                Some(new_old_value(Some(b"v1".to_vec()), 6.into())),
                false,
            ),
            (
                Mutation::Put((key.clone(), vec![b'0'; 5120])),
                false,
                9,
                9,
                Some(new_old_value(Some(b"v1".to_vec()), 6.into())),
                true,
            ),
            (
                Mutation::Put((key.clone(), b"v3".to_vec())),
                false,
                10,
                10,
                Some(new_old_value(None, 9.into())),
                true,
            ),
            (
                Mutation::Put((key.clone(), b"v4".to_vec())),
                true,
                11,
                11,
                None,
                true,
            ),
        ];

        let write = |modifies| {
            engine.write(&ctx, modifies).unwrap();
        };

        let new_txn = |start_ts, cm| {
            let snapshot = engine.snapshot(Default::default()).unwrap();
            MvccTxn::new(snapshot, start_ts, true, cm)
        };

        for case in cases {
            let (mutation, is_pessimistic, start_ts, commit_ts, old_value, check_old_value) = case;
            let mutation_type = mutation.mutation_type();
            let cm = ConcurrencyManager::new(start_ts.into());
            let mut txn = new_txn(start_ts.into(), cm.clone());

            txn.extra_op = ExtraOp::ReadOldValue;
            if is_pessimistic {
                acquire_pessimistic_lock(
                    &mut txn,
                    key.clone(),
                    b"key",
                    false,
                    0,
                    start_ts.into(),
                    false,
                    TimeStamp::zero(),
                )
                .unwrap();
                write(WriteData::from_modifies(txn.into_modifies()));
                txn = new_txn(start_ts.into(), cm.clone());
                txn.extra_op = ExtraOp::ReadOldValue;
                pessimistic_prewrite(
                    &mut txn,
                    mutation,
                    b"key",
                    &None,
                    true,
                    0,
                    start_ts.into(),
                    0,
                    TimeStamp::zero(),
                    TimeStamp::zero(),
                    false,
                )
                .unwrap();
            } else {
                prewrite(
                    &mut txn,
                    mutation,
                    b"key",
                    &None,
                    false,
                    0,
                    0,
                    TimeStamp::default(),
                    TimeStamp::default(),
                    false,
                )
                .unwrap();
            }
            if check_old_value {
                let extra = txn.take_extra();
                let ts_key = key.clone().append_ts(start_ts.into());
                assert!(
                    extra.old_values.get(&ts_key).is_some(),
                    "{}@{}",
                    ts_key,
                    start_ts
                );
                assert_eq!(extra.old_values[&ts_key], (old_value, mutation_type));
            }
            write(WriteData::from_modifies(txn.into_modifies()));
            let mut txn = new_txn(start_ts.into(), cm);
            commit(&mut txn, key.clone(), commit_ts.into()).unwrap();
            engine
                .write(&ctx, WriteData::from_modifies(txn.into_modifies()))
                .unwrap();
        }
    }

    #[test]
    fn test_async_prewrite_primary() {
        // copy must_prewrite_put_impl, check that the key is written with the correct secondaries and the right timestamp

        let engine = TestEngineBuilder::new().build().unwrap();
        let ctx = Context::default();
        let cm = ConcurrencyManager::new(42.into());

        let do_prewrite = || {
            let snapshot = engine.snapshot(Default::default()).unwrap();
            let mut txn = MvccTxn::new(snapshot, TimeStamp::new(2), true, cm.clone());
            let mutation = Mutation::Put((Key::from_raw(b"key"), b"value".to_vec()));
            let min_commit_ts = prewrite(
                &mut txn,
                mutation,
                b"key",
                &Some(vec![b"key1".to_vec(), b"key2".to_vec(), b"key3".to_vec()]),
                false,
                0,
                4,
                TimeStamp::zero(),
                TimeStamp::zero(),
                false,
            )
            .unwrap();
            let modifies = txn.into_modifies();
            if !modifies.is_empty() {
                engine
                    .write(&ctx, WriteData::from_modifies(modifies))
                    .unwrap();
            }
            min_commit_ts
        };

        assert_eq!(do_prewrite(), 43.into());

        let snapshot = engine.snapshot(Default::default()).unwrap();
        let mut reader = MvccReader::new(snapshot, None, true, IsolationLevel::Si);
        let lock = reader.load_lock(&Key::from_raw(b"key")).unwrap().unwrap();
        assert_eq!(lock.ts, TimeStamp::new(2));
        assert_eq!(lock.use_async_commit, true);
        assert_eq!(
            lock.secondaries,
            vec![b"key1".to_vec(), b"key2".to_vec(), b"key3".to_vec()]
        );

        // max_ts in the concurrency manager is 42, so the min_commit_ts is 43.
        assert_eq!(lock.min_commit_ts, TimeStamp::new(43));

        // A duplicate prewrite request should return the min_commit_ts in the primary key
        assert_eq!(do_prewrite(), 43.into());
    }

    #[test]
    fn test_async_pessimistic_prewrite_primary() {
        let engine = TestEngineBuilder::new().build().unwrap();
        let ctx = Context::default();
        let cm = ConcurrencyManager::new(42.into());

        must_acquire_pessimistic_lock(&engine, b"key", b"key", 2, 2);

        let do_pessimistic_prewrite = || {
            let snapshot = engine.snapshot(Default::default()).unwrap();
            let mut txn = MvccTxn::new(snapshot, TimeStamp::new(2), true, cm.clone());
            let mutation = Mutation::Put((Key::from_raw(b"key"), b"value".to_vec()));
            let min_commit_ts = pessimistic_prewrite(
                &mut txn,
                mutation,
                b"key",
                &Some(vec![b"key1".to_vec(), b"key2".to_vec(), b"key3".to_vec()]),
                true,
                0,
                4.into(),
                4,
                TimeStamp::zero(),
                TimeStamp::zero(),
                false,
            )
            .unwrap();
            let modifies = txn.into_modifies();
            if !modifies.is_empty() {
                engine
                    .write(&ctx, WriteData::from_modifies(modifies))
                    .unwrap();
            }
            min_commit_ts
        };

        assert_eq!(do_pessimistic_prewrite(), 43.into());

        let snapshot = engine.snapshot(Default::default()).unwrap();
        let mut reader = MvccReader::new(snapshot, None, true, IsolationLevel::Si);
        let lock = reader.load_lock(&Key::from_raw(b"key")).unwrap().unwrap();
        assert_eq!(lock.ts, TimeStamp::new(2));
        assert_eq!(lock.use_async_commit, true);
        assert_eq!(
            lock.secondaries,
            vec![b"key1".to_vec(), b"key2".to_vec(), b"key3".to_vec()]
        );

        // max_ts in the concurrency manager is 42, so the min_commit_ts is 43.
        assert_eq!(lock.min_commit_ts, TimeStamp::new(43));

        // A duplicate prewrite request should return the min_commit_ts in the primary key
        assert_eq!(do_pessimistic_prewrite(), 43.into());
    }

    #[test]
    fn test_async_commit_pushed_min_commit_ts() {
        let engine = TestEngineBuilder::new().build().unwrap();
        let cm = ConcurrencyManager::new(42.into());

        // Simulate that min_commit_ts is pushed forward larger than latest_ts
        must_acquire_pessimistic_lock_impl(&engine, b"key", b"key", 2, 20000, 2, false, 100);

        let snapshot = engine.snapshot(Default::default()).unwrap();
        let mut txn = MvccTxn::new(snapshot, TimeStamp::new(2), true, cm);
        let mutation = Mutation::Put((Key::from_raw(b"key"), b"value".to_vec()));
        let min_commit_ts = pessimistic_prewrite(
            &mut txn,
            mutation,
            b"key",
            &Some(vec![b"key1".to_vec(), b"key2".to_vec(), b"key3".to_vec()]),
            true,
            0,
            4.into(),
            4,
            TimeStamp::zero(),
            TimeStamp::zero(),
            false,
        )
        .unwrap();
        assert_eq!(min_commit_ts.into_inner(), 100);
    }

    #[test]
    fn test_txn_timestamp_overlapping() {
        let engine = TestEngineBuilder::new().build().unwrap();
        let (k, v) = (b"k1", b"v1");

        // Prepare a committed transaction.
        must_prewrite_put(&engine, k, v, k, 10);
        must_locked(&engine, k, 10);
        must_commit(&engine, k, 10, 20);
        must_unlocked(&engine, k);
        must_written(&engine, k, 10, 20, WriteType::Put);

        // Optimistic transaction allows the start_ts equals to another transaction's commit_ts
        // on the same key.
        must_prewrite_put(&engine, k, v, k, 20);
        must_locked(&engine, k, 20);
        must_commit(&engine, k, 20, 30);
        must_unlocked(&engine, k);

        // ...but it can be rejected by overlapped rollback flag.
        must_cleanup(&engine, k, 30, 0);
        let w = must_written(&engine, k, 20, 30, WriteType::Put);
        assert!(w.has_overlapped_rollback);
        must_unlocked(&engine, k);
        must_prewrite_put_err(&engine, k, v, k, 30);
        must_unlocked(&engine, k);

        // Prepare a committed transaction.
        must_prewrite_put(&engine, k, v, k, 40);
        must_locked(&engine, k, 40);
        must_commit(&engine, k, 40, 50);
        must_unlocked(&engine, k);
        must_written(&engine, k, 40, 50, WriteType::Put);

        // Pessimistic transaction also works in the same case.
        must_acquire_pessimistic_lock(&engine, k, k, 50, 50);
        must_pessimistic_locked(&engine, k, 50, 50);
        must_pessimistic_prewrite_put(&engine, k, v, k, 50, 50, true);
        must_commit(&engine, k, 50, 60);
        must_unlocked(&engine, k);
        must_written(&engine, k, 50, 60, WriteType::Put);

        // .. and it can also be rejected by overlapped rollback flag.
        must_cleanup(&engine, k, 60, 0);
        let w = must_written(&engine, k, 50, 60, WriteType::Put);
        assert!(w.has_overlapped_rollback);
        must_unlocked(&engine, k);
        must_acquire_pessimistic_lock_err(&engine, k, k, 60, 60);
        must_unlocked(&engine, k);
    }

    #[test]
    fn test_rollback_while_other_transaction_running() {
        let engine = TestEngineBuilder::new().build().unwrap();
        let (k, v) = (b"k1", b"v1");

        must_prewrite_put_async_commit(&engine, k, v, k, &Some(vec![]), 10, 0);
        must_cleanup(&engine, k, 15, 0);
        must_commit(&engine, k, 10, 15);
        let w = must_written(&engine, k, 10, 15, WriteType::Put);
        assert!(w.has_overlapped_rollback);

        must_prewrite_put_async_commit(&engine, k, v, k, &Some(vec![]), 20, 0);
        check_txn_status::tests::must_success(&engine, k, 25, 0, 0, true, |s| {
            s == TxnStatus::LockNotExist
        });
        must_commit(&engine, k, 20, 25);
        let w = must_written(&engine, k, 20, 25, WriteType::Put);
        assert!(w.has_overlapped_rollback);

        must_prewrite_put_async_commit(&engine, k, v, k, &Some(vec![]), 30, 0);
        check_secondary_locks::tests::must_success(
            &engine,
            k,
            35,
            SecondaryLocksStatus::RolledBack,
        );
        must_commit(&engine, k, 30, 35);
        let w = must_written(&engine, k, 30, 35, WriteType::Put);
        assert!(w.has_overlapped_rollback);

        // Do not commit with overlapped_rollback if the rollback ts doesn't equal to commit_ts.
        must_prewrite_put_async_commit(&engine, k, v, k, &Some(vec![]), 40, 0);
        must_cleanup(&engine, k, 44, 0);
        must_commit(&engine, k, 40, 45);
        let w = must_written(&engine, k, 40, 45, WriteType::Put);
        assert!(!w.has_overlapped_rollback);

        // Do not put rollback mark to the lock if the lock is not async commit or if lock.ts is
        // before start_ts or min_commit_ts.
        must_prewrite_put(&engine, k, v, k, 50);
        must_cleanup(&engine, k, 55, 0);
        let l = must_locked(&engine, k, 50);
        assert!(l.rollback_ts.is_empty());
        must_commit(&engine, k, 50, 56);

        must_prewrite_put_async_commit(&engine, k, v, k, &Some(vec![]), 60, 0);
        must_cleanup(&engine, k, 59, 0);
        let l = must_locked(&engine, k, 60);
        assert!(l.rollback_ts.is_empty());
        must_commit(&engine, k, 60, 65);

        must_prewrite_put_async_commit(&engine, k, v, k, &Some(vec![]), 70, 75);
        must_cleanup(&engine, k, 74, 0);
        must_cleanup(&engine, k, 75, 0);
        let l = must_locked(&engine, k, 70);
        assert_eq!(l.min_commit_ts, 75.into());
        assert_eq!(l.rollback_ts, vec![75.into()]);
    }
}<|MERGE_RESOLUTION|>--- conflicted
+++ resolved
@@ -214,8 +214,7 @@
         self.write_size
     }
 
-<<<<<<< HEAD
-    fn put_prewrite(&mut self, key: Key, value: Value, lock: &Lock) {
+    pub fn put_prewrite(&mut self, key: Key, value: Option<Value>, lock: &Lock) {
         let write = Modify::Prewrite {
             key,
             value,
@@ -226,7 +225,7 @@
         self.writes.modifies.push(write);
     }
 
-    fn put_commit(&mut self, key: Key, start_ts: TimeStamp, commit_ts: TimeStamp) {
+    pub fn put_commit(&mut self, key: Key, start_ts: TimeStamp, commit_ts: TimeStamp) {
         let write = Modify::Commit {
             key,
             start_ts,
@@ -236,10 +235,7 @@
         self.writes.modifies.push(write);
     }
 
-    fn put_lock(&mut self, key: Key, lock: &Lock) {
-=======
     pub(crate) fn put_lock(&mut self, key: Key, lock: &Lock) {
->>>>>>> 2890d09a
         let write = Modify::Put(CF_LOCK, key, lock.to_bytes());
         self.write_size += write.size();
         self.writes.modifies.push(write);
@@ -284,72 +280,6 @@
     fn key_exist(&mut self, key: &Key, ts: TimeStamp) -> Result<bool> {
         Ok(self.reader.get_write(&key, ts)?.is_some())
     }
-<<<<<<< HEAD
-
-    fn prewrite_key_value(
-        &mut self,
-        key: Key,
-        lock_type: LockType,
-        primary: &[u8],
-        secondary_keys: &Option<Vec<Vec<u8>>>,
-        value: Option<Value>,
-        lock_ttl: u64,
-        for_update_ts: TimeStamp,
-        txn_size: u64,
-        min_commit_ts: TimeStamp,
-    ) -> Result<TimeStamp> {
-        let mut lock = Lock::new(
-            lock_type,
-            primary.to_vec(),
-            self.start_ts,
-            lock_ttl,
-            None,
-            for_update_ts,
-            txn_size,
-            min_commit_ts,
-        );
-
-        let value = value.and_then(|v| {
-            if is_short_value(&v) {
-                // If the value is short, embed it in Lock.
-                lock.short_value = Some(v);
-                None
-            } else {
-                // value is long
-                Some(v)
-            }
-        });
-
-        let mut async_commit_ts = TimeStamp::zero();
-        if let Some(secondary_keys) = secondary_keys {
-            lock.use_async_commit = true;
-            lock.secondaries = secondary_keys.to_owned();
-
-            // This operation should not block because the latch makes sure only one thread
-            // is operating on this key.
-            let key_guard =
-                CONCURRENCY_MANAGER_LOCK_DURATION_HISTOGRAM.observe_closure_duration(|| {
-                    ::futures_executor::block_on(self.concurrency_manager.lock_key(&key))
-                });
-
-            async_commit_ts = key_guard.with_lock(|l| {
-                let max_read_ts = self.concurrency_manager.max_read_ts();
-                let min_commit_ts =
-                    cmp::max(cmp::max(max_read_ts, self.start_ts), for_update_ts).next();
-                lock.min_commit_ts = cmp::max(lock.min_commit_ts, min_commit_ts);
-                *l = Some(lock.clone());
-                min_commit_ts
-            });
-
-            self.guards.push(key_guard);
-        }
-
-        self.put_prewrite(key, value.unwrap_or_default(), &lock);
-        Ok(async_commit_ts)
-    }
-
-=======
->>>>>>> 2890d09a
     // Check whether there's an overlapped write record, and then perform rollback. The actual behavior
     // to do the rollback differs according to whether there's an overlapped write record.
     pub(crate) fn check_write_and_rollback_lock(
@@ -501,206 +431,7 @@
         Ok(())
     }
 
-<<<<<<< HEAD
-    pub fn prewrite(
-        &mut self,
-        mutation: Mutation,
-        primary: &[u8],
-        secondary_keys: &Option<Vec<Vec<u8>>>,
-        skip_constraint_check: bool,
-        lock_ttl: u64,
-        txn_size: u64,
-        min_commit_ts: TimeStamp,
-    ) -> Result<TimeStamp> {
-        let lock_type = LockType::from_mutation(&mutation);
-        // For the insert/checkNotExists operation, the old key should not be in the system.
-        let should_not_exist = mutation.should_not_exists();
-        let should_not_write = mutation.should_not_write();
-        let mutation_type = mutation.mutation_type();
-        let (key, value) = mutation.into_key_value();
-
-        fail_point!("prewrite", |err| Err(make_txn_error(
-            err,
-            &key,
-            self.start_ts,
-        )
-        .into()));
-
-        let mut prev_write = None;
-        // Check whether there is a newer version.
-        if !skip_constraint_check {
-            if let Some((commit_ts, write)) = self.reader.seek_write(&key, TimeStamp::max())? {
-                // Abort on writes after our start timestamp ...
-                // If exists a commit version whose commit timestamp is larger than current start
-                // timestamp, we should abort current prewrite.
-                if commit_ts > self.start_ts {
-                    MVCC_CONFLICT_COUNTER.prewrite_write_conflict.inc();
-                    return Err(ErrorInner::WriteConflict {
-                        start_ts: self.start_ts,
-                        conflict_start_ts: write.start_ts,
-                        conflict_commit_ts: commit_ts,
-                        key: key.into_raw()?,
-                        primary: primary.to_vec(),
-                    }
-                    .into());
-                }
-                // If there's a write record whose commit_ts equals to our start ts, the current
-                // transaction is ok to continue, unless the record means that the current
-                // transaction has been rolled back.
-                if commit_ts == self.start_ts
-                    && (write.write_type == WriteType::Rollback || write.has_overlapped_rollback)
-                {
-                    MVCC_CONFLICT_COUNTER.rolled_back.inc();
-                    // TODO: Maybe we need to add a new error for the rolled back case.
-                    return Err(ErrorInner::WriteConflict {
-                        start_ts: self.start_ts,
-                        conflict_start_ts: write.start_ts,
-                        conflict_commit_ts: commit_ts,
-                        key: key.into_raw()?,
-                        primary: primary.to_vec(),
-                    }
-                    .into());
-                }
-                self.check_data_constraint(should_not_exist, &write, commit_ts, &key)?;
-                prev_write = Some(write);
-            }
-        }
-        if should_not_write {
-            return Ok(TimeStamp::zero());
-        }
-        // Check whether the current key is locked at any timestamp.
-        if let Some(lock) = self.reader.load_lock(&key)? {
-            if lock.ts != self.start_ts {
-                return Err(ErrorInner::KeyIsLocked(lock.into_lock_info(key.into_raw()?)).into());
-            }
-            // TODO: remove it in future
-            if lock.lock_type == LockType::Pessimistic {
-                return Err(ErrorInner::LockTypeNotMatch {
-                    start_ts: self.start_ts,
-                    key: key.into_raw()?,
-                    pessimistic: true,
-                }
-                .into());
-            }
-            // Duplicated command. No need to overwrite the lock and data.
-            MVCC_DUPLICATE_CMD_COUNTER_VEC.prewrite.inc();
-            return Ok(lock.min_commit_ts);
-        }
-
-        self.check_extra_op(&key, mutation_type, prev_write)?;
-        self.prewrite_key_value(
-            key,
-            lock_type.unwrap(),
-            primary,
-            secondary_keys,
-            value,
-            lock_ttl,
-            TimeStamp::zero(),
-            txn_size,
-            min_commit_ts,
-        )
-    }
-
-    pub fn commit(&mut self, key: Key, commit_ts: TimeStamp) -> Result<Option<ReleasedLock>> {
-        fail_point!("commit", |err| Err(make_txn_error(
-            err,
-            &key,
-            self.start_ts,
-        )
-        .into()));
-
-        let lock = match self.reader.load_lock(&key)? {
-            Some(mut lock) if lock.ts == self.start_ts => {
-                // A lock with larger min_commit_ts than current commit_ts can't be committed
-                if commit_ts < lock.min_commit_ts {
-                    info!(
-                        "trying to commit with smaller commit_ts than min_commit_ts";
-                        "key" => %key,
-                        "start_ts" => self.start_ts,
-                        "commit_ts" => commit_ts,
-                        "min_commit_ts" => lock.min_commit_ts,
-                    );
-                    return Err(ErrorInner::CommitTsExpired {
-                        start_ts: self.start_ts,
-                        commit_ts,
-                        key: key.into_raw()?,
-                        min_commit_ts: lock.min_commit_ts,
-                    }
-                    .into());
-                }
-
-                // It's an abnormal routine since pessimistic locks shouldn't be committed in our
-                // transaction model. But a pessimistic lock will be left if the pessimistic
-                // rollback request fails to send and the transaction need not to acquire
-                // this lock again(due to WriteConflict). If the transaction is committed, we
-                // should commit this pessimistic lock too.
-                if lock.lock_type == LockType::Pessimistic {
-                    warn!(
-                        "commit a pessimistic lock with Lock type";
-                        "key" => %key,
-                        "start_ts" => self.start_ts,
-                        "commit_ts" => commit_ts,
-                    );
-                    // Commit with WriteType::Lock.
-                    lock.lock_type = LockType::Lock;
-                }
-                lock
-            }
-            _ => {
-                return match self
-                    .reader
-                    .get_txn_commit_record(&key, self.start_ts)?
-                    .info()
-                {
-                    Some((_, WriteType::Rollback)) | None => {
-                        MVCC_CONFLICT_COUNTER.commit_lock_not_found.inc();
-                        // None: related Rollback has been collapsed.
-                        // Rollback: rollback by concurrent transaction.
-                        info!(
-                            "txn conflict (lock not found)";
-                            "key" => %key,
-                            "start_ts" => self.start_ts,
-                            "commit_ts" => commit_ts,
-                        );
-                        Err(ErrorInner::TxnLockNotFound {
-                            start_ts: self.start_ts,
-                            commit_ts,
-                            key: key.into_raw()?,
-                        }
-                        .into())
-                    }
-                    // Committed by concurrent transaction.
-                    Some((_, WriteType::Put))
-                    | Some((_, WriteType::Delete))
-                    | Some((_, WriteType::Lock)) => {
-                        MVCC_DUPLICATE_CMD_COUNTER_VEC.commit.inc();
-                        Ok(None)
-                    }
-                };
-            }
-        };
-        let released = ReleasedLock::new(&key, lock.is_pessimistic_txn());
-        self.put_commit(key, lock.ts, commit_ts);
-        Ok(Some(released))
-    }
-
-    pub fn rollback(&mut self, key: Key) -> Result<Option<ReleasedLock>> {
-        fail_point!("rollback", |err| Err(make_txn_error(
-            err,
-            &key,
-            self.start_ts,
-        )
-        .into()));
-
-        // Rollback is called only if the transaction is known to fail. Under the circumstances,
-        // the rollback record needn't be protected.
-        self.cleanup(key, TimeStamp::zero(), false)
-    }
-
-    fn check_txn_status_missing_lock(
-=======
     pub(crate) fn check_txn_status_missing_lock(
->>>>>>> 2890d09a
         &mut self,
         primary_key: Key,
         mismatch_lock: Option<Lock>,
