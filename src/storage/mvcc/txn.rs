// Copyright 2016 TiKV Project Authors. Licensed under Apache-2.0.

use super::lock::{Lock, LockType};
use super::metrics::*;
use super::reader::MvccReader;
use super::write::{Write, WriteType};
use super::{Error, Result};
use crate::storage::kv::{Modify, ScanMode, Snapshot};
use crate::storage::{
    is_short_value, Key, Mutation, Options, Statistics, Value, CF_DEFAULT, CF_LOCK, CF_WRITE,
};
use kvproto::kvrpcpb::IsolationLevel;
use std::fmt;

pub const MAX_TXN_WRITE_SIZE: usize = 32 * 1024;

const TSO_PHYSICAL_SHIFT_BITS: u64 = 18;

// Extracts physical part of a timestamp, in milliseconds.
fn extract_physical(ts: u64) -> u64 {
    ts >> TSO_PHYSICAL_SHIFT_BITS
}

pub struct GcInfo {
    pub found_versions: usize,
    pub deleted_versions: usize,
    pub is_completed: bool,
}

pub struct MvccTxn<S: Snapshot> {
    reader: MvccReader<S>,
    gc_reader: MvccReader<S>,
    start_ts: u64,
    writes: Vec<Modify>,
    write_size: usize,
    // collapse continuous rollbacks.
    collapse_rollback: bool,
}

impl<S: Snapshot> fmt::Debug for MvccTxn<S> {
    fn fmt(&self, f: &mut fmt::Formatter<'_>) -> fmt::Result {
        write!(f, "txn @{}", self.start_ts)
    }
}

impl<S: Snapshot> MvccTxn<S> {
    pub fn new(snapshot: S, start_ts: u64, fill_cache: bool) -> Result<Self> {
        Ok(Self {
            // Todo: use session variable to indicate fill cache or not
            // ScanMode is `None`, since in prewrite and other operations, keys are not given in
            // order and we use prefix seek for each key. An exception is GC, which uses forward
            // scan only.
            // IsolationLevel is `SI`, actually the method we use in MvccTxn does not rely on
            // isolation level, so it can be any value.
            reader: MvccReader::new(
                snapshot.clone(),
                None,
                fill_cache,
                None,
                None,
                IsolationLevel::Si,
            ),
            gc_reader: MvccReader::new(
                snapshot,
                Some(ScanMode::Forward),
                fill_cache,
                None,
                None,
                IsolationLevel::Si,
            ),
            start_ts,
            writes: vec![],
            write_size: 0,
            collapse_rollback: true,
        })
    }

    pub fn collapse_rollback(&mut self, collapse: bool) {
        self.collapse_rollback = collapse;
    }

    pub fn into_modifies(self) -> Vec<Modify> {
        self.writes
    }

    pub fn take_statistics(&mut self) -> Statistics {
        let mut statistics = Statistics::default();
        self.reader.collect_statistics_into(&mut statistics);
        statistics
    }

    pub fn write_size(&self) -> usize {
        self.write_size
    }

<<<<<<< HEAD
    fn put_lock(&mut self, key: Key, lock: Lock) {
=======
    fn put_lock(&mut self, key: Key, lock: &Lock) {
>>>>>>> 5ad30cba
        let lock = lock.to_bytes();
        self.write_size += CF_LOCK.len() + key.as_encoded().len() + lock.len();
        self.writes.push(Modify::Put(CF_LOCK, key, lock));
    }

    fn lock_key(
        &mut self,
        key: Key,
        lock_type: LockType,
        primary: Vec<u8>,
        short_value: Option<Value>,
        options: &Options,
    ) {
        let lock = Lock::new(
            lock_type,
            primary,
            self.start_ts,
            options.lock_ttl,
            short_value,
            options.for_update_ts,
            options.txn_size,
<<<<<<< HEAD
            options.min_commit_ts,
        );
        self.put_lock(key, lock);
=======
        );
        self.put_lock(key, &lock);
>>>>>>> 5ad30cba
    }

    fn unlock_key(&mut self, key: Key) {
        self.write_size += CF_LOCK.len() + key.as_encoded().len();
        self.writes.push(Modify::Delete(CF_LOCK, key));
    }

    fn put_value(&mut self, key: Key, ts: u64, value: Value) {
        let key = key.append_ts(ts);
        self.write_size += key.as_encoded().len() + value.len();
        self.writes.push(Modify::Put(CF_DEFAULT, key, value));
    }

    fn delete_value(&mut self, key: Key, ts: u64) {
        let key = key.append_ts(ts);
        self.write_size += key.as_encoded().len();
        self.writes.push(Modify::Delete(CF_DEFAULT, key));
    }

    fn put_write(&mut self, key: Key, ts: u64, value: Value) {
        let key = key.append_ts(ts);
        self.write_size += CF_WRITE.len() + key.as_encoded().len() + value.len();
        self.writes.push(Modify::Put(CF_WRITE, key, value));
    }

    fn delete_write(&mut self, key: Key, ts: u64) {
        let key = key.append_ts(ts);
        self.write_size += CF_WRITE.len() + key.as_encoded().len();
        self.writes.push(Modify::Delete(CF_WRITE, key));
    }

    fn key_exist(&mut self, key: &Key, ts: u64) -> Result<bool> {
        Ok(self.reader.get_write(&key, ts)?.is_some())
    }

    fn prewrite_key_value(
        &mut self,
        key: Key,
        lock_type: LockType,
        primary: Vec<u8>,
        value: Option<Value>,
        options: &Options,
    ) {
        if value.is_none() || is_short_value(value.as_ref().unwrap()) {
            // If the value is short, embed it in Lock.
            self.lock_key(key, lock_type, primary, value, options);
        } else {
            // value is long
            let ts = self.start_ts;
            self.put_value(key.clone(), ts, value.unwrap());

            self.lock_key(key, lock_type, primary, None, options);
        }
    }

    fn rollback_lock(&mut self, key: Key, lock: &Lock) -> Result<()> {
        // If prewrite type is DEL or LOCK or PESSIMISTIC, it is no need to delete value.
        if lock.short_value.is_none() && lock.lock_type == LockType::Put {
            self.delete_value(key.clone(), lock.ts);
        }
        let write = Write::new(WriteType::Rollback, self.start_ts, None);
        let ts = self.start_ts;
        self.put_write(key.clone(), ts, write.to_bytes());
        self.unlock_key(key.clone());
        if self.collapse_rollback {
            self.collapse_prev_rollback(key)?;
        }
        Ok(())
    }

    /// Checks the existence of the key according to `should_not_exist`.
    /// If not, returns an `AlreadyExist` error.
    fn check_data_constraint(
        &mut self,
        should_not_exist: bool,
        write: &Write,
        write_commit_ts: u64,
        key: &Key,
    ) -> Result<()> {
        if !should_not_exist || write.write_type == WriteType::Delete {
            return Ok(());
        }

        // The current key exists under any of the following conditions:
        // 1.The current write type is `PUT`
        // 2.The current write type is `Rollback` or `Lock`, and the key have an older version.
        if write.write_type == WriteType::Put || self.key_exist(&key, write_commit_ts - 1)? {
            return Err(Error::AlreadyExist { key: key.to_raw()? });
        }

        Ok(())
    }

    // Pessimistic transactions only acquire pessimistic locks on row keys.
    // The corrsponding index keys are not locked until pessimistic prewrite.
    // It's possible that lock conflict occours on them, but the isolation is
    // guaranteed by pessimistic locks on row keys, so let TiDB resolves these
    // locks immediately.
    fn handle_non_pessimistic_lock_conflict(
        &self,
        key: Key,
        for_update_ts: u64,
        lock: Lock,
    ) -> Result<()> {
        // The previous pessimistic transaction has been committed or aborted.
        // Resolve it immediately.
        //
        // Because the row key is locked, the optimistic transaction will
        // abort. Resolve it immediately.
        // Optimistic lock's for_update_ts is zero.
        if for_update_ts > lock.for_update_ts {
            let mut info = kvproto::kvrpcpb::LockInfo::default();
            info.set_primary_lock(lock.primary);
            info.set_lock_version(lock.ts);
            info.set_key(key.into_raw()?);
            // Set ttl to 0 so TiDB will resolve lock immediately.
            info.set_lock_ttl(0);
            info.set_txn_size(lock.txn_size);
            Err(Error::KeyIsLocked(info))
        } else {
            Err(Error::Other("stale request".into()))
        }
    }

    pub fn acquire_pessimistic_lock(
        &mut self,
        key: Key,
        primary: &[u8],
        should_not_exist: bool,
        options: &Options,
    ) -> Result<()> {
        let for_update_ts = options.for_update_ts;
        if let Some(lock) = self.reader.load_lock(&key)? {
            if lock.ts != self.start_ts {
                let mut info = kvproto::kvrpcpb::LockInfo::default();
                info.set_primary_lock(lock.primary);
                info.set_lock_version(lock.ts);
                info.set_key(key.into_raw()?);
                info.set_lock_ttl(lock.ttl);
                info.set_txn_size(options.txn_size);
                return Err(Error::KeyIsLocked(info));
            }
            if lock.lock_type != LockType::Pessimistic {
                return Err(Error::LockTypeNotMatch {
                    start_ts: self.start_ts,
                    key: key.into_raw()?,
                    pessimistic: false,
                });
            }
            // Overwrite the lock with small for_update_ts
            if for_update_ts > lock.for_update_ts {
                self.lock_key(key, LockType::Pessimistic, primary.to_vec(), None, options);
            } else {
                MVCC_DUPLICATE_CMD_COUNTER_VEC
                    .acquire_pessimistic_lock
                    .inc();
            }
            return Ok(());
        }

        if let Some((commit_ts, write)) = self.reader.seek_write(&key, u64::max_value())? {
            // The isolation level of pessimistic transactions is RC. `for_update_ts` is
            // the commit_ts of the data this transaction read. If exists a commit version
            // whose commit timestamp is larger than current `for_update_ts`, the
            // transaction should retry to get the latest data.
            if commit_ts > for_update_ts {
                MVCC_CONFLICT_COUNTER
                    .acquire_pessimistic_lock_conflict
                    .inc();
                return Err(Error::WriteConflict {
                    start_ts: self.start_ts,
                    conflict_start_ts: write.start_ts,
                    conflict_commit_ts: commit_ts,
                    key: key.into_raw()?,
                    primary: primary.to_vec(),
                });
            }

            // Handle rollback.
            // If the start timestamp of write is equal to transaction's start timestamp
            // as well as commit timestamp, the lock is already rollbacked.
            if write.start_ts == self.start_ts && commit_ts == self.start_ts {
                assert!(write.write_type == WriteType::Rollback);
                return Err(Error::PessimisticLockRollbacked {
                    start_ts: self.start_ts,
                    key: key.into_raw()?,
                });
            }
            // If `commit_ts` we seek is already before `start_ts`, the rollback must not exist.
            if commit_ts > self.start_ts {
                if let Some((commit_ts, write)) = self.reader.seek_write(&key, self.start_ts)? {
                    if write.start_ts == self.start_ts {
                        assert!(
                            commit_ts == self.start_ts && write.write_type == WriteType::Rollback
                        );
                        return Err(Error::PessimisticLockRollbacked {
                            start_ts: self.start_ts,
                            key: key.into_raw()?,
                        });
                    }
                }
            }

            // Check data constraint when acquiring pessimistic lock.
            self.check_data_constraint(should_not_exist, &write, commit_ts, &key)?;
        }

        self.lock_key(key, LockType::Pessimistic, primary.to_vec(), None, options);

        Ok(())
    }

    pub fn pessimistic_prewrite(
        &mut self,
        mutation: Mutation,
        primary: &[u8],
        is_pessimistic_lock: bool,
        options: &Options,
    ) -> Result<()> {
        let lock_type = LockType::from_mutation(&mutation);
        let (key, value) = mutation.into_key_value();
        if let Some(lock) = self.reader.load_lock(&key)? {
            if lock.ts != self.start_ts {
                // Abort on lock belonging to other transaction if
                // prewrites a pessimistic lock.
                if is_pessimistic_lock {
                    warn!(
                        "prewrite failed (pessimistic lock not found)";
                        "start_ts" => self.start_ts,
                        "key" => %key,
                        "lock_ts" => lock.ts
                    );
                    return Err(Error::PessimisticLockNotFound {
                        start_ts: self.start_ts,
                        key: key.into_raw()?,
                    });
                }
                return self.handle_non_pessimistic_lock_conflict(key, options.for_update_ts, lock);
            } else {
                if lock.lock_type != LockType::Pessimistic {
                    // Duplicated command. No need to overwrite the lock and data.
                    MVCC_DUPLICATE_CMD_COUNTER_VEC.prewrite.inc();
                    return Ok(());
                }
                // The lock is pessimistic and owned by this txn, go through to overwrite it.
            }
        } else if is_pessimistic_lock {
            // Pessimistic lock does not exist, the transaction should be aborted.
            warn!(
                "prewrite failed (pessimistic lock not found)";
                "start_ts" => self.start_ts,
                "key" => %key
            );

            return Err(Error::PessimisticLockNotFound {
                start_ts: self.start_ts,
                key: key.into_raw()?,
            });
        }

        // No need to check data constraint, it's resolved by pessimistic locks.
        self.prewrite_key_value(key, lock_type, primary.to_vec(), value, options);
        Ok(())
    }

    pub fn prewrite(
        &mut self,
        mutation: Mutation,
        primary: &[u8],
        options: &Options,
    ) -> Result<()> {
        let lock_type = LockType::from_mutation(&mutation);
        // For the insert operation, the old key should not be in the system.
        let should_not_exist = mutation.is_insert();
        let (key, value) = mutation.into_key_value();
        // Check whether there is a newer version.
        if !options.skip_constraint_check {
            if let Some((commit_ts, write)) = self.reader.seek_write(&key, u64::max_value())? {
                // Abort on writes after our start timestamp ...
                // If exists a commit version whose commit timestamp is larger than or equal to
                // current start timestamp, we should abort current prewrite, even if the commit
                // type is Rollback.
                if commit_ts >= self.start_ts {
                    MVCC_CONFLICT_COUNTER.prewrite_write_conflict.inc();
                    return Err(Error::WriteConflict {
                        start_ts: self.start_ts,
                        conflict_start_ts: write.start_ts,
                        conflict_commit_ts: commit_ts,
                        key: key.into_raw()?,
                        primary: primary.to_vec(),
                    });
                }
                self.check_data_constraint(should_not_exist, &write, commit_ts, &key)?;
            }
        }

        // Check whether the current key is locked at any timestamp.
        if let Some(lock) = self.reader.load_lock(&key)? {
            if lock.ts != self.start_ts {
                let mut info = kvproto::kvrpcpb::LockInfo::default();
                info.set_primary_lock(lock.primary);
                info.set_lock_version(lock.ts);
                info.set_key(key.into_raw()?);
                info.set_lock_ttl(lock.ttl);
                info.set_txn_size(lock.txn_size);
                return Err(Error::KeyIsLocked(info));
            }
            // TODO: remove it in future
            if lock.lock_type == LockType::Pessimistic {
                return Err(Error::LockTypeNotMatch {
                    start_ts: self.start_ts,
                    key: key.into_raw()?,
                    pessimistic: true,
                });
            }
            // Duplicated command. No need to overwrite the lock and data.
            MVCC_DUPLICATE_CMD_COUNTER_VEC.prewrite.inc();
            return Ok(());
        }

        self.prewrite_key_value(key, lock_type, primary.to_vec(), value, options);
        Ok(())
    }

    pub fn commit(&mut self, key: Key, commit_ts: u64) -> Result<bool> {
        let (lock_type, short_value, is_pessimistic_txn) = match self.reader.load_lock(&key)? {
            Some(ref mut lock) if lock.ts == self.start_ts => {
                // A pessimistic lock cannot be committed.
                if lock.lock_type == LockType::Pessimistic {
                    error!(
                        "trying to commit a pessimistic lock";
                        "key" => %key,
                        "start_ts" => self.start_ts,
                        "commit_ts" => commit_ts,
                    );
                    return Err(Error::LockTypeNotMatch {
                        start_ts: self.start_ts,
                        key: key.into_raw()?,
                        pessimistic: true,
                    });
                }
                (
                    lock.lock_type,
                    lock.short_value.take(),
                    lock.for_update_ts != 0,
                )
            }
            _ => {
                return match self.reader.get_txn_commit_info(&key, self.start_ts)? {
                    Some((_, WriteType::Rollback)) | None => {
                        MVCC_CONFLICT_COUNTER.commit_lock_not_found.inc();
                        // None: related Rollback has been collapsed.
                        // Rollback: rollback by concurrent transaction.
                        info!(
                            "txn conflict (lock not found)";
                            "key" => %key,
                            "start_ts" => self.start_ts,
                            "commit_ts" => commit_ts,
                        );
                        Err(Error::TxnLockNotFound {
                            start_ts: self.start_ts,
                            commit_ts,
                            key: key.into_raw()?,
                        })
                    }
                    // Committed by concurrent transaction.
                    Some((_, WriteType::Put))
                    | Some((_, WriteType::Delete))
                    | Some((_, WriteType::Lock)) => {
                        MVCC_DUPLICATE_CMD_COUNTER_VEC.commit.inc();
                        Ok(false)
                    }
                };
            }
        };
        let write = Write::new(
            WriteType::from_lock_type(lock_type).unwrap(),
            self.start_ts,
            short_value,
        );
        self.put_write(key.clone(), commit_ts, write.to_bytes());
        self.unlock_key(key);
        Ok(is_pessimistic_txn)
    }

    pub fn rollback(&mut self, key: Key) -> Result<bool> {
        match self.reader.load_lock(&key)? {
            Some(ref mut lock) if lock.ts == self.start_ts => {
                let is_pessimistic_txn = lock.for_update_ts != 0;
                self.rollback_lock(key, lock)?;
                Ok(is_pessimistic_txn)
            }
            _ => {
                match self.reader.get_txn_commit_info(&key, self.start_ts)? {
                    Some((ts, write_type)) => {
                        if write_type == WriteType::Rollback {
                            // return Ok on Rollback already exist
                            MVCC_DUPLICATE_CMD_COUNTER_VEC.rollback.inc();
                            Ok(false)
                        } else {
                            MVCC_CONFLICT_COUNTER.rollback_committed.inc();
                            info!(
                                "txn conflict (committed)";
                                "key" => %key,
                                "start_ts" => self.start_ts,
                                "commit_ts" => ts,
                            );
                            Err(Error::Committed { commit_ts: ts })
                        }
                    }
                    None => {
                        let ts = self.start_ts;

                        // collapse previous rollback if exist.
                        if self.collapse_rollback {
                            self.collapse_prev_rollback(key.clone())?;
                        }

                        // insert a Rollback to WriteCF when receives Rollback before Prewrite
                        let write = Write::new(WriteType::Rollback, ts, None);
                        self.put_write(key, ts, write.to_bytes());
                        Ok(false)
                    }
                }
            }
        }
    }

    /// Delete any pessimistic lock with small for_update_ts belongs to this transaction.
    pub fn pessimistic_rollback(&mut self, key: Key, for_update_ts: u64) -> Result<()> {
        if let Some(lock) = self.reader.load_lock(&key)? {
            if lock.lock_type == LockType::Pessimistic
                && lock.ts == self.start_ts
                && lock.for_update_ts <= for_update_ts
            {
                self.unlock_key(key);
            }
        }
        Ok(())
    }

    fn collapse_prev_rollback(&mut self, key: Key) -> Result<()> {
        if let Some((commit_ts, write)) = self.reader.seek_write(&key, self.start_ts)? {
            if write.write_type == WriteType::Rollback {
                self.delete_write(key, commit_ts);
            }
        }
        Ok(())
    }

<<<<<<< HEAD
    /// Check the status of a transaction.
    ///
    /// This operation checks whether a transaction has expired it's Lock's TTL, rollback the
    /// transaction if expired, and update the transaction's min_commit_ts according to the metadata
    /// in the primary lock.
    /// Returns (`lock_ttl`, `commit_ts`, `is_pessimistic_txn`).
    /// After checking, if the lock is still alive, it retrieves the Lock's TTL; if the transaction
    /// is committed, get the commit_ts; otherwise, if the transaction is rolled back or there's
    /// no information about the transaction, results will be both 0.
    pub fn check_txn_status(
        &mut self,
        primary_key: Key,
        caller_start_ts: u64,
        current_ts: u64,
    ) -> Result<(u64, u64, bool)> {
        match self.reader.load_lock(&primary_key)? {
            Some(ref mut lock) if lock.ts == self.start_ts => {
                let is_pessimistic_txn = lock.for_update_ts != 0;

                if extract_physical(lock.ts) + lock.ttl < extract_physical(current_ts) {
                    // Expired. Clean it up.
                    if lock.lock_type == LockType::Pessimistic {
                        self.unlock_key(primary_key);
                    } else {
                        self.rollback_lock(primary_key, lock)?;
                    }
                    MVCC_CHECK_TXN_STATUS_COUNTER_VEC.rollback.inc();
                    return Ok((0, 0, is_pessimistic_txn));
                }

                let lock_ttl = lock.ttl;
                // If this is a large transaction and the lock is active, push forward the minCommitTS.
                // lock.minCommitTS == 0 may be a secondary lock, or not a large transaction.
                if lock.min_commit_ts > 0 && caller_start_ts >= lock.min_commit_ts {
                    lock.min_commit_ts = caller_start_ts + 1;

                    if lock.min_commit_ts < current_ts {
                        lock.min_commit_ts = current_ts;
                    }

                    self.put_lock(primary_key, lock.take());
                    MVCC_CHECK_TXN_STATUS_COUNTER_VEC.update_ts.inc();
                }

                Ok((lock_ttl, 0, is_pessimistic_txn))
            }
            _ => {
                MVCC_CHECK_TXN_STATUS_COUNTER_VEC.get_commit_info.inc();
                match self
                    .reader
                    .get_txn_commit_info(&primary_key, self.start_ts)?
                {
                    Some((ts, write_type)) if write_type != WriteType::Rollback => {
                        Ok((0, ts, false))
                    }
                    _ => Ok((0, 0, false)),
                }
            }
        }
=======
    /// Update a primary key's TTL if `advise_ttl > lock.ttl`.
    ///
    /// Returns the new TTL.
    pub fn txn_heart_beat(&mut self, primary_key: Key, advise_ttl: u64) -> Result<u64> {
        if let Some(mut lock) = self.reader.load_lock(&primary_key)? {
            if lock.ts == self.start_ts {
                if lock.ttl < advise_ttl {
                    lock.ttl = advise_ttl;
                    self.put_lock(primary_key, &lock);
                } else {
                    debug!(
                        "txn_heart_beat with advise_ttl not large than current ttl";
                        "primary_key" => %primary_key,
                        "start_ts" => self.start_ts,
                        "advise_ttl" => advise_ttl,
                        "current_ttl" => lock.ttl,
                    );
                }
                return Ok(lock.ttl);
            }
        }

        debug!(
            "txn_heart_beat invoked but lock is absent";
            "primary_key" => %primary_key,
            "start_ts" => self.start_ts,
            "advise_ttl" => advise_ttl,
        );
        Err(Error::TxnLockNotFound {
            start_ts: self.start_ts,
            commit_ts: 0,
            key: primary_key.into_raw()?,
        })
>>>>>>> 5ad30cba
    }

    pub fn gc(&mut self, key: Key, safe_point: u64) -> Result<GcInfo> {
        let mut remove_older = false;
        let mut ts: u64 = u64::max_value();
        let mut found_versions = 0;
        let mut deleted_versions = 0;
        let mut latest_delete = None;
        let mut is_completed = true;
        while let Some((commit, write)) = self.gc_reader.seek_write(&key, ts)? {
            ts = commit - 1;
            found_versions += 1;

            if self.write_size >= MAX_TXN_WRITE_SIZE {
                // Cannot remove latest delete when we haven't iterate all versions.
                latest_delete = None;
                is_completed = false;
                break;
            }

            if remove_older {
                self.delete_write(key.clone(), commit);
                if write.write_type == WriteType::Put && write.short_value.is_none() {
                    self.delete_value(key.clone(), write.start_ts);
                }
                deleted_versions += 1;
                continue;
            }

            if commit > safe_point {
                continue;
            }

            // Set `remove_older` after we find the latest value.
            match write.write_type {
                WriteType::Put | WriteType::Delete => {
                    remove_older = true;
                }
                WriteType::Rollback | WriteType::Lock => {}
            }

            // Latest write before `safe_point` can be deleted if its type is Delete,
            // Rollback or Lock.
            match write.write_type {
                WriteType::Delete => {
                    latest_delete = Some(commit);
                }
                WriteType::Rollback | WriteType::Lock => {
                    self.delete_write(key.clone(), commit);
                    deleted_versions += 1;
                }
                WriteType::Put => {}
            }
        }
        if let Some(commit) = latest_delete {
            self.delete_write(key, commit);
            deleted_versions += 1;
        }
        MVCC_VERSIONS_HISTOGRAM.observe(found_versions as f64);
        if deleted_versions > 0 {
            GC_DELETE_VERSIONS_HISTOGRAM.observe(deleted_versions as f64);
        }
        Ok(GcInfo {
            found_versions,
            deleted_versions,
            is_completed,
        })
    }
}

#[cfg(test)]
mod tests {
    use kvproto::kvrpcpb::{Context, IsolationLevel};

    use crate::storage::kv::Engine;
    use crate::storage::mvcc::tests::*;
    use crate::storage::mvcc::txn::TSO_PHYSICAL_SHIFT_BITS;
    use crate::storage::mvcc::WriteType;
    use crate::storage::mvcc::{MvccReader, MvccTxn};
    use crate::storage::{
        Key, Mutation, Options, ScanMode, TestEngineBuilder, SHORT_VALUE_MAX_LEN,
    };

    use std::u64;

    fn test_mvcc_txn_read_imp(k1: &[u8], k2: &[u8], v: &[u8]) {
        let engine = TestEngineBuilder::new().build().unwrap();

        must_get_none(&engine, k1, 1);

        must_prewrite_put(&engine, k1, v, k1, 2);
        must_rollback(&engine, k1, 2);
        // should ignore rollback
        must_get_none(&engine, k1, 3);

        must_prewrite_lock(&engine, k1, k1, 3);
        must_commit(&engine, k1, 3, 4);
        // should ignore read lock
        must_get_none(&engine, k1, 5);

        must_prewrite_put(&engine, k1, v, k1, 5);
        must_prewrite_put(&engine, k2, v, k1, 5);
        // should not be affected by later locks
        must_get_none(&engine, k1, 4);
        // should read pending locks
        must_get_err(&engine, k1, 7);
        // should ignore the primary lock and get none when reading the latest record
        must_get_none(&engine, k1, u64::MAX);
        // should read secondary locks even when reading the latest record
        must_get_err(&engine, k2, u64::MAX);

        must_commit(&engine, k1, 5, 10);
        must_commit(&engine, k2, 5, 10);
        must_get_none(&engine, k1, 3);
        // should not read with ts < commit_ts
        must_get_none(&engine, k1, 7);
        // should read with ts > commit_ts
        must_get(&engine, k1, 13, v);
        // should read the latest record if `ts == u64::MAX`
        must_get(&engine, k1, u64::MAX, v);

        must_prewrite_delete(&engine, k1, k1, 15);
        // should ignore the lock and get previous record when reading the latest record
        must_get(&engine, k1, u64::MAX, v);
        must_commit(&engine, k1, 15, 20);
        must_get_none(&engine, k1, 3);
        must_get_none(&engine, k1, 7);
        must_get(&engine, k1, 13, v);
        must_get(&engine, k1, 17, v);
        must_get_none(&engine, k1, 23);

        // intersecting timestamps with pessimistic txn
        // T1: start_ts = 25, commit_ts = 27
        // T2: start_ts = 23, commit_ts = 31
        must_prewrite_put(&engine, k1, v, k1, 25);
        must_commit(&engine, k1, 25, 27);
        must_acquire_pessimistic_lock(&engine, k1, k1, 23, 29);
        must_get(&engine, k1, 30, v);
        must_pessimistic_prewrite_delete(&engine, k1, k1, 23, 29, true);
        must_commit(&engine, k1, 23, 31);
        must_get(&engine, k1, 30, v);
        must_get_none(&engine, k1, 32);
    }

    #[test]
    fn test_mvcc_txn_read() {
        test_mvcc_txn_read_imp(b"k1", b"k2", b"v1");

        let long_value = "v".repeat(SHORT_VALUE_MAX_LEN + 1).into_bytes();
        test_mvcc_txn_read_imp(b"k1", b"k2", &long_value);
    }

    fn test_mvcc_txn_prewrite_imp(k: &[u8], v: &[u8]) {
        let engine = TestEngineBuilder::new().build().unwrap();

        must_prewrite_put(&engine, k, v, k, 5);
        // Key is locked.
        must_locked(&engine, k, 5);
        // Retry prewrite.
        must_prewrite_put(&engine, k, v, k, 5);
        // Conflict.
        must_prewrite_lock_err(&engine, k, k, 6);

        must_commit(&engine, k, 5, 10);
        must_written(&engine, k, 5, 10, WriteType::Put);
        // Delayed prewrite request after committing should do nothing.
        must_prewrite_put_err(&engine, k, v, k, 5);
        must_unlocked(&engine, k);
        // Write conflict.
        must_prewrite_lock_err(&engine, k, k, 6);
        must_unlocked(&engine, k);
        // Not conflict.
        must_prewrite_lock(&engine, k, k, 12);
        must_locked(&engine, k, 12);
        must_rollback(&engine, k, 12);
        must_unlocked(&engine, k);
        must_written(&engine, k, 12, 12, WriteType::Rollback);
        // Cannot retry Prewrite after rollback.
        must_prewrite_lock_err(&engine, k, k, 12);
        // Can prewrite after rollback.
        must_prewrite_delete(&engine, k, k, 13);
        must_rollback(&engine, k, 13);
        must_unlocked(&engine, k);
    }

    #[test]
    fn test_mvcc_txn_prewrite_insert() {
        let engine = TestEngineBuilder::new().build().unwrap();
        let (k1, v1, v2, v3) = (b"k1", b"v1", b"v2", b"v3");
        must_prewrite_put(&engine, k1, v1, k1, 1);
        must_commit(&engine, k1, 1, 2);

        // "k1" already exist, returns AlreadyExist error.
        assert!(try_prewrite_insert(&engine, k1, v2, k1, 3).is_err());

        // Delete "k1"
        must_prewrite_delete(&engine, k1, k1, 4);
        must_commit(&engine, k1, 4, 5);

        // After delete "k1", insert returns ok.
        assert!(try_prewrite_insert(&engine, k1, v2, k1, 6).is_ok());
        must_commit(&engine, k1, 6, 7);

        // Rollback
        must_prewrite_put(&engine, k1, v3, k1, 8);
        must_rollback(&engine, k1, 8);

        assert!(try_prewrite_insert(&engine, k1, v3, k1, 9).is_err());

        // Delete "k1" again
        must_prewrite_delete(&engine, k1, k1, 10);
        must_commit(&engine, k1, 10, 11);

        // Rollback again
        must_prewrite_put(&engine, k1, v3, k1, 12);
        must_rollback(&engine, k1, 12);

        // After delete "k1", insert returns ok.
        assert!(try_prewrite_insert(&engine, k1, v2, k1, 13).is_ok());
        must_commit(&engine, k1, 13, 14);
    }

    #[test]
    fn test_rollback_lock() {
        let engine = TestEngineBuilder::new().build().unwrap();

        let (k, v) = (b"k1", b"v1");
        must_prewrite_put(&engine, k, v, k, 5);
        must_commit(&engine, k, 5, 10);

        // Lock
        must_prewrite_lock(&engine, k, k, 15);
        must_locked(&engine, k, 15);

        // Rollback lock
        must_rollback(&engine, k, 15);
    }

    #[test]
    fn test_rollback_del() {
        let engine = TestEngineBuilder::new().build().unwrap();

        let (k, v) = (b"k1", b"v1");
        must_prewrite_put(&engine, k, v, k, 5);
        must_commit(&engine, k, 5, 10);

        // Prewrite delete
        must_prewrite_delete(&engine, k, k, 15);
        must_locked(&engine, k, 15);

        // Rollback delete
        must_rollback(&engine, k, 15);
    }

    #[test]
    fn test_mvcc_txn_prewrite() {
        test_mvcc_txn_prewrite_imp(b"k1", b"v1");

        let long_value = "v".repeat(SHORT_VALUE_MAX_LEN + 1).into_bytes();
        test_mvcc_txn_prewrite_imp(b"k2", &long_value);
    }

    fn test_mvcc_txn_commit_ok_imp(k1: &[u8], v1: &[u8], k2: &[u8], k3: &[u8]) {
        let engine = TestEngineBuilder::new().build().unwrap();
        must_prewrite_put(&engine, k1, v1, k1, 10);
        must_prewrite_lock(&engine, k2, k1, 10);
        must_prewrite_delete(&engine, k3, k1, 10);
        must_locked(&engine, k1, 10);
        must_locked(&engine, k2, 10);
        must_locked(&engine, k3, 10);
        must_commit(&engine, k1, 10, 15);
        must_commit(&engine, k2, 10, 15);
        must_commit(&engine, k3, 10, 15);
        must_written(&engine, k1, 10, 15, WriteType::Put);
        must_written(&engine, k2, 10, 15, WriteType::Lock);
        must_written(&engine, k3, 10, 15, WriteType::Delete);
        // commit should be idempotent
        must_commit(&engine, k1, 10, 15);
        must_commit(&engine, k2, 10, 15);
        must_commit(&engine, k3, 10, 15);
    }

    #[test]
    fn test_mvcc_txn_commit_ok() {
        test_mvcc_txn_commit_ok_imp(b"x", b"v", b"y", b"z");

        let long_value = "v".repeat(SHORT_VALUE_MAX_LEN + 1).into_bytes();
        test_mvcc_txn_commit_ok_imp(b"x", &long_value, b"y", b"z");
    }

    fn test_mvcc_txn_commit_err_imp(k: &[u8], v: &[u8]) {
        let engine = TestEngineBuilder::new().build().unwrap();

        // Not prewrite yet
        must_commit_err(&engine, k, 1, 2);
        must_prewrite_put(&engine, k, v, k, 5);
        // start_ts not match
        must_commit_err(&engine, k, 4, 5);
        must_rollback(&engine, k, 5);
        // commit after rollback
        must_commit_err(&engine, k, 5, 6);
    }

    #[test]
    fn test_mvcc_txn_commit_err() {
        test_mvcc_txn_commit_err_imp(b"k", b"v");

        let long_value = "v".repeat(SHORT_VALUE_MAX_LEN + 1).into_bytes();
        test_mvcc_txn_commit_err_imp(b"k2", &long_value);
    }

    #[test]
    fn test_mvcc_txn_rollback_after_commit() {
        let engine = TestEngineBuilder::new().build().unwrap();

        let k = b"k";
        let v = b"v";
        let t1 = 1;
        let t2 = 10;
        let t3 = 20;
        let t4 = 30;

        must_prewrite_put(&engine, k, v, k, t1);

        must_rollback(&engine, k, t2);
        must_rollback(&engine, k, t2);
        must_rollback(&engine, k, t4);

        must_commit(&engine, k, t1, t3);
        // The rollback should be failed since the transaction
        // was committed before.
        must_rollback_err(&engine, k, t1);
        must_get(&engine, k, t4, v);
    }

    fn test_mvcc_txn_rollback_imp(k: &[u8], v: &[u8]) {
        let engine = TestEngineBuilder::new().build().unwrap();

        must_prewrite_put(&engine, k, v, k, 5);
        must_rollback(&engine, k, 5);
        // Rollback should be idempotent
        must_rollback(&engine, k, 5);
        // Lock should be released after rollback
        must_unlocked(&engine, k);
        must_prewrite_lock(&engine, k, k, 10);
        must_rollback(&engine, k, 10);
        // data should be dropped after rollback
        must_get_none(&engine, k, 20);

        // Can't rollback committed transaction.
        must_prewrite_put(&engine, k, v, k, 25);
        must_commit(&engine, k, 25, 30);
        must_rollback_err(&engine, k, 25);
        must_rollback_err(&engine, k, 25);

        // Can't rollback other transaction's lock
        must_prewrite_delete(&engine, k, k, 35);
        must_rollback(&engine, k, 34);
        must_rollback(&engine, k, 36);
        must_written(&engine, k, 34, 34, WriteType::Rollback);
        must_written(&engine, k, 36, 36, WriteType::Rollback);
        must_locked(&engine, k, 35);
        must_commit(&engine, k, 35, 40);
        must_get(&engine, k, 39, v);
        must_get_none(&engine, k, 41);
    }

    #[test]
    fn test_mvcc_txn_rollback() {
        test_mvcc_txn_rollback_imp(b"k", b"v");

        let long_value = "v".repeat(SHORT_VALUE_MAX_LEN + 1).into_bytes();
        test_mvcc_txn_rollback_imp(b"k2", &long_value);
    }

    #[test]
    fn test_mvcc_txn_rollback_before_prewrite() {
        let engine = TestEngineBuilder::new().build().unwrap();
        let key = b"key";
        must_rollback(&engine, key, 5);
        must_prewrite_lock_err(&engine, key, key, 5);
    }

    fn test_gc_imp(k: &[u8], v1: &[u8], v2: &[u8], v3: &[u8], v4: &[u8]) {
        let engine = TestEngineBuilder::new().build().unwrap();

        must_prewrite_put(&engine, k, v1, k, 5);
        must_commit(&engine, k, 5, 10);
        must_prewrite_put(&engine, k, v2, k, 15);
        must_commit(&engine, k, 15, 20);
        must_prewrite_delete(&engine, k, k, 25);
        must_commit(&engine, k, 25, 30);
        must_prewrite_put(&engine, k, v3, k, 35);
        must_commit(&engine, k, 35, 40);
        must_prewrite_lock(&engine, k, k, 45);
        must_commit(&engine, k, 45, 50);
        must_prewrite_put(&engine, k, v4, k, 55);
        must_rollback(&engine, k, 55);

        // Transactions:
        // startTS commitTS Command
        // --
        // 55      -        PUT "x55" (Rollback)
        // 45      50       LOCK
        // 35      40       PUT "x35"
        // 25      30       DELETE
        // 15      20       PUT "x15"
        //  5      10       PUT "x5"

        // CF data layout:
        // ts CFDefault   CFWrite
        // --
        // 55             Rollback(PUT,50)
        // 50             Commit(LOCK,45)
        // 45
        // 40             Commit(PUT,35)
        // 35   x35
        // 30             Commit(Delete,25)
        // 25
        // 20             Commit(PUT,15)
        // 15   x15
        // 10             Commit(PUT,5)
        // 5    x5

        must_gc(&engine, k, 12);
        must_get(&engine, k, 12, v1);

        must_gc(&engine, k, 22);
        must_get(&engine, k, 22, v2);
        must_get_none(&engine, k, 12);

        must_gc(&engine, k, 32);
        must_get_none(&engine, k, 22);
        must_get_none(&engine, k, 35);

        must_gc(&engine, k, 60);
        must_get(&engine, k, 62, v3);
    }

    #[test]
    fn test_gc() {
        test_gc_imp(b"k1", b"v1", b"v2", b"v3", b"v4");

        let v1 = "x".repeat(SHORT_VALUE_MAX_LEN + 1).into_bytes();
        let v2 = "y".repeat(SHORT_VALUE_MAX_LEN + 1).into_bytes();
        let v3 = "z".repeat(SHORT_VALUE_MAX_LEN + 1).into_bytes();
        let v4 = "v".repeat(SHORT_VALUE_MAX_LEN + 1).into_bytes();
        test_gc_imp(b"k2", &v1, &v2, &v3, &v4);
    }

    fn test_write_imp(k: &[u8], v: &[u8], k2: &[u8]) {
        let engine = TestEngineBuilder::new().build().unwrap();

        must_prewrite_put(&engine, k, v, k, 5);
        must_seek_write_none(&engine, k, 5);

        must_commit(&engine, k, 5, 10);
        must_seek_write(&engine, k, u64::max_value(), 5, 10, WriteType::Put);
        must_seek_write_none(&engine, k2, u64::max_value());
        must_get_commit_ts(&engine, k, 5, 10);

        must_prewrite_delete(&engine, k, k, 15);
        must_rollback(&engine, k, 15);
        must_seek_write(&engine, k, u64::max_value(), 15, 15, WriteType::Rollback);
        must_get_commit_ts(&engine, k, 5, 10);
        must_get_commit_ts_none(&engine, k, 15);

        must_prewrite_lock(&engine, k, k, 25);
        must_commit(&engine, k, 25, 30);
        must_seek_write(&engine, k, u64::max_value(), 25, 30, WriteType::Lock);
        must_get_commit_ts(&engine, k, 25, 30);
    }

    #[test]
    fn test_write() {
        test_write_imp(b"kk", b"v1", b"k");

        let v2 = "x".repeat(SHORT_VALUE_MAX_LEN + 1).into_bytes();
        test_write_imp(b"kk", &v2, b"k");
    }

    fn test_scan_keys_imp(keys: Vec<&[u8]>, values: Vec<&[u8]>) {
        let engine = TestEngineBuilder::new().build().unwrap();
        must_prewrite_put(&engine, keys[0], values[0], keys[0], 1);
        must_commit(&engine, keys[0], 1, 10);
        must_prewrite_lock(&engine, keys[1], keys[1], 1);
        must_commit(&engine, keys[1], 1, 5);
        must_prewrite_delete(&engine, keys[2], keys[2], 1);
        must_commit(&engine, keys[2], 1, 20);
        must_prewrite_put(&engine, keys[3], values[1], keys[3], 1);
        must_prewrite_lock(&engine, keys[4], keys[4], 10);
        must_prewrite_delete(&engine, keys[5], keys[5], 5);

        must_scan_keys(&engine, None, 100, vec![keys[0], keys[1], keys[2]], None);
        must_scan_keys(&engine, None, 3, vec![keys[0], keys[1], keys[2]], None);
        must_scan_keys(&engine, None, 2, vec![keys[0], keys[1]], Some(keys[1]));
        must_scan_keys(&engine, Some(keys[1]), 1, vec![keys[1]], Some(keys[1]));
    }

    #[test]
    fn test_scan_keys() {
        test_scan_keys_imp(vec![b"a", b"c", b"e", b"b", b"d", b"f"], vec![b"a", b"b"]);

        let v1 = "x".repeat(SHORT_VALUE_MAX_LEN + 1).into_bytes();
        let v4 = "v".repeat(SHORT_VALUE_MAX_LEN + 1).into_bytes();
        test_scan_keys_imp(vec![b"a", b"c", b"e", b"b", b"d", b"f"], vec![&v1, &v4]);
    }

    fn test_write_size_imp(k: &[u8], v: &[u8], pk: &[u8]) {
        let engine = TestEngineBuilder::new().build().unwrap();
        let ctx = Context::default();
        let snapshot = engine.snapshot(&ctx).unwrap();
        let mut txn = MvccTxn::new(snapshot, 10, true).unwrap();
        let key = Key::from_raw(k);
        assert_eq!(txn.write_size, 0);

        txn.prewrite(
            Mutation::Put((key.clone(), v.to_vec())),
            pk,
            &Options::default(),
        )
        .unwrap();
        assert!(txn.write_size() > 0);
        engine.write(&ctx, txn.into_modifies()).unwrap();

        let snapshot = engine.snapshot(&ctx).unwrap();
        let mut txn = MvccTxn::new(snapshot, 10, true).unwrap();
        txn.commit(key, 15).unwrap();
        assert!(txn.write_size() > 0);
        engine.write(&ctx, txn.into_modifies()).unwrap();
    }

    #[test]
    fn test_write_size() {
        test_write_size_imp(b"key", b"value", b"pk");

        let v = "x".repeat(SHORT_VALUE_MAX_LEN + 1).into_bytes();
        test_write_size_imp(b"key", &v, b"pk");
    }

    #[test]
    fn test_skip_constraint_check() {
        let engine = TestEngineBuilder::new().build().unwrap();
        let (key, value) = (b"key", b"value");

        must_prewrite_put(&engine, key, value, key, 5);
        must_commit(&engine, key, 5, 10);

        let ctx = Context::default();
        let snapshot = engine.snapshot(&ctx).unwrap();
        let mut txn = MvccTxn::new(snapshot, 5, true).unwrap();
        assert!(txn
            .prewrite(
                Mutation::Put((Key::from_raw(key), value.to_vec())),
                key,
                &Options::default()
            )
            .is_err());

        let ctx = Context::default();
        let snapshot = engine.snapshot(&ctx).unwrap();
        let mut txn = MvccTxn::new(snapshot, 5, true).unwrap();
        let mut opt = Options::default();
        opt.skip_constraint_check = true;
        assert!(txn
            .prewrite(
                Mutation::Put((Key::from_raw(key), value.to_vec())),
                key,
                &opt
            )
            .is_ok());
    }

    #[test]
    fn test_read_commit() {
        let engine = TestEngineBuilder::new().build().unwrap();
        let (key, v1, v2) = (b"key", b"v1", b"v2");

        must_prewrite_put(&engine, key, v1, key, 5);
        must_commit(&engine, key, 5, 10);
        must_prewrite_put(&engine, key, v2, key, 15);
        must_get_err(&engine, key, 20);
        must_get_rc(&engine, key, 12, v1);
        must_get_rc(&engine, key, 20, v1);
    }

    #[test]
    fn test_collapse_prev_rollback() {
        let engine = TestEngineBuilder::new().build().unwrap();
        let (key, value) = (b"key", b"value");

        // Add a Rollback whose start ts is 1.
        must_prewrite_put(&engine, key, value, key, 1);
        must_rollback_collapsed(&engine, key, 1);
        must_get_rollback_ts(&engine, key, 1);

        // Add a Rollback whose start ts is 2, the previous Rollback whose
        // start ts is 1 will be collapsed.
        must_prewrite_put(&engine, key, value, key, 2);
        must_rollback_collapsed(&engine, key, 2);
        must_get_none(&engine, key, 2);
        must_get_rollback_ts(&engine, key, 2);
        must_get_rollback_ts_none(&engine, key, 1);

        // Rollback arrive before Prewrite, it will collapse the
        // previous rollback whose start ts is 2.
        must_rollback_collapsed(&engine, key, 3);
        must_get_none(&engine, key, 3);
        must_get_rollback_ts(&engine, key, 3);
        must_get_rollback_ts_none(&engine, key, 2);
    }

    #[test]
    fn test_scan_values_in_default() {
        let engine = TestEngineBuilder::new().build().unwrap();

        must_prewrite_put(
            &engine,
            &[2],
            "v".repeat(SHORT_VALUE_MAX_LEN + 1).as_bytes(),
            &[2],
            3,
        );
        must_commit(&engine, &[2], 3, 3);

        must_prewrite_put(
            &engine,
            &[3],
            "a".repeat(SHORT_VALUE_MAX_LEN + 1).as_bytes(),
            &[3],
            3,
        );
        must_commit(&engine, &[3], 3, 4);

        must_prewrite_put(
            &engine,
            &[3],
            "b".repeat(SHORT_VALUE_MAX_LEN + 1).as_bytes(),
            &[3],
            5,
        );
        must_commit(&engine, &[3], 5, 5);

        must_prewrite_put(
            &engine,
            &[6],
            "x".repeat(SHORT_VALUE_MAX_LEN + 1).as_bytes(),
            &[6],
            3,
        );
        must_commit(&engine, &[6], 3, 6);

        let snapshot = engine.snapshot(&Context::default()).unwrap();
        let mut reader = MvccReader::new(
            snapshot,
            Some(ScanMode::Forward),
            true,
            None,
            None,
            IsolationLevel::Si,
        );

        let v = reader.scan_values_in_default(&Key::from_raw(&[3])).unwrap();
        assert_eq!(v.len(), 2);
        assert_eq!(v[1], (3, "a".repeat(SHORT_VALUE_MAX_LEN + 1).into_bytes()));
        assert_eq!(v[0], (5, "b".repeat(SHORT_VALUE_MAX_LEN + 1).into_bytes()));
    }

    #[test]
    fn test_seek_ts() {
        let engine = TestEngineBuilder::new().build().unwrap();

        must_prewrite_put(&engine, &[2], b"vv", &[2], 3);
        must_commit(&engine, &[2], 3, 3);

        must_prewrite_put(
            &engine,
            &[3],
            "a".repeat(SHORT_VALUE_MAX_LEN + 1).as_bytes(),
            &[3],
            4,
        );
        must_commit(&engine, &[3], 4, 4);

        must_prewrite_put(
            &engine,
            &[5],
            "b".repeat(SHORT_VALUE_MAX_LEN + 1).as_bytes(),
            &[5],
            2,
        );
        must_commit(&engine, &[5], 2, 5);

        must_prewrite_put(&engine, &[6], b"xxx", &[6], 3);
        must_commit(&engine, &[6], 3, 6);

        let snapshot = engine.snapshot(&Context::default()).unwrap();
        let mut reader = MvccReader::new(
            snapshot,
            Some(ScanMode::Forward),
            true,
            None,
            None,
            IsolationLevel::Si,
        );

        assert_eq!(reader.seek_ts(3).unwrap().unwrap(), Key::from_raw(&[2]));
    }

    #[test]
    fn test_pessimistic_lock() {
        let engine = TestEngineBuilder::new().build().unwrap();

        let k = b"k1";
        let v = b"v1";

        // TODO: Some corner cases don't give proper results. Although they are not important, we
        // should consider whether they are better to be fixed.

        // Normal
        must_acquire_pessimistic_lock(&engine, k, k, 1, 1);
        must_pessimistic_locked(&engine, k, 1, 1);
        must_pessimistic_prewrite_put(&engine, k, v, k, 1, 1, true);
        must_locked(&engine, k, 1);
        must_commit(&engine, k, 1, 2);
        must_unlocked(&engine, k);

        // Lock conflict
        must_prewrite_put(&engine, k, v, k, 3);
        must_acquire_pessimistic_lock_err(&engine, k, k, 4, 4);
        must_rollback(&engine, k, 3);
        must_unlocked(&engine, k);
        must_acquire_pessimistic_lock(&engine, k, k, 5, 5);
        must_prewrite_lock_err(&engine, k, k, 6);
        must_acquire_pessimistic_lock_err(&engine, k, k, 6, 6);
        must_rollback(&engine, k, 5);
        must_unlocked(&engine, k);

        // Data conflict
        must_prewrite_put(&engine, k, v, k, 7);
        must_commit(&engine, k, 7, 9);
        must_unlocked(&engine, k);
        must_prewrite_lock_err(&engine, k, k, 8);
        must_acquire_pessimistic_lock_err(&engine, k, k, 8, 8);
        must_acquire_pessimistic_lock(&engine, k, k, 8, 9);
        must_pessimistic_prewrite_put(&engine, k, v, k, 8, 8, true);
        must_commit(&engine, k, 8, 10);
        must_unlocked(&engine, k);

        // Rollback
        must_acquire_pessimistic_lock(&engine, k, k, 11, 11);
        must_pessimistic_locked(&engine, k, 11, 11);
        must_rollback(&engine, k, 11);
        must_acquire_pessimistic_lock_err(&engine, k, k, 11, 11);
        must_pessimistic_prewrite_put_err(&engine, k, v, k, 11, 11, true);
        must_prewrite_lock_err(&engine, k, k, 11);
        must_unlocked(&engine, k);

        must_acquire_pessimistic_lock(&engine, k, k, 12, 12);
        must_pessimistic_prewrite_put(&engine, k, v, k, 12, 12, true);
        must_locked(&engine, k, 12);
        must_rollback(&engine, k, 12);
        must_acquire_pessimistic_lock_err(&engine, k, k, 12, 12);
        must_pessimistic_prewrite_put_err(&engine, k, v, k, 12, 12, true);
        must_prewrite_lock_err(&engine, k, k, 12);
        must_unlocked(&engine, k);

        // Duplicated
        must_acquire_pessimistic_lock(&engine, k, k, 13, 13);
        must_pessimistic_locked(&engine, k, 13, 13);
        must_acquire_pessimistic_lock(&engine, k, k, 13, 13);
        must_pessimistic_locked(&engine, k, 13, 13);
        must_pessimistic_prewrite_put(&engine, k, v, k, 13, 13, true);
        must_locked(&engine, k, 13);
        must_pessimistic_prewrite_put(&engine, k, v, k, 13, 13, true);
        must_locked(&engine, k, 13);
        must_commit(&engine, k, 13, 14);
        must_unlocked(&engine, k);
        must_commit(&engine, k, 13, 14);
        must_unlocked(&engine, k);

        // Pessimistic lock doesn't block reads.
        must_acquire_pessimistic_lock(&engine, k, k, 15, 15);
        must_pessimistic_locked(&engine, k, 15, 15);
        must_get(&engine, k, 16, v);
        must_pessimistic_prewrite_delete(&engine, k, k, 15, 15, true);
        must_get_err(&engine, k, 16);
        must_commit(&engine, k, 15, 17);

        // Rollback
        must_acquire_pessimistic_lock(&engine, k, k, 18, 18);
        must_rollback(&engine, k, 18);
        must_unlocked(&engine, k);
        must_prewrite_put(&engine, k, v, k, 19);
        must_commit(&engine, k, 19, 20);
        must_acquire_pessimistic_lock_err(&engine, k, k, 18, 21);
        must_unlocked(&engine, k);

        // Prewrite non-exist pessimistic lock
        must_pessimistic_prewrite_put_err(&engine, k, v, k, 22, 22, true);

        // LockTypeNotMatch
        must_prewrite_put(&engine, k, v, k, 23);
        must_locked(&engine, k, 23);
        must_acquire_pessimistic_lock_err(&engine, k, k, 23, 23);
        must_rollback(&engine, k, 23);
        must_acquire_pessimistic_lock(&engine, k, k, 24, 24);
        must_pessimistic_locked(&engine, k, 24, 24);
        must_commit_err(&engine, k, 24, 25);
        must_rollback(&engine, k, 24);

        // Acquire lock on a prewritten key should fail.
        must_acquire_pessimistic_lock(&engine, k, k, 26, 26);
        must_pessimistic_locked(&engine, k, 26, 26);
        must_pessimistic_prewrite_delete(&engine, k, k, 26, 26, true);
        must_locked(&engine, k, 26);
        must_acquire_pessimistic_lock_err(&engine, k, k, 26, 26);
        must_locked(&engine, k, 26);

        // Acquire lock on a committed key should fail.
        must_commit(&engine, k, 26, 27);
        must_unlocked(&engine, k);
        must_get_none(&engine, k, 28);
        must_acquire_pessimistic_lock_err(&engine, k, k, 26, 26);
        must_unlocked(&engine, k);
        must_get_none(&engine, k, 28);
        // Pessimistic prewrite on a committed key should fail.
        must_pessimistic_prewrite_put_err(&engine, k, v, k, 26, 26, true);
        must_unlocked(&engine, k);
        must_get_none(&engine, k, 28);
        // Currently we cannot avoid this.
        must_acquire_pessimistic_lock(&engine, k, k, 26, 29);
        must_pessimistic_rollback(&engine, k, 26, 29);
        must_unlocked(&engine, k);

        // Non pessimistic key in pessimistic transaction.
        must_pessimistic_prewrite_put(&engine, k, v, k, 30, 30, false);
        must_locked(&engine, k, 30);
        must_commit(&engine, k, 30, 31);
        must_unlocked(&engine, k);
        must_get_commit_ts(&engine, k, 30, 31);

        // Rollback collapsed.
        must_rollback_collapsed(&engine, k, 32);
        must_rollback_collapsed(&engine, k, 33);
        must_acquire_pessimistic_lock_err(&engine, k, k, 32, 32);
        // Currently we cannot avoid this.
        must_acquire_pessimistic_lock(&engine, k, k, 32, 34);
        must_pessimistic_rollback(&engine, k, 32, 34);
        must_unlocked(&engine, k);

        // Acquire lock when there is lock with different for_update_ts.
        must_acquire_pessimistic_lock(&engine, k, k, 35, 36);
        must_pessimistic_locked(&engine, k, 35, 36);
        must_acquire_pessimistic_lock(&engine, k, k, 35, 35);
        must_pessimistic_locked(&engine, k, 35, 36);
        must_acquire_pessimistic_lock(&engine, k, k, 35, 37);
        must_pessimistic_locked(&engine, k, 35, 37);

        // Cannot prewrite when there is another transaction's pessimistic lock.
        must_pessimistic_prewrite_put_err(&engine, k, v, k, 36, 36, true);
        must_pessimistic_prewrite_put_err(&engine, k, v, k, 36, 38, true);
        must_pessimistic_locked(&engine, k, 35, 37);
        // Cannot prewrite when there is another transaction's non-pessimistic lock.
        must_pessimistic_prewrite_put(&engine, k, v, k, 35, 37, true);
        must_locked(&engine, k, 35);
        must_pessimistic_prewrite_put_err(&engine, k, v, k, 36, 38, true);
        must_locked(&engine, k, 35);

        // Commit pessimistic transaction's key but with smaller commit_ts than for_update_ts.
        // Currently not checked, so in this case it will actually be successfully committed.
        must_commit(&engine, k, 35, 36);
        must_unlocked(&engine, k);
        must_get_commit_ts(&engine, k, 35, 36);

        // Prewrite meets pessimistic lock on a non-pessimistic key.
        // Currently not checked, so prewrite will success.
        must_acquire_pessimistic_lock(&engine, k, k, 40, 40);
        must_pessimistic_locked(&engine, k, 40, 40);
        must_pessimistic_prewrite_put(&engine, k, v, k, 40, 40, false);
        must_locked(&engine, k, 40);
        must_commit(&engine, k, 40, 41);
        must_unlocked(&engine, k);

        // Prewrite with different for_update_ts.
        // Currently not checked.
        must_acquire_pessimistic_lock(&engine, k, k, 42, 45);
        must_pessimistic_locked(&engine, k, 42, 45);
        must_pessimistic_prewrite_put(&engine, k, v, k, 42, 43, true);
        must_locked(&engine, k, 42);
        must_commit(&engine, k, 42, 45);
        must_unlocked(&engine, k);

        must_acquire_pessimistic_lock(&engine, k, k, 46, 47);
        must_pessimistic_locked(&engine, k, 46, 47);
        must_pessimistic_prewrite_put(&engine, k, v, k, 46, 48, true);
        must_locked(&engine, k, 46);
        must_commit(&engine, k, 46, 49);
        must_unlocked(&engine, k);

        // Prewrite on non-pessimistic key meets write with larger commit_ts than current
        // for_update_ts (non-pessimistic data conflict).
        // Normally non-pessimistic keys in pessimistic transactions are used when we are sure that
        // there won't be conflicts. So this case is also not checked, and prewrite will succeeed.
        must_pessimistic_prewrite_put(&engine, k, v, k, 47, 48, false);
        must_locked(&engine, k, 47);
        must_rollback(&engine, k, 47);
        must_unlocked(&engine, k);

        // start_ts and commit_ts interlacing
        for start_ts in &[140, 150, 160] {
            let for_update_ts = start_ts + 48;
            let commit_ts = start_ts + 50;
            must_acquire_pessimistic_lock(&engine, k, k, *start_ts, for_update_ts);
            must_pessimistic_prewrite_put(&engine, k, v, k, *start_ts, for_update_ts, true);
            must_commit(&engine, k, *start_ts, commit_ts);
            must_get(&engine, k, commit_ts + 1, v);
        }

        must_rollback(&engine, k, 170);

        // Now the data should be like: (start_ts -> commit_ts)
        // 140 -> 190
        // 150 -> 200
        // 160 -> 210
        // 170 -> rollback
        must_get_commit_ts(&engine, k, 140, 190);
        must_get_commit_ts(&engine, k, 150, 200);
        must_get_commit_ts(&engine, k, 160, 210);
        must_get_rollback_ts(&engine, k, 170);
    }

    #[test]
    fn test_non_pessimistic_lock_conflict() {
        let engine = TestEngineBuilder::new().build().unwrap();

        let k = b"k1";
        let v = b"v1";

        must_prewrite_put(&engine, k, v, k, 2);
        must_locked(&engine, k, 2);
        must_pessimistic_prewrite_put_err(&engine, k, v, k, 1, 1, false);
        must_pessimistic_prewrite_put_err(&engine, k, v, k, 3, 3, false);
    }

    #[test]
    fn test_pessimistic_rollback() {
        let engine = TestEngineBuilder::new().build().unwrap();

        let k = b"k1";
        let v = b"v1";

        // Normal
        must_acquire_pessimistic_lock(&engine, k, k, 1, 1);
        must_pessimistic_locked(&engine, k, 1, 1);
        must_pessimistic_rollback(&engine, k, 1, 1);
        must_unlocked(&engine, k);
        must_get_commit_ts_none(&engine, k, 1);
        // Pessimistic rollback is idempotent
        must_pessimistic_rollback(&engine, k, 1, 1);
        must_unlocked(&engine, k);
        must_get_commit_ts_none(&engine, k, 1);

        // Succeed if the lock doesn't exist.
        must_pessimistic_rollback(&engine, k, 2, 2);

        // Do nothing if meets other transaction's pessimistic lock
        must_acquire_pessimistic_lock(&engine, k, k, 2, 3);
        must_pessimistic_rollback(&engine, k, 1, 1);
        must_pessimistic_rollback(&engine, k, 1, 2);
        must_pessimistic_rollback(&engine, k, 1, 3);
        must_pessimistic_rollback(&engine, k, 1, 4);
        must_pessimistic_rollback(&engine, k, 3, 3);
        must_pessimistic_rollback(&engine, k, 4, 4);

        // Succeed if for_update_ts is larger; do nothing if for_update_ts is smaller.
        must_pessimistic_locked(&engine, k, 2, 3);
        must_pessimistic_rollback(&engine, k, 2, 2);
        must_pessimistic_locked(&engine, k, 2, 3);
        must_pessimistic_rollback(&engine, k, 2, 4);
        must_unlocked(&engine, k);

        // Do nothing if rollbacks a non-pessimistic lock.
        must_prewrite_put(&engine, k, v, k, 3);
        must_locked(&engine, k, 3);
        must_pessimistic_rollback(&engine, k, 3, 3);
        must_locked(&engine, k, 3);

        // Do nothing if meets other transaction's optimistic lock
        must_pessimistic_rollback(&engine, k, 2, 2);
        must_pessimistic_rollback(&engine, k, 2, 3);
        must_pessimistic_rollback(&engine, k, 2, 4);
        must_pessimistic_rollback(&engine, k, 4, 4);
        must_locked(&engine, k, 3);

        // Do nothing if committed
        must_commit(&engine, k, 3, 4);
        must_unlocked(&engine, k);
        must_get_commit_ts(&engine, k, 3, 4);
        must_pessimistic_rollback(&engine, k, 3, 3);
        must_pessimistic_rollback(&engine, k, 3, 4);
        must_pessimistic_rollback(&engine, k, 3, 5);
    }

    #[test]
    fn test_overwrite_pessimistic_lock() {
        let engine = TestEngineBuilder::new().build().unwrap();

        let k = b"k1";

        must_acquire_pessimistic_lock(&engine, k, k, 1, 2);
        must_pessimistic_locked(&engine, k, 1, 2);
        must_acquire_pessimistic_lock(&engine, k, k, 1, 1);
        must_pessimistic_locked(&engine, k, 1, 2);
        must_acquire_pessimistic_lock(&engine, k, k, 1, 3);
        must_pessimistic_locked(&engine, k, 1, 3);
    }

    #[test]
<<<<<<< HEAD
    fn test_check_txn_status() {
=======
    fn test_txn_heart_beat() {
>>>>>>> 5ad30cba
        let engine = TestEngineBuilder::new().build().unwrap();

        let (k, v) = (b"k1", b"v1");

<<<<<<< HEAD
        let ts = |physical: u64, logical: u64| (physical << TSO_PHYSICAL_SHIFT_BITS) + logical;

        // Try to check a not exist thing.
        must_check_txn_status(&engine, k, ts(8, 0), ts(12, 0), ts(13, 0), 0, 0);

        // Lock the key with TTL=100.
        must_prewrite_put_for_large_txn(&engine, k, v, k, ts(5, 0), 100, 0);
        must_large_txn_locked(&engine, k, ts(5, 0), 100, ts(5, 0), false);

        // Update min_commit_ts to current_ts.
        must_check_txn_status(&engine, k, ts(5, 0), ts(6, 0), ts(7, 0), 100, 0);
        must_large_txn_locked(&engine, k, ts(5, 0), 100, ts(7, 0), false);

        // Update min_commit_ts to caller_start_ts + 1 if current_ts < caller_start_ts.
        // This case should be impossible. But if it happens, we prevents it.
        must_check_txn_status(&engine, k, ts(5, 0), ts(9, 0), ts(8, 0), 100, 0);
        must_large_txn_locked(&engine, k, ts(5, 0), 100, ts(9, 1), false);

        // caller_start_ts < lock.min_commit_ts < current_ts
        // When caller_start_ts < lock.min_commit_ts, no need to update it.
        must_check_txn_status(&engine, k, ts(5, 0), ts(8, 0), ts(10, 0), 100, 0);
        must_large_txn_locked(&engine, k, ts(5, 0), 100, ts(9, 1), false);

        // current_ts < lock.min_commit_ts < caller_start_ts
        must_check_txn_status(&engine, k, ts(5, 0), ts(11, 0), ts(9, 0), 100, 0);
        must_large_txn_locked(&engine, k, ts(5, 0), 100, ts(11, 1), false);

        // For same caller_start_ts and current_ts, update min_commit_ts to caller_start_ts + 1
        must_check_txn_status(&engine, k, ts(5, 0), ts(12, 0), ts(12, 0), 100, 0);
        must_large_txn_locked(&engine, k, ts(5, 0), 100, ts(12, 1), false);

        // Logical time is also considered in the comparing
        must_check_txn_status(&engine, k, ts(5, 0), ts(13, 1), ts(13, 3), 100, 0);
        must_large_txn_locked(&engine, k, ts(5, 0), 100, ts(13, 3), false);

        must_commit(&engine, k, ts(5, 0), ts(15, 0));
        must_unlocked(&engine, k);

        // Check committed key will get the commit ts.
        must_check_txn_status(&engine, k, ts(5, 0), ts(12, 0), ts(12, 0), 0, ts(15, 0));
        must_unlocked(&engine, k);

        must_prewrite_put_for_large_txn(&engine, k, v, k, ts(20, 0), 100, 0);

        // Check a committed transaction when there is another lock. Expect getting the commit ts.
        must_check_txn_status(&engine, k, ts(5, 0), ts(12, 0), ts(12, 0), 0, ts(15, 0));

        // Check a not existing transaction, gets nothing.
        must_check_txn_status(&engine, k, ts(6, 0), ts(12, 0), ts(12, 0), 0, 0);

        // TTL check is based on physical time (in ms). When logical time's difference is larger
        // than TTL, the lock won't be resolved.
        must_check_txn_status(&engine, k, ts(20, 0), ts(21, 105), ts(21, 105), 100, 0);
        must_large_txn_locked(&engine, k, ts(20, 0), 100, ts(21, 106), false);

        // If physical time's difference exceeds TTL, lock will be resolved.
        must_check_txn_status(&engine, k, ts(20, 0), ts(121, 0), ts(121, 0), 0, 0);
        must_unlocked(&engine, k);
        must_seek_write(
            &engine,
            k,
            u64::max_value(),
            ts(20, 0),
            ts(20, 0),
            WriteType::Rollback,
        );

        must_acquire_pessimistic_lock_for_large_txn(&engine, k, k, ts(4, 0), ts(130, 0), 100);
        must_large_txn_locked(&engine, k, ts(4, 0), 100, 0, true);

        // Pessimistic lock do not have the min_commit_ts field, so it will not be updated.
        must_check_txn_status(&engine, k, ts(4, 0), ts(10, 0), ts(10, 0), 100, 0);
        must_large_txn_locked(&engine, k, ts(4, 0), 100, 0, true);

        // Commit the key.
        must_pessimistic_prewrite_put(&engine, k, v, k, ts(4, 0), ts(130, 0), true);
        must_commit(&engine, k, ts(4, 0), ts(140, 0));
        must_unlocked(&engine, k);
        must_get_commit_ts(&engine, k, ts(4, 0), ts(140, 0));

        // Now the transactions are intersecting:
        // T1: start_ts = 5, commit_ts = 15
        // T2: start_ts = 20, rollback
        // T3: start_ts = 4, commit_ts = 140
        must_check_txn_status(&engine, k, ts(4, 0), ts(10, 0), ts(10, 0), 0, ts(140, 0));
        must_check_txn_status(&engine, k, ts(5, 0), ts(10, 0), ts(10, 0), 0, ts(15, 0));
        must_check_txn_status(&engine, k, ts(20, 0), ts(10, 0), ts(10, 0), 0, 0);

        // Rollback expired pessimistic lock.
        must_acquire_pessimistic_lock_for_large_txn(&engine, k, k, ts(150, 0), ts(150, 0), 100);
        must_check_txn_status(&engine, k, ts(150, 0), ts(160, 0), ts(160, 0), 100, 0);
        must_large_txn_locked(&engine, k, ts(150, 0), 100, 0, true);
        must_check_txn_status(&engine, k, ts(150, 0), ts(160, 0), ts(260, 0), 0, 0);
        must_unlocked(&engine, k);
        // Rolling back a pessimistic lock shouldn't leave Rollback mark. seek_write gets the older
        // record in write_cf.
        must_seek_write(
            &engine,
            k,
            u64::max_value(),
            ts(4, 0),
            ts(140, 0),
            WriteType::Put,
        );
=======
        let test = |ts| {
            // Do nothing if advise_ttl is less smaller than current TTL.
            must_txn_heart_beat(&engine, k, ts, 90, 100);
            // Return the new TTL if the TTL when the TTL is updated.
            must_txn_heart_beat(&engine, k, ts, 110, 110);
            // The lock's TTL is updated and persisted into the db.
            must_txn_heart_beat(&engine, k, ts, 90, 110);
            // Heart beat another transaction's lock will lead to an error.
            must_txn_heart_beat_err(&engine, k, ts - 1, 150);
            must_txn_heart_beat_err(&engine, k, ts + 1, 150);
            // The existing lock is not changed.
            must_txn_heart_beat(&engine, k, ts, 90, 110);
        };

        // No lock.
        must_txn_heart_beat_err(&engine, k, 5, 100);

        // Create a lock with TTL=100.
        // The initial TTL will be set to 0 after calling must_prewrite_put. Update it first.
        must_prewrite_put(&engine, k, v, k, 5);
        must_locked(&engine, k, 5);
        must_txn_heart_beat(&engine, k, 5, 100, 100);

        test(5);

        must_locked(&engine, k, 5);
        must_commit(&engine, k, 5, 10);
        must_unlocked(&engine, k);

        // No lock.
        must_txn_heart_beat_err(&engine, k, 5, 100);
        must_txn_heart_beat_err(&engine, k, 10, 100);

        must_acquire_pessimistic_lock(&engine, k, k, 8, 15);
        must_pessimistic_locked(&engine, k, 8, 15);
        must_txn_heart_beat(&engine, k, 8, 100, 100);

        test(8);

        must_pessimistic_locked(&engine, k, 8, 15);
>>>>>>> 5ad30cba
    }

    #[test]
    fn test_constraint_check_with_overlapping_txn() {
        let engine = TestEngineBuilder::new().build().unwrap();

        let k = b"k1";
        let v = b"v1";

        must_prewrite_put(&engine, k, v, k, 10);
        must_commit(&engine, k, 10, 11);
        must_acquire_pessimistic_lock(&engine, k, k, 5, 12);
        must_pessimistic_prewrite_lock(&engine, k, k, 5, 12, true);
        must_commit(&engine, k, 5, 15);

        // Now in write cf:
        // start_ts = 10, commit_ts = 11, Put("v1")
        // start_ts = 5,  commit_ts = 15, Lock

        must_get(&engine, k, 19, v);
        assert!(try_prewrite_insert(&engine, k, v, k, 20).is_err());
    }
}<|MERGE_RESOLUTION|>--- conflicted
+++ resolved
@@ -93,11 +93,7 @@
         self.write_size
     }
 
-<<<<<<< HEAD
-    fn put_lock(&mut self, key: Key, lock: Lock) {
-=======
     fn put_lock(&mut self, key: Key, lock: &Lock) {
->>>>>>> 5ad30cba
         let lock = lock.to_bytes();
         self.write_size += CF_LOCK.len() + key.as_encoded().len() + lock.len();
         self.writes.push(Modify::Put(CF_LOCK, key, lock));
@@ -119,14 +115,9 @@
             short_value,
             options.for_update_ts,
             options.txn_size,
-<<<<<<< HEAD
             options.min_commit_ts,
         );
-        self.put_lock(key, lock);
-=======
-        );
         self.put_lock(key, &lock);
->>>>>>> 5ad30cba
     }
 
     fn unlock_key(&mut self, key: Key) {
@@ -577,67 +568,6 @@
         Ok(())
     }
 
-<<<<<<< HEAD
-    /// Check the status of a transaction.
-    ///
-    /// This operation checks whether a transaction has expired it's Lock's TTL, rollback the
-    /// transaction if expired, and update the transaction's min_commit_ts according to the metadata
-    /// in the primary lock.
-    /// Returns (`lock_ttl`, `commit_ts`, `is_pessimistic_txn`).
-    /// After checking, if the lock is still alive, it retrieves the Lock's TTL; if the transaction
-    /// is committed, get the commit_ts; otherwise, if the transaction is rolled back or there's
-    /// no information about the transaction, results will be both 0.
-    pub fn check_txn_status(
-        &mut self,
-        primary_key: Key,
-        caller_start_ts: u64,
-        current_ts: u64,
-    ) -> Result<(u64, u64, bool)> {
-        match self.reader.load_lock(&primary_key)? {
-            Some(ref mut lock) if lock.ts == self.start_ts => {
-                let is_pessimistic_txn = lock.for_update_ts != 0;
-
-                if extract_physical(lock.ts) + lock.ttl < extract_physical(current_ts) {
-                    // Expired. Clean it up.
-                    if lock.lock_type == LockType::Pessimistic {
-                        self.unlock_key(primary_key);
-                    } else {
-                        self.rollback_lock(primary_key, lock)?;
-                    }
-                    MVCC_CHECK_TXN_STATUS_COUNTER_VEC.rollback.inc();
-                    return Ok((0, 0, is_pessimistic_txn));
-                }
-
-                let lock_ttl = lock.ttl;
-                // If this is a large transaction and the lock is active, push forward the minCommitTS.
-                // lock.minCommitTS == 0 may be a secondary lock, or not a large transaction.
-                if lock.min_commit_ts > 0 && caller_start_ts >= lock.min_commit_ts {
-                    lock.min_commit_ts = caller_start_ts + 1;
-
-                    if lock.min_commit_ts < current_ts {
-                        lock.min_commit_ts = current_ts;
-                    }
-
-                    self.put_lock(primary_key, lock.take());
-                    MVCC_CHECK_TXN_STATUS_COUNTER_VEC.update_ts.inc();
-                }
-
-                Ok((lock_ttl, 0, is_pessimistic_txn))
-            }
-            _ => {
-                MVCC_CHECK_TXN_STATUS_COUNTER_VEC.get_commit_info.inc();
-                match self
-                    .reader
-                    .get_txn_commit_info(&primary_key, self.start_ts)?
-                {
-                    Some((ts, write_type)) if write_type != WriteType::Rollback => {
-                        Ok((0, ts, false))
-                    }
-                    _ => Ok((0, 0, false)),
-                }
-            }
-        }
-=======
     /// Update a primary key's TTL if `advise_ttl > lock.ttl`.
     ///
     /// Returns the new TTL.
@@ -671,7 +601,67 @@
             commit_ts: 0,
             key: primary_key.into_raw()?,
         })
->>>>>>> 5ad30cba
+    }
+
+    /// Check the status of a transaction.
+    ///
+    /// This operation checks whether a transaction has expired it's Lock's TTL, rollback the
+    /// transaction if expired, and update the transaction's min_commit_ts according to the metadata
+    /// in the primary lock.
+    /// Returns (`lock_ttl`, `commit_ts`, `is_pessimistic_txn`).
+    /// After checking, if the lock is still alive, it retrieves the Lock's TTL; if the transaction
+    /// is committed, get the commit_ts; otherwise, if the transaction is rolled back or there's
+    /// no information about the transaction, results will be both 0.
+    pub fn check_txn_status(
+        &mut self,
+        primary_key: Key,
+        caller_start_ts: u64,
+        current_ts: u64,
+    ) -> Result<(u64, u64, bool)> {
+        match self.reader.load_lock(&primary_key)? {
+            Some(ref mut lock) if lock.ts == self.start_ts => {
+                let is_pessimistic_txn = lock.for_update_ts != 0;
+
+                if extract_physical(lock.ts) + lock.ttl < extract_physical(current_ts) {
+                    // Expired. Clean it up.
+                    if lock.lock_type == LockType::Pessimistic {
+                        self.unlock_key(primary_key);
+                    } else {
+                        self.rollback_lock(primary_key, lock)?;
+                    }
+                    MVCC_CHECK_TXN_STATUS_COUNTER_VEC.rollback.inc();
+                    return Ok((0, 0, is_pessimistic_txn));
+                }
+
+                let lock_ttl = lock.ttl;
+                // If this is a large transaction and the lock is active, push forward the minCommitTS.
+                // lock.minCommitTS == 0 may be a secondary lock, or not a large transaction.
+                if lock.min_commit_ts > 0 && caller_start_ts >= lock.min_commit_ts {
+                    lock.min_commit_ts = caller_start_ts + 1;
+
+                    if lock.min_commit_ts < current_ts {
+                        lock.min_commit_ts = current_ts;
+                    }
+
+                    self.put_lock(primary_key, lock);
+                    MVCC_CHECK_TXN_STATUS_COUNTER_VEC.update_ts.inc();
+                }
+
+                Ok((lock_ttl, 0, is_pessimistic_txn))
+            }
+            _ => {
+                MVCC_CHECK_TXN_STATUS_COUNTER_VEC.get_commit_info.inc();
+                match self
+                    .reader
+                    .get_txn_commit_info(&primary_key, self.start_ts)?
+                {
+                    Some((ts, write_type)) if write_type != WriteType::Rollback => {
+                        Ok((0, ts, false))
+                    }
+                    _ => Ok((0, 0, false)),
+                }
+            }
+        }
     }
 
     pub fn gc(&mut self, key: Key, safe_point: u64) -> Result<GcInfo> {
@@ -1691,121 +1681,11 @@
     }
 
     #[test]
-<<<<<<< HEAD
-    fn test_check_txn_status() {
-=======
     fn test_txn_heart_beat() {
->>>>>>> 5ad30cba
         let engine = TestEngineBuilder::new().build().unwrap();
 
         let (k, v) = (b"k1", b"v1");
 
-<<<<<<< HEAD
-        let ts = |physical: u64, logical: u64| (physical << TSO_PHYSICAL_SHIFT_BITS) + logical;
-
-        // Try to check a not exist thing.
-        must_check_txn_status(&engine, k, ts(8, 0), ts(12, 0), ts(13, 0), 0, 0);
-
-        // Lock the key with TTL=100.
-        must_prewrite_put_for_large_txn(&engine, k, v, k, ts(5, 0), 100, 0);
-        must_large_txn_locked(&engine, k, ts(5, 0), 100, ts(5, 0), false);
-
-        // Update min_commit_ts to current_ts.
-        must_check_txn_status(&engine, k, ts(5, 0), ts(6, 0), ts(7, 0), 100, 0);
-        must_large_txn_locked(&engine, k, ts(5, 0), 100, ts(7, 0), false);
-
-        // Update min_commit_ts to caller_start_ts + 1 if current_ts < caller_start_ts.
-        // This case should be impossible. But if it happens, we prevents it.
-        must_check_txn_status(&engine, k, ts(5, 0), ts(9, 0), ts(8, 0), 100, 0);
-        must_large_txn_locked(&engine, k, ts(5, 0), 100, ts(9, 1), false);
-
-        // caller_start_ts < lock.min_commit_ts < current_ts
-        // When caller_start_ts < lock.min_commit_ts, no need to update it.
-        must_check_txn_status(&engine, k, ts(5, 0), ts(8, 0), ts(10, 0), 100, 0);
-        must_large_txn_locked(&engine, k, ts(5, 0), 100, ts(9, 1), false);
-
-        // current_ts < lock.min_commit_ts < caller_start_ts
-        must_check_txn_status(&engine, k, ts(5, 0), ts(11, 0), ts(9, 0), 100, 0);
-        must_large_txn_locked(&engine, k, ts(5, 0), 100, ts(11, 1), false);
-
-        // For same caller_start_ts and current_ts, update min_commit_ts to caller_start_ts + 1
-        must_check_txn_status(&engine, k, ts(5, 0), ts(12, 0), ts(12, 0), 100, 0);
-        must_large_txn_locked(&engine, k, ts(5, 0), 100, ts(12, 1), false);
-
-        // Logical time is also considered in the comparing
-        must_check_txn_status(&engine, k, ts(5, 0), ts(13, 1), ts(13, 3), 100, 0);
-        must_large_txn_locked(&engine, k, ts(5, 0), 100, ts(13, 3), false);
-
-        must_commit(&engine, k, ts(5, 0), ts(15, 0));
-        must_unlocked(&engine, k);
-
-        // Check committed key will get the commit ts.
-        must_check_txn_status(&engine, k, ts(5, 0), ts(12, 0), ts(12, 0), 0, ts(15, 0));
-        must_unlocked(&engine, k);
-
-        must_prewrite_put_for_large_txn(&engine, k, v, k, ts(20, 0), 100, 0);
-
-        // Check a committed transaction when there is another lock. Expect getting the commit ts.
-        must_check_txn_status(&engine, k, ts(5, 0), ts(12, 0), ts(12, 0), 0, ts(15, 0));
-
-        // Check a not existing transaction, gets nothing.
-        must_check_txn_status(&engine, k, ts(6, 0), ts(12, 0), ts(12, 0), 0, 0);
-
-        // TTL check is based on physical time (in ms). When logical time's difference is larger
-        // than TTL, the lock won't be resolved.
-        must_check_txn_status(&engine, k, ts(20, 0), ts(21, 105), ts(21, 105), 100, 0);
-        must_large_txn_locked(&engine, k, ts(20, 0), 100, ts(21, 106), false);
-
-        // If physical time's difference exceeds TTL, lock will be resolved.
-        must_check_txn_status(&engine, k, ts(20, 0), ts(121, 0), ts(121, 0), 0, 0);
-        must_unlocked(&engine, k);
-        must_seek_write(
-            &engine,
-            k,
-            u64::max_value(),
-            ts(20, 0),
-            ts(20, 0),
-            WriteType::Rollback,
-        );
-
-        must_acquire_pessimistic_lock_for_large_txn(&engine, k, k, ts(4, 0), ts(130, 0), 100);
-        must_large_txn_locked(&engine, k, ts(4, 0), 100, 0, true);
-
-        // Pessimistic lock do not have the min_commit_ts field, so it will not be updated.
-        must_check_txn_status(&engine, k, ts(4, 0), ts(10, 0), ts(10, 0), 100, 0);
-        must_large_txn_locked(&engine, k, ts(4, 0), 100, 0, true);
-
-        // Commit the key.
-        must_pessimistic_prewrite_put(&engine, k, v, k, ts(4, 0), ts(130, 0), true);
-        must_commit(&engine, k, ts(4, 0), ts(140, 0));
-        must_unlocked(&engine, k);
-        must_get_commit_ts(&engine, k, ts(4, 0), ts(140, 0));
-
-        // Now the transactions are intersecting:
-        // T1: start_ts = 5, commit_ts = 15
-        // T2: start_ts = 20, rollback
-        // T3: start_ts = 4, commit_ts = 140
-        must_check_txn_status(&engine, k, ts(4, 0), ts(10, 0), ts(10, 0), 0, ts(140, 0));
-        must_check_txn_status(&engine, k, ts(5, 0), ts(10, 0), ts(10, 0), 0, ts(15, 0));
-        must_check_txn_status(&engine, k, ts(20, 0), ts(10, 0), ts(10, 0), 0, 0);
-
-        // Rollback expired pessimistic lock.
-        must_acquire_pessimistic_lock_for_large_txn(&engine, k, k, ts(150, 0), ts(150, 0), 100);
-        must_check_txn_status(&engine, k, ts(150, 0), ts(160, 0), ts(160, 0), 100, 0);
-        must_large_txn_locked(&engine, k, ts(150, 0), 100, 0, true);
-        must_check_txn_status(&engine, k, ts(150, 0), ts(160, 0), ts(260, 0), 0, 0);
-        must_unlocked(&engine, k);
-        // Rolling back a pessimistic lock shouldn't leave Rollback mark. seek_write gets the older
-        // record in write_cf.
-        must_seek_write(
-            &engine,
-            k,
-            u64::max_value(),
-            ts(4, 0),
-            ts(140, 0),
-            WriteType::Put,
-        );
-=======
         let test = |ts| {
             // Do nothing if advise_ttl is less smaller than current TTL.
             must_txn_heart_beat(&engine, k, ts, 90, 100);
@@ -1846,7 +1726,118 @@
         test(8);
 
         must_pessimistic_locked(&engine, k, 8, 15);
->>>>>>> 5ad30cba
+    }
+
+    #[test]
+    fn test_check_txn_status() {
+        let engine = TestEngineBuilder::new().build().unwrap();
+
+        let (k, v) = (b"k1", b"v1");
+
+        let ts = |physical: u64, logical: u64| (physical << TSO_PHYSICAL_SHIFT_BITS) + logical;
+
+        // Try to check a not exist thing.
+        must_check_txn_status(&engine, k, ts(8, 0), ts(12, 0), ts(13, 0), 0, 0);
+
+        // Lock the key with TTL=100.
+        must_prewrite_put_for_large_txn(&engine, k, v, k, ts(5, 0), 100, 0);
+        must_large_txn_locked(&engine, k, ts(5, 0), 100, ts(5, 0), false);
+
+        // Update min_commit_ts to current_ts.
+        must_check_txn_status(&engine, k, ts(5, 0), ts(6, 0), ts(7, 0), 100, 0);
+        must_large_txn_locked(&engine, k, ts(5, 0), 100, ts(7, 0), false);
+
+        // Update min_commit_ts to caller_start_ts + 1 if current_ts < caller_start_ts.
+        // This case should be impossible. But if it happens, we prevents it.
+        must_check_txn_status(&engine, k, ts(5, 0), ts(9, 0), ts(8, 0), 100, 0);
+        must_large_txn_locked(&engine, k, ts(5, 0), 100, ts(9, 1), false);
+
+        // caller_start_ts < lock.min_commit_ts < current_ts
+        // When caller_start_ts < lock.min_commit_ts, no need to update it.
+        must_check_txn_status(&engine, k, ts(5, 0), ts(8, 0), ts(10, 0), 100, 0);
+        must_large_txn_locked(&engine, k, ts(5, 0), 100, ts(9, 1), false);
+
+        // current_ts < lock.min_commit_ts < caller_start_ts
+        must_check_txn_status(&engine, k, ts(5, 0), ts(11, 0), ts(9, 0), 100, 0);
+        must_large_txn_locked(&engine, k, ts(5, 0), 100, ts(11, 1), false);
+
+        // For same caller_start_ts and current_ts, update min_commit_ts to caller_start_ts + 1
+        must_check_txn_status(&engine, k, ts(5, 0), ts(12, 0), ts(12, 0), 100, 0);
+        must_large_txn_locked(&engine, k, ts(5, 0), 100, ts(12, 1), false);
+
+        // Logical time is also considered in the comparing
+        must_check_txn_status(&engine, k, ts(5, 0), ts(13, 1), ts(13, 3), 100, 0);
+        must_large_txn_locked(&engine, k, ts(5, 0), 100, ts(13, 3), false);
+
+        must_commit(&engine, k, ts(5, 0), ts(15, 0));
+        must_unlocked(&engine, k);
+
+        // Check committed key will get the commit ts.
+        must_check_txn_status(&engine, k, ts(5, 0), ts(12, 0), ts(12, 0), 0, ts(15, 0));
+        must_unlocked(&engine, k);
+
+        must_prewrite_put_for_large_txn(&engine, k, v, k, ts(20, 0), 100, 0);
+
+        // Check a committed transaction when there is another lock. Expect getting the commit ts.
+        must_check_txn_status(&engine, k, ts(5, 0), ts(12, 0), ts(12, 0), 0, ts(15, 0));
+
+        // Check a not existing transaction, gets nothing.
+        must_check_txn_status(&engine, k, ts(6, 0), ts(12, 0), ts(12, 0), 0, 0);
+
+        // TTL check is based on physical time (in ms). When logical time's difference is larger
+        // than TTL, the lock won't be resolved.
+        must_check_txn_status(&engine, k, ts(20, 0), ts(21, 105), ts(21, 105), 100, 0);
+        must_large_txn_locked(&engine, k, ts(20, 0), 100, ts(21, 106), false);
+
+        // If physical time's difference exceeds TTL, lock will be resolved.
+        must_check_txn_status(&engine, k, ts(20, 0), ts(121, 0), ts(121, 0), 0, 0);
+        must_unlocked(&engine, k);
+        must_seek_write(
+            &engine,
+            k,
+            u64::max_value(),
+            ts(20, 0),
+            ts(20, 0),
+            WriteType::Rollback,
+        );
+
+        must_acquire_pessimistic_lock_for_large_txn(&engine, k, k, ts(4, 0), ts(130, 0), 100);
+        must_large_txn_locked(&engine, k, ts(4, 0), 100, 0, true);
+
+        // Pessimistic lock do not have the min_commit_ts field, so it will not be updated.
+        must_check_txn_status(&engine, k, ts(4, 0), ts(10, 0), ts(10, 0), 100, 0);
+        must_large_txn_locked(&engine, k, ts(4, 0), 100, 0, true);
+
+        // Commit the key.
+        must_pessimistic_prewrite_put(&engine, k, v, k, ts(4, 0), ts(130, 0), true);
+        must_commit(&engine, k, ts(4, 0), ts(140, 0));
+        must_unlocked(&engine, k);
+        must_get_commit_ts(&engine, k, ts(4, 0), ts(140, 0));
+
+        // Now the transactions are intersecting:
+        // T1: start_ts = 5, commit_ts = 15
+        // T2: start_ts = 20, rollback
+        // T3: start_ts = 4, commit_ts = 140
+        must_check_txn_status(&engine, k, ts(4, 0), ts(10, 0), ts(10, 0), 0, ts(140, 0));
+        must_check_txn_status(&engine, k, ts(5, 0), ts(10, 0), ts(10, 0), 0, ts(15, 0));
+        must_check_txn_status(&engine, k, ts(20, 0), ts(10, 0), ts(10, 0), 0, 0);
+
+        // Rollback expired pessimistic lock.
+        must_acquire_pessimistic_lock_for_large_txn(&engine, k, k, ts(150, 0), ts(150, 0), 100);
+        must_check_txn_status(&engine, k, ts(150, 0), ts(160, 0), ts(160, 0), 100, 0);
+        must_large_txn_locked(&engine, k, ts(150, 0), 100, 0, true);
+        must_check_txn_status(&engine, k, ts(150, 0), ts(160, 0), ts(260, 0), 0, 0);
+        must_unlocked(&engine, k);
+        // Rolling back a pessimistic lock shouldn't leave Rollback mark. seek_write gets the older
+        // record in write_cf.
+        must_seek_write(
+            &engine,
+            k,
+            u64::max_value(),
+            ts(4, 0),
+            ts(140, 0),
+            WriteType::Put,
+        );
     }
 
     #[test]
