--- conflicted
+++ resolved
@@ -50,7 +50,6 @@
         self.writes
     }
 
-<<<<<<< HEAD
     pub fn write_size(&self) -> usize {
         self.write_size
     }
@@ -59,11 +58,6 @@
         let lock = Lock::new(lock_type, primary, self.start_ts).to_bytes();
         self.write_size += CF_LOCK.len() + key.encoded().len() + lock.len();
         self.writes.push(Modify::Put(CF_LOCK, key, lock));
-=======
-    fn lock_key(&mut self, key: Key, lock_type: LockType, primary: Vec<u8>, ttl: u64) {
-        let lock = Lock::new(lock_type, primary, self.start_ts, ttl);
-        self.writes.push(Modify::Put(CF_LOCK, key, lock.to_bytes()));
->>>>>>> a0204dfe
     }
 
     fn unlock_key(&mut self, key: Key) {
