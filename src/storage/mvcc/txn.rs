// Copyright 2016 TiKV Project Authors. Licensed under Apache-2.0.

use crate::storage::kv::{Modify, ScanMode, Snapshot, Statistics, WriteData};
use crate::storage::mvcc::{
    metrics::*, reader::MvccReader, reader::TxnCommitRecord, ErrorInner, Result,
};
use crate::storage::types::TxnStatus;
use concurrency_manager::{ConcurrencyManager, KeyHandleGuard};
use engine_traits::{CF_DEFAULT, CF_LOCK, CF_WRITE};
use kvproto::kvrpcpb::{ExtraOp, IsolationLevel};
use std::fmt;
use txn_types::{
    Key, Lock, LockType, MutationType, OldValue, TimeStamp, TxnExtra, Value, Write, WriteType,
};

pub const MAX_TXN_WRITE_SIZE: usize = 32 * 1024;

#[derive(Default, Clone, Copy)]
pub struct GcInfo {
    pub found_versions: usize,
    pub deleted_versions: usize,
    pub is_completed: bool,
}

/// Generate the Write record that should be written that means to to perform a specified rollback
/// operation.
pub(crate) fn make_rollback(
    start_ts: TimeStamp,
    protected: bool,
    overlapped_write: Option<Write>,
) -> Option<Write> {
    match overlapped_write {
        Some(write) => {
            assert!(start_ts > write.start_ts);
            if protected {
                Some(write.set_overlapped_rollback(true))
            } else {
                // No need to update the original write.
                None
            }
        }
        None => Some(Write::new_rollback(start_ts, protected)),
    }
}

#[derive(Debug, Copy, Clone, Eq, PartialEq)]
pub enum MissingLockAction {
    Rollback,
    ProtectedRollback,
    ReturnError,
}

impl MissingLockAction {
    fn rollback_protect(protect_rollback: bool) -> MissingLockAction {
        if protect_rollback {
            MissingLockAction::ProtectedRollback
        } else {
            MissingLockAction::Rollback
        }
    }

    pub(crate) fn rollback(rollback_if_not_exist: bool) -> MissingLockAction {
        if rollback_if_not_exist {
            MissingLockAction::ProtectedRollback
        } else {
            MissingLockAction::ReturnError
        }
    }

    fn construct_write(&self, ts: TimeStamp, overlapped_write: Option<Write>) -> Option<Write> {
        match self {
            MissingLockAction::Rollback => make_rollback(ts, false, overlapped_write),
            MissingLockAction::ProtectedRollback => make_rollback(ts, true, overlapped_write),
            _ => unreachable!(),
        }
    }
}

/// `ReleasedLock` contains the information of the lock released by `commit`, `rollback` and so on.
/// It's used by `LockManager` to wake up transactions waiting for locks.
#[derive(Debug, PartialEq)]
pub struct ReleasedLock {
    /// The hash value of the lock.
    pub hash: u64,
    /// Whether it is a pessimistic lock.
    pub pessimistic: bool,
}

impl ReleasedLock {
    fn new(key: &Key, pessimistic: bool) -> Self {
        Self {
            hash: key.gen_hash(),
            pessimistic,
        }
    }
}

#[derive(Debug, PartialEq)]
pub enum SecondaryLockStatus {
    Locked(Lock),
    Committed(TimeStamp),
    RolledBack,
}

/// An abstraction of a locally-transactional MVCC key-value store
pub struct MvccTxn<S: Snapshot> {
    pub(crate) reader: MvccReader<S>,
    pub(crate) start_ts: TimeStamp,
    write_size: usize,
    writes: WriteData,
    // collapse continuous rollbacks.
    pub(crate) collapse_rollback: bool,
    pub extra_op: ExtraOp,
    // `concurrency_manager` is used to set memory locks for prewritten keys.
    // Prewritten locks of async commit transactions should be visible to
    // readers before they are written to the engine.
    pub(crate) concurrency_manager: ConcurrencyManager,
    // After locks are stored in memory in prewrite, the KeyHandleGuard
    // needs to be stored here.
    // When the locks are written to the underlying engine, subsequent
    // reading requests should be able to read the locks from the engine.
    // So these guards can be released after finishing writing.
    pub(crate) guards: Vec<KeyHandleGuard>,
}

impl<S: Snapshot> MvccTxn<S> {
    pub fn new(
        snapshot: S,
        start_ts: TimeStamp,
        fill_cache: bool,
        concurrency_manager: ConcurrencyManager,
    ) -> MvccTxn<S> {
        // FIXME: use session variable to indicate fill cache or not.

        // ScanMode is `None`, since in prewrite and other operations, keys are not given in
        // order and we use prefix seek for each key. An exception is GC, which uses forward
        // scan only.
        // IsolationLevel is `Si`, actually the method we use in MvccTxn does not rely on
        // isolation level, so it can be any value.
        Self::from_reader(
            MvccReader::new(snapshot, None, fill_cache, IsolationLevel::Si),
            start_ts,
            concurrency_manager,
        )
    }

    // Use `ScanMode::Forward` when gc.
    // When `scan_mode` is `Some(ScanMode::Forward)`, all keys must be written by
    // in ascending order.
    pub fn for_scan(
        snapshot: S,
        scan_mode: Option<ScanMode>,
        start_ts: TimeStamp,
        fill_cache: bool,
        concurrency_manager: ConcurrencyManager,
    ) -> MvccTxn<S> {
        Self::from_reader(
            MvccReader::new(snapshot, scan_mode, fill_cache, IsolationLevel::Si),
            start_ts,
            concurrency_manager,
        )
    }

    fn from_reader(
        reader: MvccReader<S>,
        start_ts: TimeStamp,
        concurrency_manager: ConcurrencyManager,
    ) -> MvccTxn<S> {
        MvccTxn {
            reader,
            start_ts,
            write_size: 0,
            writes: WriteData::default(),
            collapse_rollback: true,
            extra_op: ExtraOp::Noop,
            concurrency_manager,
            guards: vec![],
        }
    }

    pub fn collapse_rollback(&mut self, collapse: bool) {
        self.collapse_rollback = collapse;
    }

    pub fn set_start_ts(&mut self, start_ts: TimeStamp) {
        self.start_ts = start_ts;
    }

    pub fn into_modifies(self) -> Vec<Modify> {
        self.writes.modifies
    }

    pub fn take_extra(&mut self) -> TxnExtra {
        std::mem::take(&mut self.writes.extra)
    }

    pub fn take_guards(&mut self) -> Vec<KeyHandleGuard> {
        std::mem::take(&mut self.guards)
    }

    pub fn take_statistics(&mut self) -> Statistics {
        let mut statistics = Statistics::default();
        self.reader.collect_statistics_into(&mut statistics);
        statistics
    }

    pub fn write_size(&self) -> usize {
        self.write_size
    }

    pub(crate) fn put_lock(&mut self, key: Key, lock: &Lock) {
        let write = Modify::Put(CF_LOCK, key, lock.to_bytes());
        self.write_size += write.size();
        self.writes.modifies.push(write);
    }

    pub(crate) fn unlock_key(&mut self, key: Key, pessimistic: bool) -> Option<ReleasedLock> {
        let released = ReleasedLock::new(&key, pessimistic);
        let write = Modify::Delete(CF_LOCK, key);
        self.write_size += write.size();
        self.writes.modifies.push(write);
        Some(released)
    }

    pub(crate) fn put_value(&mut self, key: Key, ts: TimeStamp, value: Value) {
        let write = Modify::Put(CF_DEFAULT, key.append_ts(ts), value);
        self.write_size += write.size();
        self.writes.modifies.push(write);
    }

    fn delete_value(&mut self, key: Key, ts: TimeStamp) {
        let write = Modify::Delete(CF_DEFAULT, key.append_ts(ts));
        self.write_size += write.size();
        self.writes.modifies.push(write);
    }

    pub(crate) fn put_write(&mut self, key: Key, ts: TimeStamp, value: Value) {
        let write = Modify::Put(CF_WRITE, key.append_ts(ts), value);
        self.write_size += write.size();
        self.writes.modifies.push(write);
    }

    fn delete_write(&mut self, key: Key, ts: TimeStamp) {
        let write = Modify::Delete(CF_WRITE, key.append_ts(ts));
        self.write_size += write.size();
        self.writes.modifies.push(write);
    }

    fn key_exist(&mut self, key: &Key, ts: TimeStamp) -> Result<bool> {
        Ok(self.reader.get_write(&key, ts)?.is_some())
    }
    // Check whether there's an overlapped write record, and then perform rollback. The actual behavior
    // to do the rollback differs according to whether there's an overlapped write record.
    pub(crate) fn check_write_and_rollback_lock(
        &mut self,
        key: Key,
        lock: &Lock,
        is_pessimistic_txn: bool,
    ) -> Result<Option<ReleasedLock>> {
        let overlapped_write = self
            .reader
            .get_txn_commit_record(&key, self.start_ts)?
            .unwrap_none();
        self.rollback_lock(key, lock, is_pessimistic_txn, overlapped_write)
    }

    fn rollback_lock(
        &mut self,
        key: Key,
        lock: &Lock,
        is_pessimistic_txn: bool,
        overlapped_write: Option<Write>,
    ) -> Result<Option<ReleasedLock>> {
        // If prewrite type is DEL or LOCK or PESSIMISTIC, it is no need to delete value.
        if lock.short_value.is_none() && lock.lock_type == LockType::Put {
            self.delete_value(key.clone(), lock.ts);
        }

        // Only the primary key of a pessimistic transaction needs to be protected.
        let protected: bool = is_pessimistic_txn && key.is_encoded_from(&lock.primary);
        if let Some(write) = make_rollback(self.start_ts, protected, overlapped_write) {
            self.put_write(key.clone(), self.start_ts, write.as_ref().to_bytes());
        }
        if self.collapse_rollback {
            self.collapse_prev_rollback(key.clone())?;
        }
        Ok(self.unlock_key(key, is_pessimistic_txn))
    }

    /// Add the timestamp of the current rollback operation to another transaction's lock if
    /// necessary.
    ///
    /// When putting rollback record on a key that's locked by another transaction, the second
    /// transaction may overwrite the current rollback record when it's committed. Sometimes it may
    /// break consistency. To solve the problem, add the timestamp of the current rollback to the
    /// lock. So when the lock is committed, it can check if it will overwrite a rollback record
    /// by checking the information in the lock.
    pub(crate) fn mark_rollback_on_mismatching_lock(
        &mut self,
        key: &Key,
        mut lock: Lock,
        is_protected: bool,
    ) {
        assert_ne!(lock.ts, self.start_ts);

        if !is_protected {
            // A non-protected rollback record is ok to be overwritten, so do nothing in this case.
            return;
        }

        if self.start_ts < lock.min_commit_ts {
            // The rollback will surely not be overwritten by committing the lock. Do nothing.
            return;
        }

        if !lock.use_async_commit {
            // Currently only async commit may use calculated commit_ts. Do nothing if it's not a
            // async commit transaction.
            return;
        }

        lock.rollback_ts.push(self.start_ts);
        self.put_lock(key.clone(), &lock);
    }

    /// Checks the existence of the key according to `should_not_exist`.
    /// If not, returns an `AlreadyExist` error.
    pub(crate) fn check_data_constraint(
        &mut self,
        should_not_exist: bool,
        write: &Write,
        write_commit_ts: TimeStamp,
        key: &Key,
    ) -> Result<()> {
        if !should_not_exist || write.write_type == WriteType::Delete {
            return Ok(());
        }

        // The current key exists under any of the following conditions:
        // 1.The current write type is `PUT`
        // 2.The current write type is `Rollback` or `Lock`, and the key have an older version.
        if write.write_type == WriteType::Put || self.key_exist(&key, write_commit_ts.prev())? {
            return Err(ErrorInner::AlreadyExist { key: key.to_raw()? }.into());
        }

        Ok(())
    }

    // Pessimistic transactions only acquire pessimistic locks on row keys and unique index keys.
    // The corresponding secondary index keys are not locked until pessimistic prewrite.
    // It's possible that lock conflict occurs on them, but the isolation is
    // guaranteed by pessimistic locks, so let TiDB resolves these locks immediately.
    pub(crate) fn handle_non_pessimistic_lock_conflict(&self, key: Key, lock: Lock) -> Result<()> {
        // The previous pessimistic transaction has been committed or aborted.
        // Resolve it immediately.
        //
        // Because the row key is locked, the optimistic transaction will
        // abort. Resolve it immediately.
        let mut info = lock.into_lock_info(key.into_raw()?);
        // Set ttl to 0 so TiDB will resolve lock immediately.
        info.set_lock_ttl(0);
        Err(ErrorInner::KeyIsLocked(info).into())
    }

    // TiKV may fails to write pessimistic locks due to pipelined process.
    // If the data is not changed after acquiring the lock, we can still prewrite the key.
    pub(crate) fn amend_pessimistic_lock(&mut self, key: &Key) -> Result<()> {
        if let Some((commit_ts, _)) = self.reader.seek_write(key, TimeStamp::max())? {
            // The invariants of pessimistic locks are:
            //   1. lock's for_update_ts >= key's latest commit_ts
            //   2. lock's for_update_ts >= txn's start_ts
            //   3. If the data is changed after acquiring the pessimistic lock, key's new commit_ts > lock's for_update_ts
            //
            // So, if the key's latest commit_ts is still less than or equal to lock's for_update_ts, the data is not changed.
            // However, we can't get lock's for_update_ts in current implementation (txn's for_update_ts is updated for each DML),
            // we can only use txn's start_ts to check -- If the key's commit_ts is less than txn's start_ts, it's less than
            // lock's for_update_ts too.
            if commit_ts >= self.start_ts {
                warn!(
                    "prewrite failed (pessimistic lock not found)";
                    "start_ts" => self.start_ts,
                    "commit_ts" => commit_ts,
                    "key" => %key
                );
                MVCC_CONFLICT_COUNTER
                    .pipelined_acquire_pessimistic_lock_amend_fail
                    .inc();
                return Err(ErrorInner::PessimisticLockNotFound {
                    start_ts: self.start_ts,
                    key: key.clone().into_raw()?,
                }
                .into());
            }
        }
        // Used pipelined pessimistic lock acquiring in this txn but failed
        // Luckily no other txn modified this lock, amend it by treat it as optimistic txn.
        MVCC_CONFLICT_COUNTER
            .pipelined_acquire_pessimistic_lock_amend_success
            .inc();
        Ok(())
    }

    pub fn rollback(&mut self, key: Key) -> Result<Option<ReleasedLock>> {
        fail_point!("rollback", |err| Err(make_txn_error(
            err,
            &key,
            self.start_ts,
        )
        .into()));

        // Rollback is called only if the transaction is known to fail. Under the circumstances,
        // the rollback record needn't be protected.
        self.cleanup(key, TimeStamp::zero(), false)
    }

    pub(crate) fn check_txn_status_missing_lock(
        &mut self,
        primary_key: Key,
        mismatch_lock: Option<Lock>,
        action: MissingLockAction,
    ) -> Result<TxnStatus> {
        MVCC_CHECK_TXN_STATUS_COUNTER_VEC.get_commit_info.inc();

        match self
            .reader
            .get_txn_commit_record(&primary_key, self.start_ts)?
        {
            TxnCommitRecord::SingleRecord { commit_ts, write } => {
                if write.write_type == WriteType::Rollback {
                    Ok(TxnStatus::RolledBack)
                } else {
                    Ok(TxnStatus::committed(commit_ts))
                }
            }
            TxnCommitRecord::OverlappedRollback { .. } => Ok(TxnStatus::RolledBack),
            TxnCommitRecord::None { overlapped_write } => {
                if MissingLockAction::ReturnError == action {
                    return Err(ErrorInner::TxnNotFound {
                        start_ts: self.start_ts,
                        key: primary_key.into_raw()?,
                    }
                    .into());
                }

                let ts = self.start_ts;

                // collapse previous rollback if exist.
                if self.collapse_rollback {
                    self.collapse_prev_rollback(primary_key.clone())?;
                }

                if let (Some(l), None) = (mismatch_lock, overlapped_write.as_ref()) {
                    self.mark_rollback_on_mismatching_lock(
                        &primary_key,
                        l,
                        action == MissingLockAction::ProtectedRollback,
                    );
                }

                // Insert a Rollback to Write CF in case that a stale prewrite
                // command is received after a cleanup command.
                if let Some(write) = action.construct_write(ts, overlapped_write) {
                    self.put_write(primary_key, ts, write.as_ref().to_bytes());
                }
                MVCC_CHECK_TXN_STATUS_COUNTER_VEC.rollback.inc();

                Ok(TxnStatus::LockNotExist)
            }
        }
    }

    /// Cleanup the lock if it's TTL has expired, comparing with `current_ts`. If `current_ts` is 0,
    /// cleanup the lock without checking TTL. If the lock is the primary lock of a pessimistic
    /// transaction, the rollback record is protected from being collapsed.
    ///
    /// Returns the released lock. Returns error if the key is locked or has already been
    /// committed.
    pub fn cleanup(
        &mut self,
        key: Key,
        current_ts: TimeStamp,
        protect_rollback: bool,
    ) -> Result<Option<ReleasedLock>> {
        fail_point!("cleanup", |err| Err(make_txn_error(
            err,
            &key,
            self.start_ts,
        )
        .into()));

        match self.reader.load_lock(&key)? {
            Some(ref lock) if lock.ts == self.start_ts => {
                // If current_ts is not 0, check the Lock's TTL.
                // If the lock is not expired, do not rollback it but report key is locked.
                if !current_ts.is_zero() && lock.ts.physical() + lock.ttl >= current_ts.physical() {
                    return Err(ErrorInner::KeyIsLocked(
                        lock.clone().into_lock_info(key.into_raw()?),
                    )
                    .into());
                }

                let is_pessimistic_txn = !lock.for_update_ts.is_zero();
                self.check_write_and_rollback_lock(key, lock, is_pessimistic_txn)
            }
            l => match self.check_txn_status_missing_lock(
                key,
                l,
                MissingLockAction::rollback_protect(protect_rollback),
            )? {
                TxnStatus::Committed { commit_ts } => {
                    MVCC_CONFLICT_COUNTER.rollback_committed.inc();
                    Err(ErrorInner::Committed { commit_ts }.into())
                }
                TxnStatus::RolledBack => {
                    // Return Ok on Rollback already exist.
                    MVCC_DUPLICATE_CMD_COUNTER_VEC.rollback.inc();
                    Ok(None)
                }
                TxnStatus::LockNotExist => Ok(None),
                _ => unreachable!(),
            },
        }
    }

    pub(crate) fn collapse_prev_rollback(&mut self, key: Key) -> Result<()> {
        if let Some((commit_ts, write)) = self.reader.seek_write(&key, self.start_ts)? {
            if write.write_type == WriteType::Rollback && !write.as_ref().is_protected() {
                self.delete_write(key, commit_ts);
            }
        }
        Ok(())
    }

    pub fn gc(&mut self, key: Key, safe_point: TimeStamp) -> Result<GcInfo> {
        let mut remove_older = false;
        let mut ts = TimeStamp::max();
        let mut found_versions = 0;
        let mut deleted_versions = 0;
        let mut latest_delete = None;
        let mut is_completed = true;
        while let Some((commit, write)) = self.reader.seek_write(&key, ts)? {
            ts = commit.prev();
            found_versions += 1;

            if self.write_size >= MAX_TXN_WRITE_SIZE {
                // Cannot remove latest delete when we haven't iterate all versions.
                latest_delete = None;
                is_completed = false;
                break;
            }

            if remove_older {
                self.delete_write(key.clone(), commit);
                if write.write_type == WriteType::Put && write.short_value.is_none() {
                    self.delete_value(key.clone(), write.start_ts);
                }
                deleted_versions += 1;
                continue;
            }

            if commit > safe_point {
                continue;
            }

            // Set `remove_older` after we find the latest value.
            match write.write_type {
                WriteType::Put | WriteType::Delete => {
                    remove_older = true;
                }
                WriteType::Rollback | WriteType::Lock => {}
            }

            // Latest write before `safe_point` can be deleted if its type is Delete,
            // Rollback or Lock.
            match write.write_type {
                WriteType::Delete => {
                    latest_delete = Some(commit);
                }
                WriteType::Rollback | WriteType::Lock => {
                    self.delete_write(key.clone(), commit);
                    deleted_versions += 1;
                }
                WriteType::Put => {}
            }
        }
        if let Some(commit) = latest_delete {
            self.delete_write(key, commit);
            deleted_versions += 1;
        }
        MVCC_VERSIONS_HISTOGRAM.observe(found_versions as f64);
        if deleted_versions > 0 {
            GC_DELETE_VERSIONS_HISTOGRAM.observe(deleted_versions as f64);
        }
        Ok(GcInfo {
            found_versions,
            deleted_versions,
            is_completed,
        })
    }

    // Check and execute the extra operation.
    // Currently we use it only for reading the old value for CDC.
    pub fn check_extra_op(
        &mut self,
        key: &Key,
        mutation_type: MutationType,
        prev_write: Option<Write>,
    ) -> Result<()> {
        use crate::storage::mvcc::reader::seek_for_valid_write;

        if self.extra_op == ExtraOp::ReadOldValue
            && (mutation_type == MutationType::Put || mutation_type == MutationType::Delete)
        {
            let old_value = if let Some(w) = prev_write {
                // If write is Rollback or Lock, seek for valid write record.
                if w.write_type == WriteType::Rollback || w.write_type == WriteType::Lock {
                    let write_cursor = self.reader.write_cursor.as_mut().unwrap();
                    // Skip the current write record.
                    write_cursor.next(&mut self.reader.statistics.write);
                    let write = seek_for_valid_write(
                        write_cursor,
                        key,
                        self.start_ts,
                        &mut self.reader.statistics,
                    )?;
                    write.map(|w| OldValue {
                        short_value: w.short_value,
                        start_ts: w.start_ts,
                    })
                } else {
                    Some(OldValue {
                        short_value: w.short_value,
                        start_ts: w.start_ts,
                    })
                }
            } else {
                None
            };
            // If write is None or cannot find a previously valid write record.
            self.writes.extra.add_old_value(
                key.clone().append_ts(self.start_ts),
                old_value,
                mutation_type,
            );
        }
        Ok(())
    }
}

impl<S: Snapshot> fmt::Debug for MvccTxn<S> {
    fn fmt(&self, f: &mut fmt::Formatter<'_>) -> fmt::Result {
        write!(f, "txn @{}", self.start_ts)
    }
}

#[cfg(feature = "failpoints")]
pub(crate) fn make_txn_error(s: Option<String>, key: &Key, start_ts: TimeStamp) -> ErrorInner {
    if let Some(s) = s {
        match s.to_ascii_lowercase().as_str() {
            "keyislocked" => {
                let mut info = kvproto::kvrpcpb::LockInfo::default();
                info.set_key(key.to_raw().unwrap());
                info.set_primary_lock(key.to_raw().unwrap());
                info.set_lock_ttl(3000);
                ErrorInner::KeyIsLocked(info)
            }
            "committed" => ErrorInner::Committed {
                commit_ts: TimeStamp::zero(),
            },
            "pessimisticlockrolledback" => ErrorInner::PessimisticLockRolledBack {
                start_ts,
                key: key.to_raw().unwrap(),
            },
            "txnlocknotfound" => ErrorInner::TxnLockNotFound {
                start_ts,
                commit_ts: TimeStamp::zero(),
                key: key.to_raw().unwrap(),
            },
            "txnnotfound" => ErrorInner::TxnNotFound {
                start_ts,
                key: key.to_raw().unwrap(),
            },
            "locktypenotmatch" => ErrorInner::LockTypeNotMatch {
                start_ts,
                key: key.to_raw().unwrap(),
                pessimistic: false,
            },
            "writeconflict" => ErrorInner::WriteConflict {
                start_ts,
                conflict_start_ts: TimeStamp::zero(),
                conflict_commit_ts: TimeStamp::zero(),
                key: key.to_raw().unwrap(),
                primary: vec![],
            },
            "deadlock" => ErrorInner::Deadlock {
                start_ts,
                lock_ts: TimeStamp::zero(),
                lock_key: key.to_raw().unwrap(),
                deadlock_key_hash: 0,
            },
            "alreadyexist" => ErrorInner::AlreadyExist {
                key: key.to_raw().unwrap(),
            },
            "committsexpired" => ErrorInner::CommitTsExpired {
                start_ts,
                commit_ts: TimeStamp::zero(),
                key: key.to_raw().unwrap(),
                min_commit_ts: TimeStamp::zero(),
            },
            "pessimisticlocknotfound" => ErrorInner::PessimisticLockNotFound {
                start_ts,
                key: key.to_raw().unwrap(),
            },
            _ => ErrorInner::Other(box_err!("unexpected error string")),
        }
    } else {
        ErrorInner::Other(box_err!("empty error string"))
    }
}

#[cfg(test)]
mod tests {
    use super::*;

    use crate::storage::kv::{Engine, RocksEngine, TestEngineBuilder};
    use crate::storage::mvcc::tests::*;
    use crate::storage::mvcc::{Error, ErrorInner, Mutation, MvccReader};
    use crate::storage::txn::commands::*;
    use crate::storage::txn::tests::*;
    use crate::storage::txn::{acquire_pessimistic_lock, commit, pessimistic_prewrite, prewrite};
    use crate::storage::SecondaryLocksStatus;
    use kvproto::kvrpcpb::Context;
    use txn_types::{TimeStamp, SHORT_VALUE_MAX_LEN};

    fn test_mvcc_txn_read_imp(k1: &[u8], k2: &[u8], v: &[u8]) {
        let engine = TestEngineBuilder::new().build().unwrap();

        must_get_none(&engine, k1, 1);

        must_prewrite_put(&engine, k1, v, k1, 2);
        must_rollback(&engine, k1, 2);
        // should ignore rollback
        must_get_none(&engine, k1, 3);

        must_prewrite_lock(&engine, k1, k1, 3);
        must_commit(&engine, k1, 3, 4);
        // should ignore read lock
        must_get_none(&engine, k1, 5);

        must_prewrite_put(&engine, k1, v, k1, 5);
        must_prewrite_put(&engine, k2, v, k1, 5);
        // should not be affected by later locks
        must_get_none(&engine, k1, 4);
        // should read pending locks
        must_get_err(&engine, k1, 7);
        // should ignore the primary lock and get none when reading the latest record
        must_get_none(&engine, k1, u64::max_value());
        // should read secondary locks even when reading the latest record
        must_get_err(&engine, k2, u64::max_value());

        must_commit(&engine, k1, 5, 10);
        must_commit(&engine, k2, 5, 10);
        must_get_none(&engine, k1, 3);
        // should not read with ts < commit_ts
        must_get_none(&engine, k1, 7);
        // should read with ts > commit_ts
        must_get(&engine, k1, 13, v);
        // should read the latest record if `ts == u64::max_value()`
        must_get(&engine, k1, u64::max_value(), v);

        must_prewrite_delete(&engine, k1, k1, 15);
        // should ignore the lock and get previous record when reading the latest record
        must_get(&engine, k1, u64::max_value(), v);
        must_commit(&engine, k1, 15, 20);
        must_get_none(&engine, k1, 3);
        must_get_none(&engine, k1, 7);
        must_get(&engine, k1, 13, v);
        must_get(&engine, k1, 17, v);
        must_get_none(&engine, k1, 23);

        // intersecting timestamps with pessimistic txn
        // T1: start_ts = 25, commit_ts = 27
        // T2: start_ts = 23, commit_ts = 31
        must_prewrite_put(&engine, k1, v, k1, 25);
        must_commit(&engine, k1, 25, 27);
        must_acquire_pessimistic_lock(&engine, k1, k1, 23, 29);
        must_get(&engine, k1, 30, v);
        must_pessimistic_prewrite_delete(&engine, k1, k1, 23, 29, true);
        must_get_err(&engine, k1, 30);
        // should read the latest record when `ts == u64::max_value()`
        // even if lock.start_ts(23) < latest write.commit_ts(27)
        must_get(&engine, k1, u64::max_value(), v);
        must_commit(&engine, k1, 23, 31);
        must_get(&engine, k1, 30, v);
        must_get_none(&engine, k1, 32);
    }

    #[test]
    fn test_mvcc_txn_read() {
        test_mvcc_txn_read_imp(b"k1", b"k2", b"v1");

        let long_value = "v".repeat(SHORT_VALUE_MAX_LEN + 1).into_bytes();
        test_mvcc_txn_read_imp(b"k1", b"k2", &long_value);
    }

    fn test_mvcc_txn_prewrite_imp(k: &[u8], v: &[u8]) {
        let engine = TestEngineBuilder::new().build().unwrap();

        must_prewrite_put(&engine, k, v, k, 5);
        // Key is locked.
        must_locked(&engine, k, 5);
        // Retry prewrite.
        must_prewrite_put(&engine, k, v, k, 5);
        // Conflict.
        must_prewrite_lock_err(&engine, k, k, 6);

        must_commit(&engine, k, 5, 10);
        must_written(&engine, k, 5, 10, WriteType::Put);
        // Delayed prewrite request after committing should do nothing.
        must_prewrite_put_err(&engine, k, v, k, 5);
        must_unlocked(&engine, k);
        // Write conflict.
        must_prewrite_lock_err(&engine, k, k, 6);
        must_unlocked(&engine, k);
        // Not conflict.
        must_prewrite_lock(&engine, k, k, 12);
        must_locked(&engine, k, 12);
        must_rollback(&engine, k, 12);
        must_unlocked(&engine, k);
        must_written(&engine, k, 12, 12, WriteType::Rollback);
        // Cannot retry Prewrite after rollback.
        must_prewrite_lock_err(&engine, k, k, 12);
        // Can prewrite after rollback.
        must_prewrite_delete(&engine, k, k, 13);
        must_rollback(&engine, k, 13);
        must_unlocked(&engine, k);
    }

    #[test]
    fn test_mvcc_txn_prewrite_insert() {
        let engine = TestEngineBuilder::new().build().unwrap();
        let (k1, v1, v2, v3) = (b"k1", b"v1", b"v2", b"v3");
        must_prewrite_put(&engine, k1, v1, k1, 1);
        must_commit(&engine, k1, 1, 2);

        // "k1" already exist, returns AlreadyExist error.
        assert!(try_prewrite_insert(&engine, k1, v2, k1, 3).is_err());

        // Delete "k1"
        must_prewrite_delete(&engine, k1, k1, 4);
        must_commit(&engine, k1, 4, 5);

        // After delete "k1", insert returns ok.
        assert!(try_prewrite_insert(&engine, k1, v2, k1, 6).is_ok());
        must_commit(&engine, k1, 6, 7);

        // Rollback
        must_prewrite_put(&engine, k1, v3, k1, 8);
        must_rollback(&engine, k1, 8);

        assert!(try_prewrite_insert(&engine, k1, v3, k1, 9).is_err());

        // Delete "k1" again
        must_prewrite_delete(&engine, k1, k1, 10);
        must_commit(&engine, k1, 10, 11);

        // Rollback again
        must_prewrite_put(&engine, k1, v3, k1, 12);
        must_rollback(&engine, k1, 12);

        // After delete "k1", insert returns ok.
        assert!(try_prewrite_insert(&engine, k1, v2, k1, 13).is_ok());
        must_commit(&engine, k1, 13, 14);
    }

    #[test]
    fn test_mvcc_txn_prewrite_check_not_exist() {
        let engine = TestEngineBuilder::new().build().unwrap();
        let (k1, v1, v2, v3) = (b"k1", b"v1", b"v2", b"v3");
        must_prewrite_put(&engine, k1, v1, k1, 1);
        must_commit(&engine, k1, 1, 2);

        // "k1" already exist, returns AlreadyExist error.
        assert!(try_prewrite_check_not_exists(&engine, k1, k1, 3).is_err());

        // Delete "k1"
        must_prewrite_delete(&engine, k1, k1, 4);
        must_commit(&engine, k1, 4, 5);

        // After delete "k1", check_not_exists returns ok.
        assert!(try_prewrite_check_not_exists(&engine, k1, k1, 6).is_ok());

        assert!(try_prewrite_insert(&engine, k1, v2, k1, 7).is_ok());
        must_commit(&engine, k1, 7, 8);

        // Rollback
        must_prewrite_put(&engine, k1, v3, k1, 9);
        must_rollback(&engine, k1, 9);
        assert!(try_prewrite_check_not_exists(&engine, k1, k1, 10).is_err());

        // Delete "k1" again
        must_prewrite_delete(&engine, k1, k1, 11);
        must_commit(&engine, k1, 11, 12);

        // Rollback again
        must_prewrite_put(&engine, k1, v3, k1, 13);
        must_rollback(&engine, k1, 13);

        // After delete "k1", check_not_exists returns ok.
        assert!(try_prewrite_check_not_exists(&engine, k1, k1, 14).is_ok());
    }

    #[test]
    fn test_mvcc_txn_pessmistic_prewrite_check_not_exist() {
        let engine = TestEngineBuilder::new().build().unwrap();
        let k = b"k1";
        assert!(try_pessimistic_prewrite_check_not_exists(&engine, k, k, 3).is_err())
    }

    #[test]
    fn test_rollback_lock_optimistic() {
        let engine = TestEngineBuilder::new().build().unwrap();

        let (k, v) = (b"k1", b"v1");
        must_prewrite_put(&engine, k, v, k, 5);
        must_commit(&engine, k, 5, 10);

        // Lock
        must_prewrite_lock(&engine, k, k, 15);
        must_locked(&engine, k, 15);

        // Rollback lock
        must_rollback(&engine, k, 15);
        // Rollbacks of optimistic transactions needn't be protected
        must_get_rollback_protected(&engine, k, 15, false);
    }

    #[test]
    fn test_rollback_lock_pessimistic() {
        let engine = TestEngineBuilder::new().build().unwrap();

        let (k1, k2, v) = (b"k1", b"k2", b"v1");

        must_acquire_pessimistic_lock(&engine, k1, k1, 5, 5);
        must_acquire_pessimistic_lock(&engine, k2, k1, 5, 7);
        must_rollback(&engine, k1, 5);
        must_rollback(&engine, k2, 5);
        // The rollback of the primary key should be protected
        must_get_rollback_protected(&engine, k1, 5, true);
        // The rollback of the secondary key needn't be protected
        must_get_rollback_protected(&engine, k2, 5, false);

        must_acquire_pessimistic_lock(&engine, k1, k1, 15, 15);
        must_acquire_pessimistic_lock(&engine, k2, k1, 15, 17);
        must_pessimistic_prewrite_put(&engine, k1, v, k1, 15, 17, true);
        must_pessimistic_prewrite_put(&engine, k2, v, k1, 15, 17, true);
        must_rollback(&engine, k1, 15);
        must_rollback(&engine, k2, 15);
        // The rollback of the primary key should be protected
        must_get_rollback_protected(&engine, k1, 15, true);
        // The rollback of the secondary key needn't be protected
        must_get_rollback_protected(&engine, k2, 15, false);
    }

    #[test]
    fn test_rollback_del() {
        let engine = TestEngineBuilder::new().build().unwrap();

        let (k, v) = (b"k1", b"v1");
        must_prewrite_put(&engine, k, v, k, 5);
        must_commit(&engine, k, 5, 10);

        // Prewrite delete
        must_prewrite_delete(&engine, k, k, 15);
        must_locked(&engine, k, 15);

        // Rollback delete
        must_rollback(&engine, k, 15);
    }

    #[test]
    fn test_rollback_overlapped() {
        let engine = TestEngineBuilder::new().build().unwrap();
        let (k1, v1) = (b"key1", b"v1");
        let (k2, v2) = (b"key2", b"v2");

        must_prewrite_put(&engine, k1, v1, k1, 10);
        must_prewrite_put(&engine, k2, v2, k2, 11);
        must_commit(&engine, k1, 10, 20);
        must_commit(&engine, k2, 11, 20);
        let w1 = must_written(&engine, k1, 10, 20, WriteType::Put);
        let w2 = must_written(&engine, k2, 11, 20, WriteType::Put);
        assert!(!w1.has_overlapped_rollback);
        assert!(!w2.has_overlapped_rollback);

        must_cleanup(&engine, k1, 20, 0);
        must_rollback(&engine, k2, 20);

        let w1r = must_written(&engine, k1, 10, 20, WriteType::Put);
        assert!(w1r.has_overlapped_rollback);
        // The only difference between w1r and w1 is the overlapped_rollback flag.
        assert_eq!(w1r.set_overlapped_rollback(false), w1);

        let w2r = must_written(&engine, k2, 11, 20, WriteType::Put);
        // Rollback is invoked on secondaries, so the rollback is not protected and overlapped_rollback
        // won't be set.
        assert_eq!(w2r, w2);
    }

    #[test]
    fn test_cleanup() {
        // Cleanup's logic is mostly similar to rollback, except the TTL check. Tests that not
        // related to TTL check should be covered by other test cases.
        let engine = TestEngineBuilder::new().build().unwrap();

        // Shorthand for composing ts.
        let ts = TimeStamp::compose;

        let (k, v) = (b"k", b"v");

        must_prewrite_put(&engine, k, v, k, ts(10, 0));
        must_locked(&engine, k, ts(10, 0));
        txn_heart_beat::tests::must_success(&engine, k, ts(10, 0), 100, 100);
        // Check the last txn_heart_beat has set the lock's TTL to 100.
        txn_heart_beat::tests::must_success(&engine, k, ts(10, 0), 90, 100);

        // TTL not expired. Do nothing but returns an error.
        must_cleanup_err(&engine, k, ts(10, 0), ts(20, 0));
        must_locked(&engine, k, ts(10, 0));

        // Try to cleanup another transaction's lock. Does nothing.
        must_cleanup(&engine, k, ts(10, 1), ts(120, 0));
        // If there is no exisiting lock when cleanup, it may be a pessimistic transaction,
        // so the rollback should be protected.
        must_get_rollback_protected(&engine, k, ts(10, 1), true);
        must_locked(&engine, k, ts(10, 0));

        // TTL expired. The lock should be removed.
        must_cleanup(&engine, k, ts(10, 0), ts(120, 0));
        must_unlocked(&engine, k);
        // Rollbacks of optimistic transactions needn't be protected
        must_get_rollback_protected(&engine, k, ts(10, 0), false);
        must_get_rollback_ts(&engine, k, ts(10, 0));

        // Rollbacks of primary keys in pessimistic transactions should be protected
        must_acquire_pessimistic_lock(&engine, k, k, ts(11, 1), ts(12, 1));
        must_cleanup(&engine, k, ts(11, 1), ts(120, 0));
        must_get_rollback_protected(&engine, k, ts(11, 1), true);

        must_acquire_pessimistic_lock(&engine, k, k, ts(13, 1), ts(14, 1));
        must_pessimistic_prewrite_put(&engine, k, v, k, ts(13, 1), ts(14, 1), true);
        must_cleanup(&engine, k, ts(13, 1), ts(120, 0));
        must_get_rollback_protected(&engine, k, ts(13, 1), true);
    }

    #[test]
    fn test_mvcc_txn_prewrite() {
        test_mvcc_txn_prewrite_imp(b"k1", b"v1");

        let long_value = "v".repeat(SHORT_VALUE_MAX_LEN + 1).into_bytes();
        test_mvcc_txn_prewrite_imp(b"k2", &long_value);
    }

    #[test]
    fn test_mvcc_txn_rollback_after_commit() {
        let engine = TestEngineBuilder::new().build().unwrap();

        let k = b"k";
        let v = b"v";
        let t1 = 1;
        let t2 = 10;
        let t3 = 20;
        let t4 = 30;

        must_prewrite_put(&engine, k, v, k, t1);

        must_rollback(&engine, k, t2);
        must_rollback(&engine, k, t2);
        must_rollback(&engine, k, t4);

        must_commit(&engine, k, t1, t3);
        // The rollback should be failed since the transaction
        // was committed before.
        must_rollback_err(&engine, k, t1);
        must_get(&engine, k, t4, v);
    }

    fn test_mvcc_txn_rollback_imp(k: &[u8], v: &[u8]) {
        let engine = TestEngineBuilder::new().build().unwrap();

        must_prewrite_put(&engine, k, v, k, 5);
        must_rollback(&engine, k, 5);
        // Rollback should be idempotent
        must_rollback(&engine, k, 5);
        // Lock should be released after rollback
        must_unlocked(&engine, k);
        must_prewrite_lock(&engine, k, k, 10);
        must_rollback(&engine, k, 10);
        // data should be dropped after rollback
        must_get_none(&engine, k, 20);

        // Can't rollback committed transaction.
        must_prewrite_put(&engine, k, v, k, 25);
        must_commit(&engine, k, 25, 30);
        must_rollback_err(&engine, k, 25);
        must_rollback_err(&engine, k, 25);

        // Can't rollback other transaction's lock
        must_prewrite_delete(&engine, k, k, 35);
        must_rollback(&engine, k, 34);
        must_rollback(&engine, k, 36);
        must_written(&engine, k, 34, 34, WriteType::Rollback);
        must_written(&engine, k, 36, 36, WriteType::Rollback);
        must_locked(&engine, k, 35);
        must_commit(&engine, k, 35, 40);
        must_get(&engine, k, 39, v);
        must_get_none(&engine, k, 41);
    }

    #[test]
    fn test_mvcc_txn_rollback() {
        test_mvcc_txn_rollback_imp(b"k", b"v");

        let long_value = "v".repeat(SHORT_VALUE_MAX_LEN + 1).into_bytes();
        test_mvcc_txn_rollback_imp(b"k2", &long_value);
    }

    #[test]
    fn test_mvcc_txn_rollback_before_prewrite() {
        let engine = TestEngineBuilder::new().build().unwrap();
        let key = b"key";
        must_rollback(&engine, key, 5);
        must_prewrite_lock_err(&engine, key, key, 5);
    }

    fn test_gc_imp<F>(k: &[u8], v1: &[u8], v2: &[u8], v3: &[u8], v4: &[u8], gc: F)
    where
        F: Fn(&RocksEngine, &[u8], u64),
    {
        let engine = TestEngineBuilder::new().build().unwrap();

        must_prewrite_put(&engine, k, v1, k, 5);
        must_commit(&engine, k, 5, 10);
        must_prewrite_put(&engine, k, v2, k, 15);
        must_commit(&engine, k, 15, 20);
        must_prewrite_delete(&engine, k, k, 25);
        must_commit(&engine, k, 25, 30);
        must_prewrite_put(&engine, k, v3, k, 35);
        must_commit(&engine, k, 35, 40);
        must_prewrite_lock(&engine, k, k, 45);
        must_commit(&engine, k, 45, 50);
        must_prewrite_put(&engine, k, v4, k, 55);
        must_rollback(&engine, k, 55);

        // Transactions:
        // startTS commitTS Command
        // --
        // 55      -        PUT "x55" (Rollback)
        // 45      50       LOCK
        // 35      40       PUT "x35"
        // 25      30       DELETE
        // 15      20       PUT "x15"
        //  5      10       PUT "x5"

        // CF data layout:
        // ts CFDefault   CFWrite
        // --
        // 55             Rollback(PUT,50)
        // 50             Commit(LOCK,45)
        // 45
        // 40             Commit(PUT,35)
        // 35   x35
        // 30             Commit(Delete,25)
        // 25
        // 20             Commit(PUT,15)
        // 15   x15
        // 10             Commit(PUT,5)
        // 5    x5

        gc(&engine, k, 12);
        must_get(&engine, k, 12, v1);

        gc(&engine, k, 22);
        must_get(&engine, k, 22, v2);
        must_get_none(&engine, k, 12);

        gc(&engine, k, 32);
        must_get_none(&engine, k, 22);
        must_get_none(&engine, k, 35);

        gc(&engine, k, 60);
        must_get(&engine, k, 62, v3);
    }

    #[test]
    fn test_gc() {
        test_gc_imp(b"k1", b"v1", b"v2", b"v3", b"v4", must_gc);

        let v1 = "x".repeat(SHORT_VALUE_MAX_LEN + 1).into_bytes();
        let v2 = "y".repeat(SHORT_VALUE_MAX_LEN + 1).into_bytes();
        let v3 = "z".repeat(SHORT_VALUE_MAX_LEN + 1).into_bytes();
        let v4 = "v".repeat(SHORT_VALUE_MAX_LEN + 1).into_bytes();
        test_gc_imp(b"k2", &v1, &v2, &v3, &v4, must_gc);
    }

    #[test]
    fn test_gc_with_compaction_filter() {
        use crate::server::gc_worker::gc_by_compact;

        test_gc_imp(b"k1", b"v1", b"v2", b"v3", b"v4", gc_by_compact);

        let v1 = "x".repeat(SHORT_VALUE_MAX_LEN + 1).into_bytes();
        let v2 = "y".repeat(SHORT_VALUE_MAX_LEN + 1).into_bytes();
        let v3 = "z".repeat(SHORT_VALUE_MAX_LEN + 1).into_bytes();
        let v4 = "v".repeat(SHORT_VALUE_MAX_LEN + 1).into_bytes();
        test_gc_imp(b"k2", &v1, &v2, &v3, &v4, gc_by_compact);
    }

    fn test_write_imp(k: &[u8], v: &[u8], k2: &[u8]) {
        let engine = TestEngineBuilder::new().build().unwrap();

        must_prewrite_put(&engine, k, v, k, 5);
        must_seek_write_none(&engine, k, 5);

        must_commit(&engine, k, 5, 10);
        must_seek_write(&engine, k, TimeStamp::max(), 5, 10, WriteType::Put);
        must_seek_write_none(&engine, k2, TimeStamp::max());
        must_get_commit_ts(&engine, k, 5, 10);

        must_prewrite_delete(&engine, k, k, 15);
        must_rollback(&engine, k, 15);
        must_seek_write(&engine, k, TimeStamp::max(), 15, 15, WriteType::Rollback);
        must_get_commit_ts(&engine, k, 5, 10);
        must_get_commit_ts_none(&engine, k, 15);

        must_prewrite_lock(&engine, k, k, 25);
        must_commit(&engine, k, 25, 30);
        must_seek_write(&engine, k, TimeStamp::max(), 25, 30, WriteType::Lock);
        must_get_commit_ts(&engine, k, 25, 30);
    }

    #[test]
    fn test_write() {
        test_write_imp(b"kk", b"v1", b"k");

        let v2 = "x".repeat(SHORT_VALUE_MAX_LEN + 1).into_bytes();
        test_write_imp(b"kk", &v2, b"k");
    }

    fn test_scan_keys_imp(keys: Vec<&[u8]>, values: Vec<&[u8]>) {
        let engine = TestEngineBuilder::new().build().unwrap();
        must_prewrite_put(&engine, keys[0], values[0], keys[0], 1);
        must_commit(&engine, keys[0], 1, 10);
        must_prewrite_lock(&engine, keys[1], keys[1], 1);
        must_commit(&engine, keys[1], 1, 5);
        must_prewrite_delete(&engine, keys[2], keys[2], 1);
        must_commit(&engine, keys[2], 1, 20);
        must_prewrite_put(&engine, keys[3], values[1], keys[3], 1);
        must_prewrite_lock(&engine, keys[4], keys[4], 10);
        must_prewrite_delete(&engine, keys[5], keys[5], 5);

        must_scan_keys(&engine, None, 100, vec![keys[0], keys[1], keys[2]], None);
        must_scan_keys(&engine, None, 3, vec![keys[0], keys[1], keys[2]], None);
        must_scan_keys(&engine, None, 2, vec![keys[0], keys[1]], Some(keys[1]));
        must_scan_keys(&engine, Some(keys[1]), 1, vec![keys[1]], Some(keys[1]));
    }

    #[test]
    fn test_scan_keys() {
        test_scan_keys_imp(vec![b"a", b"c", b"e", b"b", b"d", b"f"], vec![b"a", b"b"]);

        let v1 = "x".repeat(SHORT_VALUE_MAX_LEN + 1).into_bytes();
        let v4 = "v".repeat(SHORT_VALUE_MAX_LEN + 1).into_bytes();
        test_scan_keys_imp(vec![b"a", b"c", b"e", b"b", b"d", b"f"], vec![&v1, &v4]);
    }

    fn test_write_size_imp(k: &[u8], v: &[u8], pk: &[u8]) {
        let engine = TestEngineBuilder::new().build().unwrap();
        let ctx = Context::default();
        let snapshot = engine.snapshot(&ctx).unwrap();
        let cm = ConcurrencyManager::new(10.into());
        let mut txn = MvccTxn::new(snapshot, 10.into(), true, cm.clone());
        let key = Key::from_raw(k);
        assert_eq!(txn.write_size(), 0);

        prewrite(
            &mut txn,
            Mutation::Put((key.clone(), v.to_vec())),
            pk,
            &None,
            false,
            0,
            0,
            TimeStamp::default(),
            TimeStamp::default(),
        )
        .unwrap();
        assert!(txn.write_size() > 0);
        engine
            .write(&ctx, WriteData::from_modifies(txn.into_modifies()))
            .unwrap();

        let snapshot = engine.snapshot(&ctx).unwrap();
        let mut txn = MvccTxn::new(snapshot, 10.into(), true, cm);
        commit(&mut txn, key, 15.into()).unwrap();
        assert!(txn.write_size() > 0);
        engine
            .write(&ctx, WriteData::from_modifies(txn.into_modifies()))
            .unwrap();
    }

    #[test]
    fn test_write_size() {
        test_write_size_imp(b"key", b"value", b"pk");

        let v = "x".repeat(SHORT_VALUE_MAX_LEN + 1).into_bytes();
        test_write_size_imp(b"key", &v, b"pk");
    }

    #[test]
    fn test_skip_constraint_check() {
        let engine = TestEngineBuilder::new().build().unwrap();
        let (key, value) = (b"key", b"value");

        must_prewrite_put(&engine, key, value, key, 5);
        must_commit(&engine, key, 5, 10);

        let ctx = Context::default();
        let snapshot = engine.snapshot(&ctx).unwrap();
        let cm = ConcurrencyManager::new(10.into());
        let mut txn = MvccTxn::new(snapshot, 5.into(), true, cm.clone());
        assert!(prewrite(
            &mut txn,
            Mutation::Put((Key::from_raw(key), value.to_vec())),
            key,
            &None,
            false,
            0,
            0,
            TimeStamp::default(),
            TimeStamp::default(),
        )
        .is_err());

        let ctx = Context::default();
        let snapshot = engine.snapshot(&ctx).unwrap();
        let mut txn = MvccTxn::new(snapshot, 5.into(), true, cm);
        assert!(prewrite(
            &mut txn,
            Mutation::Put((Key::from_raw(key), value.to_vec())),
            key,
            &None,
            true,
            0,
            0,
            TimeStamp::default(),
            TimeStamp::default(),
        )
        .is_ok());
    }

    #[test]
    fn test_read_commit() {
        let engine = TestEngineBuilder::new().build().unwrap();
        let (key, v1, v2) = (b"key", b"v1", b"v2");

        must_prewrite_put(&engine, key, v1, key, 5);
        must_commit(&engine, key, 5, 10);
        must_prewrite_put(&engine, key, v2, key, 15);
        must_get_err(&engine, key, 20);
        must_get_rc(&engine, key, 12, v1);
        must_get_rc(&engine, key, 20, v1);
    }

    #[test]
    fn test_collapse_prev_rollback() {
        let engine = TestEngineBuilder::new().build().unwrap();
        let (key, value) = (b"key", b"value");

        // Add a Rollback whose start ts is 1.
        must_prewrite_put(&engine, key, value, key, 1);
        must_rollback_collapsed(&engine, key, 1);
        must_get_rollback_ts(&engine, key, 1);

        // Add a Rollback whose start ts is 2, the previous Rollback whose
        // start ts is 1 will be collapsed.
        must_prewrite_put(&engine, key, value, key, 2);
        must_rollback_collapsed(&engine, key, 2);
        must_get_none(&engine, key, 2);
        must_get_rollback_ts(&engine, key, 2);
        must_get_rollback_ts_none(&engine, key, 1);

        // Rollback arrive before Prewrite, it will collapse the
        // previous rollback whose start ts is 2.
        must_rollback_collapsed(&engine, key, 3);
        must_get_none(&engine, key, 3);
        must_get_rollback_ts(&engine, key, 3);
        must_get_rollback_ts_none(&engine, key, 2);
    }

    #[test]
    fn test_scan_values_in_default() {
        let engine = TestEngineBuilder::new().build().unwrap();

        must_prewrite_put(
            &engine,
            &[2],
            "v".repeat(SHORT_VALUE_MAX_LEN + 1).as_bytes(),
            &[2],
            3,
        );
        must_commit(&engine, &[2], 3, 3);

        must_prewrite_put(
            &engine,
            &[3],
            "a".repeat(SHORT_VALUE_MAX_LEN + 1).as_bytes(),
            &[3],
            3,
        );
        must_commit(&engine, &[3], 3, 4);

        must_prewrite_put(
            &engine,
            &[3],
            "b".repeat(SHORT_VALUE_MAX_LEN + 1).as_bytes(),
            &[3],
            5,
        );
        must_commit(&engine, &[3], 5, 5);

        must_prewrite_put(
            &engine,
            &[6],
            "x".repeat(SHORT_VALUE_MAX_LEN + 1).as_bytes(),
            &[6],
            3,
        );
        must_commit(&engine, &[6], 3, 6);

        let snapshot = engine.snapshot(&Context::default()).unwrap();
        let mut reader =
            MvccReader::new(snapshot, Some(ScanMode::Forward), true, IsolationLevel::Si);

        let v = reader.scan_values_in_default(&Key::from_raw(&[3])).unwrap();
        assert_eq!(v.len(), 2);
        assert_eq!(
            v[1],
            (3.into(), "a".repeat(SHORT_VALUE_MAX_LEN + 1).into_bytes())
        );
        assert_eq!(
            v[0],
            (5.into(), "b".repeat(SHORT_VALUE_MAX_LEN + 1).into_bytes())
        );
    }

    #[test]
    fn test_seek_ts() {
        let engine = TestEngineBuilder::new().build().unwrap();

        must_prewrite_put(&engine, &[2], b"vv", &[2], 3);
        must_commit(&engine, &[2], 3, 3);

        must_prewrite_put(
            &engine,
            &[3],
            "a".repeat(SHORT_VALUE_MAX_LEN + 1).as_bytes(),
            &[3],
            4,
        );
        must_commit(&engine, &[3], 4, 4);

        must_prewrite_put(
            &engine,
            &[5],
            "b".repeat(SHORT_VALUE_MAX_LEN + 1).as_bytes(),
            &[5],
            2,
        );
        must_commit(&engine, &[5], 2, 5);

        must_prewrite_put(&engine, &[6], b"xxx", &[6], 3);
        must_commit(&engine, &[6], 3, 6);

        let snapshot = engine.snapshot(&Context::default()).unwrap();
        let mut reader =
            MvccReader::new(snapshot, Some(ScanMode::Forward), true, IsolationLevel::Si);

        assert_eq!(
            reader.seek_ts(3.into()).unwrap().unwrap(),
            Key::from_raw(&[2])
        );
    }

    #[test]
<<<<<<< HEAD
    fn test_pessimistic_lock() {
        let engine = TestEngineBuilder::new().build().unwrap();

        let k = b"k1";
        let v = b"v1";

        // TODO: Some corner cases don't give proper results. Although they are not important, we
        // should consider whether they are better to be fixed.

        // Normal
        must_acquire_pessimistic_lock(&engine, k, k, 1, 1);
        must_pessimistic_locked(&engine, k, 1, 1);
        must_pessimistic_prewrite_put(&engine, k, v, k, 1, 1, true);
        must_locked(&engine, k, 1);
        must_commit(&engine, k, 1, 2);
        must_unlocked(&engine, k);

        // Lock conflict
        must_prewrite_put(&engine, k, v, k, 3);
        must_acquire_pessimistic_lock_err(&engine, k, k, 4, 4);
        must_cleanup(&engine, k, 3, 0);
        must_unlocked(&engine, k);
        must_acquire_pessimistic_lock(&engine, k, k, 5, 5);
        must_prewrite_lock_err(&engine, k, k, 6);
        must_acquire_pessimistic_lock_err(&engine, k, k, 6, 6);
        must_cleanup(&engine, k, 5, 0);
        must_unlocked(&engine, k);

        // Data conflict
        must_prewrite_put(&engine, k, v, k, 7);
        must_commit(&engine, k, 7, 9);
        must_unlocked(&engine, k);
        must_prewrite_lock_err(&engine, k, k, 8);
        must_acquire_pessimistic_lock_err(&engine, k, k, 8, 8);
        must_acquire_pessimistic_lock(&engine, k, k, 8, 9);
        must_pessimistic_prewrite_put(&engine, k, v, k, 8, 8, true);
        must_commit(&engine, k, 8, 10);
        must_unlocked(&engine, k);

        // Rollback
        must_acquire_pessimistic_lock(&engine, k, k, 11, 11);
        must_pessimistic_locked(&engine, k, 11, 11);
        must_cleanup(&engine, k, 11, 0);
        must_acquire_pessimistic_lock_err(&engine, k, k, 11, 11);
        must_pessimistic_prewrite_put_err(&engine, k, v, k, 11, 11, true);
        must_prewrite_lock_err(&engine, k, k, 11);
        must_unlocked(&engine, k);

        must_acquire_pessimistic_lock(&engine, k, k, 12, 12);
        must_pessimistic_prewrite_put(&engine, k, v, k, 12, 12, true);
        must_locked(&engine, k, 12);
        must_cleanup(&engine, k, 12, 0);
        must_acquire_pessimistic_lock_err(&engine, k, k, 12, 12);
        must_pessimistic_prewrite_put_err(&engine, k, v, k, 12, 12, true);
        must_prewrite_lock_err(&engine, k, k, 12);
        must_unlocked(&engine, k);

        // Duplicated
        must_acquire_pessimistic_lock(&engine, k, k, 13, 13);
        must_pessimistic_locked(&engine, k, 13, 13);
        must_acquire_pessimistic_lock(&engine, k, k, 13, 13);
        must_pessimistic_locked(&engine, k, 13, 13);
        must_pessimistic_prewrite_put(&engine, k, v, k, 13, 13, true);
        must_locked(&engine, k, 13);
        must_pessimistic_prewrite_put(&engine, k, v, k, 13, 13, true);
        must_locked(&engine, k, 13);
        must_commit(&engine, k, 13, 14);
        must_unlocked(&engine, k);
        must_commit(&engine, k, 13, 14);
        must_unlocked(&engine, k);

        // Pessimistic lock doesn't block reads.
        must_acquire_pessimistic_lock(&engine, k, k, 15, 15);
        must_pessimistic_locked(&engine, k, 15, 15);
        must_get(&engine, k, 16, v);
        must_pessimistic_prewrite_delete(&engine, k, k, 15, 15, true);
        must_get_err(&engine, k, 16);
        must_commit(&engine, k, 15, 17);

        // Rollback
        must_acquire_pessimistic_lock(&engine, k, k, 18, 18);
        must_rollback(&engine, k, 18);
        must_unlocked(&engine, k);
        must_prewrite_put(&engine, k, v, k, 19);
        must_commit(&engine, k, 19, 20);
        must_acquire_pessimistic_lock_err(&engine, k, k, 18, 21);
        must_unlocked(&engine, k);

        // LockTypeNotMatch
        must_prewrite_put(&engine, k, v, k, 23);
        must_locked(&engine, k, 23);
        must_acquire_pessimistic_lock_err(&engine, k, k, 23, 23);
        must_cleanup(&engine, k, 23, 0);
        must_acquire_pessimistic_lock(&engine, k, k, 24, 24);
        must_pessimistic_locked(&engine, k, 24, 24);
        must_prewrite_put_err(&engine, k, v, k, 24);
        must_rollback(&engine, k, 24);

        // Acquire lock on a prewritten key should fail.
        must_acquire_pessimistic_lock(&engine, k, k, 26, 26);
        must_pessimistic_locked(&engine, k, 26, 26);
        must_pessimistic_prewrite_delete(&engine, k, k, 26, 26, true);
        must_locked(&engine, k, 26);
        must_acquire_pessimistic_lock_err(&engine, k, k, 26, 26);
        must_locked(&engine, k, 26);

        // Acquire lock on a committed key should fail.
        must_commit(&engine, k, 26, 27);
        must_unlocked(&engine, k);
        must_get_none(&engine, k, 28);
        must_acquire_pessimistic_lock_err(&engine, k, k, 26, 26);
        must_unlocked(&engine, k);
        must_get_none(&engine, k, 28);
        // Pessimistic prewrite on a committed key should fail.
        must_pessimistic_prewrite_put_err(&engine, k, v, k, 26, 26, true);
        must_unlocked(&engine, k);
        must_get_none(&engine, k, 28);
        // Currently we cannot avoid this.
        must_acquire_pessimistic_lock(&engine, k, k, 26, 29);
        pessimistic_rollback::tests::must_success(&engine, k, 26, 29);
        must_unlocked(&engine, k);

        // Non pessimistic key in pessimistic transaction.
        must_pessimistic_prewrite_put(&engine, k, v, k, 30, 30, false);
        must_locked(&engine, k, 30);
        must_commit(&engine, k, 30, 31);
        must_unlocked(&engine, k);
        must_get_commit_ts(&engine, k, 30, 31);

        // Rollback collapsed.
        must_rollback_collapsed(&engine, k, 32);
        must_rollback_collapsed(&engine, k, 33);
        must_acquire_pessimistic_lock_err(&engine, k, k, 32, 32);
        // Currently we cannot avoid this.
        must_acquire_pessimistic_lock(&engine, k, k, 32, 34);
        pessimistic_rollback::tests::must_success(&engine, k, 32, 34);
        must_unlocked(&engine, k);

        // Acquire lock when there is lock with different for_update_ts.
        must_acquire_pessimistic_lock(&engine, k, k, 35, 36);
        must_pessimistic_locked(&engine, k, 35, 36);
        must_acquire_pessimistic_lock(&engine, k, k, 35, 35);
        must_pessimistic_locked(&engine, k, 35, 36);
        must_acquire_pessimistic_lock(&engine, k, k, 35, 37);
        must_pessimistic_locked(&engine, k, 35, 37);

        // Cannot prewrite when there is another transaction's pessimistic lock.
        must_pessimistic_prewrite_put_err(&engine, k, v, k, 36, 36, true);
        must_pessimistic_prewrite_put_err(&engine, k, v, k, 36, 38, true);
        must_pessimistic_locked(&engine, k, 35, 37);
        // Cannot prewrite when there is another transaction's non-pessimistic lock.
        must_pessimistic_prewrite_put(&engine, k, v, k, 35, 37, true);
        must_locked(&engine, k, 35);
        must_pessimistic_prewrite_put_err(&engine, k, v, k, 36, 38, true);
        must_locked(&engine, k, 35);

        // Commit pessimistic transaction's key but with smaller commit_ts than for_update_ts.
        // Currently not checked, so in this case it will actually be successfully committed.
        must_commit(&engine, k, 35, 36);
        must_unlocked(&engine, k);
        must_get_commit_ts(&engine, k, 35, 36);

        // Prewrite meets pessimistic lock on a non-pessimistic key.
        // Currently not checked, so prewrite will success.
        must_acquire_pessimistic_lock(&engine, k, k, 40, 40);
        must_pessimistic_locked(&engine, k, 40, 40);
        must_pessimistic_prewrite_put(&engine, k, v, k, 40, 40, false);
        must_locked(&engine, k, 40);
        must_commit(&engine, k, 40, 41);
        must_unlocked(&engine, k);

        // Prewrite with different for_update_ts.
        // Currently not checked.
        must_acquire_pessimistic_lock(&engine, k, k, 42, 45);
        must_pessimistic_locked(&engine, k, 42, 45);
        must_pessimistic_prewrite_put(&engine, k, v, k, 42, 43, true);
        must_locked(&engine, k, 42);
        must_commit(&engine, k, 42, 45);
        must_unlocked(&engine, k);

        must_acquire_pessimistic_lock(&engine, k, k, 46, 47);
        must_pessimistic_locked(&engine, k, 46, 47);
        must_pessimistic_prewrite_put(&engine, k, v, k, 46, 48, true);
        must_locked(&engine, k, 46);
        must_commit(&engine, k, 46, 50);
        must_unlocked(&engine, k);

        // Prewrite on non-pessimistic key meets write with larger commit_ts than current
        // for_update_ts (non-pessimistic data conflict).
        // Normally non-pessimistic keys in pessimistic transactions are used when we are sure that
        // there won't be conflicts. So this case is also not checked, and prewrite will succeeed.
        must_pessimistic_prewrite_put(&engine, k, v, k, 47, 48, false);
        must_locked(&engine, k, 47);
        must_cleanup(&engine, k, 47, 0);
        must_unlocked(&engine, k);

        // The rollback of the primary key in a pessimistic transaction should be protected from
        // being collapsed.
        must_acquire_pessimistic_lock(&engine, k, k, 49, 60);
        must_pessimistic_prewrite_put(&engine, k, v, k, 49, 60, true);
        must_locked(&engine, k, 49);
        must_cleanup(&engine, k, 49, 0);
        must_get_rollback_protected(&engine, k, 49, true);
        must_prewrite_put(&engine, k, v, k, 51);
        must_rollback_collapsed(&engine, k, 51);
        must_acquire_pessimistic_lock_err(&engine, k, k, 49, 60);

        // Overlapped rollback record will be written when the current start_ts equals to another write
        // records' commit ts. Now there is a commit record with commit_ts = 50.
        must_acquire_pessimistic_lock(&engine, k, k, 50, 61);
        must_pessimistic_prewrite_put(&engine, k, v, k, 50, 61, true);
        must_locked(&engine, k, 50);
        must_cleanup(&engine, k, 50, 0);
        must_get_overlapped_rollback(&engine, k, 50, 46, WriteType::Put);

        // start_ts and commit_ts interlacing
        for start_ts in &[140, 150, 160] {
            let for_update_ts = start_ts + 48;
            let commit_ts = start_ts + 50;
            must_acquire_pessimistic_lock(&engine, k, k, *start_ts, for_update_ts);
            must_pessimistic_prewrite_put(&engine, k, v, k, *start_ts, for_update_ts, true);
            must_commit(&engine, k, *start_ts, commit_ts);
            must_get(&engine, k, commit_ts + 1, v);
        }

        must_rollback(&engine, k, 170);

        // Now the data should be like: (start_ts -> commit_ts)
        // 140 -> 190
        // 150 -> 200
        // 160 -> 210
        // 170 -> rollback
        must_get_commit_ts(&engine, k, 140, 190);
        must_get_commit_ts(&engine, k, 150, 200);
        must_get_commit_ts(&engine, k, 160, 210);
        must_get_rollback_ts(&engine, k, 170);
    }

    #[test]
=======
>>>>>>> 8c7d117e
    fn test_pessimistic_txn_ttl() {
        let engine = TestEngineBuilder::new().build().unwrap();

        let (k, v) = (b"k", b"v");

        // Pessimistic prewrite keeps the larger TTL of the prewrite request and the original
        // pessimisitic lock.
        must_acquire_pessimistic_lock_with_ttl(&engine, k, k, 10, 10, 100);
        must_pessimistic_locked(&engine, k, 10, 10);
        must_pessimistic_prewrite_put_with_ttl(&engine, k, v, k, 10, 10, true, 110);
        must_locked_with_ttl(&engine, k, 10, 110);

        must_rollback(&engine, k, 10);

        // TTL not changed if the pessimistic lock's TTL is larger than that provided in the
        // prewrite request.
        must_acquire_pessimistic_lock_with_ttl(&engine, k, k, 20, 20, 100);
        must_pessimistic_locked(&engine, k, 20, 20);
        must_pessimistic_prewrite_put_with_ttl(&engine, k, v, k, 20, 20, true, 90);
        must_locked_with_ttl(&engine, k, 20, 100);
    }

    #[test]
    fn test_constraint_check_with_overlapping_txn() {
        let engine = TestEngineBuilder::new().build().unwrap();

        let k = b"k1";
        let v = b"v1";

        must_prewrite_put(&engine, k, v, k, 10);
        must_commit(&engine, k, 10, 11);
        must_acquire_pessimistic_lock(&engine, k, k, 5, 12);
        must_pessimistic_prewrite_lock(&engine, k, k, 5, 12, true);
        must_commit(&engine, k, 5, 15);

        // Now in write cf:
        // start_ts = 10, commit_ts = 11, Put("v1")
        // start_ts = 5,  commit_ts = 15, Lock

        must_get(&engine, k, 19, v);
        assert!(try_prewrite_insert(&engine, k, v, k, 20).is_err());
    }

    #[test]
    fn test_lock_info_validation() {
        use kvproto::kvrpcpb::{LockInfo, Op};

        let engine = TestEngineBuilder::new().build().unwrap();
        let k = b"k";
        let v = b"v";

        let assert_lock_info_eq = |e, expected_lock_info: &LockInfo| match e {
            Error(box ErrorInner::KeyIsLocked(info)) => assert_eq!(info, *expected_lock_info),
            _ => panic!("unexpected error"),
        };

        for is_optimistic in &[false, true] {
            let mut expected_lock_info = LockInfo::default();
            expected_lock_info.set_primary_lock(k.to_vec());
            expected_lock_info.set_lock_version(10);
            expected_lock_info.set_key(k.to_vec());
            expected_lock_info.set_lock_ttl(3);
            if *is_optimistic {
                expected_lock_info.set_txn_size(10);
                expected_lock_info.set_lock_type(Op::Put);
                // Write an optimistic lock.
                must_prewrite_put_impl(
                    &engine,
                    expected_lock_info.get_key(),
                    v,
                    expected_lock_info.get_primary_lock(),
                    &None,
                    expected_lock_info.get_lock_version().into(),
                    false,
                    expected_lock_info.get_lock_ttl(),
                    TimeStamp::zero(),
                    expected_lock_info.get_txn_size(),
                    TimeStamp::zero(),
<<<<<<< HEAD
=======
                    TimeStamp::zero(),
                    false,
>>>>>>> 8c7d117e
                );
            } else {
                expected_lock_info.set_lock_type(Op::PessimisticLock);
                expected_lock_info.set_lock_for_update_ts(10);
                // Write a pessimistic lock.
                must_acquire_pessimistic_lock_impl(
                    &engine,
                    expected_lock_info.get_key(),
                    expected_lock_info.get_primary_lock(),
                    expected_lock_info.get_lock_version(),
                    expected_lock_info.get_lock_ttl(),
                    expected_lock_info.get_lock_for_update_ts(),
                    false,
                    TimeStamp::zero(),
                );
            }

            assert_lock_info_eq(
                must_prewrite_put_err(&engine, k, v, k, 20),
                &expected_lock_info,
            );

            assert_lock_info_eq(
                must_acquire_pessimistic_lock_err(&engine, k, k, 30, 30),
                &expected_lock_info,
            );

            // If the lock is not expired, cleanup will return the lock info.
            assert_lock_info_eq(must_cleanup_err(&engine, k, 10, 1), &expected_lock_info);

            expected_lock_info.set_lock_ttl(0);
            assert_lock_info_eq(
                must_pessimistic_prewrite_put_err(&engine, k, v, k, 40, 40, false),
                &expected_lock_info,
            );

            // Delete the lock
            if *is_optimistic {
                must_rollback(&engine, k, expected_lock_info.get_lock_version());
            } else {
                pessimistic_rollback::tests::must_success(
                    &engine,
                    k,
                    expected_lock_info.get_lock_version(),
                    expected_lock_info.get_lock_for_update_ts(),
                );
            }
        }
    }

    #[test]
    fn test_non_pessimistic_lock_conflict_with_optimistic_txn() {
        let engine = TestEngineBuilder::new().build().unwrap();

        let k = b"k1";
        let v = b"v1";

        must_prewrite_put(&engine, k, v, k, 2);
        must_locked(&engine, k, 2);
        must_pessimistic_prewrite_put_err(&engine, k, v, k, 1, 1, false);
        must_pessimistic_prewrite_put_err(&engine, k, v, k, 3, 3, false);
    }

    #[test]
    fn test_non_pessimistic_lock_conflict_with_pessismitic_txn() {
        let engine = TestEngineBuilder::new().build().unwrap();

        // k1 is a row key, k2 is the corresponding index key.
        let (k1, v1) = (b"k1", b"v1");
        let (k2, v2) = (b"k2", b"v2");
        let (k3, v3) = (b"k3", b"v3");

        // Commit k3 at 20.
        must_prewrite_put(&engine, k3, v3, k3, 1);
        must_commit(&engine, k3, 1, 20);

        // Txn-10 acquires pessimistic locks on k1 and k3.
        must_acquire_pessimistic_lock(&engine, k1, k1, 10, 10);
        must_acquire_pessimistic_lock_err(&engine, k3, k1, 10, 10);
        // Update for_update_ts to 20 due to write conflict
        must_acquire_pessimistic_lock(&engine, k3, k1, 10, 20);
        must_pessimistic_prewrite_put(&engine, k1, v1, k1, 10, 20, true);
        must_pessimistic_prewrite_put(&engine, k3, v3, k1, 10, 20, true);
        // Write a non-pessimistic lock with for_update_ts 20.
        must_pessimistic_prewrite_put(&engine, k2, v2, k1, 10, 20, false);
        // Roll back the primary key due to timeout, but the non-pessimistic lock is not rolled
        // back.
        must_rollback(&engine, k1, 10);

        // Txn-15 acquires pessimistic locks on k1.
        must_acquire_pessimistic_lock(&engine, k1, k1, 15, 15);
        must_pessimistic_prewrite_put(&engine, k1, v1, k1, 15, 15, true);
        // There is a non-pessimistic lock conflict here.
        match must_pessimistic_prewrite_put_err(&engine, k2, v2, k1, 15, 15, false) {
            Error(box ErrorInner::KeyIsLocked(info)) => assert_eq!(info.get_lock_ttl(), 0),
            e => panic!("unexpected error: {}", e),
        };
    }

    #[test]
    fn test_commit_pessimistic_lock() {
        let engine = TestEngineBuilder::new().build().unwrap();

        let k = b"k";
        must_acquire_pessimistic_lock(&engine, k, k, 10, 10);
        must_commit_err(&engine, k, 20, 30);
        must_commit(&engine, k, 10, 20);
        must_seek_write(&engine, k, 30, 10, 20, WriteType::Lock);
    }

    #[test]
    fn test_amend_pessimistic_lock() {
        fn fail_to_write_pessimistic_lock<E: Engine>(
            engine: &E,
            key: &[u8],
            start_ts: impl Into<TimeStamp>,
            for_update_ts: impl Into<TimeStamp>,
        ) {
            let start_ts = start_ts.into();
            let for_update_ts = for_update_ts.into();
            must_acquire_pessimistic_lock(engine, key, key, start_ts, for_update_ts);
            // Delete the pessimistic lock to pretend write failure.
            pessimistic_rollback::tests::must_success(engine, key, start_ts, for_update_ts);
        }

        let engine = TestEngineBuilder::new().build().unwrap();
        let (k, mut v) = (b"k", b"v".to_vec());

        // Key not exist; should succeed.
        fail_to_write_pessimistic_lock(&engine, k, 10, 10);
        must_pessimistic_prewrite_put(&engine, k, &v, k, 10, 10, true);
        must_commit(&engine, k, 10, 20);
        must_get(&engine, k, 20, &v);

        // for_update_ts(30) >= start_ts(30) > commit_ts(20); should succeed.
        v.push(0);
        fail_to_write_pessimistic_lock(&engine, k, 30, 30);
        must_pessimistic_prewrite_put(&engine, k, &v, k, 30, 30, true);
        must_commit(&engine, k, 30, 40);
        must_get(&engine, k, 40, &v);

        // for_update_ts(40) >= commit_ts(40) > start_ts(35); should fail.
        fail_to_write_pessimistic_lock(&engine, k, 35, 40);
        must_pessimistic_prewrite_put_err(&engine, k, &v, k, 35, 40, true);

        // KeyIsLocked; should fail.
        must_acquire_pessimistic_lock(&engine, k, k, 50, 50);
        must_pessimistic_prewrite_put_err(&engine, k, &v, k, 60, 60, true);
        pessimistic_rollback::tests::must_success(&engine, k, 50, 50);

        // The txn has been rolled back; should fail.
        must_acquire_pessimistic_lock(&engine, k, k, 80, 80);
        must_cleanup(&engine, k, 80, TimeStamp::max());
        must_pessimistic_prewrite_put_err(&engine, k, &v, k, 80, 80, true);
    }

    #[test]
    fn test_extra_op_old_value() {
        let engine = TestEngineBuilder::new().build().unwrap();
        let key = Key::from_raw(b"key");
        let ctx = Context::default();

        let new_old_value = |short_value, start_ts| OldValue {
            short_value,
            start_ts,
        };

        let cases = vec![
            (
                Mutation::Put((key.clone(), b"v0".to_vec())),
                false,
                5,
                5,
                None,
                true,
            ),
            (
                Mutation::Put((key.clone(), b"v1".to_vec())),
                false,
                6,
                6,
                Some(new_old_value(Some(b"v0".to_vec()), 5.into())),
                true,
            ),
            (Mutation::Lock(key.clone()), false, 7, 7, None, false),
            (
                Mutation::Lock(key.clone()),
                false,
                8,
                8,
                Some(new_old_value(Some(b"v1".to_vec()), 6.into())),
                false,
            ),
            (
                Mutation::Put((key.clone(), vec![b'0'; 5120])),
                false,
                9,
                9,
                Some(new_old_value(Some(b"v1".to_vec()), 6.into())),
                true,
            ),
            (
                Mutation::Put((key.clone(), b"v3".to_vec())),
                false,
                10,
                10,
                Some(new_old_value(None, 9.into())),
                true,
            ),
            (
                Mutation::Put((key.clone(), b"v4".to_vec())),
                true,
                11,
                11,
                None,
                true,
            ),
        ];

        let write = |modifies| {
            engine.write(&ctx, modifies).unwrap();
        };

        let new_txn = |start_ts, cm| {
            let snapshot = engine.snapshot(&ctx).unwrap();
            MvccTxn::new(snapshot, start_ts, true, cm)
        };

        for case in cases {
            let (mutation, is_pessimistic, start_ts, commit_ts, old_value, check_old_value) = case;
            let mutation_type = mutation.mutation_type();
            let cm = ConcurrencyManager::new(start_ts.into());
            let mut txn = new_txn(start_ts.into(), cm.clone());

            txn.extra_op = ExtraOp::ReadOldValue;
            if is_pessimistic {
                acquire_pessimistic_lock(
                    &mut txn,
                    key.clone(),
                    b"key",
                    false,
                    0,
                    start_ts.into(),
                    false,
                    TimeStamp::zero(),
                )
                .unwrap();
                write(WriteData::from_modifies(txn.into_modifies()));
                txn = new_txn(start_ts.into(), cm.clone());
                txn.extra_op = ExtraOp::ReadOldValue;
                pessimistic_prewrite(
                    &mut txn,
                    mutation,
                    b"key",
                    &None,
                    true,
                    0,
                    start_ts.into(),
                    0,
                    TimeStamp::zero(),
<<<<<<< HEAD
=======
                    TimeStamp::zero(),
                    false,
>>>>>>> 8c7d117e
                )
                .unwrap();
            } else {
                prewrite(
                    &mut txn,
                    mutation,
                    b"key",
                    &None,
                    false,
                    0,
                    0,
                    TimeStamp::default(),
                    TimeStamp::default(),
                )
                .unwrap();
            }
            if check_old_value {
                let extra = txn.take_extra();
                let ts_key = key.clone().append_ts(start_ts.into());
                assert!(
                    extra.old_values.get(&ts_key).is_some(),
                    "{}@{}",
                    ts_key,
                    start_ts
                );
                assert_eq!(extra.old_values[&ts_key], (old_value, mutation_type));
            }
            write(WriteData::from_modifies(txn.into_modifies()));
            let mut txn = new_txn(start_ts.into(), cm);
            commit(&mut txn, key.clone(), commit_ts.into()).unwrap();
            engine
                .write(&ctx, WriteData::from_modifies(txn.into_modifies()))
                .unwrap();
        }
    }

    #[test]
    fn test_async_prewrite_primary() {
        // copy must_prewrite_put_impl, check that the key is written with the correct secondaries and the right timestamp

        let engine = TestEngineBuilder::new().build().unwrap();
        let ctx = Context::default();
        let cm = ConcurrencyManager::new(42.into());

        let do_prewrite = || {
            let snapshot = engine.snapshot(&ctx).unwrap();
            let mut txn = MvccTxn::new(snapshot, TimeStamp::new(2), true, cm.clone());
            let mutation = Mutation::Put((Key::from_raw(b"key"), b"value".to_vec()));
            let min_commit_ts = prewrite(
                &mut txn,
                mutation,
                b"key",
                &Some(vec![b"key1".to_vec(), b"key2".to_vec(), b"key3".to_vec()]),
                false,
                0,
                4,
                TimeStamp::zero(),
                TimeStamp::zero(),
            )
            .unwrap();
            let modifies = txn.into_modifies();
            if !modifies.is_empty() {
                engine
                    .write(&ctx, WriteData::from_modifies(modifies))
                    .unwrap();
            }
            min_commit_ts
        };

        assert_eq!(do_prewrite(), 43.into());

        let snapshot = engine.snapshot(&ctx).unwrap();
        let mut reader = MvccReader::new(snapshot, None, true, IsolationLevel::Si);
        let lock = reader.load_lock(&Key::from_raw(b"key")).unwrap().unwrap();
        assert_eq!(lock.ts, TimeStamp::new(2));
        assert_eq!(lock.use_async_commit, true);
        assert_eq!(
            lock.secondaries,
            vec![b"key1".to_vec(), b"key2".to_vec(), b"key3".to_vec()]
        );

        // max_ts in the concurrency manager is 42, so the min_commit_ts is 43.
        assert_eq!(lock.min_commit_ts, TimeStamp::new(43));

        // A duplicate prewrite request should return the min_commit_ts in the primary key
        assert_eq!(do_prewrite(), 43.into());
    }

    #[test]
    fn test_async_pessimistic_prewrite_primary() {
        let engine = TestEngineBuilder::new().build().unwrap();
        let ctx = Context::default();
        let cm = ConcurrencyManager::new(42.into());

        must_acquire_pessimistic_lock(&engine, b"key", b"key", 2, 2);

        let do_pessimistic_prewrite = || {
            let snapshot = engine.snapshot(&ctx).unwrap();
            let mut txn = MvccTxn::new(snapshot, TimeStamp::new(2), true, cm.clone());
            let mutation = Mutation::Put((Key::from_raw(b"key"), b"value".to_vec()));
            let min_commit_ts = pessimistic_prewrite(
                &mut txn,
                mutation,
                b"key",
                &Some(vec![b"key1".to_vec(), b"key2".to_vec(), b"key3".to_vec()]),
                true,
                0,
                4.into(),
                4,
                TimeStamp::zero(),
<<<<<<< HEAD
=======
                TimeStamp::zero(),
                false,
>>>>>>> 8c7d117e
            )
            .unwrap();
            let modifies = txn.into_modifies();
            if !modifies.is_empty() {
                engine
                    .write(&ctx, WriteData::from_modifies(modifies))
                    .unwrap();
            }
            min_commit_ts
        };

        assert_eq!(do_pessimistic_prewrite(), 43.into());

        let snapshot = engine.snapshot(&ctx).unwrap();
        let mut reader = MvccReader::new(snapshot, None, true, IsolationLevel::Si);
        let lock = reader.load_lock(&Key::from_raw(b"key")).unwrap().unwrap();
        assert_eq!(lock.ts, TimeStamp::new(2));
        assert_eq!(lock.use_async_commit, true);
        assert_eq!(
            lock.secondaries,
            vec![b"key1".to_vec(), b"key2".to_vec(), b"key3".to_vec()]
        );

        // max_ts in the concurrency manager is 42, so the min_commit_ts is 43.
        assert_eq!(lock.min_commit_ts, TimeStamp::new(43));

        // A duplicate prewrite request should return the min_commit_ts in the primary key
        assert_eq!(do_pessimistic_prewrite(), 43.into());
    }

    #[test]
    fn test_async_commit_pushed_min_commit_ts() {
        let engine = TestEngineBuilder::new().build().unwrap();
        let ctx = Context::default();
        let cm = ConcurrencyManager::new(42.into());

        // Simulate that min_commit_ts is pushed forward larger than latest_ts
        must_acquire_pessimistic_lock_impl(&engine, b"key", b"key", 2, 20000, 2, false, 100);

        let snapshot = engine.snapshot(&ctx).unwrap();
        let mut txn = MvccTxn::new(snapshot, TimeStamp::new(2), true, cm);
        let mutation = Mutation::Put((Key::from_raw(b"key"), b"value".to_vec()));
        let min_commit_ts = pessimistic_prewrite(
            &mut txn,
            mutation,
            b"key",
            &Some(vec![b"key1".to_vec(), b"key2".to_vec(), b"key3".to_vec()]),
            true,
            0,
            4.into(),
            4,
            TimeStamp::zero(),
<<<<<<< HEAD
=======
            TimeStamp::zero(),
            false,
>>>>>>> 8c7d117e
        )
        .unwrap();
        assert_eq!(min_commit_ts.into_inner(), 100);
    }

    #[test]
    fn test_txn_timestamp_overlapping() {
        let engine = TestEngineBuilder::new().build().unwrap();
        let (k, v) = (b"k1", b"v1");

        // Prepare a committed transaction.
        must_prewrite_put(&engine, k, v, k, 10);
        must_locked(&engine, k, 10);
        must_commit(&engine, k, 10, 20);
        must_unlocked(&engine, k);
        must_written(&engine, k, 10, 20, WriteType::Put);

        // Optimistic transaction allows the start_ts equals to another transaction's commit_ts
        // on the same key.
        must_prewrite_put(&engine, k, v, k, 20);
        must_locked(&engine, k, 20);
        must_commit(&engine, k, 20, 30);
        must_unlocked(&engine, k);

        // ...but it can be rejected by overlapped rollback flag.
        must_cleanup(&engine, k, 30, 0);
        let w = must_written(&engine, k, 20, 30, WriteType::Put);
        assert!(w.has_overlapped_rollback);
        must_unlocked(&engine, k);
        must_prewrite_put_err(&engine, k, v, k, 30);
        must_unlocked(&engine, k);

        // Prepare a committed transaction.
        must_prewrite_put(&engine, k, v, k, 40);
        must_locked(&engine, k, 40);
        must_commit(&engine, k, 40, 50);
        must_unlocked(&engine, k);
        must_written(&engine, k, 40, 50, WriteType::Put);

        // Pessimistic transaction also works in the same case.
        must_acquire_pessimistic_lock(&engine, k, k, 50, 50);
        must_pessimistic_locked(&engine, k, 50, 50);
        must_pessimistic_prewrite_put(&engine, k, v, k, 50, 50, true);
        must_commit(&engine, k, 50, 60);
        must_unlocked(&engine, k);
        must_written(&engine, k, 50, 60, WriteType::Put);

        // .. and it can also be rejected by overlapped rollback flag.
        must_cleanup(&engine, k, 60, 0);
        let w = must_written(&engine, k, 50, 60, WriteType::Put);
        assert!(w.has_overlapped_rollback);
        must_unlocked(&engine, k);
        must_acquire_pessimistic_lock_err(&engine, k, k, 60, 60);
        must_unlocked(&engine, k);
    }

    #[test]
    fn test_rollback_while_other_transaction_running() {
        let engine = TestEngineBuilder::new().build().unwrap();
        let (k, v) = (b"k1", b"v1");

        must_prewrite_put_async_commit(&engine, k, v, k, &Some(vec![]), 10, 0);
        must_cleanup(&engine, k, 15, 0);
        must_commit(&engine, k, 10, 15);
        let w = must_written(&engine, k, 10, 15, WriteType::Put);
        assert!(w.has_overlapped_rollback);

        must_prewrite_put_async_commit(&engine, k, v, k, &Some(vec![]), 20, 0);
        check_txn_status::tests::must_success(&engine, k, 25, 0, 0, true, |s| {
            s == TxnStatus::LockNotExist
        });
        must_commit(&engine, k, 20, 25);
        let w = must_written(&engine, k, 20, 25, WriteType::Put);
        assert!(w.has_overlapped_rollback);

        must_prewrite_put_async_commit(&engine, k, v, k, &Some(vec![]), 30, 0);
        check_secondary_locks::tests::must_success(
            &engine,
            k,
            35,
            SecondaryLocksStatus::RolledBack,
        );
        must_commit(&engine, k, 30, 35);
        let w = must_written(&engine, k, 30, 35, WriteType::Put);
        assert!(w.has_overlapped_rollback);

        // Do not commit with overlapped_rollback if the rollback ts doesn't equal to commit_ts.
        must_prewrite_put_async_commit(&engine, k, v, k, &Some(vec![]), 40, 0);
        must_cleanup(&engine, k, 44, 0);
        must_commit(&engine, k, 40, 45);
        let w = must_written(&engine, k, 40, 45, WriteType::Put);
        assert!(!w.has_overlapped_rollback);

        // Do not put rollback mark to the lock if the lock is not async commit or if lock.ts is
        // before start_ts or min_commit_ts.
        must_prewrite_put(&engine, k, v, k, 50);
        must_cleanup(&engine, k, 55, 0);
        let l = must_locked(&engine, k, 50);
        assert!(l.rollback_ts.is_empty());
        must_commit(&engine, k, 50, 56);

        must_prewrite_put_async_commit(&engine, k, v, k, &Some(vec![]), 60, 0);
        must_cleanup(&engine, k, 59, 0);
        let l = must_locked(&engine, k, 60);
        assert!(l.rollback_ts.is_empty());
        must_commit(&engine, k, 60, 65);

        must_prewrite_put_async_commit(&engine, k, v, k, &Some(vec![]), 70, 75);
        must_cleanup(&engine, k, 74, 0);
        must_cleanup(&engine, k, 75, 0);
        let l = must_locked(&engine, k, 70);
        assert_eq!(l.min_commit_ts, 75.into());
        assert_eq!(l.rollback_ts, vec![75.into()]);
    }
}<|MERGE_RESOLUTION|>--- conflicted
+++ resolved
@@ -1493,248 +1493,6 @@
     }
 
     #[test]
-<<<<<<< HEAD
-    fn test_pessimistic_lock() {
-        let engine = TestEngineBuilder::new().build().unwrap();
-
-        let k = b"k1";
-        let v = b"v1";
-
-        // TODO: Some corner cases don't give proper results. Although they are not important, we
-        // should consider whether they are better to be fixed.
-
-        // Normal
-        must_acquire_pessimistic_lock(&engine, k, k, 1, 1);
-        must_pessimistic_locked(&engine, k, 1, 1);
-        must_pessimistic_prewrite_put(&engine, k, v, k, 1, 1, true);
-        must_locked(&engine, k, 1);
-        must_commit(&engine, k, 1, 2);
-        must_unlocked(&engine, k);
-
-        // Lock conflict
-        must_prewrite_put(&engine, k, v, k, 3);
-        must_acquire_pessimistic_lock_err(&engine, k, k, 4, 4);
-        must_cleanup(&engine, k, 3, 0);
-        must_unlocked(&engine, k);
-        must_acquire_pessimistic_lock(&engine, k, k, 5, 5);
-        must_prewrite_lock_err(&engine, k, k, 6);
-        must_acquire_pessimistic_lock_err(&engine, k, k, 6, 6);
-        must_cleanup(&engine, k, 5, 0);
-        must_unlocked(&engine, k);
-
-        // Data conflict
-        must_prewrite_put(&engine, k, v, k, 7);
-        must_commit(&engine, k, 7, 9);
-        must_unlocked(&engine, k);
-        must_prewrite_lock_err(&engine, k, k, 8);
-        must_acquire_pessimistic_lock_err(&engine, k, k, 8, 8);
-        must_acquire_pessimistic_lock(&engine, k, k, 8, 9);
-        must_pessimistic_prewrite_put(&engine, k, v, k, 8, 8, true);
-        must_commit(&engine, k, 8, 10);
-        must_unlocked(&engine, k);
-
-        // Rollback
-        must_acquire_pessimistic_lock(&engine, k, k, 11, 11);
-        must_pessimistic_locked(&engine, k, 11, 11);
-        must_cleanup(&engine, k, 11, 0);
-        must_acquire_pessimistic_lock_err(&engine, k, k, 11, 11);
-        must_pessimistic_prewrite_put_err(&engine, k, v, k, 11, 11, true);
-        must_prewrite_lock_err(&engine, k, k, 11);
-        must_unlocked(&engine, k);
-
-        must_acquire_pessimistic_lock(&engine, k, k, 12, 12);
-        must_pessimistic_prewrite_put(&engine, k, v, k, 12, 12, true);
-        must_locked(&engine, k, 12);
-        must_cleanup(&engine, k, 12, 0);
-        must_acquire_pessimistic_lock_err(&engine, k, k, 12, 12);
-        must_pessimistic_prewrite_put_err(&engine, k, v, k, 12, 12, true);
-        must_prewrite_lock_err(&engine, k, k, 12);
-        must_unlocked(&engine, k);
-
-        // Duplicated
-        must_acquire_pessimistic_lock(&engine, k, k, 13, 13);
-        must_pessimistic_locked(&engine, k, 13, 13);
-        must_acquire_pessimistic_lock(&engine, k, k, 13, 13);
-        must_pessimistic_locked(&engine, k, 13, 13);
-        must_pessimistic_prewrite_put(&engine, k, v, k, 13, 13, true);
-        must_locked(&engine, k, 13);
-        must_pessimistic_prewrite_put(&engine, k, v, k, 13, 13, true);
-        must_locked(&engine, k, 13);
-        must_commit(&engine, k, 13, 14);
-        must_unlocked(&engine, k);
-        must_commit(&engine, k, 13, 14);
-        must_unlocked(&engine, k);
-
-        // Pessimistic lock doesn't block reads.
-        must_acquire_pessimistic_lock(&engine, k, k, 15, 15);
-        must_pessimistic_locked(&engine, k, 15, 15);
-        must_get(&engine, k, 16, v);
-        must_pessimistic_prewrite_delete(&engine, k, k, 15, 15, true);
-        must_get_err(&engine, k, 16);
-        must_commit(&engine, k, 15, 17);
-
-        // Rollback
-        must_acquire_pessimistic_lock(&engine, k, k, 18, 18);
-        must_rollback(&engine, k, 18);
-        must_unlocked(&engine, k);
-        must_prewrite_put(&engine, k, v, k, 19);
-        must_commit(&engine, k, 19, 20);
-        must_acquire_pessimistic_lock_err(&engine, k, k, 18, 21);
-        must_unlocked(&engine, k);
-
-        // LockTypeNotMatch
-        must_prewrite_put(&engine, k, v, k, 23);
-        must_locked(&engine, k, 23);
-        must_acquire_pessimistic_lock_err(&engine, k, k, 23, 23);
-        must_cleanup(&engine, k, 23, 0);
-        must_acquire_pessimistic_lock(&engine, k, k, 24, 24);
-        must_pessimistic_locked(&engine, k, 24, 24);
-        must_prewrite_put_err(&engine, k, v, k, 24);
-        must_rollback(&engine, k, 24);
-
-        // Acquire lock on a prewritten key should fail.
-        must_acquire_pessimistic_lock(&engine, k, k, 26, 26);
-        must_pessimistic_locked(&engine, k, 26, 26);
-        must_pessimistic_prewrite_delete(&engine, k, k, 26, 26, true);
-        must_locked(&engine, k, 26);
-        must_acquire_pessimistic_lock_err(&engine, k, k, 26, 26);
-        must_locked(&engine, k, 26);
-
-        // Acquire lock on a committed key should fail.
-        must_commit(&engine, k, 26, 27);
-        must_unlocked(&engine, k);
-        must_get_none(&engine, k, 28);
-        must_acquire_pessimistic_lock_err(&engine, k, k, 26, 26);
-        must_unlocked(&engine, k);
-        must_get_none(&engine, k, 28);
-        // Pessimistic prewrite on a committed key should fail.
-        must_pessimistic_prewrite_put_err(&engine, k, v, k, 26, 26, true);
-        must_unlocked(&engine, k);
-        must_get_none(&engine, k, 28);
-        // Currently we cannot avoid this.
-        must_acquire_pessimistic_lock(&engine, k, k, 26, 29);
-        pessimistic_rollback::tests::must_success(&engine, k, 26, 29);
-        must_unlocked(&engine, k);
-
-        // Non pessimistic key in pessimistic transaction.
-        must_pessimistic_prewrite_put(&engine, k, v, k, 30, 30, false);
-        must_locked(&engine, k, 30);
-        must_commit(&engine, k, 30, 31);
-        must_unlocked(&engine, k);
-        must_get_commit_ts(&engine, k, 30, 31);
-
-        // Rollback collapsed.
-        must_rollback_collapsed(&engine, k, 32);
-        must_rollback_collapsed(&engine, k, 33);
-        must_acquire_pessimistic_lock_err(&engine, k, k, 32, 32);
-        // Currently we cannot avoid this.
-        must_acquire_pessimistic_lock(&engine, k, k, 32, 34);
-        pessimistic_rollback::tests::must_success(&engine, k, 32, 34);
-        must_unlocked(&engine, k);
-
-        // Acquire lock when there is lock with different for_update_ts.
-        must_acquire_pessimistic_lock(&engine, k, k, 35, 36);
-        must_pessimistic_locked(&engine, k, 35, 36);
-        must_acquire_pessimistic_lock(&engine, k, k, 35, 35);
-        must_pessimistic_locked(&engine, k, 35, 36);
-        must_acquire_pessimistic_lock(&engine, k, k, 35, 37);
-        must_pessimistic_locked(&engine, k, 35, 37);
-
-        // Cannot prewrite when there is another transaction's pessimistic lock.
-        must_pessimistic_prewrite_put_err(&engine, k, v, k, 36, 36, true);
-        must_pessimistic_prewrite_put_err(&engine, k, v, k, 36, 38, true);
-        must_pessimistic_locked(&engine, k, 35, 37);
-        // Cannot prewrite when there is another transaction's non-pessimistic lock.
-        must_pessimistic_prewrite_put(&engine, k, v, k, 35, 37, true);
-        must_locked(&engine, k, 35);
-        must_pessimistic_prewrite_put_err(&engine, k, v, k, 36, 38, true);
-        must_locked(&engine, k, 35);
-
-        // Commit pessimistic transaction's key but with smaller commit_ts than for_update_ts.
-        // Currently not checked, so in this case it will actually be successfully committed.
-        must_commit(&engine, k, 35, 36);
-        must_unlocked(&engine, k);
-        must_get_commit_ts(&engine, k, 35, 36);
-
-        // Prewrite meets pessimistic lock on a non-pessimistic key.
-        // Currently not checked, so prewrite will success.
-        must_acquire_pessimistic_lock(&engine, k, k, 40, 40);
-        must_pessimistic_locked(&engine, k, 40, 40);
-        must_pessimistic_prewrite_put(&engine, k, v, k, 40, 40, false);
-        must_locked(&engine, k, 40);
-        must_commit(&engine, k, 40, 41);
-        must_unlocked(&engine, k);
-
-        // Prewrite with different for_update_ts.
-        // Currently not checked.
-        must_acquire_pessimistic_lock(&engine, k, k, 42, 45);
-        must_pessimistic_locked(&engine, k, 42, 45);
-        must_pessimistic_prewrite_put(&engine, k, v, k, 42, 43, true);
-        must_locked(&engine, k, 42);
-        must_commit(&engine, k, 42, 45);
-        must_unlocked(&engine, k);
-
-        must_acquire_pessimistic_lock(&engine, k, k, 46, 47);
-        must_pessimistic_locked(&engine, k, 46, 47);
-        must_pessimistic_prewrite_put(&engine, k, v, k, 46, 48, true);
-        must_locked(&engine, k, 46);
-        must_commit(&engine, k, 46, 50);
-        must_unlocked(&engine, k);
-
-        // Prewrite on non-pessimistic key meets write with larger commit_ts than current
-        // for_update_ts (non-pessimistic data conflict).
-        // Normally non-pessimistic keys in pessimistic transactions are used when we are sure that
-        // there won't be conflicts. So this case is also not checked, and prewrite will succeeed.
-        must_pessimistic_prewrite_put(&engine, k, v, k, 47, 48, false);
-        must_locked(&engine, k, 47);
-        must_cleanup(&engine, k, 47, 0);
-        must_unlocked(&engine, k);
-
-        // The rollback of the primary key in a pessimistic transaction should be protected from
-        // being collapsed.
-        must_acquire_pessimistic_lock(&engine, k, k, 49, 60);
-        must_pessimistic_prewrite_put(&engine, k, v, k, 49, 60, true);
-        must_locked(&engine, k, 49);
-        must_cleanup(&engine, k, 49, 0);
-        must_get_rollback_protected(&engine, k, 49, true);
-        must_prewrite_put(&engine, k, v, k, 51);
-        must_rollback_collapsed(&engine, k, 51);
-        must_acquire_pessimistic_lock_err(&engine, k, k, 49, 60);
-
-        // Overlapped rollback record will be written when the current start_ts equals to another write
-        // records' commit ts. Now there is a commit record with commit_ts = 50.
-        must_acquire_pessimistic_lock(&engine, k, k, 50, 61);
-        must_pessimistic_prewrite_put(&engine, k, v, k, 50, 61, true);
-        must_locked(&engine, k, 50);
-        must_cleanup(&engine, k, 50, 0);
-        must_get_overlapped_rollback(&engine, k, 50, 46, WriteType::Put);
-
-        // start_ts and commit_ts interlacing
-        for start_ts in &[140, 150, 160] {
-            let for_update_ts = start_ts + 48;
-            let commit_ts = start_ts + 50;
-            must_acquire_pessimistic_lock(&engine, k, k, *start_ts, for_update_ts);
-            must_pessimistic_prewrite_put(&engine, k, v, k, *start_ts, for_update_ts, true);
-            must_commit(&engine, k, *start_ts, commit_ts);
-            must_get(&engine, k, commit_ts + 1, v);
-        }
-
-        must_rollback(&engine, k, 170);
-
-        // Now the data should be like: (start_ts -> commit_ts)
-        // 140 -> 190
-        // 150 -> 200
-        // 160 -> 210
-        // 170 -> rollback
-        must_get_commit_ts(&engine, k, 140, 190);
-        must_get_commit_ts(&engine, k, 150, 200);
-        must_get_commit_ts(&engine, k, 160, 210);
-        must_get_rollback_ts(&engine, k, 170);
-    }
-
-    #[test]
-=======
->>>>>>> 8c7d117e
     fn test_pessimistic_txn_ttl() {
         let engine = TestEngineBuilder::new().build().unwrap();
 
@@ -1813,11 +1571,7 @@
                     TimeStamp::zero(),
                     expected_lock_info.get_txn_size(),
                     TimeStamp::zero(),
-<<<<<<< HEAD
-=======
                     TimeStamp::zero(),
-                    false,
->>>>>>> 8c7d117e
                 );
             } else {
                 expected_lock_info.set_lock_type(Op::PessimisticLock);
@@ -2078,11 +1832,7 @@
                     start_ts.into(),
                     0,
                     TimeStamp::zero(),
-<<<<<<< HEAD
-=======
                     TimeStamp::zero(),
-                    false,
->>>>>>> 8c7d117e
                 )
                 .unwrap();
             } else {
@@ -2193,11 +1943,7 @@
                 4.into(),
                 4,
                 TimeStamp::zero(),
-<<<<<<< HEAD
-=======
                 TimeStamp::zero(),
-                false,
->>>>>>> 8c7d117e
             )
             .unwrap();
             let modifies = txn.into_modifies();
@@ -2250,11 +1996,7 @@
             4.into(),
             4,
             TimeStamp::zero(),
-<<<<<<< HEAD
-=======
             TimeStamp::zero(),
-            false,
->>>>>>> 8c7d117e
         )
         .unwrap();
         assert_eq!(min_commit_ts.into_inner(), 100);
