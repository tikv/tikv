--- conflicted
+++ resolved
@@ -152,33 +152,17 @@
         primary: Vec<u8>,
         ttl: u64,
         value: Option<Value>,
-        is_pessimistic_txn: bool,
+        for_update_ts: u64,
         txn_size: u64,
     ) {
         if value.is_none() || is_short_value(value.as_ref().unwrap()) {
-            self.lock_key(
-                key,
-                lock_type,
-                primary,
-                ttl,
-                value,
-                is_pessimistic_txn,
-                txn_size,
-            );
+            self.lock_key(key, lock_type, primary, ttl, value, for_update_ts, txn_size);
         } else {
             // value is long
             let ts = self.start_ts;
             self.put_value(key.clone(), ts, value.unwrap());
 
-            self.lock_key(
-                key,
-                lock_type,
-                primary,
-                ttl,
-                None,
-                is_pessimistic_txn,
-                txn_size,
-            );
+            self.lock_key(key, lock_type, primary, ttl, None, for_update_ts, txn_size);
         }
     }
 
@@ -352,45 +336,17 @@
                 key: key.into_raw()?,
             });
         }
+
         // No need to check data constraint, it's resolved by pessimistic locks.
-<<<<<<< HEAD
-        if value.is_none() || is_short_value(value.as_ref().unwrap()) {
-            self.lock_key(
-                key,
-                lock_type,
-                primary.to_vec(),
-                options.lock_ttl,
-                value,
-                options.for_update_ts,
-                options.txn_size,
-            );
-        } else {
-            // value is long
-            let ts = self.start_ts;
-            self.put_value(key.clone(), ts, value.unwrap());
-
-            self.lock_key(
-                key,
-                lock_type,
-                primary.to_vec(),
-                options.lock_ttl,
-                None,
-                options.for_update_ts,
-                options.txn_size,
-            );
-        }
-
-=======
         self.put_lock(
             key,
             lock_type,
             primary.to_vec(),
             options.lock_ttl,
             value,
-            true,
+            options.for_update_ts,
             options.txn_size,
         );
->>>>>>> d442fa8f
         Ok(())
     }
 
@@ -452,45 +408,16 @@
                 return Ok(());
             }
         }
-<<<<<<< HEAD
-
-        if value.is_none() || is_short_value(value.as_ref().unwrap()) {
-            self.lock_key(
-                key,
-                lock_type,
-                primary.to_vec(),
-                options.lock_ttl,
-                value,
-                0,
-                options.txn_size,
-            );
-        } else {
-            // value is long
-            let ts = self.start_ts;
-            self.put_value(key.clone(), ts, value.unwrap());
-
-            self.lock_key(
-                key,
-                lock_type,
-                primary.to_vec(),
-                options.lock_ttl,
-                None,
-                0,
-                options.txn_size,
-            );
-        }
-
-=======
+
         self.put_lock(
             key,
             lock_type,
             primary.to_vec(),
             options.lock_ttl,
             value,
-            false,
+            0,
             options.txn_size,
         );
->>>>>>> d442fa8f
         Ok(())
     }
 
