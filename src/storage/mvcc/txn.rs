--- conflicted
+++ resolved
@@ -2899,184 +2899,6 @@
     }
 
     #[test]
-<<<<<<< HEAD
-    fn test_check_async_commit_txn_status() {
-        // The preparation work is the same as test_async_prewrite_primary.
-        let engine = TestEngineBuilder::new().build().unwrap();
-        let ctx = Context::default();
-
-        let snapshot = engine.snapshot(&ctx).unwrap();
-        let cm = ConcurrencyManager::new(42.into());
-        let mut txn = MvccTxn::new(snapshot, TimeStamp::new(2), true, cm.clone());
-
-        let mutation = Mutation::Put((Key::from_raw(b"key"), b"value".to_vec()));
-        txn.prewrite(
-            mutation,
-            b"key",
-            &Some(vec![b"key1".to_vec(), b"key2".to_vec(), b"key3".to_vec()]),
-            false,
-            0,
-            4,
-            TimeStamp::zero(),
-        )
-        .unwrap();
-        engine
-            .write(&ctx, WriteData::from_modifies(txn.into_modifies()))
-            .unwrap();
-
-        let do_check_txn_status = |rollback_if_not_exist| {
-            let snapshot = engine.snapshot(&ctx).unwrap();
-            let mut txn = MvccTxn::new(snapshot, TimeStamp::new(2), true, cm.clone());
-            let (txn_status, released_lock) = txn
-                .check_txn_status(
-                    Key::from_raw(b"key"),
-                    0.into(),
-                    0.into(),
-                    rollback_if_not_exist,
-                )
-                .unwrap();
-            assert_eq!(
-                txn_status,
-                TxnStatus::uncommitted(
-                    0,
-                    43.into(), // min_commit_ts calculated from max_read_ts
-                    true,
-                    vec![b"key1".to_vec(), b"key2".to_vec(), b"key3".to_vec()],
-                )
-            );
-            assert!(released_lock.is_none());
-        };
-        do_check_txn_status(true);
-        do_check_txn_status(false);
-
-        // Disallow calling check_txn_status on async commit transactions with caller_start_ts or
-        // current_ts set.
-        must_check_txn_status_err(&engine, b"key", 2, 1, 0, true);
-        must_check_txn_status_err(&engine, b"key", 2, 0, 1, true);
-    }
-
-    #[test]
-    fn test_check_async_commit_secondary_locks() {
-        let engine = TestEngineBuilder::new().build().unwrap();
-        let ctx = Context::default();
-        let cm = ConcurrencyManager::new(1.into());
-
-        let check_secondary = |key, ts| {
-            let snapshot = engine.snapshot(&ctx).unwrap();
-            let key = Key::from_raw(key);
-            let ts = TimeStamp::new(ts);
-            let mut txn = MvccTxn::new(snapshot, ts, true, cm.clone());
-            let res = txn.check_secondary_lock(&key, ts).unwrap();
-            let modifies = txn.into_modifies();
-            if !modifies.is_empty() {
-                engine
-                    .write(&ctx, WriteData::from_modifies(modifies))
-                    .unwrap();
-            }
-            res
-        };
-
-        must_prewrite_lock(&engine, b"k1", b"key", 1);
-        must_commit(&engine, b"k1", 1, 3);
-        must_rollback(&engine, b"k1", 5);
-        must_prewrite_lock(&engine, b"k1", b"key", 7);
-        must_commit(&engine, b"k1", 7, 9);
-
-        // Lock CF has no lock
-        //
-        // LOCK CF       | WRITE CF
-        // --------------+---------------------
-        //               | 9: start_ts = 7
-        //               | 5: rollback
-        //               | 3: start_ts = 1
-
-        assert_eq!(
-            check_secondary(b"k1", 7),
-            (SecondaryLockStatus::Committed(9.into()), None)
-        );
-        must_get_commit_ts(&engine, b"k1", 7, 9);
-        assert_eq!(
-            check_secondary(b"k1", 5),
-            (SecondaryLockStatus::RolledBack, None)
-        );
-        must_get_rollback_ts(&engine, b"k1", 5);
-        assert_eq!(
-            check_secondary(b"k1", 1),
-            (SecondaryLockStatus::Committed(3.into()), None)
-        );
-        must_get_commit_ts(&engine, b"k1", 1, 3);
-        assert_eq!(
-            check_secondary(b"k1", 6),
-            (SecondaryLockStatus::RolledBack, None)
-        );
-        must_get_rollback_protected(&engine, b"k1", 6, true);
-
-        // ----------------------------
-
-        must_acquire_pessimistic_lock(&engine, b"k1", b"key", 11, 11);
-
-        // Lock CF has a pessimistic lock
-        //
-        // LOCK CF       | WRITE CF
-        // ------------------------------------
-        // ts = 11 (pes) | 9: start_ts = 7
-        //               | 5: rollback
-        //               | 3: start_ts = 1
-
-        let (status, released_lock) = check_secondary(b"k1", 11);
-        assert_eq!(status, SecondaryLockStatus::RolledBack);
-        assert!(released_lock.unwrap().pessimistic);
-        must_get_rollback_protected(&engine, b"k1", 11, true);
-
-        // ----------------------------
-
-        must_prewrite_lock(&engine, b"k1", b"key", 13);
-
-        // Lock CF has an optimistic lock
-        //
-        // LOCK CF       | WRITE CF
-        // ------------------------------------
-        // ts = 13 (opt) | 11: rollback
-        //               |  9: start_ts = 7
-        //               |  5: rollback
-        //               |  3: start_ts = 1
-
-        match check_secondary(b"k1", 13) {
-            (SecondaryLockStatus::Locked(_), None) => {}
-            res => panic!("unexpected lock status: {:?}", res),
-        }
-        must_locked(&engine, b"k1", 13);
-
-        // ----------------------------
-
-        must_commit(&engine, b"k1", 13, 15);
-
-        // Lock CF has an optimistic lock
-        //
-        // LOCK CF       | WRITE CF
-        // ------------------------------------
-        //               | 15: start_ts = 13
-        //               | 11: rollback
-        //               |  9: start_ts = 7
-        //               |  5: rollback
-        //               |  3: start_ts = 1
-
-        match check_secondary(b"k1", 14) {
-            (SecondaryLockStatus::RolledBack, None) => {}
-            res => panic!("unexpected lock status: {:?}", res),
-        }
-        must_get_rollback_protected(&engine, b"k1", 14, true);
-
-        match check_secondary(b"k1", 15) {
-            (SecondaryLockStatus::RolledBack, None) => {}
-            res => panic!("unexpected lock status: {:?}", res),
-        }
-        must_get_overlapped_rollback(&engine, b"k1", 15, 13, WriteType::Lock);
-    }
-
-    #[test]
-=======
->>>>>>> 45fab5cc
     fn test_txn_timestamp_overlapping() {
         let engine = TestEngineBuilder::new().build().unwrap();
         let (k, v) = (b"k1", b"v1");
