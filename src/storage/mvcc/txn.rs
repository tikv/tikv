// Copyright 2016 TiKV Project Authors. Licensed under Apache-2.0.

use super::lock::{Lock, LockType};
use super::metrics::*;
use super::reader::MvccReader;
use super::write::{Write, WriteType};
<<<<<<< HEAD
use super::{Error, Result};
use crate::storage::kv::{Modify, Snapshot};
use crate::storage::{
    Key, Mutation, Options, Statistics, Value, CF_HISTORY, CF_LATEST, CF_LOCK, CF_ROLLBACK,
=======
use super::{ErrorInner, Result, TimeStamp};
use crate::storage::kv::{Modify, ScanMode, Snapshot};
use crate::storage::{
    is_short_value, Key, Mutation, Options, Statistics, TxnStatus, Value, CF_DEFAULT, CF_LOCK,
    CF_WRITE,
>>>>>>> 1aae7209
};
use kvproto::kvrpcpb::IsolationLevel;
use std::fmt;

pub const MAX_TXN_WRITE_SIZE: usize = 32 * 1024;

pub struct GcInfo {
    pub found_versions: usize,
    pub deleted_versions: usize,
    pub is_completed: bool,
}

pub struct MvccTxn<S: Snapshot> {
    reader: MvccReader<S>,
<<<<<<< HEAD
    start_ts: u64,
=======
    gc_reader: MvccReader<S>,
    start_ts: TimeStamp,
>>>>>>> 1aae7209
    writes: Vec<Modify>,
    write_size: usize,
    // collapse continuous rollbacks.
    collapse_rollback: bool,
}

impl<S: Snapshot> fmt::Debug for MvccTxn<S> {
    fn fmt(&self, f: &mut fmt::Formatter<'_>) -> fmt::Result {
        write!(f, "txn @{}", self.start_ts)
    }
}

impl<S: Snapshot> MvccTxn<S> {
    pub fn new(snapshot: S, start_ts: TimeStamp, fill_cache: bool) -> Result<Self> {
        Ok(Self {
            // FIXME: use session variable to indicate fill cache or not.

            // ScanMode is `None`, since in prewrite and other operations, keys are not given in
            // order and we use prefix seek for each key. An exception is GC, which uses forward
            // scan only.
            // IsolationLevel is `Si`, actually the method we use in MvccTxn does not rely on
            // isolation level, so it can be any value.
<<<<<<< HEAD
            reader: MvccReader::new(
                snapshot.clone(),
                None,
                fill_cache,
                None,
                None,
=======
            reader: MvccReader::new(snapshot.clone(), None, fill_cache, IsolationLevel::Si),
            gc_reader: MvccReader::new(
                snapshot,
                Some(ScanMode::Forward),
                fill_cache,
>>>>>>> 1aae7209
                IsolationLevel::Si,
            ),
            start_ts,
            writes: vec![],
            write_size: 0,
            collapse_rollback: true,
        })
    }

    pub fn collapse_rollback(&mut self, collapse: bool) {
        self.collapse_rollback = collapse;
    }

    pub fn into_modifies(self) -> Vec<Modify> {
        self.writes
    }

    pub fn take_statistics(&mut self) -> Statistics {
        let mut statistics = Statistics::default();
        self.reader.collect_statistics_into(&mut statistics);
        statistics
    }

    pub fn write_size(&self) -> usize {
        self.write_size
    }

    fn put_lock(&mut self, key: Key, lock: &Lock) {
        let lock = lock.to_bytes();
        self.write_size += CF_LOCK.len() + key.as_encoded().len() + lock.len();
        self.writes.push(Modify::Put(CF_LOCK, key, lock));
    }

    fn lock_key(
        &mut self,
        key: Key,
        lock_type: LockType,
        primary: Vec<u8>,
<<<<<<< HEAD
        value: Option<Value>,
=======
        short_value: Option<Value>,
        lock_ttl: u64,
>>>>>>> 1aae7209
        options: &Options,
    ) {
        let lock = Lock::new(
            lock_type,
            primary,
            self.start_ts,
<<<<<<< HEAD
            options.lock_ttl,
            value,
=======
            lock_ttl,
            short_value,
>>>>>>> 1aae7209
            options.for_update_ts,
            options.txn_size,
            options.min_commit_ts,
        );
        self.put_lock(key, &lock);
    }

    fn unlock_key(&mut self, key: Key) {
        self.write_size += CF_LOCK.len() + key.as_encoded().len();
        self.writes.push(Modify::Delete(CF_LOCK, key));
    }

<<<<<<< HEAD
    fn put_latest(&mut self, key: Key, value: Value) {
        self.write_size += CF_LATEST.len() + key.as_encoded().len() + value.len();
        self.writes.push(Modify::Put(CF_LATEST, key, value));
    }

    fn put_history(&mut self, key: Key, commit_ts: u64, value: Value) {
        let key = key.append_ts(commit_ts);
        self.write_size += CF_HISTORY.len() + key.as_encoded().len() + value.len();
        self.writes.push(Modify::Put(CF_HISTORY, key, value));
    }

    fn put_rollback(&mut self, key: Key, commit_ts: u64, value: Value) {
        let key = key.append_ts(commit_ts);
        self.write_size += CF_ROLLBACK.len() + key.as_encoded().len() + value.len();
        self.writes.push(Modify::Put(CF_ROLLBACK, key, value));
=======
    fn put_value(&mut self, key: Key, ts: TimeStamp, value: Value) {
        let key = key.append_ts(ts);
        self.write_size += key.as_encoded().len() + value.len();
        self.writes.push(Modify::Put(CF_DEFAULT, key, value));
    }

    fn delete_value(&mut self, key: Key, ts: TimeStamp) {
        let key = key.append_ts(ts);
        self.write_size += key.as_encoded().len();
        self.writes.push(Modify::Delete(CF_DEFAULT, key));
    }

    fn put_write(&mut self, key: Key, ts: TimeStamp, value: Value) {
        let key = key.append_ts(ts);
        self.write_size += CF_WRITE.len() + key.as_encoded().len() + value.len();
        self.writes.push(Modify::Put(CF_WRITE, key, value));
    }

    fn delete_write(&mut self, key: Key, ts: TimeStamp) {
        let key = key.append_ts(ts);
        self.write_size += CF_WRITE.len() + key.as_encoded().len();
        self.writes.push(Modify::Delete(CF_WRITE, key));
    }

    fn key_exist(&mut self, key: &Key, ts: TimeStamp) -> Result<bool> {
        Ok(self.reader.get_write(&key, ts)?.is_some())
>>>>>>> 1aae7209
    }

    fn prewrite_key_value(
        &mut self,
        key: Key,
        lock_type: LockType,
        primary: Vec<u8>,
        value: Option<Value>,
        lock_ttl: u64,
        options: &Options,
    ) {
<<<<<<< HEAD
        self.lock_key(key, lock_type, primary, value, options);
=======
        if let Some(value) = value {
            if is_short_value(&value) {
                // If the value is short, embed it in Lock.
                self.lock_key(key, lock_type, primary, Some(value), lock_ttl, options);
            } else {
                // value is long
                let ts = self.start_ts;
                self.put_value(key.clone(), ts, value);

                self.lock_key(key, lock_type, primary, None, lock_ttl, options);
            }
        } else {
            self.lock_key(key, lock_type, primary, None, lock_ttl, options);
        }
    }

    fn rollback_lock(&mut self, key: Key, lock: &Lock, is_pessimistic_txn: bool) -> Result<()> {
        // If prewrite type is DEL or LOCK or PESSIMISTIC, it is no need to delete value.
        if lock.short_value.is_none() && lock.lock_type == LockType::Put {
            self.delete_value(key.clone(), lock.ts);
        }

        // Only the primary key of a pessimistic transaction needs to be protected.
        let protected: bool = is_pessimistic_txn && key.is_encoded_from(&lock.primary);
        let write = Write::new_rollback(self.start_ts, protected);
        self.put_write(key.clone(), self.start_ts, write.as_ref().to_bytes());
        self.unlock_key(key.clone());
        if self.collapse_rollback {
            self.collapse_prev_rollback(key)?;
        }
        Ok(())
    }

    /// Checks the existence of the key according to `should_not_exist`.
    /// If not, returns an `AlreadyExist` error.
    fn check_data_constraint(
        &mut self,
        should_not_exist: bool,
        write: &Write,
        write_commit_ts: TimeStamp,
        key: &Key,
    ) -> Result<()> {
        if !should_not_exist || write.write_type == WriteType::Delete {
            return Ok(());
        }

        // The current key exists under any of the following conditions:
        // 1.The current write type is `PUT`
        // 2.The current write type is `Rollback` or `Lock`, and the key have an older version.
        if write.write_type == WriteType::Put || self.key_exist(&key, write_commit_ts.prev())? {
            return Err(ErrorInner::AlreadyExist { key: key.to_raw()? }.into());
        }

        Ok(())
>>>>>>> 1aae7209
    }

    // Pessimistic transactions only acquire pessimistic locks on row keys.
    // The corrsponding index keys are not locked until pessimistic prewrite.
    // It's possible that lock conflict occours on them, but the isolation is
    // guaranteed by pessimistic locks on row keys, so let TiDB resolves these
    // locks immediately.
    fn handle_non_pessimistic_lock_conflict(
        &self,
        key: Key,
        for_update_ts: TimeStamp,
        lock: Lock,
    ) -> Result<()> {
        // The previous pessimistic transaction has been committed or aborted.
        // Resolve it immediately.
        //
        // Because the row key is locked, the optimistic transaction will
        // abort. Resolve it immediately.
        // Optimistic lock's for_update_ts is zero.
        if for_update_ts > lock.for_update_ts {
            let mut info = lock.into_lock_info(key.into_raw()?);
            // Set ttl to 0 so TiDB will resolve lock immediately.
            info.set_lock_ttl(0);
            Err(ErrorInner::KeyIsLocked(info).into())
        } else {
            Err(ErrorInner::Other("stale request".into()).into())
        }
    }

    pub fn acquire_pessimistic_lock(
        &mut self,
        key: Key,
        primary: &[u8],
        should_not_exist: bool,
        options: &Options,
    ) -> Result<()> {
        let for_update_ts = options.for_update_ts;
        if let Some(lock) = self.reader.load_lock(&key)? {
            if lock.ts != self.start_ts {
                return Err(ErrorInner::KeyIsLocked(lock.into_lock_info(key.into_raw()?)).into());
            }
            if lock.lock_type != LockType::Pessimistic {
                return Err(ErrorInner::LockTypeNotMatch {
                    start_ts: self.start_ts,
                    key: key.into_raw()?,
                    pessimistic: false,
                }
                .into());
            }
            // Overwrite the lock with small for_update_ts
            if for_update_ts > lock.for_update_ts {
                self.lock_key(
                    key,
                    LockType::Pessimistic,
                    primary.to_vec(),
                    None,
                    options.lock_ttl,
                    options,
                );
            } else {
                MVCC_DUPLICATE_CMD_COUNTER_VEC
                    .acquire_pessimistic_lock
                    .inc();
            }
            return Ok(());
        }

<<<<<<< HEAD
        if let Some(latest) = self.reader.get_latest(&key)? {
            if latest.commit_ts > for_update_ts {
=======
        if let Some((commit_ts, write)) = self.reader.seek_write(&key, TimeStamp::max())? {
            // The isolation level of pessimistic transactions is RC. `for_update_ts` is
            // the commit_ts of the data this transaction read. If exists a commit version
            // whose commit timestamp is larger than current `for_update_ts`, the
            // transaction should retry to get the latest data.
            if commit_ts > for_update_ts {
>>>>>>> 1aae7209
                MVCC_CONFLICT_COUNTER
                    .acquire_pessimistic_lock_conflict
                    .inc();
                return Err(ErrorInner::WriteConflict {
                    start_ts: self.start_ts,
                    conflict_start_ts: latest.start_ts,
                    conflict_commit_ts: latest.commit_ts,
                    key: key.into_raw()?,
                    primary: primary.to_vec(),
                }
                .into());
            }
<<<<<<< HEAD
            if latest.commit_ts > self.start_ts {
                if let Some(rollback) = self.reader.get_rollback(&key, self.start_ts)? {
                    if rollback.write_type == WriteType::Rollback {
                        return Err(Error::PessimisticLockRollbacked {
=======

            // Handle rollback.
            // If the start timestamp of write is equal to transaction's start timestamp
            // as well as commit timestamp, the lock is already rollbacked.
            if write.start_ts == self.start_ts && commit_ts == self.start_ts {
                assert!(write.write_type == WriteType::Rollback);
                return Err(ErrorInner::PessimisticLockRollbacked {
                    start_ts: self.start_ts,
                    key: key.into_raw()?,
                }
                .into());
            }
            // If `commit_ts` we seek is already before `start_ts`, the rollback must not exist.
            if commit_ts > self.start_ts {
                if let Some((commit_ts, write)) = self.reader.seek_write(&key, self.start_ts)? {
                    if write.start_ts == self.start_ts {
                        assert!(
                            commit_ts == self.start_ts && write.write_type == WriteType::Rollback
                        );
                        return Err(ErrorInner::PessimisticLockRollbacked {
>>>>>>> 1aae7209
                            start_ts: self.start_ts,
                            key: key.into_raw()?,
                        }
                        .into());
                    }
                }
            }

            if should_not_exist && latest.write_type == WriteType::Put {
                return Err(Error::AlreadyExist { key: key.to_raw()? });
            }
        }

        self.lock_key(
            key,
            LockType::Pessimistic,
            primary.to_vec(),
            None,
            options.lock_ttl,
            options,
        );

        Ok(())
    }

    pub fn pessimistic_prewrite(
        &mut self,
        mutation: Mutation,
        primary: &[u8],
        is_pessimistic_lock: bool,
        options: &Options,
    ) -> Result<()> {
        let lock_type = LockType::from_mutation(&mutation);
        let (key, value) = mutation.into_key_value();
        let mut last_lock_ttl = 0;
        if let Some(lock) = self.reader.load_lock(&key)? {
            if lock.ts != self.start_ts {
                // Abort on lock belonging to other transaction if
                // prewrites a pessimistic lock.
                if is_pessimistic_lock {
                    warn!(
                        "prewrite failed (pessimistic lock not found)";
                        "start_ts" => self.start_ts,
                        "key" => %key,
                        "lock_ts" => lock.ts
                    );
                    return Err(ErrorInner::PessimisticLockNotFound {
                        start_ts: self.start_ts,
                        key: key.into_raw()?,
                    }
                    .into());
                }
                return self.handle_non_pessimistic_lock_conflict(key, options.for_update_ts, lock);
            } else {
                if lock.lock_type != LockType::Pessimistic {
                    // Duplicated command. No need to overwrite the lock and data.
                    MVCC_DUPLICATE_CMD_COUNTER_VEC.prewrite.inc();
                    return Ok(());
                }
                // The lock is pessimistic and owned by this txn, go through to overwrite it.
                last_lock_ttl = lock.ttl;
            }
        } else if is_pessimistic_lock {
            // Pessimistic lock does not exist, the transaction should be aborted.
            warn!(
                "prewrite failed (pessimistic lock not found)";
                "start_ts" => self.start_ts,
                "key" => %key
            );

            return Err(ErrorInner::PessimisticLockNotFound {
                start_ts: self.start_ts,
                key: key.into_raw()?,
            }
            .into());
        }

        // No need to check data constraint, it's resolved by pessimistic locks.
        self.prewrite_key_value(
            key,
            lock_type,
            primary.to_vec(),
            value,
            ::std::cmp::max(last_lock_ttl, options.lock_ttl),
            options,
        );
        Ok(())
    }

    pub fn prewrite(
        &mut self,
        mutation: Mutation,
        primary: &[u8],
        options: &Options,
    ) -> Result<()> {
        let lock_type = LockType::from_mutation(&mutation);
        // For the insert operation, the old key should not be in the system.
        let should_not_exist = mutation.is_insert();
        let (key, value) = mutation.into_key_value();
<<<<<<< HEAD
        if let Some(write) = self.reader.get_latest(&key)? {
            if write.commit_ts >= self.start_ts {
                MVCC_CONFLICT_COUNTER.prewrite_write_conflict.inc();
                return Err(Error::WriteConflict {
                    start_ts: self.start_ts,
                    conflict_start_ts: write.start_ts,
                    conflict_commit_ts: write.commit_ts,
                    key: key.into_raw()?,
                    primary: primary.to_vec(),
                });
            }
            if should_not_exist && write.write_type == WriteType::Put {
                return Err(Error::AlreadyExist { key: key.to_raw()? });
            }
        }
        // Get latest rollback/lock and check conflicts
        if let Some(rollback) = self.reader.seek_rollback(&key, u64::max_value())? {
            if rollback.commit_ts >= self.start_ts {
                MVCC_CONFLICT_COUNTER.prewrite_write_conflict.inc();
                return Err(Error::WriteConflict {
                    start_ts: self.start_ts,
                    conflict_start_ts: rollback.start_ts,
                    conflict_commit_ts: rollback.commit_ts,
                    key: key.into_raw()?,
                    primary: primary.to_vec(),
                });
=======
        // Check whether there is a newer version.
        if !options.skip_constraint_check {
            if let Some((commit_ts, write)) = self.reader.seek_write(&key, TimeStamp::max())? {
                // Abort on writes after our start timestamp ...
                // If exists a commit version whose commit timestamp is larger than or equal to
                // current start timestamp, we should abort current prewrite, even if the commit
                // type is Rollback.
                if commit_ts >= self.start_ts {
                    MVCC_CONFLICT_COUNTER.prewrite_write_conflict.inc();
                    return Err(ErrorInner::WriteConflict {
                        start_ts: self.start_ts,
                        conflict_start_ts: write.start_ts,
                        conflict_commit_ts: commit_ts,
                        key: key.into_raw()?,
                        primary: primary.to_vec(),
                    }
                    .into());
                }
                self.check_data_constraint(should_not_exist, &write, commit_ts, &key)?;
>>>>>>> 1aae7209
            }
        }

        // Check whether the current key is locked at any timestamp.
        if let Some(lock) = self.reader.load_lock(&key)? {
            if lock.ts != self.start_ts {
                return Err(ErrorInner::KeyIsLocked(lock.into_lock_info(key.into_raw()?)).into());
            }
            // TODO: remove it in future
            if lock.lock_type == LockType::Pessimistic {
                return Err(ErrorInner::LockTypeNotMatch {
                    start_ts: self.start_ts,
                    key: key.into_raw()?,
                    pessimistic: true,
                }
                .into());
            }
            // Duplicated command. No need to overwrite the lock and data.
            MVCC_DUPLICATE_CMD_COUNTER_VEC.prewrite.inc();
            return Ok(());
        }

        self.prewrite_key_value(
            key,
            lock_type,
            primary.to_vec(),
            value,
            options.lock_ttl,
            options,
        );
        Ok(())
    }

<<<<<<< HEAD
    pub fn commit(&mut self, key: Key, commit_ts: u64) -> Result<bool> {
        let (lock_type, value, is_pessimistic_txn) = match self.reader.load_lock(&key)? {
=======
    pub fn commit(&mut self, key: Key, commit_ts: TimeStamp) -> Result<bool> {
        let (lock_type, short_value, is_pessimistic_txn) = match self.reader.load_lock(&key)? {
>>>>>>> 1aae7209
            Some(ref mut lock) if lock.ts == self.start_ts => {
                // A pessimistic lock cannot be committed.
                if lock.lock_type == LockType::Pessimistic {
                    error!(
                        "trying to commit a pessimistic lock";
                        "key" => %key,
                        "start_ts" => self.start_ts,
                        "commit_ts" => commit_ts,
                    );
                    return Err(ErrorInner::LockTypeNotMatch {
                        start_ts: self.start_ts,
                        key: key.into_raw()?,
                        pessimistic: true,
                    }
                    .into());
                }
                // A lock with larger min_commit_ts than current commit_ts can't be committed
                if commit_ts < lock.min_commit_ts {
                    info!(
                        "trying to commit with smaller commit_ts than min_commit_ts";
                        "key" => %key,
                        "start_ts" => self.start_ts,
                        "commit_ts" => commit_ts,
                        "min_commit_ts" => lock.min_commit_ts,
                    );
                    return Err(ErrorInner::CommitTsExpired {
                        start_ts: self.start_ts,
                        commit_ts,
                        key: key.into_raw()?,
                        min_commit_ts: lock.min_commit_ts,
                    }
                    .into());
                }
<<<<<<< HEAD
                (lock.lock_type, lock.value.take(), lock.for_update_ts != 0)
=======
                (
                    lock.lock_type,
                    lock.short_value.take(),
                    !lock.for_update_ts.is_zero(),
                )
>>>>>>> 1aae7209
            }
            _ => {
                return match self.reader.get_txn_commit_info(&key, self.start_ts)? {
                    Some((_, WriteType::Rollback)) | None => {
                        MVCC_CONFLICT_COUNTER.commit_lock_not_found.inc();
                        // None: related Rollback has been collapsed.
                        // Rollback: rollback by concurrent transaction.
                        info!(
                            "txn conflict (lock not found)";
                            "key" => %key,
                            "start_ts" => self.start_ts,
                            "commit_ts" => commit_ts,
                        );
                        Err(ErrorInner::TxnLockNotFound {
                            start_ts: self.start_ts,
                            commit_ts,
                            key: key.into_raw()?,
                        }
                        .into())
                    }
                    // Committed by concurrent transaction.
                    Some((_, WriteType::Put))
                    | Some((_, WriteType::Delete))
                    | Some((_, WriteType::Lock)) => {
                        MVCC_DUPLICATE_CMD_COUNTER_VEC.commit.inc();
                        Ok(false)
                    }
                };
            }
        };
        let write = Write::new(
            WriteType::from_lock_type(lock_type).unwrap(),
            self.start_ts,
            commit_ts,
            value,
        );
<<<<<<< HEAD
        match lock_type {
            LockType::Put | LockType::Delete => {
                // move last version into history
                if let Some(latest) = self.reader.get_latest(&key)? {
                    self.put_history(key.clone(), latest.commit_ts, latest.to_bytes());
                }
                self.put_latest(key.clone(), write.to_bytes());
            }
            LockType::Lock => {
                // store Lock type in rollback cf
                self.put_rollback(key.clone(), write.commit_ts, write.to_bytes());
            }
            LockType::Pessimistic => panic!("unexpected lock type pessimistic in commit stage"),
        }
=======
        self.put_write(key.clone(), commit_ts, write.as_ref().to_bytes());
>>>>>>> 1aae7209
        self.unlock_key(key);
        Ok(is_pessimistic_txn)
    }

    pub fn rollback(&mut self, key: Key) -> Result<bool> {
<<<<<<< HEAD
        let is_pessimistic_txn = match self.reader.load_lock(&key)? {
            Some(ref lock) if lock.ts == self.start_ts => lock.for_update_ts != 0,
            _ => {
                return match self.reader.get_txn_commit_info(&key, self.start_ts)? {
                    Some((ts, write_type)) => {
                        if write_type == WriteType::Rollback {
                            // return Ok on Rollback already exist
                            MVCC_DUPLICATE_CMD_COUNTER_VEC.rollback.inc();
                            Ok(false)
                        } else {
                            MVCC_CONFLICT_COUNTER.rollback_committed.inc();
                            info!(
                                "txn conflict (committed)";
                                "key" => %key,
                                "start_ts" => self.start_ts,
                                "commit_ts" => ts,
                            );
                            Err(Error::Committed { commit_ts: ts })
                        }
                    }
                    None => {
                        // insert a Rollback to rollback CF when receives Rollback before Prewrite
                        let ts = self.start_ts;
                        let write = Write::new(WriteType::Rollback, ts, ts, None);
                        self.put_rollback(key, ts, write.to_bytes());
                        Ok(false)
=======
        self.cleanup(key, TimeStamp::zero())
    }

    fn check_txn_status_missing_lock(
        &mut self,
        primary_key: Key,
        rollback_if_not_exist: bool,
    ) -> Result<TxnStatus> {
        MVCC_CHECK_TXN_STATUS_COUNTER_VEC.get_commit_info.inc();
        match self
            .reader
            .get_txn_commit_info(&primary_key, self.start_ts)?
        {
            Some((ts, write_type)) => {
                if write_type == WriteType::Rollback {
                    Ok(TxnStatus::Rollbacked)
                } else {
                    Ok(TxnStatus::committed(ts))
                }
            }
            None => {
                if rollback_if_not_exist {
                    let ts = self.start_ts;

                    // collapse previous rollback if exist.
                    if self.collapse_rollback {
                        self.collapse_prev_rollback(primary_key.clone())?;
                    }

                    // Insert a Rollback to Write CF in case that a stale prewrite command
                    // is received after a cleanup command.
                    // Pessimistic transactions prewrite successfully only if all its
                    // pessimistic locks exist. So collapsing the rollback of a pessimistic
                    // lock is safe. After a pessimistic transaction acquires all its locks,
                    // it is impossible that neither a lock nor a write record is found.
                    // Therefore, we don't need to protect the rollback here.
                    let write = Write::new_rollback(ts, false);
                    self.put_write(primary_key, ts, write.as_ref().to_bytes());
                    MVCC_CHECK_TXN_STATUS_COUNTER_VEC.rollback.inc();

                    Ok(TxnStatus::LockNotExist)
                } else {
                    Err(ErrorInner::TxnNotFound {
                        start_ts: self.start_ts,
                        key: primary_key.into_raw()?,
>>>>>>> 1aae7209
                    }
                    .into())
                }
            }
<<<<<<< HEAD
        };
        let ts = self.start_ts;
        let write = Write::new(WriteType::Rollback, self.start_ts, ts, None);
        self.put_rollback(key.clone(), ts, write.to_bytes());
        self.unlock_key(key.clone());
        Ok(is_pessimistic_txn)
=======
        }
    }

    /// Cleanup the lock if it's TTL has expired, comparing with `current_ts`. If `current_ts` is 0,
    /// cleanup the lock without checking TTL. If the lock is the primary lock of a pessimistic
    /// transaction, the rollback record is protected from being collapsed.
    ///
    /// Returns whether the lock is a pessimistic lock. Returns error if the key has already been
    /// committed.
    pub fn cleanup(&mut self, key: Key, current_ts: TimeStamp) -> Result<bool> {
        match self.reader.load_lock(&key)? {
            Some(ref lock) if lock.ts == self.start_ts => {
                // If current_ts is not 0, check the Lock's TTL.
                // If the lock is not expired, do not rollback it but report key is locked.
                if !current_ts.is_zero() && lock.ts.physical() + lock.ttl >= current_ts.physical() {
                    return Err(ErrorInner::KeyIsLocked(
                        lock.clone().into_lock_info(key.into_raw()?),
                    )
                    .into());
                }

                let is_pessimistic_txn = !lock.for_update_ts.is_zero();
                self.rollback_lock(key, lock, is_pessimistic_txn)?;
                Ok(is_pessimistic_txn)
            }
            _ => match self.check_txn_status_missing_lock(key, true)? {
                TxnStatus::Committed { commit_ts } => {
                    MVCC_CONFLICT_COUNTER.rollback_committed.inc();
                    Err(ErrorInner::Committed { commit_ts }.into())
                }
                TxnStatus::Rollbacked => {
                    // Return Ok on Rollback already exist.
                    MVCC_DUPLICATE_CMD_COUNTER_VEC.rollback.inc();
                    Ok(false)
                }
                TxnStatus::LockNotExist => Ok(false),
                _ => unreachable!(),
            },
        }
>>>>>>> 1aae7209
    }

    /// Delete any pessimistic lock with small for_update_ts belongs to this transaction.
    pub fn pessimistic_rollback(&mut self, key: Key, for_update_ts: TimeStamp) -> Result<()> {
        if let Some(lock) = self.reader.load_lock(&key)? {
            if lock.lock_type == LockType::Pessimistic
                && lock.ts == self.start_ts
                && lock.for_update_ts <= for_update_ts
            {
                self.unlock_key(key);
            }
        }
        Ok(())
    }

<<<<<<< HEAD
=======
    fn collapse_prev_rollback(&mut self, key: Key) -> Result<()> {
        if let Some((commit_ts, write)) = self.reader.seek_write(&key, self.start_ts)? {
            if write.write_type == WriteType::Rollback && !write.as_ref().is_protected() {
                self.delete_write(key, commit_ts);
            }
        }
        Ok(())
    }

>>>>>>> 1aae7209
    /// Update a primary key's TTL if `advise_ttl > lock.ttl`.
    ///
    /// Returns the new TTL.
    pub fn txn_heart_beat(&mut self, primary_key: Key, advise_ttl: u64) -> Result<u64> {
        if let Some(mut lock) = self.reader.load_lock(&primary_key)? {
            if lock.ts == self.start_ts {
                if lock.ttl < advise_ttl {
                    lock.ttl = advise_ttl;
                    self.put_lock(primary_key, &lock);
                } else {
                    debug!(
                        "txn_heart_beat with advise_ttl not large than current ttl";
                        "primary_key" => %primary_key,
                        "start_ts" => self.start_ts,
                        "advise_ttl" => advise_ttl,
                        "current_ttl" => lock.ttl,
                    );
                }
                return Ok(lock.ttl);
            }
        }

        debug!(
            "txn_heart_beat invoked but lock is absent";
            "primary_key" => %primary_key,
            "start_ts" => self.start_ts,
            "advise_ttl" => advise_ttl,
        );
        Err(ErrorInner::TxnLockNotFound {
            start_ts: self.start_ts,
            commit_ts: TimeStamp::zero(),
            key: primary_key.into_raw()?,
        }
        .into())
    }

<<<<<<< HEAD
    pub fn gc(&mut self, _key: Key, _safe_point: u64) -> Result<GcInfo> {
        let found_versions = 0;
        let deleted_versions = 0;
        let is_completed = true;
=======
    /// Check the status of a transaction.
    ///
    /// This operation checks whether a transaction has expired its primary lock's TTL, rollback the
    /// transaction if expired, or update the transaction's min_commit_ts according to the metadata
    /// in the primary lock.
    ///
    /// When transaction T1 meets T2's lock, it may invoke this on T2's primary key. In this
    /// situation, `self.start_ts` is T2's `start_ts`, `caller_start_ts` is T1's `start_ts`, and
    /// the `current_ts` is literally the timestamp when this function is invoked. It may not be
    /// accurate.
    ///
    /// Returns (`lock_ttl`, `commit_ts`, `is_pessimistic_txn`).
    /// After checking, if the lock is still alive, it retrieves the Lock's TTL; if the transaction
    /// is committed, get the commit_ts; otherwise, if the transaction is rolled back or there's
    /// no information about the transaction, results will be both 0.
    pub fn check_txn_status(
        &mut self,
        primary_key: Key,
        caller_start_ts: TimeStamp,
        current_ts: TimeStamp,
        rollback_if_not_exist: bool,
    ) -> Result<(TxnStatus, bool)> {
        match self.reader.load_lock(&primary_key)? {
            Some(ref mut lock) if lock.ts == self.start_ts => {
                let is_pessimistic_txn = !lock.for_update_ts.is_zero();

                if lock.ts.physical() + lock.ttl < current_ts.physical() {
                    // If the lock is expired, clean it up.
                    self.rollback_lock(primary_key, lock, is_pessimistic_txn)?;
                    MVCC_CHECK_TXN_STATUS_COUNTER_VEC.rollback.inc();
                    return Ok((TxnStatus::TtlExpire, is_pessimistic_txn));
                }

                // If this is a large transaction and the lock is active, push forward the minCommitTS.
                // lock.minCommitTS == 0 may be a secondary lock, or not a large transaction.
                if !lock.min_commit_ts.is_zero() && caller_start_ts >= lock.min_commit_ts {
                    lock.min_commit_ts = caller_start_ts.next();

                    if lock.min_commit_ts < current_ts {
                        lock.min_commit_ts = current_ts;
                    }

                    self.put_lock(primary_key, lock);
                    MVCC_CHECK_TXN_STATUS_COUNTER_VEC.update_ts.inc();
                }

                Ok((
                    TxnStatus::uncommitted(lock.ttl, lock.min_commit_ts),
                    is_pessimistic_txn,
                ))
            }
            _ => self
                .check_txn_status_missing_lock(primary_key, rollback_if_not_exist)
                .map(|s| (s, false)),
        }
    }

    pub fn gc(&mut self, key: Key, safe_point: TimeStamp) -> Result<GcInfo> {
        let mut remove_older = false;
        let mut ts = TimeStamp::max();
        let mut found_versions = 0;
        let mut deleted_versions = 0;
        let mut latest_delete = None;
        let mut is_completed = true;
        while let Some((commit, write)) = self.gc_reader.seek_write(&key, ts)? {
            ts = commit.prev();
            found_versions += 1;

            if self.write_size >= MAX_TXN_WRITE_SIZE {
                // Cannot remove latest delete when we haven't iterate all versions.
                latest_delete = None;
                is_completed = false;
                break;
            }

            if remove_older {
                self.delete_write(key.clone(), commit);
                if write.write_type == WriteType::Put && write.short_value.is_none() {
                    self.delete_value(key.clone(), write.start_ts);
                }
                deleted_versions += 1;
                continue;
            }

            if commit > safe_point {
                continue;
            }

            // Set `remove_older` after we find the latest value.
            match write.write_type {
                WriteType::Put | WriteType::Delete => {
                    remove_older = true;
                }
                WriteType::Rollback | WriteType::Lock => {}
            }
>>>>>>> 1aae7209

        Ok(GcInfo {
            found_versions,
            deleted_versions,
            is_completed,
        })
    }
}

/// Create a new MvccTxn using a u64 literal for the timestamp.
///
/// Intended to only be used in test code.
#[macro_export]
macro_rules! new_txn {
    ($ss: expr, $ts: literal, $fill_cache: expr) => {
        $crate::storage::mvcc::MvccTxn::new($ss, $ts.into(), $fill_cache).unwrap()
    };
}

#[cfg(test)]
mod tests {
    use kvproto::kvrpcpb::Context;

    use crate::storage::kv::Engine;
    use crate::storage::mvcc::tests::*;
    use crate::storage::mvcc::MvccTxn;
    use crate::storage::mvcc::WriteType;
<<<<<<< HEAD
    use crate::storage::{Key, Mutation, Options, TestEngineBuilder, SHORT_VALUE_MAX_LEN};
=======
    use crate::storage::mvcc::{Error, ErrorInner, MvccReader, TimeStamp};
    use crate::storage::{
        Key, Mutation, Options, ScanMode, TestEngineBuilder, SHORT_VALUE_MAX_LEN,
    };
>>>>>>> 1aae7209

    use std::u64;

    fn test_mvcc_txn_read_imp(k1: &[u8], k2: &[u8], v: &[u8]) {
        let engine = TestEngineBuilder::new().build().unwrap();

        must_get_none(&engine, k1, 1);

        must_prewrite_put(&engine, k1, v, k1, 2);
        must_rollback(&engine, k1, 2);
        // should ignore rollback
        must_get_none(&engine, k1, 3);

        must_prewrite_lock(&engine, k1, k1, 3);
        must_commit(&engine, k1, 3, 4);
        // should ignore read lock
        must_get_none(&engine, k1, 5);

        must_prewrite_put(&engine, k1, v, k1, 5);
        must_prewrite_put(&engine, k2, v, k1, 5);
        // should not be affected by later locks
        must_get_none(&engine, k1, 4);
        // should read pending locks
        must_get_err(&engine, k1, 7);
        // should ignore the primary lock and get none when reading the latest record
        must_get_none(&engine, k1, u64::MAX);
        // should read secondary locks even when reading the latest record
        must_get_err(&engine, k2, u64::MAX);

        must_commit(&engine, k1, 5, 10);
        must_commit(&engine, k2, 5, 10);
        must_get_none(&engine, k1, 3);
        // should not read with ts < commit_ts
        must_get_none(&engine, k1, 7);
        // should read with ts > commit_ts
        must_get(&engine, k1, 13, v);
        // should read the latest record if `ts == u64::MAX`
        must_get(&engine, k1, u64::MAX, v);

        must_prewrite_delete(&engine, k1, k1, 15);
        // should ignore the lock and get previous record when reading the latest record
        must_get(&engine, k1, u64::MAX, v);
        must_commit(&engine, k1, 15, 20);
        must_get_none(&engine, k1, 3);
        must_get_none(&engine, k1, 7);
        must_get(&engine, k1, 13, v);
        must_get(&engine, k1, 17, v);
        must_get_none(&engine, k1, 23);

        // intersecting timestamps with pessimistic txn
        // T1: start_ts = 25, commit_ts = 27
        // T2: start_ts = 23, commit_ts = 31
        must_prewrite_put(&engine, k1, v, k1, 25);
        must_commit(&engine, k1, 25, 27);
        must_acquire_pessimistic_lock(&engine, k1, k1, 23, 29);
        must_get(&engine, k1, 30, v);
        must_pessimistic_prewrite_delete(&engine, k1, k1, 23, 29, true);
        must_get_err(&engine, k1, 30);
        // should read the latest record when `ts == u64::MAX`
        // even if lock.start_ts(23) < latest write.commit_ts(27)
        must_get(&engine, k1, u64::MAX, v);
        must_commit(&engine, k1, 23, 31);
        must_get(&engine, k1, 30, v);
        must_get_none(&engine, k1, 32);
    }

    #[test]
    fn test_mvcc_txn_read() {
        test_mvcc_txn_read_imp(b"k1", b"k2", b"v1");

        let long_value = "v".repeat(SHORT_VALUE_MAX_LEN + 1).into_bytes();
        test_mvcc_txn_read_imp(b"k1", b"k2", &long_value);
    }

    fn test_mvcc_txn_prewrite_imp(k: &[u8], v: &[u8]) {
        let engine = TestEngineBuilder::new().build().unwrap();

        must_prewrite_put(&engine, k, v, k, 5);
        // Key is locked.
        must_locked(&engine, k, 5);
        // Retry prewrite.
        must_prewrite_put(&engine, k, v, k, 5);
        // Conflict.
        must_prewrite_lock_err(&engine, k, k, 6);

        must_commit(&engine, k, 5, 10);
        must_written(&engine, k, 5, 10, WriteType::Put);
        // Delayed prewrite request after committing should do nothing.
        must_prewrite_put_err(&engine, k, v, k, 5);
        must_unlocked(&engine, k);
        // Write conflict.
        must_prewrite_lock_err(&engine, k, k, 6);
        must_unlocked(&engine, k);
        // Not conflict.
        must_prewrite_lock(&engine, k, k, 12);
        must_locked(&engine, k, 12);
        must_rollback(&engine, k, 12);
        must_unlocked(&engine, k);
        must_written(&engine, k, 12, 12, WriteType::Rollback);
        // Cannot retry Prewrite after rollback.
        must_prewrite_lock_err(&engine, k, k, 12);
        // Can prewrite after rollback.
        must_prewrite_delete(&engine, k, k, 13);
        must_rollback(&engine, k, 13);
        must_unlocked(&engine, k);
    }

    #[test]
    fn test_mvcc_txn_prewrite_insert() {
        let engine = TestEngineBuilder::new().build().unwrap();
        let (k1, v1, v2, v3) = (b"k1", b"v1", b"v2", b"v3");
        must_prewrite_put(&engine, k1, v1, k1, 1);
        must_commit(&engine, k1, 1, 2);

        // "k1" already exist, returns AlreadyExist error.
        assert!(try_prewrite_insert(&engine, k1, v2, k1, 3).is_err());

        // Delete "k1"
        must_prewrite_delete(&engine, k1, k1, 4);
        must_commit(&engine, k1, 4, 5);

        // After delete "k1", insert returns ok.
        assert!(try_prewrite_insert(&engine, k1, v2, k1, 6).is_ok());
        must_commit(&engine, k1, 6, 7);

        // Rollback
        must_prewrite_put(&engine, k1, v3, k1, 8);
        must_rollback(&engine, k1, 8);

        assert!(try_prewrite_insert(&engine, k1, v3, k1, 9).is_err());

        // Delete "k1" again
        must_prewrite_delete(&engine, k1, k1, 10);
        must_commit(&engine, k1, 10, 11);

        // Rollback again
        must_prewrite_put(&engine, k1, v3, k1, 12);
        must_rollback(&engine, k1, 12);

        // After delete "k1", insert returns ok.
        assert!(try_prewrite_insert(&engine, k1, v2, k1, 13).is_ok());
        must_commit(&engine, k1, 13, 14);
    }

    #[test]
    fn test_rollback_lock_optimistic() {
        let engine = TestEngineBuilder::new().build().unwrap();

        let (k, v) = (b"k1", b"v1");
        must_prewrite_put(&engine, k, v, k, 5);
        must_commit(&engine, k, 5, 10);

        // Lock
        must_prewrite_lock(&engine, k, k, 15);
        must_locked(&engine, k, 15);

        // Rollback lock
        must_rollback(&engine, k, 15);
        // Rollbacks of optimistic transactions needn't be protected
        must_get_rollback_protected(&engine, k, 15, false);
    }

    #[test]
    fn test_rollback_lock_pessimistic() {
        let engine = TestEngineBuilder::new().build().unwrap();

        let (k1, k2, v) = (b"k1", b"k2", b"v1");

        must_acquire_pessimistic_lock(&engine, k1, k1, 5, 5);
        must_acquire_pessimistic_lock(&engine, k2, k1, 5, 7);
        must_rollback(&engine, k1, 5);
        must_rollback(&engine, k2, 5);
        // The rollback of the primary key should be protected
        must_get_rollback_protected(&engine, k1, 5, true);
        // The rollback of the secondary key needn't be protected
        must_get_rollback_protected(&engine, k2, 5, false);

        must_acquire_pessimistic_lock(&engine, k1, k1, 15, 15);
        must_acquire_pessimistic_lock(&engine, k2, k1, 15, 17);
        must_pessimistic_prewrite_put(&engine, k1, v, k1, 15, 17, true);
        must_pessimistic_prewrite_put(&engine, k2, v, k1, 15, 17, true);
        must_rollback(&engine, k1, 15);
        must_rollback(&engine, k2, 15);
        // The rollback of the primary key should be protected
        must_get_rollback_protected(&engine, k1, 15, true);
        // The rollback of the secondary key needn't be protected
        must_get_rollback_protected(&engine, k2, 15, false);
    }

    #[test]
    fn test_rollback_del() {
        let engine = TestEngineBuilder::new().build().unwrap();

        let (k, v) = (b"k1", b"v1");
        must_prewrite_put(&engine, k, v, k, 5);
        must_commit(&engine, k, 5, 10);

        // Prewrite delete
        must_prewrite_delete(&engine, k, k, 15);
        must_locked(&engine, k, 15);

        // Rollback delete
        must_rollback(&engine, k, 15);
    }

    #[test]
    fn test_cleanup() {
        // Cleanup's logic is mostly similar to rollback, except the TTL check. Tests that not
        // related to TTL check should be covered by other test cases.
        let engine = TestEngineBuilder::new().build().unwrap();

        // Shorthand for composing ts.
        let ts = TimeStamp::compose;

        let (k, v) = (b"k", b"v");

        must_prewrite_put(&engine, k, v, k, ts(10, 0));
        must_locked(&engine, k, ts(10, 0));
        must_txn_heart_beat(&engine, k, ts(10, 0), 100, 100);
        // Check the last txn_heart_beat has set the lock's TTL to 100.
        must_txn_heart_beat(&engine, k, ts(10, 0), 90, 100);

        // TTL not expired. Do nothing but returns an error.
        must_cleanup_err(&engine, k, ts(10, 0), ts(20, 0));
        must_locked(&engine, k, ts(10, 0));

        // Try to cleanup another transaction's lock. Does nothing.
        must_cleanup(&engine, k, ts(10, 1), ts(120, 0));
        // If there is no exisiting lock when cleanup, it cannot be a pessimistic transaction,
        // so the rollback needn't be protected.
        must_get_rollback_protected(&engine, k, ts(10, 1), false);
        must_locked(&engine, k, ts(10, 0));

        // TTL expired. The lock should be removed.
        must_cleanup(&engine, k, ts(10, 0), ts(120, 0));
        must_unlocked(&engine, k);
        // Rollbacks of optimistic transactions needn't be protected
        must_get_rollback_protected(&engine, k, ts(10, 0), false);
        must_get_rollback_ts(&engine, k, ts(10, 0));

        // Rollbacks of primary keys in pessimistic transactions should be protected
        must_acquire_pessimistic_lock(&engine, k, k, ts(11, 1), ts(12, 1));
        must_cleanup(&engine, k, ts(11, 1), ts(120, 0));
        must_get_rollback_protected(&engine, k, ts(11, 1), true);

        must_acquire_pessimistic_lock(&engine, k, k, ts(13, 1), ts(14, 1));
        must_pessimistic_prewrite_put(&engine, k, v, k, ts(13, 1), ts(14, 1), true);
        must_cleanup(&engine, k, ts(13, 1), ts(120, 0));
        must_get_rollback_protected(&engine, k, ts(13, 1), true);
    }

    #[test]
    fn test_mvcc_txn_prewrite() {
        test_mvcc_txn_prewrite_imp(b"k1", b"v1");

        let long_value = "v".repeat(SHORT_VALUE_MAX_LEN + 1).into_bytes();
        test_mvcc_txn_prewrite_imp(b"k2", &long_value);
    }

    fn test_mvcc_txn_commit_ok_imp(k1: &[u8], v1: &[u8], k2: &[u8], k3: &[u8]) {
        let engine = TestEngineBuilder::new().build().unwrap();
        must_prewrite_put(&engine, k1, v1, k1, 10);
        must_prewrite_lock(&engine, k2, k1, 10);
        must_prewrite_delete(&engine, k3, k1, 10);
        must_locked(&engine, k1, 10);
        must_locked(&engine, k2, 10);
        must_locked(&engine, k3, 10);
        must_commit(&engine, k1, 10, 15);
        must_commit(&engine, k2, 10, 15);
        must_commit(&engine, k3, 10, 15);
        must_written(&engine, k1, 10, 15, WriteType::Put);
        must_written(&engine, k2, 10, 15, WriteType::Lock);
        must_written(&engine, k3, 10, 15, WriteType::Delete);
        // commit should be idempotent
        must_commit(&engine, k1, 10, 15);
        must_commit(&engine, k2, 10, 15);
        must_commit(&engine, k3, 10, 15);
    }

    #[test]
    fn test_mvcc_txn_commit_ok() {
        test_mvcc_txn_commit_ok_imp(b"x", b"v", b"y", b"z");

        let long_value = "v".repeat(SHORT_VALUE_MAX_LEN + 1).into_bytes();
        test_mvcc_txn_commit_ok_imp(b"x", &long_value, b"y", b"z");
    }

    fn test_mvcc_txn_commit_err_imp(k: &[u8], v: &[u8]) {
        let engine = TestEngineBuilder::new().build().unwrap();

        // Not prewrite yet
        must_commit_err(&engine, k, 1, 2);
        must_prewrite_put(&engine, k, v, k, 5);
        // start_ts not match
        must_commit_err(&engine, k, 4, 5);
        must_rollback(&engine, k, 5);
        // commit after rollback
        must_commit_err(&engine, k, 5, 6);
    }

    #[test]
    fn test_mvcc_txn_commit_err() {
        test_mvcc_txn_commit_err_imp(b"k", b"v");

        let long_value = "v".repeat(SHORT_VALUE_MAX_LEN + 1).into_bytes();
        test_mvcc_txn_commit_err_imp(b"k2", &long_value);
    }

    #[test]
    fn test_min_commit_ts() {
        let engine = TestEngineBuilder::new().build().unwrap();

        let (k, v) = (b"k", b"v");

        // Shortcuts
        let ts = TimeStamp::compose;
        use super::TxnStatus;
        let uncommitted = TxnStatus::uncommitted;

        must_prewrite_put_for_large_txn(&engine, k, v, k, ts(10, 0), 100, 0);
        must_check_txn_status(
            &engine,
            k,
            ts(10, 0),
            ts(20, 0),
            ts(20, 0),
            true,
            uncommitted(100, ts(20, 1)),
        );
        // The the min_commit_ts should be ts(20, 1)
        must_commit_err(&engine, k, ts(10, 0), ts(15, 0));
        must_commit_err(&engine, k, ts(10, 0), ts(20, 0));
        must_commit(&engine, k, ts(10, 0), ts(20, 1));

        must_prewrite_put_for_large_txn(&engine, k, v, k, ts(30, 0), 100, 0);
        must_check_txn_status(
            &engine,
            k,
            ts(30, 0),
            ts(40, 0),
            ts(40, 0),
            true,
            uncommitted(100, ts(40, 1)),
        );
        must_commit(&engine, k, ts(30, 0), ts(50, 0));
    }

    #[test]
    fn test_mvcc_txn_rollback_after_commit() {
        let engine = TestEngineBuilder::new().build().unwrap();

        let k = b"k";
        let v = b"v";
        let t1 = 1;
        let t2 = 10;
        let t3 = 20;
        let t4 = 30;

        must_prewrite_put(&engine, k, v, k, t1);

        must_rollback(&engine, k, t2);
        must_rollback(&engine, k, t2);
        must_rollback(&engine, k, t4);

        must_commit(&engine, k, t1, t3);
        // The rollback should be failed since the transaction
        // was committed before.
        must_rollback_err(&engine, k, t1);
        must_get(&engine, k, t4, v);
    }

    fn test_mvcc_txn_rollback_imp(k: &[u8], v: &[u8]) {
        let engine = TestEngineBuilder::new().build().unwrap();

        must_prewrite_put(&engine, k, v, k, 5);
        must_rollback(&engine, k, 5);
        // Rollback should be idempotent
        must_rollback(&engine, k, 5);
        // Lock should be released after rollback
        must_unlocked(&engine, k);
        must_prewrite_lock(&engine, k, k, 10);
        must_rollback(&engine, k, 10);
        // data should be dropped after rollback
        must_get_none(&engine, k, 20);

        // Can't rollback committed transaction.
        must_prewrite_put(&engine, k, v, k, 25);
        must_commit(&engine, k, 25, 30);
        must_rollback_err(&engine, k, 25);
        must_rollback_err(&engine, k, 25);

        // Can't rollback other transaction's lock
        must_prewrite_delete(&engine, k, k, 35);
        must_rollback(&engine, k, 34);
        must_rollback(&engine, k, 36);
        must_written(&engine, k, 34, 34, WriteType::Rollback);
        must_written(&engine, k, 36, 36, WriteType::Rollback);
        must_locked(&engine, k, 35);
        must_commit(&engine, k, 35, 40);
        must_get(&engine, k, 39, v);
        must_get_none(&engine, k, 41);
    }

    #[test]
    fn test_mvcc_txn_rollback() {
        test_mvcc_txn_rollback_imp(b"k", b"v");

        let long_value = "v".repeat(SHORT_VALUE_MAX_LEN + 1).into_bytes();
        test_mvcc_txn_rollback_imp(b"k2", &long_value);
    }

    #[test]
    fn test_mvcc_txn_rollback_before_prewrite() {
        let engine = TestEngineBuilder::new().build().unwrap();
        let key = b"key";
        must_rollback(&engine, key, 5);
        must_prewrite_lock_err(&engine, key, key, 5);
    }

    fn test_gc_imp(k: &[u8], v1: &[u8], v2: &[u8], v3: &[u8], v4: &[u8]) {
        let engine = TestEngineBuilder::new().build().unwrap();

        must_prewrite_put(&engine, k, v1, k, 5);
        must_commit(&engine, k, 5, 10);
        must_prewrite_put(&engine, k, v2, k, 15);
        must_commit(&engine, k, 15, 20);
        must_prewrite_delete(&engine, k, k, 25);
        must_commit(&engine, k, 25, 30);
        must_prewrite_put(&engine, k, v3, k, 35);
        must_commit(&engine, k, 35, 40);
        must_prewrite_lock(&engine, k, k, 45);
        must_commit(&engine, k, 45, 50);
        must_prewrite_put(&engine, k, v4, k, 55);
        must_rollback(&engine, k, 55);

        // Transactions:
        // startTS commitTS Command
        // --
        // 55      -        PUT "x55" (Rollback)
        // 45      50       LOCK
        // 35      40       PUT "x35"
        // 25      30       DELETE
        // 15      20       PUT "x15"
        //  5      10       PUT "x5"

        // CF data layout:
        // ts CFDefault   CFWrite
        // --
        // 55             Rollback(PUT,50)
        // 50             Commit(LOCK,45)
        // 45
        // 40             Commit(PUT,35)
        // 35   x35
        // 30             Commit(Delete,25)
        // 25
        // 20             Commit(PUT,15)
        // 15   x15
        // 10             Commit(PUT,5)
        // 5    x5

        must_gc(&engine, k, 12);
        must_get(&engine, k, 12, v1);

        must_gc(&engine, k, 22);
        must_get(&engine, k, 22, v2);
        must_get_none(&engine, k, 12);

        must_gc(&engine, k, 32);
        must_get_none(&engine, k, 22);
        must_get_none(&engine, k, 35);

        must_gc(&engine, k, 60);
        must_get(&engine, k, 62, v3);
    }

    #[test]
    fn test_gc() {
        test_gc_imp(b"k1", b"v1", b"v2", b"v3", b"v4");

        let v1 = "x".repeat(SHORT_VALUE_MAX_LEN + 1).into_bytes();
        let v2 = "y".repeat(SHORT_VALUE_MAX_LEN + 1).into_bytes();
        let v3 = "z".repeat(SHORT_VALUE_MAX_LEN + 1).into_bytes();
        let v4 = "v".repeat(SHORT_VALUE_MAX_LEN + 1).into_bytes();
        test_gc_imp(b"k2", &v1, &v2, &v3, &v4);
    }

    fn test_write_imp(k: &[u8], v: &[u8], _k2: &[u8]) {
        let engine = TestEngineBuilder::new().build().unwrap();

        must_prewrite_put(&engine, k, v, k, 5);

        must_commit(&engine, k, 5, 10);
<<<<<<< HEAD
=======
        must_seek_write(&engine, k, TimeStamp::max(), 5, 10, WriteType::Put);
        must_seek_write_none(&engine, k2, TimeStamp::max());
>>>>>>> 1aae7209
        must_get_commit_ts(&engine, k, 5, 10);

        must_prewrite_delete(&engine, k, k, 15);
        must_rollback(&engine, k, 15);
<<<<<<< HEAD
=======
        must_seek_write(&engine, k, TimeStamp::max(), 15, 15, WriteType::Rollback);
>>>>>>> 1aae7209
        must_get_commit_ts(&engine, k, 5, 10);
        must_get_commit_ts_none(&engine, k, 15);

        must_prewrite_lock(&engine, k, k, 25);
        must_commit(&engine, k, 25, 30);
<<<<<<< HEAD
=======
        must_seek_write(&engine, k, TimeStamp::max(), 25, 30, WriteType::Lock);
>>>>>>> 1aae7209
        must_get_commit_ts(&engine, k, 25, 30);
    }

    #[test]
    fn test_write() {
        test_write_imp(b"kk", b"v1", b"k");

        let v2 = "x".repeat(SHORT_VALUE_MAX_LEN + 1).into_bytes();
        test_write_imp(b"kk", &v2, b"k");
    }

    fn test_write_size_imp(k: &[u8], v: &[u8], pk: &[u8]) {
        let engine = TestEngineBuilder::new().build().unwrap();
        let ctx = Context::default();
        let snapshot = engine.snapshot(&ctx).unwrap();
        let mut txn = new_txn!(snapshot, 10, true);
        let key = Key::from_raw(k);
        assert_eq!(txn.write_size, 0);

        txn.prewrite(
            Mutation::Put((key.clone(), v.to_vec())),
            pk,
            &Options::default(),
        )
        .unwrap();
        assert!(txn.write_size() > 0);
        engine.write(&ctx, txn.into_modifies()).unwrap();

        let snapshot = engine.snapshot(&ctx).unwrap();
        let mut txn = new_txn!(snapshot, 10, true);
        txn.commit(key, 15.into()).unwrap();
        assert!(txn.write_size() > 0);
        engine.write(&ctx, txn.into_modifies()).unwrap();
    }

    #[test]
    fn test_write_size() {
        test_write_size_imp(b"key", b"value", b"pk");

        let v = "x".repeat(SHORT_VALUE_MAX_LEN + 1).into_bytes();
        test_write_size_imp(b"key", &v, b"pk");
    }

    #[test]
    fn test_skip_constraint_check() {
        let engine = TestEngineBuilder::new().build().unwrap();
        let (key, value) = (b"key", b"value");

        must_prewrite_put(&engine, key, value, key, 5);
        must_commit(&engine, key, 5, 10);

        let ctx = Context::default();
        let snapshot = engine.snapshot(&ctx).unwrap();
        let mut txn = new_txn!(snapshot, 5, true);
        assert!(txn
            .prewrite(
                Mutation::Put((Key::from_raw(key), value.to_vec())),
                key,
                &Options::default()
            )
            .is_err());

        let ctx = Context::default();
        let snapshot = engine.snapshot(&ctx).unwrap();
        let mut txn = new_txn!(snapshot, 5, true);
        let mut opt = Options::default();
        opt.skip_constraint_check = true;
        assert!(txn
            .prewrite(
                Mutation::Put((Key::from_raw(key), value.to_vec())),
                key,
                &opt
            )
            .is_ok());
    }

    #[test]
    fn test_read_commit() {
        let engine = TestEngineBuilder::new().build().unwrap();
        let (key, v1, v2) = (b"key", b"v1", b"v2");

        must_prewrite_put(&engine, key, v1, key, 5);
        must_commit(&engine, key, 5, 10);
        must_prewrite_put(&engine, key, v2, key, 15);
        must_get_err(&engine, key, 20);
        must_get_rc(&engine, key, 12, v1);
        must_get_rc(&engine, key, 20, v1);
    }

    #[test]
<<<<<<< HEAD
=======
    fn test_collapse_prev_rollback() {
        let engine = TestEngineBuilder::new().build().unwrap();
        let (key, value) = (b"key", b"value");

        // Add a Rollback whose start ts is 1.
        must_prewrite_put(&engine, key, value, key, 1);
        must_rollback_collapsed(&engine, key, 1);
        must_get_rollback_ts(&engine, key, 1);

        // Add a Rollback whose start ts is 2, the previous Rollback whose
        // start ts is 1 will be collapsed.
        must_prewrite_put(&engine, key, value, key, 2);
        must_rollback_collapsed(&engine, key, 2);
        must_get_none(&engine, key, 2);
        must_get_rollback_ts(&engine, key, 2);
        must_get_rollback_ts_none(&engine, key, 1);

        // Rollback arrive before Prewrite, it will collapse the
        // previous rollback whose start ts is 2.
        must_rollback_collapsed(&engine, key, 3);
        must_get_none(&engine, key, 3);
        must_get_rollback_ts(&engine, key, 3);
        must_get_rollback_ts_none(&engine, key, 2);
    }

    #[test]
    fn test_scan_values_in_default() {
        let engine = TestEngineBuilder::new().build().unwrap();

        must_prewrite_put(
            &engine,
            &[2],
            "v".repeat(SHORT_VALUE_MAX_LEN + 1).as_bytes(),
            &[2],
            3,
        );
        must_commit(&engine, &[2], 3, 3);

        must_prewrite_put(
            &engine,
            &[3],
            "a".repeat(SHORT_VALUE_MAX_LEN + 1).as_bytes(),
            &[3],
            3,
        );
        must_commit(&engine, &[3], 3, 4);

        must_prewrite_put(
            &engine,
            &[3],
            "b".repeat(SHORT_VALUE_MAX_LEN + 1).as_bytes(),
            &[3],
            5,
        );
        must_commit(&engine, &[3], 5, 5);

        must_prewrite_put(
            &engine,
            &[6],
            "x".repeat(SHORT_VALUE_MAX_LEN + 1).as_bytes(),
            &[6],
            3,
        );
        must_commit(&engine, &[6], 3, 6);

        let snapshot = engine.snapshot(&Context::default()).unwrap();
        let mut reader =
            MvccReader::new(snapshot, Some(ScanMode::Forward), true, IsolationLevel::Si);

        let v = reader.scan_values_in_default(&Key::from_raw(&[3])).unwrap();
        assert_eq!(v.len(), 2);
        assert_eq!(
            v[1],
            (3.into(), "a".repeat(SHORT_VALUE_MAX_LEN + 1).into_bytes())
        );
        assert_eq!(
            v[0],
            (5.into(), "b".repeat(SHORT_VALUE_MAX_LEN + 1).into_bytes())
        );
    }

    #[test]
    fn test_seek_ts() {
        let engine = TestEngineBuilder::new().build().unwrap();

        must_prewrite_put(&engine, &[2], b"vv", &[2], 3);
        must_commit(&engine, &[2], 3, 3);

        must_prewrite_put(
            &engine,
            &[3],
            "a".repeat(SHORT_VALUE_MAX_LEN + 1).as_bytes(),
            &[3],
            4,
        );
        must_commit(&engine, &[3], 4, 4);

        must_prewrite_put(
            &engine,
            &[5],
            "b".repeat(SHORT_VALUE_MAX_LEN + 1).as_bytes(),
            &[5],
            2,
        );
        must_commit(&engine, &[5], 2, 5);

        must_prewrite_put(&engine, &[6], b"xxx", &[6], 3);
        must_commit(&engine, &[6], 3, 6);

        let snapshot = engine.snapshot(&Context::default()).unwrap();
        let mut reader =
            MvccReader::new(snapshot, Some(ScanMode::Forward), true, IsolationLevel::Si);

        assert_eq!(
            reader.seek_ts(3.into()).unwrap().unwrap(),
            Key::from_raw(&[2])
        );
    }

    #[test]
>>>>>>> 1aae7209
    fn test_pessimistic_lock() {
        let engine = TestEngineBuilder::new().build().unwrap();

        let k = b"k1";
        let v = b"v1";

        // TODO: Some corner cases don't give proper results. Although they are not important, we
        // should consider whether they are better to be fixed.

        // Normal
        must_acquire_pessimistic_lock(&engine, k, k, 1, 1);
        must_pessimistic_locked(&engine, k, 1, 1);
        must_pessimistic_prewrite_put(&engine, k, v, k, 1, 1, true);
        must_locked(&engine, k, 1);
        must_commit(&engine, k, 1, 2);
        must_unlocked(&engine, k);

        // Lock conflict
        must_prewrite_put(&engine, k, v, k, 3);
        must_acquire_pessimistic_lock_err(&engine, k, k, 4, 4);
        must_cleanup(&engine, k, 3, 0);
        must_unlocked(&engine, k);
        must_acquire_pessimistic_lock(&engine, k, k, 5, 5);
        must_prewrite_lock_err(&engine, k, k, 6);
        must_acquire_pessimistic_lock_err(&engine, k, k, 6, 6);
        must_cleanup(&engine, k, 5, 0);
        must_unlocked(&engine, k);

        // Data conflict
        must_prewrite_put(&engine, k, v, k, 7);
        must_commit(&engine, k, 7, 9);
        must_unlocked(&engine, k);
        must_prewrite_lock_err(&engine, k, k, 8);
        must_acquire_pessimistic_lock_err(&engine, k, k, 8, 8);
        must_acquire_pessimistic_lock(&engine, k, k, 8, 9);
        must_pessimistic_prewrite_put(&engine, k, v, k, 8, 8, true);
        must_commit(&engine, k, 8, 10);
        must_unlocked(&engine, k);

        // Rollback
        must_acquire_pessimistic_lock(&engine, k, k, 11, 11);
        must_pessimistic_locked(&engine, k, 11, 11);
        must_cleanup(&engine, k, 11, 0);
        must_acquire_pessimistic_lock_err(&engine, k, k, 11, 11);
        must_pessimistic_prewrite_put_err(&engine, k, v, k, 11, 11, true);
        must_prewrite_lock_err(&engine, k, k, 11);
        must_unlocked(&engine, k);

        must_acquire_pessimistic_lock(&engine, k, k, 12, 12);
        must_pessimistic_prewrite_put(&engine, k, v, k, 12, 12, true);
        must_locked(&engine, k, 12);
        must_cleanup(&engine, k, 12, 0);
        must_acquire_pessimistic_lock_err(&engine, k, k, 12, 12);
        must_pessimistic_prewrite_put_err(&engine, k, v, k, 12, 12, true);
        must_prewrite_lock_err(&engine, k, k, 12);
        must_unlocked(&engine, k);

        // Duplicated
        must_acquire_pessimistic_lock(&engine, k, k, 13, 13);
        must_pessimistic_locked(&engine, k, 13, 13);
        must_acquire_pessimistic_lock(&engine, k, k, 13, 13);
        must_pessimistic_locked(&engine, k, 13, 13);
        must_pessimistic_prewrite_put(&engine, k, v, k, 13, 13, true);
        must_locked(&engine, k, 13);
        must_pessimistic_prewrite_put(&engine, k, v, k, 13, 13, true);
        must_locked(&engine, k, 13);
        must_commit(&engine, k, 13, 14);
        must_unlocked(&engine, k);
        must_commit(&engine, k, 13, 14);
        must_unlocked(&engine, k);

        // Pessimistic lock doesn't block reads.
        must_acquire_pessimistic_lock(&engine, k, k, 15, 15);
        must_pessimistic_locked(&engine, k, 15, 15);
        must_get(&engine, k, 16, v);
        must_pessimistic_prewrite_delete(&engine, k, k, 15, 15, true);
        must_get_err(&engine, k, 16);
        must_commit(&engine, k, 15, 17);

        // Rollback
        must_acquire_pessimistic_lock(&engine, k, k, 18, 18);
        must_rollback(&engine, k, 18);
        must_unlocked(&engine, k);
        must_prewrite_put(&engine, k, v, k, 19);
        must_commit(&engine, k, 19, 20);
        must_acquire_pessimistic_lock_err(&engine, k, k, 18, 21);
        must_unlocked(&engine, k);

        // Prewrite non-exist pessimistic lock
        must_pessimistic_prewrite_put_err(&engine, k, v, k, 22, 22, true);

        // LockTypeNotMatch
        must_prewrite_put(&engine, k, v, k, 23);
        must_locked(&engine, k, 23);
        must_acquire_pessimistic_lock_err(&engine, k, k, 23, 23);
        must_cleanup(&engine, k, 23, 0);
        must_acquire_pessimistic_lock(&engine, k, k, 24, 24);
        must_pessimistic_locked(&engine, k, 24, 24);
        must_commit_err(&engine, k, 24, 25);
        must_rollback(&engine, k, 24);

        // Acquire lock on a prewritten key should fail.
        must_acquire_pessimistic_lock(&engine, k, k, 26, 26);
        must_pessimistic_locked(&engine, k, 26, 26);
        must_pessimistic_prewrite_delete(&engine, k, k, 26, 26, true);
        must_locked(&engine, k, 26);
        must_acquire_pessimistic_lock_err(&engine, k, k, 26, 26);
        must_locked(&engine, k, 26);

        // Acquire lock on a committed key should fail.
        must_commit(&engine, k, 26, 27);
        must_unlocked(&engine, k);
        must_get_none(&engine, k, 28);
        must_acquire_pessimistic_lock_err(&engine, k, k, 26, 26);
        must_unlocked(&engine, k);
        must_get_none(&engine, k, 28);
        // Pessimistic prewrite on a committed key should fail.
        must_pessimistic_prewrite_put_err(&engine, k, v, k, 26, 26, true);
        must_unlocked(&engine, k);
        must_get_none(&engine, k, 28);
        // Currently we cannot avoid this.
        must_acquire_pessimistic_lock(&engine, k, k, 26, 29);
        must_pessimistic_rollback(&engine, k, 26, 29);
        must_unlocked(&engine, k);

        // Non pessimistic key in pessimistic transaction.
        must_pessimistic_prewrite_put(&engine, k, v, k, 30, 30, false);
        must_locked(&engine, k, 30);
        must_commit(&engine, k, 30, 31);
        must_unlocked(&engine, k);
        must_get_commit_ts(&engine, k, 30, 31);

        // Rollback collapsed.
        must_rollback_collapsed(&engine, k, 32);
        must_rollback_collapsed(&engine, k, 33);
        must_acquire_pessimistic_lock_err(&engine, k, k, 32, 32);
        // Currently we cannot avoid this.
        must_acquire_pessimistic_lock(&engine, k, k, 32, 34);
        must_pessimistic_rollback(&engine, k, 32, 34);
        must_unlocked(&engine, k);

        // Acquire lock when there is lock with different for_update_ts.
        must_acquire_pessimistic_lock(&engine, k, k, 35, 36);
        must_pessimistic_locked(&engine, k, 35, 36);
        must_acquire_pessimistic_lock(&engine, k, k, 35, 35);
        must_pessimistic_locked(&engine, k, 35, 36);
        must_acquire_pessimistic_lock(&engine, k, k, 35, 37);
        must_pessimistic_locked(&engine, k, 35, 37);

        // Cannot prewrite when there is another transaction's pessimistic lock.
        must_pessimistic_prewrite_put_err(&engine, k, v, k, 36, 36, true);
        must_pessimistic_prewrite_put_err(&engine, k, v, k, 36, 38, true);
        must_pessimistic_locked(&engine, k, 35, 37);
        // Cannot prewrite when there is another transaction's non-pessimistic lock.
        must_pessimistic_prewrite_put(&engine, k, v, k, 35, 37, true);
        must_locked(&engine, k, 35);
        must_pessimistic_prewrite_put_err(&engine, k, v, k, 36, 38, true);
        must_locked(&engine, k, 35);

        // Commit pessimistic transaction's key but with smaller commit_ts than for_update_ts.
        // Currently not checked, so in this case it will actually be successfully committed.
        must_commit(&engine, k, 35, 36);
        must_unlocked(&engine, k);
        must_get_commit_ts(&engine, k, 35, 36);

        // Prewrite meets pessimistic lock on a non-pessimistic key.
        // Currently not checked, so prewrite will success.
        must_acquire_pessimistic_lock(&engine, k, k, 40, 40);
        must_pessimistic_locked(&engine, k, 40, 40);
        must_pessimistic_prewrite_put(&engine, k, v, k, 40, 40, false);
        must_locked(&engine, k, 40);
        must_commit(&engine, k, 40, 41);
        must_unlocked(&engine, k);

        // Prewrite with different for_update_ts.
        // Currently not checked.
        must_acquire_pessimistic_lock(&engine, k, k, 42, 45);
        must_pessimistic_locked(&engine, k, 42, 45);
        must_pessimistic_prewrite_put(&engine, k, v, k, 42, 43, true);
        must_locked(&engine, k, 42);
        must_commit(&engine, k, 42, 45);
        must_unlocked(&engine, k);

        must_acquire_pessimistic_lock(&engine, k, k, 46, 47);
        must_pessimistic_locked(&engine, k, 46, 47);
        must_pessimistic_prewrite_put(&engine, k, v, k, 46, 48, true);
        must_locked(&engine, k, 46);
        must_commit(&engine, k, 46, 49);
        must_unlocked(&engine, k);

        // Prewrite on non-pessimistic key meets write with larger commit_ts than current
        // for_update_ts (non-pessimistic data conflict).
        // Normally non-pessimistic keys in pessimistic transactions are used when we are sure that
        // there won't be conflicts. So this case is also not checked, and prewrite will succeeed.
        must_pessimistic_prewrite_put(&engine, k, v, k, 47, 48, false);
        must_locked(&engine, k, 47);
        must_cleanup(&engine, k, 47, 0);
        must_unlocked(&engine, k);

        // The rollback of the primary key in a pessimistic transaction should be protected from
        // being collapsed.
        must_acquire_pessimistic_lock(&engine, k, k, 49, 60);
        must_pessimistic_prewrite_put(&engine, k, v, k, 49, 60, true);
        must_locked(&engine, k, 49);
        must_cleanup(&engine, k, 49, 0);
        must_get_rollback_protected(&engine, k, 49, true);
        must_prewrite_put(&engine, k, v, k, 51);
        must_rollback_collapsed(&engine, k, 51);
        must_acquire_pessimistic_lock_err(&engine, k, k, 49, 60);

        // start_ts and commit_ts interlacing
        for start_ts in &[140, 150, 160] {
            let for_update_ts = start_ts + 48;
            let commit_ts = start_ts + 50;
            must_acquire_pessimistic_lock(&engine, k, k, *start_ts, for_update_ts);
            must_pessimistic_prewrite_put(&engine, k, v, k, *start_ts, for_update_ts, true);
            must_commit(&engine, k, *start_ts, commit_ts);
            must_get(&engine, k, commit_ts + 1, v);
        }

        must_rollback(&engine, k, 170);

        // Now the data should be like: (start_ts -> commit_ts)
        // 140 -> 190
        // 150 -> 200
        // 160 -> 210
        // 170 -> rollback
        must_get_commit_ts(&engine, k, 140, 190);
        must_get_commit_ts(&engine, k, 150, 200);
        must_get_commit_ts(&engine, k, 160, 210);
        must_get_rollback_ts(&engine, k, 170);
    }

    #[test]
    fn test_pessimistic_txn_ttl() {
        let engine = TestEngineBuilder::new().build().unwrap();

        let (k, v) = (b"k", b"v");

        // Pessimistic prewrite keeps the larger TTL of the prewrite request and the original
        // pessimisitic lock.
        must_acquire_pessimistic_lock_with_ttl(&engine, k, k, 10, 10, 100);
        must_pessimistic_locked(&engine, k, 10, 10);
        must_pessimistic_prewrite_put_with_ttl(&engine, k, v, k, 10, 10, true, 110);
        must_locked_with_ttl(&engine, k, 10, 110);

        must_rollback(&engine, k, 10);

        // TTL not changed if the pessimistic lock's TTL is larger than that provided in the
        // prewrite request.
        must_acquire_pessimistic_lock_with_ttl(&engine, k, k, 20, 20, 100);
        must_pessimistic_locked(&engine, k, 20, 20);
        must_pessimistic_prewrite_put_with_ttl(&engine, k, v, k, 20, 20, true, 90);
        must_locked_with_ttl(&engine, k, 20, 100);
    }

    #[test]
    fn test_non_pessimistic_lock_conflict() {
        let engine = TestEngineBuilder::new().build().unwrap();

        let k = b"k1";
        let v = b"v1";

        must_prewrite_put(&engine, k, v, k, 2);
        must_locked(&engine, k, 2);
        must_pessimistic_prewrite_put_err(&engine, k, v, k, 1, 1, false);
        must_pessimistic_prewrite_put_err(&engine, k, v, k, 3, 3, false);
    }

    #[test]
    fn test_pessimistic_rollback() {
        let engine = TestEngineBuilder::new().build().unwrap();

        let k = b"k1";
        let v = b"v1";

        // Normal
        must_acquire_pessimistic_lock(&engine, k, k, 1, 1);
        must_pessimistic_locked(&engine, k, 1, 1);
        must_pessimistic_rollback(&engine, k, 1, 1);
        must_unlocked(&engine, k);
        must_get_commit_ts_none(&engine, k, 1);
        // Pessimistic rollback is idempotent
        must_pessimistic_rollback(&engine, k, 1, 1);
        must_unlocked(&engine, k);
        must_get_commit_ts_none(&engine, k, 1);

        // Succeed if the lock doesn't exist.
        must_pessimistic_rollback(&engine, k, 2, 2);

        // Do nothing if meets other transaction's pessimistic lock
        must_acquire_pessimistic_lock(&engine, k, k, 2, 3);
        must_pessimistic_rollback(&engine, k, 1, 1);
        must_pessimistic_rollback(&engine, k, 1, 2);
        must_pessimistic_rollback(&engine, k, 1, 3);
        must_pessimistic_rollback(&engine, k, 1, 4);
        must_pessimistic_rollback(&engine, k, 3, 3);
        must_pessimistic_rollback(&engine, k, 4, 4);

        // Succeed if for_update_ts is larger; do nothing if for_update_ts is smaller.
        must_pessimistic_locked(&engine, k, 2, 3);
        must_pessimistic_rollback(&engine, k, 2, 2);
        must_pessimistic_locked(&engine, k, 2, 3);
        must_pessimistic_rollback(&engine, k, 2, 4);
        must_unlocked(&engine, k);

        // Do nothing if rollbacks a non-pessimistic lock.
        must_prewrite_put(&engine, k, v, k, 3);
        must_locked(&engine, k, 3);
        must_pessimistic_rollback(&engine, k, 3, 3);
        must_locked(&engine, k, 3);

        // Do nothing if meets other transaction's optimistic lock
        must_pessimistic_rollback(&engine, k, 2, 2);
        must_pessimistic_rollback(&engine, k, 2, 3);
        must_pessimistic_rollback(&engine, k, 2, 4);
        must_pessimistic_rollback(&engine, k, 4, 4);
        must_locked(&engine, k, 3);

        // Do nothing if committed
        must_commit(&engine, k, 3, 4);
        must_unlocked(&engine, k);
        must_get_commit_ts(&engine, k, 3, 4);
        must_pessimistic_rollback(&engine, k, 3, 3);
        must_pessimistic_rollback(&engine, k, 3, 4);
        must_pessimistic_rollback(&engine, k, 3, 5);
    }

    #[test]
    fn test_overwrite_pessimistic_lock() {
        let engine = TestEngineBuilder::new().build().unwrap();

        let k = b"k1";

        must_acquire_pessimistic_lock(&engine, k, k, 1, 2);
        must_pessimistic_locked(&engine, k, 1, 2);
        must_acquire_pessimistic_lock(&engine, k, k, 1, 1);
        must_pessimistic_locked(&engine, k, 1, 2);
        must_acquire_pessimistic_lock(&engine, k, k, 1, 3);
        must_pessimistic_locked(&engine, k, 1, 3);
    }

    #[test]
    fn test_txn_heart_beat() {
        let engine = TestEngineBuilder::new().build().unwrap();

        let (k, v) = (b"k1", b"v1");

        let test = |ts| {
            // Do nothing if advise_ttl is less smaller than current TTL.
            must_txn_heart_beat(&engine, k, ts, 90, 100);
            // Return the new TTL if the TTL when the TTL is updated.
            must_txn_heart_beat(&engine, k, ts, 110, 110);
            // The lock's TTL is updated and persisted into the db.
            must_txn_heart_beat(&engine, k, ts, 90, 110);
            // Heart beat another transaction's lock will lead to an error.
            must_txn_heart_beat_err(&engine, k, ts - 1, 150);
            must_txn_heart_beat_err(&engine, k, ts + 1, 150);
            // The existing lock is not changed.
            must_txn_heart_beat(&engine, k, ts, 90, 110);
        };

        // No lock.
        must_txn_heart_beat_err(&engine, k, 5, 100);

        // Create a lock with TTL=100.
        // The initial TTL will be set to 0 after calling must_prewrite_put. Update it first.
        must_prewrite_put(&engine, k, v, k, 5);
        must_locked(&engine, k, 5);
        must_txn_heart_beat(&engine, k, 5, 100, 100);

        test(5);

        must_locked(&engine, k, 5);
        must_commit(&engine, k, 5, 10);
        must_unlocked(&engine, k);

        // No lock.
        must_txn_heart_beat_err(&engine, k, 5, 100);
        must_txn_heart_beat_err(&engine, k, 10, 100);

        must_acquire_pessimistic_lock(&engine, k, k, 8, 15);
        must_pessimistic_locked(&engine, k, 8, 15);
        must_txn_heart_beat(&engine, k, 8, 100, 100);

        test(8);

        must_pessimistic_locked(&engine, k, 8, 15);
    }

    fn test_check_txn_status_impl(rollback_if_not_exist: bool) {
        let engine = TestEngineBuilder::new().build().unwrap();

        let (k, v) = (b"k1", b"v1");

        let ts = TimeStamp::compose;

        // Shortcuts
        use super::TxnStatus::{self, *};
        let committed = TxnStatus::committed;
        let uncommitted = TxnStatus::uncommitted;
        let r = rollback_if_not_exist;

        // Try to check a not exist thing.
        if r {
            must_check_txn_status(&engine, k, ts(3, 0), ts(3, 1), ts(3, 2), r, LockNotExist);
            // A rollback record will be written.
            must_seek_write(
                &engine,
                k,
                TimeStamp::max(),
                ts(3, 0),
                ts(3, 0),
                WriteType::Rollback,
            );
        } else {
            must_check_txn_status_err(&engine, k, ts(3, 0), ts(3, 1), ts(3, 2), r);
        }

        // Lock the key with TTL=100.
        must_prewrite_put_for_large_txn(&engine, k, v, k, ts(5, 0), 100, 0);
        // The initial min_commit_ts is start_ts + 1.
        must_large_txn_locked(&engine, k, ts(5, 0), 100, ts(5, 1), false);

        // Update min_commit_ts to current_ts.
        must_check_txn_status(
            &engine,
            k,
            ts(5, 0),
            ts(6, 0),
            ts(7, 0),
            r,
            uncommitted(100, ts(7, 0)),
        );
        must_large_txn_locked(&engine, k, ts(5, 0), 100, ts(7, 0), false);

        // Update min_commit_ts to caller_start_ts + 1 if current_ts < caller_start_ts.
        // This case should be impossible. But if it happens, we prevents it.
        must_check_txn_status(
            &engine,
            k,
            ts(5, 0),
            ts(9, 0),
            ts(8, 0),
            r,
            uncommitted(100, ts(9, 1)),
        );
        must_large_txn_locked(&engine, k, ts(5, 0), 100, ts(9, 1), false);

        // caller_start_ts < lock.min_commit_ts < current_ts
        // When caller_start_ts < lock.min_commit_ts, no need to update it.
        must_check_txn_status(
            &engine,
            k,
            ts(5, 0),
            ts(8, 0),
            ts(10, 0),
            r,
            uncommitted(100, ts(9, 1)),
        );
        must_large_txn_locked(&engine, k, ts(5, 0), 100, ts(9, 1), false);

        // current_ts < lock.min_commit_ts < caller_start_ts
        must_check_txn_status(
            &engine,
            k,
            ts(5, 0),
            ts(11, 0),
            ts(9, 0),
            r,
            uncommitted(100, ts(11, 1)),
        );
        must_large_txn_locked(&engine, k, ts(5, 0), 100, ts(11, 1), false);

        // For same caller_start_ts and current_ts, update min_commit_ts to caller_start_ts + 1
        must_check_txn_status(
            &engine,
            k,
            ts(5, 0),
            ts(12, 0),
            ts(12, 0),
            r,
            uncommitted(100, ts(12, 1)),
        );
        must_large_txn_locked(&engine, k, ts(5, 0), 100, ts(12, 1), false);

        // Logical time is also considered in the comparing
        must_check_txn_status(
            &engine,
            k,
            ts(5, 0),
            ts(13, 1),
            ts(13, 3),
            r,
            uncommitted(100, ts(13, 3)),
        );
        must_large_txn_locked(&engine, k, ts(5, 0), 100, ts(13, 3), false);

        must_commit(&engine, k, ts(5, 0), ts(15, 0));
        must_unlocked(&engine, k);

        // Check committed key will get the commit ts.
        must_check_txn_status(
            &engine,
            k,
            ts(5, 0),
            ts(12, 0),
            ts(12, 0),
            r,
            committed(ts(15, 0)),
        );
        must_unlocked(&engine, k);

        must_prewrite_put_for_large_txn(&engine, k, v, k, ts(20, 0), 100, 0);

        // Check a committed transaction when there is another lock. Expect getting the commit ts.
        must_check_txn_status(
            &engine,
            k,
            ts(5, 0),
            ts(12, 0),
            ts(12, 0),
            r,
            committed(ts(15, 0)),
        );

        // Check a not existing transaction, the result depends on whether `rollback_if_not_exist`
        // is set.
        if r {
            must_check_txn_status(&engine, k, ts(6, 0), ts(12, 0), ts(12, 0), r, LockNotExist);
            // And a rollback record will be written.
            must_seek_write(
                &engine,
                k,
                ts(6, 0),
                ts(6, 0),
                ts(6, 0),
                WriteType::Rollback,
            );
        } else {
            must_check_txn_status_err(&engine, k, ts(6, 0), ts(12, 0), ts(12, 0), r);
        }

        // TTL check is based on physical time (in ms). When logical time's difference is larger
        // than TTL, the lock won't be resolved.
        must_check_txn_status(
            &engine,
            k,
            ts(20, 0),
            ts(21, 105),
            ts(21, 105),
            r,
            uncommitted(100, ts(21, 106)),
        );
        must_large_txn_locked(&engine, k, ts(20, 0), 100, ts(21, 106), false);

        // If physical time's difference exceeds TTL, lock will be resolved.
        must_check_txn_status(&engine, k, ts(20, 0), ts(121, 0), ts(121, 0), r, TtlExpire);
        must_unlocked(&engine, k);
        must_seek_write(
            &engine,
            k,
            TimeStamp::max(),
            ts(20, 0),
            ts(20, 0),
            WriteType::Rollback,
        );

        must_acquire_pessimistic_lock_for_large_txn(&engine, k, k, ts(4, 0), ts(130, 0), 100);
        must_large_txn_locked(&engine, k, ts(4, 0), 100, 0, true);

        // Pessimistic lock do not have the min_commit_ts field, so it will not be updated.
        must_check_txn_status(
            &engine,
            k,
            ts(4, 0),
            ts(10, 0),
            ts(10, 0),
            r,
            uncommitted(100, TimeStamp::zero()),
        );
        must_large_txn_locked(&engine, k, ts(4, 0), 100, 0, true);

        // Commit the key.
        must_pessimistic_prewrite_put(&engine, k, v, k, ts(4, 0), ts(130, 0), true);
        must_commit(&engine, k, ts(4, 0), ts(140, 0));
        must_unlocked(&engine, k);
        must_get_commit_ts(&engine, k, ts(4, 0), ts(140, 0));

        // Now the transactions are intersecting:
        // T1: start_ts = 5, commit_ts = 15
        // T2: start_ts = 20, rollback
        // T3: start_ts = 4, commit_ts = 140
        must_check_txn_status(
            &engine,
            k,
            ts(4, 0),
            ts(10, 0),
            ts(10, 0),
            r,
            committed(ts(140, 0)),
        );
        must_check_txn_status(
            &engine,
            k,
            ts(5, 0),
            ts(10, 0),
            ts(10, 0),
            r,
            committed(ts(15, 0)),
        );
        must_check_txn_status(&engine, k, ts(20, 0), ts(10, 0), ts(10, 0), r, Rollbacked);

        // Rollback expired pessimistic lock.
        must_acquire_pessimistic_lock_for_large_txn(&engine, k, k, ts(150, 0), ts(150, 0), 100);
        must_check_txn_status(
            &engine,
            k,
            ts(150, 0),
            ts(160, 0),
            ts(160, 0),
            r,
            uncommitted(100, TimeStamp::zero()),
        );
        must_large_txn_locked(&engine, k, ts(150, 0), 100, 0, true);
        must_check_txn_status(&engine, k, ts(150, 0), ts(160, 0), ts(260, 0), r, TtlExpire);
        must_unlocked(&engine, k);
        // Rolling back a pessimistic lock should leave Rollback mark.
        must_seek_write(
            &engine,
            k,
            TimeStamp::max(),
            ts(150, 0),
            ts(150, 0),
            WriteType::Rollback,
        );

        // Rollback when current_ts is u64::MAX
        must_prewrite_put_for_large_txn(&engine, k, v, k, ts(270, 0), 100, 0);
        must_large_txn_locked(&engine, k, ts(270, 0), 100, ts(270, 1), false);
        must_check_txn_status(
            &engine,
            k,
            ts(270, 0),
            ts(271, 0),
            TimeStamp::max(),
            r,
            TtlExpire,
        );
        must_unlocked(&engine, k);
        must_seek_write(
            &engine,
            k,
            TimeStamp::max(),
            ts(270, 0),
            ts(270, 0),
            WriteType::Rollback,
        );

        must_acquire_pessimistic_lock_for_large_txn(&engine, k, k, ts(280, 0), ts(280, 0), 100);
        must_large_txn_locked(&engine, k, ts(280, 0), 100, 0, true);
        must_check_txn_status(
            &engine,
            k,
            ts(280, 0),
            ts(281, 0),
            TimeStamp::max(),
            r,
            TtlExpire,
        );
        must_unlocked(&engine, k);
        must_seek_write(
            &engine,
            k,
            TimeStamp::max(),
            ts(280, 0),
            ts(280, 0),
            WriteType::Rollback,
        );
    }

    #[test]
    fn test_check_txn_status() {
        test_check_txn_status_impl(false);
        test_check_txn_status_impl(true);
    }

    #[test]
    fn test_constraint_check_with_overlapping_txn() {
        let engine = TestEngineBuilder::new().build().unwrap();

        let k = b"k1";
        let v = b"v1";

        must_prewrite_put(&engine, k, v, k, 10);
        must_commit(&engine, k, 10, 11);
        must_acquire_pessimistic_lock(&engine, k, k, 5, 12);
        must_pessimistic_prewrite_lock(&engine, k, k, 5, 12, true);
        must_commit(&engine, k, 5, 15);

        // Now in write cf:
        // start_ts = 10, commit_ts = 11, Put("v1")
        // start_ts = 5,  commit_ts = 15, Lock

        must_get(&engine, k, 19, v);
        assert!(try_prewrite_insert(&engine, k, v, k, 20).is_err());
    }

    #[test]
    fn test_lock_info_validation() {
        use kvproto::kvrpcpb::{LockInfo, Op};

        let engine = TestEngineBuilder::new().build().unwrap();

        let k = b"k";
        let v = b"v";

        let mut options = Options::default();
        options.lock_ttl = 3;
        options.txn_size = 10;

        let mut expected_lock_info = LockInfo::default();
        expected_lock_info.set_primary_lock(k.to_vec());
        expected_lock_info.set_lock_version(10);
        expected_lock_info.set_key(k.to_vec());
        expected_lock_info.set_lock_ttl(options.lock_ttl);
        expected_lock_info.set_txn_size(options.txn_size);
        expected_lock_info.set_lock_type(Op::Put);

        let assert_lock_info_eq = |e, expected_lock_info: &kvproto::kvrpcpb::LockInfo| match e {
            Error(box ErrorInner::KeyIsLocked(info)) => assert_eq!(info, *expected_lock_info),
            _ => panic!("unexpected error"),
        };

        // Write a optimistic lock.
        must_prewrite_put_impl(&engine, k, v, k, 10, false, options.clone());

        assert_lock_info_eq(
            must_prewrite_put_err(&engine, k, v, k, 20),
            &expected_lock_info,
        );

        assert_lock_info_eq(
            must_acquire_pessimistic_lock_err(&engine, k, k, 30, 30),
            &expected_lock_info,
        );

        // If the lock is not expired, cleanup will return the lock info.
        assert_lock_info_eq(must_cleanup_err(&engine, k, 10, 1), &expected_lock_info);

        expected_lock_info.set_lock_ttl(0);
        assert_lock_info_eq(
            must_pessimistic_prewrite_put_err(&engine, k, v, k, 40, 40, false),
            &expected_lock_info,
        );

        // Write a pessimistic lock.
        must_rollback(&engine, k, 10);
        options.for_update_ts = 50.into();
        must_acquire_pessimistic_lock_impl(&engine, k, k, 50, options.clone());

        expected_lock_info.set_lock_version(50);
        expected_lock_info.set_lock_ttl(options.lock_ttl);
        expected_lock_info.set_lock_type(Op::PessimisticLock);
        assert_lock_info_eq(
            must_acquire_pessimistic_lock_err(&engine, k, k, 60, 60),
            &expected_lock_info,
        );
    }
}<|MERGE_RESOLUTION|>--- conflicted
+++ resolved
@@ -4,18 +4,11 @@
 use super::metrics::*;
 use super::reader::MvccReader;
 use super::write::{Write, WriteType};
-<<<<<<< HEAD
-use super::{Error, Result};
-use crate::storage::kv::{Modify, Snapshot};
-use crate::storage::{
-    Key, Mutation, Options, Statistics, Value, CF_HISTORY, CF_LATEST, CF_LOCK, CF_ROLLBACK,
-=======
 use super::{ErrorInner, Result, TimeStamp};
 use crate::storage::kv::{Modify, ScanMode, Snapshot};
 use crate::storage::{
-    is_short_value, Key, Mutation, Options, Statistics, TxnStatus, Value, CF_DEFAULT, CF_LOCK,
-    CF_WRITE,
->>>>>>> 1aae7209
+    Key, Mutation, Options, Statistics, TxnStatus, Value, CF_HISTORY, CF_LATEST, CF_LOCK,
+    CF_ROLLBACK,
 };
 use kvproto::kvrpcpb::IsolationLevel;
 use std::fmt;
@@ -30,12 +23,7 @@
 
 pub struct MvccTxn<S: Snapshot> {
     reader: MvccReader<S>,
-<<<<<<< HEAD
-    start_ts: u64,
-=======
-    gc_reader: MvccReader<S>,
     start_ts: TimeStamp,
->>>>>>> 1aae7209
     writes: Vec<Modify>,
     write_size: usize,
     // collapse continuous rollbacks.
@@ -58,22 +46,7 @@
             // scan only.
             // IsolationLevel is `Si`, actually the method we use in MvccTxn does not rely on
             // isolation level, so it can be any value.
-<<<<<<< HEAD
-            reader: MvccReader::new(
-                snapshot.clone(),
-                None,
-                fill_cache,
-                None,
-                None,
-=======
             reader: MvccReader::new(snapshot.clone(), None, fill_cache, IsolationLevel::Si),
-            gc_reader: MvccReader::new(
-                snapshot,
-                Some(ScanMode::Forward),
-                fill_cache,
->>>>>>> 1aae7209
-                IsolationLevel::Si,
-            ),
             start_ts,
             writes: vec![],
             write_size: 0,
@@ -110,25 +83,16 @@
         key: Key,
         lock_type: LockType,
         primary: Vec<u8>,
-<<<<<<< HEAD
         value: Option<Value>,
-=======
-        short_value: Option<Value>,
         lock_ttl: u64,
->>>>>>> 1aae7209
         options: &Options,
     ) {
         let lock = Lock::new(
             lock_type,
             primary,
             self.start_ts,
-<<<<<<< HEAD
-            options.lock_ttl,
+            lock_ttl,
             value,
-=======
-            lock_ttl,
-            short_value,
->>>>>>> 1aae7209
             options.for_update_ts,
             options.txn_size,
             options.min_commit_ts,
@@ -141,50 +105,21 @@
         self.writes.push(Modify::Delete(CF_LOCK, key));
     }
 
-<<<<<<< HEAD
     fn put_latest(&mut self, key: Key, value: Value) {
         self.write_size += CF_LATEST.len() + key.as_encoded().len() + value.len();
         self.writes.push(Modify::Put(CF_LATEST, key, value));
     }
 
-    fn put_history(&mut self, key: Key, commit_ts: u64, value: Value) {
+    fn put_history(&mut self, key: Key, commit_ts: TimeStamp, value: Value) {
         let key = key.append_ts(commit_ts);
         self.write_size += CF_HISTORY.len() + key.as_encoded().len() + value.len();
         self.writes.push(Modify::Put(CF_HISTORY, key, value));
     }
 
-    fn put_rollback(&mut self, key: Key, commit_ts: u64, value: Value) {
+    fn put_rollback(&mut self, key: Key, commit_ts: TimeStamp, value: Value) {
         let key = key.append_ts(commit_ts);
         self.write_size += CF_ROLLBACK.len() + key.as_encoded().len() + value.len();
         self.writes.push(Modify::Put(CF_ROLLBACK, key, value));
-=======
-    fn put_value(&mut self, key: Key, ts: TimeStamp, value: Value) {
-        let key = key.append_ts(ts);
-        self.write_size += key.as_encoded().len() + value.len();
-        self.writes.push(Modify::Put(CF_DEFAULT, key, value));
-    }
-
-    fn delete_value(&mut self, key: Key, ts: TimeStamp) {
-        let key = key.append_ts(ts);
-        self.write_size += key.as_encoded().len();
-        self.writes.push(Modify::Delete(CF_DEFAULT, key));
-    }
-
-    fn put_write(&mut self, key: Key, ts: TimeStamp, value: Value) {
-        let key = key.append_ts(ts);
-        self.write_size += CF_WRITE.len() + key.as_encoded().len() + value.len();
-        self.writes.push(Modify::Put(CF_WRITE, key, value));
-    }
-
-    fn delete_write(&mut self, key: Key, ts: TimeStamp) {
-        let key = key.append_ts(ts);
-        self.write_size += CF_WRITE.len() + key.as_encoded().len();
-        self.writes.push(Modify::Delete(CF_WRITE, key));
-    }
-
-    fn key_exist(&mut self, key: &Key, ts: TimeStamp) -> Result<bool> {
-        Ok(self.reader.get_write(&key, ts)?.is_some())
->>>>>>> 1aae7209
     }
 
     fn prewrite_key_value(
@@ -196,64 +131,16 @@
         lock_ttl: u64,
         options: &Options,
     ) {
-<<<<<<< HEAD
-        self.lock_key(key, lock_type, primary, value, options);
-=======
-        if let Some(value) = value {
-            if is_short_value(&value) {
-                // If the value is short, embed it in Lock.
-                self.lock_key(key, lock_type, primary, Some(value), lock_ttl, options);
-            } else {
-                // value is long
-                let ts = self.start_ts;
-                self.put_value(key.clone(), ts, value);
-
-                self.lock_key(key, lock_type, primary, None, lock_ttl, options);
-            }
-        } else {
-            self.lock_key(key, lock_type, primary, None, lock_ttl, options);
-        }
+        self.lock_key(key, lock_type, primary, value, lock_ttl, options);
     }
 
     fn rollback_lock(&mut self, key: Key, lock: &Lock, is_pessimistic_txn: bool) -> Result<()> {
-        // If prewrite type is DEL or LOCK or PESSIMISTIC, it is no need to delete value.
-        if lock.short_value.is_none() && lock.lock_type == LockType::Put {
-            self.delete_value(key.clone(), lock.ts);
-        }
-
         // Only the primary key of a pessimistic transaction needs to be protected.
         let protected: bool = is_pessimistic_txn && key.is_encoded_from(&lock.primary);
         let write = Write::new_rollback(self.start_ts, protected);
-        self.put_write(key.clone(), self.start_ts, write.as_ref().to_bytes());
+        self.put_rollback(key.clone(), self.start_ts, write.as_ref().to_bytes());
         self.unlock_key(key.clone());
-        if self.collapse_rollback {
-            self.collapse_prev_rollback(key)?;
-        }
         Ok(())
-    }
-
-    /// Checks the existence of the key according to `should_not_exist`.
-    /// If not, returns an `AlreadyExist` error.
-    fn check_data_constraint(
-        &mut self,
-        should_not_exist: bool,
-        write: &Write,
-        write_commit_ts: TimeStamp,
-        key: &Key,
-    ) -> Result<()> {
-        if !should_not_exist || write.write_type == WriteType::Delete {
-            return Ok(());
-        }
-
-        // The current key exists under any of the following conditions:
-        // 1.The current write type is `PUT`
-        // 2.The current write type is `Rollback` or `Lock`, and the key have an older version.
-        if write.write_type == WriteType::Put || self.key_exist(&key, write_commit_ts.prev())? {
-            return Err(ErrorInner::AlreadyExist { key: key.to_raw()? }.into());
-        }
-
-        Ok(())
->>>>>>> 1aae7209
     }
 
     // Pessimistic transactions only acquire pessimistic locks on row keys.
@@ -321,17 +208,8 @@
             return Ok(());
         }
 
-<<<<<<< HEAD
         if let Some(latest) = self.reader.get_latest(&key)? {
             if latest.commit_ts > for_update_ts {
-=======
-        if let Some((commit_ts, write)) = self.reader.seek_write(&key, TimeStamp::max())? {
-            // The isolation level of pessimistic transactions is RC. `for_update_ts` is
-            // the commit_ts of the data this transaction read. If exists a commit version
-            // whose commit timestamp is larger than current `for_update_ts`, the
-            // transaction should retry to get the latest data.
-            if commit_ts > for_update_ts {
->>>>>>> 1aae7209
                 MVCC_CONFLICT_COUNTER
                     .acquire_pessimistic_lock_conflict
                     .inc();
@@ -344,33 +222,10 @@
                 }
                 .into());
             }
-<<<<<<< HEAD
             if latest.commit_ts > self.start_ts {
                 if let Some(rollback) = self.reader.get_rollback(&key, self.start_ts)? {
                     if rollback.write_type == WriteType::Rollback {
-                        return Err(Error::PessimisticLockRollbacked {
-=======
-
-            // Handle rollback.
-            // If the start timestamp of write is equal to transaction's start timestamp
-            // as well as commit timestamp, the lock is already rollbacked.
-            if write.start_ts == self.start_ts && commit_ts == self.start_ts {
-                assert!(write.write_type == WriteType::Rollback);
-                return Err(ErrorInner::PessimisticLockRollbacked {
-                    start_ts: self.start_ts,
-                    key: key.into_raw()?,
-                }
-                .into());
-            }
-            // If `commit_ts` we seek is already before `start_ts`, the rollback must not exist.
-            if commit_ts > self.start_ts {
-                if let Some((commit_ts, write)) = self.reader.seek_write(&key, self.start_ts)? {
-                    if write.start_ts == self.start_ts {
-                        assert!(
-                            commit_ts == self.start_ts && write.write_type == WriteType::Rollback
-                        );
                         return Err(ErrorInner::PessimisticLockRollbacked {
->>>>>>> 1aae7209
                             start_ts: self.start_ts,
                             key: key.into_raw()?,
                         }
@@ -380,7 +235,7 @@
             }
 
             if should_not_exist && latest.write_type == WriteType::Put {
-                return Err(Error::AlreadyExist { key: key.to_raw()? });
+                return Err(ErrorInner::AlreadyExist { key: key.to_raw()? }.into());
             }
         }
 
@@ -470,54 +325,34 @@
         // For the insert operation, the old key should not be in the system.
         let should_not_exist = mutation.is_insert();
         let (key, value) = mutation.into_key_value();
-<<<<<<< HEAD
         if let Some(write) = self.reader.get_latest(&key)? {
             if write.commit_ts >= self.start_ts {
                 MVCC_CONFLICT_COUNTER.prewrite_write_conflict.inc();
-                return Err(Error::WriteConflict {
+                return Err(ErrorInner::WriteConflict {
                     start_ts: self.start_ts,
                     conflict_start_ts: write.start_ts,
                     conflict_commit_ts: write.commit_ts,
                     key: key.into_raw()?,
                     primary: primary.to_vec(),
-                });
+                }
+                .into());
             }
             if should_not_exist && write.write_type == WriteType::Put {
-                return Err(Error::AlreadyExist { key: key.to_raw()? });
+                return Err(ErrorInner::AlreadyExist { key: key.to_raw()? }.into());
             }
         }
         // Get latest rollback/lock and check conflicts
-        if let Some(rollback) = self.reader.seek_rollback(&key, u64::max_value())? {
+        if let Some(rollback) = self.reader.seek_rollback(&key, TimeStamp::max())? {
             if rollback.commit_ts >= self.start_ts {
                 MVCC_CONFLICT_COUNTER.prewrite_write_conflict.inc();
-                return Err(Error::WriteConflict {
+                return Err(ErrorInner::WriteConflict {
                     start_ts: self.start_ts,
                     conflict_start_ts: rollback.start_ts,
                     conflict_commit_ts: rollback.commit_ts,
                     key: key.into_raw()?,
                     primary: primary.to_vec(),
-                });
-=======
-        // Check whether there is a newer version.
-        if !options.skip_constraint_check {
-            if let Some((commit_ts, write)) = self.reader.seek_write(&key, TimeStamp::max())? {
-                // Abort on writes after our start timestamp ...
-                // If exists a commit version whose commit timestamp is larger than or equal to
-                // current start timestamp, we should abort current prewrite, even if the commit
-                // type is Rollback.
-                if commit_ts >= self.start_ts {
-                    MVCC_CONFLICT_COUNTER.prewrite_write_conflict.inc();
-                    return Err(ErrorInner::WriteConflict {
-                        start_ts: self.start_ts,
-                        conflict_start_ts: write.start_ts,
-                        conflict_commit_ts: commit_ts,
-                        key: key.into_raw()?,
-                        primary: primary.to_vec(),
-                    }
-                    .into());
                 }
-                self.check_data_constraint(should_not_exist, &write, commit_ts, &key)?;
->>>>>>> 1aae7209
+                .into());
             }
         }
 
@@ -551,13 +386,8 @@
         Ok(())
     }
 
-<<<<<<< HEAD
-    pub fn commit(&mut self, key: Key, commit_ts: u64) -> Result<bool> {
+    pub fn commit(&mut self, key: Key, commit_ts: TimeStamp) -> Result<bool> {
         let (lock_type, value, is_pessimistic_txn) = match self.reader.load_lock(&key)? {
-=======
-    pub fn commit(&mut self, key: Key, commit_ts: TimeStamp) -> Result<bool> {
-        let (lock_type, short_value, is_pessimistic_txn) = match self.reader.load_lock(&key)? {
->>>>>>> 1aae7209
             Some(ref mut lock) if lock.ts == self.start_ts => {
                 // A pessimistic lock cannot be committed.
                 if lock.lock_type == LockType::Pessimistic {
@@ -591,15 +421,11 @@
                     }
                     .into());
                 }
-<<<<<<< HEAD
-                (lock.lock_type, lock.value.take(), lock.for_update_ts != 0)
-=======
                 (
                     lock.lock_type,
-                    lock.short_value.take(),
+                    lock.value.take(),
                     !lock.for_update_ts.is_zero(),
                 )
->>>>>>> 1aae7209
             }
             _ => {
                 return match self.reader.get_txn_commit_info(&key, self.start_ts)? {
@@ -636,32 +462,27 @@
             commit_ts,
             value,
         );
-<<<<<<< HEAD
         match lock_type {
             LockType::Put | LockType::Delete => {
                 // move last version into history
                 if let Some(latest) = self.reader.get_latest(&key)? {
-                    self.put_history(key.clone(), latest.commit_ts, latest.to_bytes());
+                    self.put_history(key.clone(), latest.commit_ts, latest.as_ref().to_bytes());
                 }
-                self.put_latest(key.clone(), write.to_bytes());
+                self.put_latest(key.clone(), write.as_ref().to_bytes());
             }
             LockType::Lock => {
                 // store Lock type in rollback cf
-                self.put_rollback(key.clone(), write.commit_ts, write.to_bytes());
+                self.put_rollback(key.clone(), write.commit_ts, write.as_ref().to_bytes());
             }
             LockType::Pessimistic => panic!("unexpected lock type pessimistic in commit stage"),
         }
-=======
-        self.put_write(key.clone(), commit_ts, write.as_ref().to_bytes());
->>>>>>> 1aae7209
         self.unlock_key(key);
         Ok(is_pessimistic_txn)
     }
 
     pub fn rollback(&mut self, key: Key) -> Result<bool> {
-<<<<<<< HEAD
         let is_pessimistic_txn = match self.reader.load_lock(&key)? {
-            Some(ref lock) if lock.ts == self.start_ts => lock.for_update_ts != 0,
+            Some(ref lock) if lock.ts == self.start_ts => !lock.for_update_ts.is_zero(),
             _ => {
                 return match self.reader.get_txn_commit_info(&key, self.start_ts)? {
                     Some((ts, write_type)) => {
@@ -677,17 +498,56 @@
                                 "start_ts" => self.start_ts,
                                 "commit_ts" => ts,
                             );
-                            Err(Error::Committed { commit_ts: ts })
+                            Err(ErrorInner::Committed { commit_ts: ts }.into())
                         }
                     }
                     None => {
                         // insert a Rollback to rollback CF when receives Rollback before Prewrite
                         let ts = self.start_ts;
                         let write = Write::new(WriteType::Rollback, ts, ts, None);
-                        self.put_rollback(key, ts, write.to_bytes());
+                        self.put_rollback(key, ts, write.as_ref().to_bytes());
                         Ok(false)
-=======
-        self.cleanup(key, TimeStamp::zero())
+                    }
+                };
+            }
+        };
+        let ts = self.start_ts;
+        let write = Write::new(WriteType::Rollback, self.start_ts, ts, None);
+        self.put_rollback(key.clone(), ts, write.as_ref().to_bytes());
+        self.unlock_key(key.clone());
+        Ok(is_pessimistic_txn)
+    }
+
+    pub fn cleanup(&mut self, key: Key, current_ts: TimeStamp) -> Result<bool> {
+        match self.reader.load_lock(&key)? {
+            Some(ref lock) if lock.ts == self.start_ts => {
+                // If current_ts is not 0, check the Lock's TTL.
+                // If the lock is not expired, do not rollback it but report key is locked.
+                if !current_ts.is_zero() && lock.ts.physical() + lock.ttl >= current_ts.physical() {
+                    return Err(ErrorInner::KeyIsLocked(
+                        lock.clone().into_lock_info(key.into_raw()?),
+                    )
+                    .into());
+                }
+
+                let is_pessimistic_txn = !lock.for_update_ts.is_zero();
+                self.rollback_lock(key, lock, is_pessimistic_txn)?;
+                Ok(is_pessimistic_txn)
+            }
+            _ => match self.check_txn_status_missing_lock(key, true)? {
+                TxnStatus::Committed { commit_ts } => {
+                    MVCC_CONFLICT_COUNTER.rollback_committed.inc();
+                    Err(ErrorInner::Committed { commit_ts }.into())
+                }
+                TxnStatus::Rollbacked => {
+                    // Return Ok on Rollback already exist.
+                    MVCC_DUPLICATE_CMD_COUNTER_VEC.rollback.inc();
+                    Ok(false)
+                }
+                TxnStatus::LockNotExist => Ok(false),
+                _ => unreachable!(),
+            },
+        }
     }
 
     fn check_txn_status_missing_lock(
@@ -711,11 +571,6 @@
                 if rollback_if_not_exist {
                     let ts = self.start_ts;
 
-                    // collapse previous rollback if exist.
-                    if self.collapse_rollback {
-                        self.collapse_prev_rollback(primary_key.clone())?;
-                    }
-
                     // Insert a Rollback to Write CF in case that a stale prewrite command
                     // is received after a cleanup command.
                     // Pessimistic transactions prewrite successfully only if all its
@@ -724,7 +579,7 @@
                     // it is impossible that neither a lock nor a write record is found.
                     // Therefore, we don't need to protect the rollback here.
                     let write = Write::new_rollback(ts, false);
-                    self.put_write(primary_key, ts, write.as_ref().to_bytes());
+                    self.put_rollback(primary_key, ts, write.as_ref().to_bytes());
                     MVCC_CHECK_TXN_STATUS_COUNTER_VEC.rollback.inc();
 
                     Ok(TxnStatus::LockNotExist)
@@ -732,59 +587,11 @@
                     Err(ErrorInner::TxnNotFound {
                         start_ts: self.start_ts,
                         key: primary_key.into_raw()?,
->>>>>>> 1aae7209
                     }
                     .into())
                 }
             }
-<<<<<<< HEAD
-        };
-        let ts = self.start_ts;
-        let write = Write::new(WriteType::Rollback, self.start_ts, ts, None);
-        self.put_rollback(key.clone(), ts, write.to_bytes());
-        self.unlock_key(key.clone());
-        Ok(is_pessimistic_txn)
-=======
         }
-    }
-
-    /// Cleanup the lock if it's TTL has expired, comparing with `current_ts`. If `current_ts` is 0,
-    /// cleanup the lock without checking TTL. If the lock is the primary lock of a pessimistic
-    /// transaction, the rollback record is protected from being collapsed.
-    ///
-    /// Returns whether the lock is a pessimistic lock. Returns error if the key has already been
-    /// committed.
-    pub fn cleanup(&mut self, key: Key, current_ts: TimeStamp) -> Result<bool> {
-        match self.reader.load_lock(&key)? {
-            Some(ref lock) if lock.ts == self.start_ts => {
-                // If current_ts is not 0, check the Lock's TTL.
-                // If the lock is not expired, do not rollback it but report key is locked.
-                if !current_ts.is_zero() && lock.ts.physical() + lock.ttl >= current_ts.physical() {
-                    return Err(ErrorInner::KeyIsLocked(
-                        lock.clone().into_lock_info(key.into_raw()?),
-                    )
-                    .into());
-                }
-
-                let is_pessimistic_txn = !lock.for_update_ts.is_zero();
-                self.rollback_lock(key, lock, is_pessimistic_txn)?;
-                Ok(is_pessimistic_txn)
-            }
-            _ => match self.check_txn_status_missing_lock(key, true)? {
-                TxnStatus::Committed { commit_ts } => {
-                    MVCC_CONFLICT_COUNTER.rollback_committed.inc();
-                    Err(ErrorInner::Committed { commit_ts }.into())
-                }
-                TxnStatus::Rollbacked => {
-                    // Return Ok on Rollback already exist.
-                    MVCC_DUPLICATE_CMD_COUNTER_VEC.rollback.inc();
-                    Ok(false)
-                }
-                TxnStatus::LockNotExist => Ok(false),
-                _ => unreachable!(),
-            },
-        }
->>>>>>> 1aae7209
     }
 
     /// Delete any pessimistic lock with small for_update_ts belongs to this transaction.
@@ -800,18 +607,6 @@
         Ok(())
     }
 
-<<<<<<< HEAD
-=======
-    fn collapse_prev_rollback(&mut self, key: Key) -> Result<()> {
-        if let Some((commit_ts, write)) = self.reader.seek_write(&key, self.start_ts)? {
-            if write.write_type == WriteType::Rollback && !write.as_ref().is_protected() {
-                self.delete_write(key, commit_ts);
-            }
-        }
-        Ok(())
-    }
-
->>>>>>> 1aae7209
     /// Update a primary key's TTL if `advise_ttl > lock.ttl`.
     ///
     /// Returns the new TTL.
@@ -848,12 +643,6 @@
         .into())
     }
 
-<<<<<<< HEAD
-    pub fn gc(&mut self, _key: Key, _safe_point: u64) -> Result<GcInfo> {
-        let found_versions = 0;
-        let deleted_versions = 0;
-        let is_completed = true;
-=======
     /// Check the status of a transaction.
     ///
     /// This operation checks whether a transaction has expired its primary lock's TTL, rollback the
@@ -911,45 +700,10 @@
         }
     }
 
-    pub fn gc(&mut self, key: Key, safe_point: TimeStamp) -> Result<GcInfo> {
-        let mut remove_older = false;
-        let mut ts = TimeStamp::max();
-        let mut found_versions = 0;
-        let mut deleted_versions = 0;
-        let mut latest_delete = None;
-        let mut is_completed = true;
-        while let Some((commit, write)) = self.gc_reader.seek_write(&key, ts)? {
-            ts = commit.prev();
-            found_versions += 1;
-
-            if self.write_size >= MAX_TXN_WRITE_SIZE {
-                // Cannot remove latest delete when we haven't iterate all versions.
-                latest_delete = None;
-                is_completed = false;
-                break;
-            }
-
-            if remove_older {
-                self.delete_write(key.clone(), commit);
-                if write.write_type == WriteType::Put && write.short_value.is_none() {
-                    self.delete_value(key.clone(), write.start_ts);
-                }
-                deleted_versions += 1;
-                continue;
-            }
-
-            if commit > safe_point {
-                continue;
-            }
-
-            // Set `remove_older` after we find the latest value.
-            match write.write_type {
-                WriteType::Put | WriteType::Delete => {
-                    remove_older = true;
-                }
-                WriteType::Rollback | WriteType::Lock => {}
-            }
->>>>>>> 1aae7209
+    pub fn gc(&mut self, _key: Key, _safe_point: TimeStamp) -> Result<GcInfo> {
+        let found_versions = 0;
+        let deleted_versions = 0;
+        let is_completed = true;
 
         Ok(GcInfo {
             found_versions,
@@ -975,16 +729,9 @@
 
     use crate::storage::kv::Engine;
     use crate::storage::mvcc::tests::*;
-    use crate::storage::mvcc::MvccTxn;
     use crate::storage::mvcc::WriteType;
-<<<<<<< HEAD
+    use crate::storage::mvcc::{Error, ErrorInner, MvccReader, TimeStamp};
     use crate::storage::{Key, Mutation, Options, TestEngineBuilder, SHORT_VALUE_MAX_LEN};
-=======
-    use crate::storage::mvcc::{Error, ErrorInner, MvccReader, TimeStamp};
-    use crate::storage::{
-        Key, Mutation, Options, ScanMode, TestEngineBuilder, SHORT_VALUE_MAX_LEN,
-    };
->>>>>>> 1aae7209
 
     use std::u64;
 
@@ -1477,28 +1224,15 @@
         must_prewrite_put(&engine, k, v, k, 5);
 
         must_commit(&engine, k, 5, 10);
-<<<<<<< HEAD
-=======
-        must_seek_write(&engine, k, TimeStamp::max(), 5, 10, WriteType::Put);
-        must_seek_write_none(&engine, k2, TimeStamp::max());
->>>>>>> 1aae7209
         must_get_commit_ts(&engine, k, 5, 10);
 
         must_prewrite_delete(&engine, k, k, 15);
         must_rollback(&engine, k, 15);
-<<<<<<< HEAD
-=======
-        must_seek_write(&engine, k, TimeStamp::max(), 15, 15, WriteType::Rollback);
->>>>>>> 1aae7209
         must_get_commit_ts(&engine, k, 5, 10);
         must_get_commit_ts_none(&engine, k, 15);
 
         must_prewrite_lock(&engine, k, k, 25);
         must_commit(&engine, k, 25, 30);
-<<<<<<< HEAD
-=======
-        must_seek_write(&engine, k, TimeStamp::max(), 25, 30, WriteType::Lock);
->>>>>>> 1aae7209
         must_get_commit_ts(&engine, k, 25, 30);
     }
 
@@ -1589,129 +1323,6 @@
     }
 
     #[test]
-<<<<<<< HEAD
-=======
-    fn test_collapse_prev_rollback() {
-        let engine = TestEngineBuilder::new().build().unwrap();
-        let (key, value) = (b"key", b"value");
-
-        // Add a Rollback whose start ts is 1.
-        must_prewrite_put(&engine, key, value, key, 1);
-        must_rollback_collapsed(&engine, key, 1);
-        must_get_rollback_ts(&engine, key, 1);
-
-        // Add a Rollback whose start ts is 2, the previous Rollback whose
-        // start ts is 1 will be collapsed.
-        must_prewrite_put(&engine, key, value, key, 2);
-        must_rollback_collapsed(&engine, key, 2);
-        must_get_none(&engine, key, 2);
-        must_get_rollback_ts(&engine, key, 2);
-        must_get_rollback_ts_none(&engine, key, 1);
-
-        // Rollback arrive before Prewrite, it will collapse the
-        // previous rollback whose start ts is 2.
-        must_rollback_collapsed(&engine, key, 3);
-        must_get_none(&engine, key, 3);
-        must_get_rollback_ts(&engine, key, 3);
-        must_get_rollback_ts_none(&engine, key, 2);
-    }
-
-    #[test]
-    fn test_scan_values_in_default() {
-        let engine = TestEngineBuilder::new().build().unwrap();
-
-        must_prewrite_put(
-            &engine,
-            &[2],
-            "v".repeat(SHORT_VALUE_MAX_LEN + 1).as_bytes(),
-            &[2],
-            3,
-        );
-        must_commit(&engine, &[2], 3, 3);
-
-        must_prewrite_put(
-            &engine,
-            &[3],
-            "a".repeat(SHORT_VALUE_MAX_LEN + 1).as_bytes(),
-            &[3],
-            3,
-        );
-        must_commit(&engine, &[3], 3, 4);
-
-        must_prewrite_put(
-            &engine,
-            &[3],
-            "b".repeat(SHORT_VALUE_MAX_LEN + 1).as_bytes(),
-            &[3],
-            5,
-        );
-        must_commit(&engine, &[3], 5, 5);
-
-        must_prewrite_put(
-            &engine,
-            &[6],
-            "x".repeat(SHORT_VALUE_MAX_LEN + 1).as_bytes(),
-            &[6],
-            3,
-        );
-        must_commit(&engine, &[6], 3, 6);
-
-        let snapshot = engine.snapshot(&Context::default()).unwrap();
-        let mut reader =
-            MvccReader::new(snapshot, Some(ScanMode::Forward), true, IsolationLevel::Si);
-
-        let v = reader.scan_values_in_default(&Key::from_raw(&[3])).unwrap();
-        assert_eq!(v.len(), 2);
-        assert_eq!(
-            v[1],
-            (3.into(), "a".repeat(SHORT_VALUE_MAX_LEN + 1).into_bytes())
-        );
-        assert_eq!(
-            v[0],
-            (5.into(), "b".repeat(SHORT_VALUE_MAX_LEN + 1).into_bytes())
-        );
-    }
-
-    #[test]
-    fn test_seek_ts() {
-        let engine = TestEngineBuilder::new().build().unwrap();
-
-        must_prewrite_put(&engine, &[2], b"vv", &[2], 3);
-        must_commit(&engine, &[2], 3, 3);
-
-        must_prewrite_put(
-            &engine,
-            &[3],
-            "a".repeat(SHORT_VALUE_MAX_LEN + 1).as_bytes(),
-            &[3],
-            4,
-        );
-        must_commit(&engine, &[3], 4, 4);
-
-        must_prewrite_put(
-            &engine,
-            &[5],
-            "b".repeat(SHORT_VALUE_MAX_LEN + 1).as_bytes(),
-            &[5],
-            2,
-        );
-        must_commit(&engine, &[5], 2, 5);
-
-        must_prewrite_put(&engine, &[6], b"xxx", &[6], 3);
-        must_commit(&engine, &[6], 3, 6);
-
-        let snapshot = engine.snapshot(&Context::default()).unwrap();
-        let mut reader =
-            MvccReader::new(snapshot, Some(ScanMode::Forward), true, IsolationLevel::Si);
-
-        assert_eq!(
-            reader.seek_ts(3.into()).unwrap().unwrap(),
-            Key::from_raw(&[2])
-        );
-    }
-
-    #[test]
->>>>>>> 1aae7209
     fn test_pessimistic_lock() {
         let engine = TestEngineBuilder::new().build().unwrap();
 
@@ -2118,15 +1729,15 @@
         // Try to check a not exist thing.
         if r {
             must_check_txn_status(&engine, k, ts(3, 0), ts(3, 1), ts(3, 2), r, LockNotExist);
-            // A rollback record will be written.
-            must_seek_write(
-                &engine,
-                k,
-                TimeStamp::max(),
-                ts(3, 0),
-                ts(3, 0),
-                WriteType::Rollback,
-            );
+        // A rollback record will be written.
+        //            must_seek_write(
+        //                &engine,
+        //                k,
+        //                TimeStamp::max(),
+        //                ts(3, 0),
+        //                ts(3, 0),
+        //                WriteType::Rollback,
+        //            );
         } else {
             must_check_txn_status_err(&engine, k, ts(3, 0), ts(3, 1), ts(3, 2), r);
         }
@@ -2242,15 +1853,15 @@
         // is set.
         if r {
             must_check_txn_status(&engine, k, ts(6, 0), ts(12, 0), ts(12, 0), r, LockNotExist);
-            // And a rollback record will be written.
-            must_seek_write(
-                &engine,
-                k,
-                ts(6, 0),
-                ts(6, 0),
-                ts(6, 0),
-                WriteType::Rollback,
-            );
+        // And a rollback record will be written.
+        //            must_seek_write(
+        //                &engine,
+        //                k,
+        //                ts(6, 0),
+        //                ts(6, 0),
+        //                ts(6, 0),
+        //                WriteType::Rollback,
+        //            );
         } else {
             must_check_txn_status_err(&engine, k, ts(6, 0), ts(12, 0), ts(12, 0), r);
         }
@@ -2271,14 +1882,14 @@
         // If physical time's difference exceeds TTL, lock will be resolved.
         must_check_txn_status(&engine, k, ts(20, 0), ts(121, 0), ts(121, 0), r, TtlExpire);
         must_unlocked(&engine, k);
-        must_seek_write(
-            &engine,
-            k,
-            TimeStamp::max(),
-            ts(20, 0),
-            ts(20, 0),
-            WriteType::Rollback,
-        );
+        //        must_seek_write(
+        //            &engine,
+        //            k,
+        //            TimeStamp::max(),
+        //            ts(20, 0),
+        //            ts(20, 0),
+        //            WriteType::Rollback,
+        //        );
 
         must_acquire_pessimistic_lock_for_large_txn(&engine, k, k, ts(4, 0), ts(130, 0), 100);
         must_large_txn_locked(&engine, k, ts(4, 0), 100, 0, true);
@@ -2340,14 +1951,14 @@
         must_check_txn_status(&engine, k, ts(150, 0), ts(160, 0), ts(260, 0), r, TtlExpire);
         must_unlocked(&engine, k);
         // Rolling back a pessimistic lock should leave Rollback mark.
-        must_seek_write(
-            &engine,
-            k,
-            TimeStamp::max(),
-            ts(150, 0),
-            ts(150, 0),
-            WriteType::Rollback,
-        );
+        //        must_seek_write(
+        //            &engine,
+        //            k,
+        //            TimeStamp::max(),
+        //            ts(150, 0),
+        //            ts(150, 0),
+        //            WriteType::Rollback,
+        //        );
 
         // Rollback when current_ts is u64::MAX
         must_prewrite_put_for_large_txn(&engine, k, v, k, ts(270, 0), 100, 0);
@@ -2362,14 +1973,14 @@
             TtlExpire,
         );
         must_unlocked(&engine, k);
-        must_seek_write(
-            &engine,
-            k,
-            TimeStamp::max(),
-            ts(270, 0),
-            ts(270, 0),
-            WriteType::Rollback,
-        );
+        //        must_seek_write(
+        //            &engine,
+        //            k,
+        //            TimeStamp::max(),
+        //            ts(270, 0),
+        //            ts(270, 0),
+        //            WriteType::Rollback,
+        //        );
 
         must_acquire_pessimistic_lock_for_large_txn(&engine, k, k, ts(280, 0), ts(280, 0), 100);
         must_large_txn_locked(&engine, k, ts(280, 0), 100, 0, true);
@@ -2383,14 +1994,14 @@
             TtlExpire,
         );
         must_unlocked(&engine, k);
-        must_seek_write(
-            &engine,
-            k,
-            TimeStamp::max(),
-            ts(280, 0),
-            ts(280, 0),
-            WriteType::Rollback,
-        );
+        //        must_seek_write(
+        //            &engine,
+        //            k,
+        //            TimeStamp::max(),
+        //            ts(280, 0),
+        //            ts(280, 0),
+        //            WriteType::Rollback,
+        //        );
     }
 
     #[test]
