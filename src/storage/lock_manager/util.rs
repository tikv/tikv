--- conflicted
+++ resolved
@@ -58,15 +58,11 @@
         let raw_key = b"key".to_vec();
         let key = Key::from_raw(&raw_key);
         let ts = 100;
-<<<<<<< HEAD
-        let case = StorageError::from(TxnError::from(MvccError::KeyIsLocked(LockInfo::default())));
-=======
         let mut info = LockInfo::default();
         info.set_key(raw_key);
         info.set_lock_version(ts);
         info.set_lock_ttl(100);
         let case = StorageError::from(TxnError::from(MvccError::KeyIsLocked(info)));
->>>>>>> 32a36799
         let lock = extract_lock_from_result(&Err(case));
         assert_eq!(lock.ts, ts);
         assert_eq!(lock.hash, gen_key_hash(&key));
