// Copyright 2019 TiKV Project Authors. Licensed under Apache-2.0.

use super::client::Client;
use super::metrics::*;
use super::waiter_manager::Scheduler as WaiterMgrScheduler;
use super::{Error, Lock, Result};
use crate::pd::{RpcClient, INVALID_ID};
use crate::raftstore::coprocessor::{Coprocessor, CoprocessorHost, ObserverContext, RoleObserver};
use crate::server::resolve::StoreAddrResolver;
use crate::tikv_util::collections::{HashMap, HashSet};
use crate::tikv_util::future::paired_future_callback;
use crate::tikv_util::security::SecurityManager;
use crate::tikv_util::worker::{FutureRunnable, FutureScheduler, FutureWorker, Stopped};
use futures::{Future, Sink, Stream};
use grpcio::{
    self, DuplexSink, RequestStream, RpcContext, RpcStatus, RpcStatusCode::*, UnarySink, WriteFlags,
};
use kvproto::deadlock::*;
use kvproto::deadlock_grpc;
<<<<<<< HEAD
use kvproto::metapb::Region;
use protobuf::RepeatedField;
use raft::StateRole;
=======
>>>>>>> 20193b80
use std::cell::RefCell;
use std::fmt::{self, Display, Formatter};
use std::rc::Rc;
use std::sync::Arc;
<<<<<<< HEAD
use std::time::Duration;
use tokio_core::reactor::Handle;
use tokio_timer::Interval;

/// The leader of the region containing the LEADER_KEY is the leader of deadlock detector.
const LEADER_KEY: &[u8] = b"";

/// Returns true if the region containing the LEADER_KEY.
fn is_leader_region(region: &'_ Region) -> bool {
    region.get_start_key() <= LEADER_KEY && LEADER_KEY < region.get_end_key()
}

// 2 mins
const TXN_DETECT_INFO_TTL: u64 = 120000;
=======
use std::time::{Duration, Instant};
use tikv_util::time;
use tokio_core::reactor::Handle;
use tokio_timer::Interval;

/// `Locks` is a set of locks belonging to one transaction.
struct Locks {
    ts: u64,
    hashes: Vec<u64>,
    last_detect_time: time::Instant,
}

impl Locks {
    /// Creates a new `Locks`.
    fn new(ts: u64, hash: u64, last_detect_time: time::Instant) -> Self {
        Self {
            ts,
            hashes: vec![hash],
            last_detect_time,
        }
    }

    /// Pushes the `hash` if not exist and updates `last_detect_time`.
    fn push(&mut self, lock_hash: u64, now: time::Instant) {
        if !self.hashes.contains(&lock_hash) {
            self.hashes.push(lock_hash)
        }
        self.last_detect_time = now
    }

    /// Removes the `lock_hash` and returns true if the `Locks` is empty.
    fn remove(&mut self, lock_hash: u64) -> bool {
        if let Some(idx) = self.hashes.iter().position(|hash| *hash == lock_hash) {
            self.hashes.remove(idx);
        }
        self.hashes.is_empty()
    }

    /// Returns true if the `Locks` is expired.
    fn is_expired(&self, now: time::Instant, ttl: Duration) -> bool {
        now.duration_since(self.last_detect_time) >= ttl
    }
}

/// Used to detect the deadlock of wait-for-lock in the cluster.
pub struct DetectTable {
    /// Keeps the DAG of wait-for-lock. Every edge from `txn_ts` to `lock_ts` has a survival time -- `ttl`.
    /// When checking the deadlock, if the ttl has elpased, the corresponding edge will be removed.
    /// `last_detect_time` is the start time of the edge. `Detect` requests will refresh it.
    // txn_ts => (lock_ts => Locks)
    wait_for_map: HashMap<u64, HashMap<u64, Locks>>,
>>>>>>> 20193b80

    /// The ttl of every edge.
    ttl: time::Duration,

    /// The time of last `active_expire`.
    last_active_expire: time::Instant,

    now: time::Instant,
}

impl DetectTable {
    /// Creates a auto-expiring detect table.
    pub fn new(ttl: time::Duration) -> Self {
        Self {
            wait_for_map: HashMap::default(),
            ttl,
            last_active_expire: time::Instant::now_coarse(),
            now: time::Instant::now_coarse(),
        }
    }

    /// Returns the key hash which causes deadlock.
    pub fn detect(&mut self, txn_ts: u64, lock_ts: u64, lock_hash: u64) -> Option<u64> {
        let _timer = DETECTOR_HISTOGRAM_VEC.detect.start_coarse_timer();
        TASK_COUNTER_VEC.detect.inc();

        self.now = time::Instant::now_coarse();
        self.active_expire();

        // If `txn_ts` is waiting for `lock_ts`, it won't cause deadlock.
        if self.register_if_existed(txn_ts, lock_ts, lock_hash) {
            return None;
        }

        if let Some(deadlock_key_hash) = self.do_detect(txn_ts, lock_ts) {
            return Some(deadlock_key_hash);
        }
        self.register(txn_ts, lock_ts, lock_hash);
        None
    }

    /// Checks if there is a edge from `wait_for_ts` to `txn_ts`.
    fn do_detect(&mut self, txn_ts: u64, wait_for_ts: u64) -> Option<u64> {
        let now = self.now;
        let ttl = self.ttl;

        let mut stack = vec![wait_for_ts];
        // Memorize the pushed vertexes to avoid duplicate search.
        let mut pushed: HashSet<u64> = HashSet::default();
        pushed.insert(wait_for_ts);
        while let Some(wait_for_ts) = stack.pop() {
            if let Some(wait_for) = self.wait_for_map.get_mut(&wait_for_ts) {
                // Remove expired edges.
                wait_for.retain(|_, locks| !locks.is_expired(now, ttl));
                if wait_for.is_empty() {
                    self.wait_for_map.remove(&wait_for_ts);
                } else {
                    for (lock_ts, locks) in wait_for {
                        if *lock_ts == txn_ts {
                            return Some(locks.hashes[0]);
                        }
                        if !pushed.contains(lock_ts) {
                            stack.push(*lock_ts);
                            pushed.insert(*lock_ts);
                        }
                    }
                }
            }
        }
        None
    }

    /// Returns true and adds to the detect table if `txn_ts` is waiting for `lock_ts`.
    fn register_if_existed(&mut self, txn_ts: u64, lock_ts: u64, lock_hash: u64) -> bool {
        if let Some(wait_for) = self.wait_for_map.get_mut(&txn_ts) {
            if let Some(locks) = wait_for.get_mut(&lock_ts) {
                locks.push(lock_hash, self.now);
                return true;
            }
        }
        false
    }

    /// Adds to the detect table. The edge from `txn_ts` to `lock_ts` must not exist.
    fn register(&mut self, txn_ts: u64, lock_ts: u64, lock_hash: u64) {
        let wait_for = self.wait_for_map.entry(txn_ts).or_default();
        assert!(!wait_for.contains_key(&lock_ts));
        let locks = Locks::new(lock_ts, lock_hash, self.now);
        wait_for.insert(locks.ts, locks);
    }

    /// Removes the corresponding wait_for_entry.
    pub fn clean_up_wait_for(&mut self, txn_ts: u64, lock_ts: u64, lock_hash: u64) {
        if let Some(wait_for) = self.wait_for_map.get_mut(&txn_ts) {
            if let Some(locks) = wait_for.get_mut(&lock_ts) {
                if locks.remove(lock_hash) {
                    wait_for.remove(&lock_ts);
                    if wait_for.is_empty() {
                        self.wait_for_map.remove(&txn_ts);
                    }
                }
            }
        }
        TASK_COUNTER_VEC.clean_up_wait_for.inc();
    }

    /// Removes the entries of the transaction.
    pub fn clean_up(&mut self, txn_ts: u64) {
        self.wait_for_map.remove(&txn_ts);
        TASK_COUNTER_VEC.clean_up.inc();
    }

    /// Clears the whole detect table.
    pub fn clear(&mut self) {
        self.wait_for_map.clear();
    }

    /// The threshold of detect table size to trigger `active_expire`.
    const ACTIVE_EXPIRE_THRESHOLD: usize = 100000;
    /// The interval between `active_expire`.
    const ACTIVE_EXPIRE_INTERVAL: Duration = Duration::from_secs(3600);

    /// Iterates the whole table to remove all expired entries.
    fn active_expire(&mut self) {
        if self.wait_for_map.len() >= Self::ACTIVE_EXPIRE_THRESHOLD
            && self.now.duration_since(self.last_active_expire) >= Self::ACTIVE_EXPIRE_INTERVAL
        {
            let now = self.now;
            let ttl = self.ttl;
            for (_, wait_for) in self.wait_for_map.iter_mut() {
                wait_for.retain(|_, locks| !locks.is_expired(now, ttl));
            }
            self.wait_for_map.retain(|_, wait_for| !wait_for.is_empty());
            self.last_active_expire = self.now;
        }
    }
}

#[derive(Debug, Clone, Copy)]
pub enum DetectType {
    Detect,
    CleanUpWaitFor,
    CleanUp,
}

pub enum Task {
    /// The detect request of itself.
    Detect {
        tp: DetectType,
        txn_ts: u64,
        lock: Lock,
    },
    /// The detect request of other nodes.
    DetectRpc {
        stream: RequestStream<DeadlockRequest>,
        sink: DuplexSink<DeadlockResponse>,
    },
    /// If the node has the leader region, and the role of the node changes,
    /// a `ChangeRole` task will be scheduled.
    ///
    /// It's the only way to change the node from leader to follower, and vice versa.
    ChangeRole(StateRole),
}

impl Display for Task {
    fn fmt(&self, f: &mut Formatter<'_>) -> fmt::Result {
        match self {
            Task::Detect { tp, txn_ts, lock } => write!(
                f,
                "Detect {{ tp: {:?}, txn_ts: {}, lock: {:?} }}",
                tp, txn_ts, lock
            ),
            Task::DetectRpc { .. } => write!(f, "detect rpc"),
            Task::ChangeRole(role) => write!(f, "ChangeRole {{ role: {:?} }}", role),
        }
    }
}

/// `Scheduler` is the wrapper of the `FutureScheduler<Task>` to simplify scheduling tasks
/// to the deadlock detector.
#[derive(Clone)]
pub struct Scheduler(FutureScheduler<Task>);

impl Scheduler {
    pub fn new(scheduler: FutureScheduler<Task>) -> Self {
        Self(scheduler)
    }

    fn notify_scheduler(&self, task: Task) {
        // Only when the deadlock detector is stopped, an error will return.
        // So there is no need to handle the error.
        if let Err(Stopped(task)) = self.0.schedule(task) {
            error!("failed to send task to deadlock_detector"; "task" => %task);
        }
    }

    pub fn detect(&self, txn_ts: u64, lock: Lock) {
        self.notify_scheduler(Task::Detect {
            tp: DetectType::Detect,
            txn_ts,
            lock,
        });
    }

    pub fn clean_up_wait_for(&self, txn_ts: u64, lock: Lock) {
        self.notify_scheduler(Task::Detect {
            tp: DetectType::CleanUpWaitFor,
            txn_ts,
            lock,
        });
    }

    pub fn clean_up(&self, txn_ts: u64) {
        self.notify_scheduler(Task::Detect {
            tp: DetectType::CleanUp,
            txn_ts,
            lock: Lock::default(),
        });
    }

    pub fn change_role(&self, role: StateRole) {
        self.notify_scheduler(Task::ChangeRole(role));
    }
}

impl Coprocessor for Scheduler {}

/// Implements observer traits for `Scheduler`.
/// If the role of the node in the leader region changes, notifys the deadlock detector.
///
/// If the leader region is merged or splited in the node, the role of the node won't change.
/// If the leader region is removed and the node is the leader, it will change to follower first.
/// So there is no need to observe region change events.
impl RoleObserver for Scheduler {
    fn on_role_change(&self, ctx: &mut ObserverContext<'_>, role: StateRole) {
        if is_leader_region(ctx.region()) {
            self.change_role(role)
        }
    }
}

/// Creates the `Scheduler` and registers it to the CoprocessorHost.
pub fn register_role_change_observer(host: &mut CoprocessorHost, worker: &FutureWorker<Task>) {
    let scheduler = Scheduler::new(worker.scheduler());
    host.registry.register_role_observer(1, Box::new(scheduler));
}

#[derive(Default)]
struct Inner {
    /// The role of the deadlock detector. Default is `StateRole::Follower`.
    role: StateRole,

    detect_table: DetectTable,

    /// Max transaction's timestamp the deadlock detector received.
    /// Used to remove out of date entries in detect table.
    max_ts: u64,
}

/// Detector is used to detect deadlock between transactions. There is a leader
/// in the cluster which collects all `wait_for_entry` from other followers.
pub struct Detector<S: StoreAddrResolver + 'static> {
    /// The store id of the node.
    store_id: u64,
    /// The leader's id and address if exists.
    leader_info: Option<(u64, String)>,
    /// The connection to the leader.
    leader_client: Option<Client>,
    /// Used to get the leader of leader region from PD.
    pd_client: Arc<RpcClient>,
    /// Used to resolve store address.
    resolver: S,
    /// Used to connect other nodes.
    security_mgr: Arc<SecurityManager>,
<<<<<<< HEAD
    /// Used to schedule Deadlock msgs to the waiter manager.
    waiter_mgr_scheduler: WaiterMgrScheduler,

    inner: Rc<RefCell<Inner>>,

    is_initialized: bool,
=======
>>>>>>> 20193b80
}

unsafe impl<S: StoreAddrResolver + 'static> Send for Detector<S> {}

impl<S: StoreAddrResolver + 'static> Detector<S> {
    pub fn new(
        store_id: u64,
        pd_client: Arc<RpcClient>,
        resolver: S,
        security_mgr: Arc<SecurityManager>,
<<<<<<< HEAD
        waiter_mgr_scheduler: WaiterMgrScheduler,
=======
        ttl: u64,
>>>>>>> 20193b80
    ) -> Self {
        assert!(store_id != INVALID_ID);
        Self {
            store_id,
            leader_info: None,
            leader_client: None,
<<<<<<< HEAD
            pd_client,
            resolver,
            security_mgr,
            waiter_mgr_scheduler,
            inner: Rc::new(RefCell::new(Inner::default())),
            is_initialized: false,
=======
            detect_table: Rc::new(RefCell::new(DetectTable::new(time::Duration::from_millis(
                ttl,
            )))),
            waiter_mgr_scheduler,
            security_mgr,
>>>>>>> 20193b80
        }
    }

    fn initialize_if_needed(&mut self, handle: &Handle) {
        if !self.is_initialized {
            self.schedule_detect_table_expiration(handle);
            self.is_initialized = true;
        }
    }

    // TODO: If the performance of the `Delay` timer is good, register the `Delay` timer to
    // cleanup out of date entries and there is no need to send clean up msgs to the leader when
    // waiters time out. I will bench it.
    /// Schedules timer to remove out of date entries in the detect table periodically.
    fn schedule_detect_table_expiration(&self, handle: &Handle) {
        info!("schedule detect table expiration");
        let inner = Rc::clone(&self.inner);
        let timer = Interval::new_interval(Duration::from_millis(TXN_DETECT_INFO_TTL))
            .for_each(move |_| {
                let max_ts = extract_physical_timestamp(inner.borrow().max_ts);
                inner.borrow_mut().detect_table.expire(|ts| {
                    let ts = extract_physical_timestamp(ts);
                    ts + TXN_DETECT_INFO_TTL <= max_ts
                });
                Ok(())
            })
            .map_err(|e| panic!("unexpected err: {:?}", e));
        handle.spawn(timer);
    }

    /// Returns true if it is the leader of the deadlock detector.
    fn is_leader(&self) -> bool {
        self.inner.borrow().role == StateRole::Leader
    }

    /// Resets to the initial state.
    fn reset(&mut self, role: StateRole) {
        let mut inner = self.inner.borrow_mut();
        inner.detect_table.clear();
        inner.role = role;
        self.leader_client.take();
        self.leader_info.take();
    }

    /// Refreshes the leader info.
    /// Returns true if the leader exists.
    fn refresh_leader_info(&mut self) -> bool {
        assert!(!self.is_leader());
        match self.get_leader_info() {
            Ok(Some((leader_id, leader_addr))) => {
                self.update_leader_info(leader_id, leader_addr);
            }
            Ok(None) => {
                // The leader is gone, reset state.
                info!("no leader");
                self.reset(StateRole::Follower);
            }
            Err(e) => {
                error!("get leader info failed"; "err" => ?e);
            }
        };
        self.leader_info.is_some()
    }

<<<<<<< HEAD
    /// Gets leader info from PD.
    fn get_leader_info(&self) -> Result<Option<(u64, String)>> {
        let (_, leader) = self.pd_client.get_region_and_leader(LEADER_KEY)?;
        match leader {
            Some(leader) => {
                let leader_id = leader.get_store_id();
                let leader_addr = self.resolve_store_address(leader_id)?;
                Ok(Some((leader_id, leader_addr)))
            }

            None => {
                ERROR_COUNTER_VEC.leader_not_found.inc();
                Ok(None)
            }
        }
    }

    /// Resolves store address.
    fn resolve_store_address(&self, store_id: u64) -> Result<String> {
        match wait_op!(|cb| self
            .resolver
            .resolve(store_id, cb)
            .map_err(|e| Error::Other(box_err!(e))))
        {
            Some(Ok(addr)) => Ok(addr),
            _ => Err(box_err!("failed to resolve store address")),
        }
=======
    fn reset(&mut self) {
        self.leader_client.take();
        self.detect_table.borrow_mut().clear();
>>>>>>> 20193b80
    }

    /// Updates the leader info.
    fn update_leader_info(&mut self, leader_id: u64, leader_addr: String) {
        match self.leader_info {
            Some((id, ref addr)) if id == leader_id && *addr == leader_addr => {
                debug!("leader not change"; "leader_id" => leader_id, "leader_addr" => %leader_addr);
            }
            _ => {
                // The leader info is stale if the leader is itself.
                if leader_id != self.store_id {
                    info!("leader changed"; "leader_id" => leader_id, "leader_addr" => %leader_addr);
                    self.leader_client.take();
                    self.leader_info.replace((leader_id, leader_addr));
                }
            }
        }
    }

    /// Resets state if role changes.
    fn change_role(&mut self, role: StateRole) {
        if self.inner.borrow().role != role {
            if role == StateRole::Leader {
                info!("became the leader of deadlock detector!"; "self_id" => self.store_id);
            } else {
                info!("changed from the leader of deadlock detector to follower!"; "self_id" => self.store_id);
            }
            self.reset(role);
        }
    }

    /// Reconnects the leader.
    fn reconnect_leader(&mut self, handle: &Handle) {
        assert!(self.leader_client.is_none() && self.leader_info.is_some());
        ERROR_COUNTER_VEC.reconnect_leader.inc();

        let (leader_id, leader_addr) = self.leader_info.as_ref().unwrap();
        // Create the connection to the leader and registers the callback to receive
        // the deadlock response.
        let mut leader_client = Client::new(Arc::clone(&self.security_mgr), leader_addr);
        let waiter_mgr_scheduler = self.waiter_mgr_scheduler.clone();
        let (send, recv) = leader_client.register_detect_handler(Box::new(move |mut resp| {
            let WaitForEntry {
                txn,
                wait_for_txn,
                key_hash,
                ..
            } = resp.take_entry();
            waiter_mgr_scheduler.deadlock(
                txn,
                Lock {
                    ts: wait_for_txn,
                    hash: key_hash,
                },
                resp.get_deadlock_key_hash(),
            )
        }));
        handle.spawn(send.map_err(|e| error!("leader client failed"; "err" => ?e)));
        // No need to log it again.
        handle.spawn(recv.map_err(|_| ()));

        self.leader_client = Some(leader_client);
        info!("reconnect leader succeeded"; "leader_id" => leader_id);
    }

    /// Returns true if sends successfully.
    ///
    /// If the client is None, reconnects the leader first. Then sends the request to the leader.
    /// If send failed, sets the client to None for retry.
    fn send_request_to_leader(
        &mut self,
        handle: &Handle,
        tp: DetectType,
        txn_ts: u64,
        lock: Lock,
    ) -> bool {
        assert!(!self.is_leader() && self.leader_info.is_some());

<<<<<<< HEAD
        if self.leader_client.is_none() {
            self.reconnect_leader(handle);
=======
impl<S: StoreAddrResolver + 'static> Detector<S> {
    pub fn new(
        store_id: u64,
        waiter_mgr_scheduler: WaiterMgrScheduler,
        security_mgr: Arc<SecurityManager>,
        pd_client: Arc<RpcClient>,
        resolver: S,
        monitor_membership_interval: u64,
        ttl: u64,
    ) -> Self {
        assert!(store_id != INVALID_ID);
        Self {
            pd_client,
            resolver,
            inner: Rc::new(RefCell::new(Inner::new(
                store_id,
                waiter_mgr_scheduler,
                security_mgr,
                ttl,
            ))),
            monitor_membership_interval,
            is_initialized: false,
>>>>>>> 20193b80
        }
        if let Some(leader_client) = &self.leader_client {
            let tp = match tp {
                DetectType::Detect => DeadlockRequestType::Detect,
                DetectType::CleanUpWaitFor => DeadlockRequestType::CleanUpWaitFor,
                DetectType::CleanUp => DeadlockRequestType::CleanUp,
            };
            let mut entry = WaitForEntry::new();
            entry.set_txn(txn_ts);
            entry.set_wait_for_txn(lock.ts);
            entry.set_key_hash(lock.hash);
            let mut req = DeadlockRequest::new();
            req.set_tp(tp);
            req.set_entry(entry);
            if leader_client.detect(req).is_ok() {
                return true;
            }
<<<<<<< HEAD
            // The client is disconnected. Take it for retry.
            self.leader_client.take();
        }
        false
=======
            Ok(())
        })
        .map_err(|e| panic!("unexpected err: {:?}", e));
        handle.spawn(timer);
    }

    fn initialize(&mut self, handle: &Handle) {
        assert!(!self.is_initialized);
        // Get leader info now because tokio_timer::Interval can't execute immediately.
        let _ = Self::monitor_membership_change(&self.pd_client, &self.resolver, &self.inner);
        self.schedule_membership_change_monitor(handle);
        self.is_initialized = true;
>>>>>>> 20193b80
    }

    fn handle_detect_locally(&self, tp: DetectType, txn_ts: u64, lock: Lock) {
        let mut inner = self.inner.borrow_mut();
<<<<<<< HEAD
        if txn_ts > inner.max_ts {
            inner.max_ts = txn_ts;
        }
        match tp {
            DetectType::Detect => {
                if let Some(deadlock_key_hash) =
                    inner.detect_table.detect(txn_ts, lock.ts, lock.hash)
                {
                    self.waiter_mgr_scheduler
                        .deadlock(txn_ts, lock, deadlock_key_hash);
=======
        if inner.is_leader() {
            match tp {
                DetectType::Detect => {
                    if let Some(deadlock_key_hash) = inner
                        .detect_table
                        .borrow_mut()
                        .detect(txn_ts, lock.ts, lock.hash)
                    {
                        inner
                            .waiter_mgr_scheduler
                            .deadlock(txn_ts, lock, deadlock_key_hash);
                    }
>>>>>>> 20193b80
                }
            }
            DetectType::CleanUpWaitFor => inner
                .detect_table
                .clean_up_wait_for(txn_ts, lock.ts, lock.hash),
            DetectType::CleanUp => inner.detect_table.clean_up(txn_ts),
        }
    }

    /// Handles detect requests of itself.
    fn handle_detect(&mut self, handle: &Handle, tp: DetectType, txn_ts: u64, lock: Lock) {
        if self.is_leader() {
            self.handle_detect_locally(tp, txn_ts, lock);
        } else {
            for _ in 0..2 {
                // TODO: If the leader hasn't been elected, it requests Pd for
                // each detect request. Maybe need flow control here.
                //
                // Refresh leader info when the connection to the leader is disconnected.
                if self.leader_client.is_none() && !self.refresh_leader_info() {
                    // Return if the leader doesn't exist.
                    return;
                }
<<<<<<< HEAD
                if self.send_request_to_leader(handle, tp, txn_ts, lock) {
                    return;
=======
                if let Some(leader_client) = &inner.leader_client {
                    let tp = match tp {
                        DetectType::Detect => DeadlockRequestType::Detect,
                        DetectType::CleanUpWaitFor => DeadlockRequestType::CleanUpWaitFor,
                        DetectType::CleanUp => DeadlockRequestType::CleanUp,
                    };
                    let mut entry = WaitForEntry::default();
                    entry.set_txn(txn_ts);
                    entry.set_wait_for_txn(lock.ts);
                    entry.set_key_hash(lock.hash);
                    let mut req = DeadlockRequest::default();
                    req.set_tp(tp);
                    req.set_entry(entry);
                    if leader_client.detect(req).is_ok() {
                        return;
                    }
                    inner.leader_client.take();
>>>>>>> 20193b80
                }
                // Because the client is asynchronous, it won't be closed until failing to send a
                // request. So retry to refresh the leader info and send it again.
            }
            warn!("detect request dropped"; "tp" => ?tp, "txn_ts" => txn_ts, "lock" => ?lock);
            ERROR_COUNTER_VEC.dropped.inc();
        }
    }

    /// Handles detect requests of other nodes.
    fn handle_detect_rpc(
        &self,
        handle: &Handle,
        stream: RequestStream<DeadlockRequest>,
        sink: DuplexSink<DeadlockResponse>,
    ) {
        if !self.is_leader() {
            let status = RpcStatus::new(
<<<<<<< HEAD
                RpcStatusCode::FailedPrecondition,
                Some("I'm not the leader of deadlock detector".to_string()),
=======
                GRPC_STATUS_FAILED_PRECONDITION,
                Some("i'm not the leader of deadlock detector".to_string()),
>>>>>>> 20193b80
            );
            handle.spawn(sink.fail(status).map_err(|_| ()));
            ERROR_COUNTER_VEC.not_leader.inc();
            return;
        }

        let inner = Rc::clone(&self.inner);
        let s = stream
            .map_err(Error::Grpc)
            .and_then(move |mut req| {
                // It's possible the leader changes after registering this handler.
<<<<<<< HEAD
                let mut inner = inner.borrow_mut();
                if inner.role != StateRole::Leader {
=======
                let inner = inner.borrow();
                if !inner.is_leader() {
>>>>>>> 20193b80
                    ERROR_COUNTER_VEC.not_leader.inc();
                    return Err(Error::Other(box_err!("leader changed")));
                }

                let WaitForEntry {
                    txn,
                    wait_for_txn,
                    key_hash,
                    ..
                } = req.get_entry();

<<<<<<< HEAD
                if *txn > inner.max_ts {
                    inner.max_ts = *txn;
                }
                let detect_table = &mut inner.detect_table;
=======
                let mut detect_table = inner.detect_table.borrow_mut();
>>>>>>> 20193b80
                let res = match req.get_tp() {
                    DeadlockRequestType::Detect => {
                        if let Some(deadlock_key_hash) =
                            detect_table.detect(*txn, *wait_for_txn, *key_hash)
                        {
                            let mut resp = DeadlockResponse::default();
                            resp.set_entry(req.take_entry());
                            resp.set_deadlock_key_hash(deadlock_key_hash);
                            Some((resp, WriteFlags::default()))
                        } else {
                            None
                        }
                    }

                    DeadlockRequestType::CleanUpWaitFor => {
                        detect_table.clean_up_wait_for(*txn, *wait_for_txn, *key_hash);
                        None
                    }

                    DeadlockRequestType::CleanUp => {
                        detect_table.clean_up(*txn);
                        None
                    }
                };
                Ok(res)
            })
            .filter_map(|resp| resp);
        handle.spawn(
            sink.sink_map_err(Error::Grpc)
                .send_all(s)
                .map(|_| ())
                .map_err(|_| ()),
        );
    }

    fn handle_change_role(&mut self, role: StateRole) {
        debug!("handle change role"; "role" => ?role);
        let role = match role {
            StateRole::Leader => StateRole::Leader,
            // Change Follower|Candidate|PreCandidate to Follower.
            _ => StateRole::Follower,
        };
        self.change_role(role);
    }
}

impl<S: StoreAddrResolver + 'static> FutureRunnable<Task> for Detector<S> {
    fn run(&mut self, task: Task, handle: &Handle) {
        match task {
            Task::Detect { tp, txn_ts, lock } => {
                // Schedules timer only when the pessimistic transaction is used.
                self.initialize_if_needed(handle);
                self.handle_detect(handle, tp, txn_ts, lock);
            }
            Task::DetectRpc { stream, sink } => {
                // Schedules timer only when the pessimistic transaction is used.
                self.initialize_if_needed(handle);
                self.handle_detect_rpc(handle, stream, sink);
            }
            Task::ChangeRole(role) => self.handle_change_role(role),
        }
    }
}

#[derive(Clone)]
pub struct Service {
    waiter_mgr_scheduler: WaiterMgrScheduler,
    detector_scheduler: Scheduler,
}

impl Service {
    pub fn new(waiter_mgr_scheduler: WaiterMgrScheduler, detector_scheduler: Scheduler) -> Self {
        Self {
            waiter_mgr_scheduler,
            detector_scheduler,
        }
    }
}

impl deadlock_grpc::Deadlock for Service {
    // TODO: remove it
    fn get_wait_for_entries(
        &mut self,
        ctx: RpcContext<'_>,
        _req: WaitForEntriesRequest,
        sink: UnarySink<WaitForEntriesResponse>,
    ) {
        let (cb, f) = paired_future_callback();
        if !self.waiter_mgr_scheduler.dump_wait_table(cb) {
            let status = RpcStatus::new(
                GRPC_STATUS_RESOURCE_EXHAUSTED,
                Some("waiter manager has stopped".to_owned()),
            );
            ctx.spawn(sink.fail(status).map_err(|_| ()))
        } else {
            ctx.spawn(
                f.map_err(Error::from)
                    .map(|v| {
                        let mut resp = WaitForEntriesResponse::default();
                        resp.set_entries(v.into());
                        resp
                    })
                    .and_then(|resp| sink.success(resp).map_err(Error::Grpc))
                    .map_err(move |e| {
                        debug!("get_wait_for_entries failed"; "err" => ?e);
                    }),
            );
        }
    }

    fn detect(
        &mut self,
        ctx: RpcContext<'_>,
        stream: RequestStream<DeadlockRequest>,
        sink: DuplexSink<DeadlockResponse>,
    ) {
        let task = Task::DetectRpc { stream, sink };
        if let Err(Stopped(Task::DetectRpc { sink, .. })) = self.detector_scheduler.0.schedule(task)
        {
            let status = RpcStatus::new(
                GRPC_STATUS_RESOURCE_EXHAUSTED,
                Some("deadlock detector has stopped".to_owned()),
            );
            ctx.spawn(sink.fail(status).map_err(|_| ()));
        }
    }
}

#[cfg(test)]
mod tests {
    use super::*;
    use std::time::Duration;

    #[test]
    fn test_detect_table() {
        let mut detect_table = DetectTable::new(Duration::from_secs(10));

        // Deadlock: 1 -> 2 -> 1
        assert_eq!(detect_table.detect(1, 2, 2), None);
        assert_eq!(detect_table.detect(2, 1, 1).unwrap(), 2);
        // Deadlock: 1 -> 2 -> 3 -> 1
        assert_eq!(detect_table.detect(2, 3, 3), None);
        assert_eq!(detect_table.detect(3, 1, 1).unwrap(), 3);
        detect_table.clean_up(2);
        assert_eq!(detect_table.wait_for_map.contains_key(&2), false);

        // After cycle is broken, no deadlock.
        assert_eq!(detect_table.detect(3, 1, 1), None);
        assert_eq!(detect_table.wait_for_map.get(&3).unwrap().len(), 1);
        assert_eq!(
            detect_table
                .wait_for_map
                .get(&3)
                .unwrap()
                .get(&1)
                .unwrap()
                .hashes
                .len(),
            1
        );

        // Different key_hash grows the list.
        assert_eq!(detect_table.detect(3, 1, 2), None);
        assert_eq!(
            detect_table
                .wait_for_map
                .get(&3)
                .unwrap()
                .get(&1)
                .unwrap()
                .hashes
                .len(),
            2
        );

        // Same key_hash doesn't grow the list.
        assert_eq!(detect_table.detect(3, 1, 2), None);
        assert_eq!(
            detect_table
                .wait_for_map
                .get(&3)
                .unwrap()
                .get(&1)
                .unwrap()
                .hashes
                .len(),
            2
        );

        // Different lock_ts grows the map.
        assert_eq!(detect_table.detect(3, 2, 2), None);
        assert_eq!(detect_table.wait_for_map.get(&3).unwrap().len(), 2);
        assert_eq!(
            detect_table
                .wait_for_map
                .get(&3)
                .unwrap()
                .get(&2)
                .unwrap()
                .hashes
                .len(),
            1
        );

        // Clean up entries shrinking the map.
        detect_table.clean_up_wait_for(3, 1, 1);
        assert_eq!(
            detect_table
                .wait_for_map
                .get(&3)
                .unwrap()
                .get(&1)
                .unwrap()
                .hashes
                .len(),
            1
        );
        detect_table.clean_up_wait_for(3, 1, 2);
        assert_eq!(detect_table.wait_for_map.get(&3).unwrap().len(), 1);
        detect_table.clean_up_wait_for(3, 2, 2);
        assert_eq!(detect_table.wait_for_map.contains_key(&3), false);

        // Clean up non-exist entry
        detect_table.clean_up(3);
        detect_table.clean_up_wait_for(3, 1, 1);
    }

    #[test]
    fn test_detect_table_expire() {
        let mut detect_table = DetectTable::new(Duration::from_millis(100));

        // Deadlock
        assert!(detect_table.detect(1, 2, 1).is_none());
        assert!(detect_table.detect(2, 1, 2).is_some());
        // After sleep, the expired entry has been removed. So there is no deadlock.
        std::thread::sleep(Duration::from_millis(500));
        assert_eq!(detect_table.wait_for_map.len(), 1);
        assert!(detect_table.detect(2, 1, 2).is_none());
        assert_eq!(detect_table.wait_for_map.len(), 1);

        // `Detect` updates the last_detect_time, so the entry won't be removed.
        detect_table.clear();
        assert!(detect_table.detect(1, 2, 1).is_none());
        std::thread::sleep(Duration::from_millis(500));
        assert!(detect_table.detect(1, 2, 1).is_none());
        assert!(detect_table.detect(2, 1, 2).is_some());

        // Remove expired entry shrinking the map.
        detect_table.clear();
        assert!(detect_table.detect(1, 2, 1).is_none());
        assert!(detect_table.detect(1, 3, 1).is_none());
        assert_eq!(detect_table.wait_for_map.len(), 1);
        std::thread::sleep(Duration::from_millis(500));
        assert!(detect_table.detect(1, 3, 2).is_none());
        assert!(detect_table.detect(2, 1, 2).is_none());
        assert_eq!(detect_table.wait_for_map.get(&1).unwrap().len(), 1);
        assert_eq!(
            detect_table
                .wait_for_map
                .get(&1)
                .unwrap()
                .get(&3)
                .unwrap()
                .hashes
                .len(),
            2
        );
        std::thread::sleep(Duration::from_millis(500));
        assert!(detect_table.detect(3, 2, 3).is_none());
        assert_eq!(detect_table.wait_for_map.len(), 2);
        assert!(detect_table.detect(3, 1, 3).is_none());
        assert_eq!(detect_table.wait_for_map.len(), 1);
    }
}<|MERGE_RESOLUTION|>--- conflicted
+++ resolved
@@ -17,20 +17,15 @@
 };
 use kvproto::deadlock::*;
 use kvproto::deadlock_grpc;
-<<<<<<< HEAD
 use kvproto::metapb::Region;
-use protobuf::RepeatedField;
 use raft::StateRole;
-=======
->>>>>>> 20193b80
 use std::cell::RefCell;
 use std::fmt::{self, Display, Formatter};
 use std::rc::Rc;
 use std::sync::Arc;
-<<<<<<< HEAD
 use std::time::Duration;
+use tikv_util::time;
 use tokio_core::reactor::Handle;
-use tokio_timer::Interval;
 
 /// The leader of the region containing the LEADER_KEY is the leader of deadlock detector.
 const LEADER_KEY: &[u8] = b"";
@@ -39,14 +34,6 @@
 fn is_leader_region(region: &'_ Region) -> bool {
     region.get_start_key() <= LEADER_KEY && LEADER_KEY < region.get_end_key()
 }
-
-// 2 mins
-const TXN_DETECT_INFO_TTL: u64 = 120000;
-=======
-use std::time::{Duration, Instant};
-use tikv_util::time;
-use tokio_core::reactor::Handle;
-use tokio_timer::Interval;
 
 /// `Locks` is a set of locks belonging to one transaction.
 struct Locks {
@@ -94,7 +81,6 @@
     /// `last_detect_time` is the start time of the edge. `Detect` requests will refresh it.
     // txn_ts => (lock_ts => Locks)
     wait_for_map: HashMap<u64, HashMap<u64, Locks>>,
->>>>>>> 20193b80
 
     /// The ttl of every edge.
     ttl: time::Duration,
@@ -252,7 +238,7 @@
         stream: RequestStream<DeadlockRequest>,
         sink: DuplexSink<DeadlockResponse>,
     },
-    /// If the node has the leader region, and the role of the node changes,
+    /// If the node has the leader region and the role of the node changes,
     /// a `ChangeRole` task will be scheduled.
     ///
     /// It's the only way to change the node from leader to follower, and vice versa.
@@ -342,16 +328,11 @@
     host.registry.register_role_observer(1, Box::new(scheduler));
 }
 
-#[derive(Default)]
 struct Inner {
     /// The role of the deadlock detector. Default is `StateRole::Follower`.
     role: StateRole,
 
     detect_table: DetectTable,
-
-    /// Max transaction's timestamp the deadlock detector received.
-    /// Used to remove out of date entries in detect table.
-    max_ts: u64,
 }
 
 /// Detector is used to detect deadlock between transactions. There is a leader
@@ -369,15 +350,11 @@
     resolver: S,
     /// Used to connect other nodes.
     security_mgr: Arc<SecurityManager>,
-<<<<<<< HEAD
+
     /// Used to schedule Deadlock msgs to the waiter manager.
     waiter_mgr_scheduler: WaiterMgrScheduler,
 
     inner: Rc<RefCell<Inner>>,
-
-    is_initialized: bool,
-=======
->>>>>>> 20193b80
 }
 
 unsafe impl<S: StoreAddrResolver + 'static> Send for Detector<S> {}
@@ -388,59 +365,23 @@
         pd_client: Arc<RpcClient>,
         resolver: S,
         security_mgr: Arc<SecurityManager>,
-<<<<<<< HEAD
         waiter_mgr_scheduler: WaiterMgrScheduler,
-=======
         ttl: u64,
->>>>>>> 20193b80
     ) -> Self {
         assert!(store_id != INVALID_ID);
         Self {
             store_id,
             leader_info: None,
             leader_client: None,
-<<<<<<< HEAD
             pd_client,
             resolver,
             security_mgr,
             waiter_mgr_scheduler,
-            inner: Rc::new(RefCell::new(Inner::default())),
-            is_initialized: false,
-=======
-            detect_table: Rc::new(RefCell::new(DetectTable::new(time::Duration::from_millis(
-                ttl,
-            )))),
-            waiter_mgr_scheduler,
-            security_mgr,
->>>>>>> 20193b80
-        }
-    }
-
-    fn initialize_if_needed(&mut self, handle: &Handle) {
-        if !self.is_initialized {
-            self.schedule_detect_table_expiration(handle);
-            self.is_initialized = true;
-        }
-    }
-
-    // TODO: If the performance of the `Delay` timer is good, register the `Delay` timer to
-    // cleanup out of date entries and there is no need to send clean up msgs to the leader when
-    // waiters time out. I will bench it.
-    /// Schedules timer to remove out of date entries in the detect table periodically.
-    fn schedule_detect_table_expiration(&self, handle: &Handle) {
-        info!("schedule detect table expiration");
-        let inner = Rc::clone(&self.inner);
-        let timer = Interval::new_interval(Duration::from_millis(TXN_DETECT_INFO_TTL))
-            .for_each(move |_| {
-                let max_ts = extract_physical_timestamp(inner.borrow().max_ts);
-                inner.borrow_mut().detect_table.expire(|ts| {
-                    let ts = extract_physical_timestamp(ts);
-                    ts + TXN_DETECT_INFO_TTL <= max_ts
-                });
-                Ok(())
-            })
-            .map_err(|e| panic!("unexpected err: {:?}", e));
-        handle.spawn(timer);
+            inner: Rc::new(RefCell::new(Inner {
+                role: StateRole::Follower,
+                detect_table: DetectTable::new(time::Duration::from_millis(ttl)),
+            })),
+        }
     }
 
     /// Returns true if it is the leader of the deadlock detector.
@@ -477,7 +418,6 @@
         self.leader_info.is_some()
     }
 
-<<<<<<< HEAD
     /// Gets leader info from PD.
     fn get_leader_info(&self) -> Result<Option<(u64, String)>> {
         let (_, leader) = self.pd_client.get_region_and_leader(LEADER_KEY)?;
@@ -505,11 +445,6 @@
             Some(Ok(addr)) => Ok(addr),
             _ => Err(box_err!("failed to resolve store address")),
         }
-=======
-    fn reset(&mut self) {
-        self.leader_client.take();
-        self.detect_table.borrow_mut().clear();
->>>>>>> 20193b80
     }
 
     /// Updates the leader info.
@@ -588,33 +523,8 @@
     ) -> bool {
         assert!(!self.is_leader() && self.leader_info.is_some());
 
-<<<<<<< HEAD
         if self.leader_client.is_none() {
             self.reconnect_leader(handle);
-=======
-impl<S: StoreAddrResolver + 'static> Detector<S> {
-    pub fn new(
-        store_id: u64,
-        waiter_mgr_scheduler: WaiterMgrScheduler,
-        security_mgr: Arc<SecurityManager>,
-        pd_client: Arc<RpcClient>,
-        resolver: S,
-        monitor_membership_interval: u64,
-        ttl: u64,
-    ) -> Self {
-        assert!(store_id != INVALID_ID);
-        Self {
-            pd_client,
-            resolver,
-            inner: Rc::new(RefCell::new(Inner::new(
-                store_id,
-                waiter_mgr_scheduler,
-                security_mgr,
-                ttl,
-            ))),
-            monitor_membership_interval,
-            is_initialized: false,
->>>>>>> 20193b80
         }
         if let Some(leader_client) = &self.leader_client {
             let tp = match tp {
@@ -632,60 +542,25 @@
             if leader_client.detect(req).is_ok() {
                 return true;
             }
-<<<<<<< HEAD
             // The client is disconnected. Take it for retry.
             self.leader_client.take();
         }
         false
-=======
-            Ok(())
-        })
-        .map_err(|e| panic!("unexpected err: {:?}", e));
-        handle.spawn(timer);
-    }
-
-    fn initialize(&mut self, handle: &Handle) {
-        assert!(!self.is_initialized);
-        // Get leader info now because tokio_timer::Interval can't execute immediately.
-        let _ = Self::monitor_membership_change(&self.pd_client, &self.resolver, &self.inner);
-        self.schedule_membership_change_monitor(handle);
-        self.is_initialized = true;
->>>>>>> 20193b80
     }
 
     fn handle_detect_locally(&self, tp: DetectType, txn_ts: u64, lock: Lock) {
-        let mut inner = self.inner.borrow_mut();
-<<<<<<< HEAD
-        if txn_ts > inner.max_ts {
-            inner.max_ts = txn_ts;
-        }
+        let detect_table = &mut self.inner.borrow_mut().detect_table;
         match tp {
             DetectType::Detect => {
-                if let Some(deadlock_key_hash) =
-                    inner.detect_table.detect(txn_ts, lock.ts, lock.hash)
-                {
+                if let Some(deadlock_key_hash) = detect_table.detect(txn_ts, lock.ts, lock.hash) {
                     self.waiter_mgr_scheduler
                         .deadlock(txn_ts, lock, deadlock_key_hash);
-=======
-        if inner.is_leader() {
-            match tp {
-                DetectType::Detect => {
-                    if let Some(deadlock_key_hash) = inner
-                        .detect_table
-                        .borrow_mut()
-                        .detect(txn_ts, lock.ts, lock.hash)
-                    {
-                        inner
-                            .waiter_mgr_scheduler
-                            .deadlock(txn_ts, lock, deadlock_key_hash);
-                    }
->>>>>>> 20193b80
                 }
             }
-            DetectType::CleanUpWaitFor => inner
-                .detect_table
-                .clean_up_wait_for(txn_ts, lock.ts, lock.hash),
-            DetectType::CleanUp => inner.detect_table.clean_up(txn_ts),
+            DetectType::CleanUpWaitFor => {
+                detect_table.clean_up_wait_for(txn_ts, lock.ts, lock.hash)
+            }
+            DetectType::CleanUp => detect_table.clean_up(txn_ts),
         }
     }
 
@@ -703,28 +578,8 @@
                     // Return if the leader doesn't exist.
                     return;
                 }
-<<<<<<< HEAD
                 if self.send_request_to_leader(handle, tp, txn_ts, lock) {
                     return;
-=======
-                if let Some(leader_client) = &inner.leader_client {
-                    let tp = match tp {
-                        DetectType::Detect => DeadlockRequestType::Detect,
-                        DetectType::CleanUpWaitFor => DeadlockRequestType::CleanUpWaitFor,
-                        DetectType::CleanUp => DeadlockRequestType::CleanUp,
-                    };
-                    let mut entry = WaitForEntry::default();
-                    entry.set_txn(txn_ts);
-                    entry.set_wait_for_txn(lock.ts);
-                    entry.set_key_hash(lock.hash);
-                    let mut req = DeadlockRequest::default();
-                    req.set_tp(tp);
-                    req.set_entry(entry);
-                    if leader_client.detect(req).is_ok() {
-                        return;
-                    }
-                    inner.leader_client.take();
->>>>>>> 20193b80
                 }
                 // Because the client is asynchronous, it won't be closed until failing to send a
                 // request. So retry to refresh the leader info and send it again.
@@ -743,13 +598,8 @@
     ) {
         if !self.is_leader() {
             let status = RpcStatus::new(
-<<<<<<< HEAD
-                RpcStatusCode::FailedPrecondition,
+                GRPC_STATUS_FAILED_PRECONDITION,
                 Some("I'm not the leader of deadlock detector".to_string()),
-=======
-                GRPC_STATUS_FAILED_PRECONDITION,
-                Some("i'm not the leader of deadlock detector".to_string()),
->>>>>>> 20193b80
             );
             handle.spawn(sink.fail(status).map_err(|_| ()));
             ERROR_COUNTER_VEC.not_leader.inc();
@@ -761,13 +611,8 @@
             .map_err(Error::Grpc)
             .and_then(move |mut req| {
                 // It's possible the leader changes after registering this handler.
-<<<<<<< HEAD
                 let mut inner = inner.borrow_mut();
                 if inner.role != StateRole::Leader {
-=======
-                let inner = inner.borrow();
-                if !inner.is_leader() {
->>>>>>> 20193b80
                     ERROR_COUNTER_VEC.not_leader.inc();
                     return Err(Error::Other(box_err!("leader changed")));
                 }
@@ -779,14 +624,7 @@
                     ..
                 } = req.get_entry();
 
-<<<<<<< HEAD
-                if *txn > inner.max_ts {
-                    inner.max_ts = *txn;
-                }
                 let detect_table = &mut inner.detect_table;
-=======
-                let mut detect_table = inner.detect_table.borrow_mut();
->>>>>>> 20193b80
                 let res = match req.get_tp() {
                     DeadlockRequestType::Detect => {
                         if let Some(deadlock_key_hash) =
@@ -837,13 +675,9 @@
     fn run(&mut self, task: Task, handle: &Handle) {
         match task {
             Task::Detect { tp, txn_ts, lock } => {
-                // Schedules timer only when the pessimistic transaction is used.
-                self.initialize_if_needed(handle);
                 self.handle_detect(handle, tp, txn_ts, lock);
             }
             Task::DetectRpc { stream, sink } => {
-                // Schedules timer only when the pessimistic transaction is used.
-                self.initialize_if_needed(handle);
                 self.handle_detect_rpc(handle, stream, sink);
             }
             Task::ChangeRole(role) => self.handle_change_role(role),
