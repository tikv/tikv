--- conflicted
+++ resolved
@@ -188,13 +188,8 @@
         let lock_mgr = DummyLockManager::new();
         let (cb, rx) = create_storage_cb();
         let ctx = LockWaitContext::new(
-<<<<<<< HEAD
-            lock_mgr.clone(),
+            lock_mgr,
             lock_mgr.allocate_token(),
-=======
-            lock_mgr,
-            super::super::LockWaitToken(Some(1)),
->>>>>>> 1685e9db
             1.into(),
             1.into(),
             ProcessResult::Res,
