// Copyright 2022 TiKV Project Authors. Licensed under Apache-2.0.

//! Holds the state of a lock-waiting `AcquirePessimisticLock` request.
//!
//! When an `AcquirePessimisticLock` request meets a lock and enters
//! lock-waiting state, it then may be either woken up by popping from the
//! [`LockWaitingQueue`](super::lock_waiting_queue::LockWaitQueues),
//! or cancelled by the
//! [`WaiterManager`](crate::server::lock_manager::WaiterManager) due to
//! timeout. [`LockWaitContext`] is therefore used to share the necessary state
//! of a single `AcquirePessimisticLock` request, and ensuring the internal
//! callback for returning response through RPC is called at most only once.

use std::{
    convert::TryInto,
    result::Result,
    sync::{
        atomic::{AtomicBool, Ordering},
        Arc,
    },
};

use parking_lot::Mutex;
use txn_types::TimeStamp;

use crate::storage::{
    errors::SharedError,
    lock_manager::{lock_waiting_queue::PessimisticLockKeyCallback, LockManager, LockWaitToken},
    Error as StorageError, PessimisticLockRes, ProcessResult, StorageCallback,
};

pub struct LockWaitContextInner {
    /// The callback for finishing the current AcquirePessimisticLock request.
    /// Usually, requests are accepted from RPC, and in this case calling
    /// the callback means returning the response to the client via RPC.
    cb: StorageCallback,
<<<<<<< HEAD
=======

    /// The token of the corresponding waiter in `LockManager`.
    #[allow(dead_code)]
>>>>>>> 439fbc88
    lock_wait_token: LockWaitToken,
}

/// The content of the `LockWaitContext` that needs to be shared among all
/// clones.
///
/// When a AcquirePessimisticLock request meets lock and enters lock waiting
/// state, a `LockWaitContext` will be created, and the
/// `LockWaitContextSharedState` will be shared in these places:
/// * Callbacks created from the `lockWaitContext` and distributed to the lock
///   waiting queue and the `LockManager`. When one of the callbacks is called
///   and the request is going to be finished, they need to take the
///   [`LockWaitContextInner`] to call the callback.
/// * The [`LockWaitEntry`](crate::storage::lock_manager::lock_waiting_queue::LockWaitEntry), for
///   checking whether the request is already finished (cancelled).
pub struct LockWaitContextSharedState {
    ctx_inner: Mutex<Option<LockWaitContextInner>>,
    pub finished: AtomicBool,
}

impl LockWaitContextSharedState {
    /// Checks whether the lock-waiting request is already finished.
    pub fn is_finished(&self) -> bool {
        self.finished.load(Ordering::Acquire)
    }
}

#[derive(Clone)]
pub struct LockWaitContext<L: LockManager> {
    shared_states: Arc<LockWaitContextSharedState>,
    lock_manager: L,
    allow_lock_with_conflict: bool,

    // Fields for logging:
    start_ts: TimeStamp,
    for_update_ts: TimeStamp,
}

impl<L: LockManager> LockWaitContext<L> {
    pub fn new(
        lock_manager: L,
        lock_wait_token: LockWaitToken,
        start_ts: TimeStamp,
        for_update_ts: TimeStamp,
        cb: StorageCallback,
        allow_lock_with_conflict: bool,
    ) -> Self {
        let inner = LockWaitContextInner {
            cb,
            lock_wait_token,
        };
        Self {
            shared_states: Arc::new(LockWaitContextSharedState {
                ctx_inner: Mutex::new(Some(inner)),
                finished: AtomicBool::new(false),
            }),
            lock_manager,
            allow_lock_with_conflict,
            start_ts,
            for_update_ts,
        }
    }

    pub fn get_shared_states(&self) -> &Arc<LockWaitContextSharedState> {
        &self.shared_states
    }

    /// Get the callback that should be invoked when finishes executing the
    /// scheduler command that issued the lock-waiting.
    ///
    /// When we support partially finishing a pessimistic lock request (i.e.
    /// when acquiring lock multiple keys in one single request, allowing
    /// some keys to be locked successfully while the others are blocked or
    /// failed), this will be useful for handling the result of the first
    /// write batch. But currently, the first write batch of a lock-waiting
    /// request is always empty, so the callback is just noop.
    pub fn get_callback_for_first_write_batch(&self) -> StorageCallback {
        StorageCallback::Boolean(Box::new(|res| {
            res.unwrap();
        }))
    }

    /// Get the callback that should be called when the request is woken up on a
    /// key.
    pub fn get_callback_for_blocked_key(&self) -> PessimisticLockKeyCallback {
        let ctx = self.clone();
        Box::new(move |res| {
            ctx.finish_request(res);
        })
    }

    /// Get the callback that's used to cancel a lock-waiting request. Usually
    /// called by
    /// [`WaiterManager`](crate::server::lock_manager::WaiterManager) due to
    /// timeout.
    pub fn get_callback_for_cancellation(&self) -> impl FnOnce(StorageError) {
        let ctx = self.clone();
        move |e| {
            ctx.finish_request(Err(e.into()));
        }
    }

    fn finish_request(&self, result: Result<PessimisticLockRes, SharedError>) {
        let ctx_inner = if let Some(inner) = self.shared_states.ctx_inner.lock().take() {
            inner
        } else {
            debug!("double invoking of finish_request of LockWaitContext";
                "start_ts" => self.start_ts,
                "for_update_ts" => self.for_update_ts
            );
            return;
        };

        self.shared_states.finished.store(true, Ordering::Release);

        self.lock_manager
            .remove_lock_wait(ctx_inner.lock_wait_token);

        if !self.allow_lock_with_conflict {
            // The result must be an owned error.
            let err = result.unwrap_err().try_into().unwrap();
            ctx_inner.cb.execute(ProcessResult::Failed { err });
            return;
        }

        // The following code is only valid after implementing the new lock-waiting
        // model.
        unreachable!();
    }
}

#[cfg(test)]
mod tests {
    use std::{
        sync::mpsc::{channel, Receiver},
        time::Duration,
    };

    use super::*;
    use crate::storage::{
        lock_manager::DummyLockManager,
        mvcc::{Error as MvccError, ErrorInner as MvccErrorInner},
        txn::{Error as TxnError, ErrorInner as TxnErrorInner},
        ErrorInner as StorageErrorInner, Result as StorageResult,
    };

    fn create_storage_cb() -> (
        StorageCallback,
        Receiver<StorageResult<StorageResult<PessimisticLockRes>>>,
    ) {
        let (tx, rx) = channel();
        let cb = StorageCallback::PessimisticLock(Box::new(move |r| tx.send(r).unwrap()));
        (cb, rx)
    }

    fn create_test_lock_wait_ctx() -> (
        LockWaitContext<impl LockManager>,
        Receiver<StorageResult<StorageResult<PessimisticLockRes>>>,
    ) {
        // TODO: Use `ProxyLockMgr` to check the correctness of the `remove_lock_wait`
        // invocation.
        let lock_mgr = DummyLockManager::new();
        let (cb, rx) = create_storage_cb();
        let ctx = LockWaitContext::new(
            lock_mgr.clone(),
            lock_mgr.allocate_token(),
            1.into(),
            1.into(),
            cb,
            false,
        );
        (ctx, rx)
    }

    #[test]
    fn test_lock_wait_context() {
        let write_conflict = || {
            StorageErrorInner::Txn(TxnError::from(TxnErrorInner::Mvcc(MvccError::from(
                MvccErrorInner::WriteConflict {
                    start_ts: 1.into(),
                    conflict_start_ts: 2.into(),
                    conflict_commit_ts: 2.into(),
                    key: b"k1".to_vec(),
                    primary: b"k1".to_vec(),
                    reason: kvproto::kvrpcpb::WriteConflictReason::PessimisticRetry,
                },
            ))))
        };
        let key_is_locked = || {
            StorageErrorInner::Txn(TxnError::from(TxnErrorInner::Mvcc(MvccError::from(
                MvccErrorInner::KeyIsLocked(kvproto::kvrpcpb::LockInfo::default()),
            ))))
        };

        let (ctx, rx) = create_test_lock_wait_ctx();
        // Nothing happens currently.
        (ctx.get_callback_for_first_write_batch()).execute(ProcessResult::Res);
        rx.recv_timeout(Duration::from_millis(20)).unwrap_err();
        (ctx.get_callback_for_blocked_key())(Err(SharedError::from(write_conflict())));
        let res = rx.recv().unwrap().unwrap_err();
        assert!(matches!(
            &res,
            StorageError(box StorageErrorInner::Txn(TxnError(
                box TxnErrorInner::Mvcc(MvccError(box MvccErrorInner::WriteConflict { .. }))
            )))
        ));
        // The tx should be dropped.
        rx.recv().unwrap_err();
        // Nothing happens if the callback is double-called.
        (ctx.get_callback_for_cancellation())(StorageError::from(key_is_locked()));

        let (ctx, rx) = create_test_lock_wait_ctx();
        (ctx.get_callback_for_cancellation())(StorageError::from(key_is_locked()));
        let res = rx.recv().unwrap().unwrap_err();
        assert!(matches!(
            &res,
            StorageError(box StorageErrorInner::Txn(TxnError(
                box TxnErrorInner::Mvcc(MvccError(box MvccErrorInner::KeyIsLocked(_)))
            )))
        ));
        // Nothing happens if the callback is double-called.
        (ctx.get_callback_for_blocked_key())(Err(SharedError::from(write_conflict())));
        // The tx should be dropped.
        rx.recv().unwrap_err();
    }
}<|MERGE_RESOLUTION|>--- conflicted
+++ resolved
@@ -34,12 +34,8 @@
     /// Usually, requests are accepted from RPC, and in this case calling
     /// the callback means returning the response to the client via RPC.
     cb: StorageCallback,
-<<<<<<< HEAD
-=======
 
     /// The token of the corresponding waiter in `LockManager`.
-    #[allow(dead_code)]
->>>>>>> 439fbc88
     lock_wait_token: LockWaitToken,
 }
 
