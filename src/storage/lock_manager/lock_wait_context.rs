// Copyright 2022 TiKV Project Authors. Licensed under Apache-2.0.

//! Holds the state of a lock-waiting `AcquirePessimisticLock` request.
//!
//! When an `AcquirePessimisticLock` request meets a lock and enters
//! lock-waiting state, it then may be either woken up by popping from the
//! [`LockWaitingQueue`](super::lock_waiting_queue::LockWaitQueues),
//! or cancelled by the
//! [`WaiterManager`](crate::server::lock_manager::WaiterManager) due to
//! timeout. [`LockWaitContext`] is therefore used to share the necessary state
//! of a single `AcquirePessimisticLock` request, and ensuring the internal
//! callback for returning response through RPC is called at most only once.

use std::{
    convert::TryInto,
    result::Result,
    sync::{
        atomic::{AtomicBool, Ordering},
        Arc,
    },
};

use parking_lot::Mutex;
use txn_types::Key;

use crate::storage::{
    errors::SharedError,
    lock_manager::{
        lock_waiting_queue::{LockWaitQueues, PessimisticLockKeyCallback},
        LockManager, LockWaitToken,
    },
    Error as StorageError, PessimisticLockRes, ProcessResult, StorageCallback,
};

pub struct LockWaitContextInner {
    /// The callback for finishing the current AcquirePessimisticLock request.
    /// Usually, requests are accepted from RPC, and in this case calling
    /// the callback means returning the response to the client via RPC.
    cb: StorageCallback,
<<<<<<< HEAD

    /// The token of the corresponding waiter in `LockManager`.
    lock_wait_token: LockWaitToken,
=======
>>>>>>> a0e44e24
}

/// The content of the `LockWaitContext` that needs to be shared among all
/// clones.
///
/// When a AcquirePessimisticLock request meets lock and enters lock waiting
/// state, a `LockWaitContext` will be created, and the
/// `LockWaitContextSharedState` will be shared in these places:
/// * Callbacks created from the `lockWaitContext` and distributed to the lock
///   waiting queue and the `LockManager`. When one of the callbacks is called
///   and the request is going to be finished, they need to take the
///   [`LockWaitContextInner`] to call the callback.
/// * The [`LockWaitEntry`](crate::storage::lock_manager::lock_waiting_queue::LockWaitEntry), for
///   checking whether the request is already finished (cancelled).
pub struct LockWaitContextSharedState {
    ctx_inner: Mutex<Option<LockWaitContextInner>>,
    pub finished: AtomicBool,

    /// The token to identify the waiter.
    lock_wait_token: LockWaitToken,

    /// The key on which lock waiting occurs.
    key: Key,
}

impl LockWaitContextSharedState {
    /// Checks whether the lock-waiting request is already finished.
    pub fn is_finished(&self) -> bool {
        self.finished.load(Ordering::Acquire)
    }
}

#[derive(Clone)]
pub struct LockWaitContext<L: LockManager> {
    shared_states: Arc<LockWaitContextSharedState>,
<<<<<<< HEAD
    lock_manager: L,
=======
    lock_wait_queues: LockWaitQueues<L>,
>>>>>>> a0e44e24
    allow_lock_with_conflict: bool,
}

impl<L: LockManager> LockWaitContext<L> {
    pub fn new(
        key: Key,
        lock_wait_queues: LockWaitQueues<L>,
        lock_wait_token: LockWaitToken,
        cb: StorageCallback,
        allow_lock_with_conflict: bool,
    ) -> Self {
        let inner = LockWaitContextInner { cb };
        Self {
            shared_states: Arc::new(LockWaitContextSharedState {
                ctx_inner: Mutex::new(Some(inner)),
                finished: AtomicBool::new(false),
                key,
                lock_wait_token,
            }),
            lock_wait_queues,
            allow_lock_with_conflict,
        }
    }

    pub fn get_shared_states(&self) -> &Arc<LockWaitContextSharedState> {
        &self.shared_states
    }

    /// Get the callback that should be invoked when finishes executing the
    /// scheduler command that issued the lock-waiting.
    ///
    /// When we support partially finishing a pessimistic lock request (i.e.
    /// when acquiring lock multiple keys in one single request, allowing
    /// some keys to be locked successfully while the others are blocked or
    /// failed), this will be useful for handling the result of the first
    /// write batch. But currently, the first write batch of a lock-waiting
    /// request is always empty, so the callback is just noop.
    pub fn get_callback_for_first_write_batch(&self) -> StorageCallback {
        StorageCallback::Boolean(Box::new(|res| {
            res.unwrap();
        }))
    }

    /// Get the callback that should be called when the request is woken up on a
    /// key.
    pub fn get_callback_for_blocked_key(&self) -> PessimisticLockKeyCallback {
        let ctx = self.clone();
        Box::new(move |res| {
            ctx.finish_request(res, false);
        })
    }

    /// Get the callback that's used to cancel a lock-waiting request. Usually
    /// called by
    /// [`WaiterManager`](crate::server::lock_manager::WaiterManager) due to
    /// timeout.
    ///
    /// This function is assumed to be called when the lock-waiting request is
    /// queueing but canceled outside, so it includes an operation to actively
    /// remove the entry from the lock waiting queue.
    pub fn get_callback_for_cancellation(&self) -> impl FnOnce(StorageError) {
        let ctx = self.clone();
        move |e| {
            ctx.finish_request(Err(e.into()), true);
        }
    }

    fn finish_request(&self, result: Result<PessimisticLockRes, SharedError>, is_canceling: bool) {
        if is_canceling {
            let entry = self
                .lock_wait_queues
                .remove_by_token(&self.shared_states.key, self.shared_states.lock_wait_token);
            if entry.is_none() {
                // Already popped out from the queue so that it will be woken up normally. Do
                // nothing.
                return;
            }
        } else {
            // TODO: Uncomment this after the corresponding change of
            // `LockManager` is done. self.lock_wait_queues.
            // get_lock_mgr()     .remove_lock_wait(ctx_inner.
            // lock_wait_token);
        }

        // When this is executed, the waiter is either woken up from the queue or
        // canceled and removed from the queue. There should be no chance to try
        // to take the `ctx_inner` more than once.
        let ctx_inner = self.shared_states.ctx_inner.lock().take().unwrap();

<<<<<<< HEAD
        self.lock_manager
            .remove_lock_wait(ctx_inner.lock_wait_token);
=======
        self.shared_states.finished.store(true, Ordering::Release);
>>>>>>> a0e44e24

        if !self.allow_lock_with_conflict {
            // The result must be an owned error.
            let err = result.unwrap_err().try_into().unwrap();
            ctx_inner.cb.execute(ProcessResult::Failed { err });
            return;
        }

        // The following code is only valid after implementing the new lock-waiting
        // model.
        unreachable!();
    }
}

#[cfg(test)]
mod tests {
    use std::{
        default::Default,
        sync::mpsc::{channel, Receiver},
        time::Duration,
    };

    use super::*;
    use crate::storage::{
        lock_manager::{lock_waiting_queue::LockWaitEntry, DummyLockManager},
        mvcc::{Error as MvccError, ErrorInner as MvccErrorInner},
        txn::{Error as TxnError, ErrorInner as TxnErrorInner},
        types::PessimisticLockParameters,
        ErrorInner as StorageErrorInner, Result as StorageResult,
    };

    fn create_storage_cb() -> (
        StorageCallback,
        Receiver<StorageResult<StorageResult<PessimisticLockRes>>>,
    ) {
        let (tx, rx) = channel();
        let cb = StorageCallback::PessimisticLock(Box::new(move |r| tx.send(r).unwrap()));
        (cb, rx)
    }

    fn create_test_lock_wait_ctx(
        key: &Key,
        lock_wait_queues: &LockWaitQueues<impl LockManager>,
    ) -> (
        LockWaitToken,
        LockWaitContext<impl LockManager>,
        Receiver<StorageResult<StorageResult<PessimisticLockRes>>>,
    ) {
<<<<<<< HEAD
        // TODO: Use `ProxyLockMgr` to check the correctness of the `remove_lock_wait`
        // invocation.
        let lock_mgr = DummyLockManager::new();
        let (cb, rx) = create_storage_cb();
        let ctx = LockWaitContext::new(
            lock_mgr.clone(),
            lock_mgr.allocate_token(),
            1.into(),
            1.into(),
            cb,
            false,
        );
        (ctx, rx)
=======
        let (cb, rx) = create_storage_cb();
        let token = LockWaitToken(Some(1));
        let ctx = LockWaitContext::new(key.clone(), lock_wait_queues.clone(), token, cb, false);
        (token, ctx, rx)
>>>>>>> a0e44e24
    }

    #[test]
    fn test_lock_wait_context() {
        let write_conflict = || {
            StorageErrorInner::Txn(TxnError::from(TxnErrorInner::Mvcc(MvccError::from(
                MvccErrorInner::WriteConflict {
                    start_ts: 1.into(),
                    conflict_start_ts: 2.into(),
                    conflict_commit_ts: 2.into(),
                    key: b"k1".to_vec(),
                    primary: b"k1".to_vec(),
                    reason: kvproto::kvrpcpb::WriteConflictReason::PessimisticRetry,
                },
            ))))
        };
        let key_is_locked = || {
            StorageErrorInner::Txn(TxnError::from(TxnErrorInner::Mvcc(MvccError::from(
                MvccErrorInner::KeyIsLocked(kvproto::kvrpcpb::LockInfo::default()),
            ))))
        };

        let key = Key::from_raw(b"k");

        // TODO: Use `ProxyLockMgr` to check the correctness of the `remove_lock_wait`
        // invocation.
        let lock_wait_queues = LockWaitQueues::new(DummyLockManager {});

        let (_, ctx, rx) = create_test_lock_wait_ctx(&key, &lock_wait_queues);
        // Nothing happens currently.
        (ctx.get_callback_for_first_write_batch()).execute(ProcessResult::Res);
        rx.recv_timeout(Duration::from_millis(20)).unwrap_err();
        (ctx.get_callback_for_blocked_key())(Err(SharedError::from(write_conflict())));
        let res = rx.recv().unwrap().unwrap_err();
        assert!(matches!(
            &res,
            StorageError(box StorageErrorInner::Txn(TxnError(
                box TxnErrorInner::Mvcc(MvccError(box MvccErrorInner::WriteConflict { .. }))
            )))
        ));
        // The tx should be dropped.
        rx.recv().unwrap_err();
        // Nothing happens if the callback is double-called.
        (ctx.get_callback_for_cancellation())(StorageError::from(key_is_locked()));

        let (token, ctx, rx) = create_test_lock_wait_ctx(&key, &lock_wait_queues);
        // Add a corresponding entry to the lock waiting queue to test actively removing
        // the entry from the queue.
        lock_wait_queues.push_lock_wait(
            Box::new(LockWaitEntry {
                key: key.clone(),
                lock_hash: key.gen_hash(),
                parameters: PessimisticLockParameters {
                    start_ts: 1.into(),
                    for_update_ts: 1.into(),
                    ..Default::default()
                },
                lock_wait_token: token,
                req_states: Some(ctx.get_shared_states().clone()),
                legacy_wake_up_index: None,
                key_cb: None,
            }),
            kvproto::kvrpcpb::LockInfo::default(),
        );
        lock_wait_queues.must_have_next_entry(b"k", 1);
        (ctx.get_callback_for_cancellation())(StorageError::from(key_is_locked()));
        lock_wait_queues.must_not_contain_key(b"k");
        let res = rx.recv().unwrap().unwrap_err();
        assert!(matches!(
            &res,
            StorageError(box StorageErrorInner::Txn(TxnError(
                box TxnErrorInner::Mvcc(MvccError(box MvccErrorInner::KeyIsLocked(_)))
            )))
        ));
        // Since the cancellation callback can fully execute only when it's successfully
        // removed from the lock waiting queues, it's impossible that `finished_request`
        // is called again after that.

        // The tx should be dropped.
        rx.recv().unwrap_err();
    }
}<|MERGE_RESOLUTION|>--- conflicted
+++ resolved
@@ -37,12 +37,6 @@
     /// Usually, requests are accepted from RPC, and in this case calling
     /// the callback means returning the response to the client via RPC.
     cb: StorageCallback,
-<<<<<<< HEAD
-
-    /// The token of the corresponding waiter in `LockManager`.
-    lock_wait_token: LockWaitToken,
-=======
->>>>>>> a0e44e24
 }
 
 /// The content of the `LockWaitContext` that needs to be shared among all
@@ -78,11 +72,7 @@
 #[derive(Clone)]
 pub struct LockWaitContext<L: LockManager> {
     shared_states: Arc<LockWaitContextSharedState>,
-<<<<<<< HEAD
-    lock_manager: L,
-=======
     lock_wait_queues: LockWaitQueues<L>,
->>>>>>> a0e44e24
     allow_lock_with_conflict: bool,
 }
 
@@ -161,10 +151,9 @@
                 return;
             }
         } else {
-            // TODO: Uncomment this after the corresponding change of
-            // `LockManager` is done. self.lock_wait_queues.
-            // get_lock_mgr()     .remove_lock_wait(ctx_inner.
-            // lock_wait_token);
+            self.lock_wait_queues
+                .get_lock_mgr()
+                .remove_lock_wait(self.shared_states.lock_wait_token);
         }
 
         // When this is executed, the waiter is either woken up from the queue or
@@ -172,12 +161,7 @@
         // to take the `ctx_inner` more than once.
         let ctx_inner = self.shared_states.ctx_inner.lock().take().unwrap();
 
-<<<<<<< HEAD
-        self.lock_manager
-            .remove_lock_wait(ctx_inner.lock_wait_token);
-=======
         self.shared_states.finished.store(true, Ordering::Release);
->>>>>>> a0e44e24
 
         if !self.allow_lock_with_conflict {
             // The result must be an owned error.
@@ -226,26 +210,10 @@
         LockWaitContext<impl LockManager>,
         Receiver<StorageResult<StorageResult<PessimisticLockRes>>>,
     ) {
-<<<<<<< HEAD
-        // TODO: Use `ProxyLockMgr` to check the correctness of the `remove_lock_wait`
-        // invocation.
-        let lock_mgr = DummyLockManager::new();
         let (cb, rx) = create_storage_cb();
-        let ctx = LockWaitContext::new(
-            lock_mgr.clone(),
-            lock_mgr.allocate_token(),
-            1.into(),
-            1.into(),
-            cb,
-            false,
-        );
-        (ctx, rx)
-=======
-        let (cb, rx) = create_storage_cb();
-        let token = LockWaitToken(Some(1));
+        let token = lock_wait_queues.get_lock_mgr().allocate_token();
         let ctx = LockWaitContext::new(key.clone(), lock_wait_queues.clone(), token, cb, false);
         (token, ctx, rx)
->>>>>>> a0e44e24
     }
 
     #[test]
@@ -272,7 +240,7 @@
 
         // TODO: Use `ProxyLockMgr` to check the correctness of the `remove_lock_wait`
         // invocation.
-        let lock_wait_queues = LockWaitQueues::new(DummyLockManager {});
+        let lock_wait_queues = LockWaitQueues::new(DummyLockManager::new());
 
         let (_, ctx, rx) = create_test_lock_wait_ctx(&key, &lock_wait_queues);
         // Nothing happens currently.
