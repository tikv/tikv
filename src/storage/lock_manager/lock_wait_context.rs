--- conflicted
+++ resolved
@@ -124,12 +124,11 @@
         }
     }
 
-<<<<<<< HEAD
-    fn finish_request(&self, result: Result<PessimisticLockKeyResult, SharedError>) {
-        let ctx_inner = if let Some(inner) = self.shared_states.ctx_inner.lock().take() {
-            inner
-=======
-    fn finish_request(&self, result: Result<PessimisticLockRes, SharedError>, is_canceling: bool) {
+    fn finish_request(
+        &self,
+        result: Result<PessimisticLockKeyResult, SharedError>,
+        is_canceling: bool,
+    ) {
         if is_canceling {
             let entry = self
                 .lock_wait_queues
@@ -139,7 +138,6 @@
                 // nothing.
                 return;
             }
->>>>>>> d8e5dfe3
         } else {
             self.lock_wait_queues
                 .get_lock_mgr()
@@ -177,12 +175,8 @@
         lock_manager::{lock_waiting_queue::LockWaitEntry, DummyLockManager},
         mvcc::{Error as MvccError, ErrorInner as MvccErrorInner},
         txn::{Error as TxnError, ErrorInner as TxnErrorInner},
-<<<<<<< HEAD
+        types::PessimisticLockParameters,
         ErrorInner as StorageErrorInner, PessimisticLockResults, Result as StorageResult,
-=======
-        types::PessimisticLockParameters,
-        ErrorInner as StorageErrorInner, Result as StorageResult,
->>>>>>> d8e5dfe3
     };
 
     fn create_storage_cb() -> (
@@ -263,6 +257,7 @@
                     for_update_ts: 1.into(),
                     ..Default::default()
                 },
+                should_not_exist: false,
                 lock_wait_token: token,
                 legacy_wake_up_index: None,
                 key_cb: None,
