// Copyright 2016 PingCAP, Inc.
//
// Licensed under the Apache License, Version 2.0 (the "License");
// you may not use this file except in compliance with the License.
// You may obtain a copy of the License at
//
//     http://www.apache.org/licenses/LICENSE-2.0
//
// Unless required by applicable law or agreed to in writing, software
// distributed under the License is distributed on an "AS IS" BASIS,
// See the License for the specific language governing permissions and
// limitations under the License.

// Copyright 2015 CoreOS, Inc.
//
// Licensed under the Apache License, Version 2.0 (the "License");
// you may not use this file except in compliance with the License.
// You may obtain a copy of the License at
//
//     http://www.apache.org/licenses/LICENSE-2.0
//
// Unless required by applicable law or agreed to in writing, software
// distributed under the License is distributed on an "AS IS" BASIS,
// WITHOUT WARRANTIES OR CONDITIONS OF ANY KIND, either express or implied.
// See the License for the specific language governing permissions and
// limitations under the License.

#![allow(dead_code)]
use raft::storage::Storage;
use raft::log_unstable::Unstable;
use kvproto::raftpb::{Entry, Snapshot};
use raft::errors::{Result, Error, StorageError};
use std::{cmp, u64};
use std::sync::Arc;
use util;

pub const NO_LIMIT: u64 = u64::MAX;

/// Raft log implementation
#[derive(Default)]
pub struct RaftLog<T>
    where T: Storage
{
    // storage contains all stable entries since the last snapshot.
    pub store: Arc<T>,

    // unstable contains all unstable entries and snapshot.
    // they will be saved into storage.
    pub unstable: Unstable,

    // committed is the highest log position that is known to be in
    // stable storage on a quorum of nodes.
    pub committed: u64,

    // applied is the highest log position that the application has
    // been instructed to apply to its state machine.
    // Invariant: applied <= committed
    pub applied: u64,
}

impl<T> ToString for RaftLog<T>
    where T: Storage
{
    fn to_string(&self) -> String {
        format!("committed={}, applied={}, unstable.offset={}, unstable.entries.len()={}",
                self.committed,
                self.applied,
                self.unstable.offset,
                self.unstable.entries.len())
    }
}

impl<T> RaftLog<T>
    where T: Storage
{
    pub fn new(storage: Arc<T>) -> RaftLog<T> {
        let first_index = storage.first_index().unwrap();
        let last_index = storage.last_index().unwrap();

        // Initialize committed and applied pointers to the time of the last compaction.
        RaftLog {
            store: storage,
            committed: first_index - 1,
            applied: first_index - 1,
            unstable: Unstable::new(last_index + 1),
        }
    }

    pub fn last_term(&self) -> u64 {
        self.term(self.last_index()).expect("unexpected error when getting the last term")
    }

    pub fn get_store(&self) -> Arc<T> {
        self.store.clone()
    }

    pub fn term(&self, idx: u64) -> Result<u64> {
        // the valid term range is [index of dummy entry, last index]
        let dummy_idx = self.first_index() - 1;
        if idx < dummy_idx || idx > self.last_index() {
            return Ok(0u64);
        }

        match self.unstable.maybe_term(idx) {
            Some(term) => Ok(term),
            _ => {
                self.store.term(idx).map_err(|e| {
                    if e != Error::Store(StorageError::Compacted) {
                        panic!(e)
                    }
                    e
                })
            }
        }
    }

    pub fn first_index(&self) -> u64 {
        match self.unstable.maybe_first_index() {
            Some(idx) => idx,
            None => self.store.first_index().unwrap(),
        }
    }

    pub fn last_index(&self) -> u64 {
        match self.unstable.maybe_last_index() {
            Some(idx) => idx,
            None => self.store.last_index().unwrap(),
        }
    }


    // find_conflict finds the index of the conflict.
    // It returns the first index of conflicting entries between the existing
    // entries and the given entries, if there are any.
    // If there is no conflicting entries, and the existing entries contain
    // all the given entries, zero will be returned.
    // If there is no conflicting entries, but the given entries contains new
    // entries, the index of the first new entry will be returned.
    // An entry is considered to be conflicting if it has the same index but
    // a different term.
    // The first entry MUST have an index equal to the argument 'from'.
    // The index of the given entries MUST be continuously increasing.
    pub fn find_conflict(&self, ents: &[Entry]) -> u64 {
        for e in ents {
            if !self.match_term(e.get_index(), e.get_term()) {
                if e.get_index() <= self.last_index() {
                    info!("found conflict at index {}, [existing term:{}, conflicting term:{}]",
                          e.get_index(),
                          self.zero_term_on_err_compacted(self.term(e.get_index())),
                          e.get_term());
                }
                return e.get_index();
            }
        }
        0
    }

    pub fn zero_term_on_err_compacted(&self, res: Result<u64>) -> u64 {
        if let Err(Error::Store(StorageError::Compacted)) = res {
            panic!(res.unwrap_err());
        }
        res.unwrap_or(0)
    }

    pub fn match_term(&self, idx: u64, term: u64) -> bool {
        self.term(idx).map(|t| t == term).unwrap_or(false)
    }

    // maybe_append returns None if the entries cannot be appended. Otherwise,
    // it returns Some(last index of new entries).
    pub fn maybe_append(&mut self,
                        idx: u64,
                        term: u64,
                        committed: u64,
                        ents: &[Entry])
                        -> Option<u64> {
        let last_new_index = idx + ents.len() as u64;
        if self.match_term(idx, term) {
            let conflict_idx = self.find_conflict(ents);
            if conflict_idx == 0 {
            } else if conflict_idx < self.committed {
                panic!("entry {} conflict with committed entry {}",
                       conflict_idx,
                       self.committed)
            } else {
                let offset = idx + 1;
                self.append(&ents[(conflict_idx - offset) as usize..]);
            }
            self.commit_to(cmp::min(committed, last_new_index));
            return Some(last_new_index);
        }
        None
    }

    pub fn commit_to(&mut self, to_commit: u64) {
        // never decrease commit
        if self.committed >= to_commit {
            return;
        }
        if self.last_index() < to_commit {
            panic!("to_commit {} is out of range [last_index {}]",
                   to_commit,
                   self.last_index())
        }
        self.committed = to_commit;
    }

    pub fn applied_to(&mut self, idx: u64) {
        if idx == 0 {
            return;
        }
        if self.committed < idx || idx < self.applied {
            panic!("applied({}) is out of range [prev_applied({}), committed({})",
                   idx,
                   self.applied,
                   self.committed)
        }
        self.applied = idx;
    }

    pub fn get_applied(&self) -> u64 {
        self.applied
    }

    pub fn stable_to(&mut self, idx: u64, term: u64) {
        self.unstable.stable_to(idx, term)
    }

    pub fn stable_snap_to(&mut self, idx: u64) {
        self.unstable.stable_snap_to(idx)
    }

    pub fn get_unstable(&self) -> &Unstable {
        &self.unstable
    }

    pub fn append(&mut self, ents: &[Entry]) -> u64 {
        if ents.is_empty() {
            return self.last_index();
        }

        let after = ents[0].get_index() - 1;
        if after < self.committed {
            panic!("after {} is out of range [committed {}]",
                   after,
                   self.committed)
        }
        self.unstable.truncate_and_append(ents);
        self.last_index()
    }

    pub fn unstable_entries(&self) -> Option<&[Entry]> {
        if self.unstable.entries.is_empty() {
            return None;
        }
        Some(&self.unstable.entries)
    }

    pub fn entries(&self, idx: u64, max_size: u64) -> Result<Vec<Entry>> {
        let last = self.last_index();
        if idx > last {
            return Ok(Vec::new());
        }
        self.slice(idx, last + 1, max_size)
    }

    pub fn all_entries(&self) -> Vec<Entry> {
        let first_index = self.first_index();
        let ents = self.entries(first_index, NO_LIMIT);
        match ents {
            Err(e) => {
                // try again if there was a racing compaction
                if e == Error::Store(StorageError::Compacted) {
                    return self.all_entries();
                }
                panic!(e)
            }
            Ok(ents) => ents,
        }
    }

    // is_up_to_date determines if the given (lastIndex,term) log is more up-to-date
    // by comparing the index and term of the last entry in the existing logs.
    // If the logs have last entry with different terms, then the log with the
    // later term is more up-to-date. If the logs end with the same term, then
    // whichever log has the larger last_index is more up-to-date. If the logs are
    // the same, the given log is up-to-date.
    pub fn is_up_to_date(&self, last_index: u64, term: u64) -> bool {
        term > self.last_term() || (term == self.last_term() && last_index >= self.last_index())
    }

    // next_entries returns all the available entries for execution.
    // If applied is smaller than the index of snapshot, it returns all committed
    // entries after the index of snapshot.
    pub fn next_entries(&self) -> Option<Vec<Entry>> {
        let offset = cmp::max(self.applied + 1, self.first_index());
        let committed = self.committed;
        if committed + 1 > offset {
            match self.slice(offset, committed + 1, NO_LIMIT) {
                Ok(vec) => return Some(vec),
                Err(e) => panic!("{}", e),
            }
        }
        None
    }

    pub fn has_next_entries(&self) -> bool {
        let offset = cmp::max(self.applied + 1, self.first_index());
        self.committed + 1 > offset
    }

    pub fn snapshot(&self) -> Result<Snapshot> {
        if self.unstable.snapshot.is_some() {
            Ok(self.unstable.get_snapshot())
        } else {
            self.store.snapshot()
        }
    }

    fn must_check_outofbounds(&self, low: u64, high: u64) -> Option<Error> {
        if low > high {
            panic!("invalid slice {} > {}", low, high)
        }
        let first_index = self.first_index();
        if low < first_index {
            return Some(Error::Store(StorageError::Compacted));
        }

        let length = self.last_index() - first_index + 1;
        if low < first_index || high > first_index + length {
            panic!("slice[{},{}] out of bound[{},{}]",
                   low,
                   high,
                   first_index,
                   self.last_index())
        }
        None
    }

    pub fn maybe_commit(&mut self, max_index: u64, term: u64) -> bool {
        if max_index > self.committed &&
           self.zero_term_on_err_compacted(self.term(max_index)) == term {
            self.commit_to(max_index);
            true
        } else {
            false
        }
    }

    fn slice(&self, low: u64, high: u64, max_size: u64) -> Result<Vec<Entry>> {
        let err = self.must_check_outofbounds(low, high);
        if err.is_some() {
            return Err(err.unwrap());
        }


        let mut ents = vec![];
        if low == high {
            return Ok(ents);
        }

        if low < self.unstable.offset {
            let stored_entries = self.store
                .entries(low, cmp::min(high, self.unstable.offset), max_size);
            if stored_entries.is_err() {
                let e = stored_entries.unwrap_err();
                match e {
                    Error::Store(StorageError::Compacted) => return Err(e),
                    Error::Store(StorageError::Unavailable) => {
                        panic!("entries[{}:{}] is unavailable from storage",
                               low,
                               cmp::min(high, self.unstable.offset))
                    }
                    _ => panic!(e),
                }
            }
            ents = stored_entries.unwrap();
            if (ents.len() as u64) < cmp::min(high, self.unstable.offset) - low {
                return Ok(ents);
            }
        }

        if high > self.unstable.offset {
            let offset = self.unstable.offset;
            let unstable = self.unstable.slice(cmp::max(low, offset), high);
            if ents.is_empty() {
                ents = unstable.to_vec();
            } else {
                ents.extend_from_slice(unstable);
            }
        }

        Ok(util::limit_size(&ents, max_size))
    }

    pub fn restore(&mut self, snapshot: Snapshot) {
        info!("log [{}] starts to restore snapshot [index: {}, term: {}]",
              self.to_string(),
              snapshot.get_metadata().get_index(),
              snapshot.get_metadata().get_term());
        self.committed = snapshot.get_metadata().get_index();
        self.unstable.restore(snapshot);
    }
}


#[cfg(test)]
mod test {
    use raft::raft_log::{self, RaftLog};
    use raft::storage::MemStorage;
    use std::sync::Arc;
    use kvproto::raftpb;
    use raft::errors::{Error, StorageError};
    use protobuf;

    fn new_entry(index: u64, term: u64) -> raftpb::Entry {
        let mut e = raftpb::Entry::new();
        e.set_term(term);
        e.set_index(index);
        e
    }

    fn new_snapshot(meta_index: u64, meta_term: u64) -> raftpb::Snapshot {
        let mut meta = raftpb::SnapshotMetadata::new();
        meta.set_index(meta_index);
        meta.set_term(meta_term);
        let mut snapshot = raftpb::Snapshot::new();
        snapshot.set_metadata(meta);
        snapshot
    }

    #[test]
    fn test_find_conflict() {
        let previous_ents = vec![new_entry(1, 1), new_entry(2, 2), new_entry(3, 3)];
        let tests = vec![
            // no conflict, empty ent
            (vec![], 0),
            (vec![], 0),
            // no conflict
            (vec![new_entry(1, 1), new_entry(2, 2), new_entry(3, 3)], 0),
            (vec![new_entry(2, 2), new_entry(3, 3)], 0),
            (vec![new_entry(3, 3)], 0),
            // no conflict, but has new entries
            (vec![new_entry(1, 1), new_entry(2, 2), new_entry(3, 3), new_entry(4, 4),
                new_entry(5, 4)], 4),
            (vec![new_entry(2, 2), new_entry(3, 3), new_entry(4, 4), new_entry(5, 4)], 4),
            (vec![new_entry(3, 3), new_entry(4, 4), new_entry(5, 4)], 4),
            (vec![new_entry(4, 4), new_entry(5, 4)], 4),
            // conflicts with existing entries
            (vec![new_entry(1, 4), new_entry(2, 4)], 1),
            (vec![new_entry(2, 1), new_entry(3, 4), new_entry(4, 4)], 2),
            (vec![new_entry(3, 1), new_entry(4, 2), new_entry(5, 4), new_entry(6, 4)], 3),
        ];
        for (i, &(ref ents, wconflict)) in tests.iter().enumerate() {
            let store = MemStorage::new();
            let mut raft_log = RaftLog::new(Arc::new(store));
            raft_log.append(&previous_ents);
            let gconflict = raft_log.find_conflict(ents);
            if gconflict != wconflict {
                panic!("#{}: conflict = {}, want {}", i, gconflict, wconflict)
            }
        }
    }

    #[test]
    fn test_is_up_to_date() {
        let previous_ents = vec![new_entry(1, 1), new_entry(2, 2), new_entry(3, 3)];
        let store = MemStorage::new();
        let mut raft_log = RaftLog::new(Arc::new(store));
        raft_log.append(&previous_ents);
        let tests = vec![
            // greater term, ignore lastIndex
            (raft_log.last_index() - 1, 4, true),
            (raft_log.last_index(), 4, true),
            (raft_log.last_index() + 1, 4, true),
            // smaller term, ignore lastIndex
            (raft_log.last_index() - 1, 2, false),
            (raft_log.last_index(), 2, false),
            (raft_log.last_index() + 1, 2, false),
            // equal term, lager lastIndex wins
            (raft_log.last_index() - 1, 3, false),
            (raft_log.last_index(), 3, true),
            (raft_log.last_index() + 1, 3, true),
        ];
        for (i, &(last_index, term, up_to_date)) in tests.iter().enumerate() {
            let g_up_to_date = raft_log.is_up_to_date(last_index, term);
            if g_up_to_date != up_to_date {
                panic!("#{}: uptodate = {}, want {}", i, g_up_to_date, up_to_date);
            }
        }
    }

    #[test]
    fn test_append() {
        let previous_ents = vec![new_entry(1, 1), new_entry(2, 2)];
        let tests = vec![
            (vec![], 2, vec![new_entry(1, 1), new_entry(2, 2)], 3),
            (vec![new_entry(3, 2)], 3, vec![new_entry(1, 1), new_entry(2, 2), new_entry(3, 2)], 3),
            // conflicts with index 1
            (vec![new_entry(1, 2)], 1, vec![new_entry(1, 2)], 1),
            // conflicts with index 2
            (vec![new_entry(2, 3), new_entry(3, 3)], 3, vec![new_entry(1, 1), new_entry(2, 3),
                new_entry(3, 3)], 2),
        ];
        for (i, &(ref ents, windex, ref wents, wunstable)) in tests.iter().enumerate() {
            let store = MemStorage::new();
            store.wl().append(&previous_ents).expect("append failed");
            let mut raft_log = RaftLog::new(Arc::new(store));
            let index = raft_log.append(ents);
            if index != windex {
                panic!("#{}: last_index = {}, want {}", i, index, windex);
            }
            match raft_log.entries(1, raft_log::NO_LIMIT) {
                Err(e) => panic!("#{}: unexpected error {}", i, e),
                Ok(ref g) if g != wents => panic!("#{}: logEnts = {:?}, want {:?}", i, &g, &wents),
                _ => {
                    let goff = raft_log.unstable.offset;
                    if goff != wunstable {
                        panic!("#{}: unstable = {}, want {}", i, goff, wunstable);
                    }
                }
            }
        }
    }

    #[test]
    fn test_compaction_side_effects() {
        let last_index = 1000u64;
        let unstable_index = 750u64;
        let last_term = last_index;
        let storage = MemStorage::new();
        for i in 1..(unstable_index + 1) {
            storage.wl().append(&[new_entry(i as u64, i as u64)]).expect("append failed");
        }
        let mut raft_log = RaftLog::new(Arc::new(storage));
        for i in unstable_index..last_index {
            raft_log.append(&[new_entry(i as u64 + 1, i as u64 + 1)]);
        }

        assert!(raft_log.maybe_commit(last_index, last_term),
                "maybe_commit return false");
        let committed = raft_log.committed;
        raft_log.applied_to(committed);
        let offset = 500u64;
        raft_log.store.wl().compact(offset).expect("compact failed");

        assert_eq!(last_index, raft_log.last_index());

        for j in offset..raft_log.last_index() + 1 {
            assert_eq!(j, raft_log.term(j).expect(""));
<<<<<<< HEAD
            j += 1;
        }

        j = offset;
        while j <= raft_log.last_index() {
            if !raft_log.match_term(j, j) {
                panic!("match_term({}) = false, want true", j);
            }
            j += 1;
=======
            if !raft_log.match_term(j, j) {
                panic!("match_term({}) = false, want true", j);
            }
>>>>>>> 8698239d
        }

        {
            let unstable_ents = raft_log.unstable_entries().expect("should have content.");
            assert_eq!(250, unstable_ents.len());
            assert_eq!(751, unstable_ents[0].get_index());
        }

        let mut prev = raft_log.last_index();
        raft_log.append(&[new_entry(prev + 1, prev + 1)]);
        assert_eq!(prev + 1, raft_log.last_index());

        prev = raft_log.last_index();
        let ents = raft_log.entries(prev, raft_log::NO_LIMIT).expect("unexpected error");
        assert_eq!(1, ents.len());
    }

    #[test]
    fn test_term_with_unstable_snapshot() {
        let storagesnapi = 10064;
        let unstablesnapi = storagesnapi + 5;
        let store = MemStorage::new();
        store.wl().apply_snapshot(new_snapshot(storagesnapi, 1)).expect("apply failed.");
        let mut raft_log = RaftLog::new(Arc::new(store));
        raft_log.restore(new_snapshot(unstablesnapi, 1));

        let tests = vec![
            // cannot get term from storage
            (storagesnapi, 0),
            // cannot get term from the gap between storage ents and unstable snapshot
            (storagesnapi + 1, 0),
            (unstablesnapi - 1, 0),
            // get term from unstable snapshot index
            (unstablesnapi, 1),
        ];

        for (i, &(index, w)) in tests.iter().enumerate() {
            let term = raft_log.term(index).expect("");
            if term != w {
                panic!("#{}: at = {}, want {}", i, term, w);
            }
        }
    }

    #[test]
    fn test_term() {
        let offset = 100u64;
        let num = 100u64;

        let store = MemStorage::new();
        store.wl().apply_snapshot(new_snapshot(offset, 1)).expect("apply failed.");
        let mut raft_log = RaftLog::new(Arc::new(store));
        for i in 1..num {
            raft_log.append(&[new_entry(offset + i, i)]);
        }

        let tests = vec![
            (offset - 1, 0),
            (offset, 1),
            (offset + num / 2, num / 2),
            (offset + num - 1, num - 1),
            (offset + num, 0),
        ];

        for (i, &(index, w)) in tests.iter().enumerate() {
            let term = raft_log.term(index).expect("");
            if term != w {
                panic!("#{}: at = {}, want {}", i, term, w);
            }
        }
    }

    #[test]
    fn test_log_restore() {
        let (index, term) = (1000u64, 1000u64);
        let store = MemStorage::new();
        store.wl().apply_snapshot(new_snapshot(index, term)).expect("apply failed.");
        let raft_log = RaftLog::new(Arc::new(store));

        assert!(raft_log.all_entries().is_empty());
        assert_eq!(index + 1, raft_log.first_index());
        assert_eq!(index, raft_log.committed);
        assert_eq!(index + 1, raft_log.unstable.offset);
        let actual_term = raft_log.term(index).expect("");
        assert_eq!(term, actual_term);
    }

    #[test]
    fn test_stable_to_with_snap() {
        let (snap_index, snap_term) = (5u64, 2u64);
        let tests = vec![
            (snap_index + 1, snap_term, vec![], snap_index + 1),
            (snap_index, snap_term, vec![], snap_index + 1),
            (snap_index - 1, snap_term, vec![], snap_index + 1),

            (snap_index + 1, snap_term + 1, vec![], snap_index + 1),
            (snap_index, snap_term + 1, vec![], snap_index + 1),
            (snap_index - 1, snap_term + 1, vec![], snap_index + 1),

            (snap_index + 1, snap_term, vec![new_entry(snap_index + 1, snap_term)], snap_index + 2),
            (snap_index, snap_term, vec![new_entry(snap_index + 1, snap_term)], snap_index + 1),
            (snap_index - 1, snap_term, vec![new_entry(snap_index + 1, snap_term)], snap_index + 1),

            (snap_index + 1, snap_term + 1,
                vec![new_entry(snap_index + 1, snap_term)], snap_index + 1),
            (snap_index, snap_term + 1,
                vec![new_entry(snap_index + 1, snap_term)], snap_index + 1),
            (snap_index - 1, snap_term + 1,
                vec![new_entry(snap_index + 1, snap_term)], snap_index + 1),
        ];

        for (i, &(stablei, stablet, ref new_ents, wunstable)) in tests.iter().enumerate() {
            let store = MemStorage::new();
            store.wl().apply_snapshot(new_snapshot(snap_index, snap_term)).expect("");
            let mut raft_log = RaftLog::new(Arc::new(store));
            raft_log.append(new_ents);
            raft_log.stable_to(stablei, stablet);
            if raft_log.unstable.offset != wunstable {
                panic!("#{}: unstable = {}, want {}",
                       i,
                       raft_log.unstable.offset,
                       wunstable);
            }
        }
    }

    #[test]
    fn test_stable_to() {
        let tests = vec![
            (1, 1, 2),
            (2, 2, 3),
            (2, 1, 1),
            (3, 1, 1),
        ];
        for (i, &(stablei, stablet, wunstable)) in tests.iter().enumerate() {
            let store = MemStorage::new();
            let mut raft_log = RaftLog::new(Arc::new(store));
            raft_log.append(&[new_entry(1, 1), new_entry(2, 2)]);
            raft_log.stable_to(stablei, stablet);
            if raft_log.unstable.offset != wunstable {
                panic!("#{}: unstable = {}, want {}",
                       i,
                       raft_log.unstable.offset,
                       wunstable);
            }
        }
    }

    // TestUnstableEnts ensures unstableEntries returns the unstable part of the
    // entries correctly.
    #[test]
    fn test_unstable_ents() {
        let previous_ents = vec![new_entry(1, 1), new_entry(2, 2)];
        let tests = vec![
            (3, vec![]),
            (1, previous_ents.clone()),
        ];

        for (i, &(unstable, ref wents)) in tests.iter().enumerate() {
            // append stable entries to storage
            let store = MemStorage::new();
            store.wl().append(&previous_ents[..(unstable - 1)]).expect("");

            // append unstable entries to raftlog
            let mut raft_log = RaftLog::new(Arc::new(store));
            raft_log.append(&previous_ents[(unstable - 1)..]);

            let ents = raft_log.unstable_entries().unwrap_or(&[]).to_vec();
            let l = ents.len();
            if l > 0 {
                raft_log.stable_to(ents[l - 1].get_index(), ents[l - i].get_term());
            }
            if &ents != wents {
                panic!("#{}: unstableEnts = {:?}, want {:?}", i, ents, wents);
            }
            let w = previous_ents[previous_ents.len() - 1].get_index() + 1;
            let g = raft_log.unstable.offset;
            if g != w {
                panic!("#{}: unstable = {}, want {}", i, g, w);
            }
        }
    }

    #[test]
    fn test_next_ents() {
        let ents = [new_entry(4, 1), new_entry(5, 1), new_entry(6, 1)];
        let tests = vec![
            (0, Some(&ents[..2])),
            (3, Some(&ents[..2])),
            (4, Some(&ents[1..2])),
            (5, None),
        ];
        for (i, &(applied, ref expect_entries)) in tests.iter().enumerate() {
            let store = MemStorage::new();
            store.wl().apply_snapshot(new_snapshot(3, 1)).expect("");
            let mut raft_log = RaftLog::new(Arc::new(store));
            raft_log.append(&ents);
            raft_log.maybe_commit(5, 1);
            raft_log.applied_to(applied);

            let next_entries = raft_log.next_entries();
            if next_entries != expect_entries.map(|n| n.to_vec()) {
                panic!("#{}: next_entries = {:?}, want {:?}",
                       i,
                       next_entries,
                       expect_entries);
            }
        }
    }

    #[test]
    fn test_has_next_ents() {
        let ents = [new_entry(4, 1), new_entry(5, 1), new_entry(6, 1)];
        let tests = vec![
            (0, true),
            (3, true),
            (4, true),
            (5, false),
        ];

        for (i, &(applied, has_next)) in tests.iter().enumerate() {
            let store = MemStorage::new();
            store.wl().apply_snapshot(new_snapshot(3, 1)).expect("");
            let mut raft_log = RaftLog::new(Arc::new(store));
            raft_log.append(&ents);
            raft_log.maybe_commit(5, 1);
            raft_log.applied_to(applied);

            let actual_has_next = raft_log.has_next_entries();
            if actual_has_next != has_next {
                panic!("#{}: hasNext = {}, want {}", i, actual_has_next, has_next);
            }
        }
    }

    #[test]
    fn test_slice() {
        let (offset, num) = (100u64, 100u64);
        let (last, half) = (offset + num, offset + num / 2);
        let halfe = new_entry(half, half);
        let halfe_size = protobuf::Message::compute_size(&halfe) as u64;

        let store = MemStorage::new();
        store.wl().apply_snapshot(new_snapshot(offset, 0)).expect("");
        for i in 1..(num / 2) {
            store.wl().append(&[new_entry(offset + i, offset + i)]).expect("");
        }
        let mut raft_log = RaftLog::new(Arc::new(store));
        for i in (num / 2)..num {
            raft_log.append(&[new_entry(offset + i, offset + i)]);
        }

        let tests = vec![
            // test no limit
            (offset - 1, offset + 1, raft_log::NO_LIMIT, vec![], false),
            (offset, offset + 1, raft_log::NO_LIMIT, vec![], false),
            (half - 1, half + 1, raft_log::NO_LIMIT, vec![new_entry(half - 1, half - 1),
                new_entry(half, half)], false),
            (half, half + 1, raft_log::NO_LIMIT, vec![new_entry(half, half)], false),
            (last - 1, last, raft_log::NO_LIMIT, vec![new_entry(last - 1, last - 1)], false),
            (last, last + 1, raft_log::NO_LIMIT, vec![], true),

            // test limit
            (half - 1, half + 1, 0, vec![new_entry(half - 1, half - 1)], false),
            (half - 1, half + 1, halfe_size + 1, vec![new_entry(half - 1, half - 1)], false),
            (half - 2, half + 1, halfe_size + 1, vec![new_entry(half - 2, half - 2)], false),
            (half - 1, half + 1, halfe_size * 2, vec![new_entry(half - 1, half - 1),
                                                      new_entry(half, half)], false),
            (half - 1, half + 2, halfe_size * 3, vec![new_entry(half - 1, half - 1),
                                                      new_entry(half, half),
                                                      new_entry(half + 1, half + 1)], false),
            (half, half + 2, halfe_size, vec![new_entry(half, half)], false),
            (half, half + 2, halfe_size * 2, vec![new_entry(half, half),
                new_entry(half + 1, half + 1)], false),
        ];

        for (i, &(from, to, limit, ref w, wpanic)) in tests.iter().enumerate() {
            let res = recover_safe!(|| raft_log.slice(from, to, limit));
            if res.is_err() ^ wpanic {
                panic!("#{}: panic = {}, want {}: {:?}", i, true, false, res);
            }
            if res.is_err() {
                continue;
            }
            let slice_res = res.unwrap();
            if from <= offset && slice_res != Err(Error::Store(StorageError::Compacted)) {
                let err = slice_res.err();
                panic!("#{}: err = {:?}, want {}", i, err, StorageError::Compacted);
            }
            if from > offset && slice_res.is_err() {
                panic!("#{}: unexpected error {}", i, slice_res.unwrap_err());
            }
            if let Ok(ref g) = slice_res {
                if g != w {
                    panic!("#{}: from {} to {} = {:?}, want {:?}", i, from, to, g, w);
                }
            }
        }
    }

    /// `test_log_maybe_append` ensures:
    /// If the given (index, term) matches with the existing log:
    /// 	1. If an existing entry conflicts with a new one (same index
    /// 	but different terms), delete the existing entry and all that
    /// 	follow it
    /// 	2.Append any new entries not already in the log
    /// If the given (index, term) does not match with the existing log:
    /// 	return false
    #[test]
    fn test_log_maybe_append() {
        let previous_ents = vec![new_entry(1, 1), new_entry(2, 2), new_entry(3, 3)];
        let (last_index, last_term, commit) = (3u64, 3u64, 1u64);

        let tests = vec![
            // not match: term is different
            (last_term - 1, last_index, last_index, vec![new_entry(last_index + 1, 4)],
             None, commit, false),
            // not match: index out of bound
            (last_term, last_index + 1, last_index, vec![new_entry(last_index + 2, 4)],
             None, commit, false),
            // match with the last existing entry
            (last_term, last_index, last_index, vec![],
             Some(last_index), last_index, false),
            (last_term, last_index, last_index + 1, vec![],
             Some(last_index), last_index, false), // do not increase commit higher than lastnewi
            (last_term, last_index, last_index - 1, vec![],
             Some(last_index), last_index - 1, false), // commit up to the commit in the message
            (last_term, last_index, 0, vec![],
             Some(last_index), commit, false), // commit do not decrease
            (0, 0, last_index, vec![],
             Some(0), commit, false), // commit do not decrease
            (last_term, last_index, last_index, vec![new_entry(last_index + 1, 4)],
             Some(last_index + 1), last_index, false),
            (last_term, last_index, last_index + 1, vec![new_entry(last_index + 1, 4)],
             Some(last_index + 1), last_index + 1, false),
            (last_term, last_index, last_index + 2, vec![new_entry(last_index + 1, 4)],
             Some(last_index + 1), last_index + 1, false), // do not increase commit higher than
                                                           // lastnewi
            (last_term, last_index, last_index + 2, vec![new_entry(last_index + 1, 4),
                new_entry(last_index + 2, 4)],
             Some(last_index + 2), last_index + 2, false),
            // match with the the entry in the middle
            (last_term - 1, last_index - 1, last_index, vec![new_entry(last_index, 4)],
             Some(last_index), last_index, false),
            (last_term - 2, last_index - 2, last_index, vec![new_entry(last_index - 1, 4)],
             Some(last_index - 1), last_index - 1, false),
            (last_term - 3, last_index - 3, last_index, vec![new_entry(last_index - 2, 4)],
             Some(last_index - 2), last_index - 2, true), // conflict with existing committed entry
            (last_term - 2, last_index - 2, last_index, vec![new_entry(last_index - 1, 4),
                                                             new_entry(last_index, 4)],
             Some(last_index), last_index, false),
        ];

        for (i, &(log_term, index, committed, ref ents, wlasti, wcommit, wpanic)) in tests.iter()
            .enumerate() {
            let store = MemStorage::new();
            let mut raft_log = RaftLog::new(Arc::new(store));
            raft_log.append(&previous_ents);
            raft_log.committed = commit;
            let res = recover_safe!(|| raft_log.maybe_append(index, log_term, committed, &ents));
            if res.is_err() ^ wpanic {
                panic!("#{}: panic = {}, want {}", i, res.is_err(), wpanic);
            }
            if res.is_err() {
                continue;
            }
            let glasti = res.unwrap();
            let gcommitted = raft_log.committed;
            if glasti != wlasti {
                panic!("#{}: lastindex = {:?}, want {:?}", i, glasti, wlasti);
            }
            if gcommitted != wcommit {
                panic!("#{}: committed = {}, want {}", i, gcommitted, wcommit);
            }
            let ents_len = ents.len() as u64;
            if glasti.is_some() && ents_len != 0 {
                let (from, to) = (raft_log.last_index() - ents_len + 1, raft_log.last_index() + 1);
                let gents = raft_log.slice(from, to, raft_log::NO_LIMIT)
                    .expect("");
                if &gents != ents {
                    panic!("#{}: appended entries = {:?}, want {:?}", i, gents, ents);
                }
            }
        }
    }

    #[test]
    fn test_commit_to() {
        let previous_ents = vec![new_entry(1, 1), new_entry(2, 2), new_entry(3, 3)];
        let previous_commit = 2u64;
        let tests = vec![
            (3, 3, false),
            (1, 2, false), // never decrease
            (4, 0, true),  // commit out of range -> panic
        ];
        for (i, &(commit, wcommit, wpanic)) in tests.iter().enumerate() {
            let store = MemStorage::new();
            let mut raft_log = RaftLog::new(Arc::new(store));
            raft_log.append(&previous_ents);
            raft_log.committed = previous_commit;
            let has_panic = recover_safe!(|| raft_log.commit_to(commit)).is_err();
            if has_panic ^ wpanic {
                panic!("#{}: panic = {}, want {}", i, has_panic, wpanic)
            }
            if !has_panic && raft_log.committed != wcommit {
                let actual_committed = raft_log.committed;
                panic!("#{}: committed = {}, want {}", i, actual_committed, wcommit);
            }
        }
    }

    // TestCompaction ensures that the number of log entries is correct after compactions.
    #[test]
    fn test_compaction() {
        let tests = vec![
            // out of upper bound
            (1000, vec![1001u64], vec![0usize], false),
            (1000, vec![300, 500, 800, 900], vec![700, 500, 200, 100], true),
            // out of lower bound
            (1000, vec![300, 299], vec![700, 0], false),
        ];

        for (i, &(last_index, ref compact, ref wleft, wallow)) in tests.iter().enumerate() {
            let store = MemStorage::new();
            for i in 1u64..(last_index + 1) {
                store.wl().append(&[new_entry(i, 0)]).expect("");
            }
            let mut raft_log = RaftLog::new(Arc::new(store));
            raft_log.maybe_commit(last_index, 0);
            let committed = raft_log.committed;
            raft_log.applied_to(committed);

            for j in 0..compact.len() {
                let res = recover_safe!(|| raft_log.store.wl().compact(compact[j]));
                if res.is_err() {
                    if wallow {
                        panic!("#{}: has_panic = true, want false: {:?}", i, res);
                    }
                    continue;
                }
                let compact_res = res.unwrap();
                if let Err(e) = compact_res {
                    if wallow {
                        panic!("#{}.{} allow = false, want true, error: {}", i, j, e);
                    }
                    continue;
                }
                let l = raft_log.all_entries().len();
                if l != wleft[j] {
                    panic!("#{}.{} len = {}, want {}", i, j, l, wleft[j]);
                }
            }
        }
    }

    #[test]
    fn test_is_outofbounds() {
        let (offset, num) = (100u64, 100u64);
        let store = MemStorage::new();
        store.wl().apply_snapshot(new_snapshot(offset, 0)).expect("");
        let mut raft_log = RaftLog::new(Arc::new(store));
        for i in 1u64..(num + 1) {
            raft_log.append(&[new_entry(i + offset, 0)]);
        }
        let first = offset + 1;
        let tests = vec![
            (first - 2, first + 1, false, true),
            (first - 1, first + 1, false, true),
            (first, first, false, false),
            (first + num / 2, first + num / 2, false, false),
            (first + num - 1, first + num - 1, false, false),
            (first + num, first + num, false, false),
            (first + num, first + num + 1, true, false),
            (first + num + 1, first + num + 1, true, false),
        ];

        for (i, &(lo, hi, wpanic, w_err_compacted)) in tests.iter().enumerate() {
            let res = recover_safe!(|| raft_log.must_check_outofbounds(lo, hi));
            if res.is_err() ^ wpanic {
                panic!("#{}: panic = {}, want {}: {:?}",
                       i,
                       res.is_err(),
                       wpanic,
                       res);
            }
            if res.is_err() {
                continue;
            }
            let check_res = res.unwrap();
            if w_err_compacted && check_res != Some(Error::Store(StorageError::Compacted)) {
                panic!("#{}: err = {:?}, want {}",
                       i,
                       check_res,
                       StorageError::Compacted);
            }
            if !w_err_compacted && check_res.is_some() {
                panic!("#{}: unexpected err {:?}", i, check_res)
            }
        }
    }
}<|MERGE_RESOLUTION|>--- conflicted
+++ resolved
@@ -548,21 +548,9 @@
 
         for j in offset..raft_log.last_index() + 1 {
             assert_eq!(j, raft_log.term(j).expect(""));
-<<<<<<< HEAD
-            j += 1;
-        }
-
-        j = offset;
-        while j <= raft_log.last_index() {
             if !raft_log.match_term(j, j) {
                 panic!("match_term({}) = false, want true", j);
             }
-            j += 1;
-=======
-            if !raft_log.match_term(j, j) {
-                panic!("match_term({}) = false, want true", j);
-            }
->>>>>>> 8698239d
         }
 
         {
