--- conflicted
+++ resolved
@@ -17,7 +17,6 @@
 use crate::server::transport::ServerRaftStoreRouter;
 use crate::server::DEFAULT_CLUSTER_ID;
 use crate::server::{create_raft_storage, Node, Server};
-use crate::storage::kv::raftkv::RaftKv;
 use crate::storage::lock_manager::{
     Detector, DetectorScheduler, Service as DeadlockService, WaiterManager, WaiterMgrScheduler,
 };
@@ -188,8 +187,6 @@
     );
 
     let raft_router = ServerRaftStoreRouter::new(router.clone(), local_reader);
-    let engine = RaftKv::new(raft_router.clone());
-
     let engine = RaftKv::new(raft_router.clone());
 
     let storage_read_pool = storage::readpool_impl::build_read_pool(
@@ -257,11 +254,7 @@
         pd_sender.clone(),
         engine.clone(),
     );
-<<<<<<< HEAD
-    let cop = coprocessor::Endpoint::new(&server_cfg, engine.clone(), cop_read_pool);
-=======
     let cop = coprocessor::Endpoint::new(&server_cfg, cop_read_pool);
->>>>>>> 1cff4fa7
     let mut server = Server::new(
         &server_cfg,
         &security_mgr,
