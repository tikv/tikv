// Copyright 2017 PingCAP, Inc.
//
// Licensed under the Apache License, Version 2.0 (the "License");
// you may not use this file except in compliance with the License.
// You may obtain a copy of the License at
//
//     http://www.apache.org/licenses/LICENSE-2.0
//
// Unless required by applicable law or agreed to in writing, software
// distributed under the License is distributed on an "AS IS" BASIS,
// See the License for the specific language governing permissions and
// limitations under the License.

use std::fs;
use std::io::{Error, ErrorKind, Result};
use std::sync::Mutex;

use libc::{self, pid_t};
use prometheus::core::{Collector, Desc};
use prometheus::{self, proto, CounterVec, IntGaugeVec, Opts};

<<<<<<< HEAD
use procinfo::pid;

/// monitor current process's threads.
=======
/// Monitors threads of the current process.
>>>>>>> cb159cb3
pub fn monitor_threads<S: Into<String>>(namespace: S) -> Result<()> {
    let pid = unsafe { libc::getpid() };
    let tc = ThreadsCollector::new(pid, namespace);
    prometheus::register(Box::new(tc)).map_err(|e| to_io_err(format!("{:?}", e)))
}

struct Metrics {
    cpu_totals: CounterVec,
    io_totals: CounterVec,
    threads_state: IntGaugeVec,
}

/// A collector to collect threads metrics, including CPU usage
/// and threads state.
struct ThreadsCollector {
    pid: pid_t,
    descs: Vec<Desc>,
    metrics: Mutex<Metrics>,
}

impl ThreadsCollector {
    fn new<S: Into<String>>(pid: pid_t, namespace: S) -> ThreadsCollector {
        let mut descs: Vec<Desc> = vec![];
        let ns = namespace.into();
        let cpu_totals = CounterVec::new(
            Opts::new(
                "thread_cpu_seconds_total",
                "Total user and system CPU time spent in \
                 seconds by threads.",
            ).namespace(ns.clone()),
            &["name", "tid"],
        ).unwrap();
        descs.extend(cpu_totals.desc().into_iter().cloned());
        let threads_state = IntGaugeVec::new(
            Opts::new("threads_state", "Number of threads in each state.").namespace(ns.clone()),
            &["state"],
        ).unwrap();
        descs.extend(threads_state.desc().into_iter().cloned());
        let io_totals = CounterVec::new(
            Opts::new(
                "threads_io_bytes_total",
                "Total number of bytes which threads cause to be fetched from or sent to the storage layer.",
            ).namespace(ns),
            &["name", "tid", "io"],
        ).unwrap();
        descs.extend(io_totals.desc().into_iter().cloned());

        ThreadsCollector {
            pid,
            descs,
            metrics: Mutex::new(Metrics {
                cpu_totals,
                io_totals,
                threads_state,
            }),
        }
    }
}

impl Collector for ThreadsCollector {
    fn desc(&self) -> Vec<&Desc> {
        self.descs.iter().collect()
    }

    fn collect(&self) -> Vec<proto::MetricFamily> {
        // Synchronous collecting metrics.
        let metrics = self.metrics.lock().unwrap();
        // Clean previous threads state.
        metrics.threads_state.reset();

        let tids = get_thread_ids(self.pid).unwrap();
        for tid in tids {
            if let Ok(stat) = pid::stat_task(self.pid, tid) {
                let state = state_to_str(&stat.state);

                // Threads CPU time.
                let total = cpu_total(&stat);
                let name = stat.command;
                // sanitize thread name before push metrics.
                let name = sanitize_thread_name(tid, &name);
                let cpu_total = metrics
                    .cpu_totals
                    .get_metric_with_label_values(&[&name, &format!("{}", tid)])
                    .unwrap();
                let past = cpu_total.get();
                let delta = total - past;
                if delta > 0.0 {
                    cpu_total.inc_by(delta);
                }

                // Threads states.
                let state = metrics
                    .threads_state
                    .get_metric_with_label_values(&[&state])
                    .unwrap();
                state.inc();

                if let Ok(io) = pid::io_task(self.pid, tid) {
                    let read_bytes = io.read_bytes;
                    let write_bytes = io.write_bytes;
                    // Threads IO.
                    let read_total = metrics
                        .io_totals
                        .get_metric_with_label_values(&[&name, &format!("{}", tid), "read"])
                        .unwrap();
                    let read_past = read_total.get();
                    let read_delta = read_bytes as f64 - read_past;
                    if read_delta > 0.0 {
                        read_total.inc_by(read_delta);
                    }

                    let write_total = metrics
                        .io_totals
                        .get_metric_with_label_values(&[&name, &format!("{}", tid), "write"])
                        .unwrap();
                    let write_past = write_total.get();
                    let write_delta = write_bytes as f64 - write_past;
                    if write_delta > 0.0 {
                        write_total.inc_by(write_delta);
                    }
                }
            }
        }
        let mut mfs = metrics.cpu_totals.collect();
        mfs.extend(metrics.threads_state.collect());
        mfs.extend(metrics.io_totals.collect());
        mfs
    }
}

/// Gets thread ids of the given process id.
pub fn get_thread_ids(pid: pid_t) -> Result<Vec<pid_t>> {
    Ok(fs::read_dir(format!("/proc/{}/task", pid))?
        .filter_map(|task| {
            let file_name = match task {
                Ok(t) => t.file_name(),
                Err(e) => {
                    error!("fail to read task of {}, error {:?}", pid, e);
                    return None;
                }
            };

            match file_name.to_str() {
                Some(tid) => match tid.parse() {
                    Ok(tid) => Some(tid),
                    Err(e) => {
                        error!("fail to read task of {}, error {:?}", pid, e);
                        None
                    }
                },
                None => {
                    error!("fail to read task of {}", pid);
                    None
                }
            }
<<<<<<< HEAD
        })
        .collect())
=======
        };
        tids.push(tid);
    }

    Ok(tids)
}

/// Gets the thread name and the index of the last character (including ')').
fn get_thread_name(stat: &str) -> Result<(&str, usize)> {
    let start = stat.find('(');
    let end = stat.rfind(')');
    if let (Some(start), Some(end)) = (start, end) {
        return Ok((&stat[start + 1..end], end));
    }

    Err(to_io_err(format!(
        "can not find thread name, stat: {}",
        stat
    )))
>>>>>>> cb159cb3
}

/// Sanitizes the thread name. Keeps `a-zA-Z0-9_:`, replaces `-` and ` ` with `_`, and drops the others.
///
/// Examples:
///
/// ```ignore
/// assert_eq!(sanitize_thread_name(0, "ok123"), "ok123");
/// assert_eq!(sanitize_thread_name(0, "Az_1"), "Az_1");
/// assert_eq!(sanitize_thread_name(0, "a-b"), "a_b");
/// assert_eq!(sanitize_thread_name(0, "a b"), "a_b");
/// assert_eq!(sanitize_thread_name(1, "@123"), "123");
/// assert_eq!(sanitize_thread_name(1, "@@@@"), "1");
/// ```
fn sanitize_thread_name(tid: pid_t, raw: &str) -> String {
    let mut name = String::with_capacity(raw.len());
    // sanitize thread name.
    for c in raw.chars() {
        match c {
            // Prometheus label characters `[a-zA-Z0-9_:]`
            'a'...'z' | 'A'...'Z' | '0'...'9' | '_' | ':' => {
                name.push(c);
            }
            '-' | ' ' => {
                name.push('_');
            }
            _ => (),
        }
    }
    if name.is_empty() {
        name = format!("{}", tid)
    }
    name
}

<<<<<<< HEAD
fn state_to_str(state: &pid::State) -> &str {
    match state {
        pid::State::Running => "R",
        pid::State::Sleeping => "S",
        pid::State::Waiting => "D",
        pid::State::Zombie => "Z",
        pid::State::Stopped => "T",
        pid::State::TraceStopped => "t",
        pid::State::Paging => "W",
        pid::State::Dead => "X",
        pid::State::Wakekill => "K",
        pid::State::Waking => "W",
        pid::State::Parked => "P",
    }
}

pub fn cpu_total(state: &pid::Stat) -> f64 {
    (state.utime + state.stime) as f64 / *CLK_TCK
=======
fn to_io_err(s: String) -> Error {
    Error::new(ErrorKind::Other, s)
}

pub struct Stat {
    name: String,
    state: String,
    utime: f64,
    stime: f64,
}

impl Stat {
    /// See more `man proc`.
    /// Index of `utime` and `stime`.
    const CPU_INDEX: [usize; 2] = [14 - 1, 15 - 1];
    /// Index of `state`.
    const PROCESS_STATE_INDEX: usize = 3 - 1;

    pub fn collect(pid: pid_t, tid: pid_t) -> Result<Stat> {
        let mut stat = String::new();
        fs::File::open(format!("/proc/{}/task/{}/stat", pid, tid))
            .and_then(|mut f| f.read_to_string(&mut stat))?;
        get_thread_stat_internal(&stat)
    }

    pub fn name(&self) -> &str {
        &self.name
    }

    pub fn cpu_total(&self) -> f64 {
        (self.utime + self.stime) / *CLK_TCK
    }
}

/// Extracted from `Stat::collect`, for test purpose.
fn get_thread_stat_internal(stat: &str) -> Result<Stat> {
    let (name, end) = get_thread_name(stat)?;

    let stats: Vec<_> = (&stat[end + 2..]).split_whitespace().collect(); // excluding ") ".
    let utime = stats
        .get(Stat::CPU_INDEX[0] - 2) // -2 because pid and comm is truncated.
        .unwrap_or(&"0")
        .parse()
        .map_err(|e| to_io_err(format!("{:?}: {}", e, stat)))?;
    let stime = stats
        .get(Stat::CPU_INDEX[1] - 2)
        .unwrap_or(&"0")
        .parse()
        .map_err(|e| to_io_err(format!("{:?}: {}", e, stat)))?;
    let state = stats
        .get(Stat::PROCESS_STATE_INDEX - 2)
        .unwrap_or(&"unknown")
        .to_string();
    Ok(Stat {
        name: name.to_owned(),
        state,
        utime,
        stime,
    })
}

/// I/O statistics for threads.
struct Io {
    // Attempt to count the number of bytes which this process really did cause
    // to be fetched from the storage layer.  This is accurate for block-backed
    // filesystems.
    read_bytes: u64,
    // Attempt to count the number of bytes which this process caused to be
    // sent to the storage layer.
    write_bytes: u64,
}

impl Io {
    // # cat /proc/3828/io
    // rchar: 323934931
    // wchar: 323929600
    // syscr: 632687
    // syscw: 632675
    // read_bytes: 0
    // write_bytes: 323932160
    // cancelled_write_bytes: 0
    const READ_BYTES_INDEX: usize = 4;
    const WRITE_BYTES_INDEX: usize = 5;

    fn collect(pid: pid_t, tid: pid_t) -> Result<Io> {
        let mut io = String::new();
        fs::File::open(format!("/proc/{}/task/{}/io", pid, tid))
            .and_then(|mut f| f.read_to_string(&mut io))?;
        get_thread_io_internal(&io)
    }
>>>>>>> cb159cb3
}

fn to_io_err(s: String) -> Error {
    Error::new(ErrorKind::Other, s)
}

lazy_static! {
    // getconf CLK_TCK
    static ref CLK_TCK: f64 = {
        unsafe {
            libc::sysconf(libc::_SC_CLK_TCK) as f64
        }
    };
}

#[cfg(test)]
mod tests {
    use std::env::temp_dir;
    use std::sync;
    use std::thread;

    use libc;

    use super::*;

    #[test]
    fn test_thread_stat_io() {
        let name = "thread_name_test66";
        let (tx, rx) = sync::mpsc::channel();
        let (tx1, rx1) = sync::mpsc::channel();
        let h = thread::Builder::new()
            .name(name.to_owned())
            .spawn(move || {
                // Make `io::write_bytes` > 0
                let mut tmp = temp_dir();
                tmp.push(name);
                tmp.set_extension("txt");
                fs::write(tmp.as_path(), name);
                tx1.send(()).unwrap();
                rx.recv().unwrap();
            })
            .unwrap();
        rx1.recv().unwrap();

        let pid = unsafe { libc::getpid() };
        let tids = get_thread_ids(pid).unwrap();
        assert!(tids.len() >= 2);

        tids.iter()
            .find(|t| {
                pid::stat_task(pid, **t)
                    .map(|stat| stat.command == name)
                    .unwrap_or(false)
            })
            .unwrap();

        tids.iter()
            .find(|t| {
                pid::io_task(pid, **t)
                    .map(|io| io.write_bytes > 0)
                    .unwrap_or(false)
            })
            .unwrap();

        tx.send(()).unwrap();
        h.join().unwrap();
    }

    fn get_thread_name(stat: &str) -> Result<(&str, usize)> {
        let start = stat.find('(');
        let end = stat.rfind(')');
        if let (Some(start), Some(end)) = (start, end) {
            return Ok((&stat[start + 1..end], end));
        }

        Err(to_io_err(format!(
            "can not find thread name, stat: {}",
            stat
        )))
    }

    #[test]
    fn test_sanitize_thread_name() {
        let cases = [
            ("(ok123)", "ok123", 6),
            ("(a-b)", "a_b", 4),
            ("(Az_1:)", "Az_1:", 6),
            ("(@123)", "123", 5),
            ("1 (ab) 1", "ab", 5),
            ("1 (a b) 1", "a_b", 6),
            ("1 ((a b )) 1", "a_b_", 9),
        ];
        for &(i, o, idx) in &cases {
            let (raw_name, end) = get_thread_name(i).unwrap();
            let name = sanitize_thread_name(1, raw_name);
            assert_eq!(name, o);
            assert_eq!(end, idx);
        }

        let (raw_name, _) = get_thread_name("(@#)").unwrap();
        assert_eq!(sanitize_thread_name(1, raw_name), "1");
        assert!(get_thread_name("invalid_stat").is_err());
    }

    #[test]
    fn test_smoke() {
        let pid = unsafe { libc::getpid() };
        let tc = ThreadsCollector::new(pid, "smoke");
        tc.collect();
        tc.desc();
        monitor_threads("smoke").unwrap();
    }
}<|MERGE_RESOLUTION|>--- conflicted
+++ resolved
@@ -19,13 +19,9 @@
 use prometheus::core::{Collector, Desc};
 use prometheus::{self, proto, CounterVec, IntGaugeVec, Opts};
 
-<<<<<<< HEAD
 use procinfo::pid;
 
-/// monitor current process's threads.
-=======
 /// Monitors threads of the current process.
->>>>>>> cb159cb3
 pub fn monitor_threads<S: Into<String>>(namespace: S) -> Result<()> {
     let pid = unsafe { libc::getpid() };
     let tc = ThreadsCollector::new(pid, namespace);
@@ -181,30 +177,8 @@
                     None
                 }
             }
-<<<<<<< HEAD
         })
         .collect())
-=======
-        };
-        tids.push(tid);
-    }
-
-    Ok(tids)
-}
-
-/// Gets the thread name and the index of the last character (including ')').
-fn get_thread_name(stat: &str) -> Result<(&str, usize)> {
-    let start = stat.find('(');
-    let end = stat.rfind(')');
-    if let (Some(start), Some(end)) = (start, end) {
-        return Ok((&stat[start + 1..end], end));
-    }
-
-    Err(to_io_err(format!(
-        "can not find thread name, stat: {}",
-        stat
-    )))
->>>>>>> cb159cb3
 }
 
 /// Sanitizes the thread name. Keeps `a-zA-Z0-9_:`, replaces `-` and ` ` with `_`, and drops the others.
@@ -240,7 +214,6 @@
     name
 }
 
-<<<<<<< HEAD
 fn state_to_str(state: &pid::State) -> &str {
     match state {
         pid::State::Running => "R",
@@ -259,98 +232,6 @@
 
 pub fn cpu_total(state: &pid::Stat) -> f64 {
     (state.utime + state.stime) as f64 / *CLK_TCK
-=======
-fn to_io_err(s: String) -> Error {
-    Error::new(ErrorKind::Other, s)
-}
-
-pub struct Stat {
-    name: String,
-    state: String,
-    utime: f64,
-    stime: f64,
-}
-
-impl Stat {
-    /// See more `man proc`.
-    /// Index of `utime` and `stime`.
-    const CPU_INDEX: [usize; 2] = [14 - 1, 15 - 1];
-    /// Index of `state`.
-    const PROCESS_STATE_INDEX: usize = 3 - 1;
-
-    pub fn collect(pid: pid_t, tid: pid_t) -> Result<Stat> {
-        let mut stat = String::new();
-        fs::File::open(format!("/proc/{}/task/{}/stat", pid, tid))
-            .and_then(|mut f| f.read_to_string(&mut stat))?;
-        get_thread_stat_internal(&stat)
-    }
-
-    pub fn name(&self) -> &str {
-        &self.name
-    }
-
-    pub fn cpu_total(&self) -> f64 {
-        (self.utime + self.stime) / *CLK_TCK
-    }
-}
-
-/// Extracted from `Stat::collect`, for test purpose.
-fn get_thread_stat_internal(stat: &str) -> Result<Stat> {
-    let (name, end) = get_thread_name(stat)?;
-
-    let stats: Vec<_> = (&stat[end + 2..]).split_whitespace().collect(); // excluding ") ".
-    let utime = stats
-        .get(Stat::CPU_INDEX[0] - 2) // -2 because pid and comm is truncated.
-        .unwrap_or(&"0")
-        .parse()
-        .map_err(|e| to_io_err(format!("{:?}: {}", e, stat)))?;
-    let stime = stats
-        .get(Stat::CPU_INDEX[1] - 2)
-        .unwrap_or(&"0")
-        .parse()
-        .map_err(|e| to_io_err(format!("{:?}: {}", e, stat)))?;
-    let state = stats
-        .get(Stat::PROCESS_STATE_INDEX - 2)
-        .unwrap_or(&"unknown")
-        .to_string();
-    Ok(Stat {
-        name: name.to_owned(),
-        state,
-        utime,
-        stime,
-    })
-}
-
-/// I/O statistics for threads.
-struct Io {
-    // Attempt to count the number of bytes which this process really did cause
-    // to be fetched from the storage layer.  This is accurate for block-backed
-    // filesystems.
-    read_bytes: u64,
-    // Attempt to count the number of bytes which this process caused to be
-    // sent to the storage layer.
-    write_bytes: u64,
-}
-
-impl Io {
-    // # cat /proc/3828/io
-    // rchar: 323934931
-    // wchar: 323929600
-    // syscr: 632687
-    // syscw: 632675
-    // read_bytes: 0
-    // write_bytes: 323932160
-    // cancelled_write_bytes: 0
-    const READ_BYTES_INDEX: usize = 4;
-    const WRITE_BYTES_INDEX: usize = 5;
-
-    fn collect(pid: pid_t, tid: pid_t) -> Result<Io> {
-        let mut io = String::new();
-        fs::File::open(format!("/proc/{}/task/{}/io", pid, tid))
-            .and_then(|mut f| f.read_to_string(&mut io))?;
-        get_thread_io_internal(&io)
-    }
->>>>>>> cb159cb3
 }
 
 fn to_io_err(s: String) -> Error {
@@ -378,7 +259,7 @@
 
     #[test]
     fn test_thread_stat_io() {
-        let name = "thread_name_test66";
+        let name = "threadnametest66";
         let (tx, rx) = sync::mpsc::channel();
         let (tx1, rx1) = sync::mpsc::channel();
         let h = thread::Builder::new()
@@ -388,7 +269,7 @@
                 let mut tmp = temp_dir();
                 tmp.push(name);
                 tmp.set_extension("txt");
-                fs::write(tmp.as_path(), name);
+                fs::write(tmp.as_path(), name).unwrap();
                 tx1.send(()).unwrap();
                 rx.recv().unwrap();
             })
