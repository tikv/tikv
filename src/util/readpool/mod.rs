--- conflicted
+++ resolved
@@ -132,16 +132,7 @@
 
     #[test]
     fn test_future_execute() {
-<<<<<<< HEAD
-        let read_pool = ReadPool::new(&Config::default(), None);
-=======
-        let read_pool = ReadPool::new(&Config {
-            high_concurrency: 2,
-            normal_concurrency: 2,
-            low_concurrency: 2,
-            ..Config::default()
-        });
->>>>>>> 66b2def7
+        let read_pool = ReadPool::new(&Config::default_for_test(), None);
 
         expect_val(
             vec![1, 2, 4],
