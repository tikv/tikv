--- conflicted
+++ resolved
@@ -44,18 +44,14 @@
 impl ReadPool {
     pub fn new(config: &Config, pd_sender: Option<worker::FutureScheduler<pd::PdTask>>) -> Self {
         let tick_interval = Duration::from_secs(TICK_INTERVAL_SEC);
-<<<<<<< HEAD
         let build_context_factory = || {
             // Take a reference of `pd_sender` instead of ownership
             // so that `build_context_factory` is `fn()`.
             let pd_sender = pd_sender.clone();
 
             // Closure take a reference of `pd_sender` so that it is `fn()`.
-            move |_| Context::new(pd_sender.clone())
+            move || Context::new(pd_sender.clone())
         };
-=======
-        let build_context_factory = || || Context {};
->>>>>>> 0f4b301b
         ReadPool {
             pool_high: FuturePool::new(
                 config.high_concurrency,
