--- conflicted
+++ resolved
@@ -44,11 +44,8 @@
 pub mod time;
 pub mod io_limiter;
 pub mod security;
-<<<<<<< HEAD
 pub mod timer;
-=======
 pub mod sys;
->>>>>>> 7e4b3e33
 
 pub use self::rocksdb::properties;
 
