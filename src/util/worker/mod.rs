--- conflicted
+++ resolved
@@ -18,6 +18,7 @@
 mod future;
 
 use std::{io, usize};
+use std::marker::PhantomData;
 use std::sync::{Arc, Mutex};
 use std::thread::{self, Builder as ThreadBuilder, JoinHandle};
 use std::fmt::{self, Debug, Display, Formatter};
@@ -83,19 +84,6 @@
     /// Run a batch of tasks.
     ///
     /// Please note that ts will be clear after invoking this method.
-<<<<<<< HEAD
-    fn run_batch(&mut self, ts: &mut Vec<T>);
-    fn on_tick(&mut self) {}
-    fn shutdown(&mut self) {}
-}
-
-pub trait BatchRunnableWithTimer<T: Display, U>: BatchRunnable<T> {
-    fn on_timeout(&mut self, &mut Timer<U>, U);
-}
-
-impl<T: Display, R: Runnable<T>> BatchRunnable<T> for R {
-=======
->>>>>>> 7e33d66f
     fn run_batch(&mut self, ts: &mut Vec<T>) {
         for t in ts.drain(..) {
             let task_str = format!("{}", t);
@@ -107,6 +95,28 @@
 
     fn on_tick(&mut self) {}
     fn shutdown(&mut self) {}
+}
+
+pub trait RunnableWithTimer<T: Display, U>: Runnable<T> {
+    fn on_timeout(&mut self, &mut Timer<U>, U);
+}
+
+struct DefaultRunnerWithTimer<T: Display, R: Runnable<T>> {
+    runner: R,
+    _t: PhantomData<T>,
+}
+
+impl<T: Display, R: Runnable<T>> Runnable<T> for DefaultRunnerWithTimer<T, R> {
+    fn run(&mut self, t: T) {
+        self.runner.run(t)
+    }
+    fn run_batch(&mut self, ts: &mut Vec<T>) {
+        self.runner.run_batch(ts)
+    }
+}
+
+impl<T: Display, R: Runnable<T>> RunnableWithTimer<T, ()> for DefaultRunnerWithTimer<T, R> {
+    fn on_timeout(&mut self, _: &mut Timer<()>, _: ()) {}
 }
 
 enum TaskSender<T> {
@@ -247,45 +257,14 @@
     batch_size: usize,
 }
 
-fn poll<R, T>(mut runner: R, rx: Receiver<Option<T>>, counter: Arc<AtomicUsize>, batch_size: usize)
-where
-    R: Runnable<T> + Send + 'static,
-    T: Display + Send + 'static,
-{
-    let name = thread::current().name().unwrap().to_owned();
-    let mut batch = Vec::with_capacity(batch_size);
-    let mut keep_going = true;
-    while keep_going {
-        keep_going = fill_task_batch(&rx, &mut batch, batch_size, None);
-        let should_tick = !batch.is_empty();
-
-        if !batch.is_empty() {
-            counter.fetch_sub(batch.len(), Ordering::SeqCst);
-            WORKER_PENDING_TASK_VEC
-                .with_label_values(&[&name])
-                .sub(batch.len() as f64);
-            WORKER_HANDLED_TASK_VEC
-                .with_label_values(&[&name])
-                .inc_by(batch.len() as f64)
-                .unwrap();
-            runner.run_batch(&mut batch);
-            batch.clear();
-        }
-        if should_tick {
-            runner.on_tick();
-        }
-    }
-    runner.shutdown();
-}
-
-fn poll_with_timer<R, T, U>(
+fn poll<R, T, U>(
     mut runner: R,
     rx: Receiver<Option<T>>,
     counter: Arc<AtomicUsize>,
     batch_size: usize,
     mut timer: Timer<U>,
 ) where
-    R: BatchRunnableWithTimer<T, U> + Send + 'static,
+    R: RunnableWithTimer<T, U> + Send + 'static,
     T: Display + Send + 'static,
     U: Send + 'static,
 {
@@ -299,7 +278,6 @@
         let timeout = tick_time.map(|t| t.checked_sub(Instant::now()).unwrap_or(zero_dur));
 
         keep_going = fill_task_batch(&rx, &mut batch, batch_size, timeout);
-
         if !batch.is_empty() {
             counter.fetch_sub(batch.len(), Ordering::SeqCst);
             WORKER_PENDING_TASK_VEC
@@ -361,30 +339,18 @@
     }
 
     /// Start the worker.
-    pub fn start<R>(&mut self, runner: R) -> Result<(), io::Error>
-    where
-        R: Runnable<T> + Send + 'static,
-    {
-        let mut receiver = self.receiver.lock().unwrap();
-        info!("starting working thread: {}", self.scheduler.name);
-        if receiver.is_none() {
-            warn!("worker {} has been started.", self.scheduler.name);
-            return Ok(());
-        }
-
-        let rx = receiver.take().unwrap();
-        let counter = self.scheduler.counter.clone();
-        let batch_size = self.batch_size;
-        let h = ThreadBuilder::new()
-            .name(thd_name!(self.scheduler.name.as_ref()))
-            .spawn(move || poll(runner, rx, counter, batch_size))?;
-        self.handle = Some(h);
-        Ok(())
+    pub fn start<R: Runnable<T> + Send + 'static>(&mut self, runner: R) -> Result<(), io::Error> {
+        let runner = DefaultRunnerWithTimer {
+            runner: runner,
+            _t: PhantomData::default(),
+        };
+        let timer: Timer<()> = Timer::new(0);
+        self.start_with_timer(runner, timer)
     }
 
     pub fn start_with_timer<R, U>(&mut self, runner: R, timer: Timer<U>) -> Result<(), io::Error>
     where
-        R: BatchRunnableWithTimer<T, U> + Send + 'static,
+        R: RunnableWithTimer<T, U> + Send + 'static,
         U: Send + 'static,
     {
         let mut receiver = self.receiver.lock().unwrap();
@@ -399,9 +365,7 @@
         let batch_size = self.batch_size;
         let h = ThreadBuilder::new()
             .name(thd_name!(self.scheduler.name.as_ref()))
-            .spawn(move || {
-                poll_with_timer(runner, rx, counter, batch_size, timer)
-            })?;
+            .spawn(move || poll(runner, rx, counter, batch_size, timer))?;
         self.handle = Some(h);
         Ok(())
     }
