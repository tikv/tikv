// Copyright 2016 PingCAP, Inc.
//
// Licensed under the Apache License, Version 2.0 (the "License");
// you may not use this file except in compliance with the License.
// You may obtain a copy of the License at
//
//     http://www.apache.org/licenses/LICENSE-2.0
//
// Unless required by applicable law or agreed to in writing, software
// distributed under the License is distributed on an "AS IS" BASIS,
// See the License for the specific language governing permissions and
// limitations under the License.

/*!

`Worker` provides a mechanism to run tasks asynchronously (i.e. in the background) with some
additional features, for example, ticks.

A worker contains:

- A runner (which should implement the `Runnable` trait): to run tasks one by one or in batch.
- A scheduler: to send tasks to the runner, returns immediately.

Simply speaking, this is a mpsc (multiple-producer-single-consumer) model.

*/

mod metrics;
mod future;

use std::{io, usize};
use std::sync::{Arc, Mutex};
use std::thread::{self, Builder as ThreadBuilder, JoinHandle};
use std::fmt::{self, Debug, Display, Formatter};
use std::sync::atomic::{AtomicUsize, Ordering};
use std::error::Error;
use std::time::Duration;
use prometheus::Gauge;

use util::time::{Instant, SlowTimer};
use util::timer::Timer;
use self::metrics::*;
use crossbeam_channel::{self, Receiver, RecvTimeoutError, Sender, TryRecvError, TrySendError};

pub use self::future::Runnable as FutureRunnable;
pub use self::future::Scheduler as FutureScheduler;
pub use self::future::{Stopped, Worker as FutureWorker};

#[derive(Eq, PartialEq)]
pub enum ScheduleError<T> {
    Stopped(T),
    Full(T),
}

impl<T> ScheduleError<T> {
    pub fn into_inner(self) -> T {
        match self {
            ScheduleError::Stopped(t) | ScheduleError::Full(t) => t,
        }
    }
}

impl<T> Display for ScheduleError<T> {
    fn fmt(&self, f: &mut Formatter) -> fmt::Result {
        match *self {
            ScheduleError::Stopped(_) => write!(f, "channel has been closed"),
            ScheduleError::Full(_) => write!(f, "channel is full"),
        }
    }
}

impl<T> Debug for ScheduleError<T> {
    fn fmt(&self, f: &mut Formatter) -> fmt::Result {
        match *self {
            ScheduleError::Stopped(_) => write!(f, "channel has been closed"),
            ScheduleError::Full(_) => write!(f, "channel is full"),
        }
    }
}

impl<T> From<ScheduleError<T>> for Box<Error + Sync + Send + 'static> {
    fn from(e: ScheduleError<T>) -> Box<Error + Sync + Send + 'static> {
        match e {
            ScheduleError::Stopped(_) => box_err!("channel has been closed"),
            ScheduleError::Full(_) => box_err!("channel is full"),
        }
    }
}

pub trait Runnable<T: Display> {
    /// Run a task.
    fn run(&mut self, t: T);

    /// Run a batch of tasks.
    ///
    /// Please note that ts will be clear after invoking this method.
    fn run_batch(&mut self, ts: &mut Vec<T>) {
        for t in ts.drain(..) {
            let task_str = format!("{}", t);
            let timer = SlowTimer::new();
            self.run(t);
            slow_log!(timer, "handle task {}", task_str);
        }
    }

    fn on_tick(&mut self) {}
    fn shutdown(&mut self) {}
}

pub trait RunnableWithTimer<T: Display, U>: Runnable<T> {
    fn on_timeout(&mut self, &mut Timer<U>, U);
}

struct DefaultRunnerWithTimer<R>(R);

impl<T: Display, R: Runnable<T>> Runnable<T> for DefaultRunnerWithTimer<R> {
    fn run(&mut self, t: T) {
        self.0.run(t)
    }
    fn run_batch(&mut self, ts: &mut Vec<T>) {
        self.0.run_batch(ts)
    }
    fn on_tick(&mut self) {
        self.0.on_tick()
    }
    fn shutdown(&mut self) {
        self.0.shutdown()
    }
}

impl<T: Display, R: Runnable<T>> RunnableWithTimer<T, ()> for DefaultRunnerWithTimer<R> {
    fn on_timeout(&mut self, _: &mut Timer<()>, _: ()) {}
}

/// Scheduler provides interface to schedule task to underlying workers.
pub struct Scheduler<T> {
    name: Arc<String>,
    counter: Arc<AtomicUsize>,
    sender: Sender<Option<T>>,
    metrics_pending_count: Gauge,
}

impl<T: Display> Scheduler<T> {
    fn new<S>(name: S, counter: AtomicUsize, sender: Sender<Option<T>>) -> Scheduler<T>
    where
        S: Into<String>,
    {
        let name = name.into();
        Scheduler {
            metrics_pending_count: WORKER_PENDING_TASK_VEC.with_label_values(&[&name]),
            name: Arc::new(name),
            counter: Arc::new(counter),
            sender: sender,
        }
    }

    /// Schedule a task to run.
    ///
    /// If the worker is stopped or number pending tasks exceeds capacity, an error will return.
    pub fn schedule(&self, task: T) -> Result<(), ScheduleError<T>> {
        debug!("scheduling task {}", task);
        if let Err(e) = self.sender.try_send(Some(task)) {
            match e {
                TrySendError::Disconnected(Some(t)) => return Err(ScheduleError::Stopped(t)),
                TrySendError::Full(Some(t)) => return Err(ScheduleError::Full(t)),
                _ => unreachable!(),
            }
        }
        self.counter.fetch_add(1, Ordering::SeqCst);
        self.metrics_pending_count.inc();
        Ok(())
    }

    /// Check if underlying worker can't handle task immediately.
    pub fn is_busy(&self) -> bool {
        self.counter.load(Ordering::SeqCst) > 0
    }
}

impl<T> Clone for Scheduler<T> {
    fn clone(&self) -> Scheduler<T> {
        Scheduler {
            name: Arc::clone(&self.name),
            counter: Arc::clone(&self.counter),
            sender: self.sender.clone(),
            metrics_pending_count: self.metrics_pending_count.clone(),
        }
    }
}

/// Create a scheduler that can't be scheduled any task.
///
/// Useful for test purpose.
#[cfg(test)]
pub fn dummy_scheduler<T: Display>() -> Scheduler<T> {
    let (tx, _) = crossbeam_channel::unbounded::<Option<T>>();
    Scheduler::new("dummy scheduler", AtomicUsize::new(0), tx)
}

#[derive(Copy, Clone)]
pub struct Builder<S: Into<String>> {
    name: S,
    batch_size: usize,
    pending_capacity: usize,
}

impl<S: Into<String>> Builder<S> {
    pub fn new(name: S) -> Self {
        Builder {
            name: name,
            batch_size: 1,
            pending_capacity: usize::MAX,
        }
    }

    pub fn batch_size(mut self, batch_size: usize) -> Self {
        self.batch_size = batch_size;
        self
    }

    /// Pending tasks won't exceed `pending_capacity`.
    pub fn pending_capacity(mut self, pending_capacity: usize) -> Self {
        self.pending_capacity = pending_capacity;
        self
    }

    pub fn create<T: Display>(self) -> Worker<T> {
        let (tx, rx) = if self.pending_capacity == usize::MAX {
            crossbeam_channel::unbounded::<Option<T>>()
        } else {
            crossbeam_channel::bounded::<Option<T>>(self.pending_capacity)
        };

        Worker {
            scheduler: Scheduler::new(self.name, AtomicUsize::new(0), tx),
            receiver: Mutex::new(Some(rx)),
            handle: None,
            batch_size: self.batch_size,
        }
    }
}

/// A worker that can schedule time consuming tasks.
pub struct Worker<T: Display> {
    scheduler: Scheduler<T>,
    receiver: Mutex<Option<Receiver<Option<T>>>>,
    handle: Option<JoinHandle<()>>,
    batch_size: usize,
}

fn poll<R, T, U>(
    mut runner: R,
    rx: Receiver<Option<T>>,
    counter: Arc<AtomicUsize>,
    batch_size: usize,
    mut timer: Timer<U>,
) where
    R: RunnableWithTimer<T, U> + Send + 'static,
    T: Display + Send + 'static,
    U: Send + 'static,
{
    let current_thread = thread::current();
    let name = current_thread.name().unwrap();
    let metrics_pending_count = WORKER_PENDING_TASK_VEC.with_label_values(&[name]);
    let metrics_handled_count = WORKER_HANDLED_TASK_VEC.with_label_values(&[name]);

    let mut batch = Vec::with_capacity(batch_size);
    let mut keep_going = true;
    let mut tick_time = None;
    while keep_going {
        tick_time = tick_time.or_else(|| timer.next_timeout());
        let timeout = tick_time.map(|t| t.checked_sub(Instant::now()).unwrap_or_default());

        keep_going = fill_task_batch(&rx, &mut batch, batch_size, timeout);
        if !batch.is_empty() {
            counter.fetch_sub(batch.len(), Ordering::SeqCst);
<<<<<<< HEAD
            metrics_pending_count.sub(batch.len() as f64);
            metrics_handled_count.inc_by(batch.len() as f64).unwrap();
=======
            WORKER_PENDING_TASK_VEC
                .with_label_values(&[&name])
                .sub(batch.len() as i64);
            WORKER_HANDLED_TASK_VEC
                .with_label_values(&[&name])
                .inc_by(batch.len() as i64);
>>>>>>> 70621040
            runner.run_batch(&mut batch);
            batch.clear();
        }

        if tick_time.is_some() {
            let now = Instant::now();
            while let Some(task) = timer.pop_task_before(now) {
                runner.on_timeout(&mut timer, task);
                tick_time = None;
            }
        }
        runner.on_tick();
    }
    runner.shutdown();
}

// Fill buffer with next task batch comes from `rx`.
fn fill_task_batch<T>(
    rx: &Receiver<Option<T>>,
    buffer: &mut Vec<T>,
    batch_size: usize,
    timeout: Option<Duration>,
) -> bool {
    let head_task = match timeout {
        Some(dur) => match rx.recv_timeout(dur) {
            Err(RecvTimeoutError::Timeout) => return true,
            Err(RecvTimeoutError::Disconnected) | Ok(None) => return false,
            Ok(Some(task)) => task,
        },
        None => match rx.recv() {
            Err(_) | Ok(None) => return false,
            Ok(Some(task)) => task,
        },
    };
    buffer.push(head_task);
    while buffer.len() < batch_size {
        match rx.try_recv() {
            Ok(Some(t)) => buffer.push(t),
            Err(TryRecvError::Empty) => return true,
            Err(_) | Ok(None) => return false,
        }
    }
    true
}

impl<T: Display + Send + 'static> Worker<T> {
    /// Create a worker.
    pub fn new<S: Into<String>>(name: S) -> Worker<T> {
        Builder::new(name).create()
    }

    /// Start the worker.
    pub fn start<R: Runnable<T> + Send + 'static>(&mut self, runner: R) -> Result<(), io::Error> {
        let runner = DefaultRunnerWithTimer(runner);
        let timer: Timer<()> = Timer::new(0);
        self.start_with_timer(runner, timer)
    }

    pub fn start_with_timer<R, U>(&mut self, runner: R, timer: Timer<U>) -> Result<(), io::Error>
    where
        R: RunnableWithTimer<T, U> + Send + 'static,
        U: Send + 'static,
    {
        let mut receiver = self.receiver.lock().unwrap();
        info!("starting working thread: {}", self.scheduler.name);
        if receiver.is_none() {
            warn!("worker {} has been started.", self.scheduler.name);
            return Ok(());
        }

        let rx = receiver.take().unwrap();
        let counter = Arc::clone(&self.scheduler.counter);
        let batch_size = self.batch_size;
        let h = ThreadBuilder::new()
            .name(thd_name!(self.scheduler.name.as_ref()))
            .spawn(move || poll(runner, rx, counter, batch_size, timer))?;
        self.handle = Some(h);
        Ok(())
    }

    /// Get a scheduler to schedule task.
    pub fn scheduler(&self) -> Scheduler<T> {
        self.scheduler.clone()
    }

    /// Schedule a task to run.
    ///
    /// If the worker is stopped, an error will return.
    pub fn schedule(&self, task: T) -> Result<(), ScheduleError<T>> {
        self.scheduler.schedule(task)
    }

    /// Check if underlying worker can't handle task immediately.
    pub fn is_busy(&self) -> bool {
        self.handle.is_none() || self.scheduler.is_busy()
    }

    pub fn name(&self) -> &str {
        self.scheduler.name.as_str()
    }

    /// Stop the worker thread.
    pub fn stop(&mut self) -> Option<thread::JoinHandle<()>> {
        // close sender explicitly so the background thread will exit.
        info!("stoping {}", self.scheduler.name);
        if self.handle.is_none() {
            return None;
        }
        if let Err(e) = self.scheduler.sender.send(None) {
            warn!("failed to stop worker thread: {:?}", e);
        }
        self.handle.take()
    }
}

#[cfg(test)]
mod test {
    use std::thread;
    use std::sync::mpsc;
    use std::time::Duration;

    use super::*;

    struct StepRunner {
        ch: mpsc::Sender<u64>,
    }

    impl Runnable<u64> for StepRunner {
        fn run(&mut self, step: u64) {
            self.ch.send(step).unwrap();
            thread::sleep(Duration::from_millis(step));
        }

        fn shutdown(&mut self) {
            self.ch.send(0).unwrap();
        }
    }

    struct BatchRunner {
        ch: mpsc::Sender<Vec<u64>>,
    }

    impl Runnable<u64> for BatchRunner {
        fn run(&mut self, _: u64) {
            panic!("should call run_batch");
        }

        fn run_batch(&mut self, ms: &mut Vec<u64>) {
            self.ch.send(ms.to_vec()).unwrap();
        }

        fn shutdown(&mut self) {
            self.ch.send(vec![]).unwrap();
        }
    }

    struct TickRunner {
        ch: mpsc::Sender<&'static str>,
    }

    impl Runnable<&'static str> for TickRunner {
        fn run(&mut self, msg: &'static str) {
            self.ch.send(msg).unwrap();
        }
        fn on_tick(&mut self) {
            self.ch.send("tick msg").unwrap();
        }
        fn shutdown(&mut self) {
            self.ch.send("").unwrap();
        }
    }

    #[test]
    fn test_worker() {
        let mut worker = Worker::new("test-worker");
        let (tx, rx) = mpsc::channel();
        worker.start(StepRunner { ch: tx }).unwrap();
        assert!(!worker.is_busy());
        worker.schedule(60).unwrap();
        worker.schedule(40).unwrap();
        worker.schedule(50).unwrap();
        assert!(worker.is_busy());
        assert_eq!(rx.recv_timeout(Duration::from_secs(3)).unwrap(), 60);
        assert_eq!(rx.recv_timeout(Duration::from_secs(3)).unwrap(), 40);
        assert_eq!(rx.recv_timeout(Duration::from_secs(3)).unwrap(), 50);
        assert!(!worker.is_busy());
        worker.stop().unwrap().join().unwrap();
        // now worker can't handle any task
        assert!(worker.is_busy());
        // when shutdown, StepRunner should send back a 0.
        assert_eq!(0, rx.recv().unwrap());
    }

    #[test]
    fn test_threaded() {
        let mut worker = Worker::new("test-worker-threaded");
        let (tx, rx) = mpsc::channel();
        worker.start(StepRunner { ch: tx }).unwrap();
        let scheduler = worker.scheduler();
        thread::spawn(move || {
            scheduler.schedule(90).unwrap();
            scheduler.schedule(110).unwrap();
        });
        assert_eq!(rx.recv_timeout(Duration::from_secs(3)).unwrap(), 90);
        assert_eq!(rx.recv_timeout(Duration::from_secs(3)).unwrap(), 110);
        worker.stop().unwrap().join().unwrap();
        assert_eq!(0, rx.recv().unwrap());
    }

    #[test]
    fn test_batch() {
        let mut worker = Builder::new("test-worker-batch").batch_size(10).create();
        let (tx, rx) = mpsc::channel();
        worker.start(BatchRunner { ch: tx }).unwrap();
        for _ in 0..20 {
            worker.schedule(50).unwrap();
        }
        worker.stop().unwrap().join().unwrap();
        let mut sum = 0;
        loop {
            let v = rx.recv_timeout(Duration::from_secs(3)).unwrap();
            // when runner is shutdown, it will send back an empty vector.
            if v.is_empty() {
                break;
            }
            sum += v.into_iter().fold(0, |a, b| a + b);
        }
        assert_eq!(sum, 50 * 20);
        assert!(rx.recv().is_err());
    }

    #[test]
    fn test_autowired_batch() {
        let mut worker = Builder::new("test-worker-batch").batch_size(10).create();
        let (tx, rx) = mpsc::channel();
        worker.start(StepRunner { ch: tx }).unwrap();
        for _ in 0..20 {
            worker.schedule(50).unwrap();
        }
        worker.stop().unwrap().join().unwrap();
        for _ in 0..20 {
            rx.recv_timeout(Duration::from_secs(3)).unwrap();
        }
        assert_eq!(rx.recv().unwrap(), 0);
    }

    #[test]
    fn test_on_tick() {
        let mut worker = Builder::new("test-worker-tick").batch_size(4).create();
        for _ in 0..10 {
            worker.schedule("normal msg").unwrap();
        }
        let (tx, rx) = mpsc::channel();
        worker.start(TickRunner { ch: tx }).unwrap();
        for i in 0..13 {
            let msg = rx.recv_timeout(Duration::from_secs(3)).unwrap();
            if i != 4 && i != 9 && i != 12 {
                assert_eq!(msg, "normal msg");
            } else {
                assert_eq!(msg, "tick msg");
            }
        }
        worker.stop().unwrap().join().unwrap();
    }

    #[test]
    fn test_pending_capacity() {
        let mut worker = Builder::new("test-worker-busy")
            .batch_size(4)
            .pending_capacity(3)
            .create();
        let scheduler = worker.scheduler();

        for i in 0..3 {
            scheduler.schedule(i).unwrap();
        }
        assert_eq!(scheduler.schedule(3).unwrap_err(), ScheduleError::Full(3));

        let (tx, rx) = mpsc::channel();
        worker.start(BatchRunner { ch: tx }).unwrap();
        assert!(rx.recv_timeout(Duration::from_secs(3)).is_ok());

        worker.stop().unwrap().join().unwrap();
        drop(rx);
    }
}<|MERGE_RESOLUTION|>--- conflicted
+++ resolved
@@ -35,7 +35,7 @@
 use std::sync::atomic::{AtomicUsize, Ordering};
 use std::error::Error;
 use std::time::Duration;
-use prometheus::Gauge;
+use prometheus::IntGauge;
 
 use util::time::{Instant, SlowTimer};
 use util::timer::Timer;
@@ -137,7 +137,7 @@
     name: Arc<String>,
     counter: Arc<AtomicUsize>,
     sender: Sender<Option<T>>,
-    metrics_pending_count: Gauge,
+    metrics_pending_task_count: IntGauge,
 }
 
 impl<T: Display> Scheduler<T> {
@@ -147,7 +147,7 @@
     {
         let name = name.into();
         Scheduler {
-            metrics_pending_count: WORKER_PENDING_TASK_VEC.with_label_values(&[&name]),
+            metrics_pending_task_count: WORKER_PENDING_TASK_VEC.with_label_values(&[&name]),
             name: Arc::new(name),
             counter: Arc::new(counter),
             sender: sender,
@@ -167,7 +167,7 @@
             }
         }
         self.counter.fetch_add(1, Ordering::SeqCst);
-        self.metrics_pending_count.inc();
+        self.metrics_pending_task_count.inc();
         Ok(())
     }
 
@@ -183,7 +183,7 @@
             name: Arc::clone(&self.name),
             counter: Arc::clone(&self.counter),
             sender: self.sender.clone(),
-            metrics_pending_count: self.metrics_pending_count.clone(),
+            metrics_pending_task_count: self.metrics_pending_task_count.clone(),
         }
     }
 }
@@ -261,8 +261,8 @@
 {
     let current_thread = thread::current();
     let name = current_thread.name().unwrap();
-    let metrics_pending_count = WORKER_PENDING_TASK_VEC.with_label_values(&[name]);
-    let metrics_handled_count = WORKER_HANDLED_TASK_VEC.with_label_values(&[name]);
+    let metrics_pending_task_count = WORKER_PENDING_TASK_VEC.with_label_values(&[name]);
+    let metrics_handled_task_count = WORKER_HANDLED_TASK_VEC.with_label_values(&[name]);
 
     let mut batch = Vec::with_capacity(batch_size);
     let mut keep_going = true;
@@ -273,19 +273,10 @@
 
         keep_going = fill_task_batch(&rx, &mut batch, batch_size, timeout);
         if !batch.is_empty() {
+            runner.run_batch(&mut batch);
             counter.fetch_sub(batch.len(), Ordering::SeqCst);
-<<<<<<< HEAD
-            metrics_pending_count.sub(batch.len() as f64);
-            metrics_handled_count.inc_by(batch.len() as f64).unwrap();
-=======
-            WORKER_PENDING_TASK_VEC
-                .with_label_values(&[&name])
-                .sub(batch.len() as i64);
-            WORKER_HANDLED_TASK_VEC
-                .with_label_values(&[&name])
-                .inc_by(batch.len() as i64);
->>>>>>> 70621040
-            runner.run_batch(&mut batch);
+            metrics_pending_task_count.sub(batch.len() as i64);
+            metrics_handled_task_count.inc_by(batch.len() as i64);
             batch.clear();
         }
 
