--- conflicted
+++ resolved
@@ -21,11 +21,7 @@
 
 use util::codec::number::NumberDecoder;
 use util::codec::datum::{Datum, DatumDecoder};
-<<<<<<< HEAD
 use util::codec::mysql::{DecimalDecoder, MAX_FSP, Duration, PathExpression};
-=======
-use util::codec::mysql::{DecimalDecoder, MAX_FSP, Duration};
->>>>>>> 061c15b8
 use util::codec;
 use util::collections::{HashMap, HashMapEntry};
 
@@ -141,11 +137,8 @@
             ExprType::IfNull => self.eval_if_null(ctx, expr),
             ExprType::IsNull => self.eval_is_null(ctx, expr),
             ExprType::NullIf => self.eval_null_if(ctx, expr),
-<<<<<<< HEAD
             ExprType::JsonExtract => self.eval_json_extract(ctx, expr),
-=======
             ExprType::JsonType => self.eval_json_type(ctx, expr),
->>>>>>> 061c15b8
             _ => Ok(Datum::Null),
         }
     }
@@ -422,7 +415,6 @@
         }
     }
 
-<<<<<<< HEAD
     fn eval_json_extract(&mut self, ctx: &EvalContext, expr: &Expr) -> Result<Datum> {
         let children = try!(self.eval_more_children(ctx, expr, 2));
         if children.iter().any(|item| *item == Datum::Null) {
@@ -430,14 +422,15 @@
         }
         let mut children = children.into_iter();
         let json = try!(children.next().unwrap().cast_as_json());
-        let path_extrs: Vec<PathExpression> = try!(children.map(|item| item.as_json_path_expr())
+        let path_extrs: Vec<PathExpression> = try!(children.map(|item| item.to_json_path_expr())
             .collect());
         if let Some(data) = json.extract(&path_extrs) {
             Ok(Datum::Json(data))
         } else {
             Ok(Datum::Null)
         }
-=======
+    }
+
     fn eval_json_type(&mut self, ctx: &EvalContext, expr: &Expr) -> Result<Datum> {
         let child = try!(self.eval_one_child(ctx, expr));
         if Datum::Null == child {
@@ -446,7 +439,6 @@
         let json = try!(child.cast_as_json());
         let json_type = json.json_type().to_vec();
         Ok(Datum::Bytes(json_type))
->>>>>>> 061c15b8
     }
 
     fn eval_logic<F>(&mut self,
@@ -1085,16 +1077,15 @@
         build_expr(datums, tp)
     }
 
-<<<<<<< HEAD
     test_eval!(test_eval_json_extract,
-               vec![
-        (build_expr(vec![Datum::Null, Datum::Null], ExprType::JsonExtract),
-                    Datum::Null),
-        (build_byte_datums_expr(&[br#"{"a": [{"aa": [{"aaa": 1}]}], "aaa": 2}"#,
-                                     b"$.a[0].aa[0].aaa", b"$.aaa"],
-                             ExprType::JsonExtract),
-                    Datum::Json("[1,2]".parse().unwrap())),
-=======
+               vec![(build_expr(vec![Datum::Null, Datum::Null], ExprType::JsonExtract),
+                     Datum::Null),
+                    (build_byte_datums_expr(&[br#"{"a": [{"aa": [{"aaa": 1}]}], "aaa": 2}"#,
+                                              b"$.a[0].aa[0].aaa",
+                                              b"$.aaa"],
+                                            ExprType::JsonExtract),
+                     Datum::Json("[1,2]".parse().unwrap()))]);
+
     test_eval!(test_eval_json_type,
                vec![
             (build_expr(vec![Datum::Null], ExprType::JsonType),
@@ -1111,21 +1102,17 @@
                         Datum::Bytes(b"OBJECT".to_vec())),
             (build_byte_datums_expr(&[br#"[1,2,3]"#], ExprType::JsonType),
                         Datum::Bytes(b"ARRAY".to_vec())),
->>>>>>> 061c15b8
     ]);
 
     test_eval_err!(test_eval_json_err,
                    vec![
-<<<<<<< HEAD
           build_expr(vec![], ExprType::JsonExtract),
           build_byte_datums_expr(&[br#"{"a": [{"aa": [{"aaa": 1}]}], "aaa": 2}"#],
                                 ExprType::JsonExtract),
           build_byte_datums_expr(&[br#"{"a": [{"aa": [{"aaa": 1}]}], "aaa": 2}"#, b"aaa"],
                                 ExprType::JsonExtract),
-=======
           build_expr(vec![], ExprType::JsonType),
           build_byte_datums_expr(&[br#"true"#, br#"444"#], ExprType::JsonType),
->>>>>>> 061c15b8
      ]);
 
 }