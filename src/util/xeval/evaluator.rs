--- conflicted
+++ resolved
@@ -137,11 +137,8 @@
             ExprType::IfNull => self.eval_if_null(ctx, expr),
             ExprType::IsNull => self.eval_is_null(ctx, expr),
             ExprType::NullIf => self.eval_null_if(ctx, expr),
-<<<<<<< HEAD
             ExprType::JsonUnquote => self.eval_json_unquote(ctx, expr),
-=======
             ExprType::JsonType => self.eval_json_type(ctx, expr),
->>>>>>> 061c15b8
             _ => Ok(Datum::Null),
         }
     }
@@ -402,7 +399,6 @@
         }
     }
 
-<<<<<<< HEAD
     fn eval_json_unquote(&mut self, ctx: &EvalContext, expr: &Expr) -> Result<Datum> {
         let child = try!(self.eval_one_child(ctx, expr));
         if child == Datum::Null {
@@ -418,7 +414,8 @@
         let json = try!(child.into_json());
         let unquote_data = try!(json.unquote());
         Ok(Datum::Bytes(unquote_data.into_bytes()))
-=======
+    }
+
     fn eval_json_type(&mut self, ctx: &EvalContext, expr: &Expr) -> Result<Datum> {
         let child = try!(self.eval_one_child(ctx, expr));
         if Datum::Null == child {
@@ -427,7 +424,6 @@
         let json = try!(child.cast_as_json());
         let json_type = json.json_type().to_vec();
         Ok(Datum::Bytes(json_type))
->>>>>>> 061c15b8
     }
 
     fn eval_logic<F>(&mut self,
@@ -1066,7 +1062,6 @@
         build_expr(datums, tp)
     }
 
-<<<<<<< HEAD
     test_eval!(test_eval_json_unquote,
                vec![
             (build_expr(vec![Datum::Null], ExprType::JsonUnquote),
@@ -1080,7 +1075,7 @@
             (build_byte_datums_expr(&[br#"hello,\"quoted string\",world"#],
                                     ExprType::JsonUnquote),
                         Datum::Bytes(br#"hello,"quoted string",world"#.to_vec())),
-=======
+               ]);
     test_eval!(test_eval_json_type,
                vec![
             (build_expr(vec![Datum::Null], ExprType::JsonType),
@@ -1097,18 +1092,13 @@
                         Datum::Bytes(b"OBJECT".to_vec())),
             (build_byte_datums_expr(&[br#"[1,2,3]"#], ExprType::JsonType),
                         Datum::Bytes(b"ARRAY".to_vec())),
->>>>>>> 061c15b8
     ]);
 
     test_eval_err!(test_eval_json_err,
                    vec![
-<<<<<<< HEAD
           build_expr(vec![], ExprType::JsonUnquote),
           build_byte_datums_expr(&[br#"true"#, br#"444"#], ExprType::JsonUnquote),
-=======
           build_expr(vec![], ExprType::JsonType),
           build_byte_datums_expr(&[br#"true"#, br#"444"#], ExprType::JsonType),
->>>>>>> 061c15b8
      ]);
-
 }