// Copyright 2016 PingCAP, Inc.
//
// Licensed under the Apache License, Version 2.0 (the "License");
// you may not use this file except in compliance with the License.
// You may obtain a copy of the License at
//
//     http://www.apache.org/licenses/LICENSE-2.0
//
// Unless required by applicable law or agreed to in writing, software
// distributed under the License is distributed on an "AS IS" BASIS,
// See the License for the specific language governing permissions and
// limitations under the License.

use std::cmp::Ordering;
use std::ascii::AsciiExt;
use std::str;

use chrono::FixedOffset;
use tipb::expression::{Expr, ExprType, ScalarFuncSig};
use tipb::select::SelectRequest;

use util::codec::number::NumberDecoder;
use util::codec::datum::{Datum, DatumDecoder};
use util::codec::mysql::{DecimalDecoder, MAX_FSP, Duration, Json, PathExpression, ModifyType};
use util::codec;
use util::collections::{HashMap, HashMapEntry};

use super::{Result, Error};

/// Flags are used by `SelectRequest.flags` to handle execution mode, like how to handle
/// truncate error.
/// `FLAG_IGNORE_TRUNCATE` indicates if truncate error should be ignored.
/// Read-only statements should ignore truncate error, write statements should not ignore
/// truncate error.
pub const FLAG_IGNORE_TRUNCATE: u64 = 1;
/// `FLAG_TRUNCATE_AS_WARNING` indicates if truncate error should be returned as warning.
/// This flag only matters if `FLAG_IGNORE_TRUNCATE` is not set, in strict sql mode, truncate error
/// should be returned as error, in non-strict sql mode, truncate error should be saved as warning.
pub const FLAG_TRUNCATE_AS_WARNING: u64 = 1 << 1;

#[derive(Debug)]
/// Some global variables needed in an evaluation.
pub struct EvalContext {
    /// timezone to use when parse/calculate time.
    pub tz: FixedOffset,
    pub ignore_truncate: bool,
    pub truncate_as_warning: bool,
}

impl Default for EvalContext {
    fn default() -> EvalContext {
        EvalContext {
            tz: FixedOffset::east(0),
            ignore_truncate: false,
            truncate_as_warning: false,
        }
    }
}

const ONE_DAY: i64 = 3600 * 24;

impl EvalContext {
    pub fn new(sel: &SelectRequest) -> Result<EvalContext> {
        let offset = sel.get_time_zone_offset();
        if offset <= -ONE_DAY || offset >= ONE_DAY {
            return Err(Error::Eval(format!("invalid tz offset {}", offset)));
        }
        let tz = match FixedOffset::east_opt(offset as i32) {
            None => return Err(Error::Eval(format!("invalid tz offset {}", offset))),
            Some(tz) => tz,
        };

        let flags = sel.get_flags();

        let e = EvalContext {
            tz: tz,
            ignore_truncate: (flags & FLAG_IGNORE_TRUNCATE) > 0,
            truncate_as_warning: (flags & FLAG_TRUNCATE_AS_WARNING) > 0,
        };

        Ok(e)
    }
}

/// `Evaluator` evaluates `tipb::Expr`.
#[derive(Default)]
pub struct Evaluator {
    // column_id -> column_value
    pub row: HashMap<i64, Datum>,
    // expr pointer -> value list
    cached_value_list: HashMap<isize, Vec<Datum>>,
}

impl Evaluator {
    pub fn batch_eval(&mut self, ctx: &EvalContext, exprs: &[Expr]) -> Result<Vec<Datum>> {
        let mut res = Vec::with_capacity(exprs.len());
        for expr in exprs {
            let r = try!(self.eval(ctx, expr));
            res.push(r);
        }
        Ok(res)
    }

    /// Eval evaluates expr to a Datum.
    pub fn eval(&mut self, ctx: &EvalContext, expr: &Expr) -> Result<Datum> {
        match expr.get_tp() {
            ExprType::Int64 => self.eval_int(expr),
            ExprType::Uint64 => self.eval_uint(expr),
            // maybe we should use take here?
            ExprType::String | ExprType::Bytes => Ok(Datum::Bytes(expr.get_val().to_vec())),
            ExprType::ColumnRef => self.eval_column_ref(expr),
            ExprType::LT => self.eval_lt(ctx, expr),
            ExprType::LE => self.eval_le(ctx, expr),
            ExprType::EQ => self.eval_eq(ctx, expr),
            ExprType::NE => self.eval_ne(ctx, expr),
            ExprType::GE => self.eval_ge(ctx, expr),
            ExprType::GT => self.eval_gt(ctx, expr),
            ExprType::NullEQ => self.eval_null_eq(ctx, expr),
            ExprType::And => self.eval_logic(ctx, expr, Some(false), eval_and),
            ExprType::Or => self.eval_logic(ctx, expr, Some(true), eval_or),
            ExprType::Not => self.eval_not(ctx, expr),
            ExprType::Like => self.eval_like(ctx, expr),
            ExprType::Float32 |
            ExprType::Float64 => self.eval_float(expr),
            ExprType::MysqlDuration => self.eval_duration(expr),
            ExprType::MysqlDecimal => self.eval_decimal(expr),
            ExprType::In => self.eval_in(ctx, expr),
            ExprType::Plus => self.eval_arith(ctx, expr, Datum::checked_add),
            ExprType::Div => self.eval_arith(ctx, expr, Datum::checked_div),
            ExprType::Minus => self.eval_arith(ctx, expr, Datum::checked_minus),
            ExprType::Mul => self.eval_arith(ctx, expr, Datum::checked_mul),
            ExprType::IntDiv => self.eval_arith(ctx, expr, Datum::checked_int_div),
            ExprType::Mod => self.eval_arith(ctx, expr, Datum::checked_rem),
            ExprType::Case => self.eval_case_when(ctx, expr),
            ExprType::If => self.eval_if(ctx, expr),
            ExprType::Coalesce => self.eval_coalesce(ctx, expr),
            ExprType::IfNull => self.eval_if_null(ctx, expr),
            ExprType::IsNull => self.eval_is_null(ctx, expr),
            ExprType::NullIf => self.eval_null_if(ctx, expr),
            ExprType::JsonSet => self.eval_json_modify(ctx, expr, ModifyType::Set),
            ExprType::JsonInsert => self.eval_json_modify(ctx, expr, ModifyType::Insert),
            ExprType::JsonReplace => self.eval_json_modify(ctx, expr, ModifyType::Replace),
            ExprType::JsonUnquote => self.eval_json_unquote(ctx, expr),
            ExprType::JsonExtract => self.eval_json_extract(ctx, expr),
            ExprType::JsonType => self.eval_json_type(ctx, expr),
            ExprType::JsonMerge => self.eval_json_merge(ctx, expr),
            ExprType::ScalarFunc => self.eval_scalar_function(ctx, expr),
            _ => Ok(Datum::Null),
        }
    }

    fn eval_int(&self, expr: &Expr) -> Result<Datum> {
        let i = try!(expr.get_val().decode_i64());
        Ok(Datum::I64(i))
    }

    fn eval_uint(&self, expr: &Expr) -> Result<Datum> {
        let u = try!(expr.get_val().decode_u64());
        Ok(Datum::U64(u))
    }

    fn eval_float(&self, expr: &Expr) -> Result<Datum> {
        let f = try!(expr.get_val().decode_f64());
        Ok(Datum::F64(f))
    }

    fn eval_duration(&self, expr: &Expr) -> Result<Datum> {
        let n = try!(expr.get_val().decode_i64());
        let dur = try!(Duration::from_nanos(n, MAX_FSP));
        Ok(Datum::Dur(dur))
    }

    fn eval_decimal(&self, expr: &Expr) -> Result<Datum> {
        let d = try!(expr.get_val().decode_decimal());
        Ok(Datum::Dec(d))
    }

    fn eval_column_ref(&self, expr: &Expr) -> Result<Datum> {
        let i = try!(expr.get_val().decode_i64());
        self.row.get(&i).cloned().ok_or_else(|| Error::Eval(format!("column {} not found", i)))
    }

    fn eval_lt(&mut self, ctx: &EvalContext, expr: &Expr) -> Result<Datum> {
        let cmp = try!(self.cmp_children(ctx, expr));
        Ok(cmp.map(|c| c < Ordering::Equal).into())
    }

    fn eval_le(&mut self, ctx: &EvalContext, expr: &Expr) -> Result<Datum> {
        let cmp = try!(self.cmp_children(ctx, expr));
        Ok(cmp.map(|c| c <= Ordering::Equal).into())
    }

    fn eval_eq(&mut self, ctx: &EvalContext, expr: &Expr) -> Result<Datum> {
        let cmp = try!(self.cmp_children(ctx, expr));
        Ok(cmp.map(|c| c == Ordering::Equal).into())
    }

    fn eval_ne(&mut self, ctx: &EvalContext, expr: &Expr) -> Result<Datum> {
        let cmp = try!(self.cmp_children(ctx, expr));
        Ok(cmp.map(|c| c != Ordering::Equal).into())
    }

    fn eval_ge(&mut self, ctx: &EvalContext, expr: &Expr) -> Result<Datum> {
        let cmp = try!(self.cmp_children(ctx, expr));
        Ok(cmp.map(|c| c >= Ordering::Equal).into())
    }

    fn eval_gt(&mut self, ctx: &EvalContext, expr: &Expr) -> Result<Datum> {
        let cmp = try!(self.cmp_children(ctx, expr));
        Ok(cmp.map(|c| c > Ordering::Equal).into())
    }

    fn eval_null_eq(&mut self, ctx: &EvalContext, expr: &Expr) -> Result<Datum> {
        let (left, right) = try!(self.eval_two_children(ctx, expr));
        let cmp = try!(left.cmp(ctx, &right));
        Ok((cmp == Ordering::Equal).into())
    }

    fn cmp_children(&mut self, ctx: &EvalContext, expr: &Expr) -> Result<Option<Ordering>> {
        let (left, right) = try!(self.eval_two_children(ctx, expr));
        if left == Datum::Null || right == Datum::Null {
            return Ok(None);
        }
        left.cmp(ctx, &right).map(Some).map_err(From::from)
    }

    pub fn get_one_child<'a>(&mut self, expr: &'a Expr) -> Result<&'a Expr> {
        let l = expr.get_children().len();
        if l != 1 {
            return Err(Error::Expr(format!("{:?} need 1 operands but got {}", expr.get_tp(), l)));
        }
        let children = expr.get_children();
        Ok(&children[0])
    }

    fn get_two_children<'a>(&mut self, expr: &'a Expr) -> Result<(&'a Expr, &'a Expr)> {
        let l = expr.get_children().len();
        if l != 2 {
            return Err(Error::Expr(format!("{:?} need 2 operands but got {}", expr.get_tp(), l)));
        }
        let children = expr.get_children();
        Ok((&children[0], &children[1]))
    }

    fn eval_one_child(&mut self, ctx: &EvalContext, expr: &Expr) -> Result<Datum> {
<<<<<<< HEAD
        let child_expr = try!(self.get_one_child(expr));
        let child = try!(self.eval(ctx, child_expr));
        Ok(child)
=======
        let children = expr.get_children();
        if children.len() != 1 {
            return Err(Error::Expr(format!("{:?} need 1 operands but got {}",
                                           expr.get_tp(),
                                           children.len())));
        }
        self.eval(ctx, &children[0])
>>>>>>> 40ac7485
    }

    fn eval_two_children(&mut self, ctx: &EvalContext, expr: &Expr) -> Result<(Datum, Datum)> {
        let (left_expr, right_expr) = try!(self.get_two_children(expr));
        let left = try!(self.eval(ctx, left_expr));
        let right = try!(self.eval(ctx, right_expr));
        Ok((left, right))
    }

    fn eval_more_children(&mut self,
                          ctx: &EvalContext,
                          expr: &Expr,
                          num: usize)
                          -> Result<Vec<Datum>> {
        let children = expr.get_children();
        if children.len() < num {
            return Err(Error::Expr(format!("expect more than {} operands, got {}",
                                           num,
                                           children.len())));
        }
        children.iter()
            .map(|child| self.eval(ctx, child))
            .collect()
    }

    fn eval_not(&mut self, ctx: &EvalContext, expr: &Expr) -> Result<Datum> {
        let children_cnt = expr.get_children().len();
        if children_cnt != 1 {
            return Err(Error::Expr(format!("expect 1 operand, got {}", children_cnt)));
        }
        let d = try!(self.eval(ctx, &expr.get_children()[0]));
        if d == Datum::Null {
            return Ok(Datum::Null);
        }
        let b = try!(d.into_bool(ctx));
        Ok((b.map(|v| !v)).into())
    }

    fn eval_like(&mut self, ctx: &EvalContext, expr: &Expr) -> Result<Datum> {
        let (target, pattern) = try!(self.eval_two_children(ctx, expr));
        if Datum::Null == target || Datum::Null == pattern {
            return Ok(Datum::Null);
        }
        let mut target_str = try!(target.into_string());
        let mut pattern_str = try!(pattern.into_string());
        if pattern_str.chars().any(|x| x.is_ascii() && x.is_alphabetic()) {
            target_str = target_str.to_ascii_lowercase();
            pattern_str = pattern_str.to_ascii_lowercase();
        }
        // for now, tidb ensures that pattern being pushed down must match ^%?[^\\_%]*%?$.
        let len = pattern_str.len();
        if pattern_str.starts_with('%') {
            if pattern_str[1..].ends_with('%') {
                Ok(target_str.contains(&pattern_str[1..len - 1]).into())
            } else {
                Ok(target_str.ends_with(&pattern_str[1..]).into())
            }
        } else if pattern_str.ends_with('%') {
            Ok(target_str.starts_with(&pattern_str[..len - 1]).into())
        } else {
            Ok(target_str.eq(&pattern_str).into())
        }
    }

    fn eval_in(&mut self, ctx: &EvalContext, expr: &Expr) -> Result<Datum> {
        if expr.get_children().len() != 2 {
            return Err(Error::Expr(format!("IN need 2 operand, got {}",
                                           expr.get_children().len())));
        }
        let children = expr.get_children();
        let target = try!(self.eval(ctx, &children[0]));
        if let Datum::Null = target {
            return Ok(target);
        }
        let value_list_expr = &children[1];
        if value_list_expr.get_tp() != ExprType::ValueList {
            return Err(Error::Expr("the second children should be value list type".to_owned()));
        }
        let decoded = try!(self.decode_value_list(value_list_expr));
        if try!(check_in(ctx, target, decoded)) {
            return Ok(true.into());
        }
        if decoded.first().map_or(false, |d| *d == Datum::Null) {
            return Ok(Datum::Null);
        }
        Ok(false.into())
    }

    fn decode_value_list(&mut self, value_list_expr: &Expr) -> Result<&Vec<Datum>> {
        let p = value_list_expr as *const Expr as isize;
        let decoded = match self.cached_value_list.entry(p) {
            HashMapEntry::Occupied(entry) => entry.into_mut(),
            HashMapEntry::Vacant(entry) => {
                let default = try!(value_list_expr.get_val().decode());
                entry.insert(default)
            }
        };
        Ok(decoded)
    }

    fn eval_arith<F>(&mut self, ctx: &EvalContext, expr: &Expr, f: F) -> Result<Datum>
        where F: FnOnce(Datum, &EvalContext, Datum) -> codec::Result<Datum>
    {
        let (left, right) = try!(self.eval_two_children(ctx, expr));
        eval_arith(ctx, left, right, f)
    }

    fn eval_case_when(&mut self, ctx: &EvalContext, expr: &Expr) -> Result<Datum> {
        for chunk in expr.get_children().chunks(2) {
            let res = try!(self.eval(ctx, &chunk[0]));
            if chunk.len() == 1 {
                // else statement
                return Ok(res);
            }
            if !try!(res.into_bool(ctx)).unwrap_or(false) {
                continue;
            }
            return self.eval(ctx, &chunk[1]).map_err(From::from);
        }
        Ok(Datum::Null)
    }

    fn eval_if(&mut self, ctx: &EvalContext, expr: &Expr) -> Result<Datum> {
        let children = expr.get_children();
        if children.len() != 3 {
            return Err(Error::Expr(format!("expect 3 operands, got {}", children.len())));
        }
        let cond = try!(self.eval(ctx, &children[0]));
        let d = match try!(cond.into_bool(ctx)) {
            Some(true) => try!(self.eval(ctx, &children[1])),
            _ => try!(self.eval(ctx, &children[2])),
        };
        Ok(d)
    }

    fn eval_coalesce(&mut self, ctx: &EvalContext, expr: &Expr) -> Result<Datum> {
        for child in expr.get_children() {
            match try!(self.eval(ctx, child)) {
                Datum::Null => {}
                res => return Ok(res),
            }
        }
        Ok(Datum::Null)
    }

    fn eval_if_null(&mut self, ctx: &EvalContext, expr: &Expr) -> Result<Datum> {
        let children = expr.get_children();
        if children.len() != 2 {
            return Err(Error::Expr(format!("expect 2 operands, got {}", children.len())));
        }
        let left = try!(self.eval(ctx, &children[0]));
        if left == Datum::Null {
            Ok(try!(self.eval(ctx, &children[1])))
        } else {
            Ok(left)
        }
    }

    fn eval_is_null(&mut self, ctx: &EvalContext, expr: &Expr) -> Result<Datum> {
        let children = expr.get_children();
        if children.len() != 1 {
            return Err(Error::Expr(format!("expect 1 operand, got {}", children.len())));
        }
        let d = try!(self.eval(ctx, &children[0]));
        Ok((d == Datum::Null).into())
    }

    fn eval_null_if(&mut self, ctx: &EvalContext, expr: &Expr) -> Result<Datum> {
        let (left, right) = try!(self.eval_two_children(ctx, expr));
        if left == Datum::Null || right == Datum::Null {
            return Ok(left);
        }
        if let Ordering::Equal = try!(left.cmp(ctx, &right)) {
            Ok(Datum::Null)
        } else {
            Ok(left)
        }
    }

    fn eval_json_modify(&mut self,
                        ctx: &EvalContext,
                        expr: &Expr,
                        mt: ModifyType)
                        -> Result<Datum> {
        let children = try!(self.eval_more_children(ctx, expr, 2));
        if is_even(children.len() as i64) {
            return Err(Error::Expr(format!("expect odd number operands, got {}", children.len())));
        }

        let mut index = 0 as i64;
        let should_be_null = children.iter().any(|item| {
            index += 1;
            if *item != Datum::Null {
                false
            } else {
                index == 1 || is_even(index)
            }
        });
        if should_be_null {
            return Ok(Datum::Null);
        }

        let kv_len = children.len() / 2;
        let mut children = children.into_iter();
        let mut json = try!(children.next().unwrap().cast_as_json());
        let mut keys = Vec::with_capacity(kv_len);
        let mut values = Vec::with_capacity(kv_len);
        while let Some(item) = children.next() {
            let key = try!(item.to_json_path_expr());
            let value = try!(children.next().unwrap().into_json());
            keys.push(key);
            values.push(value);
        }

        try!(json.modify(&keys, values, mt));
        Ok(Datum::Json(json))
    }

    fn eval_json_unquote(&mut self, ctx: &EvalContext, expr: &Expr) -> Result<Datum> {
        let child = try!(self.eval_one_child(ctx, expr));
        if child == Datum::Null {
            return Ok(Datum::Null);
        }
        // here Datum::Byte(bs) should be converted into Json::String(bs)
        // select JSON_UNQUOTE('{"a":   "b"}');
        // +------------------------------+
        // | JSON_UNQUOTE('{"a":   "b"}') |
        // +------------------------------+
        // | {"a":   "b"}                 |
        // +------------------------------+
        let json = try!(child.into_json());
        let unquote_data = try!(json.unquote());
        Ok(Datum::Bytes(unquote_data.into_bytes()))
    }

    fn eval_json_extract(&mut self, ctx: &EvalContext, expr: &Expr) -> Result<Datum> {
        let children = try!(self.eval_more_children(ctx, expr, 2));
        if children.iter().any(|item| *item == Datum::Null) {
            return Ok(Datum::Null);
        }
        let mut children = children.into_iter();
        let json = try!(children.next().unwrap().cast_as_json());
        let path_extrs: Vec<PathExpression> = try!(children.map(|item| item.to_json_path_expr())
            .collect());
        if let Some(data) = json.extract(&path_extrs) {
            Ok(Datum::Json(data))
        } else {
            Ok(Datum::Null)
        }
    }

    fn eval_json_type(&mut self, ctx: &EvalContext, expr: &Expr) -> Result<Datum> {
        let child = try!(self.eval_one_child(ctx, expr));
        if Datum::Null == child {
            return Ok(Datum::Null);
        }
        let json = try!(child.cast_as_json());
        let json_type = json.json_type().to_vec();
        Ok(Datum::Bytes(json_type))
    }

    fn eval_json_merge(&mut self, ctx: &EvalContext, expr: &Expr) -> Result<Datum> {
        let children = try!(self.eval_more_children(ctx, expr, 2));
        if children.iter().any(|item| *item == Datum::Null) {
            return Ok(Datum::Null);
        }
        let mut children = children.into_iter();
        let first = try!(children.next().unwrap().cast_as_json());
        let suffixes: Vec<Json> = try!(children.map(|item| item.cast_as_json())
            .collect());
        Ok(Datum::Json(first.merge(suffixes)))
    }

    fn eval_scalar_function(&mut self, ctx: &EvalContext, expr: &Expr) -> Result<Datum> {
        match expr.get_sig() {
            ScalarFuncSig::CastIntAsInt => self.cast_int_as_int(ctx, expr),
            ScalarFuncSig::CastIntAsReal => self.cast_int_as_real(ctx, expr),
            ScalarFuncSig::CastIntAsString => self.cast_int_as_string(ctx, expr),
            ScalarFuncSig::CastIntAsDecimal => self.cast_int_as_decimal(ctx, expr),
            ScalarFuncSig::CastIntAsTime => self.cast_int_as_time(ctx, expr),
            ScalarFuncSig::CastIntAsDuration => self.cast_int_as_duration(ctx, expr),
            _ => Err(Error::Expr(format!("unsupport scalar function {:?}", expr.get_sig()))),
        }
    }

    fn eval_logic<F>(&mut self,
                     ctx: &EvalContext,
                     expr: &Expr,
                     break_res: Option<bool>,
                     logic_func: F)
                     -> Result<Datum>
        where F: FnOnce(Option<bool>, Option<bool>) -> Datum
    {
        let (left_expr, right_expr) = try!(self.get_two_children(expr));
        let left_datum = try!(self.eval(ctx, left_expr));
        let left = try!(left_datum.into_bool(ctx));
        if left == break_res {
            return Ok(left.into());
        }
        let right_datum = try!(self.eval(ctx, right_expr));
        let right = try!(right_datum.into_bool(ctx));
        if right == break_res {
            return Ok(right.into());
        }
        Ok(logic_func(left, right))
    }
}

// lhs and rhs can't be Some(false)
#[inline]
fn eval_and(lhs: Option<bool>, rhs: Option<bool>) -> Datum {
    match (lhs, rhs) {
        (Some(true), Some(true)) => true.into(),
        _ => Datum::Null,
    }
}

// lhs and rhs can't be Some(true)
#[inline]
fn eval_or(lhs: Option<bool>, rhs: Option<bool>) -> Datum {
    match (lhs, rhs) {
        (Some(false), Some(false)) => false.into(),
        _ => Datum::Null,
    }
}

#[inline]
pub fn eval_arith<F>(ctx: &EvalContext, left: Datum, right: Datum, f: F) -> Result<Datum>
    where F: FnOnce(Datum, &EvalContext, Datum) -> codec::Result<Datum>
{
    let left = try!(left.into_arith(ctx));
    let right = try!(right.into_arith(ctx));

    let (left, right) = try!(Datum::coerce(left, right));
    if left == Datum::Null || right == Datum::Null {
        return Ok(Datum::Null);
    }

    f(left, ctx, right).map_err(From::from)
}

/// Check if `target` is in `value_list`.
fn check_in(ctx: &EvalContext, target: Datum, value_list: &[Datum]) -> Result<bool> {
    let mut err = None;
    let pos = value_list.binary_search_by(|d| {
        match d.cmp(ctx, &target) {
            Ok(ord) => ord,
            Err(e) => {
                err = Some(e);
                Ordering::Less
            }
        }
    });
    if let Some(e) = err {
        return Err(e.into());
    }
    Ok(pos.is_ok())
}

#[inline]
fn is_even(n: i64) -> bool {
    n & 1 == 0
}

#[cfg(test)]
pub mod test {
    use super::*;
    use util::codec::number::{self, NumberEncoder};
    use util::codec::{Datum, datum};
    use util::codec::mysql::{self, MAX_FSP, Decimal, Duration, DecimalEncoder};

    use std::i32;

    use tipb::expression::{Expr, ExprType};
    use tipb::select::SelectRequest;
    use protobuf::RepeatedField;

    fn datum_expr(datum: Datum) -> Expr {
        let mut expr = Expr::new();
        match datum {
            Datum::I64(i) => {
                expr.set_tp(ExprType::Int64);
                let mut buf = Vec::with_capacity(number::I64_SIZE);
                buf.encode_i64(i).unwrap();
                expr.set_val(buf);
            }
            Datum::U64(u) => {
                expr.set_tp(ExprType::Uint64);
                let mut buf = Vec::with_capacity(number::U64_SIZE);
                buf.encode_u64(u).unwrap();
                expr.set_val(buf);
            }
            Datum::Bytes(bs) => {
                expr.set_tp(ExprType::Bytes);
                expr.set_val(bs);
            }
            Datum::F64(f) => {
                expr.set_tp(ExprType::Float64);
                let mut buf = Vec::with_capacity(number::F64_SIZE);
                buf.encode_f64(f).unwrap();
                expr.set_val(buf);
            }
            Datum::Dur(d) => {
                expr.set_tp(ExprType::MysqlDuration);
                let mut buf = Vec::with_capacity(number::I64_SIZE);
                buf.encode_i64(d.to_nanos()).unwrap();
                expr.set_val(buf);
            }
            Datum::Dec(d) => {
                expr.set_tp(ExprType::MysqlDecimal);
                let (prec, frac) = d.prec_and_frac();
                let mut buf = Vec::with_capacity(mysql::dec_encoded_len(&[prec, frac]).unwrap());
                buf.encode_decimal(&d, prec, frac).unwrap();
                expr.set_val(buf);
            }
            Datum::Null => expr.set_tp(ExprType::Null),
            d => panic!("unsupport datum: {:?}", d),
        };
        expr
    }

    fn col_expr(col_id: i64) -> Expr {
        let mut expr = Expr::new();
        expr.set_tp(ExprType::ColumnRef);
        let mut buf = Vec::with_capacity(8);
        buf.encode_i64(col_id).unwrap();
        expr.set_val(buf);
        expr
    }

    fn bin_expr(left: Datum, right: Datum, tp: ExprType) -> Expr {
        build_expr(vec![left, right], tp)
    }

    pub fn build_expr_with_sig(children: Vec<Datum>, tp: ExprType, sig: ScalarFuncSig) -> Expr {
        let mut expr = build_expr(children, tp);
        expr.set_sig(sig);
        expr
    }

    fn build_expr(children: Vec<Datum>, tp: ExprType) -> Expr {
        let children_expr = children.into_iter().map(datum_expr).collect();
        build_expr_r(children_expr, tp)
    }

    fn build_expr_r(children_expr: Vec<Expr>, tp: ExprType) -> Expr {
        let mut expr = Expr::new();
        expr.set_tp(tp);
        expr.set_children(RepeatedField::from_vec(children_expr));
        expr
    }

    fn case_when(datums: Vec<Datum>) -> Expr {
        build_expr(datums, ExprType::Case)
    }

    fn coalesce(datums: Vec<Datum>) -> Expr {
        build_expr(datums, ExprType::Coalesce)
    }

    fn not_expr(value: Datum) -> Expr {
        let mut expr = Expr::new();
        expr.set_tp(ExprType::Not);
        expr.mut_children().push(datum_expr(value));
        expr
    }

    fn like_expr(target: &'static str, pattern: &'static str) -> Expr {
        let target_expr = datum_expr(Datum::Bytes(target.as_bytes().to_vec()));
        let pattern_expr = datum_expr(Datum::Bytes(pattern.as_bytes().to_vec()));
        let mut expr = Expr::new();
        expr.set_tp(ExprType::Like);
        expr.mut_children().push(target_expr);
        expr.mut_children().push(pattern_expr);
        expr
    }

    macro_rules! test_eval {
        ($tag:ident, $cases:expr) => {
            #[test]
            fn $tag() {
                let cases = $cases;

                let mut xevaluator = Evaluator::default();
                xevaluator.row.insert(1, Datum::I64(100));
                for (expr, exp) in cases {
                    let res = xevaluator.eval(&Default::default(), &expr);
                    if res.is_err() {
                        panic!("failed to eval {:?}: {:?}", expr, res);
                    }
                    let res = res.unwrap();
                    if res != exp {
                        panic!("failed to eval {:?} expect {:?}, got {:?}", expr, exp, res);
                    }
                }
            }
        };
    }

    macro_rules! test_eval_err {
        ($tag:ident, $cases:expr) => {
            #[test]
            fn $tag() {
                let cases = $cases;

                let mut xevaluator = Evaluator::default();
                xevaluator.row.insert(1, Datum::I64(100));
                for expr in cases {
                    let res = xevaluator.eval(&Default::default(), &expr);
                    assert!(res.is_err());
                }
            }
        };
    }


    test_eval!(test_eval_datum_col,
               vec![
        (datum_expr(Datum::F64(1.1)), Datum::F64(1.1)),
        (datum_expr(Datum::I64(1)), Datum::I64(1)),
        (datum_expr(Datum::U64(1)), Datum::U64(1)),
        (datum_expr(b"abc".as_ref().into()), b"abc".as_ref().into()),
        (datum_expr(Datum::Null), Datum::Null),
        (datum_expr(Duration::parse(b"01:00:00", 0).unwrap().into()),
            Duration::from_nanos(3600 * 1_000_000_000, MAX_FSP).unwrap().into()),
        (datum_expr(Datum::Dec("1.1".parse().unwrap())),
            Datum::Dec(Decimal::from_f64(1.1).unwrap())),
        (col_expr(1), Datum::I64(100)),
    ]);

    test_eval!(test_eval_cmp,
               vec![
        (bin_expr(Duration::parse(b"11:00:00", 0).unwrap().into(),
            Duration::parse(b"00:00:00", 0).unwrap().into(), ExprType::LT), Datum::I64(0)),
        (bin_expr(Duration::parse(b"11:00:00.233", 2).unwrap().into(),
            Duration::parse(b"11:00:00.233", 0).unwrap().into(), ExprType::EQ), Datum::I64(0)),
        (bin_expr(Duration::parse(b"11:00:00.233", 3).unwrap().into(),
            Duration::parse(b"11:00:00.233", 4).unwrap().into(), ExprType::EQ), Datum::I64(1)),
        (bin_expr(Datum::Dec(Decimal::from_f64(2.0).unwrap()), Datum::Dec(2u64.into()),
            ExprType::EQ), Datum::I64(1)),
        (bin_expr(Datum::I64(100), Datum::I64(1), ExprType::LT), Datum::I64(0)),
        (bin_expr(Datum::I64(1), Datum::I64(100), ExprType::LT), Datum::I64(1)),
        (bin_expr(Datum::I64(100), Datum::Null, ExprType::LT), Datum::Null),
        (bin_expr(Datum::I64(100), Datum::I64(1), ExprType::LE), Datum::I64(0)),
        (bin_expr(Datum::I64(1), Datum::I64(1), ExprType::LE), Datum::I64(1)),
        (bin_expr(Datum::I64(100), Datum::Null, ExprType::LE), Datum::Null),
        (bin_expr(Datum::I64(100), Datum::I64(1), ExprType::EQ), Datum::I64(0)),
        (bin_expr(Datum::I64(100), Datum::I64(100), ExprType::EQ), Datum::I64(1)),
        (bin_expr(Datum::I64(100), Datum::Null, ExprType::EQ), Datum::Null),
        (bin_expr(Datum::I64(100), Datum::I64(100), ExprType::NE), Datum::I64(0)),
        (bin_expr(Datum::I64(100), Datum::I64(1), ExprType::NE), Datum::I64(1)),
        (bin_expr(Datum::I64(100), Datum::Null, ExprType::NE), Datum::Null),
        (bin_expr(Datum::I64(1), Datum::I64(100), ExprType::GE), Datum::I64(0)),
        (bin_expr(Datum::I64(100), Datum::I64(100), ExprType::GE), Datum::I64(1)),
        (bin_expr(Datum::I64(100), Datum::Null, ExprType::GE), Datum::Null),
        (bin_expr(Datum::I64(100), Datum::I64(100), ExprType::GT), Datum::I64(0)),
        (bin_expr(Datum::I64(100), Datum::I64(1), ExprType::GT), Datum::I64(1)),
        (bin_expr(Datum::I64(100), Datum::Null, ExprType::GT), Datum::Null),
        (bin_expr(Datum::I64(1), Datum::Null, ExprType::NullEQ), Datum::I64(0)),
        (bin_expr(Datum::Null, Datum::Null, ExprType::NullEQ), Datum::I64(1)),
    ]);

    test_eval!(test_eval_logic,
               vec![
        (bin_expr(Datum::I64(0), Datum::I64(1), ExprType::And), Datum::I64(0)),
        (bin_expr(Datum::I64(1), Datum::I64(1), ExprType::And), Datum::I64(1)),
        (bin_expr(Datum::I64(1), Datum::Null, ExprType::And), Datum::Null),
        (bin_expr(Datum::Null, Datum::I64(1), ExprType::And), Datum::Null),
        (bin_expr(Datum::I64(0), Datum::Null, ExprType::And), Datum::I64(0)),
        (bin_expr(Datum::Null, Datum::I64(0), ExprType::And), Datum::I64(0)),
        (bin_expr(Datum::Dec(Decimal::from_f64(2.0).unwrap()), Datum::Dec(0u64.into()),
            ExprType::And), Datum::I64(0)),
        (bin_expr(Datum::Null, Datum::Null, ExprType::And), Datum::Null),
        (bin_expr(Datum::I64(0), Datum::I64(0), ExprType::Or), Datum::I64(0)),
        (bin_expr(Datum::I64(0), Datum::I64(1), ExprType::Or), Datum::I64(1)),
        (bin_expr(Datum::Dec(Decimal::from_f64(2.0).unwrap()), Datum::Dec(0u64.into()),
            ExprType::Or), Datum::I64(1)),
        (bin_expr(Datum::I64(1), Datum::Null, ExprType::Or), Datum::I64(1)),
        (bin_expr(Datum::Null, Datum::I64(1), ExprType::Or), Datum::I64(1)),
        (bin_expr(Datum::Null, Datum::Null, ExprType::Or), Datum::Null),
        (bin_expr(Datum::Null, Datum::I64(0), ExprType::Or), Datum::Null),
        (bin_expr(Datum::I64(0), Datum::Null, ExprType::Or), Datum::Null),
        (build_expr_r(vec![bin_expr(Datum::I64(1), Datum::I64(1), ExprType::EQ),
            bin_expr(Datum::I64(1), Datum::I64(1), ExprType::EQ)], ExprType::And), Datum::I64(1)),
        (not_expr(Datum::I64(1)), Datum::I64(0)),
        (not_expr(Datum::I64(0)), Datum::I64(1)),
        (not_expr(Datum::Null), Datum::Null),
    ]);

    test_eval!(test_eval_like,
               vec![
        (like_expr("a", ""), Datum::I64(0)),
        (like_expr("a", "a"), Datum::I64(1)),
        (like_expr("a", "b"), Datum::I64(0)),
        (like_expr("aAb", "AaB"), Datum::I64(1)),
        (like_expr("a", "%"), Datum::I64(1)),
        (like_expr("aAD", "%d"), Datum::I64(1)),
        (like_expr("aAeD", "%e"), Datum::I64(0)),
        (like_expr("aAb", "Aa%"), Datum::I64(1)),
        (like_expr("abAb", "Aa%"), Datum::I64(0)),
        (like_expr("aAcb", "%C%"), Datum::I64(1)),
        (like_expr("aAb", "%C%"), Datum::I64(0)),
        (bin_expr(Datum::I64(1), Datum::I64(1), ExprType::Like), Datum::I64(1)),
        (bin_expr(Datum::U64(1), Datum::U64(1), ExprType::Like), Datum::I64(1)),
        (bin_expr(Datum::F64(1.0), Datum::F64(1.0), ExprType::Like), Datum::I64(1)),
        (bin_expr(Duration::parse(b"11:00:00", 0).unwrap().into(),
         Duration::parse(b"11:00:00", 0).unwrap().into(), ExprType::Like), Datum::I64(1)),
    ]);

    // TODO: test time
    test_eval!(test_eval_plus,
               vec![
        (bin_expr(Datum::I64(1), Datum::I64(1), ExprType::Plus), Datum::I64(2)),
        (bin_expr(Datum::I64(1), Datum::U64(1), ExprType::Plus), Datum::U64(2)),
        (bin_expr(Datum::I64(1), Datum::Bytes(b"1".to_vec()), ExprType::Plus), Datum::F64(2.0)),
        (bin_expr(Datum::I64(1), Datum::Bytes(b"-1".to_vec()), ExprType::Plus), Datum::F64(0.0)),
        (bin_expr(Datum::Null, Datum::Null, ExprType::Plus), Datum::Null),
        (bin_expr(Datum::I64(-1), Datum::Null, ExprType::Plus), Datum::Null),
        (bin_expr(Datum::Null, Datum::I64(-1), ExprType::Plus), Datum::Null),
        (bin_expr(Datum::I64(-1), Datum::U64(1), ExprType::Plus), Datum::U64(0)),
        (bin_expr(Datum::I64(i64::min_value()), Datum::U64(i64::max_value() as u64 + 1),
         ExprType::Plus), Datum::U64(0)),
        (bin_expr(Datum::F64(2.0), Datum::I64(-1), ExprType::Plus), Datum::F64(1.0)),
        (bin_expr(Datum::F64(2.0), Datum::U64(1), ExprType::Plus), Datum::F64(3.0)),
        (bin_expr(Datum::Dec("3.3".parse().unwrap()), Datum::I64(-1), ExprType::Plus),
         Datum::Dec("2.3".parse().unwrap())),
        (bin_expr(Datum::F64(2.0), Datum::Dec("3.3".parse().unwrap()), ExprType::Plus),
         Datum::F64(5.3)),
        (bin_expr(Datum::Dec("3.3".parse().unwrap()), b"2.0".as_ref().into(), ExprType::Plus),
         Datum::F64(5.3)),
        (bin_expr(Datum::I64(2), Datum::Dur(Duration::parse(b"21 00:02", 0).unwrap()),
         ExprType::Plus), Datum::Dec(Decimal::from_f64(5040202.000000).unwrap())),
        (bin_expr(Datum::I64(2), Datum::Dur(Duration::parse(b"21 00:02:00.321", 2).unwrap()),
         ExprType::Plus), Datum::Dec(Decimal::from_f64(5040202.32).unwrap())),
    ]);

    test_eval!(test_eval_div,
               vec![
        (bin_expr(Datum::I64(1), Datum::I64(1), ExprType::Div), Datum::Dec(1.into())),
        (bin_expr(Datum::I64(1), Datum::U64(1), ExprType::Div), Datum::Dec(1.into())),
        (bin_expr(Datum::I64(1), Datum::Bytes(b"1".to_vec()), ExprType::Div), Datum::F64(1f64)),
        (bin_expr(Datum::I64(1), Datum::Bytes(b"-1".to_vec()), ExprType::Div), Datum::F64(-1f64)),
        (bin_expr(Datum::Null, Datum::Null, ExprType::Div), Datum::Null),
        (bin_expr(Datum::I64(-1), Datum::Null, ExprType::Div), Datum::Null),
        (bin_expr(Datum::Null, Datum::I64(-1), ExprType::Div), Datum::Null),
        (bin_expr(Datum::I64(-1), Datum::U64(1), ExprType::Div), Datum::Dec((-1).into())),
        (bin_expr(Datum::I64(i64::min_value()), Datum::U64(i64::max_value() as u64 + 1),
         ExprType::Div), Datum::Dec((-1).into())),
        (bin_expr(Datum::F64(2.0), Datum::I64(-1), ExprType::Div), Datum::F64(-2.0)),
        (bin_expr(Datum::F64(2.0), Datum::U64(1), ExprType::Div), Datum::F64(2.0)),
        (bin_expr(Datum::F64(2.0), Datum::Dec("0.3".parse().unwrap()), ExprType::Div),
         Datum::F64(6.666666666666667)),
        (bin_expr(Datum::F64(2.0), Datum::Dur(Duration::parse(b"1 00:02", 0).unwrap()),
         ExprType::Div), Datum::F64(0.00000832639467110741)),
        (bin_expr(Datum::Dec("3.3".parse().unwrap()), Datum::I64(-1), ExprType::Div),
         Datum::Dec("-3.3".parse().unwrap())),
        (bin_expr(Datum::I64(2000), Datum::Dur(Duration::parse(b"1 00:02", 0).unwrap()),
         ExprType::Div), Datum::Dec("0.008326394671107410".parse().unwrap())),
        (bin_expr(Datum::I64(2000), Datum::Dur(Duration::parse(b"00:02:00.321", 2).unwrap()),
         ExprType::Div), Datum::Dec("9.984025559105431309".parse().unwrap())),
    ]);

    test_eval!(test_eval_minus,
               vec![
        (bin_expr(Datum::I64(1), Datum::I64(1), ExprType::Minus), Datum::I64(0)),
        (bin_expr(Datum::I64(1), Datum::U64(1), ExprType::Minus), Datum::U64(0)),
        (bin_expr(Datum::U64(1), Datum::I64(-1), ExprType::Minus), Datum::U64(2)),
        (bin_expr(Datum::U64(1), Datum::U64(1), ExprType::Minus), Datum::U64(0)),
        (bin_expr(Datum::I64(1), Datum::Bytes(b"1".to_vec()), ExprType::Minus), Datum::F64(0.0)),
        (bin_expr(Datum::I64(1), Datum::Bytes(b"-1".to_vec()), ExprType::Minus), Datum::F64(2.0)),
        (bin_expr(Datum::Null, Datum::Null, ExprType::Minus), Datum::Null),
        (bin_expr(Datum::I64(-1), Datum::Null, ExprType::Minus), Datum::Null),
        (bin_expr(Datum::U64(1), Datum::I64(i64::min_value()), ExprType::Minus),
         Datum::U64(i64::max_value() as u64 + 2)),
        (bin_expr(Datum::Null, Datum::I64(-1), ExprType::Minus), Datum::Null),
        (bin_expr(Datum::F64(2.0), Datum::I64(-1), ExprType::Minus), Datum::F64(3.0)),
        (bin_expr(Datum::F64(2.0), Datum::U64(1), ExprType::Minus), Datum::F64(1.0)),
        (bin_expr(Datum::F64(2.0), Datum::Dec("0.3".parse().unwrap()), ExprType::Minus),
         Datum::F64(1.7)),
        (bin_expr(Datum::F64(2.0), Datum::Dur(Duration::parse(b"1 00:02", 0).unwrap()),
         ExprType::Minus), Datum::F64(-240198.0)),
        (bin_expr(Datum::Dec("3.3".parse().unwrap()), Datum::I64(-1), ExprType::Minus),
         Datum::Dec("4.3".parse().unwrap())),
        (bin_expr(Datum::I64(2000), Datum::Dur(Duration::parse(b"1 00:02", 0).unwrap()),
         ExprType::Minus), Datum::Dec("-238200".parse().unwrap())),
        (bin_expr(Datum::I64(2000), Datum::Dur(Duration::parse(b"00:02:00.321", 2).unwrap()),
         ExprType::Minus), Datum::Dec("1799.680000".parse().unwrap())),
    ]);

    test_eval!(test_eval_mul,
               vec![
        (bin_expr(Datum::I64(1), Datum::I64(1), ExprType::Mul), Datum::I64(1)),
        (bin_expr(Datum::I64(1), Datum::U64(1), ExprType::Mul), Datum::U64(1)),
        (bin_expr(Datum::I64(1), Datum::Bytes(b"1".to_vec()), ExprType::Mul), Datum::F64(1f64)),
        (bin_expr(Datum::I64(1), Datum::Bytes(b"-1".to_vec()), ExprType::Mul), Datum::F64(-1f64)),
        (bin_expr(Datum::Null, Datum::Null, ExprType::Mul), Datum::Null),
        (bin_expr(Datum::I64(-1), Datum::Null, ExprType::Mul), Datum::Null),
        (bin_expr(Datum::Null, Datum::I64(-1), ExprType::Mul), Datum::Null),
        (bin_expr(Datum::I64(-1), Datum::I64(1), ExprType::Mul), Datum::I64((-1).into())),
        (bin_expr(Datum::F64(2.0), Datum::I64(-1), ExprType::Mul), Datum::F64(-2.0)),
        (bin_expr(Datum::F64(2.0), Datum::U64(1), ExprType::Mul), Datum::F64(2.0)),
        (bin_expr(Datum::F64(2.0), Datum::Dec("0.3".parse().unwrap()), ExprType::Mul),
         Datum::F64(0.6)),
        (bin_expr(Datum::F64(2.0), Datum::Dur(Duration::parse(b"1 00:02", 0).unwrap()),
         ExprType::Mul), Datum::F64(480400.0)),
        (bin_expr(Datum::Dec("3.3".parse().unwrap()), Datum::I64(-1), ExprType::Mul),
         Datum::Dec("-3.3".parse().unwrap())),
        (bin_expr(Datum::I64(2000), Datum::Dur(Duration::parse(b"1 00:02", 0).unwrap()),
         ExprType::Mul), Datum::Dec("480400000".parse().unwrap())),
        (bin_expr(Datum::I64(2000), Datum::Dur(Duration::parse(b"00:02:00.321", 2).unwrap()),
         ExprType::Mul), Datum::Dec("400640".parse().unwrap())),
    ]);

    test_eval!(test_eval_int_div,
               vec![
        (bin_expr(Datum::I64(1), Datum::I64(1), ExprType::IntDiv), Datum::I64(1)),
        (bin_expr(Datum::I64(1), Datum::I64(0), ExprType::IntDiv), Datum::Null),
        (bin_expr(Datum::I64(1), Datum::U64(1), ExprType::IntDiv), Datum::U64(1)),
        (bin_expr(Datum::I64(1), Datum::U64(0), ExprType::IntDiv), Datum::Null),
        (bin_expr(Datum::I64(1), Datum::Bytes(b"1".to_vec()), ExprType::IntDiv), Datum::I64(1)),
        (bin_expr(Datum::I64(1), Datum::Bytes(b"-1".to_vec()), ExprType::IntDiv), Datum::I64(-1)),
        (bin_expr(Datum::I64(1), Datum::Bytes(b"0".to_vec()), ExprType::IntDiv), Datum::Null),
        (bin_expr(Datum::Null, Datum::Null, ExprType::IntDiv), Datum::Null),
        (bin_expr(Datum::I64(-1), Datum::Null, ExprType::IntDiv), Datum::Null),
        (bin_expr(Datum::Null, Datum::I64(-1), ExprType::IntDiv), Datum::Null),
        (bin_expr(Datum::I64(i64::min_value()), Datum::U64(i64::max_value() as u64 + 2),
         ExprType::IntDiv), Datum::U64(0)),
        (bin_expr(Datum::F64(2.0), Datum::I64(-1), ExprType::IntDiv), Datum::I64(-2)),
        (bin_expr(Datum::F64(2.0), Datum::U64(1), ExprType::IntDiv), Datum::I64(2)),
        (bin_expr(Datum::I64(2), Datum::Dec("0.3".parse().unwrap()), ExprType::IntDiv),
         Datum::I64(6)),
        (bin_expr(Datum::F64(2.0), Datum::Dur(Duration::parse(b"1 00:02", 0).unwrap()),
         ExprType::IntDiv), Datum::I64(0)),
        (bin_expr(Datum::Dec("3.3".parse().unwrap()), Datum::I64(-1), ExprType::IntDiv),
         Datum::I64(-3)),
        (bin_expr(Datum::I64(2000), Datum::Dur(Duration::parse(b"1 00:02", 0).unwrap()),
         ExprType::IntDiv), Datum::I64(0)),
        (bin_expr(Datum::I64(2000), Datum::Dur(Duration::parse(b"00:02:00.321", 2).unwrap()),
         ExprType::IntDiv), Datum::I64(9)),
    ]);

    test_eval!(test_eval_rem,
               vec![
        (bin_expr(Datum::I64(3), Datum::I64(1), ExprType::Mod), Datum::I64(0)),
        (bin_expr(Datum::I64(3), Datum::I64(2), ExprType::Mod), Datum::I64(1)),
        (bin_expr(Datum::I64(1), Datum::I64(0), ExprType::Mod), Datum::Null),
        (bin_expr(Datum::I64(3), Datum::U64(2), ExprType::Mod), Datum::I64(1)),
        (bin_expr(Datum::I64(1), Datum::U64(0), ExprType::Mod), Datum::Null),
        (bin_expr(Datum::I64(3), Datum::Bytes(b"2".to_vec()), ExprType::Mod), Datum::F64(1.0)),
        (bin_expr(Datum::I64(3), Datum::Bytes(b"-2".to_vec()), ExprType::Mod), Datum::F64(1.0)),
        (bin_expr(Datum::Null, Datum::Null, ExprType::Mod), Datum::Null),
        (bin_expr(Datum::I64(-1), Datum::Null, ExprType::Mod), Datum::Null),
        (bin_expr(Datum::Null, Datum::I64(-1), ExprType::Mod), Datum::Null),
        (bin_expr(Datum::I64(-1), Datum::U64(2), ExprType::Mod), Datum::I64((-1).into())),
        (bin_expr(Datum::I64(i64::min_value()), Datum::U64(i64::max_value() as u64),
         ExprType::Mod), Datum::I64(-1)),
        (bin_expr(Datum::U64(i64::max_value() as u64), Datum::I64(i64::min_value()),
         ExprType::Mod), Datum::U64(i64::max_value() as u64)),
        (bin_expr(Datum::F64(3.2), Datum::I64(2), ExprType::Mod), Datum::F64(1.2000000000000002)),
        (bin_expr(Datum::F64(-3.2), Datum::I64(2), ExprType::Mod), Datum::F64(-1.2000000000000002)),
        (bin_expr(Datum::F64(2.0), Datum::Dec("0.3".parse().unwrap()), ExprType::Mod),
         Datum::F64(0.20000000000000007)),
        (bin_expr(Datum::F64(2.0), Datum::Dur(Duration::parse(b"1 00:02", 0).unwrap()),
         ExprType::Mod), Datum::F64(2.0)),
        (bin_expr(Datum::Dec("3.3".parse().unwrap()), Datum::I64(-1), ExprType::Mod),
         Datum::Dec("0.3".parse().unwrap())),
        (bin_expr(Datum::I64(2000), Datum::Dur(Duration::parse(b"1 00:02", 0).unwrap()),
         ExprType::Mod), Datum::Dec("2000".parse().unwrap())),
        (bin_expr(Datum::I64(2000), Datum::Dur(Duration::parse(b"00:02:00.321", 2).unwrap()),
         ExprType::Mod), Datum::Dec("197.12".parse().unwrap())),
    ]);

    test_eval!(test_eval_case_when,
               vec![
        (case_when(vec![
            Datum::I64(0), b"case1".as_ref().into(),
            Datum::I64(1), b"case2".as_ref().into(),
            Datum::I64(1), b"case3".as_ref().into()
        ]), b"case2".as_ref().into()),
        (case_when(vec![
            Datum::I64(0), b"case1".as_ref().into(),
            Datum::I64(0), b"case2".as_ref().into(),
            Datum::I64(0), b"case3".as_ref().into(),
            b"else".as_ref().into()
        ]), b"else".as_ref().into()),
        (case_when(vec![
            Datum::I64(0), b"case1".as_ref().into(),
            Datum::I64(0), b"case2".as_ref().into(),
            Datum::I64(0), b"case3".as_ref().into()
        ]), Datum::Null),
        (build_expr_r(vec![
            case_when(vec![
                Datum::I64(0), Datum::I64(0),
                Datum::I64(1), Datum::I64(1)
            ]), datum_expr(b"nested case when".as_ref().into()),
            datum_expr(Datum::I64(0)), datum_expr(b"case1".as_ref().into()),
            datum_expr(Datum::I64(1)), datum_expr(b"case2".as_ref().into()),
            datum_expr(Datum::I64(1)), datum_expr(b"case3".as_ref().into()),
        ], ExprType::Case), b"nested case when".as_ref().into()),
        (case_when(vec![
            Datum::Null, b"case1".as_ref().into(),
            Datum::I64(0), b"case2".as_ref().into(),
            Datum::I64(1), b"case3".as_ref().into()
        ]), b"case3".as_ref().into()),
    ]);

    test_eval!(test_eval_if,
               vec![
                (build_expr(vec![true.into(), b"expr1".as_ref().into(), b"expr2".as_ref().into()],
                    ExprType::If), b"expr1".as_ref().into()),
                (build_expr(vec![false.into(), b"expr1".as_ref().into(), b"expr2".as_ref().into()],
                    ExprType::If), b"expr2".as_ref().into()),
                (build_expr(vec![Datum::Null, b"expr1".as_ref().into(), b"expr2".as_ref().into()],
                    ExprType::If), b"expr2".as_ref().into()),
                (build_expr(vec![true.into(), Datum::Null, b"expr2".as_ref().into()],
                    ExprType::If), Datum::Null),
                (build_expr(vec![false.into(), b"expr1".as_ref().into(), Datum::Null],
                    ExprType::If), Datum::Null),
                (build_expr_r(vec![
                    build_expr(vec![true.into(), Datum::Null, true.into()], ExprType::If),
                    build_expr(vec![
                            true.into(),
                            b"expr1".as_ref().into(),
                            b"expr2".as_ref().into()
                        ],ExprType::If),
                    build_expr(vec![
                            false.into(),
                            b"expr1".as_ref().into(),
                            b"expr2".as_ref().into()
                        ],ExprType::If),
                ], ExprType::If), b"expr2".as_ref().into()),
    ]);

    test_eval!(test_eval_coalesce,
               vec![
        (coalesce(vec![Datum::Null, Datum::Null, Datum::Null]), Datum::Null),
        (coalesce(vec![Datum::Null, b"not-null".as_ref().into(), Datum::Null]),
         b"not-null".as_ref().into()),
        (coalesce(vec![Datum::Null, b"not-null".as_ref().into(),
         b"not-null-2".as_ref().into(), Datum::Null]), b"not-null".as_ref().into()),
    ]);

    test_eval!(test_eval_if_null,
               vec![
            (build_expr(vec![Datum::Null, b"right".as_ref().into()], ExprType::IfNull),
                b"right".as_ref().into()),
            (build_expr(vec![b"left".as_ref().into(), b"right".as_ref().into()], ExprType::IfNull),
                b"left".as_ref().into()),
            (build_expr(vec![b"left".as_ref().into(), Datum::Null], ExprType::IfNull),
                b"left".as_ref().into()),
            (build_expr(vec![Datum::Null, Datum::Null], ExprType::IfNull),
                Datum::Null),
    ]);

    test_eval!(test_eval_is_null,
               vec![
        (build_expr(vec![b"abc".as_ref().into()], ExprType::IsNull), false.into()),
        (build_expr(vec![Datum::Null], ExprType::IsNull), true.into()),
        (build_expr(vec![Datum::I64(0)], ExprType::IsNull), false.into()),
    ]);

    test_eval!(test_eval_null_if,
               vec![
         (build_expr(vec![b"abc".as_ref().into(), b"abc".as_ref().into()], ExprType::NullIf),
            Datum::Null),
         (build_expr(vec![Datum::Null, Datum::Null], ExprType::NullIf),
            Datum::Null),
         (build_expr(vec![123i64.into(), 111i64.into()], ExprType::NullIf),
            123i64.into()),
         (build_expr(vec![123i64.into(), Datum::Null], ExprType::NullIf),
            123i64.into()),
    ]);

    fn in_expr(target: Datum, mut list: Vec<Datum>) -> Expr {
        let target_expr = datum_expr(target);
        list.sort_by(|l, r| l.cmp(&Default::default(), r).unwrap());
        let val = datum::encode_value(&list).unwrap();
        let mut list_expr = Expr::new();
        list_expr.set_tp(ExprType::ValueList);
        list_expr.set_val(val);
        let mut expr = Expr::new();
        expr.set_tp(ExprType::In);
        expr.mut_children().push(target_expr);
        expr.mut_children().push(list_expr);
        expr
    }

    #[test]
    fn test_context() {
        let mut req = SelectRequest::new();
        req.set_time_zone_offset(i32::MAX as i64 + 1);
        let ctx = EvalContext::new(&req);
        assert!(ctx.is_err());
        req.set_time_zone_offset(3600);
        EvalContext::new(&req).unwrap();
    }

    #[test]
    fn test_where_in() {
        let cases = vec![
            (in_expr(Datum::I64(1), vec![Datum::I64(1), Datum::I64(2)]), Datum::I64(1)),
            (in_expr(Datum::I64(1), vec![Datum::I64(2), Datum::Null]), Datum::Null),
            (in_expr(Datum::Null, vec![Datum::I64(1), Datum::Null]), Datum::Null),
            (in_expr(Datum::I64(2), vec![Datum::I64(1), Datum::Null]), Datum::Null),
            (in_expr(Datum::I64(2), vec![]), Datum::I64(0)),
            (in_expr(b"abc".as_ref().into(), vec![b"abc".as_ref().into(),
             b"ab".as_ref().into()]), Datum::I64(1)),
            (in_expr(b"abc".as_ref().into(), vec![b"aba".as_ref().into(),
             b"bab".as_ref().into()]), Datum::I64(0)),
        ];

        let mut eval = Evaluator::default();
        for (expr, expect_res) in cases {
            let res = eval.eval(&Default::default(), &expr);
            if res.is_err() {
                panic!("failed to execute {:?}: {:?}", expr, res);
            }
            let res = res.unwrap();
            if res != expect_res {
                panic!("wrong result {:?}, expect {:?} while executing {:?}",
                       res,
                       expect_res,
                       expr);
            }
        }
    }

    fn build_byte_datums_expr(data: &[&[u8]], tp: ExprType) -> Expr {
        let datums = data.into_iter().map(|item| Datum::Bytes(item.to_vec())).collect();
        build_expr(datums, tp)
    }

    test_eval!(test_eval_json_modify,
               vec![
        (build_expr(vec![Datum::Null, Datum::Null, Datum::Null], ExprType::JsonSet),
                    Datum::Null),
        (build_expr(vec![Datum::I64(9), Datum::Bytes(b"$[1]".to_vec()), Datum::I64(3)],
                         ExprType::JsonSet),
                    Datum::Json(r#"[9,3]"#.parse().unwrap())),
        (build_expr(vec![Datum::I64(9), Datum::Bytes(b"$[1]".to_vec()), Datum::I64(3)],
                         ExprType::JsonInsert),
                    Datum::Json(r#"[9,3]"#.parse().unwrap())),
        (build_expr(vec![Datum::I64(9), Datum::Bytes(b"$[1]".to_vec()), Datum::I64(3)],
                         ExprType::JsonReplace),
                    Datum::Json(r#"9"#.parse().unwrap())),
        (build_expr(vec![Datum::Bytes(br#"{"a":"x"}"#.to_vec()),
                            Datum::Bytes(b"$.a".to_vec()),Datum::Null],
                        ExprType::JsonSet),
                    Datum::Json(r#"{"a":null}"#.parse().unwrap())),
               ]);

    test_eval!(test_eval_json_unquote,
               vec![
            (build_expr(vec![Datum::Null], ExprType::JsonUnquote),
                        Datum::Null),
            (build_byte_datums_expr(&[b"a"], ExprType::JsonUnquote),
                        Datum::Bytes(b"a".to_vec())),
            (build_byte_datums_expr(&[br#"\"3\""#], ExprType::JsonUnquote),
                        Datum::Bytes(br#""3""#.to_vec())),
            (build_byte_datums_expr(&[br#"{"a":  "b"}"#], ExprType::JsonUnquote),
                        Datum::Bytes(br#"{"a":  "b"}"#.to_vec())),
            (build_byte_datums_expr(&[br#"hello,\"quoted string\",world"#],
                                    ExprType::JsonUnquote),
                        Datum::Bytes(br#"hello,"quoted string",world"#.to_vec())),
               ]);

    test_eval!(test_eval_json_extract,
               vec![(build_expr(vec![Datum::Null, Datum::Null], ExprType::JsonExtract),
                     Datum::Null),
                    (build_byte_datums_expr(&[br#"{"a": [{"aa": [{"aaa": 1}]}], "aaa": 2}"#,
                                              b"$.a[0].aa[0].aaa",
                                              b"$.aaa"],
                                            ExprType::JsonExtract),
                     Datum::Json("[1,2]".parse().unwrap()))]);

    test_eval!(test_eval_json_type,
               vec![
            (build_expr(vec![Datum::Null], ExprType::JsonType),
                        Datum::Null),
            (build_byte_datums_expr(&[br#"true"#], ExprType::JsonType),
                        Datum::Bytes(b"BOOLEAN".to_vec())),
            (build_byte_datums_expr(&[br#"null"#], ExprType::JsonType),
                        Datum::Bytes(b"NULL".to_vec())),
            (build_byte_datums_expr(&[br#"3"#], ExprType::JsonType),
                        Datum::Bytes(b"INTEGER".to_vec())),
            (build_byte_datums_expr(&[br#"3.14"#], ExprType::JsonType),
                        Datum::Bytes(b"DOUBLE".to_vec())),
            (build_byte_datums_expr(&[br#"{"name":"shirly","age":18}"#], ExprType::JsonType),
                        Datum::Bytes(b"OBJECT".to_vec())),
            (build_byte_datums_expr(&[br#"[1,2,3]"#], ExprType::JsonType),
                        Datum::Bytes(b"ARRAY".to_vec())),
    ]);

    test_eval!(test_eval_json_merge,
               vec![
        (build_expr(vec![Datum::Null, Datum::Null], ExprType::JsonMerge),
                    Datum::Null),
        (build_byte_datums_expr(&[b"{}", b"[]"], ExprType::JsonMerge),
                    Datum::Json("[{}]".parse().unwrap())),
        (build_byte_datums_expr(&[b"{}", b"[]", b"3", br#""4""#], ExprType::JsonMerge),
                    Datum::Json(r#"[{}, 3, "4"]"#.parse().unwrap())),
    ]);

    test_eval_err!(test_eval_json_err,
                   vec![
          build_byte_datums_expr(&[b"{}", b"$invalidPath", b"3",], ExprType::JsonReplace),
          build_byte_datums_expr(&[b"{}", b"$.a", b"3", b"$.c"], ExprType::JsonReplace),
          build_expr(vec![], ExprType::JsonUnquote),
          build_byte_datums_expr(&[br#"true"#, br#"444"#], ExprType::JsonUnquote),
          build_expr(vec![], ExprType::JsonExtract),
          build_byte_datums_expr(&[br#"{"a": [{"aa": [{"aaa": 1}]}], "aaa": 2}"#],
                                ExprType::JsonExtract),
          build_byte_datums_expr(&[br#"{"a": [{"aa": [{"aaa": 1}]}], "aaa": 2}"#, b"aaa"],
                                ExprType::JsonExtract),
          build_expr(vec![], ExprType::JsonType),
          build_byte_datums_expr(&[br#"true"#, br#"444"#], ExprType::JsonType),
          build_expr(vec![], ExprType::JsonMerge),
          build_expr(vec![Datum::Null], ExprType::JsonMerge),
     ]);
}<|MERGE_RESOLUTION|>--- conflicted
+++ resolved
@@ -243,19 +243,8 @@
     }
 
     fn eval_one_child(&mut self, ctx: &EvalContext, expr: &Expr) -> Result<Datum> {
-<<<<<<< HEAD
         let child_expr = try!(self.get_one_child(expr));
-        let child = try!(self.eval(ctx, child_expr));
-        Ok(child)
-=======
-        let children = expr.get_children();
-        if children.len() != 1 {
-            return Err(Error::Expr(format!("{:?} need 1 operands but got {}",
-                                           expr.get_tp(),
-                                           children.len())));
-        }
-        self.eval(ctx, &children[0])
->>>>>>> 40ac7485
+        self.eval(ctx, child_expr)
     }
 
     fn eval_two_children(&mut self, ctx: &EvalContext, expr: &Expr) -> Result<(Datum, Datum)> {
