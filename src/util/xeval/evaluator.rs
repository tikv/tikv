--- conflicted
+++ resolved
@@ -134,11 +134,8 @@
             ExprType::Case => self.eval_case_when(ctx, expr),
             ExprType::If => self.eval_if(ctx, expr),
             ExprType::Coalesce => self.eval_coalesce(ctx, expr),
-<<<<<<< HEAD
             ExprType::IfNull => self.eval_if_null(ctx, expr),
-=======
             ExprType::IsNull => self.eval_is_null(ctx, expr),
->>>>>>> 2d03d1c8
             _ => Ok(Datum::Null),
         }
     }
@@ -376,7 +373,6 @@
         Ok(Datum::Null)
     }
 
-<<<<<<< HEAD
     fn eval_if_null(&mut self, ctx: &EvalContext, expr: &Expr) -> Result<Datum> {
         let children = expr.get_children();
         if children.len() != 2 {
@@ -388,7 +384,8 @@
         } else {
             Ok(left)
         }
-=======
+    }
+
     fn eval_is_null(&mut self, ctx: &EvalContext, expr: &Expr) -> Result<Datum> {
         let children = expr.get_children();
         if children.len() != 1 {
@@ -396,7 +393,6 @@
         }
         let d = try!(self.eval(ctx, &children[0]));
         Ok((d == Datum::Null).into())
->>>>>>> 2d03d1c8
     }
 }
 
@@ -884,7 +880,6 @@
          b"not-null-2".as_ref().into(), Datum::Null]), b"not-null".as_ref().into()),
     ]);
 
-<<<<<<< HEAD
     test_eval!(test_eval_if_null,
                vec![
             (build_expr(vec![Datum::Null, b"right".as_ref().into()], ExprType::IfNull),
@@ -895,13 +890,13 @@
                 b"left".as_ref().into()),
             (build_expr(vec![Datum::Null, Datum::Null], ExprType::IfNull),
                 Datum::Null),
-=======
+    ]);
+
     test_eval!(test_eval_is_null,
                vec![
         (build_expr(vec![b"abc".as_ref().into()], ExprType::IsNull), false.into()),
         (build_expr(vec![Datum::Null], ExprType::IsNull), true.into()),
         (build_expr(vec![Datum::I64(0)], ExprType::IsNull), false.into()),
->>>>>>> 2d03d1c8
     ]);
 
     fn in_expr(target: Datum, mut list: Vec<Datum>) -> Expr {
