--- conflicted
+++ resolved
@@ -146,12 +146,9 @@
             ExprType::JsonExtract => self.eval_json_extract(ctx, expr),
             ExprType::JsonType => self.eval_json_type(ctx, expr),
             ExprType::JsonMerge => self.eval_json_merge(ctx, expr),
-<<<<<<< HEAD
             ExprType::JsonObject => self.eval_json_object(ctx, expr),
             ExprType::JsonArray => self.eval_json_array(ctx, expr),
-=======
             ExprType::ScalarFunc => self.eval_scalar_function(ctx, expr),
->>>>>>> f81604b6
             _ => Ok(Datum::Null),
         }
     }
@@ -525,7 +522,6 @@
         Ok(Datum::Json(first.merge(suffixes)))
     }
 
-<<<<<<< HEAD
     fn eval_json_object(&mut self, ctx: &EvalContext, expr: &Expr) -> Result<Datum> {
         let children = try!(self.eval_more_children(ctx, expr, 0));
         let obj = try!(json_object(children));
@@ -536,13 +532,13 @@
         let children = try!(self.eval_more_children(ctx, expr, 0));
         let arr = try!(json_array(children));
         Ok(Datum::Json(arr))
-=======
+    }
+    
     fn eval_scalar_function(&mut self, ctx: &EvalContext, expr: &Expr) -> Result<Datum> {
         match expr.get_sig() {
             ScalarFuncSig::AbsInt => self.abs_int(ctx, expr),
             _ => Err(Error::Expr(format!("unsupported scalar function: {:?}", expr.get_sig()))),
         }
->>>>>>> f81604b6
     }
 
     fn eval_logic<F>(&mut self,
