// Copyright 2016 PingCAP, Inc.
//
// Licensed under the Apache License, Version 2.0 (the "License");
// you may not use this file except in compliance with the License.
// You may obtain a copy of the License at
//
//     http://www.apache.org/licenses/LICENSE-2.0
//
// Unless required by applicable law or agreed to in writing, software
// distributed under the License is distributed on an "AS IS" BASIS,
// See the License for the specific language governing permissions and
// limitations under the License.

use std::cmp::Ordering;
use std::ascii::AsciiExt;
use std::str;

use chrono::FixedOffset;
use tipb::expression::{Expr, ExprType};
use tipb::select::SelectRequest;

use util::codec::number::NumberDecoder;
use util::codec::datum::{Datum, DatumDecoder};
<<<<<<< HEAD
use util::codec::mysql::{DecimalDecoder, MAX_FSP, Duration, Json, ModifyType};
=======
use util::codec::mysql::{DecimalDecoder, MAX_FSP, Duration, Json, PathExpression};
>>>>>>> d7d2660e
use util::codec;
use util::collections::{HashMap, HashMapEntry};

use super::{Result, Error};

/// Flags are used by `SelectRequest.flags` to handle execution mode, like how to handle
/// truncate error.
/// `FLAG_IGNORE_TRUNCATE` indicates if truncate error should be ignored.
/// Read-only statements should ignore truncate error, write statements should not ignore
/// truncate error.
pub const FLAG_IGNORE_TRUNCATE: u64 = 1;
/// `FLAG_TRUNCATE_AS_WARNING` indicates if truncate error should be returned as warning.
/// This flag only matters if `FLAG_IGNORE_TRUNCATE` is not set, in strict sql mode, truncate error
/// should be returned as error, in non-strict sql mode, truncate error should be saved as warning.
pub const FLAG_TRUNCATE_AS_WARNING: u64 = 1 << 1;

#[derive(Debug)]
/// Some global variables needed in an evaluation.
pub struct EvalContext {
    /// timezone to use when parse/calculate time.
    pub tz: FixedOffset,
    pub ignore_truncate: bool,
    pub truncate_as_warning: bool,
}

impl Default for EvalContext {
    fn default() -> EvalContext {
        EvalContext {
            tz: FixedOffset::east(0),
            ignore_truncate: false,
            truncate_as_warning: false,
        }
    }
}

const ONE_DAY: i64 = 3600 * 24;

impl EvalContext {
    pub fn new(sel: &SelectRequest) -> Result<EvalContext> {
        let offset = sel.get_time_zone_offset();
        if offset <= -ONE_DAY || offset >= ONE_DAY {
            return Err(Error::Eval(format!("invalid tz offset {}", offset)));
        }
        let tz = match FixedOffset::east_opt(offset as i32) {
            None => return Err(Error::Eval(format!("invalid tz offset {}", offset))),
            Some(tz) => tz,
        };

        let flags = sel.get_flags();

        let e = EvalContext {
            tz: tz,
            ignore_truncate: (flags & FLAG_IGNORE_TRUNCATE) > 0,
            truncate_as_warning: (flags & FLAG_TRUNCATE_AS_WARNING) > 0,
        };

        Ok(e)
    }
}

/// `Evaluator` evaluates `tipb::Expr`.
#[derive(Default)]
pub struct Evaluator {
    // column_id -> column_value
    pub row: HashMap<i64, Datum>,
    // expr pointer -> value list
    cached_value_list: HashMap<isize, Vec<Datum>>,
}

impl Evaluator {
    pub fn batch_eval(&mut self, ctx: &EvalContext, exprs: &[Expr]) -> Result<Vec<Datum>> {
        let mut res = Vec::with_capacity(exprs.len());
        for expr in exprs {
            let r = try!(self.eval(ctx, expr));
            res.push(r);
        }
        Ok(res)
    }

    /// Eval evaluates expr to a Datum.
    pub fn eval(&mut self, ctx: &EvalContext, expr: &Expr) -> Result<Datum> {
        match expr.get_tp() {
            ExprType::Int64 => self.eval_int(expr),
            ExprType::Uint64 => self.eval_uint(expr),
            // maybe we should use take here?
            ExprType::String | ExprType::Bytes => Ok(Datum::Bytes(expr.get_val().to_vec())),
            ExprType::ColumnRef => self.eval_column_ref(expr),
            ExprType::LT => self.eval_lt(ctx, expr),
            ExprType::LE => self.eval_le(ctx, expr),
            ExprType::EQ => self.eval_eq(ctx, expr),
            ExprType::NE => self.eval_ne(ctx, expr),
            ExprType::GE => self.eval_ge(ctx, expr),
            ExprType::GT => self.eval_gt(ctx, expr),
            ExprType::NullEQ => self.eval_null_eq(ctx, expr),
            ExprType::And => self.eval_logic(ctx, expr, Some(false), eval_and),
            ExprType::Or => self.eval_logic(ctx, expr, Some(true), eval_or),
            ExprType::Not => self.eval_not(ctx, expr),
            ExprType::Like => self.eval_like(ctx, expr),
            ExprType::Float32 |
            ExprType::Float64 => self.eval_float(expr),
            ExprType::MysqlDuration => self.eval_duration(expr),
            ExprType::MysqlDecimal => self.eval_decimal(expr),
            ExprType::In => self.eval_in(ctx, expr),
            ExprType::Plus => self.eval_arith(ctx, expr, Datum::checked_add),
            ExprType::Div => self.eval_arith(ctx, expr, Datum::checked_div),
            ExprType::Minus => self.eval_arith(ctx, expr, Datum::checked_minus),
            ExprType::Mul => self.eval_arith(ctx, expr, Datum::checked_mul),
            ExprType::IntDiv => self.eval_arith(ctx, expr, Datum::checked_int_div),
            ExprType::Mod => self.eval_arith(ctx, expr, Datum::checked_rem),
            ExprType::Case => self.eval_case_when(ctx, expr),
            ExprType::If => self.eval_if(ctx, expr),
            ExprType::Coalesce => self.eval_coalesce(ctx, expr),
            ExprType::IfNull => self.eval_if_null(ctx, expr),
            ExprType::IsNull => self.eval_is_null(ctx, expr),
            ExprType::NullIf => self.eval_null_if(ctx, expr),
<<<<<<< HEAD
            ExprType::JsonSet => self.eval_json_modify(ctx, expr, ModifyType::Set),
            ExprType::JsonInsert => self.eval_json_modify(ctx, expr, ModifyType::Insert),
            ExprType::JsonReplace => self.eval_json_modify(ctx, expr, ModifyType::Replace),
=======
            ExprType::JsonExtract => self.eval_json_extract(ctx, expr),
>>>>>>> d7d2660e
            ExprType::JsonType => self.eval_json_type(ctx, expr),
            ExprType::JsonMerge => self.eval_json_merge(ctx, expr),
            _ => Ok(Datum::Null),
        }
    }

    fn eval_int(&self, expr: &Expr) -> Result<Datum> {
        let i = try!(expr.get_val().decode_i64());
        Ok(Datum::I64(i))
    }

    fn eval_uint(&self, expr: &Expr) -> Result<Datum> {
        let u = try!(expr.get_val().decode_u64());
        Ok(Datum::U64(u))
    }

    fn eval_float(&self, expr: &Expr) -> Result<Datum> {
        let f = try!(expr.get_val().decode_f64());
        Ok(Datum::F64(f))
    }

    fn eval_duration(&self, expr: &Expr) -> Result<Datum> {
        let n = try!(expr.get_val().decode_i64());
        let dur = try!(Duration::from_nanos(n, MAX_FSP));
        Ok(Datum::Dur(dur))
    }

    fn eval_decimal(&self, expr: &Expr) -> Result<Datum> {
        let d = try!(expr.get_val().decode_decimal());
        Ok(Datum::Dec(d))
    }

    fn eval_column_ref(&self, expr: &Expr) -> Result<Datum> {
        let i = try!(expr.get_val().decode_i64());
        self.row.get(&i).cloned().ok_or_else(|| Error::Eval(format!("column {} not found", i)))
    }

    fn eval_lt(&mut self, ctx: &EvalContext, expr: &Expr) -> Result<Datum> {
        let cmp = try!(self.cmp_children(ctx, expr));
        Ok(cmp.map(|c| c < Ordering::Equal).into())
    }

    fn eval_le(&mut self, ctx: &EvalContext, expr: &Expr) -> Result<Datum> {
        let cmp = try!(self.cmp_children(ctx, expr));
        Ok(cmp.map(|c| c <= Ordering::Equal).into())
    }

    fn eval_eq(&mut self, ctx: &EvalContext, expr: &Expr) -> Result<Datum> {
        let cmp = try!(self.cmp_children(ctx, expr));
        Ok(cmp.map(|c| c == Ordering::Equal).into())
    }

    fn eval_ne(&mut self, ctx: &EvalContext, expr: &Expr) -> Result<Datum> {
        let cmp = try!(self.cmp_children(ctx, expr));
        Ok(cmp.map(|c| c != Ordering::Equal).into())
    }

    fn eval_ge(&mut self, ctx: &EvalContext, expr: &Expr) -> Result<Datum> {
        let cmp = try!(self.cmp_children(ctx, expr));
        Ok(cmp.map(|c| c >= Ordering::Equal).into())
    }

    fn eval_gt(&mut self, ctx: &EvalContext, expr: &Expr) -> Result<Datum> {
        let cmp = try!(self.cmp_children(ctx, expr));
        Ok(cmp.map(|c| c > Ordering::Equal).into())
    }

    fn eval_null_eq(&mut self, ctx: &EvalContext, expr: &Expr) -> Result<Datum> {
        let (left, right) = try!(self.eval_two_children(ctx, expr));
        let cmp = try!(left.cmp(ctx, &right));
        Ok((cmp == Ordering::Equal).into())
    }

    fn cmp_children(&mut self, ctx: &EvalContext, expr: &Expr) -> Result<Option<Ordering>> {
        let (left, right) = try!(self.eval_two_children(ctx, expr));
        if left == Datum::Null || right == Datum::Null {
            return Ok(None);
        }
        left.cmp(ctx, &right).map(Some).map_err(From::from)
    }

    fn get_two_children<'a>(&mut self, expr: &'a Expr) -> Result<(&'a Expr, &'a Expr)> {
        let l = expr.get_children().len();
        if l != 2 {
            return Err(Error::Expr(format!("{:?} need 2 operands but got {}", expr.get_tp(), l)));
        }
        let children = expr.get_children();
        Ok((&children[0], &children[1]))
    }

    fn eval_one_child(&mut self, ctx: &EvalContext, expr: &Expr) -> Result<Datum> {
        let children = expr.get_children();
        if children.len() != 1 {
            return Err(Error::Expr(format!("{:?} need 1 operands but got {}",
                                           expr.get_tp(),
                                           children.len())));
        }
        let child = try!(self.eval(ctx, &children[0]));
        Ok(child)
    }

    fn eval_two_children(&mut self, ctx: &EvalContext, expr: &Expr) -> Result<(Datum, Datum)> {
        let (left_expr, right_expr) = try!(self.get_two_children(expr));
        let left = try!(self.eval(ctx, left_expr));
        let right = try!(self.eval(ctx, right_expr));
        Ok((left, right))
    }

    fn eval_more_children(&mut self,
                          ctx: &EvalContext,
                          expr: &Expr,
                          num: usize)
                          -> Result<Vec<Datum>> {
        let children = expr.get_children();
        if children.len() < num {
            return Err(Error::Expr(format!("expect more than {} operands, got {}",
                                           num,
                                           children.len())));
        }
        children.iter()
            .map(|child| self.eval(ctx, child))
            .collect()
    }

    fn eval_not(&mut self, ctx: &EvalContext, expr: &Expr) -> Result<Datum> {
        let children_cnt = expr.get_children().len();
        if children_cnt != 1 {
            return Err(Error::Expr(format!("expect 1 operand, got {}", children_cnt)));
        }
        let d = try!(self.eval(ctx, &expr.get_children()[0]));
        if d == Datum::Null {
            return Ok(Datum::Null);
        }
        let b = try!(d.into_bool(ctx));
        Ok((b.map(|v| !v)).into())
    }

    fn eval_like(&mut self, ctx: &EvalContext, expr: &Expr) -> Result<Datum> {
        let (target, pattern) = try!(self.eval_two_children(ctx, expr));
        if Datum::Null == target || Datum::Null == pattern {
            return Ok(Datum::Null);
        }
        let mut target_str = try!(target.into_string());
        let mut pattern_str = try!(pattern.into_string());
        if pattern_str.chars().any(|x| x.is_ascii() && x.is_alphabetic()) {
            target_str = target_str.to_ascii_lowercase();
            pattern_str = pattern_str.to_ascii_lowercase();
        }
        // for now, tidb ensures that pattern being pushed down must match ^%?[^\\_%]*%?$.
        let len = pattern_str.len();
        if pattern_str.starts_with('%') {
            if pattern_str[1..].ends_with('%') {
                Ok(target_str.contains(&pattern_str[1..len - 1]).into())
            } else {
                Ok(target_str.ends_with(&pattern_str[1..]).into())
            }
        } else if pattern_str.ends_with('%') {
            Ok(target_str.starts_with(&pattern_str[..len - 1]).into())
        } else {
            Ok(target_str.eq(&pattern_str).into())
        }
    }

    fn eval_in(&mut self, ctx: &EvalContext, expr: &Expr) -> Result<Datum> {
        if expr.get_children().len() != 2 {
            return Err(Error::Expr(format!("IN need 2 operand, got {}",
                                           expr.get_children().len())));
        }
        let children = expr.get_children();
        let target = try!(self.eval(ctx, &children[0]));
        if let Datum::Null = target {
            return Ok(target);
        }
        let value_list_expr = &children[1];
        if value_list_expr.get_tp() != ExprType::ValueList {
            return Err(Error::Expr("the second children should be value list type".to_owned()));
        }
        let decoded = try!(self.decode_value_list(value_list_expr));
        if try!(check_in(ctx, target, decoded)) {
            return Ok(true.into());
        }
        if decoded.first().map_or(false, |d| *d == Datum::Null) {
            return Ok(Datum::Null);
        }
        Ok(false.into())
    }

    fn decode_value_list(&mut self, value_list_expr: &Expr) -> Result<&Vec<Datum>> {
        let p = value_list_expr as *const Expr as isize;
        let decoded = match self.cached_value_list.entry(p) {
            HashMapEntry::Occupied(entry) => entry.into_mut(),
            HashMapEntry::Vacant(entry) => {
                let default = try!(value_list_expr.get_val().decode());
                entry.insert(default)
            }
        };
        Ok(decoded)
    }

    fn eval_arith<F>(&mut self, ctx: &EvalContext, expr: &Expr, f: F) -> Result<Datum>
        where F: FnOnce(Datum, &EvalContext, Datum) -> codec::Result<Datum>
    {
        let (left, right) = try!(self.eval_two_children(ctx, expr));
        eval_arith(ctx, left, right, f)
    }

    fn eval_case_when(&mut self, ctx: &EvalContext, expr: &Expr) -> Result<Datum> {
        for chunk in expr.get_children().chunks(2) {
            let res = try!(self.eval(ctx, &chunk[0]));
            if chunk.len() == 1 {
                // else statement
                return Ok(res);
            }
            if !try!(res.into_bool(ctx)).unwrap_or(false) {
                continue;
            }
            return self.eval(ctx, &chunk[1]).map_err(From::from);
        }
        Ok(Datum::Null)
    }

    fn eval_if(&mut self, ctx: &EvalContext, expr: &Expr) -> Result<Datum> {
        let children = expr.get_children();
        if children.len() != 3 {
            return Err(Error::Expr(format!("expect 3 operands, got {}", children.len())));
        }
        let cond = try!(self.eval(ctx, &children[0]));
        let d = match try!(cond.into_bool(ctx)) {
            Some(true) => try!(self.eval(ctx, &children[1])),
            _ => try!(self.eval(ctx, &children[2])),
        };
        Ok(d)
    }

    fn eval_coalesce(&mut self, ctx: &EvalContext, expr: &Expr) -> Result<Datum> {
        for child in expr.get_children() {
            match try!(self.eval(ctx, child)) {
                Datum::Null => {}
                res => return Ok(res),
            }
        }
        Ok(Datum::Null)
    }

    fn eval_if_null(&mut self, ctx: &EvalContext, expr: &Expr) -> Result<Datum> {
        let children = expr.get_children();
        if children.len() != 2 {
            return Err(Error::Expr(format!("expect 2 operands, got {}", children.len())));
        }
        let left = try!(self.eval(ctx, &children[0]));
        if left == Datum::Null {
            Ok(try!(self.eval(ctx, &children[1])))
        } else {
            Ok(left)
        }
    }

    fn eval_is_null(&mut self, ctx: &EvalContext, expr: &Expr) -> Result<Datum> {
        let children = expr.get_children();
        if children.len() != 1 {
            return Err(Error::Expr(format!("expect 1 operand, got {}", children.len())));
        }
        let d = try!(self.eval(ctx, &children[0]));
        Ok((d == Datum::Null).into())
    }

    fn eval_null_if(&mut self, ctx: &EvalContext, expr: &Expr) -> Result<Datum> {
        let (left, right) = try!(self.eval_two_children(ctx, expr));
        if left == Datum::Null || right == Datum::Null {
            return Ok(left);
        }
        if let Ordering::Equal = try!(left.cmp(ctx, &right)) {
            Ok(Datum::Null)
        } else {
            Ok(left)
        }
    }

<<<<<<< HEAD
    fn eval_json_modify(&mut self,
                        ctx: &EvalContext,
                        expr: &Expr,
                        mt: ModifyType)
                        -> Result<Datum> {
        let children = try!(self.eval_more_children(ctx, expr, 2));
        if is_even(children.len() as i64) {
            return Err(Error::Expr(format!("expect odd number operands, got {}", children.len())));
        }

        let mut index = 0 as i64;
        let should_be_null = children.iter().any(|item| {
            index += 1;
            if *item != Datum::Null {
                false
            } else {
                index == 1 || is_even(index)
            }
        });
        if should_be_null {
            return Ok(Datum::Null);
        }

        let kv_len = children.len() / 2;
        let mut children = children.into_iter();
        let mut json = try!(children.next().unwrap().cast_as_json());
        let mut keys = Vec::with_capacity(kv_len);
        let mut values = Vec::with_capacity(kv_len);
        while let Some(item) = children.next() {
            let key = try!(item.to_json_path_expr());
            let value = try!(children.next().unwrap().into_json());
            keys.push(key);
            values.push(value);
        }

        try!(json.modify(&keys, values, mt));
        Ok(Datum::Json(json))
=======
    fn eval_json_extract(&mut self, ctx: &EvalContext, expr: &Expr) -> Result<Datum> {
        let children = try!(self.eval_more_children(ctx, expr, 2));
        if children.iter().any(|item| *item == Datum::Null) {
            return Ok(Datum::Null);
        }
        let mut children = children.into_iter();
        let json = try!(children.next().unwrap().cast_as_json());
        let path_extrs: Vec<PathExpression> = try!(children.map(|item| item.to_json_path_expr())
            .collect());
        if let Some(data) = json.extract(&path_extrs) {
            Ok(Datum::Json(data))
        } else {
            Ok(Datum::Null)
        }
>>>>>>> d7d2660e
    }

    fn eval_json_type(&mut self, ctx: &EvalContext, expr: &Expr) -> Result<Datum> {
        let child = try!(self.eval_one_child(ctx, expr));
        if Datum::Null == child {
            return Ok(Datum::Null);
        }
        let json = try!(child.cast_as_json());
        let json_type = json.json_type().to_vec();
        Ok(Datum::Bytes(json_type))
    }

    fn eval_json_merge(&mut self, ctx: &EvalContext, expr: &Expr) -> Result<Datum> {
        let children = try!(self.eval_more_children(ctx, expr, 2));
        if children.iter().any(|item| *item == Datum::Null) {
            return Ok(Datum::Null);
        }
        let mut children = children.into_iter();
        let first = try!(children.next().unwrap().cast_as_json());
        let suffixes: Vec<Json> = try!(children.map(|item| item.cast_as_json())
            .collect());
        Ok(Datum::Json(first.merge(suffixes)))
    }

    fn eval_logic<F>(&mut self,
                     ctx: &EvalContext,
                     expr: &Expr,
                     break_res: Option<bool>,
                     logic_func: F)
                     -> Result<Datum>
        where F: FnOnce(Option<bool>, Option<bool>) -> Datum
    {
        let (left_expr, right_expr) = try!(self.get_two_children(expr));
        let left_datum = try!(self.eval(ctx, left_expr));
        let left = try!(left_datum.into_bool(ctx));
        if left == break_res {
            return Ok(left.into());
        }
        let right_datum = try!(self.eval(ctx, right_expr));
        let right = try!(right_datum.into_bool(ctx));
        if right == break_res {
            return Ok(right.into());
        }
        Ok(logic_func(left, right))
    }
}

// lhs and rhs can't be Some(false)
#[inline]
fn eval_and(lhs: Option<bool>, rhs: Option<bool>) -> Datum {
    match (lhs, rhs) {
        (Some(true), Some(true)) => true.into(),
        _ => Datum::Null,
    }
}

// lhs and rhs can't be Some(true)
#[inline]
fn eval_or(lhs: Option<bool>, rhs: Option<bool>) -> Datum {
    match (lhs, rhs) {
        (Some(false), Some(false)) => false.into(),
        _ => Datum::Null,
    }
}

#[inline]
pub fn eval_arith<F>(ctx: &EvalContext, left: Datum, right: Datum, f: F) -> Result<Datum>
    where F: FnOnce(Datum, &EvalContext, Datum) -> codec::Result<Datum>
{
    let left = try!(left.into_arith(ctx));
    let right = try!(right.into_arith(ctx));

    let (left, right) = try!(Datum::coerce(left, right));
    if left == Datum::Null || right == Datum::Null {
        return Ok(Datum::Null);
    }

    f(left, ctx, right).map_err(From::from)
}

/// Check if `target` is in `value_list`.
fn check_in(ctx: &EvalContext, target: Datum, value_list: &[Datum]) -> Result<bool> {
    let mut err = None;
    let pos = value_list.binary_search_by(|d| {
        match d.cmp(ctx, &target) {
            Ok(ord) => ord,
            Err(e) => {
                err = Some(e);
                Ordering::Less
            }
        }
    });
    if let Some(e) = err {
        return Err(e.into());
    }
    Ok(pos.is_ok())
}

#[inline]
fn is_even(n: i64) -> bool {
    n & 1 == 0
}

#[cfg(test)]
mod test {
    use super::*;
    use util::codec::number::{self, NumberEncoder};
    use util::codec::{Datum, datum};
    use util::codec::mysql::{self, MAX_FSP, Decimal, Duration, DecimalEncoder};

    use std::i32;

    use tipb::expression::{Expr, ExprType};
    use tipb::select::SelectRequest;
    use protobuf::RepeatedField;

    fn datum_expr(datum: Datum) -> Expr {
        let mut expr = Expr::new();
        match datum {
            Datum::I64(i) => {
                expr.set_tp(ExprType::Int64);
                let mut buf = Vec::with_capacity(number::I64_SIZE);
                buf.encode_i64(i).unwrap();
                expr.set_val(buf);
            }
            Datum::U64(u) => {
                expr.set_tp(ExprType::Uint64);
                let mut buf = Vec::with_capacity(number::U64_SIZE);
                buf.encode_u64(u).unwrap();
                expr.set_val(buf);
            }
            Datum::Bytes(bs) => {
                expr.set_tp(ExprType::Bytes);
                expr.set_val(bs);
            }
            Datum::F64(f) => {
                expr.set_tp(ExprType::Float64);
                let mut buf = Vec::with_capacity(number::F64_SIZE);
                buf.encode_f64(f).unwrap();
                expr.set_val(buf);
            }
            Datum::Dur(d) => {
                expr.set_tp(ExprType::MysqlDuration);
                let mut buf = Vec::with_capacity(number::I64_SIZE);
                buf.encode_i64(d.to_nanos()).unwrap();
                expr.set_val(buf);
            }
            Datum::Dec(d) => {
                expr.set_tp(ExprType::MysqlDecimal);
                let (prec, frac) = d.prec_and_frac();
                let mut buf = Vec::with_capacity(mysql::dec_encoded_len(&[prec, frac]).unwrap());
                buf.encode_decimal(&d, prec, frac).unwrap();
                expr.set_val(buf);
            }
            Datum::Null => expr.set_tp(ExprType::Null),
            d => panic!("unsupport datum: {:?}", d),
        };
        expr
    }

    fn col_expr(col_id: i64) -> Expr {
        let mut expr = Expr::new();
        expr.set_tp(ExprType::ColumnRef);
        let mut buf = Vec::with_capacity(8);
        buf.encode_i64(col_id).unwrap();
        expr.set_val(buf);
        expr
    }

    fn bin_expr(left: Datum, right: Datum, tp: ExprType) -> Expr {
        build_expr(vec![left, right], tp)
    }

    fn build_expr(children: Vec<Datum>, tp: ExprType) -> Expr {
        let children_expr = children.into_iter().map(datum_expr).collect();
        build_expr_r(children_expr, tp)
    }

    fn build_expr_r(children_expr: Vec<Expr>, tp: ExprType) -> Expr {
        let mut expr = Expr::new();
        expr.set_tp(tp);
        expr.set_children(RepeatedField::from_vec(children_expr));
        expr
    }

    fn case_when(datums: Vec<Datum>) -> Expr {
        build_expr(datums, ExprType::Case)
    }

    fn coalesce(datums: Vec<Datum>) -> Expr {
        build_expr(datums, ExprType::Coalesce)
    }

    fn not_expr(value: Datum) -> Expr {
        let mut expr = Expr::new();
        expr.set_tp(ExprType::Not);
        expr.mut_children().push(datum_expr(value));
        expr
    }

    fn like_expr(target: &'static str, pattern: &'static str) -> Expr {
        let target_expr = datum_expr(Datum::Bytes(target.as_bytes().to_vec()));
        let pattern_expr = datum_expr(Datum::Bytes(pattern.as_bytes().to_vec()));
        let mut expr = Expr::new();
        expr.set_tp(ExprType::Like);
        expr.mut_children().push(target_expr);
        expr.mut_children().push(pattern_expr);
        expr
    }

    macro_rules! test_eval {
        ($tag:ident, $cases:expr) => {
            #[test]
            fn $tag() {
                let cases = $cases;

                let mut xevaluator = Evaluator::default();
                xevaluator.row.insert(1, Datum::I64(100));
                for (expr, exp) in cases {
                    let res = xevaluator.eval(&Default::default(), &expr);
                    if res.is_err() {
                        panic!("failed to eval {:?}: {:?}", expr, res);
                    }
                    let res = res.unwrap();
                    if res != exp {
                        panic!("failed to eval {:?} expect {:?}, got {:?}", expr, exp, res);
                    }
                }
            }
        };
    }

    macro_rules! test_eval_err {
        ($tag:ident, $cases:expr) => {
            #[test]
            fn $tag() {
                let cases = $cases;

                let mut xevaluator = Evaluator::default();
                xevaluator.row.insert(1, Datum::I64(100));
                for expr in cases {
                    let res = xevaluator.eval(&Default::default(), &expr);
                    assert!(res.is_err());
                }
            }
        };
    }


    test_eval!(test_eval_datum_col,
               vec![
        (datum_expr(Datum::F64(1.1)), Datum::F64(1.1)),
        (datum_expr(Datum::I64(1)), Datum::I64(1)),
        (datum_expr(Datum::U64(1)), Datum::U64(1)),
        (datum_expr(b"abc".as_ref().into()), b"abc".as_ref().into()),
        (datum_expr(Datum::Null), Datum::Null),
        (datum_expr(Duration::parse(b"01:00:00", 0).unwrap().into()),
            Duration::from_nanos(3600 * 1_000_000_000, MAX_FSP).unwrap().into()),
        (datum_expr(Datum::Dec("1.1".parse().unwrap())),
            Datum::Dec(Decimal::from_f64(1.1).unwrap())),
        (col_expr(1), Datum::I64(100)),
    ]);

    test_eval!(test_eval_cmp,
               vec![
        (bin_expr(Duration::parse(b"11:00:00", 0).unwrap().into(),
            Duration::parse(b"00:00:00", 0).unwrap().into(), ExprType::LT), Datum::I64(0)),
        (bin_expr(Duration::parse(b"11:00:00.233", 2).unwrap().into(),
            Duration::parse(b"11:00:00.233", 0).unwrap().into(), ExprType::EQ), Datum::I64(0)),
        (bin_expr(Duration::parse(b"11:00:00.233", 3).unwrap().into(),
            Duration::parse(b"11:00:00.233", 4).unwrap().into(), ExprType::EQ), Datum::I64(1)),
        (bin_expr(Datum::Dec(Decimal::from_f64(2.0).unwrap()), Datum::Dec(2u64.into()),
            ExprType::EQ), Datum::I64(1)),
        (bin_expr(Datum::I64(100), Datum::I64(1), ExprType::LT), Datum::I64(0)),
        (bin_expr(Datum::I64(1), Datum::I64(100), ExprType::LT), Datum::I64(1)),
        (bin_expr(Datum::I64(100), Datum::Null, ExprType::LT), Datum::Null),
        (bin_expr(Datum::I64(100), Datum::I64(1), ExprType::LE), Datum::I64(0)),
        (bin_expr(Datum::I64(1), Datum::I64(1), ExprType::LE), Datum::I64(1)),
        (bin_expr(Datum::I64(100), Datum::Null, ExprType::LE), Datum::Null),
        (bin_expr(Datum::I64(100), Datum::I64(1), ExprType::EQ), Datum::I64(0)),
        (bin_expr(Datum::I64(100), Datum::I64(100), ExprType::EQ), Datum::I64(1)),
        (bin_expr(Datum::I64(100), Datum::Null, ExprType::EQ), Datum::Null),
        (bin_expr(Datum::I64(100), Datum::I64(100), ExprType::NE), Datum::I64(0)),
        (bin_expr(Datum::I64(100), Datum::I64(1), ExprType::NE), Datum::I64(1)),
        (bin_expr(Datum::I64(100), Datum::Null, ExprType::NE), Datum::Null),
        (bin_expr(Datum::I64(1), Datum::I64(100), ExprType::GE), Datum::I64(0)),
        (bin_expr(Datum::I64(100), Datum::I64(100), ExprType::GE), Datum::I64(1)),
        (bin_expr(Datum::I64(100), Datum::Null, ExprType::GE), Datum::Null),
        (bin_expr(Datum::I64(100), Datum::I64(100), ExprType::GT), Datum::I64(0)),
        (bin_expr(Datum::I64(100), Datum::I64(1), ExprType::GT), Datum::I64(1)),
        (bin_expr(Datum::I64(100), Datum::Null, ExprType::GT), Datum::Null),
        (bin_expr(Datum::I64(1), Datum::Null, ExprType::NullEQ), Datum::I64(0)),
        (bin_expr(Datum::Null, Datum::Null, ExprType::NullEQ), Datum::I64(1)),
    ]);

    test_eval!(test_eval_logic,
               vec![
        (bin_expr(Datum::I64(0), Datum::I64(1), ExprType::And), Datum::I64(0)),
        (bin_expr(Datum::I64(1), Datum::I64(1), ExprType::And), Datum::I64(1)),
        (bin_expr(Datum::I64(1), Datum::Null, ExprType::And), Datum::Null),
        (bin_expr(Datum::Null, Datum::I64(1), ExprType::And), Datum::Null),
        (bin_expr(Datum::I64(0), Datum::Null, ExprType::And), Datum::I64(0)),
        (bin_expr(Datum::Null, Datum::I64(0), ExprType::And), Datum::I64(0)),
        (bin_expr(Datum::Dec(Decimal::from_f64(2.0).unwrap()), Datum::Dec(0u64.into()),
            ExprType::And), Datum::I64(0)),
        (bin_expr(Datum::Null, Datum::Null, ExprType::And), Datum::Null),
        (bin_expr(Datum::I64(0), Datum::I64(0), ExprType::Or), Datum::I64(0)),
        (bin_expr(Datum::I64(0), Datum::I64(1), ExprType::Or), Datum::I64(1)),
        (bin_expr(Datum::Dec(Decimal::from_f64(2.0).unwrap()), Datum::Dec(0u64.into()),
            ExprType::Or), Datum::I64(1)),
        (bin_expr(Datum::I64(1), Datum::Null, ExprType::Or), Datum::I64(1)),
        (bin_expr(Datum::Null, Datum::I64(1), ExprType::Or), Datum::I64(1)),
        (bin_expr(Datum::Null, Datum::Null, ExprType::Or), Datum::Null),
        (bin_expr(Datum::Null, Datum::I64(0), ExprType::Or), Datum::Null),
        (bin_expr(Datum::I64(0), Datum::Null, ExprType::Or), Datum::Null),
        (build_expr_r(vec![bin_expr(Datum::I64(1), Datum::I64(1), ExprType::EQ),
            bin_expr(Datum::I64(1), Datum::I64(1), ExprType::EQ)], ExprType::And), Datum::I64(1)),
        (not_expr(Datum::I64(1)), Datum::I64(0)),
        (not_expr(Datum::I64(0)), Datum::I64(1)),
        (not_expr(Datum::Null), Datum::Null),
    ]);

    test_eval!(test_eval_like,
               vec![
        (like_expr("a", ""), Datum::I64(0)),
        (like_expr("a", "a"), Datum::I64(1)),
        (like_expr("a", "b"), Datum::I64(0)),
        (like_expr("aAb", "AaB"), Datum::I64(1)),
        (like_expr("a", "%"), Datum::I64(1)),
        (like_expr("aAD", "%d"), Datum::I64(1)),
        (like_expr("aAeD", "%e"), Datum::I64(0)),
        (like_expr("aAb", "Aa%"), Datum::I64(1)),
        (like_expr("abAb", "Aa%"), Datum::I64(0)),
        (like_expr("aAcb", "%C%"), Datum::I64(1)),
        (like_expr("aAb", "%C%"), Datum::I64(0)),
        (bin_expr(Datum::I64(1), Datum::I64(1), ExprType::Like), Datum::I64(1)),
        (bin_expr(Datum::U64(1), Datum::U64(1), ExprType::Like), Datum::I64(1)),
        (bin_expr(Datum::F64(1.0), Datum::F64(1.0), ExprType::Like), Datum::I64(1)),
        (bin_expr(Duration::parse(b"11:00:00", 0).unwrap().into(),
         Duration::parse(b"11:00:00", 0).unwrap().into(), ExprType::Like), Datum::I64(1)),
    ]);

    // TODO: test time
    test_eval!(test_eval_plus,
               vec![
		(bin_expr(Datum::I64(1), Datum::I64(1), ExprType::Plus), Datum::I64(2)),
        (bin_expr(Datum::I64(1), Datum::U64(1), ExprType::Plus), Datum::U64(2)),
        (bin_expr(Datum::I64(1), Datum::Bytes(b"1".to_vec()), ExprType::Plus), Datum::F64(2.0)),
        (bin_expr(Datum::I64(1), Datum::Bytes(b"-1".to_vec()), ExprType::Plus), Datum::F64(0.0)),
        (bin_expr(Datum::Null, Datum::Null, ExprType::Plus), Datum::Null),
        (bin_expr(Datum::I64(-1), Datum::Null, ExprType::Plus), Datum::Null),
        (bin_expr(Datum::Null, Datum::I64(-1), ExprType::Plus), Datum::Null),
        (bin_expr(Datum::I64(-1), Datum::U64(1), ExprType::Plus), Datum::U64(0)),
        (bin_expr(Datum::I64(i64::min_value()), Datum::U64(i64::max_value() as u64 + 1),
         ExprType::Plus), Datum::U64(0)),
        (bin_expr(Datum::F64(2.0), Datum::I64(-1), ExprType::Plus), Datum::F64(1.0)),
        (bin_expr(Datum::F64(2.0), Datum::U64(1), ExprType::Plus), Datum::F64(3.0)),
        (bin_expr(Datum::Dec("3.3".parse().unwrap()), Datum::I64(-1), ExprType::Plus),
         Datum::Dec("2.3".parse().unwrap())),
        (bin_expr(Datum::F64(2.0), Datum::Dec("3.3".parse().unwrap()), ExprType::Plus),
         Datum::F64(5.3)),
        (bin_expr(Datum::Dec("3.3".parse().unwrap()), b"2.0".as_ref().into(), ExprType::Plus),
         Datum::F64(5.3)),
        (bin_expr(Datum::I64(2), Datum::Dur(Duration::parse(b"21 00:02", 0).unwrap()),
         ExprType::Plus), Datum::Dec(Decimal::from_f64(5040202.000000).unwrap())),
        (bin_expr(Datum::I64(2), Datum::Dur(Duration::parse(b"21 00:02:00.321", 2).unwrap()),
         ExprType::Plus), Datum::Dec(Decimal::from_f64(5040202.32).unwrap())),
    ]);

    test_eval!(test_eval_div,
               vec![
		(bin_expr(Datum::I64(1), Datum::I64(1), ExprType::Div), Datum::Dec(1.into())),
        (bin_expr(Datum::I64(1), Datum::U64(1), ExprType::Div), Datum::Dec(1.into())),
        (bin_expr(Datum::I64(1), Datum::Bytes(b"1".to_vec()), ExprType::Div), Datum::F64(1f64)),
        (bin_expr(Datum::I64(1), Datum::Bytes(b"-1".to_vec()), ExprType::Div), Datum::F64(-1f64)),
        (bin_expr(Datum::Null, Datum::Null, ExprType::Div), Datum::Null),
        (bin_expr(Datum::I64(-1), Datum::Null, ExprType::Div), Datum::Null),
        (bin_expr(Datum::Null, Datum::I64(-1), ExprType::Div), Datum::Null),
        (bin_expr(Datum::I64(-1), Datum::U64(1), ExprType::Div), Datum::Dec((-1).into())),
        (bin_expr(Datum::I64(i64::min_value()), Datum::U64(i64::max_value() as u64 + 1),
         ExprType::Div), Datum::Dec((-1).into())),
        (bin_expr(Datum::F64(2.0), Datum::I64(-1), ExprType::Div), Datum::F64(-2.0)),
        (bin_expr(Datum::F64(2.0), Datum::U64(1), ExprType::Div), Datum::F64(2.0)),
        (bin_expr(Datum::F64(2.0), Datum::Dec("0.3".parse().unwrap()), ExprType::Div),
         Datum::F64(6.666666666666667)),
        (bin_expr(Datum::F64(2.0), Datum::Dur(Duration::parse(b"1 00:02", 0).unwrap()),
         ExprType::Div), Datum::F64(0.00000832639467110741)),
        (bin_expr(Datum::Dec("3.3".parse().unwrap()), Datum::I64(-1), ExprType::Div),
         Datum::Dec("-3.3".parse().unwrap())),
        (bin_expr(Datum::I64(2000), Datum::Dur(Duration::parse(b"1 00:02", 0).unwrap()),
         ExprType::Div), Datum::Dec("0.008326394671107410".parse().unwrap())),
        (bin_expr(Datum::I64(2000), Datum::Dur(Duration::parse(b"00:02:00.321", 2).unwrap()),
         ExprType::Div), Datum::Dec("9.984025559105431309".parse().unwrap())),
    ]);

    test_eval!(test_eval_minus,
               vec![
        (bin_expr(Datum::I64(1), Datum::I64(1), ExprType::Minus), Datum::I64(0)),
        (bin_expr(Datum::I64(1), Datum::U64(1), ExprType::Minus), Datum::U64(0)),
        (bin_expr(Datum::U64(1), Datum::I64(-1), ExprType::Minus), Datum::U64(2)),
        (bin_expr(Datum::U64(1), Datum::U64(1), ExprType::Minus), Datum::U64(0)),
        (bin_expr(Datum::I64(1), Datum::Bytes(b"1".to_vec()), ExprType::Minus), Datum::F64(0.0)),
        (bin_expr(Datum::I64(1), Datum::Bytes(b"-1".to_vec()), ExprType::Minus), Datum::F64(2.0)),
        (bin_expr(Datum::Null, Datum::Null, ExprType::Minus), Datum::Null),
        (bin_expr(Datum::I64(-1), Datum::Null, ExprType::Minus), Datum::Null),
        (bin_expr(Datum::U64(1), Datum::I64(i64::min_value()), ExprType::Minus),
         Datum::U64(i64::max_value() as u64 + 2)),
        (bin_expr(Datum::Null, Datum::I64(-1), ExprType::Minus), Datum::Null),
        (bin_expr(Datum::F64(2.0), Datum::I64(-1), ExprType::Minus), Datum::F64(3.0)),
        (bin_expr(Datum::F64(2.0), Datum::U64(1), ExprType::Minus), Datum::F64(1.0)),
        (bin_expr(Datum::F64(2.0), Datum::Dec("0.3".parse().unwrap()), ExprType::Minus),
         Datum::F64(1.7)),
        (bin_expr(Datum::F64(2.0), Datum::Dur(Duration::parse(b"1 00:02", 0).unwrap()),
         ExprType::Minus), Datum::F64(-240198.0)),
        (bin_expr(Datum::Dec("3.3".parse().unwrap()), Datum::I64(-1), ExprType::Minus),
         Datum::Dec("4.3".parse().unwrap())),
        (bin_expr(Datum::I64(2000), Datum::Dur(Duration::parse(b"1 00:02", 0).unwrap()),
         ExprType::Minus), Datum::Dec("-238200".parse().unwrap())),
        (bin_expr(Datum::I64(2000), Datum::Dur(Duration::parse(b"00:02:00.321", 2).unwrap()),
         ExprType::Minus), Datum::Dec("1799.680000".parse().unwrap())),
    ]);

    test_eval!(test_eval_mul,
               vec![
		(bin_expr(Datum::I64(1), Datum::I64(1), ExprType::Mul), Datum::I64(1)),
        (bin_expr(Datum::I64(1), Datum::U64(1), ExprType::Mul), Datum::U64(1)),
        (bin_expr(Datum::I64(1), Datum::Bytes(b"1".to_vec()), ExprType::Mul), Datum::F64(1f64)),
        (bin_expr(Datum::I64(1), Datum::Bytes(b"-1".to_vec()), ExprType::Mul), Datum::F64(-1f64)),
        (bin_expr(Datum::Null, Datum::Null, ExprType::Mul), Datum::Null),
        (bin_expr(Datum::I64(-1), Datum::Null, ExprType::Mul), Datum::Null),
        (bin_expr(Datum::Null, Datum::I64(-1), ExprType::Mul), Datum::Null),
        (bin_expr(Datum::I64(-1), Datum::I64(1), ExprType::Mul), Datum::I64((-1).into())),
        (bin_expr(Datum::F64(2.0), Datum::I64(-1), ExprType::Mul), Datum::F64(-2.0)),
        (bin_expr(Datum::F64(2.0), Datum::U64(1), ExprType::Mul), Datum::F64(2.0)),
        (bin_expr(Datum::F64(2.0), Datum::Dec("0.3".parse().unwrap()), ExprType::Mul),
         Datum::F64(0.6)),
        (bin_expr(Datum::F64(2.0), Datum::Dur(Duration::parse(b"1 00:02", 0).unwrap()),
         ExprType::Mul), Datum::F64(480400.0)),
        (bin_expr(Datum::Dec("3.3".parse().unwrap()), Datum::I64(-1), ExprType::Mul),
         Datum::Dec("-3.3".parse().unwrap())),
        (bin_expr(Datum::I64(2000), Datum::Dur(Duration::parse(b"1 00:02", 0).unwrap()),
         ExprType::Mul), Datum::Dec("480400000".parse().unwrap())),
        (bin_expr(Datum::I64(2000), Datum::Dur(Duration::parse(b"00:02:00.321", 2).unwrap()),
         ExprType::Mul), Datum::Dec("400640".parse().unwrap())),
    ]);

    test_eval!(test_eval_int_div,
               vec![
		(bin_expr(Datum::I64(1), Datum::I64(1), ExprType::IntDiv), Datum::I64(1)),
        (bin_expr(Datum::I64(1), Datum::I64(0), ExprType::IntDiv), Datum::Null),
        (bin_expr(Datum::I64(1), Datum::U64(1), ExprType::IntDiv), Datum::U64(1)),
        (bin_expr(Datum::I64(1), Datum::U64(0), ExprType::IntDiv), Datum::Null),
        (bin_expr(Datum::I64(1), Datum::Bytes(b"1".to_vec()), ExprType::IntDiv), Datum::I64(1)),
        (bin_expr(Datum::I64(1), Datum::Bytes(b"-1".to_vec()), ExprType::IntDiv), Datum::I64(-1)),
        (bin_expr(Datum::I64(1), Datum::Bytes(b"0".to_vec()), ExprType::IntDiv), Datum::Null),
        (bin_expr(Datum::Null, Datum::Null, ExprType::IntDiv), Datum::Null),
        (bin_expr(Datum::I64(-1), Datum::Null, ExprType::IntDiv), Datum::Null),
        (bin_expr(Datum::Null, Datum::I64(-1), ExprType::IntDiv), Datum::Null),
        (bin_expr(Datum::I64(i64::min_value()), Datum::U64(i64::max_value() as u64 + 2),
         ExprType::IntDiv), Datum::U64(0)),
        (bin_expr(Datum::F64(2.0), Datum::I64(-1), ExprType::IntDiv), Datum::I64(-2)),
        (bin_expr(Datum::F64(2.0), Datum::U64(1), ExprType::IntDiv), Datum::I64(2)),
        (bin_expr(Datum::I64(2), Datum::Dec("0.3".parse().unwrap()), ExprType::IntDiv),
         Datum::I64(6)),
        (bin_expr(Datum::F64(2.0), Datum::Dur(Duration::parse(b"1 00:02", 0).unwrap()),
         ExprType::IntDiv), Datum::I64(0)),
        (bin_expr(Datum::Dec("3.3".parse().unwrap()), Datum::I64(-1), ExprType::IntDiv),
         Datum::I64(-3)),
        (bin_expr(Datum::I64(2000), Datum::Dur(Duration::parse(b"1 00:02", 0).unwrap()),
         ExprType::IntDiv), Datum::I64(0)),
        (bin_expr(Datum::I64(2000), Datum::Dur(Duration::parse(b"00:02:00.321", 2).unwrap()),
         ExprType::IntDiv), Datum::I64(9)),
    ]);

    test_eval!(test_eval_rem,
               vec![
        (bin_expr(Datum::I64(3), Datum::I64(1), ExprType::Mod), Datum::I64(0)),
		(bin_expr(Datum::I64(3), Datum::I64(2), ExprType::Mod), Datum::I64(1)),
        (bin_expr(Datum::I64(1), Datum::I64(0), ExprType::Mod), Datum::Null),
        (bin_expr(Datum::I64(3), Datum::U64(2), ExprType::Mod), Datum::I64(1)),
        (bin_expr(Datum::I64(1), Datum::U64(0), ExprType::Mod), Datum::Null),
        (bin_expr(Datum::I64(3), Datum::Bytes(b"2".to_vec()), ExprType::Mod), Datum::F64(1.0)),
        (bin_expr(Datum::I64(3), Datum::Bytes(b"-2".to_vec()), ExprType::Mod), Datum::F64(1.0)),
        (bin_expr(Datum::Null, Datum::Null, ExprType::Mod), Datum::Null),
        (bin_expr(Datum::I64(-1), Datum::Null, ExprType::Mod), Datum::Null),
        (bin_expr(Datum::Null, Datum::I64(-1), ExprType::Mod), Datum::Null),
        (bin_expr(Datum::I64(-1), Datum::U64(2), ExprType::Mod), Datum::I64((-1).into())),
        (bin_expr(Datum::I64(i64::min_value()), Datum::U64(i64::max_value() as u64),
         ExprType::Mod), Datum::I64(-1)),
        (bin_expr(Datum::U64(i64::max_value() as u64), Datum::I64(i64::min_value()),
         ExprType::Mod), Datum::U64(i64::max_value() as u64)),
        (bin_expr(Datum::F64(3.2), Datum::I64(2), ExprType::Mod), Datum::F64(1.2000000000000002)),
        (bin_expr(Datum::F64(-3.2), Datum::I64(2), ExprType::Mod), Datum::F64(-1.2000000000000002)),
        (bin_expr(Datum::F64(2.0), Datum::Dec("0.3".parse().unwrap()), ExprType::Mod),
         Datum::F64(0.20000000000000007)),
        (bin_expr(Datum::F64(2.0), Datum::Dur(Duration::parse(b"1 00:02", 0).unwrap()),
         ExprType::Mod), Datum::F64(2.0)),
        (bin_expr(Datum::Dec("3.3".parse().unwrap()), Datum::I64(-1), ExprType::Mod),
         Datum::Dec("0.3".parse().unwrap())),
        (bin_expr(Datum::I64(2000), Datum::Dur(Duration::parse(b"1 00:02", 0).unwrap()),
         ExprType::Mod), Datum::Dec("2000".parse().unwrap())),
        (bin_expr(Datum::I64(2000), Datum::Dur(Duration::parse(b"00:02:00.321", 2).unwrap()),
         ExprType::Mod), Datum::Dec("197.12".parse().unwrap())),
    ]);

    test_eval!(test_eval_case_when,
               vec![
        (case_when(vec![
            Datum::I64(0), b"case1".as_ref().into(),
            Datum::I64(1), b"case2".as_ref().into(),
            Datum::I64(1), b"case3".as_ref().into()
        ]), b"case2".as_ref().into()),
        (case_when(vec![
            Datum::I64(0), b"case1".as_ref().into(),
            Datum::I64(0), b"case2".as_ref().into(),
            Datum::I64(0), b"case3".as_ref().into(),
            b"else".as_ref().into()
        ]), b"else".as_ref().into()),
        (case_when(vec![
            Datum::I64(0), b"case1".as_ref().into(),
            Datum::I64(0), b"case2".as_ref().into(),
            Datum::I64(0), b"case3".as_ref().into()
        ]), Datum::Null),
        (build_expr_r(vec![
            case_when(vec![
                Datum::I64(0), Datum::I64(0),
                Datum::I64(1), Datum::I64(1)
            ]), datum_expr(b"nested case when".as_ref().into()),
            datum_expr(Datum::I64(0)), datum_expr(b"case1".as_ref().into()),
            datum_expr(Datum::I64(1)), datum_expr(b"case2".as_ref().into()),
            datum_expr(Datum::I64(1)), datum_expr(b"case3".as_ref().into()),
        ], ExprType::Case), b"nested case when".as_ref().into()),
        (case_when(vec![
            Datum::Null, b"case1".as_ref().into(),
            Datum::I64(0), b"case2".as_ref().into(),
            Datum::I64(1), b"case3".as_ref().into()
        ]), b"case3".as_ref().into()),
    ]);

    test_eval!(test_eval_if,
               vec![
                (build_expr(vec![true.into(), b"expr1".as_ref().into(), b"expr2".as_ref().into()],
                    ExprType::If), b"expr1".as_ref().into()),
                (build_expr(vec![false.into(), b"expr1".as_ref().into(), b"expr2".as_ref().into()],
                    ExprType::If), b"expr2".as_ref().into()),
                (build_expr(vec![Datum::Null, b"expr1".as_ref().into(), b"expr2".as_ref().into()],
                    ExprType::If), b"expr2".as_ref().into()),
                (build_expr(vec![true.into(), Datum::Null, b"expr2".as_ref().into()],
                    ExprType::If), Datum::Null),
                (build_expr(vec![false.into(), b"expr1".as_ref().into(), Datum::Null],
                    ExprType::If), Datum::Null),
                (build_expr_r(vec![
                    build_expr(vec![true.into(), Datum::Null, true.into()], ExprType::If),
                    build_expr(vec![
                            true.into(),
                            b"expr1".as_ref().into(),
                            b"expr2".as_ref().into()
                        ],ExprType::If),
                    build_expr(vec![
                            false.into(),
                            b"expr1".as_ref().into(),
                            b"expr2".as_ref().into()
                        ],ExprType::If),
                ], ExprType::If), b"expr2".as_ref().into()),
    ]);

    test_eval!(test_eval_coalesce,
               vec![
        (coalesce(vec![Datum::Null, Datum::Null, Datum::Null]), Datum::Null),
        (coalesce(vec![Datum::Null, b"not-null".as_ref().into(), Datum::Null]),
         b"not-null".as_ref().into()),
        (coalesce(vec![Datum::Null, b"not-null".as_ref().into(),
         b"not-null-2".as_ref().into(), Datum::Null]), b"not-null".as_ref().into()),
    ]);

    test_eval!(test_eval_if_null,
               vec![
            (build_expr(vec![Datum::Null, b"right".as_ref().into()], ExprType::IfNull),
                b"right".as_ref().into()),
            (build_expr(vec![b"left".as_ref().into(), b"right".as_ref().into()], ExprType::IfNull),
                b"left".as_ref().into()),
            (build_expr(vec![b"left".as_ref().into(), Datum::Null], ExprType::IfNull),
                b"left".as_ref().into()),
            (build_expr(vec![Datum::Null, Datum::Null], ExprType::IfNull),
                Datum::Null),
    ]);

    test_eval!(test_eval_is_null,
               vec![
        (build_expr(vec![b"abc".as_ref().into()], ExprType::IsNull), false.into()),
        (build_expr(vec![Datum::Null], ExprType::IsNull), true.into()),
        (build_expr(vec![Datum::I64(0)], ExprType::IsNull), false.into()),
    ]);

    test_eval!(test_eval_null_if,
               vec![
         (build_expr(vec![b"abc".as_ref().into(), b"abc".as_ref().into()], ExprType::NullIf),
            Datum::Null),
         (build_expr(vec![Datum::Null, Datum::Null], ExprType::NullIf),
            Datum::Null),
         (build_expr(vec![123i64.into(), 111i64.into()], ExprType::NullIf),
            123i64.into()),
         (build_expr(vec![123i64.into(), Datum::Null], ExprType::NullIf),
            123i64.into()),
    ]);

    fn in_expr(target: Datum, mut list: Vec<Datum>) -> Expr {
        let target_expr = datum_expr(target);
        list.sort_by(|l, r| l.cmp(&Default::default(), r).unwrap());
        let val = datum::encode_value(&list).unwrap();
        let mut list_expr = Expr::new();
        list_expr.set_tp(ExprType::ValueList);
        list_expr.set_val(val);
        let mut expr = Expr::new();
        expr.set_tp(ExprType::In);
        expr.mut_children().push(target_expr);
        expr.mut_children().push(list_expr);
        expr
    }

    #[test]
    fn test_context() {
        let mut req = SelectRequest::new();
        req.set_time_zone_offset(i32::MAX as i64 + 1);
        let ctx = EvalContext::new(&req);
        assert!(ctx.is_err());
        req.set_time_zone_offset(3600);
        EvalContext::new(&req).unwrap();
    }

    #[test]
    fn test_where_in() {
        let cases = vec![
            (in_expr(Datum::I64(1), vec![Datum::I64(1), Datum::I64(2)]), Datum::I64(1)),
            (in_expr(Datum::I64(1), vec![Datum::I64(2), Datum::Null]), Datum::Null),
            (in_expr(Datum::Null, vec![Datum::I64(1), Datum::Null]), Datum::Null),
            (in_expr(Datum::I64(2), vec![Datum::I64(1), Datum::Null]), Datum::Null),
            (in_expr(Datum::I64(2), vec![]), Datum::I64(0)),
            (in_expr(b"abc".as_ref().into(), vec![b"abc".as_ref().into(),
             b"ab".as_ref().into()]), Datum::I64(1)),
            (in_expr(b"abc".as_ref().into(), vec![b"aba".as_ref().into(),
             b"bab".as_ref().into()]), Datum::I64(0)),
        ];

        let mut eval = Evaluator::default();
        for (expr, expect_res) in cases {
            let res = eval.eval(&Default::default(), &expr);
            if res.is_err() {
                panic!("failed to execute {:?}: {:?}", expr, res);
            }
            let res = res.unwrap();
            if res != expect_res {
                panic!("wrong result {:?}, expect {:?} while executing {:?}",
                       res,
                       expect_res,
                       expr);
            }
        }
    }

    fn build_byte_datums_expr(data: &[&[u8]], tp: ExprType) -> Expr {
        let datums = data.into_iter().map(|item| Datum::Bytes(item.to_vec())).collect();
        build_expr(datums, tp)
    }

<<<<<<< HEAD
    test_eval!(test_eval_json_modify,
               vec![
        (build_expr(vec![Datum::Null, Datum::Null, Datum::Null], ExprType::JsonSet),
                    Datum::Null),
        (build_expr(vec![Datum::I64(9), Datum::Bytes(b"$[1]".to_vec()), Datum::I64(3)],
                         ExprType::JsonSet),
                    Datum::Json(r#"[9,3]"#.parse().unwrap())),
        (build_expr(vec![Datum::I64(9), Datum::Bytes(b"$[1]".to_vec()), Datum::I64(3)],
                         ExprType::JsonInsert),
                    Datum::Json(r#"[9,3]"#.parse().unwrap())),
        (build_expr(vec![Datum::I64(9), Datum::Bytes(b"$[1]".to_vec()), Datum::I64(3)],
                         ExprType::JsonReplace),
                    Datum::Json(r#"9"#.parse().unwrap())),
        (build_expr(vec![Datum::Bytes(br#"{"a":"x"}"#.to_vec()),
                            Datum::Bytes(b"$.a".to_vec()),Datum::Null],
                        ExprType::JsonSet),
                    Datum::Json(r#"{"a":null}"#.parse().unwrap())),
               ]);
=======
    test_eval!(test_eval_json_extract,
               vec![(build_expr(vec![Datum::Null, Datum::Null], ExprType::JsonExtract),
                     Datum::Null),
                    (build_byte_datums_expr(&[br#"{"a": [{"aa": [{"aaa": 1}]}], "aaa": 2}"#,
                                              b"$.a[0].aa[0].aaa",
                                              b"$.aaa"],
                                            ExprType::JsonExtract),
                     Datum::Json("[1,2]".parse().unwrap()))]);

>>>>>>> d7d2660e
    test_eval!(test_eval_json_type,
               vec![
            (build_expr(vec![Datum::Null], ExprType::JsonType),
                        Datum::Null),
            (build_byte_datums_expr(&[br#"true"#], ExprType::JsonType),
                        Datum::Bytes(b"BOOLEAN".to_vec())),
            (build_byte_datums_expr(&[br#"null"#], ExprType::JsonType),
                        Datum::Bytes(b"NULL".to_vec())),
            (build_byte_datums_expr(&[br#"3"#], ExprType::JsonType),
                        Datum::Bytes(b"INTEGER".to_vec())),
            (build_byte_datums_expr(&[br#"3.14"#], ExprType::JsonType),
                        Datum::Bytes(b"DOUBLE".to_vec())),
            (build_byte_datums_expr(&[br#"{"name":"shirly","age":18}"#], ExprType::JsonType),
                        Datum::Bytes(b"OBJECT".to_vec())),
            (build_byte_datums_expr(&[br#"[1,2,3]"#], ExprType::JsonType),
                        Datum::Bytes(b"ARRAY".to_vec())),
    ]);

    test_eval!(test_eval_json_merge,
               vec![
        (build_expr(vec![Datum::Null, Datum::Null], ExprType::JsonMerge),
                    Datum::Null),
        (build_byte_datums_expr(&[b"{}", b"[]"], ExprType::JsonMerge),
                    Datum::Json("[{}]".parse().unwrap())),
        (build_byte_datums_expr(&[b"{}", b"[]", b"3", br#""4""#], ExprType::JsonMerge),
                    Datum::Json(r#"[{}, 3, "4"]"#.parse().unwrap())),
    ]);

    test_eval_err!(test_eval_json_err,
                   vec![
<<<<<<< HEAD
          build_byte_datums_expr(&[b"{}", b"$invalidPath", b"3",], ExprType::JsonReplace),
          build_byte_datums_expr(&[b"{}", b"$.a", b"3", b"$.c"], ExprType::JsonReplace),
=======
          build_expr(vec![], ExprType::JsonExtract),
          build_byte_datums_expr(&[br#"{"a": [{"aa": [{"aaa": 1}]}], "aaa": 2}"#],
                                ExprType::JsonExtract),
          build_byte_datums_expr(&[br#"{"a": [{"aa": [{"aaa": 1}]}], "aaa": 2}"#, b"aaa"],
                                ExprType::JsonExtract),
>>>>>>> d7d2660e
          build_expr(vec![], ExprType::JsonType),
          build_byte_datums_expr(&[br#"true"#, br#"444"#], ExprType::JsonType),
          build_expr(vec![], ExprType::JsonMerge),
          build_expr(vec![Datum::Null], ExprType::JsonMerge),
     ]);
}<|MERGE_RESOLUTION|>--- conflicted
+++ resolved
@@ -21,11 +21,7 @@
 
 use util::codec::number::NumberDecoder;
 use util::codec::datum::{Datum, DatumDecoder};
-<<<<<<< HEAD
-use util::codec::mysql::{DecimalDecoder, MAX_FSP, Duration, Json, ModifyType};
-=======
-use util::codec::mysql::{DecimalDecoder, MAX_FSP, Duration, Json, PathExpression};
->>>>>>> d7d2660e
+use util::codec::mysql::{DecimalDecoder, MAX_FSP, Duration, Json, PathExpression, ModifyType};
 use util::codec;
 use util::collections::{HashMap, HashMapEntry};
 
@@ -141,13 +137,10 @@
             ExprType::IfNull => self.eval_if_null(ctx, expr),
             ExprType::IsNull => self.eval_is_null(ctx, expr),
             ExprType::NullIf => self.eval_null_if(ctx, expr),
-<<<<<<< HEAD
             ExprType::JsonSet => self.eval_json_modify(ctx, expr, ModifyType::Set),
             ExprType::JsonInsert => self.eval_json_modify(ctx, expr, ModifyType::Insert),
             ExprType::JsonReplace => self.eval_json_modify(ctx, expr, ModifyType::Replace),
-=======
             ExprType::JsonExtract => self.eval_json_extract(ctx, expr),
->>>>>>> d7d2660e
             ExprType::JsonType => self.eval_json_type(ctx, expr),
             ExprType::JsonMerge => self.eval_json_merge(ctx, expr),
             _ => Ok(Datum::Null),
@@ -426,7 +419,6 @@
         }
     }
 
-<<<<<<< HEAD
     fn eval_json_modify(&mut self,
                         ctx: &EvalContext,
                         expr: &Expr,
@@ -464,7 +456,8 @@
 
         try!(json.modify(&keys, values, mt));
         Ok(Datum::Json(json))
-=======
+    }
+
     fn eval_json_extract(&mut self, ctx: &EvalContext, expr: &Expr) -> Result<Datum> {
         let children = try!(self.eval_more_children(ctx, expr, 2));
         if children.iter().any(|item| *item == Datum::Null) {
@@ -479,7 +472,6 @@
         } else {
             Ok(Datum::Null)
         }
->>>>>>> d7d2660e
     }
 
     fn eval_json_type(&mut self, ctx: &EvalContext, expr: &Expr) -> Result<Datum> {
@@ -1145,7 +1137,6 @@
         build_expr(datums, tp)
     }
 
-<<<<<<< HEAD
     test_eval!(test_eval_json_modify,
                vec![
         (build_expr(vec![Datum::Null, Datum::Null, Datum::Null], ExprType::JsonSet),
@@ -1164,7 +1155,6 @@
                         ExprType::JsonSet),
                     Datum::Json(r#"{"a":null}"#.parse().unwrap())),
                ]);
-=======
     test_eval!(test_eval_json_extract,
                vec![(build_expr(vec![Datum::Null, Datum::Null], ExprType::JsonExtract),
                      Datum::Null),
@@ -1174,7 +1164,6 @@
                                             ExprType::JsonExtract),
                      Datum::Json("[1,2]".parse().unwrap()))]);
 
->>>>>>> d7d2660e
     test_eval!(test_eval_json_type,
                vec![
             (build_expr(vec![Datum::Null], ExprType::JsonType),
@@ -1205,16 +1194,13 @@
 
     test_eval_err!(test_eval_json_err,
                    vec![
-<<<<<<< HEAD
           build_byte_datums_expr(&[b"{}", b"$invalidPath", b"3",], ExprType::JsonReplace),
           build_byte_datums_expr(&[b"{}", b"$.a", b"3", b"$.c"], ExprType::JsonReplace),
-=======
           build_expr(vec![], ExprType::JsonExtract),
           build_byte_datums_expr(&[br#"{"a": [{"aa": [{"aaa": 1}]}], "aaa": 2}"#],
                                 ExprType::JsonExtract),
           build_byte_datums_expr(&[br#"{"a": [{"aa": [{"aaa": 1}]}], "aaa": 2}"#, b"aaa"],
                                 ExprType::JsonExtract),
->>>>>>> d7d2660e
           build_expr(vec![], ExprType::JsonType),
           build_byte_datums_expr(&[br#"true"#, br#"444"#], ExprType::JsonType),
           build_expr(vec![], ExprType::JsonMerge),
