// Copyright 2016 PingCAP, Inc.
//
// Licensed under the Apache License, Version 2.0 (the "License");
// you may not use this file except in compliance with the License.
// You may obtain a copy of the License at
//
//     http://www.apache.org/licenses/LICENSE-2.0
//
// Unless required by applicable law or agreed to in writing, software
// distributed under the License is distributed on an "AS IS" BASIS,
// See the License for the specific language governing permissions and
// limitations under the License.


use util::codec::number::NumberDecoder;
use util::codec::datum::{Datum, DatumDecoder};
use util::codec::mysql::DecimalDecoder;
use util::codec::mysql::{MAX_FSP, Duration};
use util::TryInsertWith;
use super::{Result, Error};
use util::codec;

use std::collections::HashMap;
use std::cmp::Ordering;
use std::ascii::AsciiExt;
use tipb::expression::{Expr, ExprType};
use tipb::select::SelectRequest;
use chrono::FixedOffset;

/// Flags are used by `SelectRequest.flags` to handle execution mode, like how to handle
/// truncate error.
/// `FLAG_IGNORE_TRUNCATE` indicates if truncate error should be ignored.
/// Read-only statements should ignore truncate error, write statements should not ignore
/// truncate error.
pub const FLAG_IGNORE_TRUNCATE: u64 = 1;
/// `FLAG_TRUNCATE_AS_WARNING` indicates if truncate error should be returned as warning.
/// This flag only matters if `FLAG_IGNORE_TRUNCATE` is not set, in strict sql mode, truncate error
/// should be returned as error, in non-strict sql mode, truncate error should be saved as warning.
pub const FLAG_TRUNCATE_AS_WARNING: u64 = 1 << 1;

#[derive(Debug)]
/// Some global variables needed in an evaluation.
pub struct EvalContext {
    /// timezone to use when parse/calculate time.
    pub tz: FixedOffset,
    pub ignore_truncate: bool,
    pub truncate_as_warning: bool,
}

impl Default for EvalContext {
    fn default() -> EvalContext {
        EvalContext {
            tz: FixedOffset::east(0),
            ignore_truncate: false,
            truncate_as_warning: false,
        }
    }
}

const ONE_DAY: i64 = 3600 * 24;

impl EvalContext {
    pub fn new(sel: &SelectRequest) -> Result<EvalContext> {
        let offset = sel.get_time_zone_offset();
        if offset <= -ONE_DAY || offset >= ONE_DAY {
            return Err(Error::Eval(format!("invalid tz offset {}", offset)));
        }
        let tz = match FixedOffset::east_opt(offset as i32) {
            None => return Err(Error::Eval(format!("invalid tz offset {}", offset))),
            Some(tz) => tz,
        };

        let flags = sel.get_flags();

        let e = EvalContext {
            tz: tz,
            ignore_truncate: (flags & FLAG_IGNORE_TRUNCATE) > 0,
            truncate_as_warning: (flags & FLAG_TRUNCATE_AS_WARNING) > 0,
        };

        Ok(e)
    }
}

/// `Evaluator` evaluates `tipb::Expr`.
#[derive(Default)]
pub struct Evaluator {
    // column_id -> column_value
    pub row: HashMap<i64, Datum>,
    // expr pointer -> value list
    cached_value_list: HashMap<isize, Vec<Datum>>,
}

impl Evaluator {
    pub fn batch_eval(&mut self, ctx: &EvalContext, exprs: &[Expr]) -> Result<Vec<Datum>> {
        let mut res = Vec::with_capacity(exprs.len());
        for expr in exprs {
            let r = try!(self.eval(ctx, expr));
            res.push(r);
        }
        Ok(res)
    }

    /// Eval evaluates expr to a Datum.
    pub fn eval(&mut self, ctx: &EvalContext, expr: &Expr) -> Result<Datum> {
        match expr.get_tp() {
            ExprType::Int64 => self.eval_int(expr),
            ExprType::Uint64 => self.eval_uint(expr),
            // maybe we should use take here?
            ExprType::String | ExprType::Bytes => Ok(Datum::Bytes(expr.get_val().to_vec())),
            ExprType::ColumnRef => self.eval_column_ref(expr),
            ExprType::LT => self.eval_lt(ctx, expr),
            ExprType::LE => self.eval_le(ctx, expr),
            ExprType::EQ => self.eval_eq(ctx, expr),
            ExprType::NE => self.eval_ne(ctx, expr),
            ExprType::GE => self.eval_ge(ctx, expr),
            ExprType::GT => self.eval_gt(ctx, expr),
            ExprType::NullEQ => self.eval_null_eq(ctx, expr),
            ExprType::And => self.eval_and(ctx, expr),
            ExprType::Or => self.eval_or(ctx, expr),
            ExprType::Not => self.eval_not(ctx, expr),
            ExprType::Like => self.eval_like(ctx, expr),
            ExprType::Float32 |
            ExprType::Float64 => self.eval_float(expr),
            ExprType::MysqlDuration => self.eval_duration(expr),
            ExprType::MysqlDecimal => self.eval_decimal(expr),
            ExprType::In => self.eval_in(ctx, expr),
            ExprType::Plus => self.eval_arith(ctx, expr, Datum::checked_add),
            ExprType::Div => self.eval_arith(ctx, expr, Datum::checked_div),
            ExprType::Minus => self.eval_arith(ctx, expr, Datum::checked_minus),
            ExprType::Mul => self.eval_arith(ctx, expr, Datum::checked_mul),
            ExprType::IntDiv => self.eval_arith(ctx, expr, Datum::checked_int_div),
            ExprType::Mod => self.eval_arith(ctx, expr, Datum::checked_rem),
            ExprType::Case => self.eval_case_when(ctx, expr),
            ExprType::If => self.eval_if(ctx, expr),
            ExprType::Coalesce => self.eval_coalesce(ctx, expr),
<<<<<<< HEAD
            ExprType::NullIf => self.eval_null_if(ctx, expr),
=======
            ExprType::IsNull => self.eval_is_null(ctx, expr),
>>>>>>> 2d03d1c8
            _ => Ok(Datum::Null),
        }
    }

    fn eval_int(&self, expr: &Expr) -> Result<Datum> {
        let i = try!(expr.get_val().decode_i64());
        Ok(Datum::I64(i))
    }

    fn eval_uint(&self, expr: &Expr) -> Result<Datum> {
        let u = try!(expr.get_val().decode_u64());
        Ok(Datum::U64(u))
    }

    fn eval_float(&self, expr: &Expr) -> Result<Datum> {
        let f = try!(expr.get_val().decode_f64());
        Ok(Datum::F64(f))
    }

    fn eval_duration(&self, expr: &Expr) -> Result<Datum> {
        let n = try!(expr.get_val().decode_i64());
        let dur = try!(Duration::from_nanos(n, MAX_FSP));
        Ok(Datum::Dur(dur))
    }

    fn eval_decimal(&self, expr: &Expr) -> Result<Datum> {
        let d = try!(expr.get_val().decode_decimal());
        Ok(Datum::Dec(d))
    }

    fn eval_column_ref(&self, expr: &Expr) -> Result<Datum> {
        let i = try!(expr.get_val().decode_i64());
        self.row.get(&i).cloned().ok_or_else(|| Error::Eval(format!("column {} not found", i)))
    }

    fn eval_lt(&mut self, ctx: &EvalContext, expr: &Expr) -> Result<Datum> {
        let cmp = try!(self.cmp_children(ctx, expr));
        Ok(cmp.map(|c| c < Ordering::Equal).into())
    }

    fn eval_le(&mut self, ctx: &EvalContext, expr: &Expr) -> Result<Datum> {
        let cmp = try!(self.cmp_children(ctx, expr));
        Ok(cmp.map(|c| c <= Ordering::Equal).into())
    }

    fn eval_eq(&mut self, ctx: &EvalContext, expr: &Expr) -> Result<Datum> {
        let cmp = try!(self.cmp_children(ctx, expr));
        Ok(cmp.map(|c| c == Ordering::Equal).into())
    }

    fn eval_ne(&mut self, ctx: &EvalContext, expr: &Expr) -> Result<Datum> {
        let cmp = try!(self.cmp_children(ctx, expr));
        Ok(cmp.map(|c| c != Ordering::Equal).into())
    }

    fn eval_ge(&mut self, ctx: &EvalContext, expr: &Expr) -> Result<Datum> {
        let cmp = try!(self.cmp_children(ctx, expr));
        Ok(cmp.map(|c| c >= Ordering::Equal).into())
    }

    fn eval_gt(&mut self, ctx: &EvalContext, expr: &Expr) -> Result<Datum> {
        let cmp = try!(self.cmp_children(ctx, expr));
        Ok(cmp.map(|c| c > Ordering::Equal).into())
    }

    fn eval_null_eq(&mut self, ctx: &EvalContext, expr: &Expr) -> Result<Datum> {
        let (left, right) = try!(self.eval_two_children(ctx, expr));
        let cmp = try!(left.cmp(ctx, &right));
        Ok((cmp == Ordering::Equal).into())
    }

    fn cmp_children(&mut self, ctx: &EvalContext, expr: &Expr) -> Result<Option<Ordering>> {
        let (left, right) = try!(self.eval_two_children(ctx, expr));
        if left == Datum::Null || right == Datum::Null {
            return Ok(None);
        }
        left.cmp(ctx, &right).map(Some).map_err(From::from)
    }

    fn eval_two_children(&mut self, ctx: &EvalContext, expr: &Expr) -> Result<(Datum, Datum)> {
        let l = expr.get_children().len();
        if l != 2 {
            return Err(Error::Expr(format!("need 2 operands but got {}", l)));
        }
        let children = expr.get_children();
        let left = try!(self.eval(ctx, &children[0]));
        let right = try!(self.eval(ctx, &children[1]));
        Ok((left, right))
    }

    fn eval_and(&mut self, ctx: &EvalContext, expr: &Expr) -> Result<Datum> {
        self.eval_two_children_as_bool(ctx, expr)
            .map(|p| {
                match p {
                    (Some(true), Some(true)) => true.into(),
                    (Some(false), _) | (_, Some(false)) => false.into(),
                    _ => Datum::Null,
                }
            })
    }

    fn eval_or(&mut self, ctx: &EvalContext, expr: &Expr) -> Result<Datum> {
        self.eval_two_children_as_bool(ctx, expr).map(|p| {
            match p {
                (Some(true), _) | (_, Some(true)) => true.into(),
                (Some(false), Some(false)) => false.into(),
                _ => Datum::Null,
            }
        })
    }

    fn eval_not(&mut self, ctx: &EvalContext, expr: &Expr) -> Result<Datum> {
        let children_cnt = expr.get_children().len();
        if children_cnt != 1 {
            return Err(Error::Expr(format!("expect 1 operand, got {}", children_cnt)));
        }
        let d = try!(self.eval(ctx, &expr.get_children()[0]));
        if d == Datum::Null {
            return Ok(Datum::Null);
        }
        let b = try!(d.into_bool(ctx));
        Ok((b.map(|v| !v)).into())
    }

    fn eval_like(&mut self, ctx: &EvalContext, expr: &Expr) -> Result<Datum> {
        let (target, pattern) = try!(self.eval_two_children(ctx, expr));
        if Datum::Null == target || Datum::Null == pattern {
            return Ok(Datum::Null);
        }
        let mut target_str = try!(target.into_string());
        let mut pattern_str = try!(pattern.into_string());
        if pattern_str.chars().any(|x| x.is_ascii() && x.is_alphabetic()) {
            target_str = target_str.to_ascii_lowercase();
            pattern_str = pattern_str.to_ascii_lowercase();
        }
        // for now, tidb ensures that pattern being pushed down must match ^%?[^\\_%]*%?$.
        let len = pattern_str.len();
        if pattern_str.starts_with('%') {
            if pattern_str[1..].ends_with('%') {
                Ok(target_str.contains(&pattern_str[1..len - 1]).into())
            } else {
                Ok(target_str.ends_with(&pattern_str[1..]).into())
            }
        } else if pattern_str.ends_with('%') {
            Ok(target_str.starts_with(&pattern_str[..len - 1]).into())
        } else {
            Ok(target_str.eq(&pattern_str).into())
        }
    }

    fn eval_two_children_as_bool(&mut self,
                                 ctx: &EvalContext,
                                 expr: &Expr)
                                 -> Result<(Option<bool>, Option<bool>)> {
        let (left, right) = try!(self.eval_two_children(ctx, expr));
        let left_bool = try!(left.into_bool(ctx));
        let right_bool = try!(right.into_bool(ctx));
        Ok((left_bool, right_bool))
    }

    fn eval_in(&mut self, ctx: &EvalContext, expr: &Expr) -> Result<Datum> {
        if expr.get_children().len() != 2 {
            return Err(Error::Expr(format!("IN need 2 operand, got {}",
                                           expr.get_children().len())));
        }
        let children = expr.get_children();
        let target = try!(self.eval(ctx, &children[0]));
        if let Datum::Null = target {
            return Ok(target);
        }
        let value_list_expr = &children[1];
        if value_list_expr.get_tp() != ExprType::ValueList {
            return Err(Error::Expr("the second children should be value list type".to_owned()));
        }
        let decoded = try!(self.decode_value_list(value_list_expr));
        if try!(check_in(ctx, target, decoded)) {
            return Ok(true.into());
        }
        if decoded.first().map_or(false, |d| *d == Datum::Null) {
            return Ok(Datum::Null);
        }
        Ok(false.into())
    }

    fn decode_value_list(&mut self, value_list_expr: &Expr) -> Result<&Vec<Datum>> {
        let p = value_list_expr as *const Expr as isize;
        let decoded = try!(self.cached_value_list
            .entry(p)
            .or_try_insert_with(|| value_list_expr.get_val().decode()));
        Ok(decoded)
    }

    fn eval_arith<F>(&mut self, ctx: &EvalContext, expr: &Expr, f: F) -> Result<Datum>
        where F: FnOnce(Datum, &EvalContext, Datum) -> codec::Result<Datum>
    {
        let (left, right) = try!(self.eval_two_children(ctx, expr));
        eval_arith(ctx, left, right, f)
    }

    fn eval_case_when(&mut self, ctx: &EvalContext, expr: &Expr) -> Result<Datum> {
        for chunk in expr.get_children().chunks(2) {
            let res = try!(self.eval(ctx, &chunk[0]));
            if chunk.len() == 1 {
                // else statement
                return Ok(res);
            }
            if !try!(res.into_bool(ctx)).unwrap_or(false) {
                continue;
            }
            return self.eval(ctx, &chunk[1]).map_err(From::from);
        }
        Ok(Datum::Null)
    }

    fn eval_if(&mut self, ctx: &EvalContext, expr: &Expr) -> Result<Datum> {
        let children = expr.get_children();
        if children.len() != 3 {
            return Err(Error::Expr(format!("expect 3 operands, got {}", children.len())));
        }
        let cond = try!(self.eval(ctx, &children[0]));
        let d = match try!(cond.into_bool(ctx)) {
            Some(true) => try!(self.eval(ctx, &children[1])),
            _ => try!(self.eval(ctx, &children[2])),
        };
        Ok(d)
    }

    fn eval_coalesce(&mut self, ctx: &EvalContext, expr: &Expr) -> Result<Datum> {
        for child in expr.get_children() {
            match try!(self.eval(ctx, child)) {
                Datum::Null => {}
                res => return Ok(res),
            }
        }
        Ok(Datum::Null)
    }

<<<<<<< HEAD
    fn eval_null_if(&mut self, ctx: &EvalContext, expr: &Expr) -> Result<Datum> {
        let (left, right) = try!(self.eval_two_children(ctx, expr));
        if left == Datum::Null || right == Datum::Null {
            return Ok(left);
        }
        if let Ordering::Equal = try!(left.cmp(ctx, &right)) {
            Ok(Datum::Null)
        } else {
            Ok(left)
        }
=======
    fn eval_is_null(&mut self, ctx: &EvalContext, expr: &Expr) -> Result<Datum> {
        let children = expr.get_children();
        if children.len() != 1 {
            return Err(Error::Expr(format!("expect 1 operand, got {}", children.len())));
        }
        let d = try!(self.eval(ctx, &children[0]));
        Ok((d == Datum::Null).into())
>>>>>>> 2d03d1c8
    }
}

#[inline]
pub fn eval_arith<F>(ctx: &EvalContext, left: Datum, right: Datum, f: F) -> Result<Datum>
    where F: FnOnce(Datum, &EvalContext, Datum) -> codec::Result<Datum>
{
    let left = try!(left.into_arith(ctx));
    let right = try!(right.into_arith(ctx));

    let (left, right) = try!(Datum::coerce(left, right));
    if left == Datum::Null || right == Datum::Null {
        return Ok(Datum::Null);
    }

    f(left, ctx, right).map_err(From::from)
}

/// Check if `target` is in `value_list`.
fn check_in(ctx: &EvalContext, target: Datum, value_list: &[Datum]) -> Result<bool> {
    let mut err = None;
    let pos = value_list.binary_search_by(|d| {
        match d.cmp(ctx, &target) {
            Ok(ord) => ord,
            Err(e) => {
                err = Some(e);
                Ordering::Less
            }
        }
    });
    if let Some(e) = err {
        return Err(e.into());
    }
    Ok(pos.is_ok())
}

#[cfg(test)]
mod test {
    use super::*;
    use util::codec::number::{self, NumberEncoder};
    use util::codec::{Datum, datum};
    use util::codec::mysql::{self, MAX_FSP, Decimal, Duration, DecimalEncoder};

    use std::i32;

    use tipb::expression::{Expr, ExprType};
    use tipb::select::SelectRequest;
    use protobuf::RepeatedField;

    fn datum_expr(datum: Datum) -> Expr {
        let mut expr = Expr::new();
        match datum {
            Datum::I64(i) => {
                expr.set_tp(ExprType::Int64);
                let mut buf = Vec::with_capacity(number::I64_SIZE);
                buf.encode_i64(i).unwrap();
                expr.set_val(buf);
            }
            Datum::U64(u) => {
                expr.set_tp(ExprType::Uint64);
                let mut buf = Vec::with_capacity(number::U64_SIZE);
                buf.encode_u64(u).unwrap();
                expr.set_val(buf);
            }
            Datum::Bytes(bs) => {
                expr.set_tp(ExprType::Bytes);
                expr.set_val(bs);
            }
            Datum::F64(f) => {
                expr.set_tp(ExprType::Float64);
                let mut buf = Vec::with_capacity(number::F64_SIZE);
                buf.encode_f64(f).unwrap();
                expr.set_val(buf);
            }
            Datum::Dur(d) => {
                expr.set_tp(ExprType::MysqlDuration);
                let mut buf = Vec::with_capacity(number::I64_SIZE);
                buf.encode_i64(d.to_nanos()).unwrap();
                expr.set_val(buf);
            }
            Datum::Dec(d) => {
                expr.set_tp(ExprType::MysqlDecimal);
                let (prec, frac) = d.prec_and_frac();
                let mut buf = Vec::with_capacity(mysql::dec_encoded_len(&[prec, frac]).unwrap());
                buf.encode_decimal(&d, prec, frac).unwrap();
                expr.set_val(buf);
            }
            Datum::Null => expr.set_tp(ExprType::Null),
            d => panic!("unsupport datum: {:?}", d),
        };
        expr
    }

    fn col_expr(col_id: i64) -> Expr {
        let mut expr = Expr::new();
        expr.set_tp(ExprType::ColumnRef);
        let mut buf = Vec::with_capacity(8);
        buf.encode_i64(col_id).unwrap();
        expr.set_val(buf);
        expr
    }

    fn bin_expr(left: Datum, right: Datum, tp: ExprType) -> Expr {
        build_expr(vec![left, right], tp)
    }

    fn build_expr(children: Vec<Datum>, tp: ExprType) -> Expr {
        let children_expr = children.into_iter().map(datum_expr).collect();
        build_expr_r(children_expr, tp)
    }

    fn build_expr_r(children_expr: Vec<Expr>, tp: ExprType) -> Expr {
        let mut expr = Expr::new();
        expr.set_tp(tp);
        expr.set_children(RepeatedField::from_vec(children_expr));
        expr
    }

    fn case_when(datums: Vec<Datum>) -> Expr {
        build_expr(datums, ExprType::Case)
    }

    fn coalesce(datums: Vec<Datum>) -> Expr {
        build_expr(datums, ExprType::Coalesce)
    }

    fn not_expr(value: Datum) -> Expr {
        let mut expr = Expr::new();
        expr.set_tp(ExprType::Not);
        expr.mut_children().push(datum_expr(value));
        expr
    }

    fn like_expr(target: &'static str, pattern: &'static str) -> Expr {
        let target_expr = datum_expr(Datum::Bytes(target.as_bytes().to_vec()));
        let pattern_expr = datum_expr(Datum::Bytes(pattern.as_bytes().to_vec()));
        let mut expr = Expr::new();
        expr.set_tp(ExprType::Like);
        expr.mut_children().push(target_expr);
        expr.mut_children().push(pattern_expr);
        expr
    }

    macro_rules! test_eval {
        ($tag:ident, $cases:expr) => {
            #[test]
            fn $tag() {
                let cases = $cases;

                let mut xevaluator = Evaluator::default();
                xevaluator.row.insert(1, Datum::I64(100));
                for (expr, exp) in cases {
                    let res = xevaluator.eval(&Default::default(), &expr);
                    if res.is_err() {
                        panic!("failed to eval {:?}: {:?}", expr, res);
                    }
                    let res = res.unwrap();
                    if res != exp {
                        panic!("failed to eval {:?} expect {:?}, got {:?}", expr, exp, res);
                    }
                }
            }
        };
    }

    test_eval!(test_eval_datum_col,
               vec![
        (datum_expr(Datum::F64(1.1)), Datum::F64(1.1)),
        (datum_expr(Datum::I64(1)), Datum::I64(1)),
        (datum_expr(Datum::U64(1)), Datum::U64(1)),
        (datum_expr(b"abc".as_ref().into()), b"abc".as_ref().into()),
        (datum_expr(Datum::Null), Datum::Null),
        (datum_expr(Duration::parse(b"01:00:00", 0).unwrap().into()),
            Duration::from_nanos(3600 * 1_000_000_000, MAX_FSP).unwrap().into()),
        (datum_expr(Datum::Dec("1.1".parse().unwrap())),
            Datum::Dec(Decimal::from_f64(1.1).unwrap())),
        (col_expr(1), Datum::I64(100)),
    ]);

    test_eval!(test_eval_cmp,
               vec![
        (bin_expr(Duration::parse(b"11:00:00", 0).unwrap().into(),
            Duration::parse(b"00:00:00", 0).unwrap().into(), ExprType::LT), Datum::I64(0)),
        (bin_expr(Duration::parse(b"11:00:00.233", 2).unwrap().into(),
            Duration::parse(b"11:00:00.233", 0).unwrap().into(), ExprType::EQ), Datum::I64(0)),
        (bin_expr(Duration::parse(b"11:00:00.233", 3).unwrap().into(),
            Duration::parse(b"11:00:00.233", 4).unwrap().into(), ExprType::EQ), Datum::I64(1)),
        (bin_expr(Datum::Dec(Decimal::from_f64(2.0).unwrap()), Datum::Dec(2u64.into()),
            ExprType::EQ), Datum::I64(1)),
        (bin_expr(Datum::I64(100), Datum::I64(1), ExprType::LT), Datum::I64(0)),
        (bin_expr(Datum::I64(1), Datum::I64(100), ExprType::LT), Datum::I64(1)),
        (bin_expr(Datum::I64(100), Datum::Null, ExprType::LT), Datum::Null),
        (bin_expr(Datum::I64(100), Datum::I64(1), ExprType::LE), Datum::I64(0)),
        (bin_expr(Datum::I64(1), Datum::I64(1), ExprType::LE), Datum::I64(1)),
        (bin_expr(Datum::I64(100), Datum::Null, ExprType::LE), Datum::Null),
        (bin_expr(Datum::I64(100), Datum::I64(1), ExprType::EQ), Datum::I64(0)),
        (bin_expr(Datum::I64(100), Datum::I64(100), ExprType::EQ), Datum::I64(1)),
        (bin_expr(Datum::I64(100), Datum::Null, ExprType::EQ), Datum::Null),
        (bin_expr(Datum::I64(100), Datum::I64(100), ExprType::NE), Datum::I64(0)),
        (bin_expr(Datum::I64(100), Datum::I64(1), ExprType::NE), Datum::I64(1)),
        (bin_expr(Datum::I64(100), Datum::Null, ExprType::NE), Datum::Null),
        (bin_expr(Datum::I64(1), Datum::I64(100), ExprType::GE), Datum::I64(0)),
        (bin_expr(Datum::I64(100), Datum::I64(100), ExprType::GE), Datum::I64(1)),
        (bin_expr(Datum::I64(100), Datum::Null, ExprType::GE), Datum::Null),
        (bin_expr(Datum::I64(100), Datum::I64(100), ExprType::GT), Datum::I64(0)),
        (bin_expr(Datum::I64(100), Datum::I64(1), ExprType::GT), Datum::I64(1)),
        (bin_expr(Datum::I64(100), Datum::Null, ExprType::GT), Datum::Null),
        (bin_expr(Datum::I64(1), Datum::Null, ExprType::NullEQ), Datum::I64(0)),
        (bin_expr(Datum::Null, Datum::Null, ExprType::NullEQ), Datum::I64(1)),
    ]);

    test_eval!(test_eval_logic,
               vec![
        (bin_expr(Datum::I64(0), Datum::I64(1), ExprType::And), Datum::I64(0)),
        (bin_expr(Datum::I64(1), Datum::I64(1), ExprType::And), Datum::I64(1)),
        (bin_expr(Datum::I64(1), Datum::Null, ExprType::And), Datum::Null),
        (bin_expr(Datum::Null, Datum::I64(0), ExprType::And), Datum::I64(0)),
        (bin_expr(Datum::Dec(Decimal::from_f64(2.0).unwrap()), Datum::Dec(0u64.into()),
            ExprType::And), Datum::I64(0)),
        (bin_expr(Datum::Null, Datum::Null, ExprType::And), Datum::Null),
        (bin_expr(Datum::I64(0), Datum::I64(0), ExprType::Or), Datum::I64(0)),
        (bin_expr(Datum::I64(0), Datum::I64(1), ExprType::Or), Datum::I64(1)),
        (bin_expr(Datum::Dec(Decimal::from_f64(2.0).unwrap()), Datum::Dec(0u64.into()),
            ExprType::Or), Datum::I64(1)),
        (bin_expr(Datum::I64(1), Datum::Null, ExprType::Or), Datum::I64(1)),
        (bin_expr(Datum::Null, Datum::Null, ExprType::Or), Datum::Null),
        (bin_expr(Datum::Null, Datum::I64(0), ExprType::Or), Datum::Null),
        (build_expr_r(vec![bin_expr(Datum::I64(1), Datum::I64(1), ExprType::EQ),
            bin_expr(Datum::I64(1), Datum::I64(1), ExprType::EQ)], ExprType::And), Datum::I64(1)),
        (not_expr(Datum::I64(1)), Datum::I64(0)),
        (not_expr(Datum::I64(0)), Datum::I64(1)),
        (not_expr(Datum::Null), Datum::Null),
    ]);

    test_eval!(test_eval_like,
               vec![
        (like_expr("a", ""), Datum::I64(0)),
        (like_expr("a", "a"), Datum::I64(1)),
        (like_expr("a", "b"), Datum::I64(0)),
        (like_expr("aAb", "AaB"), Datum::I64(1)),
        (like_expr("a", "%"), Datum::I64(1)),
        (like_expr("aAD", "%d"), Datum::I64(1)),
        (like_expr("aAeD", "%e"), Datum::I64(0)),
        (like_expr("aAb", "Aa%"), Datum::I64(1)),
        (like_expr("abAb", "Aa%"), Datum::I64(0)),
        (like_expr("aAcb", "%C%"), Datum::I64(1)),
        (like_expr("aAb", "%C%"), Datum::I64(0)),
        (bin_expr(Datum::I64(1), Datum::I64(1), ExprType::Like), Datum::I64(1)),
        (bin_expr(Datum::U64(1), Datum::U64(1), ExprType::Like), Datum::I64(1)),
        (bin_expr(Datum::F64(1.0), Datum::F64(1.0), ExprType::Like), Datum::I64(1)),
        (bin_expr(Duration::parse(b"11:00:00", 0).unwrap().into(),
         Duration::parse(b"11:00:00", 0).unwrap().into(), ExprType::Like), Datum::I64(1)),
    ]);

    // TODO: test time
    test_eval!(test_eval_plus,
               vec![
		(bin_expr(Datum::I64(1), Datum::I64(1), ExprType::Plus), Datum::I64(2)),
        (bin_expr(Datum::I64(1), Datum::U64(1), ExprType::Plus), Datum::U64(2)),
        (bin_expr(Datum::I64(1), Datum::Bytes(b"1".to_vec()), ExprType::Plus), Datum::F64(2.0)),
        (bin_expr(Datum::I64(1), Datum::Bytes(b"-1".to_vec()), ExprType::Plus), Datum::F64(0.0)),
        (bin_expr(Datum::Null, Datum::Null, ExprType::Plus), Datum::Null),
        (bin_expr(Datum::I64(-1), Datum::Null, ExprType::Plus), Datum::Null),
        (bin_expr(Datum::Null, Datum::I64(-1), ExprType::Plus), Datum::Null),
        (bin_expr(Datum::I64(-1), Datum::U64(1), ExprType::Plus), Datum::U64(0)),
        (bin_expr(Datum::I64(i64::min_value()), Datum::U64(i64::max_value() as u64 + 1),
         ExprType::Plus), Datum::U64(0)),
        (bin_expr(Datum::F64(2.0), Datum::I64(-1), ExprType::Plus), Datum::F64(1.0)),
        (bin_expr(Datum::F64(2.0), Datum::U64(1), ExprType::Plus), Datum::F64(3.0)),
        (bin_expr(Datum::Dec("3.3".parse().unwrap()), Datum::I64(-1), ExprType::Plus),
         Datum::Dec("2.3".parse().unwrap())),
        (bin_expr(Datum::F64(2.0), Datum::Dec("3.3".parse().unwrap()), ExprType::Plus),
         Datum::F64(5.3)),
        (bin_expr(Datum::Dec("3.3".parse().unwrap()), b"2.0".as_ref().into(), ExprType::Plus),
         Datum::F64(5.3)),
        (bin_expr(Datum::I64(2), Datum::Dur(Duration::parse(b"21 00:02", 0).unwrap()),
         ExprType::Plus), Datum::Dec(Decimal::from_f64(5040202.000000).unwrap())),
        (bin_expr(Datum::I64(2), Datum::Dur(Duration::parse(b"21 00:02:00.321", 2).unwrap()),
         ExprType::Plus), Datum::Dec(Decimal::from_f64(5040202.32).unwrap())),
    ]);

    test_eval!(test_eval_div,
               vec![
		(bin_expr(Datum::I64(1), Datum::I64(1), ExprType::Div), Datum::Dec(1.into())),
        (bin_expr(Datum::I64(1), Datum::U64(1), ExprType::Div), Datum::Dec(1.into())),
        (bin_expr(Datum::I64(1), Datum::Bytes(b"1".to_vec()), ExprType::Div), Datum::F64(1f64)),
        (bin_expr(Datum::I64(1), Datum::Bytes(b"-1".to_vec()), ExprType::Div), Datum::F64(-1f64)),
        (bin_expr(Datum::Null, Datum::Null, ExprType::Div), Datum::Null),
        (bin_expr(Datum::I64(-1), Datum::Null, ExprType::Div), Datum::Null),
        (bin_expr(Datum::Null, Datum::I64(-1), ExprType::Div), Datum::Null),
        (bin_expr(Datum::I64(-1), Datum::U64(1), ExprType::Div), Datum::Dec((-1).into())),
        (bin_expr(Datum::I64(i64::min_value()), Datum::U64(i64::max_value() as u64 + 1),
         ExprType::Div), Datum::Dec((-1).into())),
        (bin_expr(Datum::F64(2.0), Datum::I64(-1), ExprType::Div), Datum::F64(-2.0)),
        (bin_expr(Datum::F64(2.0), Datum::U64(1), ExprType::Div), Datum::F64(2.0)),
        (bin_expr(Datum::F64(2.0), Datum::Dec("0.3".parse().unwrap()), ExprType::Div),
         Datum::F64(6.666666666666667)),
        (bin_expr(Datum::F64(2.0), Datum::Dur(Duration::parse(b"1 00:02", 0).unwrap()),
         ExprType::Div), Datum::F64(0.00000832639467110741)),
        (bin_expr(Datum::Dec("3.3".parse().unwrap()), Datum::I64(-1), ExprType::Div),
         Datum::Dec("-3.3".parse().unwrap())),
        (bin_expr(Datum::I64(2000), Datum::Dur(Duration::parse(b"1 00:02", 0).unwrap()),
         ExprType::Div), Datum::Dec("0.008326394671107410".parse().unwrap())),
        (bin_expr(Datum::I64(2000), Datum::Dur(Duration::parse(b"00:02:00.321", 2).unwrap()),
         ExprType::Div), Datum::Dec("9.984025559105431309".parse().unwrap())),
    ]);

    test_eval!(test_eval_minus,
               vec![
        (bin_expr(Datum::I64(1), Datum::I64(1), ExprType::Minus), Datum::I64(0)),
        (bin_expr(Datum::I64(1), Datum::U64(1), ExprType::Minus), Datum::U64(0)),
        (bin_expr(Datum::U64(1), Datum::I64(-1), ExprType::Minus), Datum::U64(2)),
        (bin_expr(Datum::U64(1), Datum::U64(1), ExprType::Minus), Datum::U64(0)),
        (bin_expr(Datum::I64(1), Datum::Bytes(b"1".to_vec()), ExprType::Minus), Datum::F64(0.0)),
        (bin_expr(Datum::I64(1), Datum::Bytes(b"-1".to_vec()), ExprType::Minus), Datum::F64(2.0)),
        (bin_expr(Datum::Null, Datum::Null, ExprType::Minus), Datum::Null),
        (bin_expr(Datum::I64(-1), Datum::Null, ExprType::Minus), Datum::Null),
        (bin_expr(Datum::U64(1), Datum::I64(i64::min_value()), ExprType::Minus),
         Datum::U64(i64::max_value() as u64 + 2)),
        (bin_expr(Datum::Null, Datum::I64(-1), ExprType::Minus), Datum::Null),
        (bin_expr(Datum::F64(2.0), Datum::I64(-1), ExprType::Minus), Datum::F64(3.0)),
        (bin_expr(Datum::F64(2.0), Datum::U64(1), ExprType::Minus), Datum::F64(1.0)),
        (bin_expr(Datum::F64(2.0), Datum::Dec("0.3".parse().unwrap()), ExprType::Minus),
         Datum::F64(1.7)),
        (bin_expr(Datum::F64(2.0), Datum::Dur(Duration::parse(b"1 00:02", 0).unwrap()),
         ExprType::Minus), Datum::F64(-240198.0)),
        (bin_expr(Datum::Dec("3.3".parse().unwrap()), Datum::I64(-1), ExprType::Minus),
         Datum::Dec("4.3".parse().unwrap())),
        (bin_expr(Datum::I64(2000), Datum::Dur(Duration::parse(b"1 00:02", 0).unwrap()),
         ExprType::Minus), Datum::Dec("-238200".parse().unwrap())),
        (bin_expr(Datum::I64(2000), Datum::Dur(Duration::parse(b"00:02:00.321", 2).unwrap()),
         ExprType::Minus), Datum::Dec("1799.680000".parse().unwrap())),
    ]);

    test_eval!(test_eval_mul,
               vec![
		(bin_expr(Datum::I64(1), Datum::I64(1), ExprType::Mul), Datum::I64(1)),
        (bin_expr(Datum::I64(1), Datum::U64(1), ExprType::Mul), Datum::U64(1)),
        (bin_expr(Datum::I64(1), Datum::Bytes(b"1".to_vec()), ExprType::Mul), Datum::F64(1f64)),
        (bin_expr(Datum::I64(1), Datum::Bytes(b"-1".to_vec()), ExprType::Mul), Datum::F64(-1f64)),
        (bin_expr(Datum::Null, Datum::Null, ExprType::Mul), Datum::Null),
        (bin_expr(Datum::I64(-1), Datum::Null, ExprType::Mul), Datum::Null),
        (bin_expr(Datum::Null, Datum::I64(-1), ExprType::Mul), Datum::Null),
        (bin_expr(Datum::I64(-1), Datum::I64(1), ExprType::Mul), Datum::I64((-1).into())),
        (bin_expr(Datum::F64(2.0), Datum::I64(-1), ExprType::Mul), Datum::F64(-2.0)),
        (bin_expr(Datum::F64(2.0), Datum::U64(1), ExprType::Mul), Datum::F64(2.0)),
        (bin_expr(Datum::F64(2.0), Datum::Dec("0.3".parse().unwrap()), ExprType::Mul),
         Datum::F64(0.6)),
        (bin_expr(Datum::F64(2.0), Datum::Dur(Duration::parse(b"1 00:02", 0).unwrap()),
         ExprType::Mul), Datum::F64(480400.0)),
        (bin_expr(Datum::Dec("3.3".parse().unwrap()), Datum::I64(-1), ExprType::Mul),
         Datum::Dec("-3.3".parse().unwrap())),
        (bin_expr(Datum::I64(2000), Datum::Dur(Duration::parse(b"1 00:02", 0).unwrap()),
         ExprType::Mul), Datum::Dec("480400000".parse().unwrap())),
        (bin_expr(Datum::I64(2000), Datum::Dur(Duration::parse(b"00:02:00.321", 2).unwrap()),
         ExprType::Mul), Datum::Dec("400640".parse().unwrap())),
    ]);

    test_eval!(test_eval_int_div,
               vec![
		(bin_expr(Datum::I64(1), Datum::I64(1), ExprType::IntDiv), Datum::I64(1)),
        (bin_expr(Datum::I64(1), Datum::I64(0), ExprType::IntDiv), Datum::Null),
        (bin_expr(Datum::I64(1), Datum::U64(1), ExprType::IntDiv), Datum::U64(1)),
        (bin_expr(Datum::I64(1), Datum::U64(0), ExprType::IntDiv), Datum::Null),
        (bin_expr(Datum::I64(1), Datum::Bytes(b"1".to_vec()), ExprType::IntDiv), Datum::I64(1)),
        (bin_expr(Datum::I64(1), Datum::Bytes(b"-1".to_vec()), ExprType::IntDiv), Datum::I64(-1)),
        (bin_expr(Datum::I64(1), Datum::Bytes(b"0".to_vec()), ExprType::IntDiv), Datum::Null),
        (bin_expr(Datum::Null, Datum::Null, ExprType::IntDiv), Datum::Null),
        (bin_expr(Datum::I64(-1), Datum::Null, ExprType::IntDiv), Datum::Null),
        (bin_expr(Datum::Null, Datum::I64(-1), ExprType::IntDiv), Datum::Null),
        (bin_expr(Datum::I64(i64::min_value()), Datum::U64(i64::max_value() as u64 + 2),
         ExprType::IntDiv), Datum::U64(0)),
        (bin_expr(Datum::F64(2.0), Datum::I64(-1), ExprType::IntDiv), Datum::I64(-2)),
        (bin_expr(Datum::F64(2.0), Datum::U64(1), ExprType::IntDiv), Datum::I64(2)),
        (bin_expr(Datum::I64(2), Datum::Dec("0.3".parse().unwrap()), ExprType::IntDiv),
         Datum::I64(6)),
        (bin_expr(Datum::F64(2.0), Datum::Dur(Duration::parse(b"1 00:02", 0).unwrap()),
         ExprType::IntDiv), Datum::I64(0)),
        (bin_expr(Datum::Dec("3.3".parse().unwrap()), Datum::I64(-1), ExprType::IntDiv),
         Datum::I64(-3)),
        (bin_expr(Datum::I64(2000), Datum::Dur(Duration::parse(b"1 00:02", 0).unwrap()),
         ExprType::IntDiv), Datum::I64(0)),
        (bin_expr(Datum::I64(2000), Datum::Dur(Duration::parse(b"00:02:00.321", 2).unwrap()),
         ExprType::IntDiv), Datum::I64(9)),
    ]);

    test_eval!(test_eval_rem,
               vec![
        (bin_expr(Datum::I64(3), Datum::I64(1), ExprType::Mod), Datum::I64(0)),
		(bin_expr(Datum::I64(3), Datum::I64(2), ExprType::Mod), Datum::I64(1)),
        (bin_expr(Datum::I64(1), Datum::I64(0), ExprType::Mod), Datum::Null),
        (bin_expr(Datum::I64(3), Datum::U64(2), ExprType::Mod), Datum::I64(1)),
        (bin_expr(Datum::I64(1), Datum::U64(0), ExprType::Mod), Datum::Null),
        (bin_expr(Datum::I64(3), Datum::Bytes(b"2".to_vec()), ExprType::Mod), Datum::F64(1.0)),
        (bin_expr(Datum::I64(3), Datum::Bytes(b"-2".to_vec()), ExprType::Mod), Datum::F64(1.0)),
        (bin_expr(Datum::Null, Datum::Null, ExprType::Mod), Datum::Null),
        (bin_expr(Datum::I64(-1), Datum::Null, ExprType::Mod), Datum::Null),
        (bin_expr(Datum::Null, Datum::I64(-1), ExprType::Mod), Datum::Null),
        (bin_expr(Datum::I64(-1), Datum::U64(2), ExprType::Mod), Datum::I64((-1).into())),
        (bin_expr(Datum::I64(i64::min_value()), Datum::U64(i64::max_value() as u64),
         ExprType::Mod), Datum::I64(-1)),
        (bin_expr(Datum::U64(i64::max_value() as u64), Datum::I64(i64::min_value()),
         ExprType::Mod), Datum::U64(i64::max_value() as u64)),
        (bin_expr(Datum::F64(3.2), Datum::I64(2), ExprType::Mod), Datum::F64(1.2000000000000002)),
        (bin_expr(Datum::F64(-3.2), Datum::I64(2), ExprType::Mod), Datum::F64(-1.2000000000000002)),
        (bin_expr(Datum::F64(2.0), Datum::Dec("0.3".parse().unwrap()), ExprType::Mod),
         Datum::F64(0.20000000000000007)),
        (bin_expr(Datum::F64(2.0), Datum::Dur(Duration::parse(b"1 00:02", 0).unwrap()),
         ExprType::Mod), Datum::F64(2.0)),
        (bin_expr(Datum::Dec("3.3".parse().unwrap()), Datum::I64(-1), ExprType::Mod),
         Datum::Dec("0.3".parse().unwrap())),
        (bin_expr(Datum::I64(2000), Datum::Dur(Duration::parse(b"1 00:02", 0).unwrap()),
         ExprType::Mod), Datum::Dec("2000".parse().unwrap())),
        (bin_expr(Datum::I64(2000), Datum::Dur(Duration::parse(b"00:02:00.321", 2).unwrap()),
         ExprType::Mod), Datum::Dec("197.12".parse().unwrap())),
    ]);

    test_eval!(test_eval_case_when,
               vec![
        (case_when(vec![
            Datum::I64(0), b"case1".as_ref().into(),
            Datum::I64(1), b"case2".as_ref().into(),
            Datum::I64(1), b"case3".as_ref().into()
        ]), b"case2".as_ref().into()),
        (case_when(vec![
            Datum::I64(0), b"case1".as_ref().into(),
            Datum::I64(0), b"case2".as_ref().into(),
            Datum::I64(0), b"case3".as_ref().into(),
            b"else".as_ref().into()
        ]), b"else".as_ref().into()),
        (case_when(vec![
            Datum::I64(0), b"case1".as_ref().into(),
            Datum::I64(0), b"case2".as_ref().into(),
            Datum::I64(0), b"case3".as_ref().into()
        ]), Datum::Null),
        (build_expr_r(vec![
            case_when(vec![
                Datum::I64(0), Datum::I64(0),
                Datum::I64(1), Datum::I64(1)
            ]), datum_expr(b"nested case when".as_ref().into()),
            datum_expr(Datum::I64(0)), datum_expr(b"case1".as_ref().into()),
            datum_expr(Datum::I64(1)), datum_expr(b"case2".as_ref().into()),
            datum_expr(Datum::I64(1)), datum_expr(b"case3".as_ref().into()),
        ], ExprType::Case), b"nested case when".as_ref().into()),
        (case_when(vec![
            Datum::Null, b"case1".as_ref().into(),
            Datum::I64(0), b"case2".as_ref().into(),
            Datum::I64(1), b"case3".as_ref().into()
        ]), b"case3".as_ref().into()),
    ]);

    test_eval!(test_eval_if,
               vec![
                (build_expr(vec![true.into(), b"expr1".as_ref().into(), b"expr2".as_ref().into()],
                    ExprType::If), b"expr1".as_ref().into()),
                (build_expr(vec![false.into(), b"expr1".as_ref().into(), b"expr2".as_ref().into()],
                    ExprType::If), b"expr2".as_ref().into()),
                (build_expr(vec![Datum::Null, b"expr1".as_ref().into(), b"expr2".as_ref().into()],
                    ExprType::If), b"expr2".as_ref().into()),
                (build_expr(vec![true.into(), Datum::Null, b"expr2".as_ref().into()],
                    ExprType::If), Datum::Null),
                (build_expr(vec![false.into(), b"expr1".as_ref().into(), Datum::Null],
                    ExprType::If), Datum::Null),
                (build_expr_r(vec![
                    build_expr(vec![true.into(), Datum::Null, true.into()], ExprType::If),
                    build_expr(vec![
                            true.into(),
                            b"expr1".as_ref().into(),
                            b"expr2".as_ref().into()
                        ],ExprType::If),
                    build_expr(vec![
                            false.into(),
                            b"expr1".as_ref().into(),
                            b"expr2".as_ref().into()
                        ],ExprType::If),
                ], ExprType::If), b"expr2".as_ref().into()),
    ]);

    test_eval!(test_eval_coalesce,
               vec![
        (coalesce(vec![Datum::Null, Datum::Null, Datum::Null]), Datum::Null),
        (coalesce(vec![Datum::Null, b"not-null".as_ref().into(), Datum::Null]),
         b"not-null".as_ref().into()),
        (coalesce(vec![Datum::Null, b"not-null".as_ref().into(),
         b"not-null-2".as_ref().into(), Datum::Null]), b"not-null".as_ref().into()),
    ]);

<<<<<<< HEAD
    test_eval!(test_eval_null_if,
               vec![
         (build_expr(vec![b"abc".as_ref().into(), b"abc".as_ref().into()], ExprType::NullIf),
            Datum::Null),
         (build_expr(vec![Datum::Null, Datum::Null], ExprType::NullIf),
            Datum::Null),
         (build_expr(vec![123i64.into(), 111i64.into()], ExprType::NullIf),
            123i64.into()),
         (build_expr(vec![123i64.into(), Datum::Null], ExprType::NullIf),
            123i64.into()),
=======
    test_eval!(test_eval_is_null,
               vec![
        (build_expr(vec![b"abc".as_ref().into()], ExprType::IsNull), false.into()),
        (build_expr(vec![Datum::Null], ExprType::IsNull), true.into()),
        (build_expr(vec![Datum::I64(0)], ExprType::IsNull), false.into()),
>>>>>>> 2d03d1c8
    ]);

    fn in_expr(target: Datum, mut list: Vec<Datum>) -> Expr {
        let target_expr = datum_expr(target);
        list.sort_by(|l, r| l.cmp(&Default::default(), r).unwrap());
        let val = datum::encode_value(&list).unwrap();
        let mut list_expr = Expr::new();
        list_expr.set_tp(ExprType::ValueList);
        list_expr.set_val(val);
        let mut expr = Expr::new();
        expr.set_tp(ExprType::In);
        expr.mut_children().push(target_expr);
        expr.mut_children().push(list_expr);
        expr
    }

    #[test]
    fn test_context() {
        let mut req = SelectRequest::new();
        req.set_time_zone_offset(i32::MAX as i64 + 1);
        let ctx = EvalContext::new(&req);
        assert!(ctx.is_err());
        req.set_time_zone_offset(3600);
        EvalContext::new(&req).unwrap();
    }

    #[test]
    fn test_where_in() {
        let cases = vec![
            (in_expr(Datum::I64(1), vec![Datum::I64(1), Datum::I64(2)]), Datum::I64(1)),
            (in_expr(Datum::I64(1), vec![Datum::I64(2), Datum::Null]), Datum::Null),
            (in_expr(Datum::Null, vec![Datum::I64(1), Datum::Null]), Datum::Null),
            (in_expr(Datum::I64(2), vec![Datum::I64(1), Datum::Null]), Datum::Null),
            (in_expr(Datum::I64(2), vec![]), Datum::I64(0)),
            (in_expr(b"abc".as_ref().into(), vec![b"abc".as_ref().into(),
             b"ab".as_ref().into()]), Datum::I64(1)),
            (in_expr(b"abc".as_ref().into(), vec![b"aba".as_ref().into(),
             b"bab".as_ref().into()]), Datum::I64(0)),
        ];

        let mut eval = Evaluator::default();
        for (expr, expect_res) in cases {
            let res = eval.eval(&Default::default(), &expr);
            if res.is_err() {
                panic!("failed to execute {:?}: {:?}", expr, res);
            }
            let res = res.unwrap();
            if res != expect_res {
                panic!("wrong result {:?}, expect {:?} while executing {:?}",
                       res,
                       expect_res,
                       expr);
            }
        }
    }
}<|MERGE_RESOLUTION|>--- conflicted
+++ resolved
@@ -134,11 +134,8 @@
             ExprType::Case => self.eval_case_when(ctx, expr),
             ExprType::If => self.eval_if(ctx, expr),
             ExprType::Coalesce => self.eval_coalesce(ctx, expr),
-<<<<<<< HEAD
+            ExprType::IsNull => self.eval_is_null(ctx, expr),
             ExprType::NullIf => self.eval_null_if(ctx, expr),
-=======
-            ExprType::IsNull => self.eval_is_null(ctx, expr),
->>>>>>> 2d03d1c8
             _ => Ok(Datum::Null),
         }
     }
@@ -376,7 +373,15 @@
         Ok(Datum::Null)
     }
 
-<<<<<<< HEAD
+    fn eval_is_null(&mut self, ctx: &EvalContext, expr: &Expr) -> Result<Datum> {
+        let children = expr.get_children();
+        if children.len() != 1 {
+            return Err(Error::Expr(format!("expect 1 operand, got {}", children.len())));
+        }
+        let d = try!(self.eval(ctx, &children[0]));
+        Ok((d == Datum::Null).into())
+    }
+
     fn eval_null_if(&mut self, ctx: &EvalContext, expr: &Expr) -> Result<Datum> {
         let (left, right) = try!(self.eval_two_children(ctx, expr));
         if left == Datum::Null || right == Datum::Null {
@@ -387,15 +392,6 @@
         } else {
             Ok(left)
         }
-=======
-    fn eval_is_null(&mut self, ctx: &EvalContext, expr: &Expr) -> Result<Datum> {
-        let children = expr.get_children();
-        if children.len() != 1 {
-            return Err(Error::Expr(format!("expect 1 operand, got {}", children.len())));
-        }
-        let d = try!(self.eval(ctx, &children[0]));
-        Ok((d == Datum::Null).into())
->>>>>>> 2d03d1c8
     }
 }
 
@@ -883,7 +879,13 @@
          b"not-null-2".as_ref().into(), Datum::Null]), b"not-null".as_ref().into()),
     ]);
 
-<<<<<<< HEAD
+    test_eval!(test_eval_is_null,
+               vec![
+        (build_expr(vec![b"abc".as_ref().into()], ExprType::IsNull), false.into()),
+        (build_expr(vec![Datum::Null], ExprType::IsNull), true.into()),
+        (build_expr(vec![Datum::I64(0)], ExprType::IsNull), false.into()),
+    ]);
+
     test_eval!(test_eval_null_if,
                vec![
          (build_expr(vec![b"abc".as_ref().into(), b"abc".as_ref().into()], ExprType::NullIf),
@@ -894,13 +896,6 @@
             123i64.into()),
          (build_expr(vec![123i64.into(), Datum::Null], ExprType::NullIf),
             123i64.into()),
-=======
-    test_eval!(test_eval_is_null,
-               vec![
-        (build_expr(vec![b"abc".as_ref().into()], ExprType::IsNull), false.into()),
-        (build_expr(vec![Datum::Null], ExprType::IsNull), true.into()),
-        (build_expr(vec![Datum::I64(0)], ExprType::IsNull), false.into()),
->>>>>>> 2d03d1c8
     ]);
 
     fn in_expr(target: Datum, mut list: Vec<Datum>) -> Expr {
