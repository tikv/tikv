--- conflicted
+++ resolved
@@ -23,12 +23,8 @@
 use serde::de::{self, Unexpected, Visitor};
 
 use util::collections::HashMap;
-<<<<<<< HEAD
 use util;
-use rocksdb::{DBCompressionType, DBRecoveryMode};
-=======
 use rocksdb::{DBCompressionType, DBRecoveryMode, CompactionPriority};
->>>>>>> efc132af
 
 quick_error! {
     #[derive(Debug)]
@@ -82,7 +78,6 @@
     }
 }
 
-<<<<<<< HEAD
 #[derive(Serialize, Deserialize)]
 #[serde(remote = "DBCompressionType")]
 #[serde(rename_all = "kebab-case")]
@@ -139,7 +134,9 @@
 
         // Deserialize the enum from a u64.
         deserializer.deserialize_u64(ModeVisitor)
-=======
+    }
+}
+
 pub fn parse_rocksdb_compaction_pri(priority: i64) -> Result<CompactionPriority, ConfigError> {
     match priority {
         0 => Ok(CompactionPriority::ByCompensatedSize),
@@ -147,7 +144,6 @@
         2 => Ok(CompactionPriority::OldestSmallestSeqFirst),
         3 => Ok(CompactionPriority::MinOverlappingRatio),
         _ => Err(ConfigError::Value(format!("invalid Compaction priority: {:?}", priority))),
->>>>>>> efc132af
     }
 }
 
@@ -741,7 +737,6 @@
     }
 
     #[test]
-<<<<<<< HEAD
     fn test_parse_recovery_mode() {
         #[derive(Serialize, Deserialize, PartialEq)]
         struct RecoveryModeHolder {
@@ -798,7 +793,6 @@
     }
 
 
-=======
     fn test_parse_rocksdb_compaction_pri() {
         assert!(CompactionPriority::ByCompensatedSize == parse_rocksdb_compaction_pri(0).unwrap());
         assert!(CompactionPriority::OldestLargestSeqFirst ==
@@ -811,7 +805,6 @@
         assert!(parse_rocksdb_compaction_pri(4).is_err());
     }
 
->>>>>>> efc132af
     #[cfg(target_os = "linux")]
     #[test]
     fn test_check_kernel() {
