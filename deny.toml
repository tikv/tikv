--- conflicted
+++ resolved
@@ -66,11 +66,7 @@
     #
     # See https://github.com/sfackler/rust-openssl/pull/2266
     "RUSTSEC-2024-0357",
-<<<<<<< HEAD
-    # Ignore RUSTSEC-2023-0072 (unsound issue of "atty" crate) as it only
-=======
     # Ignore RUSTSEC-2021-0145 (unsound issue of "atty" crate) as it only
->>>>>>> 7b490986
     # affects Windows plaform which is not supported offically by TiKV, and 2)
     # we have disabled the clap feature "color" so that the "atty" crate is not
     # included in production code.
