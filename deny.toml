--- conflicted
+++ resolved
@@ -117,8 +117,4 @@
 [sources]
 unknown-git = "deny"
 unknown-registry = "deny"
-<<<<<<< HEAD
 allow-org = { github = ["tikv", "pingcap", "rust-lang", "exit-code-1"] }
-=======
-allow-org = { github = ["tikv", "pingcap", "rust-lang"] }
->>>>>>> 1deb3a13
