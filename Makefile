--- conflicted
+++ resolved
@@ -105,13 +105,6 @@
 build:
 	cargo build --no-default-features --features "${ENABLE_FEATURES}"
 
-<<<<<<< HEAD
-=======
-run:
-	cargo run --no-default-features --features  "${ENABLE_FEATURES}" --bin tikv-server
-
-
->>>>>>> 9bee65d1
 ## Release builds (optimized dev builds)
 ## ----------------------------
 
