--- conflicted
+++ resolved
@@ -42,18 +42,6 @@
 else ifeq ($(SYSTEM_ALLOC),1)
 # no feature needed for system allocator
 else
-<<<<<<< HEAD
-=======
-ENABLE_FEATURES += jemalloc
-
-# Only tested on Linux
-ifeq ($(shell uname -s),Linux)
-ENABLE_FEATURES += mem-profiling
-# According to jemalloc/jemalloc#585, enabling it on some platform or some
-# versions of glibc can cause deadlock.
-# export JEMALLOC_SYS_WITH_MALLOC_CONF = prof:true,prof_active:false
-endif
->>>>>>> 7c985004
 endif
 
 # Disable portable on MacOS to sidestep the compiler bug in clang 4.9
@@ -130,7 +118,6 @@
 dev: format clippy
 	@env FAIL_POINT=1 make test
 
-<<<<<<< HEAD
 build_by_type:
 	@echo prometheus metric name prefix is ${PROMETHEUS_METRIC_NAME_PREFIX}
 	@echo engine is ${ENGINE_LABEL_VALUE}
@@ -139,11 +126,6 @@
 
 build:
 	@export PROXY_PROFILE=debug; make build_by_type
-=======
-build: export TIKV_PROFILE=debug
-build:
-	cargo build --no-default-features --features "${ENABLE_FEATURES}"
->>>>>>> 7c985004
 
 ## Release builds (optimized dev builds)
 ## ----------------------------
@@ -155,7 +137,6 @@
 # with RocksDB compiled with the "portable" option, for -march=x86-64 (an
 # sse2-level instruction set), but with sse4.2 and the PCLMUL instruction
 # enabled (the "sse" option)
-<<<<<<< HEAD
 release:
 	./release.sh
 
@@ -164,11 +145,6 @@
 		export PROXY_GIT_HASH=$(shell git log -1 --format="%H"); \
 		curl -F builds/pingcap/tiflash-proxy/$${PROXY_GIT_HASH}/libtiflash_proxy.dylib=@target/debug/libtiflash_proxy.dylib http://fileserver.pingcap.net/upload; \
 	fi;
-=======
-release: export TIKV_PROFILE=release
-release:
-	cargo build --release --no-default-features --features "${ENABLE_FEATURES}"
->>>>>>> 7c985004
 
 # An optimized build that builds an "unportable" RocksDB, which means it is
 # built with -march native. It again includes the "sse" option by default.
@@ -204,11 +180,7 @@
 
 # Build with release flag as if it were for distribution, but without
 # additional sanity checks and file movement.
-<<<<<<< HEAD
 build_dist_release: export PROXY_PROFILE=dist_release
-=======
-build_dist_release: export TIKV_PROFILE=dist_release
->>>>>>> 7c985004
 build_dist_release:
 	make x-build-dist
 ifeq ($(shell uname),Linux) # Macs don't have objcopy
