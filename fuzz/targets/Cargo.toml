[package]
name = "fuzz-targets"
version = "0.0.1"
publish = false
edition = "2018"

[lib]
path = "mod.rs"

[dependencies]
byteorder = "1"
failure = "0.1"
<<<<<<< HEAD
tikv = {path = "../.."}
tikv_util = { path = "../../components/tikv_util" }
=======
tikv = {path = "../..", default-features = false}
>>>>>>> 2b242b76
<|MERGE_RESOLUTION|>--- conflicted
+++ resolved
@@ -10,9 +10,5 @@
 [dependencies]
 byteorder = "1"
 failure = "0.1"
-<<<<<<< HEAD
-tikv = {path = "../.."}
 tikv_util = { path = "../../components/tikv_util" }
-=======
-tikv = {path = "../..", default-features = false}
->>>>>>> 2b242b76
+tikv = {path = "../..", default-features = false}