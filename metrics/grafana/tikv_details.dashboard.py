--- conflicted
+++ resolved
@@ -4269,15 +4269,9 @@
                     target(
                         expr=expr_sum_rate(
                             "tikv_range_eviction_duration_secs_count",
-<<<<<<< HEAD
-                            by_labels=["instance, type"],
-                        ),
-                        legend_format="{{instance}}-{{type}}",
-=======
-                            by_labels=["instance"],
-                        ),
-                        legend_format="{{instance}}",
->>>>>>> 74a760fd
+                            by_labels=["type"],
+                        ),
+                        legend_format="{{type}}",
                     ),
                 ],
             ),
