#!/usr/bin/env bash
# This script runs clippy with the most common configurations.
# Arguments given will be passed through to "cargo clippy"
# This runs in the Makefile environment via "make run"

set -euo pipefail

# Run from the Makefile environment
MAKEFILE_RUN=${MAKEFILE_RUN:-""}
if [[ -z $MAKEFILE_RUN ]] ; then
    COMMAND="$0 $*" exec make run
fi
SHELL_DEBUG=${SHELL_DEBUG:-""}
if [[ -n "$SHELL_DEBUG" ]] ; then
    set -x
fi

<<<<<<< HEAD
CLIPPY_LINTS=(-A clippy::module_inception  \
	-A clippy::should_implement_trait \
	-A clippy::too_many_arguments \
	-A clippy::blacklisted_name \
	-A clippy::redundant_closure \
	-A clippy::upper_case_acronyms \
	-A clippy::field_reassign_with_default \
	-A clippy::wrong_self_convention \
	-A clippy::needless_range_loop \
	-A clippy::inconsistent_struct_constructor \
	-A clippy::new_ret_no_self \
	-A clippy::unnecessary_sort_by \
	-A clippy::unnecessary_wraps \
	-A clippy::bool_assert_comparison \
	-A clippy::self_named_constructors \
	-A clippy::enum_variant_names \
	-A clippy::vec_box \
        -W clippy::dbg_macro \
        -W clippy::todo \
        -D clippy::disallowed-methods \
        -D rust-2018-idioms)
=======
# Notes:
# - Enables `significant_drop_in_scrutinee` after
#   https://github.com/rust-lang/rust-clippy/issues/8963 is fixed.
# - `derive_partial_eq_without_eq` has compilation overhead.
CLIPPY_LINTS=(
    -A clippy::module_inception  \
    -A clippy::should_implement_trait \
    -A clippy::too_many_arguments \
    -A clippy::blacklisted_name \
    -A clippy::redundant_closure \
    -A clippy::field_reassign_with_default \
    -A clippy::wrong_self_convention \
    -A clippy::needless_range_loop \
    -A clippy::inconsistent_struct_constructor \
    -A clippy::new_ret_no_self \
    -A clippy::unnecessary_sort_by \
    -A clippy::unnecessary_wraps \
    -A clippy::bool_assert_comparison \
    -A clippy::self_named_constructors \
    -A clippy::enum_variant_names \
    -A clippy::type_complexity \
    -A clippy::significant_drop_in_scrutinee \
    -A clippy::derive_partial_eq_without_eq \
    -W clippy::dbg_macro \
    -W clippy::todo \
    -D clippy::upper_case_acronyms \
    -D clippy::disallowed_methods \
    -D rust-2018-idioms \
    -D clippy::assertions_on_result_states \
)
>>>>>>> 58fa80e0

cargo clippy --workspace \
    --exclude fuzz-targets --exclude fuzzer-honggfuzz --exclude fuzzer-afl --exclude fuzzer-libfuzzer \
    --features "${TIKV_ENABLE_FEATURES}" "$@" -- "${CLIPPY_LINTS[@]}"<|MERGE_RESOLUTION|>--- conflicted
+++ resolved
@@ -15,29 +15,6 @@
     set -x
 fi
 
-<<<<<<< HEAD
-CLIPPY_LINTS=(-A clippy::module_inception  \
-	-A clippy::should_implement_trait \
-	-A clippy::too_many_arguments \
-	-A clippy::blacklisted_name \
-	-A clippy::redundant_closure \
-	-A clippy::upper_case_acronyms \
-	-A clippy::field_reassign_with_default \
-	-A clippy::wrong_self_convention \
-	-A clippy::needless_range_loop \
-	-A clippy::inconsistent_struct_constructor \
-	-A clippy::new_ret_no_self \
-	-A clippy::unnecessary_sort_by \
-	-A clippy::unnecessary_wraps \
-	-A clippy::bool_assert_comparison \
-	-A clippy::self_named_constructors \
-	-A clippy::enum_variant_names \
-	-A clippy::vec_box \
-        -W clippy::dbg_macro \
-        -W clippy::todo \
-        -D clippy::disallowed-methods \
-        -D rust-2018-idioms)
-=======
 # Notes:
 # - Enables `significant_drop_in_scrutinee` after
 #   https://github.com/rust-lang/rust-clippy/issues/8963 is fixed.
@@ -68,7 +45,6 @@
     -D rust-2018-idioms \
     -D clippy::assertions_on_result_states \
 )
->>>>>>> 58fa80e0
 
 cargo clippy --workspace \
     --exclude fuzz-targets --exclude fuzzer-honggfuzz --exclude fuzzer-afl --exclude fuzzer-libfuzzer \
