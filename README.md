# TiKV

[![Build Status](https://circleci.com/gh/pingcap/tikv.svg?style=shield&circle-token=36bab0a8e43edb0941b31c38557d2d9d0d58f708)](https://circleci.com/gh/pingcap/tikv) [![Coverage Status](https://codecov.io/gh/pingcap/tikv/branch/master/graph/badge.svg)](https://codecov.io/gh/pingcap/tikv) ![GitHub release](https://img.shields.io/github/release/pingcap/tikv.svg)

TiKV (The pronunciation is: /'taɪkeɪvi:/ tai-K-V, etymology: titanium) is a distributed Key-Value database powered by Rust and Raft. TiKV is based on the design of Google Spanner and HBase, but is much simpler without dependency on any distributed file system.

With the implementation of the Raft consensus algorithm in Rust and consensus state stored in RocksDB, TiKV guarantees data consistency. [Placement Driver (PD)](https://github.com/pingcap/pd/), which is introduced to implement sharding, enables automatic data migration. The transaction model is similar to Google's Percolator with some performance improvements. TiKV also provides snapshot isolation (SI), snapshot isolation with lock (SQL: `SELECT ... FOR UPDATE`), and externally consistent reads and writes in distributed transactions.

TiKV has the following key features:

- **Geo-Replication**

    TiKV uses [Raft](http://raft.github.io/) and the Placement Driver to support Geo-Replication.

- **Horizontal scalability**

    With PD and carefully designed Raft groups, TiKV excels in horizontal scalability and can easily scale to 100+ TBs of data.

- **Consistent distributed transactions**

    Similar to Google's Spanner, TiKV supports externally-consistent distributed transactions.

- **Coprocessor support**

    Similar to Hbase, TiKV implements a coprocessor framework to support distributed computing.

- **Cooperates with [TiDB](https://github.com/pingcap/tidb)**

    Thanks to the internal optimization, TiKV and TiDB can work together to be a compelling database solution with high horizontal scalability, externally-consistent transactions, support for RDBMS, and NoSQL design patterns.

## TiKV software stack

![The TiKV software stack](images/tikv_stack.png)

- **Placement Driver:** PD is the cluster manager of TiKV, which periodically checks replication constraints to balance load and data automatically.
- **Store:** There is a RocksDB within each Store and it stores data into the local disk.
- **Region:** Region is the basic unit of Key-Value data movement. Each Region is replicated to multiple Nodes. These multiple replicas form a Raft group.
- **Node:** A physical node in the cluster. Within each node, there are one or more Stores. Within each Store, there are many Regions.

When a node starts, the metadata of the Node, Store and Region are recorded into PD. The status of each Region and Store is reported to PD regularly.

## Try TiKV

TiKV is a component of the [TiDB project](https://github.com/pingcap/tidb). To run TiKV you must build and run it with PD, which is used to manage the cluster. You can use TiKV together with TiDB. You can also use TiKV separately.

We provide multiple deployment methods, but it is recommended to use the Ansible deployment for the production environment. The TiKV documentation is available on [TiKV's wiki page](https://github.com/pingcap/tikv/wiki/TiKV-Documentation).

### Testing deployment

- [Try TiKV and TiDB](https://www.pingcap.com/docs/op-guide/docker-compose/)

    You can use [`tidb-docker-compose`](https://github.com/pingcap/tidb-docker-compose/) to quickly test TiKV and TiDB on a single machine. This is the easiest way. For other ways, see [TiDB documentation](https://www.pingcap.com/docs/).

- Try TiKV separately
    - [Deploy TiKV Using Docker Compose](https://www.pingcap.com/docs/tikv/deploy-tikv-docker-compose/): To quickly test TiKV separately without TiDB using [`tidb-docker-compose`](https://github.com/pingcap/tidb-docker-compose/) on a single machine
    - [Deploy TiKV Using Docker](https://www.pingcap.com/docs/tikv/deploy-tikv-using-docker/): To deploy a multi-node TiKV testing cluster using Docker
    - [Deploy TiKV Using Binary Files](https://www.pingcap.com/docs/tikv/deploy-tikv-using-binary/): To deploy a TiKV cluster using binary files on a single node or on multiple nodes

### Production deployment

For the production environment, use [Ansible](https://github.com/pingcap/tidb-ansible) to deploy the cluster.

- [Deploy TiDB Using Ansible](https://www.pingcap.com/docs/op-guide/ansible-deployment/)
- [Deploy TiKV separately Using Ansible](https://www.pingcap.com/docs/tikv/deploy-tikv-using-ansible/)

## Client drivers

Currently, the only interface to TiKV is the [TiDB Go client](https://github.com/pingcap/tidb/tree/master/store/tikv) and the [TiSpark Java client](https://github.com/pingcap/tispark/tree/master/tikv-client/src/main/java/com/pingcap/tikv).

If you want to try the Go client, see [Try Two Types of APIs](https://www.pingcap.com/docs/tikv/go-client-api/).

## Setting up a development workspace

The TiKV codebase is primarily written in Rust, but has components written in C++ (RocksDB) and Go (gRPC). To provide consistency and avoid opinion-based arguments, we make extensive use of linters and automated formatting tools. Additionally, due to Rust's youth we are currently utilizing nightly builds which provide access to many useful features.

### Checking your prerequisites

To build TiKV you'll need to at least have the following installed:

* `git` - Version control
* `rustup` - Rust toolchain manager
* `awk` - Pattern scanning/processing language
* `cmake` - Build tool (required for gRPC)
* `go` - Programming language (required for gRPC)
* `make` - Build tool (run common workflows)
* `clang` or `gcc` - C compiler toolchain

### Getting the repository

```
git clone https://github.com/pingcap/tikv.git
cd tikv
# Future instructions assume you are in this repository
```

### Configuring your Rust toolchain

`rustup` is an official toolchain manager for Rust, similar to `rvm` or `rbenv` from the Ruby world.

<<<<<<< HEAD
TiKV uses the version of the Rust toolchain specified in `RUST_VERSION`. We also use the `rustfmt` component.
=======
TiKV uses the version of the Rust toolchain specified in `rust-toolchain`. `rustup` and `clippy` will automatically utilize this file. We also make use of the `rustfmt` component.
>>>>>>> 3366fb72

```bash
rustup component add rustfmt-preview
```

### Building & testing

While TiKV includes a `Makefile` with common workflows, you are also able to use `cargo` as you would in a normal Rust project.

At this point, you can build TiKV:

```bash
make build
```

During interactive development, you may prefer using `cargo check`, which will do parse, borrow check, and lint run on your code, but not actually compile it. It is particularly handy alongside `cargo-watch` which will run a command each time you change a file.

```bash
cargo install cargo-watch
cargo watch -s "cargo check"
```

When you're ready to test out your changes, use the `dev` task. It will format your codebase, build with `clippy` enabled, and run tests. This should run without failure before you create a PR.

```bash
make dev
```

You can run the full test suite locally, or just run a specific test:

```bash
# Run the full suite
make test
# Run a specific test
cargo test $TESTNAME
```

Our CI systems automatically test all the pull requests, so making sure the full suite passes the test before creating your PR is not strictly required. **All merged PRs must have passed CI test.**

### Getting the rest of the system working

To get other components ([TiDB](https://github.com/pingcap/tidb) and [PD](https://github.com/pingcap/pd) working, we suggest you follow the [development guide](https://github.com/pingcap/docs/blob/master/dev-guide/development.md), because you need the `pd-server` at least to work alongside `tikv-server` for integration level testing.

### Configuration

Read our configuration guide to learn about various [configuration options](https://github.com/pingcap/docs/blob/master/op-guide/configuration.md).

## Contributing

Contributions are welcome! See [CONTRIBUTING](./CONTRIBUTING.md) for details on submitting patches and the contribution workflow.

For beginners, we have prepared many suitable tasks for you. Checkout our [Help Wanted issues](https://github.com/pingcap/tikv/issues?q=is%3Aissue+is%3Aopen+label%3A%22S%3A+HelpWanted%22) for a list, in which we have also marked the difficulty level.

If you are planning something big, for example, relates to multiple components or changes current behaviors, make sure to open an issue to discuss with us before going on.

The TiKV team actively develops and maintains a bunch of dependencies used in TiKV, which you may be also interested in:

- [rust-prometheus](https://github.com/pingcap/rust-prometheus): The Prometheus client for Rust, our metrics collecting and reporting library
- [rust-rocksdb](https://github.com/pingcap/rust-rocksdb): Our RocksDB binding and wrapper for Rust
- [raft-rs](https://github.com/pingcap/raft-rs): The Raft distributed consensus algorithm implemented in Rust
- [grpc-rs](https://github.com/pingcap/grpc-rs): The gRPC library for Rust built on the gRPC C Core library and Rust Futures
- [fail-rs](https://github.com/pingcap/fail-rs): Fail points for Rust

## License

TiKV is under the Apache 2.0 license. See the [LICENSE](./LICENSE) file for details.

## Acknowledgments

- Thanks [etcd](https://github.com/coreos/etcd) for providing some great open source tools.
- Thanks [RocksDB](https://github.com/facebook/rocksdb) for their powerful storage engines.
- Thanks [mio](https://github.com/carllerche/mio) for providing metal I/O library for Rust.
- Thanks [rust-clippy](https://github.com/Manishearth/rust-clippy). We do love the great project.<|MERGE_RESOLUTION|>--- conflicted
+++ resolved
@@ -97,11 +97,7 @@
 
 `rustup` is an official toolchain manager for Rust, similar to `rvm` or `rbenv` from the Ruby world.
 
-<<<<<<< HEAD
-TiKV uses the version of the Rust toolchain specified in `RUST_VERSION`. We also use the `rustfmt` component.
-=======
-TiKV uses the version of the Rust toolchain specified in `rust-toolchain`. `rustup` and `clippy` will automatically utilize this file. We also make use of the `rustfmt` component.
->>>>>>> 3366fb72
+TiKV uses the version of the Rust toolchain specified in `rust-toolchain`. `rustup` and `cargo` will automatically utilize this file. We also make use of the `rustfmt` and `clippy` components.
 
 ```bash
 rustup component add rustfmt-preview
