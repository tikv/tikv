// Copyright 2018 TiKV Project Authors. Licensed under Apache-2.0.

use std::sync::Arc;

use crossbeam::channel::TrySendError;
use engine_rocks::raw::DB;
use engine_rocks::{RocksEngine, RocksSnapshot};
use engine_traits::{ALL_CFS, CF_DEFAULT};
use kvproto::kvrpcpb::{Context, ExtraOp as TxnExtraOp};
use kvproto::metapb::Region;
use kvproto::raft_cmdpb::{RaftCmdRequest, RaftCmdResponse, Response};
use kvproto::raft_serverpb::RaftMessage;
use raftstore::router::{LocalReadRouter, RaftStoreRouter};
use raftstore::store::{
    cmd_resp, util, Callback, CasualMessage, CasualRouter, PeerMsg, ProposalRouter, RaftCommand,
    ReadResponse, RegionSnapshot, SignificantMsg, StoreMsg, StoreRouter, WriteResponse,
};
use raftstore::Result;
use tempfile::{Builder, TempDir};
use tikv::server::raftkv::{CmdRes, RaftKv};
use tikv::storage::kv::{
    Callback as EngineCallback, CbContext, Modify, Result as EngineResult, WriteData,
};
use tikv::storage::Engine;
use tikv_util::time::ThreadReadId;
use txn_types::Key;

use crate::test;

#[derive(Clone)]
struct SyncBenchRouter {
    db: Arc<DB>,
    region: Region,
}

impl SyncBenchRouter {
    fn new(region: Region, db: Arc<DB>) -> SyncBenchRouter {
        SyncBenchRouter { db, region }
    }
}

impl SyncBenchRouter {
    fn invoke(&self, cmd: RaftCommand<RocksSnapshot>) {
        let mut response = RaftCmdResponse::default();
        cmd_resp::bind_term(&mut response, 1);
        match cmd.callback {
            Callback::Read(cb) => {
                let snapshot = RocksSnapshot::new(Arc::clone(&self.db));
                let region = Arc::new(self.region.to_owned());
                cb(ReadResponse {
                    response,
                    snapshot: Some(RegionSnapshot::from_snapshot(Arc::new(snapshot), region)),
                    txn_extra_op: TxnExtraOp::Noop,
                })
            }
            Callback::Write(cb) => {
                let mut resp = Response::default();
                let cmd_type = cmd.request.get_requests()[0].get_cmd_type();
                resp.set_cmd_type(cmd_type);
                response.mut_responses().push(resp);
                cb(WriteResponse { response })
            }
            _ => unreachable!(),
        }
    }
}

impl CasualRouter<RocksEngine> for SyncBenchRouter {
    fn send(&self, _: u64, _: CasualMessage<RocksEngine>) -> Result<()> {
        Ok(())
    }
}

impl ProposalRouter<RocksSnapshot> for SyncBenchRouter {
    fn send(
        &self,
        _: RaftCommand<RocksSnapshot>,
    ) -> std::result::Result<(), TrySendError<RaftCommand<RocksSnapshot>>> {
        Ok(())
    }
}
impl StoreRouter for SyncBenchRouter {
    fn send(&self, _: StoreMsg) -> Result<()> {
        Ok(())
    }
}

impl RaftStoreRouter<RocksEngine> for SyncBenchRouter {
    /// Sends RaftMessage to local store.
    fn send_raft_msg(&self, _: RaftMessage) -> Result<()> {
        Ok(())
    }

    /// Sends a significant message. We should guarantee that the message can't be dropped.
    fn significant_send(&self, _: u64, _: SignificantMsg<RocksSnapshot>) -> Result<()> {
        Ok(())
    }

<<<<<<< HEAD
    fn broadcast_normal(&self, _: impl FnMut() -> PeerMsg<RocksEngine>) {}

    fn send_command_txn_extra(
        &self,
        req: RaftCmdRequest,
        txn_extra: TxnExtra,
        cb: Callback<RocksSnapshot>,
    ) -> Result<()> {
        self.invoke(RaftCommand::with_txn_extra(req, cb, txn_extra));
=======
    fn send_command(&self, req: RaftCmdRequest, cb: Callback<RocksSnapshot>) -> Result<()> {
        self.invoke(RaftCommand::new(req, cb));
>>>>>>> 90a5a350
        Ok(())
    }
}

impl LocalReadRouter<RocksEngine> for SyncBenchRouter {
    fn read(
        &self,
        _: Option<ThreadReadId>,
        req: RaftCmdRequest,
        cb: Callback<RocksSnapshot>,
    ) -> Result<()> {
        self.send_command(req, cb)
    }

    fn release_snapshot_cache(&self) {}
}

fn new_engine() -> (TempDir, Arc<DB>) {
    let dir = Builder::new().prefix("bench_rafkv").tempdir().unwrap();
    let path = dir.path().to_str().unwrap().to_string();
    let db = engine_rocks::raw_util::new_engine(&path, None, ALL_CFS, None).unwrap();
    (dir, Arc::new(db))
}

// The lower limit of time a async_snapshot may take.
#[bench]
fn bench_async_snapshots_noop(b: &mut test::Bencher) {
    let (_dir, db) = new_engine();
    let snapshot = RocksSnapshot::new(Arc::clone(&db));
    let resp = ReadResponse {
        response: RaftCmdResponse::default(),
        snapshot: Some(RegionSnapshot::from_snapshot(
            Arc::new(snapshot),
            Arc::new(Region::default()),
        )),
        txn_extra_op: TxnExtraOp::Noop,
    };

    b.iter(|| {
        let cb1: EngineCallback<RegionSnapshot<RocksSnapshot>> = Box::new(
            move |(_, res): (CbContext, EngineResult<RegionSnapshot<RocksSnapshot>>)| {
                assert!(res.is_ok());
            },
        );
        let cb2: EngineCallback<CmdRes> =
            Box::new(move |(ctx, res): (CbContext, EngineResult<CmdRes>)| {
                if let Ok(CmdRes::Snap(snap)) = res {
                    cb1((ctx, Ok(snap)));
                }
            });
        let cb: Callback<RocksSnapshot> =
            Callback::Read(Box::new(move |resp: ReadResponse<RocksSnapshot>| {
                let res = CmdRes::Snap(resp.snapshot.unwrap());
                cb2((CbContext::new(), Ok(res)));
            }));
        cb.invoke_read(resp.clone());
    });
}

#[bench]
fn bench_async_snapshot(b: &mut test::Bencher) {
    let leader = util::new_peer(2, 3);
    let mut region = Region::default();
    region.set_id(1);
    region.set_start_key(vec![]);
    region.set_end_key(vec![]);
    region.mut_peers().push(leader.clone());
    region.mut_region_epoch().set_version(2);
    region.mut_region_epoch().set_conf_ver(5);
    let (_tmp, db) = new_engine();
    let kv = RaftKv::new(
        SyncBenchRouter::new(region.clone(), db.clone()),
        RocksEngine::from_db(db),
    );

    let mut ctx = Context::default();
    ctx.set_region_id(region.get_id());
    ctx.set_region_epoch(region.get_region_epoch().clone());
    ctx.set_peer(leader);
    b.iter(|| {
        let on_finished: EngineCallback<RegionSnapshot<RocksSnapshot>> = Box::new(move |results| {
            let _ = test::black_box(results);
        });
        kv.async_snapshot(&ctx, None, on_finished).unwrap();
    });
}

#[bench]
fn bench_async_write(b: &mut test::Bencher) {
    let leader = util::new_peer(2, 3);
    let mut region = Region::default();
    region.set_id(1);
    region.set_start_key(vec![]);
    region.set_end_key(vec![]);
    region.mut_peers().push(leader.clone());
    region.mut_region_epoch().set_version(2);
    region.mut_region_epoch().set_conf_ver(5);
    let (_tmp, db) = new_engine();
    let kv = RaftKv::new(
        SyncBenchRouter::new(region.clone(), db.clone()),
        RocksEngine::from_db(db),
    );

    let mut ctx = Context::default();
    ctx.set_region_id(region.get_id());
    ctx.set_region_epoch(region.get_region_epoch().clone());
    ctx.set_peer(leader);
    b.iter(|| {
        let on_finished: EngineCallback<()> = Box::new(|_| {
            test::black_box(());
        });
        kv.async_write(
            &ctx,
            WriteData::from_modifies(vec![Modify::Delete(
                CF_DEFAULT,
                Key::from_encoded(b"fooo".to_vec()),
            )]),
            on_finished,
        )
        .unwrap();
    });
}<|MERGE_RESOLUTION|>--- conflicted
+++ resolved
@@ -96,20 +96,10 @@
         Ok(())
     }
 
-<<<<<<< HEAD
     fn broadcast_normal(&self, _: impl FnMut() -> PeerMsg<RocksEngine>) {}
 
-    fn send_command_txn_extra(
-        &self,
-        req: RaftCmdRequest,
-        txn_extra: TxnExtra,
-        cb: Callback<RocksSnapshot>,
-    ) -> Result<()> {
-        self.invoke(RaftCommand::with_txn_extra(req, cb, txn_extra));
-=======
     fn send_command(&self, req: RaftCmdRequest, cb: Callback<RocksSnapshot>) -> Result<()> {
         self.invoke(RaftCommand::new(req, cb));
->>>>>>> 90a5a350
         Ok(())
     }
 }
