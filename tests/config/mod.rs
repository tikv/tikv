// Copyright 2017 PingCAP, Inc.
//
// Licensed under the Apache License, Version 2.0 (the "License");
// you may not use this file except in compliance with the License.
// You may obtain a copy of the License at
//
//     http://www.apache.org/licenses/LICENSE-2.0
//
// Unless required by applicable law or agreed to in writing, software
// distributed under the License is distributed on an "AS IS" BASIS,
// See the License for the specific language governing permissions and
// limitations under the License.

use std::path::PathBuf;
use std::io::Read;
use std::fs::File;

use log::LogLevelFilter;
use rocksdb::{CompactionPriority, DBCompressionType, DBRecoveryMode};
use tikv::server::Config as ServerConfig;
use tikv::raftstore::store::Config as RaftstoreConfig;
use tikv::raftstore::coprocessor::Config as CopConfig;
use tikv::config::*;
use tikv::storage::Config as StorageConfig;
use tikv::util::config::{ReadableDuration, ReadableSize};

use toml;

#[test]
fn test_toml_serde() {
    let value = TiKvConfig::default();
    let dump = toml::to_string_pretty(&value).unwrap();
    let load = toml::from_str(&dump).unwrap();
    assert_eq!(value, load);
}

// Read a file in project directory. It is similar to `include_str!`,
// but `include_str!` a large string literal increases compile time.
// See more: https://github.com/rust-lang/rust/issues/39352
fn read_file_in_project_dir(path: &str) -> String {
    let mut p = PathBuf::from(env!("CARGO_MANIFEST_DIR"));
    p.push(path);
    let mut f = File::open(p).unwrap();
    let mut buffer = String::new();
    f.read_to_string(&mut buffer).unwrap();
    buffer
}

#[test]
fn test_serde_custom_tikv_config() {
    let mut value = TiKvConfig::default();
    value.log_level = LogLevelFilter::Debug;
    value.log_file = "foo".to_owned();
    value.server = ServerConfig {
        cluster_id: 0, // KEEP IT ZERO, it is skipped by serde.
        addr: "example.com:443".to_owned(),
        labels: map!{ "a".to_owned() => "b".to_owned() },
        advertise_addr: "example.com:443".to_owned(),
        notify_capacity: 12_345,
        messages_per_tick: 123,
        grpc_concurrency: 123,
        grpc_concurrent_stream: 1_234,
        grpc_raft_conn_num: 123,
        grpc_stream_initial_window_size: ReadableSize(12_345),
        end_point_concurrency: 12,
        end_point_max_tasks: 12,
        end_point_stack_size: ReadableSize::mb(12),
        end_point_recursion_limit: 100,
    };
    value.metric = MetricConfig {
        interval: ReadableDuration::secs(12),
        address: "example.com:443".to_owned(),
        job: "tikv_1".to_owned(),
    };
    value.raft_store = RaftstoreConfig {
        sync_log: false,
        raftdb_path: "/var".to_owned(),
        capacity: ReadableSize(123),
        raft_base_tick_interval: ReadableDuration::secs(12),
        raft_heartbeat_ticks: 1,
        raft_election_timeout_ticks: 12,
        raft_max_size_per_msg: ReadableSize::mb(12),
        raft_max_inflight_msgs: 123,
        raft_entry_max_size: ReadableSize::mb(12),
        raft_log_gc_tick_interval: ReadableDuration::secs(12),
        raft_log_gc_threshold: 12,
        raft_log_gc_count_limit: 12,
        raft_log_gc_size_limit: ReadableSize::kb(1),
        split_region_check_tick_interval: ReadableDuration::secs(12),
        region_split_check_diff: ReadableSize::mb(6),
        region_compact_check_interval: ReadableDuration::secs(12),
        region_compact_delete_keys_count: 1_234,
        pd_heartbeat_tick_interval: ReadableDuration::minutes(12),
        pd_store_heartbeat_tick_interval: ReadableDuration::secs(12),
        notify_capacity: 12_345,
        snap_mgr_gc_tick_interval: ReadableDuration::minutes(12),
        snap_gc_timeout: ReadableDuration::hours(12),
        messages_per_tick: 12_345,
        max_peer_down_duration: ReadableDuration::minutes(12),
        max_leader_missing_duration: ReadableDuration::hours(12),
        snap_apply_batch_size: ReadableSize::mb(12),
        lock_cf_compact_interval: ReadableDuration::minutes(12),
        lock_cf_compact_bytes_threshold: ReadableSize::mb(123),
        consistency_check_interval: ReadableDuration::secs(12),
        report_region_flow_interval: ReadableDuration::minutes(12),
        raft_store_max_leader_lease: ReadableDuration::secs(12),
        right_derive_when_split: false,
        allow_remove_leader: true,
<<<<<<< HEAD
        max_merge_log_gap: 3,
=======
        region_max_size: ReadableSize(0),
        region_split_size: ReadableSize(0),
>>>>>>> 8d936f1d
    };
    value.pd = PdConfig {
        endpoints: vec!["example.com:443".to_owned()],
    };
    value.rocksdb = DbConfig {
        wal_recovery_mode: DBRecoveryMode::AbsoluteConsistency,
        wal_dir: "/var".to_owned(),
        wal_ttl_seconds: 1,
        wal_size_limit: ReadableSize::kb(1),
        max_total_wal_size: ReadableSize::gb(1),
        max_background_jobs: 12,
        max_manifest_file_size: ReadableSize::mb(12),
        create_if_missing: false,
        max_open_files: 12_345,
        enable_statistics: false,
        stats_dump_period: ReadableDuration::minutes(12),
        compaction_readahead_size: ReadableSize::kb(1),
        info_log_max_size: ReadableSize::kb(1),
        info_log_roll_time: ReadableDuration::secs(12),
        info_log_dir: "/var".to_owned(),
        rate_bytes_per_sec: ReadableSize::kb(1),
        wal_bytes_per_sync: ReadableSize::mb(1),
        max_sub_compactions: 12,
        writable_file_max_buffer_size: ReadableSize::mb(12),
        use_direct_io_for_flush_and_compaction: true,
        enable_pipelined_write: false,
        backup_dir: "/var".to_owned(),
        defaultcf: DefaultCfConfig {
            block_size: ReadableSize::kb(12),
            block_cache_size: ReadableSize::gb(12),
            cache_index_and_filter_blocks: false,
            pin_l0_filter_and_index_blocks: false,
            use_bloom_filter: false,
            whole_key_filtering: true,
            bloom_filter_bits_per_key: 123,
            block_based_bloom_filter: true,
            read_amp_bytes_per_bit: 0,
            compression_per_level: [
                DBCompressionType::No,
                DBCompressionType::No,
                DBCompressionType::Zstd,
                DBCompressionType::Zstd,
                DBCompressionType::No,
                DBCompressionType::Zstd,
                DBCompressionType::Lz4,
            ],
            write_buffer_size: ReadableSize::mb(1),
            max_write_buffer_number: 12,
            min_write_buffer_number_to_merge: 12,
            max_bytes_for_level_base: ReadableSize::kb(12),
            target_file_size_base: ReadableSize::kb(123),
            level0_file_num_compaction_trigger: 123,
            level0_slowdown_writes_trigger: 123,
            level0_stop_writes_trigger: 123,
            max_compaction_bytes: ReadableSize::gb(1),
            compaction_pri: CompactionPriority::MinOverlappingRatio,
        },
        writecf: WriteCfConfig {
            block_size: ReadableSize::kb(12),
            block_cache_size: ReadableSize::gb(12),
            cache_index_and_filter_blocks: false,
            pin_l0_filter_and_index_blocks: false,
            use_bloom_filter: false,
            whole_key_filtering: true,
            bloom_filter_bits_per_key: 123,
            block_based_bloom_filter: true,
            read_amp_bytes_per_bit: 0,
            compression_per_level: [
                DBCompressionType::No,
                DBCompressionType::No,
                DBCompressionType::Zstd,
                DBCompressionType::Zstd,
                DBCompressionType::No,
                DBCompressionType::Zstd,
                DBCompressionType::Lz4,
            ],
            write_buffer_size: ReadableSize::mb(1),
            max_write_buffer_number: 12,
            min_write_buffer_number_to_merge: 12,
            max_bytes_for_level_base: ReadableSize::kb(12),
            target_file_size_base: ReadableSize::kb(123),
            level0_file_num_compaction_trigger: 123,
            level0_slowdown_writes_trigger: 123,
            level0_stop_writes_trigger: 123,
            max_compaction_bytes: ReadableSize::gb(1),
            compaction_pri: CompactionPriority::MinOverlappingRatio,
        },
        lockcf: LockCfConfig {
            block_size: ReadableSize::kb(12),
            block_cache_size: ReadableSize::gb(12),
            cache_index_and_filter_blocks: false,
            pin_l0_filter_and_index_blocks: false,
            use_bloom_filter: false,
            whole_key_filtering: true,
            bloom_filter_bits_per_key: 123,
            block_based_bloom_filter: true,
            read_amp_bytes_per_bit: 0,
            compression_per_level: [
                DBCompressionType::No,
                DBCompressionType::No,
                DBCompressionType::Zstd,
                DBCompressionType::Zstd,
                DBCompressionType::No,
                DBCompressionType::Zstd,
                DBCompressionType::Lz4,
            ],
            write_buffer_size: ReadableSize::mb(1),
            max_write_buffer_number: 12,
            min_write_buffer_number_to_merge: 12,
            max_bytes_for_level_base: ReadableSize::kb(12),
            target_file_size_base: ReadableSize::kb(123),
            level0_file_num_compaction_trigger: 123,
            level0_slowdown_writes_trigger: 123,
            level0_stop_writes_trigger: 123,
            max_compaction_bytes: ReadableSize::gb(1),
            compaction_pri: CompactionPriority::MinOverlappingRatio,
        },
        raftcf: RaftCfConfig {
            block_size: ReadableSize::kb(12),
            block_cache_size: ReadableSize::gb(12),
            cache_index_and_filter_blocks: false,
            pin_l0_filter_and_index_blocks: false,
            use_bloom_filter: false,
            whole_key_filtering: true,
            bloom_filter_bits_per_key: 123,
            block_based_bloom_filter: true,
            read_amp_bytes_per_bit: 0,
            compression_per_level: [
                DBCompressionType::No,
                DBCompressionType::No,
                DBCompressionType::Zstd,
                DBCompressionType::Zstd,
                DBCompressionType::No,
                DBCompressionType::Zstd,
                DBCompressionType::Lz4,
            ],
            write_buffer_size: ReadableSize::mb(1),
            max_write_buffer_number: 12,
            min_write_buffer_number_to_merge: 12,
            max_bytes_for_level_base: ReadableSize::kb(12),
            target_file_size_base: ReadableSize::kb(123),
            level0_file_num_compaction_trigger: 123,
            level0_slowdown_writes_trigger: 123,
            level0_stop_writes_trigger: 123,
            max_compaction_bytes: ReadableSize::gb(1),
            compaction_pri: CompactionPriority::MinOverlappingRatio,
        },
    };
    value.raftdb = RaftDbConfig {
        wal_recovery_mode: DBRecoveryMode::SkipAnyCorruptedRecords,
        wal_dir: "/var".to_owned(),
        wal_ttl_seconds: 1,
        wal_size_limit: ReadableSize::kb(12),
        max_total_wal_size: ReadableSize::gb(1),
        max_manifest_file_size: ReadableSize::mb(12),
        create_if_missing: false,
        max_open_files: 12_345,
        enable_statistics: false,
        stats_dump_period: ReadableDuration::minutes(12),
        compaction_readahead_size: ReadableSize::kb(1),
        info_log_max_size: ReadableSize::kb(1),
        info_log_roll_time: ReadableDuration::secs(1),
        info_log_dir: "/var".to_owned(),
        max_sub_compactions: 12,
        writable_file_max_buffer_size: ReadableSize::mb(12),
        use_direct_io_for_flush_and_compaction: true,
        enable_pipelined_write: false,
        allow_concurrent_memtable_write: true,
        wal_bytes_per_sync: ReadableSize::mb(1),
        defaultcf: RaftDefaultCfConfig {
            block_size: ReadableSize::kb(12),
            block_cache_size: ReadableSize::gb(12),
            cache_index_and_filter_blocks: false,
            pin_l0_filter_and_index_blocks: false,
            use_bloom_filter: false,
            whole_key_filtering: true,
            bloom_filter_bits_per_key: 123,
            block_based_bloom_filter: true,
            read_amp_bytes_per_bit: 0,
            compression_per_level: [
                DBCompressionType::No,
                DBCompressionType::No,
                DBCompressionType::Zstd,
                DBCompressionType::Zstd,
                DBCompressionType::No,
                DBCompressionType::Zstd,
                DBCompressionType::Lz4,
            ],
            write_buffer_size: ReadableSize::mb(1),
            max_write_buffer_number: 12,
            min_write_buffer_number_to_merge: 12,
            max_bytes_for_level_base: ReadableSize::kb(12),
            target_file_size_base: ReadableSize::kb(123),
            level0_file_num_compaction_trigger: 123,
            level0_slowdown_writes_trigger: 123,
            level0_stop_writes_trigger: 123,
            max_compaction_bytes: ReadableSize::gb(1),
            compaction_pri: CompactionPriority::MinOverlappingRatio,
        },
    };
    value.storage = StorageConfig {
        data_dir: "/var".to_owned(),
        gc_ratio_threshold: 1.2,
        max_key_size: 8192,
        scheduler_notify_capacity: 123,

        scheduler_messages_per_tick: 123,
        scheduler_concurrency: 123,
        scheduler_worker_pool_size: 1,
        scheduler_pending_write_threshold: ReadableSize::kb(123),
    };
    value.coprocessor = CopConfig {
        split_region_on_table: true,
        region_max_size: ReadableSize::mb(12),
        region_split_size: ReadableSize::mb(12),
    };

    let custom = read_file_in_project_dir("tests/config/test-custom.toml");
    let load = toml::from_str(&custom).unwrap();
    assert_eq!(value, load);
    let dump = toml::to_string_pretty(&load).unwrap();
    assert_eq!(dump, custom);
}<|MERGE_RESOLUTION|>--- conflicted
+++ resolved
@@ -106,12 +106,9 @@
         raft_store_max_leader_lease: ReadableDuration::secs(12),
         right_derive_when_split: false,
         allow_remove_leader: true,
-<<<<<<< HEAD
         max_merge_log_gap: 3,
-=======
         region_max_size: ReadableSize(0),
         region_split_size: ReadableSize(0),
->>>>>>> 8d936f1d
     };
     value.pd = PdConfig {
         endpoints: vec!["example.com:443".to_owned()],
