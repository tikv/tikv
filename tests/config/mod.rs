--- conflicted
+++ resolved
@@ -68,16 +68,12 @@
         grpc_stream_initial_window_size: ReadableSize(12_345),
         grpc_keepalive_time: ReadableDuration::secs(3),
         grpc_keepalive_timeout: ReadableDuration::secs(60),
-        end_point_concurrency: None,
-        end_point_max_tasks: 12,
-<<<<<<< HEAD
         enable_distsql_cache: false,
         distsql_cache_size: ReadableSize(256 * 1024 * 1024),
         distsql_cache_entry_max_size: ReadableSize(5 * 1024 * 1024),
-        end_point_stack_size: ReadableSize::mb(12),
-=======
+        end_point_concurrency: None,
+        end_point_max_tasks: 12,
         end_point_stack_size: None,
->>>>>>> 9c75a26c
         end_point_recursion_limit: 100,
         end_point_stream_channel_size: 16,
         end_point_batch_row_limit: 64,
