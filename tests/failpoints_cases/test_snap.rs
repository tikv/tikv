--- conflicted
+++ resolved
@@ -75,13 +75,12 @@
     fail::remove(gen_snapshot_fp);
 }
 
-<<<<<<< HEAD
 #[test]
 fn test_snapshot_between_save() {
     let _guard = ::setup();
     let mut cluster = new_node_cluster(0, 3);
     let pd_client = Arc::clone(&cluster.pd_client);
-    pd_client.disable_default_rule();
+    pd_client.disable_default_operator();
 
     let region_id = cluster.run_conf_change();
 
@@ -108,7 +107,7 @@
     let _guard = ::setup();
     let mut cluster = new_node_cluster(0, 3);
     let pd_client = Arc::clone(&cluster.pd_client);
-    pd_client.disable_default_rule();
+    pd_client.disable_default_operator();
 
     let region_id = cluster.run_conf_change();
 
@@ -124,7 +123,8 @@
     must_get_equal(&cluster.get_engine(3), b"k1", b"v1");
 
     fail::remove("raft_snapshot_validate");
-=======
+}
+
 pub struct SnapshotNotifier {
     notifier: Mutex<Sender<()>>,
     pending_notify: AtomicUsize,
@@ -238,5 +238,4 @@
 
     // Clean up.
     fail::remove(on_resolve_fp);
->>>>>>> 820b6c0d
 }