--- conflicted
+++ resolved
@@ -145,11 +145,7 @@
     pd_client.disable_default_rule();
     cluster.cfg.raft_store.raft_log_gc_tick_interval = ReadableDuration::millis(20);
     cluster.cfg.raft_store.raft_log_gc_count_limit = 2;
-<<<<<<< HEAD
-    cluster.cfg.raft_store.max_merge_log_gap = 1;
-=======
     cluster.cfg.raft_store.merge_max_log_gap = 1;
->>>>>>> 6f99309f
 
     let r1 = cluster.run_conf_change();
     pd_client.must_add_peer(r1, new_peer(2, 2));
