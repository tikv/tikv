--- conflicted
+++ resolved
@@ -11,12 +11,7 @@
 // See the License for the specific language governing permissions and
 // limitations under the License.
 
-<<<<<<< HEAD
-
 use tikv::storage::{CF_DEFAULT, CF_LOCK};
-=======
-use tikv::storage::{CF_DEFAULT, CF_WRITE};
->>>>>>> b0740b9a
 use tikv::util::rocksdb::get_cf_handle;
 use tikv::util::config::*;
 use rocksdb::Range;
