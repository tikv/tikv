--- conflicted
+++ resolved
@@ -12,37 +12,7 @@
 use pd_client::PdClientCommon;
 use raft::eraftpb::ConfChangeType;
 use test_raftstore::*;
-<<<<<<< HEAD
-use tikv_util::store::find_peer;
-
-fn become_witness(cluster: &mut Cluster<ServerCluster>, region_id: u64, peer: &mut metapb::Peer) {
-    peer.set_role(metapb::PeerRole::Learner);
-    cluster.pd_client.must_add_peer(region_id, peer.clone());
-    cluster.pd_client.must_remove_peer(region_id, peer.clone());
-    peer.set_is_witness(true);
-    peer.set_id(peer.get_id() + 10);
-    cluster.pd_client.must_add_peer(region_id, peer.clone());
-    peer.set_role(metapb::PeerRole::Voter);
-    cluster.pd_client.must_add_peer(region_id, peer.clone());
-}
-
-fn become_non_witness(
-    cluster: &mut Cluster<ServerCluster>,
-    region_id: u64,
-    peer: &mut metapb::Peer,
-) {
-    peer.set_role(metapb::PeerRole::Learner);
-    cluster.pd_client.must_add_peer(region_id, peer.clone());
-    cluster.pd_client.must_remove_peer(region_id, peer.clone());
-    peer.set_is_witness(false);
-    peer.set_id(peer.get_id() + 10);
-    cluster.pd_client.must_add_peer(region_id, peer.clone());
-    peer.set_role(metapb::PeerRole::Voter);
-    cluster.pd_client.must_add_peer(region_id, peer.clone());
-}
-=======
 use tikv_util::{config::ReadableDuration, store::find_peer};
->>>>>>> f6513edc
 
 // Test the case that region split or merge with witness peer
 #[test]
@@ -57,18 +27,12 @@
 
     let region = block_on(pd_client.get_region_by_id(1)).unwrap().unwrap();
     // nonwitness -> witness
-<<<<<<< HEAD
-    let mut peer_on_store3 = find_peer(&region, nodes[2]).unwrap().clone();
-    become_witness(&mut cluster, region.get_id(), &mut peer_on_store3);
-
-=======
-    let peer_on_store3 = find_peer(&region, nodes[2]).unwrap().clone();
-    cluster.pd_client.must_switch_witnesses(
-        region.get_id(),
-        vec![peer_on_store3.get_id()],
-        vec![true],
-    );
->>>>>>> f6513edc
+    let peer_on_store3 = find_peer(&region, nodes[2]).unwrap().clone();
+    cluster.pd_client.must_switch_witnesses(
+        region.get_id(),
+        vec![peer_on_store3.get_id()],
+        vec![true],
+    );
     let before = cluster
         .apply_state(region.get_id(), nodes[2])
         .get_applied_index();
@@ -113,17 +77,12 @@
     assert!(find_peer(&right, nodes[2]).unwrap().is_witness);
 
     // can't merge with different witness location
-<<<<<<< HEAD
-    let mut peer_on_store3 = find_peer(&left, nodes[2]).unwrap().clone();
-    become_non_witness(&mut cluster, left.get_id(), &mut peer_on_store3);
-=======
     let peer_on_store3 = find_peer(&left, nodes[2]).unwrap().clone();
     cluster.pd_client.must_switch_witnesses(
         left.get_id(),
         vec![peer_on_store3.get_id()],
         vec![false],
     );
->>>>>>> f6513edc
     let left = cluster.get_region(b"k1");
     let req = new_admin_request(
         left.get_id(),
@@ -210,126 +169,6 @@
     );
 }
 
-<<<<<<< HEAD
-// #[test]
-// // Test flow of switch witness
-// fn test_witness_switch_witness() {
-//     let mut cluster = new_server_cluster(0, 3);
-//     cluster.run();
-//     let nodes = Vec::from_iter(cluster.get_node_ids());
-//     assert_eq!(nodes.len(), 3);
-
-//     let mut pd_client = cluster.pd_client.clone();
-//     pd_client.disable_default_operator();
-
-//     cluster.must_put(b"k1", b"v1");
-
-//     let region = block_on(pd_client.get_region_by_id(1)).unwrap().unwrap();
-//     let peer_on_store1 = find_peer(&region, nodes[0]).unwrap();
-//     cluster.must_transfer_leader(region.get_id(), peer_on_store1.clone());
-
-//     // nonwitness -> witness
-//     let mut peer_on_store3 = find_peer(&region, nodes[2]).unwrap().clone();
-//     become_witness(&mut cluster, region.get_id(), &mut peer_on_store3);
-
-//     std::thread::sleep(Duration::from_millis(100));
-//     must_get_none(&cluster.get_engine(3), b"k1");
-
-//     // witness -> nonwitness
-//     peer_on_store3.set_role(metapb::PeerRole::Learner);
-//     cluster
-//         .pd_client
-//         .must_add_peer(region.get_id(), peer_on_store3.clone());
-//     cluster
-//         .pd_client
-//         .must_remove_peer(region.get_id(), peer_on_store3.clone());
-//     peer_on_store3.set_is_witness(false);
-//     cluster
-//         .pd_client
-//         .must_add_peer(region.get_id(), peer_on_store3.clone());
-//     std::thread::sleep(Duration::from_millis(100));
-//     must_get_equal(&cluster.get_engine(3), b"k1", b"v1");
-// }
-
-// TODO: add back when switch witness is supported
-// // Test the case that leader is forbidden to become witness
-// #[test]
-// fn test_witness_leader() {
-//     let mut cluster = new_server_cluster(0, 3);
-//     cluster.run();
-//     let nodes = Vec::from_iter(cluster.get_node_ids());
-//     assert_eq!(nodes.len(), 3);
-
-//     let mut pd_client = cluster.pd_client.clone();
-//     pd_client.disable_default_operator();
-
-//     cluster.must_put(b"k1", b"v1");
-
-//     let region = block_on(pd_client.get_region_by_id(1)).unwrap().unwrap();
-//     let mut peer_on_store1 = find_peer(&region, nodes[0]).unwrap().clone();
-//     cluster.must_transfer_leader(region.get_id(), peer_on_store1.clone());
-
-//     // can't make leader to witness
-//     peer_on_store1.set_is_witness(true);
-//     cluster
-//         .pd_client
-//         .add_peer(region.get_id(), peer_on_store1.clone());
-
-//     std::thread::sleep(Duration::from_millis(100));
-//     assert_eq!(
-//         cluster.leader_of_region(region.get_id()).unwrap().store_id,
-//         1
-//     );
-//     // leader changes to witness failed, so still can get the value
-//     must_get_equal(&cluster.get_engine(nodes[0]), b"k1", b"v1");
-
-//     let mut peer_on_store3 = find_peer(&region, nodes[2]).unwrap().clone();
-//     // can't transfer leader to witness
-//     cluster.transfer_leader(region.get_id(), &mut peer_on_store3);
-//     assert_eq!(
-//         cluster.leader_of_region(region.get_id()).unwrap().store_id,
-//         nodes[0],
-//     );
-// }
-
-// TODO: add back when election priority is supported
-// // Test the case that witness can't be elected as leader based on election
-// // priority when there is no log gap
-// #[test]
-// fn test_witness_election_priority() {
-//     let mut cluster = new_server_cluster(0, 3);
-//     cluster.run();
-//     let nodes = Vec::from_iter(cluster.get_node_ids());
-//     assert_eq!(nodes.len(), 3);
-
-//     let mut pd_client = cluster.pd_client.clone();
-//     pd_client.disable_default_operator();
-
-//     let region = block_on(pd_client.get_region_by_id(1)).unwrap().unwrap();
-//     // nonwitness -> witness
-//     let mut peer_on_store3 = find_peer(&region, nodes[2]).unwrap().clone();
-//     become_witness(&mut cluster, region.get_id(), &mut peer_on_store3);
-//     cluster.must_put(b"k0", b"v0");
-
-//     // make sure logs are replicated to the witness
-//     std::thread::sleep(Duration::from_millis(100));
-
-//     for i in 1..10 {
-//         let node =
-// cluster.leader_of_region(region.get_id()).unwrap().store_id;         cluster.
-// stop_node(node);         let (k, v) = (format!("k{}", i), format!("v{}", i));
-//         let key = k.as_bytes();
-//         let value = v.as_bytes();
-//         cluster.must_put(key, value);
-//         // the witness can't be elected as the leader when there is no log
-// gap         assert_ne!(
-//             cluster.leader_of_region(region.get_id()).unwrap().store_id,
-//             nodes[2],
-//         );
-//         cluster.run_node(node).unwrap();
-//     }
-// }
-=======
 // Test flow of switch witness
 #[test]
 fn test_witness_switch_witness() {
@@ -451,7 +290,6 @@
         std::thread::sleep(Duration::from_millis(100));
     }
 }
->>>>>>> f6513edc
 
 // Test the case that truncated index won't advance when there is a witness even
 // if the gap gap exceeds the gc count limit
@@ -472,17 +310,12 @@
     let peer_on_store1 = find_peer(&region, nodes[0]).unwrap().clone();
     cluster.must_transfer_leader(region.get_id(), peer_on_store1);
     // nonwitness -> witness
-<<<<<<< HEAD
-    let mut peer_on_store3 = find_peer(&region, nodes[2]).unwrap().clone();
-    become_witness(&mut cluster, region.get_id(), &mut peer_on_store3);
-=======
-    let peer_on_store3 = find_peer(&region, nodes[2]).unwrap().clone();
-    cluster.pd_client.must_switch_witnesses(
-        region.get_id(),
-        vec![peer_on_store3.get_id()],
-        vec![true],
-    );
->>>>>>> f6513edc
+    let peer_on_store3 = find_peer(&region, nodes[2]).unwrap().clone();
+    cluster.pd_client.must_switch_witnesses(
+        region.get_id(),
+        vec![peer_on_store3.get_id()],
+        vec![true],
+    );
 
     // make sure raft log gc is triggered
     std::thread::sleep(Duration::from_millis(200));
@@ -552,17 +385,12 @@
     let peer_on_store1 = find_peer(&region, nodes[0]).unwrap().clone();
     cluster.must_transfer_leader(region.get_id(), peer_on_store1);
     // nonwitness -> witness
-<<<<<<< HEAD
-    let mut peer_on_store3 = find_peer(&region, nodes[2]).unwrap().clone();
-    become_witness(&mut cluster, region.get_id(), &mut peer_on_store3);
-=======
-    let peer_on_store3 = find_peer(&region, nodes[2]).unwrap().clone();
-    cluster.pd_client.must_switch_witnesses(
-        region.get_id(),
-        vec![peer_on_store3.get_id()],
-        vec![true],
-    );
->>>>>>> f6513edc
+    let peer_on_store3 = find_peer(&region, nodes[2]).unwrap().clone();
+    cluster.pd_client.must_switch_witnesses(
+        region.get_id(),
+        vec![peer_on_store3.get_id()],
+        vec![true],
+    );
     cluster.must_put(b"k0", b"v0");
 
     // make sure raft log gc is triggered
@@ -617,10 +445,6 @@
     let peer_on_store1 = find_peer(&region, nodes[0]).unwrap().clone();
     cluster.must_transfer_leader(region.get_id(), peer_on_store1);
     // nonwitness -> witness
-<<<<<<< HEAD
-    let mut peer_on_store3 = find_peer(&region, nodes[2]).unwrap().clone();
-    become_witness(&mut cluster, region.get_id(), &mut peer_on_store3);
-=======
     let peer_on_store3 = find_peer(&region, nodes[2]).unwrap().clone();
     cluster.pd_client.must_switch_witnesses(
         region.get_id(),
@@ -630,7 +454,6 @@
 
     // make sure the peer_on_store3 has completed applied to witness
     std::thread::sleep(Duration::from_millis(200));
->>>>>>> f6513edc
 
     let mut request = new_request(
         region.get_id(),
@@ -697,15 +520,11 @@
 
     let peer_on_store2 = find_peer(&region, nodes[1]).unwrap().clone();
     // nonwitness -> witness
-<<<<<<< HEAD
-    become_witness(&mut cluster, region.get_id(), &mut peer_on_store2);
-=======
     cluster.pd_client.must_switch_witnesses(
         region.get_id(),
         vec![peer_on_store2.get_id()],
         vec![true],
     );
->>>>>>> f6513edc
 
     // the other follower is isolated
     cluster.add_send_filter(IsolationFilterFactory::new(3));
