// Copyright 2022 TiKV Project Authors. Licensed under Apache-2.0.

use std::time::{Duration, Instant};

use futures::executor::block_on;
use kvproto::metapb;
use test_raftstore::*;
use tikv_util::time::InstantExt;
use txn_types::WriteBatchFlags;

#[test]
<<<<<<< HEAD
=======
fn test_flashback_for_applied_index() {
    let mut cluster = new_node_cluster(0, 3);
    cluster.run();

    // write for cluster.
    let value = vec![1_u8; 8096];
    multi_do_cmd(&mut cluster, new_put_cf_cmd("write", b"k1", &value));

    // prepare for flashback
    let region = cluster.get_region(b"k1");
    block_on(cluster.call_and_wait_prepare_flashback(region.get_id(), 1));

    let last_index = cluster
        .raft_local_state(region.get_id(), 1)
        .get_last_index();
    let appied_index = cluster.apply_state(region.get_id(), 1).get_applied_index();

    assert_eq!(last_index, appied_index);
}

#[test]
>>>>>>> 95661072
fn test_flashback_for_schedule() {
    let mut cluster = new_node_cluster(0, 3);
    cluster.run();

    cluster.must_transfer_leader(1, new_peer(2, 2));
    cluster.must_transfer_leader(1, new_peer(1, 1));

    // prepare for flashback
    let region = cluster.get_region(b"k1");
    block_on(cluster.send_flashback_msg(
        region.get_id(),
        1,
        kvproto::raft_cmdpb::AdminCmdType::PrepareFlashback,
        cluster.get_region_epoch(1),
        new_peer(1, 1),
    ));

    // verify the schedule is unabled.
    let mut region = cluster.get_region(b"k3");
    let admin_req = new_transfer_leader_cmd(new_peer(2, 2));
    let transfer_leader =
        new_admin_request(region.get_id(), &region.take_region_epoch(), admin_req);
    let resp = cluster
        .call_command_on_leader(transfer_leader, Duration::from_secs(3))
        .unwrap();
    let e = resp.get_header().get_error();
    assert_eq!(
        e.get_flashback_in_progress(),
        &kvproto::errorpb::FlashbackInProgress {
            region_id: region.get_id(),
            ..Default::default()
        }
    );

    // verify the schedule can be executed if add flashback flag in request's
    // header.
    must_transfer_leader(&mut cluster, region.get_id(), new_peer(2, 2));
    block_on(cluster.send_flashback_msg(
        region.get_id(),
        2,
        kvproto::raft_cmdpb::AdminCmdType::FinishFlashback,
        cluster.get_region_epoch(1),
        new_peer(2, 2),
    ));
    // transfer leader to (1, 1)
    cluster.must_transfer_leader(1, new_peer(1, 1));
}

#[test]
fn test_flashback_for_write() {
    let mut cluster = new_node_cluster(0, 3);
    cluster.run();
    cluster.must_transfer_leader(1, new_peer(1, 1));

    // write for cluster
    let value = vec![1_u8; 8096];
    multi_do_cmd(&mut cluster, new_put_cf_cmd("write", b"k1", &value));

    // prepare for flashback
    let region = cluster.get_region(b"k1");
    block_on(cluster.send_flashback_msg(
        region.get_id(),
        1,
        kvproto::raft_cmdpb::AdminCmdType::PrepareFlashback,
        cluster.get_region_epoch(1),
        new_peer(1, 1),
    ));

    // write will be blocked
    let value = vec![1_u8; 8096];
    must_get_error_flashback_in_progress(&mut cluster, &region, new_put_cmd(b"k1", &value));

    must_cmd_add_flashback_flag(
        &mut cluster,
        &mut region.clone(),
        new_put_cmd(b"k1", &value),
    );

    block_on(cluster.send_flashback_msg(
        region.get_id(),
        1,
        kvproto::raft_cmdpb::AdminCmdType::FinishFlashback,
        cluster.get_region_epoch(1),
        new_peer(1, 1),
    ));

    multi_do_cmd(&mut cluster, new_put_cf_cmd("write", b"k1", &value));
}

#[test]
fn test_flashback_for_read() {
    let mut cluster = new_node_cluster(0, 3);
    cluster.run();
    cluster.must_transfer_leader(1, new_peer(1, 1));

    // write for cluster
    let value = vec![1_u8; 8096];
    multi_do_cmd(&mut cluster, new_put_cf_cmd("write", b"k1", &value));
    // read for cluster
    multi_do_cmd(&mut cluster, new_get_cf_cmd("write", b"k1"));

    // prepare for flashback
    let region = cluster.get_region(b"k1");
    block_on(cluster.send_flashback_msg(
        region.get_id(),
        1,
        kvproto::raft_cmdpb::AdminCmdType::PrepareFlashback,
        cluster.get_region_epoch(1),
        new_peer(1, 1),
    ));

    // read will be blocked
    must_get_error_flashback_in_progress(&mut cluster, &region, new_get_cf_cmd("write", b"k1"));

    // verify the read can be executed if add flashback flag in request's
    // header.
    must_cmd_add_flashback_flag(
        &mut cluster,
        &mut region.clone(),
        new_get_cf_cmd("write", b"k1"),
    );

    block_on(cluster.send_flashback_msg(
        region.get_id(),
        1,
        kvproto::raft_cmdpb::AdminCmdType::FinishFlashback,
        cluster.get_region_epoch(1),
        new_peer(1, 1),
    ));

    multi_do_cmd(&mut cluster, new_get_cf_cmd("write", b"k1"));
}

// LocalReader will attempt to renew the lease.
// However, when flashback is enabled, it will make the lease None and prevent
// renew lease.
#[test]
fn test_flashback_for_local_read() {
    let mut cluster = new_node_cluster(0, 3);
    let election_timeout = configure_for_lease_read(&mut cluster, Some(50), None);

    // Avoid triggering the log compaction in this test case.
    cluster.cfg.raft_store.raft_log_gc_threshold = 100;

    let node_id = 3u64;
    let store_id = 3u64;
    let peer = new_peer(store_id, node_id);
    cluster.run();

    cluster.must_put(b"k1", b"v1");
    let region = cluster.get_region(b"k1");
    cluster.must_transfer_leader(region.get_id(), peer.clone());

    // check local read before prepare flashback
    let state = cluster.raft_local_state(region.get_id(), store_id);
    let last_index = state.get_last_index();
    // Make sure the leader transfer procedure timeouts.
    std::thread::sleep(election_timeout * 2);
    must_read_on_peer(&mut cluster, peer.clone(), region.clone(), b"k1", b"v1");
    // Check the leader does a local read.
    let state = cluster.raft_local_state(region.get_id(), store_id);
    assert_eq!(state.get_last_index(), last_index);

    // prepare for flashback
    block_on(cluster.send_flashback_msg(
        region.get_id(),
        store_id,
        kvproto::raft_cmdpb::AdminCmdType::PrepareFlashback,
        cluster.get_region_epoch(1),
        new_peer(store_id, store_id),
    ));

    // Check the leader does a local read.
    let state = cluster.raft_local_state(region.get_id(), store_id);
    assert_eq!(state.get_last_index(), last_index + 1);

    must_error_read_on_peer(
        &mut cluster,
        peer.clone(),
        region.clone(),
        b"k1",
        Duration::from_secs(1),
    );

    // Wait for the leader's lease to expire to ensure that a renew lease interval
    // has elapsed.
    std::thread::sleep(election_timeout * 2);
    must_error_read_on_peer(
        &mut cluster,
        peer.clone(),
        region.clone(),
        b"k1",
        Duration::from_secs(1),
    );

    // Also check read by propose was blocked
    let state = cluster.raft_local_state(region.get_id(), store_id);
    assert_eq!(state.get_last_index(), last_index + 1);

    block_on(cluster.send_flashback_msg(
        region.get_id(),
        store_id,
        kvproto::raft_cmdpb::AdminCmdType::FinishFlashback,
        cluster.get_region_epoch(1),
        new_peer(store_id, store_id),
    ));

    let state = cluster.raft_local_state(region.get_id(), store_id);
    assert_eq!(state.get_last_index(), last_index + 2);

    // check local read after finish flashback
    let state = cluster.raft_local_state(region.get_id(), store_id);
    let last_index = state.get_last_index();
    // Make sure the leader transfer procedure timeouts.
    std::thread::sleep(election_timeout * 2);
    must_read_on_peer(&mut cluster, peer, region.clone(), b"k1", b"v1");

    // Check the leader does a local read.
    let state = cluster.raft_local_state(region.get_id(), store_id);
    assert_eq!(state.get_last_index(), last_index);
}

#[test]
fn test_flashback_for_status_cmd_as_region_detail() {
    let mut cluster = new_node_cluster(0, 3);
    cluster.run();

    let leader = cluster.leader_of_region(1).unwrap();
    let region = cluster.get_region(b"k1");
    block_on(cluster.send_flashback_msg(
        region.get_id(),
        leader.get_store_id(),
        kvproto::raft_cmdpb::AdminCmdType::PrepareFlashback,
        cluster.get_region_epoch(1),
        new_peer(leader.get_store_id(), leader.get_store_id()),
    ));

    let region_detail = cluster.region_detail(region.get_id(), leader.get_store_id());
    assert!(region_detail.has_region());
    let region = region_detail.get_region();
    assert_eq!(region.get_id(), 1);
    assert!(region.get_start_key().is_empty());
    assert!(region.get_end_key().is_empty());
    assert_eq!(region.get_peers().len(), 3);
    let epoch = region.get_region_epoch();
    assert_eq!(epoch.get_conf_ver(), 1);
    assert_eq!(epoch.get_version(), 1);

    assert!(region_detail.has_leader());
    assert_eq!(region_detail.get_leader(), &leader);
}

#[test]
fn test_flashback_for_check_is_in_persist() {
    let mut cluster = new_node_cluster(0, 3);
    cluster.run();

    let leader_peer = new_peer(2, 2);
    cluster.must_transfer_leader(1, leader_peer.clone());

    let local_state = cluster.region_local_state(1, 2);
    assert!(!local_state.get_region().get_is_in_flashback());

    // prepare for flashback
    block_on(cluster.send_flashback_msg(
        1,
        2,
        kvproto::raft_cmdpb::AdminCmdType::PrepareFlashback,
        cluster.get_region_epoch(1),
        leader_peer.clone(),
    ));
    let local_state = cluster.region_local_state(1, 2);
    assert!(local_state.get_region().get_is_in_flashback());

    block_on(cluster.send_flashback_msg(
        1,
        2,
        kvproto::raft_cmdpb::AdminCmdType::FinishFlashback,
        cluster.get_region_epoch(1),
        leader_peer,
    ));
    let local_state = cluster.region_local_state(1, 2);
    assert!(!local_state.get_region().get_is_in_flashback());
}

#[test]
fn test_flashback_for_apply_snapshot() {
    let mut cluster = new_node_cluster(0, 5);
    cluster.run();
    cluster.must_transfer_leader(1, new_peer(1, 1));

    // make node3 isolationed
    cluster.add_send_filter(IsolationFilterFactory::new(5));

    let local_state = cluster.region_local_state(1, 1);
    assert!(!local_state.get_region().get_is_in_flashback());

    // write for cluster
    let value = vec![1_u8; 8096];
    multi_do_cmd(&mut cluster, new_put_cf_cmd("write", b"k1", &value));

    // prepare for flashback
    block_on(cluster.send_flashback_msg(
        1,
        1,
        kvproto::raft_cmdpb::AdminCmdType::PrepareFlashback,
        cluster.get_region_epoch(1),
        new_peer(1, 1),
    ));
    let local_state = cluster.region_local_state(1, 1);
    assert!(local_state.get_region().get_is_in_flashback());

    // Add node 3 back.
    cluster.clear_send_filters();
    // wait for snapshot
    sleep_ms(500);

    must_transfer_leader(&mut cluster, 1, new_peer(5, 5));
    let local_state = cluster.region_local_state(1, 5);
    assert!(local_state.get_region().get_is_in_flashback());

    block_on(cluster.send_flashback_msg(
        1,
        5,
        kvproto::raft_cmdpb::AdminCmdType::FinishFlashback,
        cluster.get_region_epoch(1),
        new_peer(5, 5),
    ));
}

fn transfer_leader<T: Simulator>(cluster: &mut Cluster<T>, region_id: u64, leader: metapb::Peer) {
    let epoch = cluster.get_region_epoch(region_id);
    let admin_req = new_transfer_leader_cmd(leader);
    let mut transfer_leader = new_admin_request(region_id, &epoch, admin_req);
    transfer_leader
        .mut_header()
        .set_flags(WriteBatchFlags::FLASHBACK.bits());
    let resp = cluster
        .call_command_on_leader(transfer_leader, Duration::from_secs(5))
        .unwrap();
    assert!(!resp.get_header().has_error());
}

fn must_transfer_leader<T: Simulator>(
    cluster: &mut Cluster<T>,
    region_id: u64,
    leader: metapb::Peer,
) {
    let timer = Instant::now();
    loop {
        cluster.reset_leader_of_region(region_id);
        let cur_leader = cluster.leader_of_region(region_id);
        if let Some(ref cur_leader) = cur_leader {
            if cur_leader.get_id() == leader.get_id()
                && cur_leader.get_store_id() == leader.get_store_id()
            {
                return;
            }
        }
        if timer.saturating_elapsed() > Duration::from_secs(5) {
            panic!(
                "failed to transfer leader to [{}] {:?}, current leader: {:?}",
                region_id, leader, cur_leader
            );
        }
        transfer_leader(cluster, region_id, leader.clone());
    }
}

fn multi_do_cmd<T: Simulator>(cluster: &mut Cluster<T>, cmd: kvproto::raft_cmdpb::Request) {
    for _ in 0..100 {
        let mut reqs = vec![];
        for _ in 0..100 {
            reqs.push(cmd.clone());
        }
        cluster.batch_put(b"k1", reqs).unwrap();
    }
}

fn must_cmd_add_flashback_flag<T: Simulator>(
    cluster: &mut Cluster<T>,
    region: &mut metapb::Region,
    cmd: kvproto::raft_cmdpb::Request,
) {
    // verify the read can be executed if add flashback flag in request's
    // header.
    let mut req = new_request(
        region.get_id(),
        region.take_region_epoch(),
        vec![cmd],
        false,
    );
    let new_leader = cluster.query_leader(1, region.get_id(), Duration::from_secs(1));
    req.mut_header().set_peer(new_leader.unwrap());
    req.mut_header()
        .set_flags(WriteBatchFlags::FLASHBACK.bits());
    let resp = cluster.call_command(req, Duration::from_secs(5)).unwrap();
    assert!(!resp.get_header().has_error());
}

fn must_get_error_flashback_in_progress<T: Simulator>(
    cluster: &mut Cluster<T>,
    region: &metapb::Region,
    cmd: kvproto::raft_cmdpb::Request,
) {
    for _ in 0..100 {
        let mut reqs = vec![];
        for _ in 0..100 {
            reqs.push(cmd.clone());
        }
        match cluster.batch_put(b"k1", reqs) {
            Ok(_) => {}
            Err(e) => {
                assert_eq!(
                    e.get_flashback_in_progress(),
                    &kvproto::errorpb::FlashbackInProgress {
                        region_id: region.get_id(),
                        ..Default::default()
                    }
                );
            }
        }
    }
}<|MERGE_RESOLUTION|>--- conflicted
+++ resolved
@@ -8,31 +8,6 @@
 use tikv_util::time::InstantExt;
 use txn_types::WriteBatchFlags;
 
-#[test]
-<<<<<<< HEAD
-=======
-fn test_flashback_for_applied_index() {
-    let mut cluster = new_node_cluster(0, 3);
-    cluster.run();
-
-    // write for cluster.
-    let value = vec![1_u8; 8096];
-    multi_do_cmd(&mut cluster, new_put_cf_cmd("write", b"k1", &value));
-
-    // prepare for flashback
-    let region = cluster.get_region(b"k1");
-    block_on(cluster.call_and_wait_prepare_flashback(region.get_id(), 1));
-
-    let last_index = cluster
-        .raft_local_state(region.get_id(), 1)
-        .get_last_index();
-    let appied_index = cluster.apply_state(region.get_id(), 1).get_applied_index();
-
-    assert_eq!(last_index, appied_index);
-}
-
-#[test]
->>>>>>> 95661072
 fn test_flashback_for_schedule() {
     let mut cluster = new_node_cluster(0, 3);
     cluster.run();
