--- conflicted
+++ resolved
@@ -1,11 +1,7 @@
 // Copyright 2017 TiKV Project Authors. Licensed under Apache-2.0.
 
 use std::path::Path;
-<<<<<<< HEAD
-use std::ptr;
-=======
->>>>>>> 0a9ebfc7
-use std::sync::{Arc, Mutex};
+use std::sync::{Arc, Mutex, RwLock};
 
 use tempdir::TempDir;
 
@@ -90,7 +86,7 @@
         let dir = tmp_path.path().join("import-sst");
         Arc::new(SSTImporter::new(dir).unwrap())
     };
-    let engine_snapshot = Arc::new(AtomicPtr::new(ptr::null_mut()));
+    let engine_snapshot = Arc::new(RwLock::new(None));
 
     // try to restart this node, will clear the prepare data
     node.start(
