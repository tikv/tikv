--- conflicted
+++ resolved
@@ -38,12 +38,7 @@
     let last_index = cluster.raft_local_state(1, 1).get_last_index();
     action(cluster);
     cluster.wait_last_index(1, 1, last_index + 1, Duration::from_secs(3));
-<<<<<<< HEAD
-    let mut rafts = Vec::new();
-    rafts.push((1, cluster.get_raft_engine(1)));
-=======
-    let mut snaps = vec![(1, RocksSnapshot::new(cluster.get_raft_engine(1)))];
->>>>>>> b44e87f8
+    let mut rafts = vec![(1, cluster.get_raft_engine(1))];
     if mode == DataLost::AllLost {
         cluster.wait_last_index(1, 2, last_index + 1, Duration::from_secs(3));
         rafts.push((2, cluster.get_raft_engine(2)));
@@ -166,11 +161,7 @@
     // Simulate data lost in raft cf.
     for (id, raft) in &rafts {
         cluster.stop_node(*id);
-<<<<<<< HEAD
         cluster.restore_raft(1, *id, raft);
-=======
-        cluster.restore_raft(1, *id, snap);
->>>>>>> b44e87f8
         cluster.run_node(*id).unwrap();
     }
 
