// Copyright 2017 TiKV Project Authors. Licensed under Apache-2.0.

use std::{iter::*, thread, time::*};

use api_version::{test_kv_format_impl, KvFormat};
use engine_traits::{Peekable, CF_LOCK, CF_RAFT, CF_WRITE};
use kvproto::{
    raft_cmdpb::CmdType,
    raft_serverpb::{PeerState, RaftMessage, RegionLocalState},
};
use pd_client::PdClientCommon;
use raft::eraftpb::{ConfChangeType, MessageType};
use raftstore::store::{Callback, LocksStatus};
use test_raftstore::*;
use tikv::storage::{kv::SnapshotExt, Snapshot};
use tikv_util::{config::*, HandyRwLock};
use txn_types::{Key, PessimisticLock};

/// Test if merge is working as expected in a general condition.
#[test]
fn test_node_base_merge() {
    let mut cluster = new_node_cluster(0, 3);
    cluster.cfg.rocksdb.titan.enabled = true;
    configure_for_merge(&mut cluster.cfg);

    cluster.run();

    cluster.must_put(b"k1", b"v1");
    cluster.must_put(b"k3", b"v3");
    for i in 0..3 {
        must_get_equal(&cluster.get_engine(i + 1), b"k1", b"v1");
        must_get_equal(&cluster.get_engine(i + 1), b"k3", b"v3");
    }

    let mut pd_client = cluster.pd_client.clone();
    let region = pd_client.get_region(b"k1").unwrap();
    cluster.must_split(&region, b"k2");
    let left = pd_client.get_region(b"k1").unwrap();
    let right = pd_client.get_region(b"k2").unwrap();
    assert_eq!(region.get_id(), right.get_id());
    assert_eq!(left.get_end_key(), right.get_start_key());
    assert_eq!(right.get_start_key(), b"k2");
    let get = new_request(
        right.get_id(),
        right.get_region_epoch().clone(),
        vec![new_get_cmd(b"k1")],
        false,
    );
    debug!("requesting {:?}", get);
    let resp = cluster
        .call_command_on_leader(get, Duration::from_secs(5))
        .unwrap();
    assert!(resp.get_header().has_error(), "{:?}", resp);
    assert!(
        resp.get_header().get_error().has_key_not_in_region(),
        "{:?}",
        resp
    );

    pd_client.must_merge(left.get_id(), right.get_id());

    let region = pd_client.get_region(b"k1").unwrap();
    assert_eq!(region.get_id(), right.get_id());
    assert_eq!(region.get_start_key(), left.get_start_key());
    assert_eq!(region.get_end_key(), right.get_end_key());
    let origin_epoch = left.get_region_epoch();
    let new_epoch = region.get_region_epoch();
    // PrepareMerge + CommitMerge, so it should be 2.
    assert_eq!(new_epoch.get_version(), origin_epoch.get_version() + 2);
    assert_eq!(new_epoch.get_conf_ver(), origin_epoch.get_conf_ver());
    let get = new_request(
        region.get_id(),
        new_epoch.to_owned(),
        vec![new_get_cmd(b"k1")],
        false,
    );
    debug!("requesting {:?}", get);
    let resp = cluster
        .call_command_on_leader(get, Duration::from_secs(5))
        .unwrap();
    assert!(!resp.get_header().has_error(), "{:?}", resp);
    assert_eq!(resp.get_responses()[0].get_get().get_value(), b"v1");

    let version = left.get_region_epoch().get_version();
    let conf_ver = left.get_region_epoch().get_conf_ver();
    'outer: for i in 1..4 {
        let state_key = keys::region_state_key(left.get_id());
        let mut state = RegionLocalState::default();
        for _ in 0..3 {
            state = cluster
                .get_engine(i)
                .get_msg_cf(CF_RAFT, &state_key)
                .unwrap()
                .unwrap();
            if state.get_state() == PeerState::Tombstone {
                let epoch = state.get_region().get_region_epoch();
                assert_eq!(epoch.get_version(), version + 1);
                assert_eq!(epoch.get_conf_ver(), conf_ver + 1);
                continue 'outer;
            }
            thread::sleep(Duration::from_millis(500));
        }
        panic!("store {} is still not merged: {:?}", i, state);
    }

    cluster.must_put(b"k4", b"v4");
}

#[test]
fn test_node_merge_with_slow_learner() {
    let mut cluster = new_node_cluster(0, 2);
    configure_for_merge(&mut cluster.cfg);
    cluster.cfg.raft_store.raft_log_gc_threshold = 40;
    cluster.cfg.raft_store.raft_log_gc_count_limit = Some(40);
    cluster.cfg.raft_store.merge_max_log_gap = 15;
    cluster.pd_client.disable_default_operator();

    // Create a cluster with peer 1 as leader and peer 2 as learner.
    let r1 = cluster.run_conf_change();
    let mut pd_client = cluster.pd_client.clone();
    pd_client.must_add_peer(r1, new_learner_peer(2, 2));

    // Split the region.
    let mut pd_client = cluster.pd_client.clone();
    let region = pd_client.get_region(b"k1").unwrap();
    cluster.must_split(&region, b"k2");
    let left = pd_client.get_region(b"k1").unwrap();
    let right = pd_client.get_region(b"k2").unwrap();
    assert_eq!(region.get_id(), right.get_id());
    assert_eq!(left.get_end_key(), right.get_start_key());
    assert_eq!(right.get_start_key(), b"k2");

    // Make sure the leader has received the learner's last index.
    cluster.must_put(b"k1", b"v1");
    cluster.must_put(b"k3", b"v3");
    must_get_equal(&cluster.get_engine(2), b"k1", b"v1");
    must_get_equal(&cluster.get_engine(2), b"k3", b"v3");

    cluster.add_send_filter(IsolationFilterFactory::new(2));
    (0..20).for_each(|i| cluster.must_put(b"k1", format!("v{}", i).as_bytes()));

    // Merge 2 regions under isolation should fail.
    let merge = new_prepare_merge(right.clone());
    let req = new_admin_request(left.get_id(), left.get_region_epoch(), merge);
    let resp = cluster
        .call_command_on_leader(req, Duration::from_secs(3))
        .unwrap();
    assert!(
        resp.get_header()
            .get_error()
            .get_message()
            .contains("log gap")
    );

    cluster.clear_send_filters();
    cluster.must_put(b"k11", b"v100");
    must_get_equal(&cluster.get_engine(1), b"k11", b"v100");
    must_get_equal(&cluster.get_engine(2), b"k11", b"v100");

    pd_client.must_merge(left.get_id(), right.get_id());

    // Test slow learner will be cleaned up when merge can't be continued.
    let region = pd_client.get_region(b"k1").unwrap();
    cluster.must_split(&region, b"k5");
    cluster.must_put(b"k4", b"v4");
    cluster.must_put(b"k5", b"v5");
    must_get_equal(&cluster.get_engine(2), b"k4", b"v4");
    must_get_equal(&cluster.get_engine(2), b"k5", b"v5");
    let left = pd_client.get_region(b"k1").unwrap();
    let right = pd_client.get_region(b"k5").unwrap();
    cluster.add_send_filter(IsolationFilterFactory::new(2));
    pd_client.must_merge(left.get_id(), right.get_id());
    let state1 = cluster.truncated_state(right.get_id(), 1);
    (0..50).for_each(|i| cluster.must_put(b"k2", format!("v{}", i).as_bytes()));

    // Wait to trigger compact raft log
    cluster.wait_log_truncated(right.get_id(), 1, state1.get_index() + 1);
    cluster.clear_send_filters();
    cluster.must_put(b"k6", b"v6");
    must_get_equal(&cluster.get_engine(2), b"k6", b"v6");
}

/// Test whether merge will be aborted if prerequisites is not met.
#[test]
fn test_node_merge_prerequisites_check() {
    let mut cluster = new_node_cluster(0, 3);
<<<<<<< HEAD
    configure_for_merge(&mut cluster);
    let mut pd_client = cluster.pd_client.clone();
=======
    configure_for_merge(&mut cluster.cfg);
    let pd_client = Arc::clone(&cluster.pd_client);
>>>>>>> b82036ea

    cluster.run();

    cluster.must_put(b"k1", b"v1");
    cluster.must_put(b"k3", b"v3");

    let region = pd_client.get_region(b"k1").unwrap();
    cluster.must_split(&region, b"k2");
    let left = pd_client.get_region(b"k1").unwrap();
    let right = pd_client.get_region(b"k2").unwrap();
    let left_on_store1 = find_peer(&left, 1).unwrap().to_owned();
    cluster.must_transfer_leader(left.get_id(), left_on_store1);
    let right_on_store1 = find_peer(&right, 1).unwrap().to_owned();
    cluster.must_transfer_leader(right.get_id(), right_on_store1);

    // first MsgAppend will append log, second MsgAppend will set commit index,
    // So only allowing first MsgAppend to make source peer have uncommitted
    // entries.
    cluster.add_send_filter(CloneFilterFactory(
        RegionPacketFilter::new(left.get_id(), 3)
            .direction(Direction::Recv)
            .msg_type(MessageType::MsgAppend)
            .allow(1),
    ));
    // make the source peer's commit index can't be updated by MsgHeartbeat.
    cluster.add_send_filter(CloneFilterFactory(
        RegionPacketFilter::new(left.get_id(), 3)
            .msg_type(MessageType::MsgHeartbeat)
            .direction(Direction::Recv),
    ));
    cluster.must_split(&left, b"k11");
    let res = cluster.try_merge(left.get_id(), right.get_id());
    // log gap (min_committed, last_index] contains admin entries.
    assert!(res.get_header().has_error(), "{:?}", res);
    cluster.clear_send_filters();
    cluster.must_put(b"k22", b"v22");
    must_get_equal(&cluster.get_engine(3), b"k22", b"v22");

    cluster.add_send_filter(CloneFilterFactory(RegionPacketFilter::new(
        right.get_id(),
        3,
    )));
    // It doesn't matter if the index and term is correct.
    let compact_log = new_compact_log_request(100, 10);
    let req = new_admin_request(right.get_id(), right.get_region_epoch(), compact_log);
    debug!("requesting {:?}", req);
    let res = cluster
        .call_command_on_leader(req, Duration::from_secs(3))
        .unwrap();
    assert!(res.get_header().has_error(), "{:?}", res);
    let res = cluster.try_merge(right.get_id(), left.get_id());
    // log gap (min_matched, last_index] contains admin entries.
    assert!(res.get_header().has_error(), "{:?}", res);
    cluster.clear_send_filters();
    cluster.must_put(b"k23", b"v23");
    must_get_equal(&cluster.get_engine(3), b"k23", b"v23");

    cluster.add_send_filter(CloneFilterFactory(RegionPacketFilter::new(
        right.get_id(),
        3,
    )));
    let mut large_bytes = vec![b'k', b'3'];
    // 3M
    large_bytes.extend(repeat(b'0').take(1024 * 1024 * 3));
    cluster.must_put(&large_bytes, &large_bytes);
    cluster.must_put(&large_bytes, &large_bytes);
    // So log gap now contains 12M data, which exceeds the default max entry size.
    let res = cluster.try_merge(right.get_id(), left.get_id());
    // log gap contains admin entries.
    assert!(res.get_header().has_error(), "{:?}", res);
    cluster.clear_send_filters();
    cluster.must_put(b"k24", b"v24");
    must_get_equal(&cluster.get_engine(3), b"k24", b"v24");
}

/// Test if stale peer will be handled properly after merge.
#[test]
fn test_node_check_merged_message() {
    let mut cluster = new_node_cluster(0, 4);
    configure_for_merge(&mut cluster.cfg);
    ignore_merge_target_integrity(&mut cluster);
    let mut pd_client = cluster.pd_client.clone();
    pd_client.disable_default_operator();

    cluster.run_conf_change();

    cluster.must_put(b"k1", b"v1");
    cluster.must_put(b"k3", b"v3");

    // test if stale peer before conf removal is destroyed automatically
    let mut region = pd_client.get_region(b"k1").unwrap();
    pd_client.must_add_peer(region.get_id(), new_peer(2, 2));
    pd_client.must_add_peer(region.get_id(), new_peer(3, 3));

    cluster.must_split(&region, b"k2");
    let mut left = pd_client.get_region(b"k1").unwrap();
    let mut right = pd_client.get_region(b"k2").unwrap();
    pd_client.must_add_peer(left.get_id(), new_peer(4, 4));
    must_get_equal(&cluster.get_engine(4), b"k1", b"v1");
    cluster.add_send_filter(IsolationFilterFactory::new(4));
    pd_client.must_remove_peer(left.get_id(), new_peer(4, 4));
    pd_client.must_merge(left.get_id(), right.get_id());
    cluster.clear_send_filters();
    must_get_none(&cluster.get_engine(4), b"k1");

    // test gc work under complicated situation.
    cluster.must_put(b"k5", b"v5");
    region = pd_client.get_region(b"k2").unwrap();
    cluster.must_split(&region, b"k2");
    region = pd_client.get_region(b"k4").unwrap();
    cluster.must_split(&region, b"k4");
    left = pd_client.get_region(b"k1").unwrap();
    let middle = pd_client.get_region(b"k3").unwrap();
    let middle_on_store1 = find_peer(&middle, 1).unwrap().to_owned();
    cluster.must_transfer_leader(middle.get_id(), middle_on_store1);
    right = pd_client.get_region(b"k5").unwrap();
    let left_on_store3 = find_peer(&left, 3).unwrap().to_owned();
    pd_client.must_remove_peer(left.get_id(), left_on_store3);
    must_get_none(&cluster.get_engine(3), b"k1");
    cluster.add_send_filter(IsolationFilterFactory::new(3));
    left = pd_client.get_region(b"k1").unwrap();
    pd_client.must_add_peer(left.get_id(), new_peer(3, 5));
    left = pd_client.get_region(b"k1").unwrap();
    pd_client.must_merge(middle.get_id(), left.get_id());
    pd_client.must_merge(right.get_id(), left.get_id());
    cluster.must_delete(b"k3");
    cluster.must_delete(b"k5");
    cluster.must_put(b"k4", b"v4");
    cluster.clear_send_filters();
    let engine3 = cluster.get_engine(3);
    must_get_equal(&engine3, b"k1", b"v1");
    must_get_equal(&engine3, b"k4", b"v4");
    must_get_none(&engine3, b"k3");
    must_get_none(&engine3, b"v5");
}

#[test]
fn test_node_merge_slow_split_right() {
    test_node_merge_slow_split(true);
}

#[test]
fn test_node_merge_slow_split_left() {
    test_node_merge_slow_split(false);
}

// Test if a merge handled properly when there is a unfinished slow split before
// merge.
fn test_node_merge_slow_split(is_right_derive: bool) {
    let mut cluster = new_node_cluster(0, 3);
    configure_for_merge(&mut cluster.cfg);
    ignore_merge_target_integrity(&mut cluster);
    let mut pd_client = cluster.pd_client.clone();
    pd_client.disable_default_operator();
    cluster.cfg.raft_store.right_derive_when_split = is_right_derive;

    cluster.run();

    cluster.must_put(b"k1", b"v1");
    cluster.must_put(b"k3", b"v3");

    let region = pd_client.get_region(b"k1").unwrap();
    cluster.must_split(&region, b"k2");
    let left = pd_client.get_region(b"k1").unwrap();
    let right = pd_client.get_region(b"k3").unwrap();

    let target_leader = right
        .get_peers()
        .iter()
        .find(|p| p.get_store_id() == 1)
        .unwrap()
        .clone();
    cluster.must_transfer_leader(right.get_id(), target_leader);
    let target_leader = left
        .get_peers()
        .iter()
        .find(|p| p.get_store_id() == 2)
        .unwrap()
        .clone();
    cluster.must_transfer_leader(left.get_id(), target_leader);
    must_get_equal(&cluster.get_engine(1), b"k3", b"v3");

    // So cluster becomes:
    //  left region: 1         2(leader) I 3
    // right region: 1(leader) 2         I 3
    // I means isolation.(here just means 3 can not receive append log)
    cluster.add_send_filter(CloneFilterFactory(
        RegionPacketFilter::new(left.get_id(), 3)
            .direction(Direction::Recv)
            .msg_type(MessageType::MsgAppend),
    ));
    cluster.add_send_filter(CloneFilterFactory(
        RegionPacketFilter::new(right.get_id(), 3)
            .direction(Direction::Recv)
            .msg_type(MessageType::MsgAppend),
    ));
    cluster.must_split(&right, b"k3");

    // left region and right region on store 3 fall behind
    // so after split, the new generated region is not on store 3 now
    let right1 = pd_client.get_region(b"k2").unwrap();
    let right2 = pd_client.get_region(b"k3").unwrap();
    assert_ne!(right1.get_id(), right2.get_id());
    pd_client.must_merge(left.get_id(), right1.get_id());
    // after merge, the left region still exists on store 3

    cluster.must_put(b"k0", b"v0");
    cluster.clear_send_filters();
    must_get_equal(&cluster.get_engine(3), b"k0", b"v0");
}

/// Test various cases that a store is isolated during merge.
#[test]
fn test_node_merge_dist_isolation() {
    let mut cluster = new_node_cluster(0, 3);
    configure_for_merge(&mut cluster.cfg);
    ignore_merge_target_integrity(&mut cluster);
    let mut pd_client = cluster.pd_client.clone();
    pd_client.disable_default_operator();

    cluster.run();

    cluster.must_put(b"k1", b"v1");
    cluster.must_put(b"k3", b"v3");

    let region = pd_client.get_region(b"k1").unwrap();
    cluster.must_split(&region, b"k2");
    let left = pd_client.get_region(b"k1").unwrap();
    let right = pd_client.get_region(b"k3").unwrap();

    cluster.must_transfer_leader(right.get_id(), new_peer(1, 1));
    let target_leader = left
        .get_peers()
        .iter()
        .find(|p| p.get_store_id() == 3)
        .unwrap()
        .clone();
    cluster.must_transfer_leader(left.get_id(), target_leader);
    must_get_equal(&cluster.get_engine(1), b"k3", b"v3");

    // So cluster becomes:
    //  left region: 1         I 2 3(leader)
    // right region: 1(leader) I 2 3
    // I means isolation.
    cluster.add_send_filter(IsolationFilterFactory::new(1));
    pd_client.must_merge(left.get_id(), right.get_id());
    cluster.must_put(b"k4", b"v4");
    cluster.clear_send_filters();
    must_get_equal(&cluster.get_engine(1), b"k4", b"v4");

    let region = pd_client.get_region(b"k1").unwrap();
    cluster.must_split(&region, b"k2");
    let left = pd_client.get_region(b"k1").unwrap();
    let right = pd_client.get_region(b"k3").unwrap();

    cluster.must_put(b"k11", b"v11");
    pd_client.must_remove_peer(right.get_id(), new_peer(3, 3));
    cluster.must_put(b"k33", b"v33");

    cluster.add_send_filter(CloneFilterFactory(
        RegionPacketFilter::new(right.get_id(), 3).direction(Direction::Recv),
    ));
    pd_client.must_add_peer(right.get_id(), new_peer(3, 4));
    let right = pd_client.get_region(b"k3").unwrap();
    // So cluster becomes:
    //  left region: 1         2   3(leader)
    // right region: 1(leader) 2  [3]
    // [x] means a replica exists logically but is not created on the store x yet.
    let res = cluster.try_merge(region.get_id(), right.get_id());
    // Leader can't find replica 3 of right region, so it fails.
    assert!(res.get_header().has_error(), "{:?}", res);

    let target_leader = left
        .get_peers()
        .iter()
        .find(|p| p.get_store_id() == 2)
        .unwrap()
        .clone();
    cluster.must_transfer_leader(left.get_id(), target_leader);
    pd_client.must_merge(left.get_id(), right.get_id());
    cluster.must_put(b"k4", b"v4");

    cluster.clear_send_filters();
    must_get_equal(&cluster.get_engine(3), b"k4", b"v4");
}

/// Similar to `test_node_merge_dist_isolation`, but make the isolated store
/// way behind others so others have to send it a snapshot.
#[test]
fn test_node_merge_brain_split() {
    let mut cluster = new_node_cluster(0, 3);
    configure_for_merge(&mut cluster.cfg);
    ignore_merge_target_integrity(&mut cluster);
    cluster.cfg.raft_store.raft_log_gc_threshold = 12;
    cluster.cfg.raft_store.raft_log_gc_count_limit = Some(12);

    cluster.run();
    cluster.must_put(b"k1", b"v1");
    cluster.must_put(b"k3", b"v3");

    let mut pd_client = cluster.pd_client.clone();
    let region = pd_client.get_region(b"k1").unwrap();

    cluster.must_split(&region, b"k2");
    let left = pd_client.get_region(b"k1").unwrap();
    let right = pd_client.get_region(b"k3").unwrap();

    // The split regions' leaders could be at store 3, so transfer them to peer 1.
    let left_peer_1 = find_peer(&left, 1).cloned().unwrap();
    cluster.must_transfer_leader(left.get_id(), left_peer_1);
    let right_peer_1 = find_peer(&right, 1).cloned().unwrap();
    cluster.must_transfer_leader(right.get_id(), right_peer_1);

    cluster.must_put(b"k11", b"v11");
    cluster.must_put(b"k21", b"v21");
    // Make sure peers on store 3 have replicated latest update, which means
    // they have already reported their progresses to leader.
    must_get_equal(&cluster.get_engine(3), b"k11", b"v11");
    must_get_equal(&cluster.get_engine(3), b"k21", b"v21");

    cluster.add_send_filter(IsolationFilterFactory::new(3));
    // So cluster becomes:
    //  left region: 1(leader) 2 I 3
    // right region: 1(leader) 2 I 3
    // I means isolation.
    pd_client.must_merge(left.get_id(), right.get_id());

    for i in 0..100 {
        cluster.must_put(format!("k4{}", i).as_bytes(), b"v4");
    }
    must_get_equal(&cluster.get_engine(2), b"k40", b"v4");
    must_get_equal(&cluster.get_engine(1), b"k40", b"v4");

    cluster.clear_send_filters();

    // Wait until store 3 get data after merging
    must_get_equal(&cluster.get_engine(3), b"k40", b"v4");
    let right_peer_3 = find_peer(&right, 3).cloned().unwrap();
    cluster.must_transfer_leader(right.get_id(), right_peer_3);
    cluster.must_put(b"k40", b"v5");

    // Make sure the two regions are already merged on store 3.
    let state_key = keys::region_state_key(left.get_id());
    let state: RegionLocalState = cluster
        .get_engine(3)
        .get_msg_cf(CF_RAFT, &state_key)
        .unwrap()
        .unwrap();
    assert_eq!(state.get_state(), PeerState::Tombstone);
    must_get_equal(&cluster.get_engine(3), b"k40", b"v5");
    for i in 1..100 {
        must_get_equal(&cluster.get_engine(3), format!("k4{}", i).as_bytes(), b"v4");
    }

    let region = pd_client.get_region(b"k1").unwrap();
    cluster.must_split(&region, b"k2");
    let region = pd_client.get_region(b"k2").unwrap();
    cluster.must_split(&region, b"k3");
    let middle = pd_client.get_region(b"k2").unwrap();
    let peer_on_store1 = find_peer(&middle, 1).unwrap().to_owned();
    cluster.must_transfer_leader(middle.get_id(), peer_on_store1);
    cluster.must_put(b"k22", b"v22");
    cluster.must_put(b"k33", b"v33");
    must_get_equal(&cluster.get_engine(3), b"k33", b"v33");
    let left = pd_client.get_region(b"k1").unwrap();
    pd_client.disable_default_operator();
    let peer_on_left = find_peer(&left, 3).unwrap().to_owned();
    pd_client.must_remove_peer(left.get_id(), peer_on_left);
    let right = pd_client.get_region(b"k3").unwrap();
    let peer_on_right = find_peer(&right, 3).unwrap().to_owned();
    pd_client.must_remove_peer(right.get_id(), peer_on_right);
    must_get_none(&cluster.get_engine(3), b"k11");
    must_get_equal(&cluster.get_engine(3), b"k22", b"v22");
    must_get_none(&cluster.get_engine(3), b"k33");
    cluster.add_send_filter(IsolationFilterFactory::new(3));
    pd_client.must_add_peer(left.get_id(), new_peer(3, 11));
    pd_client.must_merge(middle.get_id(), left.get_id());
    pd_client.must_remove_peer(left.get_id(), new_peer(3, 11));
    pd_client.must_merge(right.get_id(), left.get_id());
    pd_client.must_add_peer(left.get_id(), new_peer(3, 12));
    let region = pd_client.get_region(b"k1").unwrap();
    // So cluster becomes
    // store   3: k2 [middle] k3
    // store 1/2: [  new_left ] k4 [left]
    cluster.must_split(&region, b"k4");
    cluster.must_put(b"k12", b"v12");
    cluster.clear_send_filters();
    must_get_equal(&cluster.get_engine(3), b"k12", b"v12");
}

/// Test whether approximate size and keys are updated after merge
#[test]
fn test_merge_approximate_size_and_keys() {
    let mut cluster = new_node_cluster(0, 3);
    cluster.cfg.raft_store.split_region_check_tick_interval = ReadableDuration::millis(20);
    cluster.run();

    let mut range = 1..;
    let middle_key = put_cf_till_size(&mut cluster, CF_WRITE, 100, &mut range);
    let max_key = put_cf_till_size(&mut cluster, CF_WRITE, 100, &mut range);

    let mut pd_client = cluster.pd_client.clone();
    let region = pd_client.get_region(b"").unwrap();

    cluster.must_split(&region, &middle_key);
    // make sure split check is invoked so size and keys are updated.
    thread::sleep(Duration::from_millis(100));

    let left = pd_client.get_region(b"").unwrap();
    let right = pd_client.get_region(&max_key).unwrap();
    assert_ne!(left, right);

    // make sure all peer's approximate size is not None.
    cluster.must_transfer_leader(right.get_id(), right.get_peers()[0].clone());
    thread::sleep(Duration::from_millis(100));
    cluster.must_transfer_leader(right.get_id(), right.get_peers()[1].clone());
    thread::sleep(Duration::from_millis(100));
    cluster.must_transfer_leader(right.get_id(), right.get_peers()[2].clone());
    thread::sleep(Duration::from_millis(100));

    let size = pd_client
        .get_region_approximate_size(right.get_id())
        .unwrap();
    assert_ne!(size, 0);
    let keys = pd_client
        .get_region_approximate_keys(right.get_id())
        .unwrap();
    assert_ne!(keys, 0);

    pd_client.must_merge(left.get_id(), right.get_id());
    // make sure split check is invoked so size and keys are updated.
    thread::sleep(Duration::from_millis(100));

    let region = pd_client.get_region(b"").unwrap();
    // size and keys should be updated.
    assert_ne!(
        pd_client
            .get_region_approximate_size(region.get_id())
            .unwrap(),
        size
    );
    assert_ne!(
        pd_client
            .get_region_approximate_keys(region.get_id())
            .unwrap(),
        keys
    );

    // after merge and then transfer leader, if not update new leader's approximate
    // size, it maybe be stale.
    cluster.must_transfer_leader(region.get_id(), region.get_peers()[0].clone());
    // make sure split check is invoked
    thread::sleep(Duration::from_millis(100));
    assert_ne!(
        pd_client
            .get_region_approximate_size(region.get_id())
            .unwrap(),
        size
    );
    assert_ne!(
        pd_client
            .get_region_approximate_keys(region.get_id())
            .unwrap(),
        keys
    );
}

#[test]
fn test_node_merge_update_region() {
    let mut cluster = new_node_cluster(0, 3);
    configure_for_merge(&mut cluster.cfg);
    // Election timeout and max leader lease is 1s.
    configure_for_lease_read(&mut cluster.cfg, Some(100), Some(10));

    cluster.run();

    cluster.must_put(b"k1", b"v1");
    cluster.must_put(b"k3", b"v3");

    let mut pd_client = cluster.pd_client.clone();
    let region = pd_client.get_region(b"k1").unwrap();
    cluster.must_split(&region, b"k2");
    let left = pd_client.get_region(b"k1").unwrap();
    let right = pd_client.get_region(b"k2").unwrap();

    // Make sure the leader is in lease.
    cluster.must_put(b"k1", b"v2");

    // "k3" is not in the range of left.
    let get = new_request(
        left.get_id(),
        left.get_region_epoch().clone(),
        vec![new_get_cmd(b"k3")],
        false,
    );
    debug!("requesting key not in range {:?}", get);
    let resp = cluster
        .call_command_on_leader(get, Duration::from_secs(5))
        .unwrap();
    assert!(resp.get_header().has_error(), "{:?}", resp);
    assert!(
        resp.get_header().get_error().has_key_not_in_region(),
        "{:?}",
        resp
    );

    // Merge right to left.
    pd_client.must_merge(right.get_id(), left.get_id());

    let origin_leader = cluster.leader_of_region(left.get_id()).unwrap();
    let new_leader = left
        .get_peers()
        .iter()
        .cloned()
        .find(|p| p.get_id() != origin_leader.get_id())
        .unwrap();

    // Make sure merge is done in the new_leader.
    // There is only one region in the cluster, "k0" must belongs to it.
    cluster.must_put(b"k0", b"v0");
    must_get_equal(&cluster.get_engine(new_leader.get_store_id()), b"k0", b"v0");

    // Transfer leadership to the new_leader.
    cluster.must_transfer_leader(left.get_id(), new_leader);

    // Make sure the leader is in lease.
    cluster.must_put(b"k0", b"v1");

    let new_region = pd_client.get_region(b"k2").unwrap();
    let get = new_request(
        new_region.get_id(),
        new_region.get_region_epoch().clone(),
        vec![new_get_cmd(b"k3")],
        false,
    );
    debug!("requesting {:?}", get);
    let resp = cluster
        .call_command_on_leader(get, Duration::from_secs(5))
        .unwrap();
    assert!(!resp.get_header().has_error(), "{:?}", resp);
    assert_eq!(resp.get_responses().len(), 1);
    assert_eq!(resp.get_responses()[0].get_cmd_type(), CmdType::Get);
    assert_eq!(resp.get_responses()[0].get_get().get_value(), b"v3");
}

/// Test if merge is working properly when merge entries is empty but commit
/// index is not updated.
#[test]
fn test_node_merge_catch_up_logs_empty_entries() {
    let mut cluster = new_node_cluster(0, 3);
    configure_for_merge(&mut cluster.cfg);
    cluster.run();

    cluster.must_put(b"k1", b"v1");
    cluster.must_put(b"k3", b"v3");

    let mut pd_client = cluster.pd_client.clone();
    let region = pd_client.get_region(b"k1").unwrap();
    let peer_on_store1 = find_peer(&region, 1).unwrap().to_owned();
    cluster.must_transfer_leader(region.get_id(), peer_on_store1);
    cluster.must_split(&region, b"k2");
    let left = pd_client.get_region(b"k1").unwrap();
    let right = pd_client.get_region(b"k2").unwrap();

    // make sure the peer of left region on engine 3 has caught up logs.
    cluster.must_put(b"k0", b"v0");
    must_get_equal(&cluster.get_engine(3), b"k0", b"v0");

    // first MsgAppend will append log, second MsgAppend will set commit index,
    // So only allowing first MsgAppend to make source peer have uncommitted
    // entries.
    cluster.add_send_filter(CloneFilterFactory(
        RegionPacketFilter::new(left.get_id(), 3)
            .direction(Direction::Recv)
            .msg_type(MessageType::MsgAppend)
            .allow(1),
    ));
    // make the source peer have no way to know the uncommitted entries can be
    // applied from heartbeat.
    cluster.add_send_filter(CloneFilterFactory(
        RegionPacketFilter::new(left.get_id(), 3)
            .msg_type(MessageType::MsgHeartbeat)
            .direction(Direction::Recv),
    ));
    // make the source peer have no way to know the uncommitted entries can be
    // applied from target region.
    cluster.add_send_filter(CloneFilterFactory(
        RegionPacketFilter::new(right.get_id(), 3)
            .msg_type(MessageType::MsgAppend)
            .direction(Direction::Recv),
    ));
    pd_client.must_merge(left.get_id(), right.get_id());
    cluster.must_region_not_exist(left.get_id(), 2);
    cluster.shutdown();
    cluster.clear_send_filters();

    // as expected, merge process will forward the commit index
    // and the source peer will be destroyed.
    cluster.start().unwrap();
    cluster.must_region_not_exist(left.get_id(), 3);
}

#[test]
fn test_merge_with_slow_promote() {
    let mut cluster = new_node_cluster(0, 3);
<<<<<<< HEAD
    configure_for_merge(&mut cluster);
    let mut pd_client = cluster.pd_client.clone();
=======
    configure_for_merge(&mut cluster.cfg);
    let pd_client = Arc::clone(&cluster.pd_client);
>>>>>>> b82036ea
    pd_client.disable_default_operator();

    let r1 = cluster.run_conf_change();
    pd_client.must_add_peer(r1, new_peer(2, 2));

    let region = pd_client.get_region(b"k1").unwrap();
    cluster.must_split(&region, b"k2");

    let left = pd_client.get_region(b"k1").unwrap();
    let right = pd_client.get_region(b"k2").unwrap();

    pd_client.must_add_peer(left.get_id(), new_peer(3, left.get_id() + 3));
    pd_client.must_add_peer(right.get_id(), new_learner_peer(3, right.get_id() + 3));

    cluster.must_put(b"k1", b"v1");
    cluster.must_put(b"k3", b"v3");
    must_get_equal(&cluster.get_engine(3), b"k1", b"v1");
    must_get_equal(&cluster.get_engine(3), b"k3", b"v3");

    let delay_filter =
        Box::new(RegionPacketFilter::new(right.get_id(), 3).direction(Direction::Recv));
    cluster.sim.wl().add_send_filter(3, delay_filter);

    pd_client.must_add_peer(right.get_id(), new_peer(3, right.get_id() + 3));
    pd_client.must_merge(right.get_id(), left.get_id());
    cluster.sim.wl().clear_send_filters(3);
    cluster.must_transfer_leader(left.get_id(), new_peer(3, left.get_id() + 3));
}

/// Test whether a isolated store recover properly if there is no target peer
/// on this store before isolated.
/// - A (-∞, k2), B [k2, +∞) on store 1,2,4
/// - store 4 is isolated
/// - B merge to A (target peer A is not created on store 4. It‘s just exist
/// logically)
/// - A split => C (-∞, k3), A [k3, +∞)
/// - Then network recovery
#[test]
fn test_merge_isolated_store_with_no_target_peer() {
    let mut cluster = new_node_cluster(0, 4);
    configure_for_merge(&mut cluster.cfg);
    ignore_merge_target_integrity(&mut cluster);
    cluster.cfg.raft_store.right_derive_when_split = true;
    let mut pd_client = cluster.pd_client.clone();
    pd_client.disable_default_operator();

    let r1 = cluster.run_conf_change();
    pd_client.must_add_peer(r1, new_peer(2, 2));
    pd_client.must_add_peer(r1, new_peer(3, 3));

    for i in 0..10 {
        cluster.must_put(format!("k{}", i).as_bytes(), b"v1");
    }

    let region = pd_client.get_region(b"k1").unwrap();
    // (-∞, k2), [k2, +∞)
    cluster.must_split(&region, b"k2");

    let left = pd_client.get_region(b"k1").unwrap();
    let right = pd_client.get_region(b"k2").unwrap();

    let left_on_store1 = find_peer(&left, 1).unwrap().to_owned();
    cluster.must_transfer_leader(left.get_id(), left_on_store1);
    let right_on_store1 = find_peer(&right, 1).unwrap().to_owned();
    cluster.must_transfer_leader(right.get_id(), right_on_store1);

    pd_client.must_add_peer(right.get_id(), new_peer(4, 4));
    let right_on_store3 = find_peer(&right, 3).unwrap().to_owned();
    pd_client.must_remove_peer(right.get_id(), right_on_store3);

    // Ensure snapshot is sent and applied.
    must_get_equal(&cluster.get_engine(4), b"k4", b"v1");
    cluster.must_put(b"k22", b"v22");
    // Ensure leader has updated its progress.
    must_get_equal(&cluster.get_engine(4), b"k22", b"v22");

    cluster.add_send_filter(IsolationFilterFactory::new(4));

    pd_client.must_add_peer(left.get_id(), new_peer(4, 5));
    let left_on_store3 = find_peer(&left, 3).unwrap().to_owned();
    pd_client.must_remove_peer(left.get_id(), left_on_store3);

    pd_client.must_merge(right.get_id(), left.get_id());

    let new_left = pd_client.get_region(b"k1").unwrap();
    // (-∞, k3), [k3, +∞)
    cluster.must_split(&new_left, b"k3");
    // Now new_left region range is [k3, +∞)
    cluster.must_put(b"k345", b"v345");
    cluster.clear_send_filters();

    must_get_equal(&cluster.get_engine(4), b"k345", b"v345");
}

/// Test whether a isolated peer can recover when two other regions merge to its
/// region
#[test]
fn test_merge_cascade_merge_isolated() {
    let mut cluster = new_node_cluster(0, 3);
<<<<<<< HEAD
    configure_for_merge(&mut cluster);
    let mut pd_client = cluster.pd_client.clone();
=======
    configure_for_merge(&mut cluster.cfg);
    let pd_client = Arc::clone(&cluster.pd_client);
>>>>>>> b82036ea
    pd_client.disable_default_operator();

    cluster.run();

    let mut region = pd_client.get_region(b"k1").unwrap();
    cluster.must_split(&region, b"k2");
    region = pd_client.get_region(b"k2").unwrap();
    cluster.must_split(&region, b"k3");

    cluster.must_put(b"k1", b"v1");
    cluster.must_put(b"k2", b"v2");
    cluster.must_put(b"k3", b"v3");

    must_get_equal(&cluster.get_engine(3), b"k1", b"v1");
    must_get_equal(&cluster.get_engine(3), b"k2", b"v2");
    must_get_equal(&cluster.get_engine(3), b"k3", b"v3");

    let r1 = pd_client.get_region(b"k1").unwrap();
    let r2 = pd_client.get_region(b"k2").unwrap();
    let r3 = pd_client.get_region(b"k3").unwrap();

    let r1_on_store1 = find_peer(&r1, 1).unwrap().to_owned();
    cluster.must_transfer_leader(r1.get_id(), r1_on_store1);
    let r2_on_store2 = find_peer(&r2, 2).unwrap().to_owned();
    cluster.must_transfer_leader(r2.get_id(), r2_on_store2);
    let r3_on_store1 = find_peer(&r3, 1).unwrap().to_owned();
    cluster.must_transfer_leader(r3.get_id(), r3_on_store1);

    // Wait will all followers respond their progress.
    thread::sleep(Duration::from_millis(100));

    cluster.add_send_filter(IsolationFilterFactory::new(3));

    // r1, r3 both merge to r2
    pd_client.must_merge(r1.get_id(), r2.get_id());
    pd_client.must_merge(r3.get_id(), r2.get_id());

    cluster.must_put(b"k4", b"v4");

    cluster.clear_send_filters();

    must_get_equal(&cluster.get_engine(3), b"k4", b"v4");
}

// Test if a learner can be destroyed properly when it's isolated and removed by
// conf change before its region merge to another region
#[test]
fn test_merge_isolated_not_in_merge_learner() {
    let mut cluster = new_node_cluster(0, 3);
<<<<<<< HEAD
    configure_for_merge(&mut cluster);
    let mut pd_client = cluster.pd_client.clone();
=======
    configure_for_merge(&mut cluster.cfg);
    let pd_client = Arc::clone(&cluster.pd_client);
>>>>>>> b82036ea
    pd_client.disable_default_operator();

    cluster.run_conf_change();

    let region = pd_client.get_region(b"k1").unwrap();
    cluster.must_split(&region, b"k2");

    let left = pd_client.get_region(b"k1").unwrap();
    let right = pd_client.get_region(b"k2").unwrap();
    let left_on_store1 = find_peer(&left, 1).unwrap().to_owned();
    let right_on_store1 = find_peer(&right, 1).unwrap().to_owned();

    pd_client.must_add_peer(left.get_id(), new_learner_peer(2, 2));
    // Ensure this learner exists
    cluster.must_put(b"k1", b"v1");
    must_get_equal(&cluster.get_engine(2), b"k1", b"v1");

    cluster.stop_node(2);

    pd_client.must_remove_peer(left.get_id(), new_learner_peer(2, 2));

    pd_client.must_add_peer(left.get_id(), new_peer(3, 3));
    pd_client.must_remove_peer(left.get_id(), left_on_store1);

    pd_client.must_add_peer(right.get_id(), new_peer(3, 4));
    pd_client.must_remove_peer(right.get_id(), right_on_store1);

    pd_client.must_merge(left.get_id(), right.get_id());
    // Add a new learner on store 2 to trigger peer 2 send check-stale-peer msg to
    // other peers
    pd_client.must_add_peer(right.get_id(), new_learner_peer(2, 5));

    cluster.must_put(b"k123", b"v123");

    cluster.run_node(2).unwrap();
    // We can see if the old peer 2 is destroyed
    must_get_equal(&cluster.get_engine(2), b"k123", b"v123");
}

// Test if a learner can be destroyed properly when it's isolated and removed by
// conf change before another region merge to its region
#[test]
fn test_merge_isolated_stale_learner() {
    let mut cluster = new_node_cluster(0, 3);
    configure_for_merge(&mut cluster.cfg);
    cluster.cfg.raft_store.right_derive_when_split = true;
    // Do not rely on pd to remove stale peer
    cluster.cfg.raft_store.max_leader_missing_duration = ReadableDuration::hours(2);
    cluster.cfg.raft_store.abnormal_leader_missing_duration = ReadableDuration::minutes(10);
    cluster.cfg.raft_store.peer_stale_state_check_interval = ReadableDuration::minutes(5);
    let mut pd_client = cluster.pd_client.clone();
    pd_client.disable_default_operator();

    cluster.run_conf_change();

    let mut region = pd_client.get_region(b"k1").unwrap();
    cluster.must_split(&region, b"k2");

    let left = pd_client.get_region(b"k1").unwrap();
    let right = pd_client.get_region(b"k2").unwrap();

    pd_client.must_add_peer(left.get_id(), new_learner_peer(2, 2));
    // Ensure this learner exists
    cluster.must_put(b"k1", b"v1");
    must_get_equal(&cluster.get_engine(2), b"k1", b"v1");

    cluster.stop_node(2);

    pd_client.must_remove_peer(left.get_id(), new_learner_peer(2, 2));

    pd_client.must_merge(right.get_id(), left.get_id());

    region = pd_client.get_region(b"k1").unwrap();
    cluster.must_split(&region, b"k2");

    let new_left = pd_client.get_region(b"k1").unwrap();
    assert_ne!(left.get_id(), new_left.get_id());
    // Add a new learner on store 2 to trigger peer 2 send check-stale-peer msg to
    // other peers
    pd_client.must_add_peer(new_left.get_id(), new_learner_peer(2, 5));
    cluster.must_put(b"k123", b"v123");

    cluster.run_node(2).unwrap();
    // We can see if the old peer 2 is destroyed
    must_get_equal(&cluster.get_engine(2), b"k123", b"v123");
}

/// Test if a learner can be destroyed properly in such conditions as follows
/// 1. A peer is isolated
/// 2. Be the last removed peer in its peer list
/// 3. Then its region merges to another region.
/// 4. Isolation disappears
#[test]
fn test_merge_isolated_not_in_merge_learner_2() {
    let mut cluster = new_node_cluster(0, 3);
<<<<<<< HEAD
    configure_for_merge(&mut cluster);
    let mut pd_client = cluster.pd_client.clone();
=======
    configure_for_merge(&mut cluster.cfg);
    let pd_client = Arc::clone(&cluster.pd_client);
>>>>>>> b82036ea
    pd_client.disable_default_operator();

    cluster.run_conf_change();

    let region = pd_client.get_region(b"k1").unwrap();
    cluster.must_split(&region, b"k2");

    let left = pd_client.get_region(b"k1").unwrap();
    let right = pd_client.get_region(b"k2").unwrap();
    let left_on_store1 = find_peer(&left, 1).unwrap().to_owned();
    let right_on_store1 = find_peer(&right, 1).unwrap().to_owned();

    pd_client.must_add_peer(left.get_id(), new_learner_peer(2, 2));
    // Ensure this learner exists
    cluster.must_put(b"k1", b"v1");
    must_get_equal(&cluster.get_engine(2), b"k1", b"v1");

    cluster.stop_node(2);

    pd_client.must_add_peer(left.get_id(), new_peer(3, 3));
    pd_client.must_remove_peer(left.get_id(), left_on_store1);

    pd_client.must_add_peer(right.get_id(), new_peer(3, 4));
    pd_client.must_remove_peer(right.get_id(), right_on_store1);
    // The peer list of peer 2 is (1001, 1), (2, 2)
    pd_client.must_remove_peer(left.get_id(), new_learner_peer(2, 2));

    pd_client.must_merge(left.get_id(), right.get_id());

    cluster.run_node(2).unwrap();
    // When the abnormal leader missing duration has passed, the check-stale-peer
    // msg will be sent to peer 1001. After that, a new peer list will be
    // returned (2, 2) (3, 3). Then peer 2 sends the check-stale-peer msg to
    // peer 3 and it will get a tombstone response. Finally peer 2 will be
    // destroyed.
    must_get_none(&cluster.get_engine(2), b"k1");
}

/// Test if a peer can be removed if its target peer has been removed and
/// doesn't apply the CommitMerge log.
#[test]
fn test_merge_remove_target_peer_isolated() {
    let mut cluster = new_node_cluster(0, 4);
<<<<<<< HEAD
    configure_for_merge(&mut cluster);
    let mut pd_client = cluster.pd_client.clone();
=======
    configure_for_merge(&mut cluster.cfg);
    let pd_client = Arc::clone(&cluster.pd_client);
>>>>>>> b82036ea
    pd_client.disable_default_operator();

    cluster.run_conf_change();

    let mut region = pd_client.get_region(b"k1").unwrap();
    pd_client.must_add_peer(region.get_id(), new_peer(2, 2));
    pd_client.must_add_peer(region.get_id(), new_peer(3, 3));

    cluster.must_split(&region, b"k2");
    region = pd_client.get_region(b"k2").unwrap();
    cluster.must_split(&region, b"k3");

    let r1 = pd_client.get_region(b"k1").unwrap();
    let r2 = pd_client.get_region(b"k2").unwrap();
    let r3 = pd_client.get_region(b"k3").unwrap();

    let r1_on_store1 = find_peer(&r1, 1).unwrap().to_owned();
    cluster.must_transfer_leader(r1.get_id(), r1_on_store1);
    let r2_on_store2 = find_peer(&r2, 2).unwrap().to_owned();
    cluster.must_transfer_leader(r2.get_id(), r2_on_store2);

    for i in 1..4 {
        cluster.must_put(format!("k{}", i).as_bytes(), b"v1");
    }

    for i in 1..4 {
        must_get_equal(&cluster.get_engine(3), format!("k{}", i).as_bytes(), b"v1");
    }

    cluster.add_send_filter(IsolationFilterFactory::new(3));
    // Make region r2's epoch > r2 peer on store 3.
    // r2 peer on store 3 will be removed whose epoch is staler than the epoch when
    // r1 merge to r2.
    pd_client.must_add_peer(r2.get_id(), new_peer(4, 4));
    pd_client.must_remove_peer(r2.get_id(), new_peer(4, 4));

    let r2_on_store3 = find_peer(&r2, 3).unwrap().to_owned();
    let r3_on_store3 = find_peer(&r3, 3).unwrap().to_owned();

    pd_client.must_merge(r1.get_id(), r2.get_id());

    pd_client.must_remove_peer(r2.get_id(), r2_on_store3);
    pd_client.must_remove_peer(r3.get_id(), r3_on_store3);

    pd_client.must_merge(r2.get_id(), r3.get_id());

    cluster.clear_send_filters();

    for i in 1..4 {
        must_get_none(&cluster.get_engine(3), format!("k{}", i).as_bytes());
    }
}

#[test]
fn test_sync_max_ts_after_region_merge() {
    test_kv_format_impl!(test_sync_max_ts_after_region_merge_impl);
}

fn test_sync_max_ts_after_region_merge_impl<F: KvFormat>() {
    let mut cluster = new_server_cluster_with_api_ver(0, 3, F::TAG);
    configure_for_merge(&mut cluster.cfg);
    cluster.run();

    // Transfer leader to node 1 first to ensure all operations happen on node 1
    cluster.must_transfer_leader(1, new_peer(1, 1));

    cluster.must_put(b"k1", b"v1");
    cluster.must_put(b"k3", b"v3");

    let region = cluster.get_region(b"k1");
    cluster.must_split(&region, b"k2");
    let left = cluster.get_region(b"k1");
    let right = cluster.get_region(b"k3");

    let cm = cluster.sim.read().unwrap().get_concurrency_manager(1);
    wait_for_synced(&mut cluster, 1, 1);
    let max_ts = cm.max_ts();

    cluster.pd_client.trigger_tso_failure();
    // Merge left to right
    cluster.pd_client.must_merge(left.get_id(), right.get_id());

    wait_for_synced(&mut cluster, 1, 1);
    let new_max_ts = cm.max_ts();
    assert!(new_max_ts > max_ts);
}

/// If a follower is demoted by a snapshot, its meta will be changed. The case
/// is to ensure asserts in code can tolerate the change.
#[test]
fn test_merge_snapshot_demote() {
    let mut cluster = new_node_cluster(0, 4);
<<<<<<< HEAD
    configure_for_merge(&mut cluster);
    configure_for_snapshot(&mut cluster);
    let mut pd_client = cluster.pd_client.clone();
=======
    configure_for_merge(&mut cluster.cfg);
    configure_for_snapshot(&mut cluster.cfg);
    let pd_client = Arc::clone(&cluster.pd_client);
>>>>>>> b82036ea
    pd_client.disable_default_operator();

    cluster.run_conf_change();

    let region = pd_client.get_region(b"k1").unwrap();
    pd_client.must_add_peer(region.get_id(), new_peer(2, 2));
    pd_client.must_add_peer(region.get_id(), new_peer(3, 3));

    cluster.must_split(&region, b"k2");

    let r1 = pd_client.get_region(b"k1").unwrap();
    let r2 = pd_client.get_region(b"k3").unwrap();

    let r2_on_store1 = find_peer(&r2, 1).unwrap().to_owned();
    cluster.must_transfer_leader(r2.get_id(), r2_on_store1);

    // So r2 on store 3 will lag behind.
    cluster.add_send_filter(CloneFilterFactory(
        RegionPacketFilter::new(r2.get_id(), 3)
            .direction(Direction::Recv)
            .msg_type(MessageType::MsgAppend),
    ));

    let last_index = cluster.raft_local_state(r2.get_id(), 1).get_last_index();
    for i in 1..4 {
        cluster.must_put(format!("k{}", i).as_bytes(), b"v1");
    }

    pd_client.must_merge(r1.get_id(), r2.get_id());
    cluster.wait_log_truncated(r2.get_id(), 1, last_index + 1);

    // Now demote r2 on store 3 to learner, so its meta will be changed.
    let r2_on_store3 = find_peer(&r2, 3).unwrap().to_owned();
    pd_client.must_joint_confchange(
        r2.get_id(),
        vec![
            (ConfChangeType::AddLearnerNode, new_learner_peer(4, 4)),
            (
                ConfChangeType::AddLearnerNode,
                new_learner_peer(3, r2_on_store3.get_id()),
            ),
        ],
    );

    cluster.clear_send_filters();
    // Now snapshot should be generated and merge on store 3 should be aborted.
    cluster.must_put(b"k4", b"v4");
    must_get_equal(&cluster.get_engine(3), b"k4", b"v4");
}

#[test]
fn test_propose_in_memory_pessimistic_locks() {
    let mut cluster = new_server_cluster(0, 2);
    configure_for_merge(&mut cluster.cfg);
    cluster.run();
    let mut pd_client = cluster.pd_client.clone();
    pd_client.disable_default_operator();

    cluster.must_transfer_leader(1, new_peer(1, 1));

    cluster.must_put(b"k1", b"v1");
    cluster.must_put(b"k3", b"v3");

    let region = cluster.get_region(b"k1");
    cluster.must_split(&region, b"k2");
    let left = cluster.get_region(b"k1");
    let right = cluster.get_region(b"k3");

    // Transfer the leader of the right region to store 2. The leaders of source and
    // target regions don't need to be on the same store.
    cluster.must_transfer_leader(right.id, new_peer(2, 2));

    // Insert lock l1 into the left region
    let snapshot = cluster.must_get_snapshot_of_region(left.id);
    let txn_ext = snapshot.txn_ext.unwrap();
    let l1 = PessimisticLock {
        primary: b"k1".to_vec().into_boxed_slice(),
        start_ts: 10.into(),
        ttl: 3000,
        for_update_ts: 20.into(),
        min_commit_ts: 30.into(),
        last_change_ts: 5.into(),
        versions_to_last_change: 3,
    };
    txn_ext
        .pessimistic_locks
        .write()
        .insert(vec![(Key::from_raw(b"k1"), l1.clone())])
        .unwrap();

    // Insert lock l2 into the right region
    let snapshot = cluster.must_get_snapshot_of_region(right.id);
    let txn_ext = snapshot.txn_ext.unwrap();
    let l2 = PessimisticLock {
        primary: b"k3".to_vec().into_boxed_slice(),
        start_ts: 10.into(),
        ttl: 3000,
        for_update_ts: 20.into(),
        min_commit_ts: 30.into(),
        last_change_ts: 5.into(),
        versions_to_last_change: 3,
    };
    txn_ext
        .pessimistic_locks
        .write()
        .insert(vec![(Key::from_raw(b"k3"), l2.clone())])
        .unwrap();

    // Merge left region into the right region
    pd_client.must_merge(left.id, right.id);

    // After the left region is merged into the right region, its pessimistic locks
    // should be proposed and applied to the storage.
    let snapshot = cluster.must_get_snapshot_of_region(right.id);
    let value = snapshot
        .get_cf(CF_LOCK, &Key::from_raw(b"k1"))
        .unwrap()
        .unwrap();
    assert_eq!(value, l1.into_lock().to_bytes());

    // The lock belonging to the target region should remain unchanged.
    let snapshot = cluster.must_get_snapshot_of_region(right.id);
    let txn_ext = snapshot.txn_ext.unwrap();
    assert_eq!(
        txn_ext.pessimistic_locks.read().get(&Key::from_raw(b"k3")),
        Some(&(l2, false))
    );
}

#[test]
fn test_merge_pessimistic_locks_when_gap_is_too_large() {
    let mut cluster = new_server_cluster(0, 2);
    configure_for_merge(&mut cluster.cfg);
    cluster.cfg.pessimistic_txn.pipelined = true;
    cluster.cfg.pessimistic_txn.in_memory = true;
    // Set raft_entry_max_size to 64 KiB. We will try to make the gap larger than
    // the limit later.
    cluster.cfg.raft_store.raft_entry_max_size = ReadableSize::kb(64);
    let pd_client = cluster.pd_client.clone();
    pd_client.disable_default_operator();

    cluster.run();

    cluster.must_transfer_leader(1, new_peer(1, 1));

    cluster.must_put(b"k1", b"v1");
    cluster.must_put(b"k3", b"v3");

    let region = cluster.get_region(b"k1");
    cluster.must_split(&region, b"k2");
    let left = cluster.get_region(b"k1");
    let right = cluster.get_region(b"k3");

    cluster.must_transfer_leader(right.id, new_peer(2, 2));

    cluster.add_send_filter(CloneFilterFactory(RegionPacketFilter::new(
        left.get_id(),
        2,
    )));

    let large_bytes = vec![b'v'; 32 << 10]; // 32 KiB
    // 4 * 32 KiB = 128 KiB > raft_entry_max_size
    for _ in 0..4 {
        cluster.async_put(b"k1", &large_bytes).unwrap();
    }

    cluster.merge_region(left.id, right.id, Callback::None);
    thread::sleep(Duration::from_millis(150));

    // The gap is too large, so the previous merge should fail. And this new put
    // request should be allowed.
    let res = cluster.async_put(b"k1", b"new_val").unwrap();

    cluster.clear_send_filters();
    res.recv().unwrap();

    assert_eq!(cluster.must_get(b"k1").unwrap(), b"new_val");
}

#[test]
fn test_merge_pessimistic_locks_repeated_merge() {
    let mut cluster = new_server_cluster(0, 2);
    configure_for_merge(&mut cluster.cfg);
    cluster.cfg.pessimistic_txn.pipelined = true;
    cluster.cfg.pessimistic_txn.in_memory = true;
    let mut pd_client = cluster.pd_client.clone();
    pd_client.disable_default_operator();

    cluster.run();

    cluster.must_transfer_leader(1, new_peer(1, 1));

    cluster.must_put(b"k1", b"v1");
    cluster.must_put(b"k3", b"v3");

    let region = cluster.get_region(b"k1");
    cluster.must_split(&region, b"k2");
    let left = cluster.get_region(b"k1");
    let right = cluster.get_region(b"k3");

    let snapshot = cluster.must_get_snapshot_of_region(left.id);
    let txn_ext = snapshot.ext().get_txn_ext().unwrap().clone();
    let lock = PessimisticLock {
        primary: b"k1".to_vec().into_boxed_slice(),
        start_ts: 10.into(),
        ttl: 3000,
        for_update_ts: 20.into(),
        min_commit_ts: 30.into(),
        last_change_ts: 5.into(),
        versions_to_last_change: 3,
    };
    txn_ext
        .pessimistic_locks
        .write()
        .insert(vec![(Key::from_raw(b"k1"), lock.clone())])
        .unwrap();

    // Filter MsgAppend, so the proposed PrepareMerge will not succeed
    cluster.add_send_filter(CloneFilterFactory(
        RegionPacketFilter::new(left.id, 2)
            .msg_type(MessageType::MsgAppend)
            .direction(Direction::Recv),
    ));
    cluster.merge_region(left.id, right.id, Callback::None);
    cluster.merge_region(left.id, right.id, Callback::None);
    thread::sleep(Duration::from_millis(150));

    // After that, the pessimistic locks status should remain in Merging state.
    // Failing to propose the second merge region will not revert the state
    assert_eq!(
        txn_ext.pessimistic_locks.read().status,
        LocksStatus::MergingRegion
    );

    cluster.clear_send_filters();
    pd_client.check_merged_timeout(left.id, Duration::from_secs(5));
    let snapshot = cluster.must_get_snapshot_of_region(right.id);
    let value = snapshot
        .get_cf(CF_LOCK, &Key::from_raw(b"k1"))
        .unwrap()
        .unwrap();
    assert_eq!(value, lock.into_lock().to_bytes());
}

/// Check if merge is cleaned up if the merge target is destroyed several times
/// before it's ever scheduled.
#[test]
fn test_node_merge_long_isolated() {
    let mut cluster = new_node_cluster(0, 3);
    configure_for_merge(&mut cluster.cfg);
    ignore_merge_target_integrity(&mut cluster);
    let mut pd_client = cluster.pd_client.clone();
    pd_client.disable_default_operator();

    cluster.run();

    cluster.must_put(b"k1", b"v1");
    cluster.must_put(b"k3", b"v3");

    let region = pd_client.get_region(b"k1").unwrap();
    cluster.must_split(&region, b"k2");
    let left = pd_client.get_region(b"k1").unwrap();
    let right = pd_client.get_region(b"k3").unwrap();

    cluster.must_transfer_leader(right.get_id(), new_peer(3, 3));
    let target_leader = peer_on_store(&left, 3);
    cluster.must_transfer_leader(left.get_id(), target_leader);
    must_get_equal(&cluster.get_engine(1), b"k3", b"v3");

    // So cluster becomes:
    //  left region: 1 I 2 3(leader)
    // right region: 1 I 2 3(leader)
    // I means isolation.
    cluster.add_send_filter(IsolationFilterFactory::new(1));
    pd_client.must_merge(left.get_id(), right.get_id());
    pd_client.must_remove_peer(right.get_id(), peer_on_store(&right, 1));
    // Split to make sure the range of new peer won't overlap with source.
    let right = pd_client.get_region(b"k1").unwrap();
    cluster.must_split(&right, b"k2");
    cluster.must_put(b"k4", b"v4");
    // Ensure the node is removed, so it will not catch up any logs but just destroy
    // itself.
    must_get_equal(&cluster.get_engine(3), b"k4", b"v4");
    must_get_equal(&cluster.get_engine(2), b"k4", b"v4");

    let filter = RegionPacketFilter::new(left.get_id(), 1);
    cluster.clear_send_filters();
    // Ensure source region will not take any actions.
    cluster.add_send_filter(CloneFilterFactory(filter));
    must_get_none(&cluster.get_engine(1), b"k3");
    must_get_equal(&cluster.get_engine(1), b"k1", b"v1");

    // So new peer will not apply snapshot.
    let filter = RegionPacketFilter::new(right.get_id(), 1).msg_type(MessageType::MsgSnapshot);
    cluster.add_send_filter(CloneFilterFactory(filter));
    pd_client.must_add_peer(right.get_id(), new_peer(1, 1010));
    cluster.must_put(b"k5", b"v5");
    must_get_equal(&cluster.get_engine(2), b"k5", b"v5");
    must_get_none(&cluster.get_engine(1), b"k3");

    // Now peer(1, 1010) should probably created in memory but not persisted.
    pd_client.must_remove_peer(right.get_id(), new_peer(1, 1010));
    cluster.wait_tombstone(right.get_id(), new_peer(1, 1010), true);
    cluster.clear_send_filters();
    // Source peer should discover it's impossible to proceed and cleanup itself.
    must_get_none(&cluster.get_engine(1), b"k1");
}

#[test]
fn test_stale_message_after_merge() {
    let mut cluster = new_server_cluster(0, 3);
    configure_for_merge(&mut cluster.cfg);
    cluster.run();
    let mut pd_client = cluster.pd_client.clone();
    pd_client.disable_default_operator();

    cluster.must_transfer_leader(1, new_peer(1, 1));

    cluster.must_put(b"k1", b"v1");
    cluster.must_put(b"k3", b"v3");

    let region = cluster.get_region(b"k1");
    cluster.must_split(&region, b"k2");
    let left = cluster.get_region(b"k1");
    let right = cluster.get_region(b"k3");

    pd_client.must_remove_peer(left.get_id(), find_peer(&left, 3).unwrap().to_owned());
    pd_client.must_add_peer(left.get_id(), new_peer(3, 1004));
    pd_client.must_merge(left.get_id(), right.get_id());

    // Such stale message can be sent due to network error, consider the following
    // example:
    // - Store 1 and Store 3 can't reach each other, so peer 1003
    // start election and send `RequestVote` message to peer 1001, and fail
    // due to network error, but this message is keep backoff-retry to send out
    // - Peer 1002 become the new leader and remove peer 1003 and add peer 1004 on
    // store 3, then the region is merged into other region, the merge can
    // success because peer 1002 can reach both peer 1001 and peer 1004
    // - Network recover, so peer 1003's `RequestVote` message is sent to peer 1001
    // after it is merged
    //
    // the backoff-retry of a stale message is hard to simulated in test, so here
    // just send this stale message directly
    let mut raft_msg = RaftMessage::default();
    raft_msg.set_region_id(left.get_id());
    raft_msg.set_from_peer(find_peer(&left, 3).unwrap().to_owned());
    raft_msg.set_to_peer(find_peer(&left, 1).unwrap().to_owned());
    raft_msg.set_region_epoch(left.get_region_epoch().to_owned());
    cluster.send_raft_msg(raft_msg).unwrap();

    cluster.must_put(b"k4", b"v4");
    must_get_equal(&cluster.get_engine(3), b"k4", b"v4");
}

/// Check whether merge should be prevented if follower may not have enough
/// logs.
#[test]
fn test_prepare_merge_with_reset_matched() {
    let mut cluster = new_server_cluster(0, 3);
<<<<<<< HEAD
    configure_for_merge(&mut cluster);
    let mut pd_client = cluster.pd_client.clone();
=======
    configure_for_merge(&mut cluster.cfg);
    let pd_client = Arc::clone(&cluster.pd_client);
>>>>>>> b82036ea
    pd_client.disable_default_operator();
    let r = cluster.run_conf_change();
    pd_client.must_add_peer(r, new_peer(2, 2));
    cluster.add_send_filter(IsolationFilterFactory::new(3));
    pd_client.add_peer(r, new_peer(3, 3));

    cluster.must_put(b"k1", b"v1");
    cluster.must_put(b"k3", b"v3");

    let region = cluster.get_region(b"k1");
    cluster.must_split(&region, b"k2");
    let left = cluster.get_region(b"k1");
    let right = cluster.get_region(b"k3");
    thread::sleep(Duration::from_millis(10));
    // So leader will replicate next command but can't know whether follower (2, 2)
    // also commits the command. Supposing the index is i0.
    cluster.add_send_filter(CloneFilterFactory(
        RegionPacketFilter::new(left.get_id(), 2)
            .direction(Direction::Recv)
            .msg_type(MessageType::MsgAppendResponse)
            .allow(1),
    ));
    cluster.must_put(b"k11", b"v11");
    cluster.clear_send_filters();
    cluster.add_send_filter(IsolationFilterFactory::new(2));
    // So peer (3, 3) only have logs after i0.
    must_get_equal(&cluster.get_engine(3), b"k11", b"v11");
    // Clear match information.
    let left_on_store3 = find_peer(&left, 3).unwrap().to_owned();
    cluster.must_transfer_leader(left.get_id(), left_on_store3);
    let left_on_store1 = find_peer(&left, 1).unwrap().to_owned();
    cluster.must_transfer_leader(left.get_id(), left_on_store1);
    let res = cluster.try_merge(left.get_id(), right.get_id());
    // Now leader still knows peer(2, 2) has committed i0 - 1, so the min_match will
    // become i0 - 1. But i0 - 1 is not a safe index as peer(3, 3) starts from i0 +
    // 1.
    assert!(res.get_header().has_error(), "{:?}", res);
    cluster.clear_send_filters();
    // Now leader should replicate more logs and figure out a safe index.
    pd_client.must_merge(left.get_id(), right.get_id());
}

/// Check if prepare merge min index is chosen correctly even if all match
/// indexes are correct.
#[test]
fn test_prepare_merge_with_5_nodes_snapshot() {
    let mut cluster = new_server_cluster(0, 5);
<<<<<<< HEAD
    configure_for_merge(&mut cluster);
    let mut pd_client = cluster.pd_client.clone();
=======
    configure_for_merge(&mut cluster.cfg);
    let pd_client = Arc::clone(&cluster.pd_client);
>>>>>>> b82036ea
    pd_client.disable_default_operator();
    cluster.run();
    cluster.must_put(b"k1", b"v1");
    cluster.must_put(b"k3", b"v3");

    let region = cluster.get_region(b"k1");
    cluster.must_split(&region, b"k2");
    let left = cluster.get_region(b"k1");
    let right = cluster.get_region(b"k3");

    let peer_on_store1 = find_peer(&left, 1).unwrap().clone();
    cluster.must_transfer_leader(left.get_id(), peer_on_store1);
    must_get_equal(&cluster.get_engine(5), b"k1", b"v1");
    let peer_on_store5 = find_peer(&left, 5).unwrap().clone();
    pd_client.must_remove_peer(left.get_id(), peer_on_store5);
    must_get_none(&cluster.get_engine(5), b"k1");
    cluster.add_send_filter(IsolationFilterFactory::new(5));
    pd_client.add_peer(left.get_id(), new_peer(5, 16));

    // Make sure there will be no admin entries after min_matched.
    for (k, v) in [(b"k11", b"v11"), (b"k12", b"v12")] {
        cluster.must_put(k, v);
        must_get_equal(&cluster.get_engine(4), k, v);
    }
    cluster.add_send_filter(IsolationFilterFactory::new(4));
    // So index of peer 4 becomes min_matched.
    cluster.must_put(b"k13", b"v13");
    must_get_equal(&cluster.get_engine(1), b"k13", b"v13");

    // Only remove send filter on store 5.
    cluster.clear_send_filters();
    cluster.add_send_filter(IsolationFilterFactory::new(4));
    must_get_equal(&cluster.get_engine(5), b"k13", b"v13");
    let res = cluster.try_merge(left.get_id(), right.get_id());
    // min_matched from peer 4 is beyond the first index of peer 5, it should not be
    // chosen for prepare merge.
    assert!(res.get_header().has_error(), "{:?}", res);
    cluster.clear_send_filters();
    // Now leader should replicate more logs and figure out a safe index.
    pd_client.must_merge(left.get_id(), right.get_id());
}<|MERGE_RESOLUTION|>--- conflicted
+++ resolved
@@ -184,13 +184,8 @@
 #[test]
 fn test_node_merge_prerequisites_check() {
     let mut cluster = new_node_cluster(0, 3);
-<<<<<<< HEAD
-    configure_for_merge(&mut cluster);
-    let mut pd_client = cluster.pd_client.clone();
-=======
-    configure_for_merge(&mut cluster.cfg);
-    let pd_client = Arc::clone(&cluster.pd_client);
->>>>>>> b82036ea
+    configure_for_merge(&mut cluster.cfg);
+    let mut pd_client = cluster.pd_client.clone();
 
     cluster.run();
 
@@ -796,13 +791,8 @@
 #[test]
 fn test_merge_with_slow_promote() {
     let mut cluster = new_node_cluster(0, 3);
-<<<<<<< HEAD
-    configure_for_merge(&mut cluster);
-    let mut pd_client = cluster.pd_client.clone();
-=======
-    configure_for_merge(&mut cluster.cfg);
-    let pd_client = Arc::clone(&cluster.pd_client);
->>>>>>> b82036ea
+    configure_for_merge(&mut cluster.cfg);
+    let mut pd_client = cluster.pd_client.clone();
     pd_client.disable_default_operator();
 
     let r1 = cluster.run_conf_change();
@@ -902,13 +892,8 @@
 #[test]
 fn test_merge_cascade_merge_isolated() {
     let mut cluster = new_node_cluster(0, 3);
-<<<<<<< HEAD
-    configure_for_merge(&mut cluster);
-    let mut pd_client = cluster.pd_client.clone();
-=======
-    configure_for_merge(&mut cluster.cfg);
-    let pd_client = Arc::clone(&cluster.pd_client);
->>>>>>> b82036ea
+    configure_for_merge(&mut cluster.cfg);
+    let mut pd_client = cluster.pd_client.clone();
     pd_client.disable_default_operator();
 
     cluster.run();
@@ -958,13 +943,8 @@
 #[test]
 fn test_merge_isolated_not_in_merge_learner() {
     let mut cluster = new_node_cluster(0, 3);
-<<<<<<< HEAD
-    configure_for_merge(&mut cluster);
-    let mut pd_client = cluster.pd_client.clone();
-=======
-    configure_for_merge(&mut cluster.cfg);
-    let pd_client = Arc::clone(&cluster.pd_client);
->>>>>>> b82036ea
+    configure_for_merge(&mut cluster.cfg);
+    let mut pd_client = cluster.pd_client.clone();
     pd_client.disable_default_operator();
 
     cluster.run_conf_change();
@@ -1060,13 +1040,8 @@
 #[test]
 fn test_merge_isolated_not_in_merge_learner_2() {
     let mut cluster = new_node_cluster(0, 3);
-<<<<<<< HEAD
-    configure_for_merge(&mut cluster);
-    let mut pd_client = cluster.pd_client.clone();
-=======
-    configure_for_merge(&mut cluster.cfg);
-    let pd_client = Arc::clone(&cluster.pd_client);
->>>>>>> b82036ea
+    configure_for_merge(&mut cluster.cfg);
+    let mut pd_client = cluster.pd_client.clone();
     pd_client.disable_default_operator();
 
     cluster.run_conf_change();
@@ -1110,13 +1085,8 @@
 #[test]
 fn test_merge_remove_target_peer_isolated() {
     let mut cluster = new_node_cluster(0, 4);
-<<<<<<< HEAD
-    configure_for_merge(&mut cluster);
-    let mut pd_client = cluster.pd_client.clone();
-=======
-    configure_for_merge(&mut cluster.cfg);
-    let pd_client = Arc::clone(&cluster.pd_client);
->>>>>>> b82036ea
+    configure_for_merge(&mut cluster.cfg);
+    let mut pd_client = cluster.pd_client.clone();
     pd_client.disable_default_operator();
 
     cluster.run_conf_change();
@@ -1209,15 +1179,9 @@
 #[test]
 fn test_merge_snapshot_demote() {
     let mut cluster = new_node_cluster(0, 4);
-<<<<<<< HEAD
-    configure_for_merge(&mut cluster);
-    configure_for_snapshot(&mut cluster);
-    let mut pd_client = cluster.pd_client.clone();
-=======
     configure_for_merge(&mut cluster.cfg);
     configure_for_snapshot(&mut cluster.cfg);
-    let pd_client = Arc::clone(&cluster.pd_client);
->>>>>>> b82036ea
+    let mut pd_client = cluster.pd_client.clone();
     pd_client.disable_default_operator();
 
     cluster.run_conf_change();
@@ -1577,13 +1541,8 @@
 #[test]
 fn test_prepare_merge_with_reset_matched() {
     let mut cluster = new_server_cluster(0, 3);
-<<<<<<< HEAD
-    configure_for_merge(&mut cluster);
-    let mut pd_client = cluster.pd_client.clone();
-=======
-    configure_for_merge(&mut cluster.cfg);
-    let pd_client = Arc::clone(&cluster.pd_client);
->>>>>>> b82036ea
+    configure_for_merge(&mut cluster.cfg);
+    let mut pd_client = cluster.pd_client.clone();
     pd_client.disable_default_operator();
     let r = cluster.run_conf_change();
     pd_client.must_add_peer(r, new_peer(2, 2));
@@ -1631,13 +1590,8 @@
 #[test]
 fn test_prepare_merge_with_5_nodes_snapshot() {
     let mut cluster = new_server_cluster(0, 5);
-<<<<<<< HEAD
-    configure_for_merge(&mut cluster);
-    let mut pd_client = cluster.pd_client.clone();
-=======
-    configure_for_merge(&mut cluster.cfg);
-    let pd_client = Arc::clone(&cluster.pd_client);
->>>>>>> b82036ea
+    configure_for_merge(&mut cluster.cfg);
+    let mut pd_client = cluster.pd_client.clone();
     pd_client.disable_default_operator();
     cluster.run();
     cluster.must_put(b"k1", b"v1");
