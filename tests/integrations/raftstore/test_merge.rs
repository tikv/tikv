--- conflicted
+++ resolved
@@ -1256,7 +1256,6 @@
     must_get_equal(&cluster.get_engine(3), b"k4", b"v4");
 }
 
-<<<<<<< HEAD
 /// Check if merge is cleaned up if the merge target is destroyed several times before it's ever
 /// scheduled.
 #[test]
@@ -1268,22 +1267,10 @@
     pd_client.disable_default_operator();
 
     cluster.run();
-=======
-#[test]
-fn test_stale_message_after_merge() {
-    let mut cluster = new_server_cluster(0, 3);
-    configure_for_merge(&mut cluster);
-    cluster.run();
-    let pd_client = Arc::clone(&cluster.pd_client);
-    pd_client.disable_default_operator();
-
-    cluster.must_transfer_leader(1, new_peer(1, 1));
->>>>>>> 38cc6a97
 
     cluster.must_put(b"k1", b"v1");
     cluster.must_put(b"k3", b"v3");
 
-<<<<<<< HEAD
     let region = pd_client.get_region(b"k1").unwrap();
     cluster.must_split(&region, b"k2");
     let left = pd_client.get_region(b"k1").unwrap();
@@ -1330,7 +1317,21 @@
     cluster.clear_send_filters();
     // Source peer should discover it's impossible to proceed and cleanup itself.
     must_get_none(&cluster.get_engine(1), b"k1");
-=======
+}
+
+#[test]
+fn test_stale_message_after_merge() {
+    let mut cluster = new_server_cluster(0, 3);
+    configure_for_merge(&mut cluster);
+    cluster.run();
+    let pd_client = Arc::clone(&cluster.pd_client);
+    pd_client.disable_default_operator();
+
+    cluster.must_transfer_leader(1, new_peer(1, 1));
+
+    cluster.must_put(b"k1", b"v1");
+    cluster.must_put(b"k3", b"v3");
+
     let region = cluster.get_region(b"k1");
     cluster.must_split(&region, b"k2");
     let left = cluster.get_region(b"k1");
@@ -1357,5 +1358,4 @@
 
     cluster.must_put(b"k4", b"v4");
     must_get_equal(&cluster.get_engine(3), b"k4", b"v4");
->>>>>>> 38cc6a97
 }