--- conflicted
+++ resolved
@@ -8,12 +8,8 @@
 
 use kvproto::kvrpcpb::Context;
 use kvproto::raft_cmdpb::CmdType;
-<<<<<<< HEAD
-use kvproto::raft_serverpb::{PeerState, RegionLocalState};
+use kvproto::raft_serverpb::{PeerState, RaftMessage, RegionLocalState};
 use raft::eraftpb::ConfChangeType;
-=======
-use kvproto::raft_serverpb::{PeerState, RaftMessage, RegionLocalState};
->>>>>>> e5f4ed8c
 use raft::eraftpb::MessageType;
 
 use engine_rocks::Compat;
@@ -1199,7 +1195,6 @@
     assert!(new_max_ts > max_ts);
 }
 
-<<<<<<< HEAD
 /// If a follower is demoted by a snapshot, its meta will be changed. The case is to ensure
 /// asserts in code can tolerate the change.
 #[test]
@@ -1254,7 +1249,11 @@
 
     cluster.clear_send_filters();
     // Now snapshot should be generated and merge on store 3 should be aborted.
-=======
+
+    cluster.must_put(b"k4", b"v4");
+    must_get_equal(&cluster.get_engine(3), b"k4", b"v4");
+}
+
 #[test]
 fn test_stale_message_after_merge() {
     let mut cluster = new_server_cluster(0, 3);
@@ -1292,7 +1291,6 @@
     raft_msg.set_region_epoch(left.get_region_epoch().to_owned());
     cluster.send_raft_msg(raft_msg).unwrap();
 
->>>>>>> e5f4ed8c
     cluster.must_put(b"k4", b"v4");
     must_get_equal(&cluster.get_engine(3), b"k4", b"v4");
 }