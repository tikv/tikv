// Copyright 2017 TiKV Project Authors. Licensed under Apache-2.0.

use std::iter::*;
use std::sync::atomic::Ordering;
use std::sync::*;
use std::thread;
use std::time::*;

use kvproto::kvrpcpb::Context;
use kvproto::raft_cmdpb::CmdType;
use kvproto::raft_serverpb::{PeerState, RaftMessage, RegionLocalState};
use raft::eraftpb::ConfChangeType;
use raft::eraftpb::MessageType;

use engine_rocks::Compat;
use engine_traits::Peekable;
use engine_traits::{CF_RAFT, CF_WRITE};
use pd_client::PdClient;
use test_raftstore::*;
use tikv::storage::kv::SnapContext;
use tikv_util::config::*;
use tikv_util::HandyRwLock;

/// Test if merge is working as expected in a general condition.
#[test]
fn test_node_base_merge() {
    let mut cluster = new_node_cluster(0, 3);
    configure_for_merge(&mut cluster);

    cluster.run();

    cluster.must_put(b"k1", b"v1");
    cluster.must_put(b"k3", b"v3");
    for i in 0..3 {
        must_get_equal(&cluster.get_engine(i + 1), b"k1", b"v1");
        must_get_equal(&cluster.get_engine(i + 1), b"k3", b"v3");
    }

    let pd_client = Arc::clone(&cluster.pd_client);
    let region = pd_client.get_region(b"k1").unwrap();
    cluster.must_split(&region, b"k2");
    let left = pd_client.get_region(b"k1").unwrap();
    let right = pd_client.get_region(b"k2").unwrap();
    assert_eq!(region.get_id(), right.get_id());
    assert_eq!(left.get_end_key(), right.get_start_key());
    assert_eq!(right.get_start_key(), b"k2");
    let get = new_request(
        right.get_id(),
        right.get_region_epoch().clone(),
        vec![new_get_cmd(b"k1")],
        false,
    );
    debug!("requesting {:?}", get);
    let resp = cluster
        .call_command_on_leader(get, Duration::from_secs(5))
        .unwrap();
    assert!(resp.get_header().has_error(), "{:?}", resp);
    assert!(
        resp.get_header().get_error().has_key_not_in_region(),
        "{:?}",
        resp
    );

    pd_client.must_merge(left.get_id(), right.get_id());

    let region = pd_client.get_region(b"k1").unwrap();
    assert_eq!(region.get_id(), right.get_id());
    assert_eq!(region.get_start_key(), left.get_start_key());
    assert_eq!(region.get_end_key(), right.get_end_key());
    let origin_epoch = left.get_region_epoch();
    let new_epoch = region.get_region_epoch();
    // PrepareMerge + CommitMerge, so it should be 2.
    assert_eq!(new_epoch.get_version(), origin_epoch.get_version() + 2);
    assert_eq!(new_epoch.get_conf_ver(), origin_epoch.get_conf_ver());
    let get = new_request(
        region.get_id(),
        new_epoch.to_owned(),
        vec![new_get_cmd(b"k1")],
        false,
    );
    debug!("requesting {:?}", get);
    let resp = cluster
        .call_command_on_leader(get, Duration::from_secs(5))
        .unwrap();
    assert!(!resp.get_header().has_error(), "{:?}", resp);
    assert_eq!(resp.get_responses()[0].get_get().get_value(), b"v1");

    let version = left.get_region_epoch().get_version();
    let conf_ver = left.get_region_epoch().get_conf_ver();
    'outer: for i in 1..4 {
        let state_key = keys::region_state_key(left.get_id());
        let mut state = RegionLocalState::default();
        for _ in 0..3 {
            state = cluster
                .get_engine(i)
                .c()
                .get_msg_cf(CF_RAFT, &state_key)
                .unwrap()
                .unwrap();
            if state.get_state() == PeerState::Tombstone {
                let epoch = state.get_region().get_region_epoch();
                assert_eq!(epoch.get_version(), version + 1);
                assert_eq!(epoch.get_conf_ver(), conf_ver + 1);
                continue 'outer;
            }
            thread::sleep(Duration::from_millis(500));
        }
        panic!("store {} is still not merged: {:?}", i, state);
    }

    cluster.must_put(b"k4", b"v4");
}

#[test]
fn test_node_merge_with_slow_learner() {
    let mut cluster = new_node_cluster(0, 2);
    configure_for_merge(&mut cluster);
    cluster.cfg.raft_store.raft_log_gc_threshold = 40;
    cluster.cfg.raft_store.raft_log_gc_count_limit = 40;
    cluster.cfg.raft_store.merge_max_log_gap = 15;
    cluster.pd_client.disable_default_operator();

    // Create a cluster with peer 1 as leader and peer 2 as learner.
    let r1 = cluster.run_conf_change();
    let pd_client = Arc::clone(&cluster.pd_client);
    pd_client.must_add_peer(r1, new_learner_peer(2, 2));

    // Split the region.
    let pd_client = Arc::clone(&cluster.pd_client);
    let region = pd_client.get_region(b"k1").unwrap();
    cluster.must_split(&region, b"k2");
    let left = pd_client.get_region(b"k1").unwrap();
    let right = pd_client.get_region(b"k2").unwrap();
    assert_eq!(region.get_id(), right.get_id());
    assert_eq!(left.get_end_key(), right.get_start_key());
    assert_eq!(right.get_start_key(), b"k2");

    // Make sure the leader has received the learner's last index.
    cluster.must_put(b"k1", b"v1");
    cluster.must_put(b"k3", b"v3");
    must_get_equal(&cluster.get_engine(2), b"k1", b"v1");
    must_get_equal(&cluster.get_engine(2), b"k3", b"v3");

    cluster.add_send_filter(IsolationFilterFactory::new(2));
    (0..20).for_each(|i| cluster.must_put(b"k1", format!("v{}", i).as_bytes()));

    // Merge 2 regions under isolation should fail.
    let merge = new_prepare_merge(right.clone());
    let req = new_admin_request(left.get_id(), left.get_region_epoch(), merge);
    let resp = cluster
        .call_command_on_leader(req, Duration::from_secs(3))
        .unwrap();
    assert!(
        resp.get_header()
            .get_error()
            .get_message()
            .contains("log gap")
    );

    cluster.clear_send_filters();
    cluster.must_put(b"k11", b"v100");
    must_get_equal(&cluster.get_engine(1), b"k11", b"v100");
    must_get_equal(&cluster.get_engine(2), b"k11", b"v100");

    pd_client.must_merge(left.get_id(), right.get_id());

    // Test slow learner will be cleaned up when merge can't be continued.
    let region = pd_client.get_region(b"k1").unwrap();
    cluster.must_split(&region, b"k5");
    cluster.must_put(b"k4", b"v4");
    cluster.must_put(b"k5", b"v5");
    must_get_equal(&cluster.get_engine(2), b"k4", b"v4");
    must_get_equal(&cluster.get_engine(2), b"k5", b"v5");
    let left = pd_client.get_region(b"k1").unwrap();
    let right = pd_client.get_region(b"k5").unwrap();
    cluster.add_send_filter(IsolationFilterFactory::new(2));
    pd_client.must_merge(left.get_id(), right.get_id());
    let state1 = cluster.truncated_state(right.get_id(), 1);
    (0..50).for_each(|i| cluster.must_put(b"k2", format!("v{}", i).as_bytes()));

    // Wait to trigger compact raft log
    cluster.wait_log_truncated(right.get_id(), 1, state1.get_index() + 1);
    cluster.clear_send_filters();
    cluster.must_put(b"k6", b"v6");
    must_get_equal(&cluster.get_engine(2), b"k6", b"v6");
}

/// Test whether merge will be aborted if prerequisites is not met.
// FIXME(nrc) failing on CI only
#[cfg(feature = "protobuf-codec")]
#[test]
fn test_node_merge_prerequisites_check() {
    let mut cluster = new_node_cluster(0, 3);
    configure_for_merge(&mut cluster);
    let pd_client = Arc::clone(&cluster.pd_client);

    cluster.run();

    cluster.must_put(b"k1", b"v1");
    cluster.must_put(b"k3", b"v3");

    let region = pd_client.get_region(b"k1").unwrap();
    cluster.must_split(&region, b"k2");
    let left = pd_client.get_region(b"k1").unwrap();
    let right = pd_client.get_region(b"k2").unwrap();
    let left_on_store1 = find_peer(&left, 1).unwrap().to_owned();
    cluster.must_transfer_leader(left.get_id(), left_on_store1);
    let right_on_store1 = find_peer(&right, 1).unwrap().to_owned();
    cluster.must_transfer_leader(right.get_id(), right_on_store1);

    // first MsgAppend will append log, second MsgAppend will set commit index,
    // So only allowing first MsgAppend to make source peer have uncommitted entries.
    cluster.add_send_filter(CloneFilterFactory(
        RegionPacketFilter::new(left.get_id(), 3)
            .direction(Direction::Recv)
            .msg_type(MessageType::MsgAppend)
            .allow(1),
    ));
    // make the source peer's commit index can't be updated by MsgHeartbeat.
    cluster.add_send_filter(CloneFilterFactory(
        RegionPacketFilter::new(left.get_id(), 3)
            .msg_type(MessageType::MsgHeartbeat)
            .direction(Direction::Recv),
    ));
    cluster.must_split(&left, b"k11");
    let res = cluster.try_merge(left.get_id(), right.get_id());
    // log gap (min_committed, last_index] contains admin entries.
    assert!(res.get_header().has_error(), "{:?}", res);
    cluster.clear_send_filters();
    cluster.must_put(b"k22", b"v22");
    must_get_equal(&cluster.get_engine(3), b"k22", b"v22");

    cluster.add_send_filter(CloneFilterFactory(RegionPacketFilter::new(
        right.get_id(),
        3,
    )));
    // It doesn't matter if the index and term is correct.
    let compact_log = new_compact_log_request(100, 10);
    let req = new_admin_request(right.get_id(), right.get_region_epoch(), compact_log);
    debug!("requesting {:?}", req);
    let res = cluster
        .call_command_on_leader(req, Duration::from_secs(3))
        .unwrap();
    assert!(res.get_header().has_error(), "{:?}", res);
    let res = cluster.try_merge(right.get_id(), left.get_id());
    // log gap (min_matched, last_index] contains admin entries.
    assert!(res.get_header().has_error(), "{:?}", res);
    cluster.clear_send_filters();
    cluster.must_put(b"k23", b"v23");
    must_get_equal(&cluster.get_engine(3), b"k23", b"v23");

    cluster.add_send_filter(CloneFilterFactory(RegionPacketFilter::new(
        right.get_id(),
        3,
    )));
    let mut large_bytes = vec![b'k', b'3'];
    // 3M
    large_bytes.extend(repeat(b'0').take(1024 * 1024 * 3));
    cluster.must_put(&large_bytes, &large_bytes);
    cluster.must_put(&large_bytes, &large_bytes);
    // So log gap now contains 12M data, which exceeds the default max entry size.
    let res = cluster.try_merge(right.get_id(), left.get_id());
    // log gap contains admin entries.
    assert!(res.get_header().has_error(), "{:?}", res);
    cluster.clear_send_filters();
    cluster.must_put(b"k24", b"v24");
    must_get_equal(&cluster.get_engine(3), b"k24", b"v24");
}

/// Test if stale peer will be handled properly after merge.
#[test]
fn test_node_check_merged_message() {
    let mut cluster = new_node_cluster(0, 4);
    configure_for_merge(&mut cluster);
    ignore_merge_target_integrity(&mut cluster);
    let pd_client = Arc::clone(&cluster.pd_client);
    pd_client.disable_default_operator();

    cluster.run_conf_change();

    cluster.must_put(b"k1", b"v1");
    cluster.must_put(b"k3", b"v3");

    // test if stale peer before conf removal is destroyed automatically
    let mut region = pd_client.get_region(b"k1").unwrap();
    pd_client.must_add_peer(region.get_id(), new_peer(2, 2));
    pd_client.must_add_peer(region.get_id(), new_peer(3, 3));

    cluster.must_split(&region, b"k2");
    let mut left = pd_client.get_region(b"k1").unwrap();
    let mut right = pd_client.get_region(b"k2").unwrap();
    pd_client.must_add_peer(left.get_id(), new_peer(4, 4));
    must_get_equal(&cluster.get_engine(4), b"k1", b"v1");
    cluster.add_send_filter(IsolationFilterFactory::new(4));
    pd_client.must_remove_peer(left.get_id(), new_peer(4, 4));
    pd_client.must_merge(left.get_id(), right.get_id());
    cluster.clear_send_filters();
    must_get_none(&cluster.get_engine(4), b"k1");

    // test gc work under complicated situation.
    cluster.must_put(b"k5", b"v5");
    region = pd_client.get_region(b"k2").unwrap();
    cluster.must_split(&region, b"k2");
    region = pd_client.get_region(b"k4").unwrap();
    cluster.must_split(&region, b"k4");
    left = pd_client.get_region(b"k1").unwrap();
    let middle = pd_client.get_region(b"k3").unwrap();
    let middle_on_store1 = find_peer(&middle, 1).unwrap().to_owned();
    cluster.must_transfer_leader(middle.get_id(), middle_on_store1);
    right = pd_client.get_region(b"k5").unwrap();
    let left_on_store3 = find_peer(&left, 3).unwrap().to_owned();
    pd_client.must_remove_peer(left.get_id(), left_on_store3);
    must_get_none(&cluster.get_engine(3), b"k1");
    cluster.add_send_filter(IsolationFilterFactory::new(3));
    left = pd_client.get_region(b"k1").unwrap();
    pd_client.must_add_peer(left.get_id(), new_peer(3, 5));
    left = pd_client.get_region(b"k1").unwrap();
    pd_client.must_merge(middle.get_id(), left.get_id());
    pd_client.must_merge(right.get_id(), left.get_id());
    cluster.must_delete(b"k3");
    cluster.must_delete(b"k5");
    cluster.must_put(b"k4", b"v4");
    cluster.clear_send_filters();
    let engine3 = cluster.get_engine(3);
    must_get_equal(&engine3, b"k1", b"v1");
    must_get_equal(&engine3, b"k4", b"v4");
    must_get_none(&engine3, b"k3");
    must_get_none(&engine3, b"v5");
}

#[test]
fn test_node_merge_slow_split_right() {
    test_node_merge_slow_split(true);
}

#[test]
fn test_node_merge_slow_split_left() {
    test_node_merge_slow_split(false);
}

// Test if a merge handled properly when there is a unfinished slow split before merge.
fn test_node_merge_slow_split(is_right_derive: bool) {
    let mut cluster = new_node_cluster(0, 3);
    configure_for_merge(&mut cluster);
    ignore_merge_target_integrity(&mut cluster);
    let pd_client = Arc::clone(&cluster.pd_client);
    pd_client.disable_default_operator();
    cluster.cfg.raft_store.right_derive_when_split = is_right_derive;

    cluster.run();

    cluster.must_put(b"k1", b"v1");
    cluster.must_put(b"k3", b"v3");

    let region = pd_client.get_region(b"k1").unwrap();
    cluster.must_split(&region, b"k2");
    let left = pd_client.get_region(b"k1").unwrap();
    let right = pd_client.get_region(b"k3").unwrap();

    let target_leader = right
        .get_peers()
        .iter()
        .find(|p| p.get_store_id() == 1)
        .unwrap()
        .clone();
    cluster.must_transfer_leader(right.get_id(), target_leader);
    let target_leader = left
        .get_peers()
        .iter()
        .find(|p| p.get_store_id() == 2)
        .unwrap()
        .clone();
    cluster.must_transfer_leader(left.get_id(), target_leader);
    must_get_equal(&cluster.get_engine(1), b"k3", b"v3");

    // So cluster becomes:
    //  left region: 1         2(leader) I 3
    // right region: 1(leader) 2         I 3
    // I means isolation.(here just means 3 can not receive append log)
    cluster.add_send_filter(CloneFilterFactory(
        RegionPacketFilter::new(left.get_id(), 3)
            .direction(Direction::Recv)
            .msg_type(MessageType::MsgAppend),
    ));
    cluster.add_send_filter(CloneFilterFactory(
        RegionPacketFilter::new(right.get_id(), 3)
            .direction(Direction::Recv)
            .msg_type(MessageType::MsgAppend),
    ));
    cluster.must_split(&right, b"k3");

    // left region and right region on store 3 fall behind
    // so after split, the new generated region is not on store 3 now
    let right1 = pd_client.get_region(b"k2").unwrap();
    let right2 = pd_client.get_region(b"k3").unwrap();
    assert_ne!(right1.get_id(), right2.get_id());
    pd_client.must_merge(left.get_id(), right1.get_id());
    // after merge, the left region still exists on store 3

    cluster.must_put(b"k0", b"v0");
    cluster.clear_send_filters();
    must_get_equal(&cluster.get_engine(3), b"k0", b"v0");
}

/// Test various cases that a store is isolated during merge.
#[test]
fn test_node_merge_dist_isolation() {
    let mut cluster = new_node_cluster(0, 3);
    configure_for_merge(&mut cluster);
    ignore_merge_target_integrity(&mut cluster);
    let pd_client = Arc::clone(&cluster.pd_client);
    pd_client.disable_default_operator();

    cluster.run();

    cluster.must_put(b"k1", b"v1");
    cluster.must_put(b"k3", b"v3");

    let region = pd_client.get_region(b"k1").unwrap();
    cluster.must_split(&region, b"k2");
    let left = pd_client.get_region(b"k1").unwrap();
    let right = pd_client.get_region(b"k3").unwrap();

    cluster.must_transfer_leader(right.get_id(), new_peer(1, 1));
    let target_leader = left
        .get_peers()
        .iter()
        .find(|p| p.get_store_id() == 3)
        .unwrap()
        .clone();
    cluster.must_transfer_leader(left.get_id(), target_leader);
    must_get_equal(&cluster.get_engine(1), b"k3", b"v3");

    // So cluster becomes:
    //  left region: 1         I 2 3(leader)
    // right region: 1(leader) I 2 3
    // I means isolation.
    cluster.add_send_filter(IsolationFilterFactory::new(1));
    pd_client.must_merge(left.get_id(), right.get_id());
    cluster.must_put(b"k4", b"v4");
    cluster.clear_send_filters();
    must_get_equal(&cluster.get_engine(1), b"k4", b"v4");

    let region = pd_client.get_region(b"k1").unwrap();
    cluster.must_split(&region, b"k2");
    let left = pd_client.get_region(b"k1").unwrap();
    let right = pd_client.get_region(b"k3").unwrap();

    cluster.must_put(b"k11", b"v11");
    pd_client.must_remove_peer(right.get_id(), new_peer(3, 3));
    cluster.must_put(b"k33", b"v33");

    cluster.add_send_filter(CloneFilterFactory(
        RegionPacketFilter::new(right.get_id(), 3).direction(Direction::Recv),
    ));
    pd_client.must_add_peer(right.get_id(), new_peer(3, 4));
    let right = pd_client.get_region(b"k3").unwrap();
    // So cluster becomes:
    //  left region: 1         2   3(leader)
    // right region: 1(leader) 2  [3]
    // [x] means a replica exists logically but is not created on the store x yet.
    let res = cluster.try_merge(region.get_id(), right.get_id());
    // Leader can't find replica 3 of right region, so it fails.
    assert!(res.get_header().has_error(), "{:?}", res);

    let target_leader = left
        .get_peers()
        .iter()
        .find(|p| p.get_store_id() == 2)
        .unwrap()
        .clone();
    cluster.must_transfer_leader(left.get_id(), target_leader);
    pd_client.must_merge(left.get_id(), right.get_id());
    cluster.must_put(b"k4", b"v4");

    cluster.clear_send_filters();
    must_get_equal(&cluster.get_engine(3), b"k4", b"v4");
}

/// Similar to `test_node_merge_dist_isolation`, but make the isolated store
/// way behind others so others have to send it a snapshot.
#[test]
fn test_node_merge_brain_split() {
    let mut cluster = new_node_cluster(0, 3);
    configure_for_merge(&mut cluster);
    ignore_merge_target_integrity(&mut cluster);
    cluster.cfg.raft_store.raft_log_gc_threshold = 12;
    cluster.cfg.raft_store.raft_log_gc_count_limit = 12;

    cluster.run();
    cluster.must_put(b"k1", b"v1");
    cluster.must_put(b"k3", b"v3");

    let pd_client = Arc::clone(&cluster.pd_client);
    let region = pd_client.get_region(b"k1").unwrap();

    cluster.must_split(&region, b"k2");
    let left = pd_client.get_region(b"k1").unwrap();
    let right = pd_client.get_region(b"k3").unwrap();

    // The split regions' leaders could be at store 3, so transfer them to peer 1.
    let left_peer_1 = find_peer(&left, 1).cloned().unwrap();
    cluster.must_transfer_leader(left.get_id(), left_peer_1);
    let right_peer_1 = find_peer(&right, 1).cloned().unwrap();
    cluster.must_transfer_leader(right.get_id(), right_peer_1);

    cluster.must_put(b"k11", b"v11");
    cluster.must_put(b"k21", b"v21");
    // Make sure peers on store 3 have replicated latest update, which means
    // they have already reported their progresses to leader.
    must_get_equal(&cluster.get_engine(3), b"k11", b"v11");
    must_get_equal(&cluster.get_engine(3), b"k21", b"v21");

    cluster.add_send_filter(IsolationFilterFactory::new(3));
    // So cluster becomes:
    //  left region: 1(leader) 2 I 3
    // right region: 1(leader) 2 I 3
    // I means isolation.
    pd_client.must_merge(left.get_id(), right.get_id());

    for i in 0..100 {
        cluster.must_put(format!("k4{}", i).as_bytes(), b"v4");
    }
    must_get_equal(&cluster.get_engine(2), b"k40", b"v4");
    must_get_equal(&cluster.get_engine(1), b"k40", b"v4");

    cluster.clear_send_filters();

    // Wait until store 3 get data after merging
    must_get_equal(&cluster.get_engine(3), b"k40", b"v4");
    let right_peer_3 = find_peer(&right, 3).cloned().unwrap();
    cluster.must_transfer_leader(right.get_id(), right_peer_3);
    cluster.must_put(b"k40", b"v5");

    // Make sure the two regions are already merged on store 3.
    let state_key = keys::region_state_key(left.get_id());
    let state: RegionLocalState = cluster
        .get_engine(3)
        .c()
        .get_msg_cf(CF_RAFT, &state_key)
        .unwrap()
        .unwrap();
    assert_eq!(state.get_state(), PeerState::Tombstone);
    must_get_equal(&cluster.get_engine(3), b"k40", b"v5");
    for i in 1..100 {
        must_get_equal(&cluster.get_engine(3), format!("k4{}", i).as_bytes(), b"v4");
    }

    let region = pd_client.get_region(b"k1").unwrap();
    cluster.must_split(&region, b"k2");
    let region = pd_client.get_region(b"k2").unwrap();
    cluster.must_split(&region, b"k3");
    let middle = pd_client.get_region(b"k2").unwrap();
    let peer_on_store1 = find_peer(&middle, 1).unwrap().to_owned();
    cluster.must_transfer_leader(middle.get_id(), peer_on_store1);
    cluster.must_put(b"k22", b"v22");
    cluster.must_put(b"k33", b"v33");
    must_get_equal(&cluster.get_engine(3), b"k33", b"v33");
    let left = pd_client.get_region(b"k1").unwrap();
    pd_client.disable_default_operator();
    let peer_on_left = find_peer(&left, 3).unwrap().to_owned();
    pd_client.must_remove_peer(left.get_id(), peer_on_left);
    let right = pd_client.get_region(b"k3").unwrap();
    let peer_on_right = find_peer(&right, 3).unwrap().to_owned();
    pd_client.must_remove_peer(right.get_id(), peer_on_right);
    must_get_none(&cluster.get_engine(3), b"k11");
    must_get_equal(&cluster.get_engine(3), b"k22", b"v22");
    must_get_none(&cluster.get_engine(3), b"k33");
    cluster.add_send_filter(IsolationFilterFactory::new(3));
    pd_client.must_add_peer(left.get_id(), new_peer(3, 11));
    pd_client.must_merge(middle.get_id(), left.get_id());
    pd_client.must_remove_peer(left.get_id(), new_peer(3, 11));
    pd_client.must_merge(right.get_id(), left.get_id());
    pd_client.must_add_peer(left.get_id(), new_peer(3, 12));
    let region = pd_client.get_region(b"k1").unwrap();
    // So cluster becomes
    // store   3: k2 [middle] k3
    // store 1/2: [  new_left ] k4 [left]
    cluster.must_split(&region, b"k4");
    cluster.must_put(b"k12", b"v12");
    cluster.clear_send_filters();
    must_get_equal(&cluster.get_engine(3), b"k12", b"v12");
}

/// Test whether approximate size and keys are updated after merge
#[test]
fn test_merge_approximate_size_and_keys() {
    let mut cluster = new_node_cluster(0, 3);
    cluster.cfg.raft_store.split_region_check_tick_interval = ReadableDuration::millis(20);
    cluster.run();

    let mut range = 1..;
    let middle_key = put_cf_till_size(&mut cluster, CF_WRITE, 100, &mut range);
    let max_key = put_cf_till_size(&mut cluster, CF_WRITE, 100, &mut range);

    let pd_client = Arc::clone(&cluster.pd_client);
    let region = pd_client.get_region(b"").unwrap();

    cluster.must_split(&region, &middle_key);
    // make sure split check is invoked so size and keys are updated.
    thread::sleep(Duration::from_millis(100));

    let left = pd_client.get_region(b"").unwrap();
    let right = pd_client.get_region(&max_key).unwrap();
    assert_ne!(left, right);

    // make sure all peer's approximate size is not None.
    cluster.must_transfer_leader(right.get_id(), right.get_peers()[0].clone());
    thread::sleep(Duration::from_millis(100));
    cluster.must_transfer_leader(right.get_id(), right.get_peers()[1].clone());
    thread::sleep(Duration::from_millis(100));
    cluster.must_transfer_leader(right.get_id(), right.get_peers()[2].clone());
    thread::sleep(Duration::from_millis(100));

    let size = pd_client
        .get_region_approximate_size(right.get_id())
        .unwrap();
    assert_ne!(size, 0);
    let keys = pd_client
        .get_region_approximate_keys(right.get_id())
        .unwrap();
    assert_ne!(keys, 0);

    pd_client.must_merge(left.get_id(), right.get_id());
    // make sure split check is invoked so size and keys are updated.
    thread::sleep(Duration::from_millis(100));

    let region = pd_client.get_region(b"").unwrap();
    // size and keys should be updated.
    assert_ne!(
        pd_client
            .get_region_approximate_size(region.get_id())
            .unwrap(),
        size
    );
    assert_ne!(
        pd_client
            .get_region_approximate_keys(region.get_id())
            .unwrap(),
        keys
    );

    // after merge and then transfer leader, if not update new leader's approximate size, it maybe be stale.
    cluster.must_transfer_leader(region.get_id(), region.get_peers()[0].clone());
    // make sure split check is invoked
    thread::sleep(Duration::from_millis(100));
    assert_ne!(
        pd_client
            .get_region_approximate_size(region.get_id())
            .unwrap(),
        size
    );
    assert_ne!(
        pd_client
            .get_region_approximate_keys(region.get_id())
            .unwrap(),
        keys
    );
}

#[test]
fn test_node_merge_update_region() {
    let mut cluster = new_node_cluster(0, 3);
    configure_for_merge(&mut cluster);
    // Election timeout and max leader lease is 1s.
    configure_for_lease_read(&mut cluster, Some(100), Some(10));

    cluster.run();

    cluster.must_put(b"k1", b"v1");
    cluster.must_put(b"k3", b"v3");

    let pd_client = Arc::clone(&cluster.pd_client);
    let region = pd_client.get_region(b"k1").unwrap();
    cluster.must_split(&region, b"k2");
    let left = pd_client.get_region(b"k1").unwrap();
    let right = pd_client.get_region(b"k2").unwrap();

    // Make sure the leader is in lease.
    cluster.must_put(b"k1", b"v2");

    // "k3" is not in the range of left.
    let get = new_request(
        left.get_id(),
        left.get_region_epoch().clone(),
        vec![new_get_cmd(b"k3")],
        false,
    );
    debug!("requesting key not in range {:?}", get);
    let resp = cluster
        .call_command_on_leader(get, Duration::from_secs(5))
        .unwrap();
    assert!(resp.get_header().has_error(), "{:?}", resp);
    assert!(
        resp.get_header().get_error().has_key_not_in_region(),
        "{:?}",
        resp
    );

    // Merge right to left.
    pd_client.must_merge(right.get_id(), left.get_id());

    let origin_leader = cluster.leader_of_region(left.get_id()).unwrap();
    let new_leader = left
        .get_peers()
        .iter()
        .cloned()
        .find(|p| p.get_id() != origin_leader.get_id())
        .unwrap();

    // Make sure merge is done in the new_leader.
    // There is only one region in the cluster, "k0" must belongs to it.
    cluster.must_put(b"k0", b"v0");
    must_get_equal(&cluster.get_engine(new_leader.get_store_id()), b"k0", b"v0");

    // Transfer leadership to the new_leader.
    cluster.must_transfer_leader(left.get_id(), new_leader);

    // Make sure the leader is in lease.
    cluster.must_put(b"k0", b"v1");

    let new_region = pd_client.get_region(b"k2").unwrap();
    let get = new_request(
        new_region.get_id(),
        new_region.get_region_epoch().clone(),
        vec![new_get_cmd(b"k3")],
        false,
    );
    debug!("requesting {:?}", get);
    let resp = cluster
        .call_command_on_leader(get, Duration::from_secs(5))
        .unwrap();
    assert!(!resp.get_header().has_error(), "{:?}", resp);
    assert_eq!(resp.get_responses().len(), 1);
    assert_eq!(resp.get_responses()[0].get_cmd_type(), CmdType::Get);
    assert_eq!(resp.get_responses()[0].get_get().get_value(), b"v3");
}

/// Test if merge is working properly when merge entries is empty but commit index is not updated.
#[test]
fn test_node_merge_catch_up_logs_empty_entries() {
    let mut cluster = new_node_cluster(0, 3);
    configure_for_merge(&mut cluster);
    cluster.run();

    cluster.must_put(b"k1", b"v1");
    cluster.must_put(b"k3", b"v3");

    let pd_client = Arc::clone(&cluster.pd_client);
    let region = pd_client.get_region(b"k1").unwrap();
    let peer_on_store1 = find_peer(&region, 1).unwrap().to_owned();
    cluster.must_transfer_leader(region.get_id(), peer_on_store1);
    cluster.must_split(&region, b"k2");
    let left = pd_client.get_region(b"k1").unwrap();
    let right = pd_client.get_region(b"k2").unwrap();

    // make sure the peer of left region on engine 3 has caught up logs.
    cluster.must_put(b"k0", b"v0");
    must_get_equal(&cluster.get_engine(3), b"k0", b"v0");

    // first MsgAppend will append log, second MsgAppend will set commit index,
    // So only allowing first MsgAppend to make source peer have uncommitted entries.
    cluster.add_send_filter(CloneFilterFactory(
        RegionPacketFilter::new(left.get_id(), 3)
            .direction(Direction::Recv)
            .msg_type(MessageType::MsgAppend)
            .allow(1),
    ));
    // make the source peer have no way to know the uncommitted entries can be applied from heartbeat.
    cluster.add_send_filter(CloneFilterFactory(
        RegionPacketFilter::new(left.get_id(), 3)
            .msg_type(MessageType::MsgHeartbeat)
            .direction(Direction::Recv),
    ));
    // make the source peer have no way to know the uncommitted entries can be applied from target region.
    cluster.add_send_filter(CloneFilterFactory(
        RegionPacketFilter::new(right.get_id(), 3)
            .msg_type(MessageType::MsgAppend)
            .direction(Direction::Recv),
    ));
    pd_client.must_merge(left.get_id(), right.get_id());
    cluster.must_region_not_exist(left.get_id(), 2);
    cluster.shutdown();
    cluster.clear_send_filters();

    // as expected, merge process will forward the commit index
    // and the source peer will be destroyed.
    cluster.start().unwrap();
    cluster.must_region_not_exist(left.get_id(), 3);
}

#[test]
fn test_merge_with_slow_promote() {
    let mut cluster = new_node_cluster(0, 3);
    configure_for_merge(&mut cluster);
    let pd_client = Arc::clone(&cluster.pd_client);
    pd_client.disable_default_operator();

    let r1 = cluster.run_conf_change();
    pd_client.must_add_peer(r1, new_peer(2, 2));

    let region = pd_client.get_region(b"k1").unwrap();
    cluster.must_split(&region, b"k2");

    let left = pd_client.get_region(b"k1").unwrap();
    let right = pd_client.get_region(b"k2").unwrap();

    pd_client.must_add_peer(left.get_id(), new_peer(3, left.get_id() + 3));
    pd_client.must_add_peer(right.get_id(), new_learner_peer(3, right.get_id() + 3));

    cluster.must_put(b"k1", b"v1");
    cluster.must_put(b"k3", b"v3");
    must_get_equal(&cluster.get_engine(3), b"k1", b"v1");
    must_get_equal(&cluster.get_engine(3), b"k3", b"v3");

    let delay_filter =
        Box::new(RegionPacketFilter::new(right.get_id(), 3).direction(Direction::Recv));
    cluster.sim.wl().add_send_filter(3, delay_filter);

    pd_client.must_add_peer(right.get_id(), new_peer(3, right.get_id() + 3));
    pd_client.must_merge(right.get_id(), left.get_id());
    cluster.sim.wl().clear_send_filters(3);
    cluster.must_transfer_leader(left.get_id(), new_peer(3, left.get_id() + 3));
}

/// Test whether a isolated store recover properly if there is no target peer
/// on this store before isolated.
/// A (-∞, k2), B [k2, +∞) on store 1,2,4
/// store 4 is isolated
/// B merge to A (target peer A is not created on store 4. It‘s just exist logically)
/// A split => C (-∞, k3), A [k3, +∞)
/// Then network recovery
#[test]
fn test_merge_isolated_store_with_no_target_peer() {
    let mut cluster = new_node_cluster(0, 4);
    configure_for_merge(&mut cluster);
    ignore_merge_target_integrity(&mut cluster);
    cluster.cfg.raft_store.right_derive_when_split = true;
    let pd_client = Arc::clone(&cluster.pd_client);
    pd_client.disable_default_operator();

    let r1 = cluster.run_conf_change();
    pd_client.must_add_peer(r1, new_peer(2, 2));
    pd_client.must_add_peer(r1, new_peer(3, 3));

    for i in 0..10 {
        cluster.must_put(format!("k{}", i).as_bytes(), b"v1");
    }

    let region = pd_client.get_region(b"k1").unwrap();
    // (-∞, k2), [k2, +∞)
    cluster.must_split(&region, b"k2");

    let left = pd_client.get_region(b"k1").unwrap();
    let right = pd_client.get_region(b"k2").unwrap();

    let left_on_store1 = find_peer(&left, 1).unwrap().to_owned();
    cluster.must_transfer_leader(left.get_id(), left_on_store1);
    let right_on_store1 = find_peer(&right, 1).unwrap().to_owned();
    cluster.must_transfer_leader(right.get_id(), right_on_store1);

    pd_client.must_add_peer(right.get_id(), new_peer(4, 4));
    let right_on_store3 = find_peer(&right, 3).unwrap().to_owned();
    pd_client.must_remove_peer(right.get_id(), right_on_store3);

    // Ensure snapshot is sent and applied.
    must_get_equal(&cluster.get_engine(4), b"k4", b"v1");
    cluster.must_put(b"k22", b"v22");
    // Ensure leader has updated its progress.
    must_get_equal(&cluster.get_engine(4), b"k22", b"v22");

    cluster.add_send_filter(IsolationFilterFactory::new(4));

    pd_client.must_add_peer(left.get_id(), new_peer(4, 5));
    let left_on_store3 = find_peer(&left, 3).unwrap().to_owned();
    pd_client.must_remove_peer(left.get_id(), left_on_store3);

    pd_client.must_merge(right.get_id(), left.get_id());

    let new_left = pd_client.get_region(b"k1").unwrap();
    // (-∞, k3), [k3, +∞)
    cluster.must_split(&new_left, b"k3");
    // Now new_left region range is [k3, +∞)
    cluster.must_put(b"k345", b"v345");
    cluster.clear_send_filters();

    must_get_equal(&cluster.get_engine(4), b"k345", b"v345");
}

/// Test whether a isolated peer can recover when two other regions merge to its region
#[test]
fn test_merge_cascade_merge_isolated() {
    let mut cluster = new_node_cluster(0, 3);
    configure_for_merge(&mut cluster);
    let pd_client = Arc::clone(&cluster.pd_client);
    pd_client.disable_default_operator();

    cluster.run();

    let mut region = pd_client.get_region(b"k1").unwrap();
    cluster.must_split(&region, b"k2");
    region = pd_client.get_region(b"k2").unwrap();
    cluster.must_split(&region, b"k3");

    cluster.must_put(b"k1", b"v1");
    cluster.must_put(b"k2", b"v2");
    cluster.must_put(b"k3", b"v3");

    must_get_equal(&cluster.get_engine(3), b"k1", b"v1");
    must_get_equal(&cluster.get_engine(3), b"k2", b"v2");
    must_get_equal(&cluster.get_engine(3), b"k3", b"v3");

    let r1 = pd_client.get_region(b"k1").unwrap();
    let r2 = pd_client.get_region(b"k2").unwrap();
    let r3 = pd_client.get_region(b"k3").unwrap();

    let r1_on_store1 = find_peer(&r1, 1).unwrap().to_owned();
    cluster.must_transfer_leader(r1.get_id(), r1_on_store1);
    let r2_on_store2 = find_peer(&r2, 2).unwrap().to_owned();
    cluster.must_transfer_leader(r2.get_id(), r2_on_store2);
    let r3_on_store1 = find_peer(&r3, 1).unwrap().to_owned();
    cluster.must_transfer_leader(r3.get_id(), r3_on_store1);

    cluster.add_send_filter(IsolationFilterFactory::new(3));

    // r1, r3 both merge to r2
    pd_client.must_merge(r1.get_id(), r2.get_id());
    pd_client.must_merge(r3.get_id(), r2.get_id());

    cluster.must_put(b"k4", b"v4");

    cluster.clear_send_filters();

    must_get_equal(&cluster.get_engine(3), b"k4", b"v4");
}

// Test if a learner can be destroyed properly when it's isolated and removed by conf change
// before its region merge to another region
#[test]
fn test_merge_isolated_not_in_merge_learner() {
    let mut cluster = new_node_cluster(0, 3);
    configure_for_merge(&mut cluster);
    let pd_client = Arc::clone(&cluster.pd_client);
    pd_client.disable_default_operator();

    cluster.run_conf_change();

    let region = pd_client.get_region(b"k1").unwrap();
    cluster.must_split(&region, b"k2");

    let left = pd_client.get_region(b"k1").unwrap();
    let right = pd_client.get_region(b"k2").unwrap();
    let left_on_store1 = find_peer(&left, 1).unwrap().to_owned();
    let right_on_store1 = find_peer(&right, 1).unwrap().to_owned();

    pd_client.must_add_peer(left.get_id(), new_learner_peer(2, 2));
    // Ensure this learner exists
    cluster.must_put(b"k1", b"v1");
    must_get_equal(&cluster.get_engine(2), b"k1", b"v1");

    cluster.stop_node(2);

    pd_client.must_remove_peer(left.get_id(), new_learner_peer(2, 2));

    pd_client.must_add_peer(left.get_id(), new_peer(3, 3));
    pd_client.must_remove_peer(left.get_id(), left_on_store1);

    pd_client.must_add_peer(right.get_id(), new_peer(3, 4));
    pd_client.must_remove_peer(right.get_id(), right_on_store1);

    pd_client.must_merge(left.get_id(), right.get_id());
    // Add a new learner on store 2 to trigger peer 2 send check-stale-peer msg to other peers
    pd_client.must_add_peer(right.get_id(), new_learner_peer(2, 5));

    cluster.must_put(b"k123", b"v123");

    cluster.run_node(2).unwrap();
    // We can see if the old peer 2 is destroyed
    must_get_equal(&cluster.get_engine(2), b"k123", b"v123");
}

// Test if a learner can be destroyed properly when it's isolated and removed by conf change
// before another region merge to its region
#[test]
fn test_merge_isolated_stale_learner() {
    let mut cluster = new_node_cluster(0, 3);
    configure_for_merge(&mut cluster);
    cluster.cfg.raft_store.right_derive_when_split = true;
    // Do not rely on pd to remove stale peer
    cluster.cfg.raft_store.max_leader_missing_duration = ReadableDuration::hours(2);
    cluster.cfg.raft_store.abnormal_leader_missing_duration = ReadableDuration::minutes(10);
    cluster.cfg.raft_store.peer_stale_state_check_interval = ReadableDuration::minutes(5);
    let pd_client = Arc::clone(&cluster.pd_client);
    pd_client.disable_default_operator();

    cluster.run_conf_change();

    let mut region = pd_client.get_region(b"k1").unwrap();
    cluster.must_split(&region, b"k2");

    let left = pd_client.get_region(b"k1").unwrap();
    let right = pd_client.get_region(b"k2").unwrap();

    pd_client.must_add_peer(left.get_id(), new_learner_peer(2, 2));
    // Ensure this learner exists
    cluster.must_put(b"k1", b"v1");
    must_get_equal(&cluster.get_engine(2), b"k1", b"v1");

    cluster.stop_node(2);

    pd_client.must_remove_peer(left.get_id(), new_learner_peer(2, 2));

    pd_client.must_merge(right.get_id(), left.get_id());

    region = pd_client.get_region(b"k1").unwrap();
    cluster.must_split(&region, b"k2");

    let new_left = pd_client.get_region(b"k1").unwrap();
    assert_ne!(left.get_id(), new_left.get_id());
    // Add a new learner on store 2 to trigger peer 2 send check-stale-peer msg to other peers
    pd_client.must_add_peer(new_left.get_id(), new_learner_peer(2, 5));
    cluster.must_put(b"k123", b"v123");

    cluster.run_node(2).unwrap();
    // We can see if the old peer 2 is destroyed
    must_get_equal(&cluster.get_engine(2), b"k123", b"v123");
}

/// Test if a learner can be destroyed properly in such conditions as follows
/// 1. A peer is isolated
/// 2. Be the last removed peer in its peer list
/// 3. Then its region merges to another region.
/// 4. Isolation disappears
#[test]
fn test_merge_isolated_not_in_merge_learner_2() {
    let mut cluster = new_node_cluster(0, 3);
    configure_for_merge(&mut cluster);
    let pd_client = Arc::clone(&cluster.pd_client);
    pd_client.disable_default_operator();

    cluster.run_conf_change();

    let region = pd_client.get_region(b"k1").unwrap();
    cluster.must_split(&region, b"k2");

    let left = pd_client.get_region(b"k1").unwrap();
    let right = pd_client.get_region(b"k2").unwrap();
    let left_on_store1 = find_peer(&left, 1).unwrap().to_owned();
    let right_on_store1 = find_peer(&right, 1).unwrap().to_owned();

    pd_client.must_add_peer(left.get_id(), new_learner_peer(2, 2));
    // Ensure this learner exists
    cluster.must_put(b"k1", b"v1");
    must_get_equal(&cluster.get_engine(2), b"k1", b"v1");

    cluster.stop_node(2);

    pd_client.must_add_peer(left.get_id(), new_peer(3, 3));
    pd_client.must_remove_peer(left.get_id(), left_on_store1);

    pd_client.must_add_peer(right.get_id(), new_peer(3, 4));
    pd_client.must_remove_peer(right.get_id(), right_on_store1);
    // The peer list of peer 2 is (1001, 1), (2, 2)
    pd_client.must_remove_peer(left.get_id(), new_learner_peer(2, 2));

    pd_client.must_merge(left.get_id(), right.get_id());

    cluster.run_node(2).unwrap();
    // When the abnormal leader missing duration has passed, the check-stale-peer msg will be sent to peer 1001.
    // After that, a new peer list will be returned (2, 2) (3, 3).
    // Then peer 2 sends the check-stale-peer msg to peer 3 and it will get a tombstone response.
    // Finally peer 2 will be destroyed.
    must_get_none(&cluster.get_engine(2), b"k1");
}

/// Test if a peer can be removed if its target peer has been removed and doesn't apply the
/// CommitMerge log.
#[test]
fn test_merge_remove_target_peer_isolated() {
    let mut cluster = new_node_cluster(0, 4);
    configure_for_merge(&mut cluster);
    let pd_client = Arc::clone(&cluster.pd_client);
    pd_client.disable_default_operator();

    cluster.run_conf_change();

    let mut region = pd_client.get_region(b"k1").unwrap();
    pd_client.must_add_peer(region.get_id(), new_peer(2, 2));
    pd_client.must_add_peer(region.get_id(), new_peer(3, 3));

    cluster.must_split(&region, b"k2");
    region = pd_client.get_region(b"k2").unwrap();
    cluster.must_split(&region, b"k3");

    let r1 = pd_client.get_region(b"k1").unwrap();
    let r2 = pd_client.get_region(b"k2").unwrap();
    let r3 = pd_client.get_region(b"k3").unwrap();

    let r1_on_store1 = find_peer(&r1, 1).unwrap().to_owned();
    cluster.must_transfer_leader(r1.get_id(), r1_on_store1);
    let r2_on_store2 = find_peer(&r2, 2).unwrap().to_owned();
    cluster.must_transfer_leader(r2.get_id(), r2_on_store2);

    for i in 1..4 {
        cluster.must_put(format!("k{}", i).as_bytes(), b"v1");
    }

    for i in 1..4 {
        must_get_equal(&cluster.get_engine(3), format!("k{}", i).as_bytes(), b"v1");
    }

    cluster.add_send_filter(IsolationFilterFactory::new(3));
    // Make region r2's epoch > r2 peer on store 3.
    // r2 peer on store 3 will be removed whose epoch is staler than the epoch when r1 merge to r2.
    pd_client.must_add_peer(r2.get_id(), new_peer(4, 4));
    pd_client.must_remove_peer(r2.get_id(), new_peer(4, 4));

    let r2_on_store3 = find_peer(&r2, 3).unwrap().to_owned();
    let r3_on_store3 = find_peer(&r3, 3).unwrap().to_owned();

    pd_client.must_merge(r1.get_id(), r2.get_id());

    pd_client.must_remove_peer(r2.get_id(), r2_on_store3);
    pd_client.must_remove_peer(r3.get_id(), r3_on_store3);

    pd_client.must_merge(r2.get_id(), r3.get_id());

    cluster.clear_send_filters();

    for i in 1..4 {
        must_get_none(&cluster.get_engine(3), format!("k{}", i).as_bytes());
    }
}

#[test]
fn test_sync_max_ts_after_region_merge() {
    use tikv::storage::{Engine, Snapshot};

    let mut cluster = new_server_cluster(0, 3);
    configure_for_merge(&mut cluster);
    cluster.run();

    // Transfer leader to node 1 first to ensure all operations happen on node 1
    cluster.must_transfer_leader(1, new_peer(1, 1));

    cluster.must_put(b"k1", b"v1");
    cluster.must_put(b"k3", b"v3");

    let region = cluster.get_region(b"k1");
    cluster.must_split(&region, b"k2");
    let left = cluster.get_region(b"k1");
    let right = cluster.get_region(b"k3");

    let cm = cluster.sim.read().unwrap().get_concurrency_manager(1);
    let storage = cluster
        .sim
        .read()
        .unwrap()
        .storages
        .get(&1)
        .unwrap()
        .clone();
    let wait_for_synced = |cluster: &mut Cluster<ServerCluster>| {
        let region_id = right.get_id();
        let leader = cluster.leader_of_region(region_id).unwrap();
        let epoch = cluster.get_region_epoch(region_id);
        let mut ctx = Context::default();
        ctx.set_region_id(region_id);
        ctx.set_peer(leader);
        ctx.set_region_epoch(epoch);
        let snap_ctx = SnapContext {
            pb_ctx: &ctx,
            ..Default::default()
        };
        let snapshot = storage.snapshot(snap_ctx).unwrap();
        let max_ts_sync_status = snapshot.max_ts_sync_status.clone().unwrap();
        for retry in 0..10 {
            if max_ts_sync_status.load(Ordering::SeqCst) & 1 == 1 {
                break;
            }
            thread::sleep(Duration::from_millis(1 << retry));
        }
        assert!(snapshot.is_max_ts_synced());
    };

    wait_for_synced(&mut cluster);
    let max_ts = cm.max_ts();

    cluster.pd_client.trigger_tso_failure();
    // Merge left to right
    cluster.pd_client.must_merge(left.get_id(), right.get_id());

    wait_for_synced(&mut cluster);
    let new_max_ts = cm.max_ts();
    assert!(new_max_ts > max_ts);
}

<<<<<<< HEAD
/// Check if merge is cleaned up if the merge target is destroyed several times before it's ever
/// scheduled.
#[test]
fn test_node_merge_long_isolated() {
    let mut cluster = new_node_cluster(0, 3);
    configure_for_merge(&mut cluster);
    ignore_merge_target_integrity(&mut cluster);
    let pd_client = Arc::clone(&cluster.pd_client);
    pd_client.disable_default_operator();

    cluster.run();
=======
/// If a follower is demoted by a snapshot, its meta will be changed. The case is to ensure
/// asserts in code can tolerate the change.
#[test]
fn test_merge_snapshot_demote() {
    let mut cluster = new_node_cluster(0, 4);
    configure_for_merge(&mut cluster);
    configure_for_snapshot(&mut cluster);
    let pd_client = Arc::clone(&cluster.pd_client);
    pd_client.disable_default_operator();

    cluster.run_conf_change();

    let region = pd_client.get_region(b"k1").unwrap();
    pd_client.must_add_peer(region.get_id(), new_peer(2, 2));
    pd_client.must_add_peer(region.get_id(), new_peer(3, 3));

    cluster.must_split(&region, b"k2");

    let r1 = pd_client.get_region(b"k1").unwrap();
    let r2 = pd_client.get_region(b"k3").unwrap();

    let r2_on_store1 = find_peer(&r2, 1).unwrap().to_owned();
    cluster.must_transfer_leader(r2.get_id(), r2_on_store1);

    // So r2 on store 3 will lag behind.
    cluster.add_send_filter(CloneFilterFactory(
        RegionPacketFilter::new(r2.get_id(), 3)
            .direction(Direction::Recv)
            .msg_type(MessageType::MsgAppend),
    ));

    let last_index = cluster.raft_local_state(r2.get_id(), 1).get_last_index();
    for i in 1..4 {
        cluster.must_put(format!("k{}", i).as_bytes(), b"v1");
    }

    pd_client.must_merge(r1.get_id(), r2.get_id());
    cluster.wait_log_truncated(r2.get_id(), 1, last_index + 1);

    // Now demote r2 on store 3 to learner, so its meta will be changed.
    let r2_on_store3 = find_peer(&r2, 3).unwrap().to_owned();
    pd_client.must_joint_confchange(
        r2.get_id(),
        vec![
            (ConfChangeType::AddLearnerNode, new_learner_peer(4, 4)),
            (
                ConfChangeType::AddLearnerNode,
                new_learner_peer(3, r2_on_store3.get_id()),
            ),
        ],
    );

    cluster.clear_send_filters();
    // Now snapshot should be generated and merge on store 3 should be aborted.

    cluster.must_put(b"k4", b"v4");
    must_get_equal(&cluster.get_engine(3), b"k4", b"v4");
}

#[test]
fn test_stale_message_after_merge() {
    let mut cluster = new_server_cluster(0, 3);
    configure_for_merge(&mut cluster);
    cluster.run();
    let pd_client = Arc::clone(&cluster.pd_client);
    pd_client.disable_default_operator();

    cluster.must_transfer_leader(1, new_peer(1, 1));
>>>>>>> 39c4af14

    cluster.must_put(b"k1", b"v1");
    cluster.must_put(b"k3", b"v3");

<<<<<<< HEAD
    let region = pd_client.get_region(b"k1").unwrap();
    cluster.must_split(&region, b"k2");
    let left = pd_client.get_region(b"k1").unwrap();
    let right = pd_client.get_region(b"k3").unwrap();

    cluster.must_transfer_leader(right.get_id(), new_peer(3, 3));
    let target_leader = peer_on_store(&left, 3);
    cluster.must_transfer_leader(left.get_id(), target_leader);
    must_get_equal(&cluster.get_engine(1), b"k3", b"v3");

    // So cluster becomes:
    //  left region: 1 I 2 3(leader)
    // right region: 1 I 2 3(leader)
    // I means isolation.
    cluster.add_send_filter(IsolationFilterFactory::new(1));
    pd_client.must_merge(left.get_id(), right.get_id());
    pd_client.must_remove_peer(right.get_id(), peer_on_store(&right, 1));
    // Split to make sure the range of new peer won't overlap with source.
    let right = pd_client.get_region(b"k1").unwrap();
    cluster.must_split(&right, b"k2");
    cluster.must_put(b"k4", b"v4");
    // Ensure the node is removed, so it will not catch up any logs but just destroy itself.
    must_get_equal(&cluster.get_engine(3), b"k4", b"v4");
    must_get_equal(&cluster.get_engine(2), b"k4", b"v4");

    let filter = RegionPacketFilter::new(left.get_id(), 1);
    cluster.clear_send_filters();
    // Ensure source region will not take any actions.
    cluster.add_send_filter(CloneFilterFactory(filter));
    must_get_none(&cluster.get_engine(1), b"k3");
    must_get_equal(&cluster.get_engine(1), b"k1", b"v1");

    // So new peer will not apply snapshot.
    let filter = RegionPacketFilter::new(right.get_id(), 1).msg_type(MessageType::MsgSnapshot);
    cluster.add_send_filter(CloneFilterFactory(filter));
    pd_client.must_add_peer(right.get_id(), new_peer(1, 1010));
    cluster.must_put(b"k5", b"v5");
    must_get_equal(&cluster.get_engine(2), b"k5", b"v5");
    must_get_none(&cluster.get_engine(1), b"k3");

    // Now peer(1, 1010) should probably created in memory but not persisted.
    pd_client.must_remove_peer(right.get_id(), new_peer(1, 1010));
    cluster.wait_tombstone(right.get_id(), new_peer(1, 1010));
    cluster.clear_send_filters();
    // Source peer should discover it's impossible to proceed and cleanup itself.
    must_get_none(&cluster.get_engine(1), b"k1");
=======
    let region = cluster.get_region(b"k1");
    cluster.must_split(&region, b"k2");
    let left = cluster.get_region(b"k1");
    let right = cluster.get_region(b"k3");

    pd_client.must_remove_peer(left.get_id(), find_peer(&left, 3).unwrap().to_owned());
    pd_client.must_add_peer(left.get_id(), new_peer(3, 1004));
    pd_client.must_merge(left.get_id(), right.get_id());

    // Such stale message can be sent due to network error, consider the following example:
    // 1. Store 1 and Store 3 can't reach each other, so peer 1003 start election and send `RequestVote`
    //    message to peer 1001, and fail due to network error, but this message is keep backoff-retry to send out
    // 2. Peer 1002 become the new leader and remove peer 1003 and add peer 1004 on store 3, then the region is
    //    merged into other region, the merge can success because peer 1002 can reach both peer 1001 and peer 1004
    // 3. Network recover, so peer 1003's `RequestVote` message is sent to peer 1001 after it is merged
    //
    // the backoff-retry of a stale message is hard to simulated in test, so here just send this stale message directly
    let mut raft_msg = RaftMessage::default();
    raft_msg.set_region_id(left.get_id());
    raft_msg.set_from_peer(find_peer(&left, 3).unwrap().to_owned());
    raft_msg.set_to_peer(find_peer(&left, 1).unwrap().to_owned());
    raft_msg.set_region_epoch(left.get_region_epoch().to_owned());
    cluster.send_raft_msg(raft_msg).unwrap();

    cluster.must_put(b"k4", b"v4");
    must_get_equal(&cluster.get_engine(3), b"k4", b"v4");
>>>>>>> 39c4af14
}<|MERGE_RESOLUTION|>--- conflicted
+++ resolved
@@ -1195,19 +1195,6 @@
     assert!(new_max_ts > max_ts);
 }
 
-<<<<<<< HEAD
-/// Check if merge is cleaned up if the merge target is destroyed several times before it's ever
-/// scheduled.
-#[test]
-fn test_node_merge_long_isolated() {
-    let mut cluster = new_node_cluster(0, 3);
-    configure_for_merge(&mut cluster);
-    ignore_merge_target_integrity(&mut cluster);
-    let pd_client = Arc::clone(&cluster.pd_client);
-    pd_client.disable_default_operator();
-
-    cluster.run();
-=======
 /// If a follower is demoted by a snapshot, its meta will be changed. The case is to ensure
 /// asserts in code can tolerate the change.
 #[test]
@@ -1276,59 +1263,10 @@
     pd_client.disable_default_operator();
 
     cluster.must_transfer_leader(1, new_peer(1, 1));
->>>>>>> 39c4af14
 
     cluster.must_put(b"k1", b"v1");
     cluster.must_put(b"k3", b"v3");
 
-<<<<<<< HEAD
-    let region = pd_client.get_region(b"k1").unwrap();
-    cluster.must_split(&region, b"k2");
-    let left = pd_client.get_region(b"k1").unwrap();
-    let right = pd_client.get_region(b"k3").unwrap();
-
-    cluster.must_transfer_leader(right.get_id(), new_peer(3, 3));
-    let target_leader = peer_on_store(&left, 3);
-    cluster.must_transfer_leader(left.get_id(), target_leader);
-    must_get_equal(&cluster.get_engine(1), b"k3", b"v3");
-
-    // So cluster becomes:
-    //  left region: 1 I 2 3(leader)
-    // right region: 1 I 2 3(leader)
-    // I means isolation.
-    cluster.add_send_filter(IsolationFilterFactory::new(1));
-    pd_client.must_merge(left.get_id(), right.get_id());
-    pd_client.must_remove_peer(right.get_id(), peer_on_store(&right, 1));
-    // Split to make sure the range of new peer won't overlap with source.
-    let right = pd_client.get_region(b"k1").unwrap();
-    cluster.must_split(&right, b"k2");
-    cluster.must_put(b"k4", b"v4");
-    // Ensure the node is removed, so it will not catch up any logs but just destroy itself.
-    must_get_equal(&cluster.get_engine(3), b"k4", b"v4");
-    must_get_equal(&cluster.get_engine(2), b"k4", b"v4");
-
-    let filter = RegionPacketFilter::new(left.get_id(), 1);
-    cluster.clear_send_filters();
-    // Ensure source region will not take any actions.
-    cluster.add_send_filter(CloneFilterFactory(filter));
-    must_get_none(&cluster.get_engine(1), b"k3");
-    must_get_equal(&cluster.get_engine(1), b"k1", b"v1");
-
-    // So new peer will not apply snapshot.
-    let filter = RegionPacketFilter::new(right.get_id(), 1).msg_type(MessageType::MsgSnapshot);
-    cluster.add_send_filter(CloneFilterFactory(filter));
-    pd_client.must_add_peer(right.get_id(), new_peer(1, 1010));
-    cluster.must_put(b"k5", b"v5");
-    must_get_equal(&cluster.get_engine(2), b"k5", b"v5");
-    must_get_none(&cluster.get_engine(1), b"k3");
-
-    // Now peer(1, 1010) should probably created in memory but not persisted.
-    pd_client.must_remove_peer(right.get_id(), new_peer(1, 1010));
-    cluster.wait_tombstone(right.get_id(), new_peer(1, 1010));
-    cluster.clear_send_filters();
-    // Source peer should discover it's impossible to proceed and cleanup itself.
-    must_get_none(&cluster.get_engine(1), b"k1");
-=======
     let region = cluster.get_region(b"k1");
     cluster.must_split(&region, b"k2");
     let left = cluster.get_region(b"k1");
@@ -1355,5 +1293,46 @@
 
     cluster.must_put(b"k4", b"v4");
     must_get_equal(&cluster.get_engine(3), b"k4", b"v4");
->>>>>>> 39c4af14
+}
+
+/// Check if merge is cleaned up if the merge target is destroyed several times before it's ever
+/// scheduled.
+#[test]
+fn test_node_merge_long_isolated() {
+    let mut cluster = new_node_cluster(0, 3);
+    configure_for_merge(&mut cluster);
+    ignore_merge_target_integrity(&mut cluster);
+    let pd_client = Arc::clone(&cluster.pd_client);
+    pd_client.disable_default_operator();
+
+    cluster.run();
+
+    cluster.must_put(b"k1", b"v1");
+    cluster.must_put(b"k3", b"v3");
+    let region = cluster.get_region(b"k1");
+    cluster.must_split(&region, b"k2");
+    let left = cluster.get_region(b"k1");
+    let right = cluster.get_region(b"k3");
+
+    pd_client.must_remove_peer(left.get_id(), find_peer(&left, 3).unwrap().to_owned());
+    pd_client.must_add_peer(left.get_id(), new_peer(3, 1004));
+    pd_client.must_merge(left.get_id(), right.get_id());
+
+    // Such stale message can be sent due to network error, consider the following example:
+    // 1. Store 1 and Store 3 can't reach each other, so peer 1003 start election and send `RequestVote`
+    //    message to peer 1001, and fail due to network error, but this message is keep backoff-retry to send out
+    // 2. Peer 1002 become the new leader and remove peer 1003 and add peer 1004 on store 3, then the region is
+    //    merged into other region, the merge can success because peer 1002 can reach both peer 1001 and peer 1004
+    // 3. Network recover, so peer 1003's `RequestVote` message is sent to peer 1001 after it is merged
+    //
+    // the backoff-retry of a stale message is hard to simulated in test, so here just send this stale message directly
+    let mut raft_msg = RaftMessage::default();
+    raft_msg.set_region_id(left.get_id());
+    raft_msg.set_from_peer(find_peer(&left, 3).unwrap().to_owned());
+    raft_msg.set_to_peer(find_peer(&left, 1).unwrap().to_owned());
+    raft_msg.set_region_epoch(left.get_region_epoch().to_owned());
+    cluster.send_raft_msg(raft_msg).unwrap();
+
+    cluster.must_put(b"k4", b"v4");
+    must_get_equal(&cluster.get_engine(3), b"k4", b"v4");
 }