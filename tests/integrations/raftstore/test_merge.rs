--- conflicted
+++ resolved
@@ -1122,12 +1122,9 @@
 
     cluster.clear_send_filters();
 
-<<<<<<< HEAD
     for i in 1..4 {
         must_get_none(&cluster.get_engine(3), format!("k{}", i).as_bytes());
     }
-=======
-    fail::remove(on_handle_apply_2_fp);
 }
 
 /// Test if a learner can be destroyed properly in such conditions as follows
@@ -1175,5 +1172,4 @@
     // Then peer 2 sends the check-stale-peer msg to peer 3 and it will get a tombstone response.
     // Finally peer 2 will be destroyed.
     must_get_none(&cluster.get_engine(2), b"k1");
->>>>>>> 2d6acde5
 }