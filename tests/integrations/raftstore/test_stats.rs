--- conflicted
+++ resolved
@@ -383,7 +383,6 @@
                     batch_commands(&ctx, &client, get_command, &start_key);
                 }
                 if check_query_num_read(cluster, store_id, region_id, QueryKind::Get, 1000) {
-<<<<<<< HEAD
                     flag = true;
                     break;
                 }
@@ -405,10 +404,8 @@
                 if i == 0 {
                     batch_commands(&ctx, &client, coprocessor, &start_key);
                 }
-                // here cannot read any data, so expect is 0. may need fix.
+                // here cannot read any data, so expect is 0. may need fix. here mainly used to verify the request source is as expect.
                 if check_query_num_read(cluster, store_id, region_id, QueryKind::Coprocessor, 0) {
-=======
->>>>>>> 6ff85fcc
                     flag = true;
                     break;
                 }
@@ -418,10 +415,7 @@
     fail::cfg("mock_hotspot_threshold", "return(0)").unwrap();
     fail::cfg("mock_tick_interval", "return(0)").unwrap();
     fail::cfg("mock_collect_tick_interval", "return(0)").unwrap();
-<<<<<<< HEAD
     fail::cfg("only_check_source_task_name", "return(test_stats)").unwrap();
-=======
->>>>>>> 6ff85fcc
     test_query_num::<F>(get, false, true);
     test_query_num::<F>(batch_get, false, true);
     test_query_num::<F>(scan, false, true);
@@ -429,10 +423,7 @@
     // requests may failed caused by `EpochNotMatch` after split when auto split is
     // enabled, disable it.
     test_query_num::<F>(batch_get_command, false, false);
-<<<<<<< HEAD
     test_query_num::<F>(batch_coprocessor, false, false);
-=======
->>>>>>> 6ff85fcc
     test_txn_delete_query::<F>();
     test_pessimistic_lock();
     test_rollback();
