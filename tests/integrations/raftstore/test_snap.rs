--- conflicted
+++ resolved
@@ -660,13 +660,8 @@
 fn test_correct_snapshot_term() {
     // Use five replicas so leader can send a snapshot to a new peer without
     // committing extra logs.
-<<<<<<< HEAD
-    let mut cluster = new_server_cluster(0, 5);
-    let mut pd_client = cluster.pd_client.clone();
-=======
     let mut cluster = new_cluster(0, 5);
-    let pd_client = cluster.pd_client.clone();
->>>>>>> b82036ea
+    let mut pd_client = cluster.pd_client.clone();
     pd_client.disable_default_operator();
 
     // Use run conf change to make new node be initialized with term 0.
