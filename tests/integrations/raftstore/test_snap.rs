// Copyright 2016 TiKV Project Authors. Licensed under Apache-2.0.

use std::{
    fs,
    path::PathBuf,
    sync::{
        atomic::{AtomicBool, Ordering},
        mpsc::{self, Sender},
        Arc, Mutex, RwLock,
    },
    time::Duration,
};

use engine_traits::{KvEngine, RaftEngineReadOnly};
use file_system::{IoOp, IoType};
use futures::executor::block_on;
use grpcio::Environment;
use kvproto::raft_serverpb::*;
use raft::eraftpb::{Message, MessageType, Snapshot};
use raftstore::{store::*, Result};
use rand::Rng;
use security::SecurityManager;
use test_raftstore::*;
use test_raftstore_macro::test_case;
use tikv::server::snap::send_snap;
use tikv_util::{
    config::*,
    time::{Instant, UnixSecs},
    HandyRwLock,
};

fn test_huge_snapshot<T: Simulator>(cluster: &mut Cluster<T>, max_snapshot_file_size: u64) {
    cluster.cfg.rocksdb.titan.enabled = true;
    cluster.cfg.raft_store.raft_log_gc_count_limit = Some(1000);
    cluster.cfg.raft_store.raft_log_gc_tick_interval = ReadableDuration::millis(10);
    cluster.cfg.raft_store.snap_apply_batch_size = ReadableSize(500);
    cluster.cfg.raft_store.max_snapshot_file_raw_size = ReadableSize(max_snapshot_file_size);
    let pd_client = Arc::clone(&cluster.pd_client);
    // Disable default max peer count check.
    pd_client.disable_default_operator();

    let r1 = cluster.run_conf_change();

    let first_value = vec![0; 10240];
    // at least 4m data
    for i in 0..400 {
        let key = format!("{:03}", i);
        cluster.must_put(key.as_bytes(), &first_value);
    }
    let first_key: &[u8] = b"000";

    let engine_2 = cluster.get_engine(2);
    must_get_none(&engine_2, first_key);
    // add peer (2,2) to region 1.
    pd_client.must_add_peer(r1, new_peer(2, 2));

    let (key, value) = (b"k2", b"v2");
    cluster.must_put(key, value);
    assert_eq!(cluster.get(key), Some(value.to_vec()));
    must_get_equal(&engine_2, key, value);

    // now snapshot must be applied on peer 2;
    must_get_equal(&engine_2, first_key, &first_value);
    let stale = Arc::new(AtomicBool::new(false));
    cluster.sim.wl().add_recv_filter(
        3,
        Box::new(LeadingDuplicatedSnapshotFilter::new(
            Arc::clone(&stale),
            false,
        )),
    );
    pd_client.must_add_peer(r1, new_peer(3, 3));
    let mut i = 400;
    loop {
        i += 1;
        let key = format!("{:03}", i);
        cluster.must_put(key.as_bytes(), &first_value);
        if stale.load(Ordering::Relaxed) {
            break;
        }
        if i > 1000 {
            panic!("snapshot should be sent twice after {} kvs", i);
        }
    }
    cluster.must_put(b"k3", b"v3");
    let engine_3 = cluster.get_engine(3);
    must_get_equal(&engine_3, b"k3", b"v3");

    // TODO: add more tests.
}

#[test]
fn test_server_huge_snapshot() {
    let count = 5;
    let mut cluster = new_server_cluster(0, count);
    test_huge_snapshot(&mut cluster, u64::MAX);
}

#[test]
fn test_server_huge_snapshot_multi_files() {
    let count = 5;
    let mut cluster = new_server_cluster(0, count);
    test_huge_snapshot(&mut cluster, 1024 * 1024);
}

fn test_server_snap_gc_internal(version: &str) {
    let mut cluster = new_server_cluster(0, 3);
    configure_for_snapshot(&mut cluster.cfg);
    cluster.pd_client.reset_version(version);
    cluster.cfg.raft_store.snap_gc_timeout = ReadableDuration::millis(300);
    cluster.cfg.raft_store.max_snapshot_file_raw_size = ReadableSize::mb(100);

    let pd_client = Arc::clone(&cluster.pd_client);
    // Disable default max peer count check.
    pd_client.disable_default_operator();
    let r1 = cluster.run_conf_change();
    cluster.must_put(b"k1", b"v1");
    pd_client.must_add_peer(r1, new_peer(2, 2));
    must_get_equal(&cluster.get_engine(2), b"k1", b"v1");

    let (tx, rx) = mpsc::channel();
    // drop all the snapshot so we can detect stale snapfile.
    cluster
        .sim
        .wl()
        .add_recv_filter(3, Box::new(DropSnapshotFilter::new(tx)));
    pd_client.must_add_peer(r1, new_peer(3, 3));

    let first_snap_idx = rx.recv_timeout(Duration::from_secs(3)).unwrap();

    cluster.must_put(b"k2", b"v2");

    // node 1 and node 2 must have k2, but node 3 must not.
    for i in 1..3 {
        let engine = cluster.get_engine(i);
        must_get_equal(&engine, b"k2", b"v2");
    }

    let engine3 = cluster.get_engine(3);
    must_get_none(&engine3, b"k2");

    for _ in 0..30 {
        // write many logs to force log GC for region 1 and region 2.
        // and trigger snapshot more than one time.
        cluster.must_put(b"k1", b"v1");
        cluster.must_put(b"k2", b"v2");
    }

    let mut now = Instant::now();
    loop {
        let snap_index = rx.recv_timeout(Duration::from_secs(3)).unwrap();
        if snap_index != first_snap_idx {
            break;
        }
        if now.saturating_elapsed() >= Duration::from_secs(5) {
            panic!("can't get any snap after {}", first_snap_idx);
        }
    }

    let snap_dir = cluster.get_snap_dir(3);
    // it must have more than 2 snaps.

    assert!(
        fs::read_dir(snap_dir)
            .unwrap()
            .filter(|p| p.is_ok())
            .count()
            >= 2
    );

    let actual_max_per_file_size = cluster.get_snap_mgr(1).get_actual_max_per_file_size(true);

    // version > 6.0.0 should enable multi_snapshot_file feature, which means actual
    // max_per_file_size equals the config
    if version == "6.5.0" {
        assert!(actual_max_per_file_size == cluster.cfg.raft_store.max_snapshot_file_raw_size.0);
    } else {
        // the feature is disabled, and the actual_max_per_file_size should be u64::MAX
        // (so that only one file is generated)
        assert!(actual_max_per_file_size == u64::MAX);
    }

    cluster.sim.wl().clear_recv_filters(3);
    debug!("filters cleared.");

    // node 3 must have k1, k2.
    must_get_equal(&engine3, b"k1", b"v1");
    must_get_equal(&engine3, b"k2", b"v2");

    now = Instant::now();
    loop {
        let mut snap_files = vec![];
        for i in 1..4 {
            let snap_dir = cluster.get_snap_dir(i);
            // snapfiles should be gc.
            snap_files.extend(fs::read_dir(snap_dir).unwrap().map(|p| p.unwrap().path()));
        }
        if snap_files.is_empty() {
            return;
        }
        if now.saturating_elapsed() > Duration::from_secs(10) {
            panic!("snap files is still not empty: {:?}", snap_files);
        }
        sleep_ms(20);
    }
}

#[test]
fn test_server_snap_gc_with_multi_snapshot_files() {
    test_server_snap_gc_internal("6.5.0");
}

#[test]
fn test_server_snap_gc() {
    test_server_snap_gc_internal("5.1.0");
}

#[test_case(test_raftstore::new_node_cluster)]
#[test_case(test_raftstore::new_server_cluster)]
#[test_case(test_raftstore_v2::new_node_cluster)]
#[test_case(test_raftstore_v2::new_server_cluster)]
fn test_concurrent_snap() {
    let mut cluster = new_cluster(0, 3);
    // Test that the handling of snapshot is correct when there are multiple
    // snapshots which have overlapped region ranges arrive at the same
    // raftstore.
    cluster.cfg.rocksdb.titan.enabled = true;
    // Disable raft log gc in this test case.
    cluster.cfg.raft_store.raft_log_gc_tick_interval = ReadableDuration::secs(60);

    let pd_client = Arc::clone(&cluster.pd_client);
    // Disable default max peer count check.
    pd_client.disable_default_operator();

    let r1 = cluster.run_conf_change();
    cluster.must_put(b"k1", b"v1");
    pd_client.must_add_peer(r1, new_peer(2, 2));
    // Force peer 2 to be followers all the way.
    cluster.add_send_filter(CloneFilterFactory(
        RegionPacketFilter::new(r1, 2)
            .msg_type(MessageType::MsgRequestVote)
            .direction(Direction::Send),
    ));
    cluster.must_transfer_leader(r1, new_peer(1, 1));
    cluster.must_put(b"k3", b"v3");
    // Pile up snapshots of overlapped region ranges and deliver them all at once.
    let (tx, rx) = mpsc::channel();
    cluster.add_recv_filter_on_node(3, Box::new(CollectSnapshotFilter::new(tx)));
    pd_client.must_add_peer(r1, new_peer(3, 3));
    let region = cluster.get_region(b"k1");
    // Ensure the snapshot of range ("", "") is sent and piled in filter.
    if let Err(e) = rx.recv_timeout(Duration::from_secs(1)) {
        panic!("the snapshot is not sent before split, e: {:?}", e);
    }
    // Split the region range and then there should be another snapshot for the
    // split ranges.
    cluster.must_split(&region, b"k2");
    must_get_equal(&cluster.get_engine(3), b"k3", b"v3");
    // Ensure the regions work after split.
    cluster.must_put(b"k11", b"v11");
    must_get_equal(&cluster.get_engine(3), b"k11", b"v11");
    cluster.must_put(b"k4", b"v4");
    must_get_equal(&cluster.get_engine(3), b"k4", b"v4");
}

#[test_case(test_raftstore::new_node_cluster)]
#[test_case(test_raftstore::new_server_cluster)]
#[test_case(test_raftstore_v2::new_node_cluster)]
#[test_case(test_raftstore_v2::new_server_cluster)]
fn test_cf_snapshot() {
    let mut cluster = new_cluster(0, 3);
    configure_for_snapshot(&mut cluster.cfg);

    cluster.run();
    let cf = "lock";
    cluster.must_put_cf(cf, b"k1", b"v1");
    cluster.must_put_cf(cf, b"k2", b"v2");
    let engine1 = cluster.get_engine(1);
    must_get_cf_equal(&engine1, cf, b"k1", b"v1");
    must_get_cf_equal(&engine1, cf, b"k2", b"v2");

    // Isolate node 1.
    cluster.add_send_filter(IsolationFilterFactory::new(1));

    // Write some data to trigger snapshot.
    for i in 100..110 {
        let key = format!("k{}", i);
        let value = format!("v{}", i);
        cluster.must_put_cf(cf, key.as_bytes(), value.as_bytes());
    }

    cluster.must_delete_cf(cf, b"k2");

    // Add node 1 back.
    cluster.clear_send_filters();

    // Now snapshot must be applied on node 1.
    must_get_cf_equal(&engine1, cf, b"k1", b"v1");
    must_get_cf_none(&engine1, cf, b"k2");

    // test if node can be safely restarted without losing any data.
    cluster.stop_node(1);
    cluster.run_node(1).unwrap();

    cluster.must_put_cf(cf, b"k3", b"v3");
    must_get_cf_equal(&engine1, cf, b"k3", b"v3");
}

// replace content of all the snapshots with the first snapshot it received.
#[derive(Clone)]
struct StaleSnap {
    inner: Arc<StaleSnapInner>,
}

struct StaleSnapInner {
    first_snap: RwLock<Option<Message>>,
    sent: Mutex<Sender<()>>,
}

impl Filter for StaleSnap {
    fn before(&self, msgs: &mut Vec<RaftMessage>) -> Result<()> {
        let mut res = Vec::with_capacity(msgs.len());
        for mut m in msgs.drain(..) {
            if m.get_message().get_msg_type() == MessageType::MsgSnapshot
                && m.get_to_peer().get_store_id() == 3
            {
                if self.inner.first_snap.rl().is_none() {
                    *self.inner.first_snap.wl() = Some(m.take_message());
                    continue;
                } else {
                    let from = m.get_message().get_from();
                    let to = m.get_message().get_to();
                    m.set_message(self.inner.first_snap.rl().as_ref().unwrap().clone());
                    m.mut_message().set_from(from);
                    m.mut_message().set_to(to);
                    let _ = self.inner.sent.lock().unwrap().send(());
                }
            }
            res.push(m);
        }
        *msgs = res;
        check_messages(msgs)
    }
}

#[test_case(test_raftstore::new_node_cluster)]
#[test_case(test_raftstore_v2::new_node_cluster)]
fn test_node_stale_snap() {
    let mut cluster = new_cluster(0, 3);
    // disable compact log to make snapshot only be sent when peer is first added.
    cluster.cfg.raft_store.raft_log_gc_threshold = 1000;
    cluster.cfg.raft_store.raft_log_gc_count_limit = Some(1000);

    let pd_client = Arc::clone(&cluster.pd_client);
    // Disable default max peer count check.
    pd_client.disable_default_operator();

    let r1 = cluster.run_conf_change();
    // add peer (2,2) to region 1.
    pd_client.must_add_peer(r1, new_peer(2, 2));
    cluster.must_put(b"k1", b"v1");
    must_get_equal(&cluster.get_engine(2), b"k1", b"v1");

    let (tx, rx) = mpsc::channel();
    let filter = StaleSnap {
        inner: Arc::new(StaleSnapInner {
            first_snap: RwLock::default(),
            sent: Mutex::new(tx),
        }),
    };
    cluster.add_send_filter(CloneFilterFactory(filter));
    pd_client.must_add_peer(r1, new_peer(3, 3));
    cluster.must_put(b"k2", b"v2");
    must_get_equal(&cluster.get_engine(3), b"k2", b"v2");
    pd_client.must_remove_peer(r1, new_peer(3, 3));
    must_get_none(&cluster.get_engine(3), b"k2");
    pd_client.must_add_peer(r1, new_peer(3, 4));

    cluster.must_put(b"k3", b"v3");
    must_get_equal(&cluster.get_engine(2), b"k3", b"v3");
    rx.recv().unwrap();
    sleep_ms(2000);
    must_get_none(&cluster.get_engine(3), b"k3");
    cluster.clear_send_filters();
    must_get_equal(&cluster.get_engine(3), b"k3", b"v3");
}

/// Pause Snap and wait till first append message arrives.
pub struct SnapshotAppendFilter {
    stale: AtomicBool,
    pending_msg: Mutex<Vec<RaftMessage>>,
    notifier: Mutex<Sender<()>>,
}

impl SnapshotAppendFilter {
    pub fn new(notifier: Sender<()>) -> SnapshotAppendFilter {
        SnapshotAppendFilter {
            stale: AtomicBool::new(false),
            pending_msg: Mutex::new(vec![]),
            notifier: Mutex::new(notifier),
        }
    }
}

impl Filter for SnapshotAppendFilter {
    fn before(&self, msgs: &mut Vec<RaftMessage>) -> Result<()> {
        if self.stale.load(Ordering::Relaxed) {
            return Ok(());
        }
        let mut to_send = vec![];
        let mut pending_msg = self.pending_msg.lock().unwrap();
        let mut stale = false;
        for msg in msgs.drain(..) {
            let should_collect =
                !stale && msg.get_message().get_msg_type() == MessageType::MsgSnapshot;
            stale = !pending_msg.is_empty()
                && msg.get_message().get_msg_type() == MessageType::MsgAppend;
            if should_collect {
                pending_msg.push(msg);
                self.notifier.lock().unwrap().send(()).unwrap();
            } else {
                if stale {
                    to_send.extend(pending_msg.drain(..));
                }
                to_send.push(msg);
            }
        }
        self.stale.store(stale, Ordering::SeqCst);
        msgs.extend(to_send);
        Ok(())
    }
}

#[test_case(test_raftstore::new_node_cluster)]
#[test_case(test_raftstore::new_server_cluster)]
#[test_case(test_raftstore_v2::new_node_cluster)]
#[test_case(test_raftstore_v2::new_server_cluster)]
fn test_node_snapshot_with_append() {
    let mut cluster = new_cluster(0, 4);
    configure_for_snapshot(&mut cluster.cfg);

    let pd_client = Arc::clone(&cluster.pd_client);
    // Disable default max peer count check.
    pd_client.disable_default_operator();
    cluster.run();

    // In case of removing leader, let's transfer leader to some node first.
    cluster.must_transfer_leader(1, new_peer(1, 1));
    pd_client.must_remove_peer(1, new_peer(4, 4));

    let (tx, rx) = mpsc::channel();
    cluster.add_recv_filter_on_node(4, Box::new(SnapshotAppendFilter::new(tx)));
    pd_client.add_peer(1, new_peer(4, 5));
    rx.recv_timeout(Duration::from_secs(3)).unwrap();
    cluster.must_put(b"k1", b"v1");
    cluster.must_put(b"k2", b"v2");
    let engine4 = cluster.get_engine(4);
    must_get_equal(&engine4, b"k1", b"v1");
    must_get_equal(&engine4, b"k2", b"v2");
}

#[test]
fn test_inspected_snapshot() {
    let mut cluster = new_server_cluster(1, 3);
    cluster.cfg.prefer_mem = false;
    cluster.cfg.raft_store.raft_log_gc_tick_interval = ReadableDuration::millis(20);
    cluster.cfg.raft_store.raft_log_gc_count_limit = Some(8);
    cluster.cfg.raft_store.merge_max_log_gap = 3;
    let pd_client = Arc::clone(&cluster.pd_client);
    pd_client.disable_default_operator();

    cluster.run();
    cluster.must_transfer_leader(1, new_peer(1, 1));
    cluster.stop_node(3);
    (0..10).for_each(|_| cluster.must_put(b"k2", b"v2"));
    // Sleep for a while to ensure all logs are compacted.
    sleep_ms(100);

    let stats = cluster
        .io_rate_limiter
        .as_ref()
        .unwrap()
        .statistics()
        .unwrap();
    assert_eq!(stats.fetch(IoType::Replication, IoOp::Read), 0);
    assert_eq!(stats.fetch(IoType::Replication, IoOp::Write), 0);
    // Make sure snapshot read hits disk
    cluster.flush_data();
    // Let store 3 inform leader to generate a snapshot.
    cluster.run_node(3).unwrap();
    must_get_equal(&cluster.get_engine(3), b"k2", b"v2");
    assert_ne!(stats.fetch(IoType::Replication, IoOp::Read), 0);
    assert_ne!(stats.fetch(IoType::Replication, IoOp::Write), 0);

    pd_client.must_remove_peer(1, new_peer(2, 2));
    must_get_none(&cluster.get_engine(2), b"k2");
    assert_eq!(stats.fetch(IoType::LoadBalance, IoOp::Read), 0);
    assert_eq!(stats.fetch(IoType::LoadBalance, IoOp::Write), 0);
    pd_client.must_add_peer(1, new_peer(2, 2));
    must_get_equal(&cluster.get_engine(2), b"k2", b"v2");
    assert_ne!(stats.fetch(IoType::LoadBalance, IoOp::Read), 0);
    assert_ne!(stats.fetch(IoType::LoadBalance, IoOp::Write), 0);
}

// Test snapshot generating and receiving can share one I/O limiter fairly.
// 1. Bootstrap a 1 Region, 1 replica cluster;
// 2. Add a peer on store 2 for the Region, so that there is a snapshot received
// on store 2; 3. Rename the received snapshot on store 2, and then keep sending
// it back to store 1; 4. Add another peer for the Region, so store 1 will
// generate a new snapshot; 5. Test the generating can success while the store
// keeps receiving snapshots from store 2.
#[test]
fn test_gen_during_heavy_recv() {
    let mut cluster = new_server_cluster(0, 3);
<<<<<<< HEAD
    cluster.cfg.server.snap_max_write_bytes_per_sec = ReadableSize(1024 * 1024);
=======
    cluster.cfg.server.snap_io_max_bytes_per_sec = ReadableSize(5 * 1024 * 1024);
>>>>>>> 6342e0ef
    cluster.cfg.raft_store.snap_mgr_gc_tick_interval = ReadableDuration(Duration::from_secs(100));

    let pd_client = Arc::clone(&cluster.pd_client);
    pd_client.disable_default_operator();
    let r1 = cluster.run_conf_change();

    // 1M random value to ensure the region snapshot is large enough.
    cluster.must_put(b"key-0000", b"value");
    for i in 1..1024 {
        let key = format!("key-{:04}", i).into_bytes();
        cluster.must_put(&key, &random_long_vec(1024));
    }
    // Another 1M random value because the region will split later.
    cluster.must_put(b"zzz-0000", b"value");
    for i in 1..1024 {
        let key = format!("zzz-{:04}", i).into_bytes();
        cluster.must_put(&key, &random_long_vec(1024));
    }

    pd_client.must_add_peer(r1, new_peer(2, 2));
    must_get_equal(&cluster.get_engine(2), b"key-0000", b"value");

    // The new region can be used to keep sending snapshots to store 1.
    let r2 = {
        let r = cluster.get_region(b"key");
        cluster.must_split(&r, b"zzz");
        cluster.get_region(b"key").get_id()
    };
    cluster.must_transfer_leader(r2, new_peer(2, 1002));

    let snap_mgr = cluster.get_snap_mgr(2);
    let engine = cluster.engines[&2].kv.clone();
    let snap_term = cluster.raft_local_state(r2, 2).get_hard_state().term;
    let snap_apply_state = cluster.apply_state(r2, 2);
    let mut snap_index = snap_apply_state.applied_index;

    let snap = do_snapshot(
        snap_mgr.clone(),
        &engine,
        engine.snapshot(),
        r2,
        snap_term,
        snap_apply_state,
        true,
        true,
        UnixSecs::now(),
    )
    .unwrap();

    // Keep sending snapshots to store 1.
    let s1_addr = cluster.sim.rl().get_addr(1);
    let sec_mgr = cluster.sim.rl().security_mgr.clone();
    let snap_dir = cluster.sim.rl().get_snap_dir(2);
    let th = std::thread::spawn(move || {
        loop {
            for suffix in &[".meta", "_default.sst"] {
                let f = format!("gen_{}_{}_{}{}", r2, snap_term, snap_index, suffix);
                let mut src = PathBuf::from(&snap_dir);
                src.push(&f);

                let f = format!("gen_{}_{}_{}{}", r2, snap_term, snap_index + 1, suffix);
                let mut dst = PathBuf::from(&snap_dir);
                dst.push(&f);

                fs::hard_link(&src, &dst).unwrap();
            }

            let snap_mgr = snap_mgr.clone();
            let sec_mgr = sec_mgr.clone();
            let s = snap.clone();
            if let Err(e) =
                send_a_large_snapshot(snap_mgr, sec_mgr, &s1_addr, r2, s, snap_index, snap_term)
            {
                info!("send_a_large_snapshot fail: {}", e);
                break;
            }
            snap_index += 1;
        }
    });

    // While store 1 keeps receiving snapshots, it should still can generate a
    // snapshot on time.
    pd_client.must_add_peer(r1, new_learner_peer(3, 3));
    sleep_ms(500);
    must_get_equal(&cluster.get_engine(3), b"zzz-0000", b"value");

    // store 1 and store 2 must send snapshot, so stats should record the snapshot.
    let send_stats = cluster.get_snap_mgr(1).stats();
    let recv_stats = cluster.get_snap_mgr(2).stats();
    assert_eq!(send_stats.sending_count, 0);
    assert_eq!(recv_stats.receiving_count, 0);
    assert_ne!(send_stats.stats.len(), 0);
    assert_ne!(recv_stats.stats.len(), 0);
    drop(cluster);
    let _ = th.join();
}

fn send_a_large_snapshot(
    mgr: SnapManager,
    security_mgr: Arc<SecurityManager>,
    addr: &str,
    region_id: u64,
    mut snap: Snapshot,
    index: u64,
    term: u64,
) -> std::result::Result<(), String> {
    snap.mut_metadata().term = term;
    snap.mut_metadata().index = index;

    // Construct a raft message.
    let mut msg = RaftMessage::default();
    msg.region_id = region_id;
    msg.mut_message().set_snapshot(snap);

    let env = Arc::new(Environment::new(1));
    let cfg = tikv::server::Config::default();
    block_on(async {
        send_snap(env, mgr, security_mgr, &cfg, addr, msg)
            .unwrap()
            .await
            .map(|_| ())
            .map_err(|e| format!("{:?}", e))
    })
}

fn random_long_vec(length: usize) -> Vec<u8> {
    let mut rng = rand::thread_rng();
    let mut value = Vec::with_capacity(1024);
    (0..length).for_each(|_| value.push(rng.gen::<u8>()));
    value
}

/// Snapshot is generated using apply term from apply thread, which should be
/// set correctly otherwise lead to inconsistency.
#[test_case(test_raftstore::new_server_cluster)]
#[test_case(test_raftstore_v2::new_server_cluster)]
fn test_correct_snapshot_term() {
    // Use five replicas so leader can send a snapshot to a new peer without
    // committing extra logs.
    let mut cluster = new_cluster(0, 5);
    let pd_client = cluster.pd_client.clone();
    pd_client.disable_default_operator();

    // Use run conf change to make new node be initialized with term 0.
    let r = cluster.run_conf_change();

    // 5 will catch up logs with just a snapshot.
    cluster.add_send_filter(IsolationFilterFactory::new(5));
    // 4 will catch up logs using snapshot from 5.
    cluster.add_send_filter(IsolationFilterFactory::new(4));

    pd_client.must_add_peer(r, new_peer(2, 2));
    pd_client.must_add_peer(r, new_peer(3, 3));
    pd_client.must_add_peer(r, new_peer(4, 4));
    pd_client.must_add_peer(r, new_peer(5, 5));
    cluster.must_put(b"k0", b"v0");

    cluster.clear_send_filters();
    // So peer 4 will not apply snapshot from current leader.
    cluster.add_send_filter(CloneFilterFactory(
        RegionPacketFilter::new(1, 4)
            .msg_type(MessageType::MsgSnapshot)
            .direction(Direction::Recv),
    ));
    // So no new log will be applied. When peer 5 becomes leader, it won't have
    // chance to update apply index in apply worker.
    for i in 1..=3 {
        cluster.add_send_filter(CloneFilterFactory(
            RegionPacketFilter::new(1, i)
                .msg_type(MessageType::MsgAppendResponse)
                .direction(Direction::Send),
        ));
    }
    cluster.must_transfer_leader(1, new_peer(5, 5));
    // Clears send filters so peer 4 can accept snapshot from peer 5. If peer 5
    // didn't set apply index correctly using snapshot in apply worker, the snapshot
    // will be generated as term 0. Raft consider term of missing index as 0, so
    // peer 4 will accept the snapshot and think it has already applied it, hence
    // fast forward it then panic.
    cluster.clear_send_filters();
    must_get_equal(&cluster.get_engine(4), b"k0", b"v0");
    cluster.clear_send_filters();
    cluster.must_put(b"k1", b"v1");
    // If peer 4 panicks, it won't be able to apply new writes.
    must_get_equal(&cluster.get_engine(4), b"k1", b"v1");
}

/// Test when applying a snapshot, old logs should be cleaned up.
#[test_case(test_raftstore::new_node_cluster)]
#[test_case(test_raftstore_v2::new_node_cluster)]
fn test_snapshot_clean_up_logs_with_log_gc() {
    let mut cluster = new_cluster(0, 4);
    cluster.cfg.raft_store.raft_log_gc_count_limit = Some(50);
    cluster.cfg.raft_store.raft_log_gc_threshold = 50;
    // Speed up log gc.
    cluster.cfg.raft_store.raft_log_compact_sync_interval = ReadableDuration::millis(1);
    let pd_client = cluster.pd_client.clone();

    // Disable default max peer number check.
    pd_client.disable_default_operator();
    let r = cluster.run_conf_change();
    pd_client.must_add_peer(r, new_peer(2, 2));
    pd_client.must_add_peer(r, new_peer(3, 3));
    cluster.add_send_filter(IsolationFilterFactory::new(2));
    pd_client.must_add_peer(r, new_peer(4, 4));
    pd_client.must_remove_peer(r, new_peer(3, 3));
    cluster.must_transfer_leader(r, new_peer(4, 4));
    cluster.must_put(b"k1", b"v1");
    must_get_equal(&cluster.get_engine(4), b"k1", b"v1");
    cluster.clear_send_filters();
    cluster.add_send_filter(IsolationFilterFactory::new(1));
    // Peer (4, 4) must become leader at the end and send snapshot to 2.
    must_get_equal(&cluster.get_engine(2), b"k1", b"v1");

    let raft_engine = cluster.get_raft_engine(2);
    let mut dest = vec![];
    raft_engine.get_all_entries_to(1, &mut dest).unwrap();
    // No new log is proposed, so there should be no log at all.
    assert!(dest.is_empty(), "{:?}", dest);
}<|MERGE_RESOLUTION|>--- conflicted
+++ resolved
@@ -512,11 +512,7 @@
 #[test]
 fn test_gen_during_heavy_recv() {
     let mut cluster = new_server_cluster(0, 3);
-<<<<<<< HEAD
-    cluster.cfg.server.snap_max_write_bytes_per_sec = ReadableSize(1024 * 1024);
-=======
-    cluster.cfg.server.snap_io_max_bytes_per_sec = ReadableSize(5 * 1024 * 1024);
->>>>>>> 6342e0ef
+    cluster.cfg.server.snap_io_max_bytes_per_sec = ReadableSize(1024 * 1024);
     cluster.cfg.raft_store.snap_mgr_gc_tick_interval = ReadableDuration(Duration::from_secs(100));
 
     let pd_client = Arc::clone(&cluster.pd_client);
