// Copyright 2016 TiKV Project Authors. Licensed under Apache-2.0.

use std::{
    fs,
    path::PathBuf,
    sync::{
        atomic::{AtomicBool, Ordering},
        mpsc::{self, Sender},
        Arc, Mutex, RwLock,
    },
    time::Duration,
};

use collections::HashMap;
use engine_traits::{Checkpointer, KvEngine, RaftEngineReadOnly};
use file_system::{IoOp, IoType};
use futures::executor::block_on;
use grpcio::{self, ChannelBuilder, Environment};
use kvproto::{
    raft_serverpb::{RaftMessage, RaftSnapshotData},
    tikvpb::TikvClient,
};
use raft::eraftpb::{Message, MessageType, Snapshot};
use raftstore::{
    coprocessor::{ApplySnapshotObserver, BoxApplySnapshotObserver, Coprocessor, CoprocessorHost},
    store::{snap::TABLET_SNAPSHOT_VERSION, *},
    Result,
};
use rand::Rng;
use security::SecurityManager;
use test_raftstore::*;
use test_raftstore_macro::test_case;
use test_raftstore_v2::WrapFactory;
use tikv::server::{snap::send_snap, tablet_snap::send_snap as send_snap_v2};
use tikv_util::{
    config::*,
    time::{Instant, Limiter, UnixSecs},
    HandyRwLock,
};

fn test_huge_snapshot<T: Simulator>(cluster: &mut Cluster<T>, max_snapshot_file_size: u64) {
    cluster.cfg.rocksdb.titan.enabled = true;
    cluster.cfg.raft_store.raft_log_gc_count_limit = Some(1000);
    cluster.cfg.raft_store.raft_log_gc_tick_interval = ReadableDuration::millis(10);
    cluster.cfg.raft_store.snap_apply_batch_size = ReadableSize(500);
    cluster.cfg.raft_store.max_snapshot_file_raw_size = ReadableSize(max_snapshot_file_size);
    let pd_client = Arc::clone(&cluster.pd_client);
    // Disable default max peer count check.
    pd_client.disable_default_operator();

    let r1 = cluster.run_conf_change();

    let first_value = vec![0; 10240];
    // at least 4m data
    for i in 0..400 {
        let key = format!("{:03}", i);
        cluster.must_put(key.as_bytes(), &first_value);
    }
    let first_key: &[u8] = b"000";

    let engine_2 = cluster.get_engine(2);
    must_get_none(&engine_2, first_key);
    // add peer (2,2) to region 1.
    pd_client.must_add_peer(r1, new_peer(2, 2));

    let (key, value) = (b"k2", b"v2");
    cluster.must_put(key, value);
    assert_eq!(cluster.get(key), Some(value.to_vec()));
    must_get_equal(&engine_2, key, value);

    // now snapshot must be applied on peer 2;
    must_get_equal(&engine_2, first_key, &first_value);
    let stale = Arc::new(AtomicBool::new(false));
    cluster.sim.wl().add_recv_filter(
        3,
        Box::new(LeadingDuplicatedSnapshotFilter::new(
            Arc::clone(&stale),
            false,
        )),
    );
    pd_client.must_add_peer(r1, new_peer(3, 3));
    let mut i = 400;
    loop {
        i += 1;
        let key = format!("{:03}", i);
        cluster.must_put(key.as_bytes(), &first_value);
        if stale.load(Ordering::Relaxed) {
            break;
        }
        if i > 1000 {
            panic!("snapshot should be sent twice after {} kvs", i);
        }
    }
    cluster.must_put(b"k3", b"v3");
    let engine_3 = cluster.get_engine(3);
    must_get_equal(&engine_3, b"k3", b"v3");

    // TODO: add more tests.
}

#[test]
fn test_server_huge_snapshot() {
    let count = 5;
    let mut cluster = new_server_cluster(0, count);
    test_huge_snapshot(&mut cluster, u64::MAX);
}

#[test]
fn test_server_huge_snapshot_multi_files() {
    let count = 5;
    let mut cluster = new_server_cluster(0, count);
    test_huge_snapshot(&mut cluster, 1024 * 1024);
}

fn test_server_snap_gc_internal(version: &str) {
    let mut cluster = new_server_cluster(0, 3);
    configure_for_snapshot(&mut cluster.cfg);
    cluster.pd_client.reset_version(version);
    cluster.cfg.raft_store.snap_gc_timeout = ReadableDuration::millis(300);
    cluster.cfg.raft_store.max_snapshot_file_raw_size = ReadableSize::mb(100);

    let pd_client = Arc::clone(&cluster.pd_client);
    // Disable default max peer count check.
    pd_client.disable_default_operator();
    let r1 = cluster.run_conf_change();
    cluster.must_put(b"k1", b"v1");
    pd_client.must_add_peer(r1, new_peer(2, 2));
    must_get_equal(&cluster.get_engine(2), b"k1", b"v1");

    let (tx, rx) = mpsc::channel();
    // drop all the snapshot so we can detect stale snapfile.
    cluster
        .sim
        .wl()
        .add_recv_filter(3, Box::new(DropSnapshotFilter::new(tx)));
    pd_client.must_add_peer(r1, new_peer(3, 3));

    let first_snap_idx = rx.recv_timeout(Duration::from_secs(3)).unwrap();

    cluster.must_put(b"k2", b"v2");

    // node 1 and node 2 must have k2, but node 3 must not.
    for i in 1..3 {
        let engine = cluster.get_engine(i);
        must_get_equal(&engine, b"k2", b"v2");
    }

    let engine3 = cluster.get_engine(3);
    must_get_none(&engine3, b"k2");

    for _ in 0..30 {
        // write many logs to force log GC for region 1 and region 2.
        // and trigger snapshot more than one time.
        cluster.must_put(b"k1", b"v1");
        cluster.must_put(b"k2", b"v2");
    }

    let mut now = Instant::now();
    loop {
        let snap_index = rx.recv_timeout(Duration::from_secs(3)).unwrap();
        if snap_index != first_snap_idx {
            break;
        }
        if now.saturating_elapsed() >= Duration::from_secs(5) {
            panic!("can't get any snap after {}", first_snap_idx);
        }
    }

    let snap_dir = cluster.get_snap_dir(3);
    // it must have more than 2 snaps.

    assert!(
        fs::read_dir(snap_dir)
            .unwrap()
            .filter(|p| p.is_ok())
            .count()
            >= 2
    );

    let actual_max_per_file_size = cluster.get_snap_mgr(1).get_actual_max_per_file_size(true);

    // version > 6.0.0 should enable multi_snapshot_file feature, which means actual
    // max_per_file_size equals the config
    if version == "6.5.0" {
        assert!(actual_max_per_file_size == cluster.cfg.raft_store.max_snapshot_file_raw_size.0);
    } else {
        // the feature is disabled, and the actual_max_per_file_size should be u64::MAX
        // (so that only one file is generated)
        assert!(actual_max_per_file_size == u64::MAX);
    }

    cluster.sim.wl().clear_recv_filters(3);
    debug!("filters cleared.");

    // node 3 must have k1, k2.
    must_get_equal(&engine3, b"k1", b"v1");
    must_get_equal(&engine3, b"k2", b"v2");

    now = Instant::now();
    loop {
        let mut snap_files = vec![];
        for i in 1..4 {
            let snap_dir = cluster.get_snap_dir(i);
            // snapfiles should be gc.
            snap_files.extend(fs::read_dir(snap_dir).unwrap().map(|p| p.unwrap().path()));
        }
        if snap_files.is_empty() {
            return;
        }
        if now.saturating_elapsed() > Duration::from_secs(10) {
            panic!("snap files is still not empty: {:?}", snap_files);
        }
        sleep_ms(20);
    }
}

#[test]
fn test_server_snap_gc_with_multi_snapshot_files() {
    test_server_snap_gc_internal("6.5.0");
}

#[test]
fn test_server_snap_gc() {
    test_server_snap_gc_internal("5.1.0");
}

#[test_case(test_raftstore::new_node_cluster)]
#[test_case(test_raftstore::new_server_cluster)]
#[test_case(test_raftstore_v2::new_node_cluster)]
#[test_case(test_raftstore_v2::new_server_cluster)]
fn test_concurrent_snap() {
    let mut cluster = new_cluster(0, 3);
    // Test that the handling of snapshot is correct when there are multiple
    // snapshots which have overlapped region ranges arrive at the same
    // raftstore.
    cluster.cfg.rocksdb.titan.enabled = true;
    // Disable raft log gc in this test case.
    cluster.cfg.raft_store.raft_log_gc_tick_interval = ReadableDuration::secs(60);

    let pd_client = Arc::clone(&cluster.pd_client);
    // Disable default max peer count check.
    pd_client.disable_default_operator();

    let r1 = cluster.run_conf_change();
    cluster.must_put(b"k1", b"v1");
    pd_client.must_add_peer(r1, new_peer(2, 2));
    // Force peer 2 to be followers all the way.
    cluster.add_send_filter(CloneFilterFactory(
        RegionPacketFilter::new(r1, 2)
            .msg_type(MessageType::MsgRequestVote)
            .direction(Direction::Send),
    ));
    cluster.must_transfer_leader(r1, new_peer(1, 1));
    cluster.must_put(b"k3", b"v3");
    // Pile up snapshots of overlapped region ranges and deliver them all at once.
    let (tx, rx) = mpsc::channel();
    cluster.add_recv_filter_on_node(3, Box::new(CollectSnapshotFilter::new(tx)));
    pd_client.must_add_peer(r1, new_peer(3, 3));
    let region = cluster.get_region(b"k1");
    // Ensure the snapshot of range ("", "") is sent and piled in filter.
    if let Err(e) = rx.recv_timeout(Duration::from_secs(1)) {
        panic!("the snapshot is not sent before split, e: {:?}", e);
    }
    // Split the region range and then there should be another snapshot for the
    // split ranges.
    cluster.must_split(&region, b"k2");
    must_get_equal(&cluster.get_engine(3), b"k3", b"v3");
    // Ensure the regions work after split.
    cluster.must_put(b"k11", b"v11");
    must_get_equal(&cluster.get_engine(3), b"k11", b"v11");
    cluster.must_put(b"k4", b"v4");
    must_get_equal(&cluster.get_engine(3), b"k4", b"v4");
}

#[test_case(test_raftstore::new_node_cluster)]
#[test_case(test_raftstore::new_server_cluster)]
#[test_case(test_raftstore_v2::new_node_cluster)]
#[test_case(test_raftstore_v2::new_server_cluster)]
fn test_cf_snapshot() {
    let mut cluster = new_cluster(0, 3);
    configure_for_snapshot(&mut cluster.cfg);

    cluster.run();
    let cf = "lock";
    cluster.must_put_cf(cf, b"k1", b"v1");
    cluster.must_put_cf(cf, b"k2", b"v2");
    let engine1 = cluster.get_engine(1);
    must_get_cf_equal(&engine1, cf, b"k1", b"v1");
    must_get_cf_equal(&engine1, cf, b"k2", b"v2");

    // Isolate node 1.
    cluster.add_send_filter(IsolationFilterFactory::new(1));

    // Write some data to trigger snapshot.
    for i in 100..110 {
        let key = format!("k{}", i);
        let value = format!("v{}", i);
        cluster.must_put_cf(cf, key.as_bytes(), value.as_bytes());
    }

    cluster.must_delete_cf(cf, b"k2");

    // Add node 1 back.
    cluster.clear_send_filters();

    // Now snapshot must be applied on node 1.
    must_get_cf_equal(&engine1, cf, b"k1", b"v1");
    must_get_cf_none(&engine1, cf, b"k2");

    // test if node can be safely restarted without losing any data.
    cluster.stop_node(1);
    cluster.run_node(1).unwrap();

    cluster.must_put_cf(cf, b"k3", b"v3");
    must_get_cf_equal(&engine1, cf, b"k3", b"v3");
}

// replace content of all the snapshots with the first snapshot it received.
#[derive(Clone)]
struct StaleSnap {
    inner: Arc<StaleSnapInner>,
}

struct StaleSnapInner {
    first_snap: RwLock<Option<Message>>,
    sent: Mutex<Sender<()>>,
}

impl Filter for StaleSnap {
    fn before(&self, msgs: &mut Vec<RaftMessage>) -> Result<()> {
        let mut res = Vec::with_capacity(msgs.len());
        for mut m in msgs.drain(..) {
            if m.get_message().get_msg_type() == MessageType::MsgSnapshot
                && m.get_to_peer().get_store_id() == 3
            {
                if self.inner.first_snap.rl().is_none() {
                    *self.inner.first_snap.wl() = Some(m.take_message());
                    continue;
                } else {
                    let from = m.get_message().get_from();
                    let to = m.get_message().get_to();
                    m.set_message(self.inner.first_snap.rl().as_ref().unwrap().clone());
                    m.mut_message().set_from(from);
                    m.mut_message().set_to(to);
                    let _ = self.inner.sent.lock().unwrap().send(());
                }
            }
            res.push(m);
        }
        *msgs = res;
        check_messages(msgs)
    }
}

#[test_case(test_raftstore::new_node_cluster)]
#[test_case(test_raftstore_v2::new_node_cluster)]
fn test_node_stale_snap() {
    let mut cluster = new_cluster(0, 3);
    // disable compact log to make snapshot only be sent when peer is first added.
    cluster.cfg.raft_store.raft_log_gc_threshold = 1000;
    cluster.cfg.raft_store.raft_log_gc_count_limit = Some(1000);

    let pd_client = Arc::clone(&cluster.pd_client);
    // Disable default max peer count check.
    pd_client.disable_default_operator();

    let r1 = cluster.run_conf_change();
    // add peer (2,2) to region 1.
    pd_client.must_add_peer(r1, new_peer(2, 2));
    cluster.must_put(b"k1", b"v1");
    must_get_equal(&cluster.get_engine(2), b"k1", b"v1");

    let (tx, rx) = mpsc::channel();
    let filter = StaleSnap {
        inner: Arc::new(StaleSnapInner {
            first_snap: RwLock::default(),
            sent: Mutex::new(tx),
        }),
    };
    cluster.add_send_filter(CloneFilterFactory(filter));
    pd_client.must_add_peer(r1, new_peer(3, 3));
    cluster.must_put(b"k2", b"v2");
    must_get_equal(&cluster.get_engine(3), b"k2", b"v2");
    pd_client.must_remove_peer(r1, new_peer(3, 3));
    must_get_none(&cluster.get_engine(3), b"k2");
    pd_client.must_add_peer(r1, new_peer(3, 4));

    cluster.must_put(b"k3", b"v3");
    must_get_equal(&cluster.get_engine(2), b"k3", b"v3");
    rx.recv().unwrap();
    sleep_ms(2000);
    must_get_none(&cluster.get_engine(3), b"k3");
    cluster.clear_send_filters();
    must_get_equal(&cluster.get_engine(3), b"k3", b"v3");
}

/// Pause Snap and wait till first append message arrives.
pub struct SnapshotAppendFilter {
    stale: AtomicBool,
    pending_msg: Mutex<Vec<RaftMessage>>,
    notifier: Mutex<Sender<()>>,
}

impl SnapshotAppendFilter {
    pub fn new(notifier: Sender<()>) -> SnapshotAppendFilter {
        SnapshotAppendFilter {
            stale: AtomicBool::new(false),
            pending_msg: Mutex::new(vec![]),
            notifier: Mutex::new(notifier),
        }
    }
}

impl Filter for SnapshotAppendFilter {
    fn before(&self, msgs: &mut Vec<RaftMessage>) -> Result<()> {
        if self.stale.load(Ordering::Relaxed) {
            return Ok(());
        }
        let mut to_send = vec![];
        let mut pending_msg = self.pending_msg.lock().unwrap();
        let mut stale = false;
        for msg in msgs.drain(..) {
            let should_collect =
                !stale && msg.get_message().get_msg_type() == MessageType::MsgSnapshot;
            stale = !pending_msg.is_empty()
                && msg.get_message().get_msg_type() == MessageType::MsgAppend;
            if should_collect {
                pending_msg.push(msg);
                self.notifier.lock().unwrap().send(()).unwrap();
            } else {
                if stale {
                    to_send.extend(pending_msg.drain(..));
                }
                to_send.push(msg);
            }
        }
        self.stale.store(stale, Ordering::SeqCst);
        msgs.extend(to_send);
        Ok(())
    }
}

#[test_case(test_raftstore::new_node_cluster)]
#[test_case(test_raftstore::new_server_cluster)]
#[test_case(test_raftstore_v2::new_node_cluster)]
#[test_case(test_raftstore_v2::new_server_cluster)]
fn test_node_snapshot_with_append() {
    let mut cluster = new_cluster(0, 4);
    configure_for_snapshot(&mut cluster.cfg);

    let pd_client = Arc::clone(&cluster.pd_client);
    // Disable default max peer count check.
    pd_client.disable_default_operator();
    cluster.run();

    // In case of removing leader, let's transfer leader to some node first.
    cluster.must_transfer_leader(1, new_peer(1, 1));
    pd_client.must_remove_peer(1, new_peer(4, 4));

    let (tx, rx) = mpsc::channel();
    cluster.add_recv_filter_on_node(4, Box::new(SnapshotAppendFilter::new(tx)));
    pd_client.add_peer(1, new_peer(4, 5));
    rx.recv_timeout(Duration::from_secs(3)).unwrap();
    cluster.must_put(b"k1", b"v1");
    cluster.must_put(b"k2", b"v2");
    let engine4 = cluster.get_engine(4);
    must_get_equal(&engine4, b"k1", b"v1");
    must_get_equal(&engine4, b"k2", b"v2");
}

#[test]
fn test_inspected_snapshot() {
    let mut cluster = new_server_cluster(1, 3);
    cluster.cfg.prefer_mem = false;
    cluster.cfg.raft_store.raft_log_gc_tick_interval = ReadableDuration::millis(20);
    cluster.cfg.raft_store.raft_log_gc_count_limit = Some(8);
    cluster.cfg.raft_store.merge_max_log_gap = 3;
    let pd_client = Arc::clone(&cluster.pd_client);
    pd_client.disable_default_operator();

    cluster.run();
    cluster.must_transfer_leader(1, new_peer(1, 1));
    cluster.stop_node(3);
    (0..10).for_each(|_| cluster.must_put(b"k2", b"v2"));
    // Sleep for a while to ensure all logs are compacted.
    sleep_ms(100);

    let stats = cluster
        .io_rate_limiter
        .as_ref()
        .unwrap()
        .statistics()
        .unwrap();
    assert_eq!(stats.fetch(IoType::Replication, IoOp::Read), 0);
    assert_eq!(stats.fetch(IoType::Replication, IoOp::Write), 0);
    // Make sure snapshot read hits disk
    cluster.flush_data();
    // Let store 3 inform leader to generate a snapshot.
    cluster.run_node(3).unwrap();
    must_get_equal(&cluster.get_engine(3), b"k2", b"v2");
    assert_ne!(stats.fetch(IoType::Replication, IoOp::Read), 0);
    assert_ne!(stats.fetch(IoType::Replication, IoOp::Write), 0);

    pd_client.must_remove_peer(1, new_peer(2, 2));
    must_get_none(&cluster.get_engine(2), b"k2");
    assert_eq!(stats.fetch(IoType::LoadBalance, IoOp::Read), 0);
    assert_eq!(stats.fetch(IoType::LoadBalance, IoOp::Write), 0);
    pd_client.must_add_peer(1, new_peer(2, 2));
    must_get_equal(&cluster.get_engine(2), b"k2", b"v2");
    assert_ne!(stats.fetch(IoType::LoadBalance, IoOp::Read), 0);
    assert_ne!(stats.fetch(IoType::LoadBalance, IoOp::Write), 0);
}

// Test snapshot generating and receiving can share one I/O limiter fairly.
// 1. Bootstrap a 1 Region, 1 replica cluster;
// 2. Add a peer on store 2 for the Region, so that there is a snapshot received
// on store 2; 3. Rename the received snapshot on store 2, and then keep sending
// it back to store 1; 4. Add another peer for the Region, so store 1 will
// generate a new snapshot; 5. Test the generating can success while the store
// keeps receiving snapshots from store 2.
#[test]
fn test_gen_during_heavy_recv() {
    let mut cluster = new_server_cluster(0, 3);
    cluster.cfg.server.snap_io_max_bytes_per_sec = ReadableSize(1024 * 1024);
    cluster.cfg.raft_store.snap_mgr_gc_tick_interval = ReadableDuration(Duration::from_secs(100));

    let pd_client = Arc::clone(&cluster.pd_client);
    pd_client.disable_default_operator();
    let r1 = cluster.run_conf_change();

    // 1M random value to ensure the region snapshot is large enough.
    cluster.must_put(b"key-0000", b"value");
    for i in 1..1024 {
        let key = format!("key-{:04}", i).into_bytes();
        cluster.must_put(&key, &random_long_vec(1024));
    }
    // Another 1M random value because the region will split later.
    cluster.must_put(b"zzz-0000", b"value");
    for i in 1..1024 {
        let key = format!("zzz-{:04}", i).into_bytes();
        cluster.must_put(&key, &random_long_vec(1024));
    }

    pd_client.must_add_peer(r1, new_peer(2, 2));
    must_get_equal(&cluster.get_engine(2), b"key-0000", b"value");

    // The new region can be used to keep sending snapshots to store 1.
    let r2 = {
        let r = cluster.get_region(b"key");
        cluster.must_split(&r, b"zzz");
        cluster.get_region(b"key").get_id()
    };
    cluster.must_transfer_leader(r2, new_peer(2, 1002));

    let snap_mgr = cluster.get_snap_mgr(2);
    let engine = cluster.engines[&2].kv.clone();
    let snap_term = cluster.raft_local_state(r2, 2).get_hard_state().term;
    let snap_apply_state = cluster.apply_state(r2, 2);
    let mut snap_index = snap_apply_state.applied_index;

    let snap = do_snapshot(
        snap_mgr.clone(),
        &engine,
        engine.snapshot(),
        r2,
        snap_term,
        snap_apply_state,
        true,
        true,
        UnixSecs::now(),
    )
    .unwrap();

    // Keep sending snapshots to store 1.
    let s1_addr = cluster.sim.rl().get_addr(1);
    let sec_mgr = cluster.sim.rl().security_mgr.clone();
    let snap_dir = cluster.sim.rl().get_snap_dir(2);
    let th = std::thread::spawn(move || {
        loop {
            for suffix in &[".meta", "_default.sst"] {
                let f = format!("gen_{}_{}_{}{}", r2, snap_term, snap_index, suffix);
                let mut src = PathBuf::from(&snap_dir);
                src.push(&f);

                let f = format!("gen_{}_{}_{}{}", r2, snap_term, snap_index + 1, suffix);
                let mut dst = PathBuf::from(&snap_dir);
                dst.push(&f);

                fs::hard_link(&src, &dst).unwrap();
            }

            let snap_mgr = snap_mgr.clone();
            let sec_mgr = sec_mgr.clone();
            let s = snap.clone();
            if let Err(e) =
                send_a_large_snapshot(snap_mgr, sec_mgr, &s1_addr, r2, s, snap_index, snap_term)
            {
                info!("send_a_large_snapshot fail: {}", e);
                break;
            }
            snap_index += 1;
        }
    });

    // While store 1 keeps receiving snapshots, it should still can generate a
    // snapshot on time.
    pd_client.must_add_peer(r1, new_learner_peer(3, 3));
    sleep_ms(500);
    must_get_equal(&cluster.get_engine(3), b"zzz-0000", b"value");

    // store 1 and store 2 must send snapshot, so stats should record the snapshot.
    let send_stats = cluster.get_snap_mgr(1).stats();
    let recv_stats = cluster.get_snap_mgr(2).stats();
    assert_eq!(send_stats.sending_count, 0);
    assert_eq!(recv_stats.receiving_count, 0);
    assert_ne!(send_stats.stats.len(), 0);
    assert_ne!(recv_stats.stats.len(), 0);
    drop(cluster);
    let _ = th.join();
}

fn send_a_large_snapshot(
    mgr: SnapManager,
    security_mgr: Arc<SecurityManager>,
    addr: &str,
    region_id: u64,
    mut snap: Snapshot,
    index: u64,
    term: u64,
) -> std::result::Result<(), String> {
    snap.mut_metadata().term = term;
    snap.mut_metadata().index = index;

    // Construct a raft message.
    let mut msg = RaftMessage::default();
    msg.region_id = region_id;
    msg.mut_message().set_snapshot(snap);

    let env = Arc::new(Environment::new(1));
    let cfg = tikv::server::Config::default();
    block_on(async {
        send_snap(env, mgr, security_mgr, &cfg, addr, msg)
            .unwrap()
            .await
            .map(|_| ())
            .map_err(|e| format!("{:?}", e))
    })
}

fn random_long_vec(length: usize) -> Vec<u8> {
    let mut rng = rand::thread_rng();
    let mut value = Vec::with_capacity(1024);
    (0..length).for_each(|_| value.push(rng.gen::<u8>()));
    value
}

/// Snapshot is generated using apply term from apply thread, which should be
/// set correctly otherwise lead to inconsistency.
#[test_case(test_raftstore::new_server_cluster)]
#[test_case(test_raftstore_v2::new_server_cluster)]
fn test_correct_snapshot_term() {
    // Use five replicas so leader can send a snapshot to a new peer without
    // committing extra logs.
    let mut cluster = new_cluster(0, 5);
    let pd_client = cluster.pd_client.clone();
    pd_client.disable_default_operator();

    // Use run conf change to make new node be initialized with term 0.
    let r = cluster.run_conf_change();

    // 5 will catch up logs with just a snapshot.
    cluster.add_send_filter(IsolationFilterFactory::new(5));
    // 4 will catch up logs using snapshot from 5.
    cluster.add_send_filter(IsolationFilterFactory::new(4));

    pd_client.must_add_peer(r, new_peer(2, 2));
    pd_client.must_add_peer(r, new_peer(3, 3));
    pd_client.must_add_peer(r, new_peer(4, 4));
    pd_client.must_add_peer(r, new_peer(5, 5));
    cluster.must_put(b"k0", b"v0");

    cluster.clear_send_filters();
    // So peer 4 will not apply snapshot from current leader.
    cluster.add_send_filter(CloneFilterFactory(
        RegionPacketFilter::new(1, 4)
            .msg_type(MessageType::MsgSnapshot)
            .direction(Direction::Recv),
    ));
    // So no new log will be applied. When peer 5 becomes leader, it won't have
    // chance to update apply index in apply worker.
    for i in 1..=3 {
        cluster.add_send_filter(CloneFilterFactory(
            RegionPacketFilter::new(1, i)
                .msg_type(MessageType::MsgAppendResponse)
                .direction(Direction::Send),
        ));
    }
    cluster.must_transfer_leader(1, new_peer(5, 5));
    // Clears send filters so peer 4 can accept snapshot from peer 5. If peer 5
    // didn't set apply index correctly using snapshot in apply worker, the snapshot
    // will be generated as term 0. Raft consider term of missing index as 0, so
    // peer 4 will accept the snapshot and think it has already applied it, hence
    // fast forward it then panic.
    cluster.clear_send_filters();
    must_get_equal(&cluster.get_engine(4), b"k0", b"v0");
    cluster.clear_send_filters();
    cluster.must_put(b"k1", b"v1");
    // If peer 4 panicks, it won't be able to apply new writes.
    must_get_equal(&cluster.get_engine(4), b"k1", b"v1");
}

/// Test when applying a snapshot, old logs should be cleaned up.
#[test_case(test_raftstore::new_node_cluster)]
#[test_case(test_raftstore_v2::new_node_cluster)]
fn test_snapshot_clean_up_logs_with_log_gc() {
    let mut cluster = new_cluster(0, 4);
    cluster.cfg.raft_store.raft_log_gc_count_limit = Some(50);
    cluster.cfg.raft_store.raft_log_gc_threshold = 50;
    // Speed up log gc.
    cluster.cfg.raft_store.raft_log_compact_sync_interval = ReadableDuration::millis(1);
    let pd_client = cluster.pd_client.clone();

    // Disable default max peer number check.
    pd_client.disable_default_operator();
    let r = cluster.run_conf_change();
    pd_client.must_add_peer(r, new_peer(2, 2));
    pd_client.must_add_peer(r, new_peer(3, 3));
    cluster.add_send_filter(IsolationFilterFactory::new(2));
    pd_client.must_add_peer(r, new_peer(4, 4));
    pd_client.must_remove_peer(r, new_peer(3, 3));
    cluster.must_transfer_leader(r, new_peer(4, 4));
    cluster.must_put(b"k1", b"v1");
    must_get_equal(&cluster.get_engine(4), b"k1", b"v1");
    cluster.clear_send_filters();
    cluster.add_send_filter(IsolationFilterFactory::new(1));
    // Peer (4, 4) must become leader at the end and send snapshot to 2.
    must_get_equal(&cluster.get_engine(2), b"k1", b"v1");

    let raft_engine = cluster.get_raft_engine(2);
    let mut dest = vec![];
    raft_engine.get_all_entries_to(1, &mut dest).unwrap();
    // No new log is proposed, so there should be no log at all.
    assert!(dest.is_empty(), "{:?}", dest);
}

fn generate_snap<EK: KvEngine>(
    engine: &WrapFactory<EK>,
    region_id: u64,
    snap_mgr: &TabletSnapManager,
) -> (RaftMessage, TabletSnapKey) {
    let tablet = engine.get_tablet_by_id(region_id).unwrap();
    let region_state = engine.region_local_state(region_id).unwrap().unwrap();
    let apply_state = engine.raft_apply_state(region_id).unwrap().unwrap();
    let raft_state = engine.raft_local_state(region_id).unwrap().unwrap();

    // Construct snapshot by hand
    let mut snapshot = Snapshot::default();
    // use commit term for simplicity
    snapshot
        .mut_metadata()
        .set_term(raft_state.get_hard_state().term + 1);
    snapshot.mut_metadata().set_index(apply_state.applied_index);
    let conf_state = raftstore::store::util::conf_state_from_region(region_state.get_region());
    snapshot.mut_metadata().set_conf_state(conf_state);

    let mut snap_data = RaftSnapshotData::default();
    snap_data.set_region(region_state.get_region().clone());
    snap_data.set_version(TABLET_SNAPSHOT_VERSION);
    use protobuf::Message;
    snapshot.set_data(snap_data.write_to_bytes().unwrap().into());
    let snap_key = TabletSnapKey::from_region_snap(region_id, 1, &snapshot);
    let checkpointer_path = snap_mgr.tablet_gen_path(&snap_key);
    let mut checkpointer = tablet.new_checkpointer().unwrap();
    checkpointer
        .create_at(checkpointer_path.as_path(), None, 0)
        .unwrap();

    let mut msg = RaftMessage::default();
    msg.region_id = region_id;
    msg.set_to_peer(new_peer(1, 1));
    msg.mut_message().set_snapshot(snapshot);
    msg.mut_message()
        .set_term(raft_state.get_hard_state().commit + 1);
    msg.mut_message().set_msg_type(MessageType::MsgSnapshot);
    msg.set_region_epoch(region_state.get_region().get_region_epoch().clone());

    (msg, snap_key)
}

<<<<<<< HEAD
#[test]
fn test_v1_receive_snap_from_v2() {
    let test_receive_snap = |key_num| {
        let mut cluster_v1 = test_raftstore::new_server_cluster(1, 1);
        let mut cluster_v2 = test_raftstore_v2::new_server_cluster(1, 1);
        let mut cluster_v1_tikv = test_raftstore::new_server_cluster(1, 1);

        cluster_v1.cfg.raft_store.enable_v2_compatible_learner = true;

        cluster_v1.run();
        cluster_v2.run();
        cluster_v1_tikv.run();

        let s1_addr = cluster_v1.get_addr(1);
        let s2_addr = cluster_v1_tikv.get_addr(1);
        let region = cluster_v2.get_region(b"");
        let region_id = region.get_id();
        let engine = cluster_v2.get_engine(1);
        let tablet = engine.get_tablet_by_id(region_id).unwrap();

        for i in 0..key_num {
            let k = format!("zk{:04}", i);
            tablet.put(k.as_bytes(), &random_long_vec(1024)).unwrap();
        }

        let snap_mgr = cluster_v2.get_snap_mgr(1);
        let security_mgr = cluster_v2.get_security_mgr();
        let (msg, snap_key) = generate_snap(&engine, region_id, &snap_mgr);
        let limit = Limiter::new(f64::INFINITY);
        let env = Arc::new(Environment::new(1));
        let _ = block_on(async {
            let client =
                TikvClient::new(security_mgr.connect(ChannelBuilder::new(env.clone()), &s1_addr));
            send_snap_v2(client, snap_mgr.clone(), msg.clone(), limit.clone())
                .await
                .unwrap()
        });
        let send_result = block_on(async {
            let client =
                TikvClient::new(security_mgr.connect(ChannelBuilder::new(env.clone()), &s2_addr));
            send_snap_v2(client, snap_mgr, msg, limit).await
        });
        // snapshot should be rejected by cluster v1 tikv, and the snapshot should be
        // deleted.
        assert!(send_result.is_err());
        let dir = cluster_v2.get_snap_dir(1);
        let read_dir = std::fs::read_dir(dir).unwrap();
        assert_eq!(0, read_dir.count());

        // The snapshot has been received by cluster v1, so check it's completeness
        let snap_mgr = cluster_v1.get_snap_mgr(1);
        let path = snap_mgr
            .tablet_snap_manager()
            .unwrap()
            .final_recv_path(&snap_key);
        let rocksdb = engine_rocks::util::new_engine_opt(
            path.as_path().to_str().unwrap(),
            RocksDbOptions::default(),
            LARGE_CFS
                .iter()
                .map(|&cf| (cf, RocksCfOptions::default()))
                .collect(),
        )
        .unwrap();

        for i in 0..key_num {
            let k = format!("zk{:04}", i);
            assert!(
                rocksdb
                    .get_value_cf("default", k.as_bytes())
                    .unwrap()
                    .is_some()
            );
        }
    };

    // test small snapshot
    test_receive_snap(20);

    // test large snapshot
    test_receive_snap(5000);
}

=======
>>>>>>> 9e73fed6
#[derive(Clone)]
struct MockApplySnapshotObserver {
    tablet_snap_paths: Arc<Mutex<HashMap<u64, (bool, String)>>>,
}

impl Coprocessor for MockApplySnapshotObserver {}

impl ApplySnapshotObserver for MockApplySnapshotObserver {
    fn should_pre_apply_snapshot(&self) -> bool {
        true
    }

    fn pre_apply_snapshot(
        &self,
        _: &mut raftstore::coprocessor::ObserverContext<'_>,
        peer_id: u64,
        _: &raftstore::store::SnapKey,
        snap: Option<&raftstore::store::Snapshot>,
    ) {
        let tablet_path = snap.unwrap().tablet_snap_path().as_ref().unwrap().clone();
        self.tablet_snap_paths
            .lock()
            .unwrap()
            .insert(peer_id, (false, tablet_path));
    }

    fn post_apply_snapshot(
        &self,
        _: &mut raftstore::coprocessor::ObserverContext<'_>,
        peer_id: u64,
        _: &raftstore::store::SnapKey,
        snap: Option<&raftstore::store::Snapshot>,
    ) {
        let tablet_path = snap.unwrap().tablet_snap_path().as_ref().unwrap().clone();
        match self.tablet_snap_paths.lock().unwrap().entry(peer_id) {
            collections::HashMapEntry::Occupied(mut entry) => {
                if entry.get_mut().1 == tablet_path {
                    entry.get_mut().0 = true;
                }
            }
            collections::HashMapEntry::Vacant(_) => {}
        }
    }
}

#[test]
fn test_v1_apply_snap_from_v2() {
    let mut cluster_v1 = test_raftstore::new_server_cluster(1, 1);
    let mut cluster_v2 = test_raftstore_v2::new_server_cluster(1, 1);
    cluster_v1.cfg.raft_store.enable_v2_compatible_learner = true;
    cluster_v1.cfg.raft_store.snap_mgr_gc_tick_interval = ReadableDuration::millis(200);

    let observer = MockApplySnapshotObserver {
        tablet_snap_paths: Arc::default(),
    };
    let observer_clone = observer.clone();
    cluster_v1.register_hook(
        1,
        Box::new(move |host: &mut CoprocessorHost<_>| {
            host.registry.register_apply_snapshot_observer(
                1,
                BoxApplySnapshotObserver::new(observer_clone.clone()),
            );
        }),
    );

    cluster_v1.run();
    cluster_v2.run();

    let region = cluster_v2.get_region(b"");
    cluster_v2.must_split(&region, b"k0010");

    let s1_addr = cluster_v1.get_addr(1);
    let region_id = region.get_id();
    let engine = cluster_v2.get_engine(1);

    for i in 0..50 {
        let k = format!("k{:04}", i);
        cluster_v2.must_put(k.as_bytes(), b"val");
    }
    cluster_v2.flush_data();

    let tablet_snap_mgr = cluster_v2.get_snap_mgr(1);
    let security_mgr = cluster_v2.get_security_mgr();
    let (msg, snap_key) = generate_snap(&engine, region_id, &tablet_snap_mgr);
    let limit = Limiter::new(f64::INFINITY);
    let env = Arc::new(Environment::new(1));
    let _ = block_on(async {
        let client =
            TikvClient::new(security_mgr.connect(ChannelBuilder::new(env.clone()), &s1_addr));
        send_snap_v2(client, tablet_snap_mgr.clone(), msg, limit.clone())
            .await
            .unwrap()
    });

    let snap_mgr = cluster_v1.get_snap_mgr(region_id);
    let path = snap_mgr
        .tablet_snap_manager()
        .as_ref()
        .unwrap()
        .final_recv_path(&snap_key);
    let path_str = path.as_path().to_str().unwrap();

    check_observer(&observer, region_id, path_str);

    let region = cluster_v2.get_region(b"k0011");
    let region_id = region.get_id();
    let (msg, snap_key) = generate_snap(&engine, region_id, &tablet_snap_mgr);
    let _ = block_on(async {
        let client =
            TikvClient::new(security_mgr.connect(ChannelBuilder::new(env.clone()), &s1_addr));
        send_snap_v2(client, tablet_snap_mgr, msg, limit)
            .await
            .unwrap()
    });

    let snap_mgr = cluster_v1.get_snap_mgr(region_id);
    let path = snap_mgr
        .tablet_snap_manager()
        .as_ref()
        .unwrap()
        .final_recv_path(&snap_key);
    let path_str = path.as_path().to_str().unwrap();

    check_observer(&observer, region_id, path_str);

    // Verify that the tablet snap will be gced
    for _ in 0..10 {
        if !path.exists() {
            return;
        }
        std::thread::sleep(Duration::from_millis(200));
    }

    panic!("tablet snap {:?} still exists", path_str);
}

fn check_observer(observer: &MockApplySnapshotObserver, region_id: u64, snap_path: &str) {
    for _ in 0..10 {
        if let Some(pair) = observer
            .tablet_snap_paths
            .as_ref()
            .lock()
            .unwrap()
            .get(&region_id)
        {
            if pair.0 && pair.1 == snap_path {
                return;
            }
        }
        std::thread::sleep(Duration::from_millis(200));
    }

    panic!("cannot find {:?} in observer", snap_path);
}<|MERGE_RESOLUTION|>--- conflicted
+++ resolved
@@ -787,92 +787,6 @@
     (msg, snap_key)
 }
 
-<<<<<<< HEAD
-#[test]
-fn test_v1_receive_snap_from_v2() {
-    let test_receive_snap = |key_num| {
-        let mut cluster_v1 = test_raftstore::new_server_cluster(1, 1);
-        let mut cluster_v2 = test_raftstore_v2::new_server_cluster(1, 1);
-        let mut cluster_v1_tikv = test_raftstore::new_server_cluster(1, 1);
-
-        cluster_v1.cfg.raft_store.enable_v2_compatible_learner = true;
-
-        cluster_v1.run();
-        cluster_v2.run();
-        cluster_v1_tikv.run();
-
-        let s1_addr = cluster_v1.get_addr(1);
-        let s2_addr = cluster_v1_tikv.get_addr(1);
-        let region = cluster_v2.get_region(b"");
-        let region_id = region.get_id();
-        let engine = cluster_v2.get_engine(1);
-        let tablet = engine.get_tablet_by_id(region_id).unwrap();
-
-        for i in 0..key_num {
-            let k = format!("zk{:04}", i);
-            tablet.put(k.as_bytes(), &random_long_vec(1024)).unwrap();
-        }
-
-        let snap_mgr = cluster_v2.get_snap_mgr(1);
-        let security_mgr = cluster_v2.get_security_mgr();
-        let (msg, snap_key) = generate_snap(&engine, region_id, &snap_mgr);
-        let limit = Limiter::new(f64::INFINITY);
-        let env = Arc::new(Environment::new(1));
-        let _ = block_on(async {
-            let client =
-                TikvClient::new(security_mgr.connect(ChannelBuilder::new(env.clone()), &s1_addr));
-            send_snap_v2(client, snap_mgr.clone(), msg.clone(), limit.clone())
-                .await
-                .unwrap()
-        });
-        let send_result = block_on(async {
-            let client =
-                TikvClient::new(security_mgr.connect(ChannelBuilder::new(env.clone()), &s2_addr));
-            send_snap_v2(client, snap_mgr, msg, limit).await
-        });
-        // snapshot should be rejected by cluster v1 tikv, and the snapshot should be
-        // deleted.
-        assert!(send_result.is_err());
-        let dir = cluster_v2.get_snap_dir(1);
-        let read_dir = std::fs::read_dir(dir).unwrap();
-        assert_eq!(0, read_dir.count());
-
-        // The snapshot has been received by cluster v1, so check it's completeness
-        let snap_mgr = cluster_v1.get_snap_mgr(1);
-        let path = snap_mgr
-            .tablet_snap_manager()
-            .unwrap()
-            .final_recv_path(&snap_key);
-        let rocksdb = engine_rocks::util::new_engine_opt(
-            path.as_path().to_str().unwrap(),
-            RocksDbOptions::default(),
-            LARGE_CFS
-                .iter()
-                .map(|&cf| (cf, RocksCfOptions::default()))
-                .collect(),
-        )
-        .unwrap();
-
-        for i in 0..key_num {
-            let k = format!("zk{:04}", i);
-            assert!(
-                rocksdb
-                    .get_value_cf("default", k.as_bytes())
-                    .unwrap()
-                    .is_some()
-            );
-        }
-    };
-
-    // test small snapshot
-    test_receive_snap(20);
-
-    // test large snapshot
-    test_receive_snap(5000);
-}
-
-=======
->>>>>>> 9e73fed6
 #[derive(Clone)]
 struct MockApplySnapshotObserver {
     tablet_snap_paths: Arc<Mutex<HashMap<u64, (bool, String)>>>,
