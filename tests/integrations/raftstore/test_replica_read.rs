--- conflicted
+++ resolved
@@ -254,13 +254,8 @@
 fn test_replica_read_on_stale_peer() {
     let mut cluster = new_node_cluster(0, 3);
 
-<<<<<<< HEAD
-    configure_for_lease_read(&mut cluster, Some(50), Some(30));
+    configure_for_lease_read(&mut cluster.cfg, Some(50), Some(30));
     let mut pd_client = cluster.pd_client.clone();
-=======
-    configure_for_lease_read(&mut cluster.cfg, Some(50), Some(30));
-    let pd_client = Arc::clone(&cluster.pd_client);
->>>>>>> b82036ea
     pd_client.disable_default_operator();
 
     cluster.run();
