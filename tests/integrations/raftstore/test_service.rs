// Copyright 2017 TiKV Project Authors. Licensed under Apache-2.0.

use std::path::Path;
use std::sync::*;

use futures::{future, Future, Stream};
use grpcio::{Error, RpcStatusCode};
use kvproto::coprocessor::*;
use kvproto::kvrpcpb::*;
use kvproto::raft_serverpb::*;
use kvproto::{debugpb, metapb, raft_serverpb};
use raft::eraftpb;

use engine_rocks::raw::Writable;
use engine_rocks::Compat;
use engine_traits::Peekable;
use engine_traits::{MiscExt, SyncMutable, CF_DEFAULT, CF_LOCK, CF_RAFT, CF_WRITE};
use raftstore::coprocessor::CoprocessorHost;
use raftstore::store::fsm::store::StoreMeta;
use raftstore::store::{AutoSplitController, SnapManager};
use tempfile::Builder;
use test_raftstore::*;
use tikv::coprocessor::REQ_TYPE_DAG;
use tikv::import::SSTImporter;
use tikv::storage::mvcc::{Lock, LockType, TimeStamp};
use tikv_util::worker::{FutureWorker, Worker};
use tikv_util::HandyRwLock;
use txn_types::Key;

#[test]
fn test_rawkv() {
    let (_cluster, client, ctx) = must_new_cluster_and_kv_client();
    let (k, v) = (b"key".to_vec(), b"value".to_vec());

    // Raw put
    let mut put_req = RawPutRequest::default();
    put_req.set_context(ctx.clone());
    put_req.key = k.clone();
    put_req.value = v.clone();
    let put_resp = client.raw_put(&put_req).unwrap();
    assert!(!put_resp.has_region_error());
    assert!(put_resp.error.is_empty());

    // Raw get
    let mut get_req = RawGetRequest::default();
    get_req.set_context(ctx.clone());
    get_req.key = k.clone();
    let get_resp = client.raw_get(&get_req).unwrap();
    assert!(!get_resp.has_region_error());
    assert!(get_resp.error.is_empty());
    assert_eq!(get_resp.value, v);

    // Raw scan
    let mut scan_req = RawScanRequest::default();
    scan_req.set_context(ctx.clone());
    scan_req.start_key = k.clone();
    scan_req.limit = 1;
    let scan_resp = client.raw_scan(&scan_req).unwrap();
    assert!(!scan_resp.has_region_error());
    assert_eq!(scan_resp.kvs.len(), 1);
    for kv in scan_resp.kvs.into_iter() {
        assert!(!kv.has_error());
        assert_eq!(kv.key, k);
        assert_eq!(kv.value, v);
    }

    // Raw delete
    let mut delete_req = RawDeleteRequest::default();
    delete_req.set_context(ctx);
    delete_req.key = k;
    let delete_resp = client.raw_delete(&delete_req).unwrap();
    assert!(!delete_resp.has_region_error());
    assert!(delete_resp.error.is_empty());
}

#[test]
fn test_mvcc_basic() {
    let (_cluster, client, ctx) = must_new_cluster_and_kv_client();
    let (k, v) = (b"key".to_vec(), b"value".to_vec());

    let mut ts = 0;

    // Prewrite
    ts += 1;
    let prewrite_start_version = ts;
    let mut mutation = Mutation::default();
    mutation.set_op(Op::Put);
    mutation.set_key(k.clone());
    mutation.set_value(v.clone());
    must_kv_prewrite(
        &client,
        ctx.clone(),
        vec![mutation],
        k.clone(),
        prewrite_start_version,
    );

    // Commit
    ts += 1;
    let commit_version = ts;
    must_kv_commit(
        &client,
        ctx.clone(),
        vec![k.clone()],
        prewrite_start_version,
        commit_version,
        commit_version,
    );

    // Get
    ts += 1;
    let get_version = ts;
    let mut get_req = GetRequest::default();
    get_req.set_context(ctx.clone());
    get_req.key = k.clone();
    get_req.version = get_version;
    let get_resp = client.kv_get(&get_req).unwrap();
    assert!(!get_resp.has_region_error());
    assert!(!get_resp.has_error());
    assert_eq!(get_resp.value, v);

    // Scan
    ts += 1;
    let scan_version = ts;
    let mut scan_req = ScanRequest::default();
    scan_req.set_context(ctx.clone());
    scan_req.start_key = k.clone();
    scan_req.limit = 1;
    scan_req.version = scan_version;
    let scan_resp = client.kv_scan(&scan_req).unwrap();
    assert!(!scan_resp.has_region_error());
    assert_eq!(scan_resp.pairs.len(), 1);
    for kv in scan_resp.pairs.into_iter() {
        assert!(!kv.has_error());
        assert_eq!(kv.key, k);
        assert_eq!(kv.value, v);
    }

    // Batch get
    ts += 1;
    let batch_get_version = ts;
    let mut batch_get_req = BatchGetRequest::default();
    batch_get_req.set_context(ctx);
    batch_get_req.set_keys(vec![k.clone()].into_iter().collect());
    batch_get_req.version = batch_get_version;
    let batch_get_resp = client.kv_batch_get(&batch_get_req).unwrap();
    assert_eq!(batch_get_resp.pairs.len(), 1);
    for kv in batch_get_resp.pairs.into_iter() {
        assert!(!kv.has_error());
        assert_eq!(kv.key, k);
        assert_eq!(kv.value, v);
    }
}

#[test]
fn test_mvcc_rollback_and_cleanup() {
    let (_cluster, client, ctx) = must_new_cluster_and_kv_client();
    let (k, v) = (b"key".to_vec(), b"value".to_vec());

    let mut ts = 0;

    // Prewrite
    ts += 1;
    let prewrite_start_version = ts;
    let mut mutation = Mutation::default();
    mutation.set_op(Op::Put);
    mutation.set_key(k.clone());
    mutation.set_value(v);
    must_kv_prewrite(
        &client,
        ctx.clone(),
        vec![mutation],
        k.clone(),
        prewrite_start_version,
    );

    // Commit
    ts += 1;
    let commit_version = ts;
    must_kv_commit(
        &client,
        ctx.clone(),
        vec![k.clone()],
        prewrite_start_version,
        commit_version,
        commit_version,
    );

    // Prewrite puts some locks.
    ts += 1;
    let prewrite_start_version2 = ts;
    let (k2, v2) = (b"key2".to_vec(), b"value2".to_vec());
    let mut mut_pri = Mutation::default();
    mut_pri.set_op(Op::Put);
    mut_pri.set_key(k2.clone());
    mut_pri.set_value(v2);
    let mut mut_sec = Mutation::default();
    mut_sec.set_op(Op::Put);
    mut_sec.set_key(k.clone());
    mut_sec.set_value(b"foo".to_vec());
    must_kv_prewrite(
        &client,
        ctx.clone(),
        vec![mut_pri, mut_sec],
        k2.clone(),
        prewrite_start_version2,
    );

    // Scan lock, expects locks
    ts += 1;
    let scan_lock_max_version = ts;
    let mut scan_lock_req = ScanLockRequest::default();
    scan_lock_req.set_context(ctx.clone());
    scan_lock_req.max_version = scan_lock_max_version;
    let scan_lock_resp = client.kv_scan_lock(&scan_lock_req).unwrap();
    assert!(!scan_lock_resp.has_region_error());
    assert_eq!(scan_lock_resp.locks.len(), 2);
    for (lock, key) in scan_lock_resp
        .locks
        .into_iter()
        .zip(vec![k.clone(), k2.clone()])
    {
        assert_eq!(lock.primary_lock, k2);
        assert_eq!(lock.key, key);
        assert_eq!(lock.lock_version, prewrite_start_version2);
    }

    // Rollback
    let rollback_start_version = prewrite_start_version2;
    let mut rollback_req = BatchRollbackRequest::default();
    rollback_req.set_context(ctx.clone());
    rollback_req.start_version = rollback_start_version;
    rollback_req.set_keys(vec![k2.clone()].into_iter().collect());
    let rollback_resp = client.kv_batch_rollback(&rollback_req.clone()).unwrap();
    assert!(!rollback_resp.has_region_error());
    assert!(!rollback_resp.has_error());
    rollback_req.set_keys(vec![k].into_iter().collect());
    let rollback_resp2 = client.kv_batch_rollback(&rollback_req).unwrap();
    assert!(!rollback_resp2.has_region_error());
    assert!(!rollback_resp2.has_error());

    // Cleanup
    let cleanup_start_version = prewrite_start_version2;
    let mut cleanup_req = CleanupRequest::default();
    cleanup_req.set_context(ctx.clone());
    cleanup_req.start_version = cleanup_start_version;
    cleanup_req.set_key(k2);
    let cleanup_resp = client.kv_cleanup(&cleanup_req).unwrap();
    assert!(!cleanup_resp.has_region_error());
    assert!(!cleanup_resp.has_error());

    // There should be no locks
    ts += 1;
    let scan_lock_max_version2 = ts;
    let mut scan_lock_req = ScanLockRequest::default();
    scan_lock_req.set_context(ctx);
    scan_lock_req.max_version = scan_lock_max_version2;
    let scan_lock_resp = client.kv_scan_lock(&scan_lock_req).unwrap();
    assert!(!scan_lock_resp.has_region_error());
    assert_eq!(scan_lock_resp.locks.len(), 0);
}

#[test]
fn test_mvcc_resolve_lock_gc_and_delete() {
    use kvproto::kvrpcpb::*;

    let (_cluster, client, ctx) = must_new_cluster_and_kv_client();
    let (k, v) = (b"key".to_vec(), b"value".to_vec());

    let mut ts = 0;

    // Prewrite
    ts += 1;
    let prewrite_start_version = ts;
    let mut mutation = Mutation::default();
    mutation.set_op(Op::Put);
    mutation.set_key(k.clone());
    mutation.set_value(v);
    must_kv_prewrite(
        &client,
        ctx.clone(),
        vec![mutation],
        k.clone(),
        prewrite_start_version,
    );

    // Commit
    ts += 1;
    let commit_version = ts;
    must_kv_commit(
        &client,
        ctx.clone(),
        vec![k.clone()],
        prewrite_start_version,
        commit_version,
        commit_version,
    );

    // Prewrite puts some locks.
    ts += 1;
    let prewrite_start_version2 = ts;
    let (k2, v2) = (b"key2".to_vec(), b"value2".to_vec());
    let new_v = b"new value".to_vec();
    let mut mut_pri = Mutation::default();
    mut_pri.set_op(Op::Put);
    mut_pri.set_key(k.clone());
    mut_pri.set_value(new_v.clone());
    let mut mut_sec = Mutation::default();
    mut_sec.set_op(Op::Put);
    mut_sec.set_key(k2);
    mut_sec.set_value(v2);
    must_kv_prewrite(
        &client,
        ctx.clone(),
        vec![mut_pri, mut_sec],
        k.clone(),
        prewrite_start_version2,
    );

    // Resolve lock
    ts += 1;
    let resolve_lock_commit_version = ts;
    let mut resolve_lock_req = ResolveLockRequest::default();
    let mut temp_txninfo = TxnInfo::default();
    temp_txninfo.txn = prewrite_start_version2;
    temp_txninfo.status = resolve_lock_commit_version;
    let vec_txninfo = vec![temp_txninfo];
    resolve_lock_req.set_context(ctx.clone());
    resolve_lock_req.set_txn_infos(vec_txninfo.into());
    let resolve_lock_resp = client.kv_resolve_lock(&resolve_lock_req).unwrap();
    assert!(!resolve_lock_resp.has_region_error());
    assert!(!resolve_lock_resp.has_error());

    // Get `k` at the latest ts.
    ts += 1;
    let get_version1 = ts;
    let mut get_req1 = GetRequest::default();
    get_req1.set_context(ctx.clone());
    get_req1.key = k.clone();
    get_req1.version = get_version1;
    let get_resp1 = client.kv_get(&get_req1).unwrap();
    assert!(!get_resp1.has_region_error());
    assert!(!get_resp1.has_error());
    assert_eq!(get_resp1.value, new_v);

    // GC `k` at the latest ts.
    ts += 1;
    let gc_safe_ponit = ts;
    let mut gc_req = GcRequest::default();
    gc_req.set_context(ctx.clone());
    gc_req.safe_point = gc_safe_ponit;
    let gc_resp = client.kv_gc(&gc_req).unwrap();
    assert!(!gc_resp.has_region_error());
    assert!(!gc_resp.has_error());

    // the `k` at the old ts should be none.
    let get_version2 = commit_version + 1;
    let mut get_req2 = GetRequest::default();
    get_req2.set_context(ctx.clone());
    get_req2.key = k.clone();
    get_req2.version = get_version2;
    let get_resp2 = client.kv_get(&get_req2).unwrap();
    assert!(!get_resp2.has_region_error());
    assert!(!get_resp2.has_error());
    assert_eq!(get_resp2.value, b"".to_vec());

    // Transaction debugger commands
    // MvccGetByKey
    let mut mvcc_get_by_key_req = MvccGetByKeyRequest::default();
    mvcc_get_by_key_req.set_context(ctx.clone());
    mvcc_get_by_key_req.key = k.clone();
    let mvcc_get_by_key_resp = client.mvcc_get_by_key(&mvcc_get_by_key_req).unwrap();
    assert!(!mvcc_get_by_key_resp.has_region_error());
    assert!(mvcc_get_by_key_resp.error.is_empty());
    assert!(mvcc_get_by_key_resp.has_info());
    // MvccGetByStartTs
    let mut mvcc_get_by_start_ts_req = MvccGetByStartTsRequest::default();
    mvcc_get_by_start_ts_req.set_context(ctx.clone());
    mvcc_get_by_start_ts_req.start_ts = prewrite_start_version2;
    let mvcc_get_by_start_ts_resp = client
        .mvcc_get_by_start_ts(&mvcc_get_by_start_ts_req)
        .unwrap();
    assert!(!mvcc_get_by_start_ts_resp.has_region_error());
    assert!(mvcc_get_by_start_ts_resp.error.is_empty());
    assert!(mvcc_get_by_start_ts_resp.has_info());
    assert_eq!(mvcc_get_by_start_ts_resp.key, k);

    // Delete range
    let mut del_req = DeleteRangeRequest::default();
    del_req.set_context(ctx);
    del_req.start_key = b"a".to_vec();
    del_req.end_key = b"z".to_vec();
    let del_resp = client.kv_delete_range(&del_req).unwrap();
    assert!(!del_resp.has_region_error());
    assert!(del_resp.error.is_empty());
}

// raft related RPC is tested as parts of test_snapshot.rs, so skip here.

#[test]
fn test_coprocessor() {
    let (_cluster, client, _) = must_new_cluster_and_kv_client();
    // SQL push down commands
    let mut req = Request::default();
    req.set_tp(REQ_TYPE_DAG);
    client.coprocessor(&req).unwrap();
}

#[test]
<<<<<<< HEAD
=======
fn test_physical_scan_lock() {
    let (_cluster, client, ctx) = must_new_cluster_and_kv_client();

    // Generate kvs like k10, v10, ts=10; k11, v11, ts=11; ...
    let kv: Vec<_> = (10..20)
        .map(|i| (i, vec![b'k', i as u8], vec![b'v', i as u8]))
        .collect();

    for (ts, k, v) in &kv {
        let mut mutation = Mutation::default();
        mutation.set_op(Op::Put);
        mutation.set_key(k.clone());
        mutation.set_value(v.clone());
        must_kv_prewrite(&client, ctx.clone(), vec![mutation], k.clone(), *ts);
    }

    let all_locks: Vec<_> = kv
        .into_iter()
        .map(|(ts, k, _)| {
            // Create a LockInfo that matches the prewrite request in `must_kv_prewrite`.
            let mut lock_info = LockInfo::default();
            lock_info.set_primary_lock(k.clone());
            lock_info.set_lock_version(ts);
            lock_info.set_key(k);
            lock_info.set_lock_ttl(3000);
            lock_info.set_lock_type(Op::Put);
            lock_info.set_min_commit_ts(ts + 1);
            lock_info
        })
        .collect();

    let check_result = |got_locks: &[_], expected_locks: &[_]| {
        for i in 0..std::cmp::max(got_locks.len(), expected_locks.len()) {
            assert_eq!(got_locks[i], expected_locks[i], "lock {} mismatch", i);
        }
    };

    check_result(
        &must_physical_scan_lock(&client, ctx.clone(), 30, b"", 100),
        &all_locks,
    );
    check_result(
        &must_physical_scan_lock(&client, ctx.clone(), 15, b"", 100),
        &all_locks[0..=5],
    );
    check_result(
        &must_physical_scan_lock(&client, ctx.clone(), 10, b"", 100),
        &all_locks[0..1],
    );
    check_result(
        &must_physical_scan_lock(&client, ctx.clone(), 9, b"", 100),
        &[],
    );
    check_result(
        &must_physical_scan_lock(&client, ctx, 30, &[b'k', 13], 5),
        &all_locks[3..8],
    );
}

#[test]
>>>>>>> 09230cab
fn test_split_region() {
    let (mut cluster, client, ctx) = must_new_cluster_and_kv_client();

    // Split region commands
    let key = b"b";
    let mut req = SplitRegionRequest::default();
    req.set_context(ctx);
    req.set_split_key(key.to_vec());
    let resp = client.split_region(&req).unwrap();
    assert_eq!(
        Key::from_encoded(resp.get_left().get_end_key().to_vec())
            .into_raw()
            .unwrap()
            .as_slice(),
        key
    );
    assert_eq!(
        resp.get_left().get_end_key(),
        resp.get_right().get_start_key()
    );

    // Batch split region
    let region_id = resp.get_right().get_id();
    let leader = cluster.leader_of_region(region_id).unwrap();
    let mut ctx = Context::default();
    ctx.set_region_id(region_id);
    ctx.set_peer(leader);
    ctx.set_region_epoch(resp.get_right().get_region_epoch().to_owned());
    let mut req = SplitRegionRequest::default();
    req.set_context(ctx);
    let split_keys = vec![b"e".to_vec(), b"c".to_vec(), b"d".to_vec()];
    req.set_split_keys(split_keys.into());
    let resp = client.split_region(&req).unwrap();
    let result_split_keys: Vec<_> = resp
        .get_regions()
        .iter()
        .map(|x| {
            Key::from_encoded(x.get_start_key().to_vec())
                .into_raw()
                .unwrap()
        })
        .collect();
    assert_eq!(
        result_split_keys,
        vec![b"b".to_vec(), b"c".to_vec(), b"d".to_vec(), b"e".to_vec()]
    );
}

#[test]
fn test_read_index() {
    let (_cluster, client, ctx) = must_new_cluster_and_kv_client();

    // Read index
    let mut req = ReadIndexRequest::default();
    req.set_context(ctx.clone());
    let mut resp = client.read_index(&req).unwrap();
    let last_index = resp.get_read_index();
    assert_eq!(last_index > 0, true);

    // Raw put
    let (k, v) = (b"key".to_vec(), b"value".to_vec());
    let mut put_req = RawPutRequest::default();
    put_req.set_context(ctx);
    put_req.key = k;
    put_req.value = v;
    let put_resp = client.raw_put(&put_req).unwrap();
    assert!(!put_resp.has_region_error());
    assert!(put_resp.error.is_empty());

    // Read index again
    resp = client.read_index(&req).unwrap();
    assert_eq!(last_index + 1, resp.get_read_index());
}

#[test]
fn test_debug_get() {
    let (cluster, debug_client, store_id) = must_new_cluster_and_debug_client();
    let (k, v) = (b"key", b"value");

    // Put some data.
    let engine = cluster.get_engine(store_id);
    let key = keys::data_key(k);
    engine.put(&key, v).unwrap();
    assert_eq!(engine.get(&key).unwrap().unwrap(), v);

    // Debug get
    let mut req = debugpb::GetRequest::default();
    req.set_cf(CF_DEFAULT.to_owned());
    req.set_db(debugpb::Db::Kv);
    req.set_key(key);
    let mut resp = debug_client.get(&req.clone()).unwrap();
    assert_eq!(resp.take_value(), v);

    req.set_key(b"foo".to_vec());
    match debug_client.get(&req).unwrap_err() {
        Error::RpcFailure(status) => {
            assert_eq!(status.status, RpcStatusCode::NOT_FOUND);
        }
        _ => panic!("expect NotFound"),
    }
}

#[test]
fn test_debug_raft_log() {
    let (cluster, debug_client, store_id) = must_new_cluster_and_debug_client();

    // Put some data.
    let engine = cluster.get_raft_engine(store_id);
    let (region_id, log_index) = (200, 200);
    let key = keys::raft_log_key(region_id, log_index);
    let mut entry = eraftpb::Entry::default();
    entry.set_term(1);
    entry.set_index(1);
    entry.set_entry_type(eraftpb::EntryType::EntryNormal);
    entry.set_data(vec![42]);
    engine.c().put_msg(&key, &entry).unwrap();
    assert_eq!(
        engine.c().get_msg::<eraftpb::Entry>(&key).unwrap().unwrap(),
        entry
    );

    // Debug raft_log
    let mut req = debugpb::RaftLogRequest::default();
    req.set_region_id(region_id);
    req.set_log_index(log_index);
    let resp = debug_client.raft_log(&req).unwrap();
    assert_ne!(resp.get_entry(), &eraftpb::Entry::default());

    let mut req = debugpb::RaftLogRequest::default();
    req.set_region_id(region_id + 1);
    req.set_log_index(region_id + 1);
    match debug_client.raft_log(&req).unwrap_err() {
        Error::RpcFailure(status) => {
            assert_eq!(status.status, RpcStatusCode::NOT_FOUND);
        }
        _ => panic!("expect NotFound"),
    }
}

#[test]
fn test_debug_region_info() {
    let (cluster, debug_client, store_id) = must_new_cluster_and_debug_client();

    let raft_engine = cluster.get_raft_engine(store_id);
    let kv_engine = cluster.get_engine(store_id);

    let region_id = 100;
    let raft_state_key = keys::raft_state_key(region_id);
    let mut raft_state = raft_serverpb::RaftLocalState::default();
    raft_state.set_last_index(42);
    raft_engine
        .c()
        .put_msg(&raft_state_key, &raft_state)
        .unwrap();
    assert_eq!(
        raft_engine
            .c()
            .get_msg::<raft_serverpb::RaftLocalState>(&raft_state_key)
            .unwrap()
            .unwrap(),
        raft_state
    );

    let apply_state_key = keys::apply_state_key(region_id);
    let mut apply_state = raft_serverpb::RaftApplyState::default();
    apply_state.set_applied_index(42);
    kv_engine
        .c()
        .put_msg_cf(CF_RAFT, &apply_state_key, &apply_state)
        .unwrap();
    assert_eq!(
        kv_engine
            .c()
            .get_msg_cf::<raft_serverpb::RaftApplyState>(CF_RAFT, &apply_state_key)
            .unwrap()
            .unwrap(),
        apply_state
    );

    let region_state_key = keys::region_state_key(region_id);
    let mut region_state = raft_serverpb::RegionLocalState::default();
    region_state.set_state(raft_serverpb::PeerState::Tombstone);
    kv_engine
        .c()
        .put_msg_cf(CF_RAFT, &region_state_key, &region_state)
        .unwrap();
    assert_eq!(
        kv_engine
            .c()
            .get_msg_cf::<raft_serverpb::RegionLocalState>(CF_RAFT, &region_state_key)
            .unwrap()
            .unwrap(),
        region_state
    );

    // Debug region_info
    let mut req = debugpb::RegionInfoRequest::default();
    req.set_region_id(region_id);
    let mut resp = debug_client.region_info(&req.clone()).unwrap();
    assert_eq!(resp.take_raft_local_state(), raft_state);
    assert_eq!(resp.take_raft_apply_state(), apply_state);
    assert_eq!(resp.take_region_local_state(), region_state);

    req.set_region_id(region_id + 1);
    match debug_client.region_info(&req).unwrap_err() {
        Error::RpcFailure(status) => {
            assert_eq!(status.status, RpcStatusCode::NOT_FOUND);
        }
        _ => panic!("expect NotFound"),
    }
}

#[test]
fn test_debug_region_size() {
    let (cluster, debug_client, store_id) = must_new_cluster_and_debug_client();
    let engine = cluster.get_engine(store_id);

    // Put some data.
    let region_id = 100;
    let region_state_key = keys::region_state_key(region_id);
    let mut region = metapb::Region::default();
    region.set_id(region_id);
    region.set_start_key(b"a".to_vec());
    region.set_end_key(b"z".to_vec());
    let mut state = RegionLocalState::default();
    state.set_region(region);
    engine
        .c()
        .put_msg_cf(CF_RAFT, &region_state_key, &state)
        .unwrap();

    let cfs = vec![CF_DEFAULT, CF_LOCK, CF_WRITE];
    // At lease 8 bytes for the WRITE cf.
    let (k, v) = (keys::data_key(b"kkkk_kkkk"), b"v");
    for cf in &cfs {
        let cf_handle = engine.cf_handle(cf).unwrap();
        engine.put_cf(cf_handle, k.as_slice(), v).unwrap();
    }

    let mut req = debugpb::RegionSizeRequest::default();
    req.set_region_id(region_id);
    req.set_cfs(cfs.iter().map(|s| (*s).to_string()).collect());
    let entries: Vec<_> = debug_client
        .region_size(&req)
        .unwrap()
        .take_entries()
        .into();
    assert_eq!(entries.len(), 3);
    for e in entries {
        cfs.iter().find(|&&c| c == e.cf).unwrap();
        assert!(e.size > 0);
    }

    req.set_region_id(region_id + 1);
    match debug_client.region_size(&req).unwrap_err() {
        Error::RpcFailure(status) => {
            assert_eq!(status.status, RpcStatusCode::NOT_FOUND);
        }
        _ => panic!("expect NotFound"),
    }
}

#[test]
#[cfg(feature = "failpoints")]
fn test_debug_fail_point() {
    let (_cluster, debug_client, _) = must_new_cluster_and_debug_client();

    let (fp, act) = ("raft_between_save", "off");

    let mut inject_req = debugpb::InjectFailPointRequest::default();
    inject_req.set_name(fp.to_owned());
    inject_req.set_actions(act.to_owned());
    debug_client.inject_fail_point(&inject_req).unwrap();

    let resp = debug_client
        .list_fail_points(&debugpb::ListFailPointsRequest::default())
        .unwrap();
    let entries = resp.get_entries();
    assert!(entries
        .iter()
        .any(|e| e.get_name() == fp && e.get_actions() == act));

    let mut recover_req = debugpb::RecoverFailPointRequest::default();
    recover_req.set_name(fp.to_owned());
    debug_client.recover_fail_point(&recover_req).unwrap();

    let resp = debug_client
        .list_fail_points(&debugpb::ListFailPointsRequest::default())
        .unwrap();
    let entries = resp.get_entries();
    assert!(entries
        .iter()
        .all(|e| !(e.get_name() == fp && e.get_actions() == act)));
}

#[test]
fn test_debug_scan_mvcc() {
    let (cluster, debug_client, store_id) = must_new_cluster_and_debug_client();
    let engine = cluster.get_engine(store_id);

    // Put some data.
    let keys = [
        keys::data_key(b"meta_lock_1"),
        keys::data_key(b"meta_lock_2"),
    ];
    for k in &keys {
        let v = Lock::new(
            LockType::Put,
            b"pk".to_vec(),
            1.into(),
            10,
            None,
            TimeStamp::zero(),
            0,
            TimeStamp::zero(),
        )
        .to_bytes();
        let cf_handle = engine.cf_handle(CF_LOCK).unwrap();
        engine.put_cf(cf_handle, k.as_slice(), &v).unwrap();
    }

    let mut req = debugpb::ScanMvccRequest::default();
    req.set_from_key(keys::data_key(b"m"));
    req.set_to_key(keys::data_key(b"n"));
    req.set_limit(1);

    let receiver = debug_client.scan_mvcc(&req).unwrap();
    let future = receiver.fold(Vec::new(), |mut keys, mut resp| {
        let key = resp.take_key();
        keys.push(key);
        future::ok::<_, Error>(keys)
    });
    let keys = future.wait().unwrap();
    assert_eq!(keys.len(), 1);
    assert_eq!(keys[0], keys::data_key(b"meta_lock_1"));
}

#[test]
fn test_double_run_node() {
    let count = 1;
    let mut cluster = new_node_cluster(0, count);
    cluster.run();
    let id = *cluster.engines.keys().next().unwrap();
    let engines = cluster.engines.values().next().unwrap().clone();
    let router = cluster.sim.rl().get_router(id).unwrap();
    let mut sim = cluster.sim.wl();
    let node = sim.get_node(id).unwrap();
    let pd_worker = FutureWorker::new("test-pd-worker");
    let simulate_trans = SimulateTransport::new(ChannelTransport::new());
    let tmp = Builder::new().prefix("test_cluster").tempdir().unwrap();
    let snap_mgr = SnapManager::new(tmp.path().to_str().unwrap(), None);
    let coprocessor_host = CoprocessorHost::new(router);
    let importer = {
        let dir = Path::new(engines.kv.path()).join("import-sst");
        Arc::new(SSTImporter::new(dir, None).unwrap())
    };

    let store_meta = Arc::new(Mutex::new(StoreMeta::new(20)));
    let e = node
        .start(
            engines,
            simulate_trans,
            snap_mgr,
            pd_worker,
            store_meta,
            coprocessor_host,
            importer,
            Worker::new("split"),
            AutoSplitController::default(),
        )
        .unwrap_err();
    assert!(format!("{:?}", e).contains("already started"), "{:?}", e);
    drop(sim);
    cluster.shutdown();
}

#[test]
fn test_pessimistic_lock() {
    let (_cluster, client, ctx) = must_new_cluster_and_kv_client();
    let (k, v) = (b"key".to_vec(), b"value".to_vec());

    // Prewrite
    let mut mutation = Mutation::default();
    mutation.set_op(Op::Put);
    mutation.set_key(k.clone());
    mutation.set_value(v.clone());
    must_kv_prewrite(&client, ctx.clone(), vec![mutation], k.clone(), 10);

    // KeyIsLocked
    for &return_values in &[false, true] {
        let resp =
            kv_pessimistic_lock(&client, ctx.clone(), vec![k.clone()], 20, 20, return_values);
        assert!(!resp.has_region_error(), "{:?}", resp.get_region_error());
        assert_eq!(resp.errors.len(), 1);
        assert!(resp.errors[0].has_locked());
        assert!(resp.values.is_empty());
    }

    must_kv_commit(&client, ctx.clone(), vec![k.clone()], 10, 30, 30);

    // WriteConflict
    for &return_values in &[false, true] {
        let resp =
            kv_pessimistic_lock(&client, ctx.clone(), vec![k.clone()], 20, 20, return_values);
        assert!(!resp.has_region_error(), "{:?}", resp.get_region_error());
        assert_eq!(resp.errors.len(), 1);
        assert!(resp.errors[0].has_conflict());
        assert!(resp.values.is_empty());
    }

    // Return multiple values
    for &return_values in &[false, true] {
        let resp = kv_pessimistic_lock(
            &client,
            ctx.clone(),
            vec![k.clone(), b"nonexsit".to_vec()],
            40,
            40,
            true,
        );
        assert!(!resp.has_region_error(), "{:?}", resp.get_region_error());
        assert!(resp.errors.is_empty());
        if return_values {
            assert_eq!(resp.get_values().to_vec(), vec![v.clone(), vec![]]);
        }
        must_kv_pessimistic_rollback(&client, ctx.clone(), k.clone(), 40);
    }
}

#[test]
fn test_check_txn_status_with_max_ts() {
    let (_cluster, client, ctx) = must_new_cluster_and_kv_client();
    let (k, v) = (b"key".to_vec(), b"value".to_vec());
    let lock_ts = 10;

    // Prewrite
    let mut mutation = Mutation::default();
    mutation.set_op(Op::Put);
    mutation.set_key(k.clone());
    mutation.set_value(v.clone());
    must_kv_prewrite(&client, ctx.clone(), vec![mutation], k.clone(), lock_ts);

    // Should return MinCommitTsPushed even if caller_start_ts is max.
    let status = must_check_txn_status(
        &client,
        ctx.clone(),
        &k,
        lock_ts,
        std::u64::MAX,
        lock_ts + 1,
    );
    assert_eq!(status.lock_ttl, 3000);
    assert_eq!(status.action, Action::MinCommitTsPushed);

    // The min_commit_ts of k shouldn't be pushed.
    must_kv_commit(&client, ctx, vec![k], lock_ts, lock_ts + 1, lock_ts + 1);
}<|MERGE_RESOLUTION|>--- conflicted
+++ resolved
@@ -407,69 +407,6 @@
 }
 
 #[test]
-<<<<<<< HEAD
-=======
-fn test_physical_scan_lock() {
-    let (_cluster, client, ctx) = must_new_cluster_and_kv_client();
-
-    // Generate kvs like k10, v10, ts=10; k11, v11, ts=11; ...
-    let kv: Vec<_> = (10..20)
-        .map(|i| (i, vec![b'k', i as u8], vec![b'v', i as u8]))
-        .collect();
-
-    for (ts, k, v) in &kv {
-        let mut mutation = Mutation::default();
-        mutation.set_op(Op::Put);
-        mutation.set_key(k.clone());
-        mutation.set_value(v.clone());
-        must_kv_prewrite(&client, ctx.clone(), vec![mutation], k.clone(), *ts);
-    }
-
-    let all_locks: Vec<_> = kv
-        .into_iter()
-        .map(|(ts, k, _)| {
-            // Create a LockInfo that matches the prewrite request in `must_kv_prewrite`.
-            let mut lock_info = LockInfo::default();
-            lock_info.set_primary_lock(k.clone());
-            lock_info.set_lock_version(ts);
-            lock_info.set_key(k);
-            lock_info.set_lock_ttl(3000);
-            lock_info.set_lock_type(Op::Put);
-            lock_info.set_min_commit_ts(ts + 1);
-            lock_info
-        })
-        .collect();
-
-    let check_result = |got_locks: &[_], expected_locks: &[_]| {
-        for i in 0..std::cmp::max(got_locks.len(), expected_locks.len()) {
-            assert_eq!(got_locks[i], expected_locks[i], "lock {} mismatch", i);
-        }
-    };
-
-    check_result(
-        &must_physical_scan_lock(&client, ctx.clone(), 30, b"", 100),
-        &all_locks,
-    );
-    check_result(
-        &must_physical_scan_lock(&client, ctx.clone(), 15, b"", 100),
-        &all_locks[0..=5],
-    );
-    check_result(
-        &must_physical_scan_lock(&client, ctx.clone(), 10, b"", 100),
-        &all_locks[0..1],
-    );
-    check_result(
-        &must_physical_scan_lock(&client, ctx.clone(), 9, b"", 100),
-        &[],
-    );
-    check_result(
-        &must_physical_scan_lock(&client, ctx, 30, &[b'k', 13], 5),
-        &all_locks[3..8],
-    );
-}
-
-#[test]
->>>>>>> 09230cab
 fn test_split_region() {
     let (mut cluster, client, ctx) = must_new_cluster_and_kv_client();
 
