// Copyright 2017 TiKV Project Authors. Licensed under Apache-2.0.

use std::sync::Arc;

use futures::{future, Future, Stream};
use grpcio::{ChannelBuilder, Environment, Error, RpcStatusCode};

use kvproto::coprocessor::*;
use kvproto::debugpb_grpc::DebugClient;
use kvproto::kvrpcpb::*;
use kvproto::raft_serverpb::*;
use kvproto::tikvpb_grpc::TikvClient;
use kvproto::{debugpb, metapb, raft_serverpb};
use raft::eraftpb;

use engine::rocks::Writable;
use engine::*;
use engine::{CF_DEFAULT, CF_LOCK};
use test_raftstore::*;
use tikv::coprocessor::REQ_TYPE_DAG;
use tikv::raftstore::store::keys;
use tikv::storage::mvcc::{Lock, LockType};
use tikv::storage::Key;
use tikv_util::HandyRwLock;

fn must_new_cluster() -> (Cluster<ServerCluster>, metapb::Peer, Context) {
    let count = 1;
    let mut cluster = new_server_cluster(0, count);
    cluster.run();

    let region_id = 1;
    let leader = cluster.leader_of_region(region_id).unwrap();
    let epoch = cluster.get_region_epoch(region_id);
    let mut ctx = Context::new();
    ctx.set_region_id(region_id);
    ctx.set_peer(leader.clone());
    ctx.set_region_epoch(epoch);

    (cluster, leader, ctx)
}

fn must_new_cluster_and_kv_client() -> (Cluster<ServerCluster>, TikvClient, Context) {
    let (cluster, leader, ctx) = must_new_cluster();

    let env = Arc::new(Environment::new(1));
    let channel =
        ChannelBuilder::new(env).connect(cluster.sim.rl().get_addr(leader.get_store_id()));
    let client = TikvClient::new(channel);

    (cluster, client, ctx)
}

#[test]
fn test_rawkv() {
    let (_cluster, client, ctx) = must_new_cluster_and_kv_client();
    let (k, v) = (b"key".to_vec(), b"value".to_vec());

    // Raw put
    let mut put_req = RawPutRequest::new();
    put_req.set_context(ctx.clone());
    put_req.key = k.clone();
    put_req.value = v.clone();
    let put_resp = client.raw_put(&put_req).unwrap();
    assert!(!put_resp.has_region_error());
    assert!(put_resp.error.is_empty());

    // Raw get
    let mut get_req = RawGetRequest::new();
    get_req.set_context(ctx.clone());
    get_req.key = k.clone();
    let get_resp = client.raw_get(&get_req).unwrap();
    assert!(!get_resp.has_region_error());
    assert!(get_resp.error.is_empty());
    assert_eq!(get_resp.value, v);

    // Raw scan
    let mut scan_req = RawScanRequest::new();
    scan_req.set_context(ctx.clone());
    scan_req.start_key = k.clone();
    scan_req.limit = 1;
    let scan_resp = client.raw_scan(&scan_req).unwrap();
    assert!(!scan_resp.has_region_error());
    assert_eq!(scan_resp.kvs.len(), 1);
    for kv in scan_resp.kvs.into_iter() {
        assert!(!kv.has_error());
        assert_eq!(kv.key, k);
        assert_eq!(kv.value, v);
    }

    // Raw delete
    let mut delete_req = RawDeleteRequest::new();
    delete_req.set_context(ctx.clone());
    delete_req.key = k.clone();
    let delete_resp = client.raw_delete(&delete_req).unwrap();
    assert!(!delete_resp.has_region_error());
    assert!(delete_resp.error.is_empty());
}

fn must_kv_prewrite(client: &TikvClient, ctx: Context, muts: Vec<Mutation>, pk: Vec<u8>, ts: u64) {
    let mut prewrite_req = PrewriteRequest::new();
    prewrite_req.set_context(ctx);
    prewrite_req.set_mutations(muts.into_iter().collect());
    prewrite_req.primary_lock = pk;
    prewrite_req.start_version = ts;
    prewrite_req.lock_ttl = prewrite_req.start_version + 1;
    let prewrite_resp = client.kv_prewrite(&prewrite_req).unwrap();
    assert!(
        !prewrite_resp.has_region_error(),
        "{:?}",
        prewrite_resp.get_region_error()
    );
    assert!(
        prewrite_resp.errors.is_empty(),
        "{:?}",
        prewrite_resp.get_errors()
    );
}

fn must_kv_commit(
    client: &TikvClient,
    ctx: Context,
    keys: Vec<Vec<u8>>,
    start_ts: u64,
    commit_ts: u64,
) {
    let mut commit_req = CommitRequest::new();
    commit_req.set_context(ctx);
    commit_req.start_version = start_ts;
    commit_req.set_keys(keys.into_iter().collect());
    commit_req.commit_version = commit_ts;
    let commit_resp = client.kv_commit(&commit_req).unwrap();
    assert!(
        !commit_resp.has_region_error(),
        "{:?}",
        commit_resp.get_region_error()
    );
    assert!(!commit_resp.has_error(), "{:?}", commit_resp.get_error());
}

#[test]
fn test_mvcc_basic() {
    let (_cluster, client, ctx) = must_new_cluster_and_kv_client();
    let (k, v) = (b"key".to_vec(), b"value".to_vec());

    let mut ts = 0;

    // Prewrite
    ts += 1;
    let prewrite_start_version = ts;
    let mut mutation = Mutation::new();
    mutation.op = Op::Put;
    mutation.key = k.clone();
    mutation.value = v.clone();
    must_kv_prewrite(
        &client,
        ctx.clone(),
        vec![mutation],
        k.clone(),
        prewrite_start_version,
    );

    // Commit
    ts += 1;
    let commit_version = ts;
    must_kv_commit(
        &client,
        ctx.clone(),
        vec![k.clone()],
        prewrite_start_version,
        commit_version,
    );

    // Get
    ts += 1;
    let get_version = ts;
    let mut get_req = GetRequest::new();
    get_req.set_context(ctx.clone());
    get_req.key = k.clone();
    get_req.version = get_version;
    let get_resp = client.kv_get(&get_req).unwrap();
    assert!(!get_resp.has_region_error());
    assert!(!get_resp.has_error());
    assert_eq!(get_resp.value, v);

    // Scan
    ts += 1;
    let scan_version = ts;
    let mut scan_req = ScanRequest::new();
    scan_req.set_context(ctx.clone());
    scan_req.start_key = k.clone();
    scan_req.limit = 1;
    scan_req.version = scan_version;
    let scan_resp = client.kv_scan(&scan_req).unwrap();
    assert!(!scan_resp.has_region_error());
    assert_eq!(scan_resp.pairs.len(), 1);
    for kv in scan_resp.pairs.into_iter() {
        assert!(!kv.has_error());
        assert_eq!(kv.key, k);
        assert_eq!(kv.value, v);
    }

    // Batch get
    ts += 1;
    let batch_get_version = ts;
    let mut batch_get_req = BatchGetRequest::new();
    batch_get_req.set_context(ctx.clone());
    batch_get_req.set_keys(vec![k.clone()].into_iter().collect());
    batch_get_req.version = batch_get_version;
    let batch_get_resp = client.kv_batch_get(&batch_get_req).unwrap();
    assert_eq!(batch_get_resp.pairs.len(), 1);
    for kv in batch_get_resp.pairs.into_iter() {
        assert!(!kv.has_error());
        assert_eq!(kv.key, k);
        assert_eq!(kv.value, v);
    }
}

#[test]
fn test_mvcc_rollback_and_cleanup() {
    let (_cluster, client, ctx) = must_new_cluster_and_kv_client();
    let (k, v) = (b"key".to_vec(), b"value".to_vec());

    let mut ts = 0;

    // Prewrite
    ts += 1;
    let prewrite_start_version = ts;
    let mut mutation = Mutation::new();
    mutation.op = Op::Put;
    mutation.key = k.clone();
    mutation.value = v.clone();
    must_kv_prewrite(
        &client,
        ctx.clone(),
        vec![mutation],
        k.clone(),
        prewrite_start_version,
    );

    // Commit
    ts += 1;
    let commit_version = ts;
    must_kv_commit(
        &client,
        ctx.clone(),
        vec![k.clone()],
        prewrite_start_version,
        commit_version,
    );

    // Prewrite puts some locks.
    ts += 1;
    let prewrite_start_version2 = ts;
    let (k2, v2) = (b"key2".to_vec(), b"value2".to_vec());
    let mut mut_pri = Mutation::new();
    mut_pri.op = Op::Put;
    mut_pri.key = k2.clone();
    mut_pri.value = v2.clone();
    let mut mut_sec = Mutation::new();
    mut_sec.op = Op::Put;
    mut_sec.key = k.clone();
    mut_sec.value = b"foo".to_vec();
    must_kv_prewrite(
        &client,
        ctx.clone(),
        vec![mut_pri, mut_sec],
        k2.clone(),
        prewrite_start_version2,
    );

    // Scan lock, expects locks
    ts += 1;
    let scan_lock_max_version = ts;
    let mut scan_lock_req = ScanLockRequest::new();
    scan_lock_req.set_context(ctx.clone());
    scan_lock_req.max_version = scan_lock_max_version;
    let scan_lock_resp = client.kv_scan_lock(&scan_lock_req).unwrap();
    assert!(!scan_lock_resp.has_region_error());
    assert_eq!(scan_lock_resp.locks.len(), 2);
    for (lock, key) in scan_lock_resp
        .locks
        .into_iter()
        .zip(vec![k.clone(), k2.clone()])
    {
        assert_eq!(lock.primary_lock, k2);
        assert_eq!(lock.key, key);
        assert_eq!(lock.lock_version, prewrite_start_version2);
    }

    // Rollback
    let rollback_start_version = prewrite_start_version2;
    let mut rollback_req = BatchRollbackRequest::new();
    rollback_req.set_context(ctx.clone());
    rollback_req.start_version = rollback_start_version;
    rollback_req.set_keys(vec![k2.clone()].into_iter().collect());
    let rollback_resp = client.kv_batch_rollback(&rollback_req.clone()).unwrap();
    assert!(!rollback_resp.has_region_error());
    assert!(!rollback_resp.has_error());
    rollback_req.set_keys(vec![k.clone()].into_iter().collect());
    let rollback_resp2 = client.kv_batch_rollback(&rollback_req.clone()).unwrap();
    assert!(!rollback_resp2.has_region_error());
    assert!(!rollback_resp2.has_error());

    // Cleanup
    let cleanup_start_version = prewrite_start_version2;
    let mut cleanup_req = CleanupRequest::new();
    cleanup_req.set_context(ctx.clone());
    cleanup_req.start_version = cleanup_start_version;
    cleanup_req.set_key(k2.clone());
    let cleanup_resp = client.kv_cleanup(&cleanup_req).unwrap();
    assert!(!cleanup_resp.has_region_error());
    assert!(!cleanup_resp.has_error());

    // There should be no locks
    ts += 1;
    let scan_lock_max_version2 = ts;
    let mut scan_lock_req = ScanLockRequest::new();
    scan_lock_req.set_context(ctx.clone());
    scan_lock_req.max_version = scan_lock_max_version2;
    let scan_lock_resp = client.kv_scan_lock(&scan_lock_req).unwrap();
    assert!(!scan_lock_resp.has_region_error());
    assert_eq!(scan_lock_resp.locks.len(), 0);
}

#[test]
fn test_mvcc_resolve_lock_gc_and_delete() {
    use kvproto::kvrpcpb::*;
    use protobuf;
    let (_cluster, client, ctx) = must_new_cluster_and_kv_client();
    let (k, v) = (b"key".to_vec(), b"value".to_vec());

    let mut ts = 0;

    // Prewrite
    ts += 1;
    let prewrite_start_version = ts;
    let mut mutation = Mutation::new();
    mutation.op = Op::Put;
    mutation.key = k.clone();
    mutation.value = v.clone();
    must_kv_prewrite(
        &client,
        ctx.clone(),
        vec![mutation],
        k.clone(),
        prewrite_start_version,
    );

    // Commit
    ts += 1;
    let commit_version = ts;
    must_kv_commit(
        &client,
        ctx.clone(),
        vec![k.clone()],
        prewrite_start_version,
        commit_version,
    );

    // Prewrite puts some locks.
    ts += 1;
    let prewrite_start_version2 = ts;
    let (k2, v2) = (b"key2".to_vec(), b"value2".to_vec());
    let new_v = b"new value".to_vec();
    let mut mut_pri = Mutation::new();
    mut_pri.op = Op::Put;
    mut_pri.key = k.clone();
    mut_pri.value = new_v.clone();
    let mut mut_sec = Mutation::new();
    mut_sec.op = Op::Put;
    mut_sec.key = k2.clone();
    mut_sec.value = v2.to_vec();
    must_kv_prewrite(
        &client,
        ctx.clone(),
        vec![mut_pri, mut_sec],
        k.clone(),
        prewrite_start_version2,
    );

    // Resolve lock
    ts += 1;
    let resolve_lock_commit_version = ts;
    let mut resolve_lock_req = ResolveLockRequest::new();
    let mut temp_txninfo = TxnInfo::new();
    temp_txninfo.txn = prewrite_start_version2;
    temp_txninfo.status = resolve_lock_commit_version;
    let vec_txninfo = vec![temp_txninfo];
    resolve_lock_req.set_context(ctx.clone());
    resolve_lock_req.set_txn_infos(protobuf::RepeatedField::from_vec(vec_txninfo));
    let resolve_lock_resp = client.kv_resolve_lock(&resolve_lock_req).unwrap();
    assert!(!resolve_lock_resp.has_region_error());
    assert!(!resolve_lock_resp.has_error());

    // Get `k` at the latest ts.
    ts += 1;
    let get_version1 = ts;
    let mut get_req1 = GetRequest::new();
    get_req1.set_context(ctx.clone());
    get_req1.key = k.clone();
    get_req1.version = get_version1;
    let get_resp1 = client.kv_get(&get_req1).unwrap();
    assert!(!get_resp1.has_region_error());
    assert!(!get_resp1.has_error());
    assert_eq!(get_resp1.value, new_v);

    // GC `k` at the latest ts.
    ts += 1;
    let gc_safe_ponit = ts;
    let mut gc_req = GCRequest::new();
    gc_req.set_context(ctx.clone());
    gc_req.safe_point = gc_safe_ponit;
    let gc_resp = client.kv_gc(&gc_req).unwrap();
    assert!(!gc_resp.has_region_error());
    assert!(!gc_resp.has_error());

    // the `k` at the old ts should be none.
    let get_version2 = commit_version + 1;
    let mut get_req2 = GetRequest::new();
    get_req2.set_context(ctx.clone());
    get_req2.key = k.clone();
    get_req2.version = get_version2;
    let get_resp2 = client.kv_get(&get_req2).unwrap();
    assert!(!get_resp2.has_region_error());
    assert!(!get_resp2.has_error());
    assert_eq!(get_resp2.value, b"".to_vec());

    // Transaction debugger commands
    // MvccGetByKey
    let mut mvcc_get_by_key_req = MvccGetByKeyRequest::new();
    mvcc_get_by_key_req.set_context(ctx.clone());
    mvcc_get_by_key_req.key = k.clone();
    let mvcc_get_by_key_resp = client.mvcc_get_by_key(&mvcc_get_by_key_req).unwrap();
    assert!(!mvcc_get_by_key_resp.has_region_error());
    assert!(mvcc_get_by_key_resp.error.is_empty());
    assert!(mvcc_get_by_key_resp.has_info());
    // MvccGetByStartTs
    let mut mvcc_get_by_start_ts_req = MvccGetByStartTsRequest::new();
    mvcc_get_by_start_ts_req.set_context(ctx.clone());
    mvcc_get_by_start_ts_req.start_ts = prewrite_start_version2;
    let mvcc_get_by_start_ts_resp = client
        .mvcc_get_by_start_ts(&mvcc_get_by_start_ts_req)
        .unwrap();
    assert!(!mvcc_get_by_start_ts_resp.has_region_error());
    assert!(mvcc_get_by_start_ts_resp.error.is_empty());
    assert!(mvcc_get_by_start_ts_resp.has_info());
    assert_eq!(mvcc_get_by_start_ts_resp.key, k);

    // Delete range
    let mut del_req = DeleteRangeRequest::new();
    del_req.set_context(ctx.clone());
    del_req.start_key = b"a".to_vec();
    del_req.end_key = b"z".to_vec();
    let del_resp = client.kv_delete_range(&del_req).unwrap();
    assert!(!del_resp.has_region_error());
    assert!(del_resp.error.is_empty());
}

// raft related RPC is tested as parts of test_snapshot.rs, so skip here.

#[test]
fn test_coprocessor() {
    let (_cluster, client, _) = must_new_cluster_and_kv_client();
    // SQL push down commands
    let mut req = Request::new();
    req.set_tp(REQ_TYPE_DAG);
    client.coprocessor(&req).unwrap();
}

#[test]
fn test_split_region() {
    let (_cluster, client, ctx) = must_new_cluster_and_kv_client();

    // Split region commands
    let key = b"b";
    let mut req = SplitRegionRequest::new();
    req.set_context(ctx);
    req.set_split_key(key.to_vec());
    let resp = client.split_region(&req).unwrap();
    assert_eq!(
        Key::from_encoded(resp.get_left().get_end_key().to_vec())
            .truncate_ts()
            .unwrap()
            .as_encoded()
            .as_slice(),
        key
    );
    assert_eq!(
        resp.get_left().get_end_key(),
        resp.get_right().get_start_key()
    );
}

fn must_new_cluster_and_debug_client() -> (Cluster<ServerCluster>, DebugClient, u64) {
    let (cluster, leader, _) = must_new_cluster();

    let env = Arc::new(Environment::new(1));
    let channel =
        ChannelBuilder::new(env).connect(cluster.sim.rl().get_addr(leader.get_store_id()));
    let client = DebugClient::new(channel);

    (cluster, client, leader.get_store_id())
}

#[test]
fn test_debug_get() {
    let (cluster, debug_client, store_id) = must_new_cluster_and_debug_client();
    let (k, v) = (b"key", b"value");

    // Put some data.
    let engine = cluster.get_engine(store_id);
    let key = keys::data_key(k);
    engine.put(&key, v).unwrap();
    assert_eq!(engine.get(&key).unwrap().unwrap(), v);

    // Debug get
    let mut req = debugpb::GetRequest::new();
    req.set_cf(CF_DEFAULT.to_owned());
    req.set_db(debugpb::DB::KV);
    req.set_key(key);
    let mut resp = debug_client.get(&req.clone()).unwrap();
    assert_eq!(resp.take_value(), v);

    req.set_key(b"foo".to_vec());
    match debug_client.get(&req).unwrap_err() {
        Error::RpcFailure(status) => {
            assert_eq!(status.status, RpcStatusCode::NotFound);
        }
        _ => panic!("expect NotFound"),
    }
}

#[test]
fn test_debug_raft_log() {
    let (cluster, debug_client, store_id) = must_new_cluster_and_debug_client();

    // Put some data.
    let engine = cluster.get_raft_engine(store_id);
    let (region_id, log_index) = (200, 200);
    let key = keys::raft_log_key(region_id, log_index);
    let mut entry = eraftpb::Entry::new();
    entry.set_term(1);
    entry.set_index(1);
    entry.set_entry_type(eraftpb::EntryType::EntryNormal);
    entry.set_data(vec![42]);
    engine.put_msg(&key, &entry).unwrap();
    assert_eq!(
        engine.get_msg::<eraftpb::Entry>(&key).unwrap().unwrap(),
        entry
    );

    // Debug raft_log
    let mut req = debugpb::RaftLogRequest::new();
    req.set_region_id(region_id);
    req.set_log_index(log_index);
    let resp = debug_client.raft_log(&req).unwrap();
    assert_ne!(resp.get_entry(), &eraftpb::Entry::new());

    let mut req = debugpb::RaftLogRequest::new();
    req.set_region_id(region_id + 1);
    req.set_log_index(region_id + 1);
    match debug_client.raft_log(&req).unwrap_err() {
        Error::RpcFailure(status) => {
            assert_eq!(status.status, RpcStatusCode::NotFound);
        }
        _ => panic!("expect NotFound"),
    }
}

#[test]
fn test_debug_region_info() {
    let (cluster, debug_client, store_id) = must_new_cluster_and_debug_client();

    let raft_engine = cluster.get_raft_engine(store_id);

    let region_id = 100;
    let raft_state_key = keys::raft_state_key(region_id);
    let mut raft_state = raft_serverpb::RaftLocalState::new();
    raft_state.set_last_index(42);
    raft_engine.put_msg(&raft_state_key, &raft_state).unwrap();
    assert_eq!(
        raft_engine
            .get_msg::<raft_serverpb::RaftLocalState>(&raft_state_key)
            .unwrap()
            .unwrap(),
        raft_state
    );

    let apply_state_key = keys::apply_state_key(region_id);
    let mut apply_state = raft_serverpb::RaftApplyState::new();
    apply_state.set_applied_index(42);
    raft_engine.put_msg(&apply_state_key, &apply_state).unwrap();
    assert_eq!(
        raft_engine
            .get_msg::<raft_serverpb::RaftApplyState>(&apply_state_key)
            .unwrap()
            .unwrap(),
        apply_state
    );

    let region_state_key = keys::region_state_key(region_id);
    let mut region_state = raft_serverpb::RegionLocalState::new();
    region_state.set_state(raft_serverpb::PeerState::Tombstone);
    raft_engine
        .put_msg(&region_state_key, &region_state)
        .unwrap();
    assert_eq!(
        raft_engine
            .get_msg::<raft_serverpb::RegionLocalState>(&region_state_key)
            .unwrap()
            .unwrap(),
        region_state
    );

    // Debug region_info
    let mut req = debugpb::RegionInfoRequest::new();
    req.set_region_id(region_id);
    let mut resp = debug_client.region_info(&req.clone()).unwrap();
    assert_eq!(resp.take_raft_local_state(), raft_state);
    assert_eq!(resp.take_raft_apply_state(), apply_state);
    assert_eq!(resp.take_region_local_state(), region_state);

    req.set_region_id(region_id + 1);
    match debug_client.region_info(&req).unwrap_err() {
        Error::RpcFailure(status) => {
            assert_eq!(status.status, RpcStatusCode::NotFound);
        }
        _ => panic!("expect NotFound"),
    }
}

#[test]
fn test_debug_region_size() {
    let (cluster, debug_client, store_id) = must_new_cluster_and_debug_client();
    let engine = cluster.get_engine(store_id);
    let raft_engine = cluster.get_raft_engine(store_id);

    // Put some data.
    let region_id = 100;
    let region_state_key = keys::region_state_key(region_id);
    let mut region = metapb::Region::new();
    region.set_id(region_id);
    region.set_start_key(b"a".to_vec());
    region.set_end_key(b"z".to_vec());
    let mut state = RegionLocalState::new();
    state.set_region(region);
    raft_engine.put_msg(&region_state_key, &state).unwrap();

    let cfs = vec![CF_DEFAULT, CF_LOCK, CF_WRITE];
<<<<<<< HEAD
    let (k, v) = (keys::data_key(b"kkkk_kkkk"), b"v"); // At lease 8 byets for the WRITE cf.
=======
    // At lease 8 bytes for the WRITE cf.
    let (k, v) = (keys::data_key(b"kkkk_kkkk"), b"v");
>>>>>>> 22efcdd6
    for cf in &cfs {
        let cf_handle = engine.cf_handle(cf).unwrap();
        engine.put_cf(cf_handle, k.as_slice(), v).unwrap();
    }

    let mut req = debugpb::RegionSizeRequest::new();
    req.set_region_id(region_id);
    req.set_cfs(cfs.iter().map(|s| s.to_string()).collect());
    let entries = debug_client.region_size(&req).unwrap().take_entries();
    assert_eq!(entries.len(), 3);
    for e in entries.into_vec() {
        cfs.iter().find(|&&c| c == e.cf).unwrap();
        assert!(e.size > 0);
    }

    req.set_region_id(region_id + 1);
    match debug_client.region_size(&req).unwrap_err() {
        Error::RpcFailure(status) => {
            assert_eq!(status.status, RpcStatusCode::NotFound);
        }
        _ => panic!("expect NotFound"),
    }
}

#[test]
#[cfg(not(feature = "no-fail"))]
fn test_debug_fail_point() {
    let (_cluster, debug_client, _) = must_new_cluster_and_debug_client();

    let (fp, act) = ("raft_between_save", "off");

    let mut inject_req = debugpb::InjectFailPointRequest::new();
    inject_req.set_name(fp.to_owned());
    inject_req.set_actions(act.to_owned());
    debug_client.inject_fail_point(&inject_req).unwrap();

    let resp = debug_client
        .list_fail_points(&debugpb::ListFailPointsRequest::new())
        .unwrap();
    let entries = resp.get_entries();
    assert_eq!(entries.len(), 1);
    for e in entries {
        assert_eq!(e.get_name(), fp);
        assert_eq!(e.get_actions(), act);
    }

    let mut recover_req = debugpb::RecoverFailPointRequest::new();
    recover_req.set_name(fp.to_owned());
    debug_client.recover_fail_point(&recover_req).unwrap();

    let resp = debug_client
        .list_fail_points(&debugpb::ListFailPointsRequest::new())
        .unwrap();
    let entries = resp.get_entries();
    assert_eq!(entries.len(), 0);
}

#[test]
fn test_debug_scan_mvcc() {
    let (cluster, debug_client, store_id) = must_new_cluster_and_debug_client();
    let engine = cluster.get_engine(store_id);

    // Put some data.
    let keys = [
        keys::data_key(b"meta_lock_1"),
        keys::data_key(b"meta_lock_2"),
    ];
    for k in &keys {
        let v = Lock::new(LockType::Put, b"pk".to_vec(), 1, 10, None).to_bytes();
        let cf_handle = engine.cf_handle(CF_LOCK).unwrap();
        engine.put_cf(cf_handle, k.as_slice(), &v).unwrap();
    }

    let mut req = debugpb::ScanMvccRequest::new();
    req.set_from_key(keys::data_key(b"m"));
    req.set_to_key(keys::data_key(b"n"));
    req.set_limit(1);

    let receiver = debug_client.scan_mvcc(&req).unwrap();
    let future = receiver.fold(Vec::new(), |mut keys, mut resp| {
        let key = resp.take_key();
        keys.push(key);
        future::ok::<_, Error>(keys)
    });
    let keys = future.wait().unwrap();
    assert_eq!(keys.len(), 1);
    assert_eq!(keys[0], keys::data_key(b"meta_lock_1"));
}<|MERGE_RESOLUTION|>--- conflicted
+++ resolved
@@ -647,12 +647,8 @@
     raft_engine.put_msg(&region_state_key, &state).unwrap();
 
     let cfs = vec![CF_DEFAULT, CF_LOCK, CF_WRITE];
-<<<<<<< HEAD
-    let (k, v) = (keys::data_key(b"kkkk_kkkk"), b"v"); // At lease 8 byets for the WRITE cf.
-=======
     // At lease 8 bytes for the WRITE cf.
     let (k, v) = (keys::data_key(b"kkkk_kkkk"), b"v");
->>>>>>> 22efcdd6
     for cf in &cfs {
         let cf_handle = engine.cf_handle(cf).unwrap();
         engine.put_cf(cf_handle, k.as_slice(), v).unwrap();
