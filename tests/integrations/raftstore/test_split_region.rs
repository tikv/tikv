// Copyright 2016 TiKV Project Authors. Licensed under Apache-2.0.

use std::{
    fs,
    sync::{mpsc::channel, Arc},
    thread,
    time::Duration,
};

use engine_traits::{Iterable, Peekable, CF_DEFAULT, CF_WRITE};
use keys::data_key;
use kvproto::{metapb, pdpb, raft_cmdpb::*, raft_serverpb::RaftMessage};
use pd_client::PdClient;
use raft::eraftpb::MessageType;
use raftstore::{
    store::{Bucket, BucketRange, Callback, WriteResponse},
    Result,
};
use test_raftstore::*;
use test_raftstore_macro::test_case;
use tikv::storage::{kv::SnapshotExt, Snapshot};
use tikv_util::config::*;
use txn_types::{Key, PessimisticLock};

pub const REGION_MAX_SIZE: u64 = 50000;
pub const REGION_SPLIT_SIZE: u64 = 30000;

#[test_case(test_raftstore::new_server_cluster)]
#[test_case(test_raftstore_v2::new_server_cluster)]
fn test_server_base_split_region() {
    let test_base_split_region = |right_derive| {
        let count = 5;
        let mut cluster = new_cluster(0, count);

        cluster.cfg.raft_store.right_derive_when_split = right_derive;
        cluster.run();

        let pd_client = Arc::clone(&cluster.pd_client);

        let tbls = vec![
            (b"k22", b"k11", b"k33"),
            (b"k11", b"k00", b"k11"),
            (b"k33", b"k22", b"k33"),
        ];

        for (split_key, left_key, right_key) in tbls {
            cluster.must_put(left_key, b"v1");
            cluster.must_put(right_key, b"v3");

            // Left and right key must be in same region before split.
            let region = pd_client.get_region(left_key).unwrap();
            let region2 = pd_client.get_region(right_key).unwrap();
            assert_eq!(region.get_id(), region2.get_id());

            // Split with split_key, so left_key must in left, and right_key in right.
            cluster.must_split(&region, split_key);

            let left = pd_client.get_region(left_key).unwrap();
            let right = pd_client.get_region(right_key).unwrap();

            assert_eq!(
                region.get_id(),
                if right_derive {
                    right.get_id()
                } else {
                    left.get_id()
                }
            );
            assert_eq!(region.get_start_key(), left.get_start_key());
            assert_eq!(left.get_end_key(), right.get_start_key());
            assert_eq!(region.get_end_key(), right.get_end_key());

            cluster.must_put(left_key, b"vv1");
            assert_eq!(cluster.get(left_key).unwrap(), b"vv1".to_vec());

            cluster.must_put(right_key, b"vv3");
            assert_eq!(cluster.get(right_key).unwrap(), b"vv3".to_vec());

            let epoch = left.get_region_epoch().clone();
            let get = new_request(left.get_id(), epoch, vec![new_get_cmd(right_key)], false);
            debug!("requesting {:?}", get);
            let resp = cluster
                .call_command_on_leader(get, Duration::from_secs(5))
                .unwrap();
            assert!(resp.get_header().has_error(), "{:?}", resp);
            assert!(
                resp.get_header().get_error().has_key_not_in_region(),
                "{:?}",
                resp
            );
        }
    };

    // left derive
    test_base_split_region(false);
    // right derive
    test_base_split_region(true);
}

#[test_case(test_raftstore::new_server_cluster)]
#[test_case(test_raftstore_v2::new_server_cluster)]
fn test_server_split_region_twice() {
    let count = 5;
    let mut cluster = new_cluster(0, count);
    cluster.run();
    let pd_client = Arc::clone(&cluster.pd_client);

    let (split_key, left_key, right_key) = (b"k22", b"k11", b"k33");
    cluster.must_put(left_key, b"v1");
    cluster.must_put(right_key, b"v3");

    // Left and right key must be in same region before split.
    let region = pd_client.get_region(left_key).unwrap();
    let region2 = pd_client.get_region(right_key).unwrap();
    assert_eq!(region.get_id(), region2.get_id());

    let (tx, rx) = channel();
    let key = split_key.to_vec();
    let c = Box::new(move |write_resp: WriteResponse| {
        let mut resp = write_resp.response;
        let admin_resp = resp.mut_admin_response();
        let split_resp = admin_resp.mut_splits();
        let mut regions: Vec<_> = split_resp.take_regions().into();
        let mut d = regions.drain(..);
        let (left, right) = (d.next().unwrap(), d.next().unwrap());
        assert_eq!(left.get_end_key(), key.as_slice());
        assert_eq!(region2.get_start_key(), left.get_start_key());
        assert_eq!(left.get_end_key(), right.get_start_key());
        assert_eq!(region2.get_end_key(), right.get_end_key());
        tx.send(right).unwrap();
    });
    cluster.split_region(&region, split_key, Callback::write(c));
    let region3 = rx.recv_timeout(Duration::from_secs(5)).unwrap();

    cluster.must_put(split_key, b"v2");

    let (tx1, rx1) = channel();
    let c = Box::new(move |write_resp: WriteResponse| {
        assert!(write_resp.response.has_header());
        assert!(write_resp.response.get_header().has_error());
        assert!(!write_resp.response.has_admin_response());
        tx1.send(()).unwrap();
    });
    cluster.split_region(&region3, split_key, Callback::write(c));
    rx1.recv_timeout(Duration::from_secs(5)).unwrap();
}

fn test_auto_split_region<T: Simulator>(cluster: &mut Cluster<T>) {
    cluster.cfg.raft_store.split_region_check_tick_interval = ReadableDuration::millis(100);
    cluster.cfg.coprocessor.region_max_size = Some(ReadableSize(REGION_MAX_SIZE));
    cluster.cfg.coprocessor.region_split_size = Some(ReadableSize(REGION_SPLIT_SIZE));

    let check_size_diff = cluster.cfg.raft_store.region_split_check_diff().0;
    let mut range = 1..;

    cluster.run();

    let pd_client = Arc::clone(&cluster.pd_client);

    let region = pd_client.get_region(b"").unwrap();

    let last_key = put_till_size(cluster, REGION_SPLIT_SIZE, &mut range);

    // it should be finished in millis if split.
    thread::sleep(Duration::from_millis(300));

    let target = pd_client.get_region(&last_key).unwrap();

    assert_eq!(region, target);

    let max_key = put_cf_till_size(
        cluster,
        CF_WRITE,
        REGION_MAX_SIZE - REGION_SPLIT_SIZE + check_size_diff,
        &mut range,
    );

    let left = pd_client.get_region(b"").unwrap();
    let right = pd_client.get_region(&max_key).unwrap();
    if left == right {
        cluster.wait_region_split(&region);
    }

    let left = pd_client.get_region(b"").unwrap();
    let right = pd_client.get_region(&max_key).unwrap();

    assert_ne!(left, right);
    assert_eq!(region.get_start_key(), left.get_start_key());
    assert_eq!(right.get_start_key(), left.get_end_key());
    assert_eq!(region.get_end_key(), right.get_end_key());
    assert_eq!(pd_client.get_region(&max_key).unwrap(), right);
    assert_eq!(pd_client.get_region(left.get_end_key()).unwrap(), right);

    let middle_key = left.get_end_key();
    let leader = cluster.leader_of_region(left.get_id()).unwrap();
    let store_id = leader.get_store_id();
    let mut size = 0;
    cluster.engines[&store_id]
        .kv
        .scan(
            CF_DEFAULT,
            &data_key(b""),
            &data_key(middle_key),
            false,
            |k, v| {
                size += k.len() as u64;
                size += v.len() as u64;
                Ok(true)
            },
        )
        .expect("");
    assert!(size <= REGION_SPLIT_SIZE);
    // although size may be smaller than REGION_SPLIT_SIZE, but the diff should
    // be small.
    assert!(size > REGION_SPLIT_SIZE - 1000);

    let epoch = left.get_region_epoch().clone();
    let get = new_request(left.get_id(), epoch, vec![new_get_cmd(&max_key)], false);
    let resp = cluster
        .call_command_on_leader(get, Duration::from_secs(5))
        .unwrap();
    assert!(resp.get_header().has_error());
    assert!(resp.get_header().get_error().has_key_not_in_region());
}

#[test]
fn test_node_auto_split_region() {
    let count = 5;
    let mut cluster = new_node_cluster(0, count);
    test_auto_split_region(&mut cluster);
}

#[test]
fn test_incompatible_node_auto_split_region() {
    let count = 5;
    let mut cluster = new_incompatible_node_cluster(0, count);
    test_auto_split_region(&mut cluster);
}

#[test]
fn test_server_auto_split_region() {
    let count = 5;
    let mut cluster = new_server_cluster(0, count);
    test_auto_split_region(&mut cluster);
}

#[test]
fn test_incompatible_server_auto_split_region() {
    let count = 5;
    let mut cluster = new_incompatible_server_cluster(0, count);
    test_auto_split_region(&mut cluster);
}

// A filter that disable commitment by heartbeat.
#[derive(Clone)]
struct EraseHeartbeatCommit;

impl Filter for EraseHeartbeatCommit {
    fn before(&self, msgs: &mut Vec<RaftMessage>) -> Result<()> {
        for msg in msgs {
            if msg.get_message().get_msg_type() == MessageType::MsgHeartbeat {
                msg.mut_message().set_commit(0);
            }
        }
        Ok(())
    }
}

macro_rules! check_cluster {
    ($cluster:expr, $k:expr, $v:expr, $all_committed:expr) => {
        let region = $cluster.pd_client.get_region($k).unwrap();
        let mut tried_cnt = 0;
        let leader = loop {
            match $cluster.leader_of_region(region.get_id()) {
                None => {
                    tried_cnt += 1;
                    if tried_cnt >= 3 {
                        panic!("leader should be elected");
                    }
                    continue;
                }
                Some(l) => break l,
            }
        };
        let mut missing_count = 0;
        for i in 1..=region.get_peers().len() as u64 {
            let engine = $cluster.get_engine(i);
            if $all_committed || i == leader.get_store_id() {
                must_get_equal(&engine, $k, $v);
            } else {
                // Note that a follower can still commit the log by an empty MsgAppend
                // when bcast commit is disabled. A heartbeat response comes to leader
                // before MsgAppendResponse will trigger MsgAppend.
                match engine.get_value(&keys::data_key($k)).unwrap() {
                    Some(res) => assert_eq!($v, &res[..]),
                    None => missing_count += 1,
                }
            }
        }
        assert!($all_committed || missing_count > 0);
    };
}

/// TiKV enables lazy broadcast commit optimization, which can delay split
/// on follower node. So election of new region will delay. We need to make
/// sure broadcast commit is disabled when split.
#[test_case(test_raftstore::new_server_cluster)]
#[test_case(test_raftstore_v2::new_server_cluster)]
fn test_delay_split_region() {
<<<<<<< HEAD
    let mut cluster = new_cluster(0, 3);
=======
    let mut cluster = new_server_cluster(0, 3);
>>>>>>> c4b38e8f
    cluster.cfg.raft_store.raft_log_gc_count_limit = Some(500);
    cluster.cfg.raft_store.merge_max_log_gap = 100;
    cluster.cfg.raft_store.raft_log_gc_threshold = 500;
    // To stable the test, we use a large hearbeat timeout 200ms(100ms * 2).
    // And to elect leader quickly, set election timeout to 1s(100ms * 10).
    configure_for_lease_read(&mut cluster.cfg, Some(100), Some(10));

    // We use three nodes for this test.
    cluster.run();

    let pd_client = Arc::clone(&cluster.pd_client);

    let region = pd_client.get_region(b"").unwrap();

    cluster.must_put(b"k1", b"v1");
    cluster.must_put(b"k3", b"v3");

    // Although skip bcast is enabled, but heartbeat will commit the log in period.
    check_cluster!(cluster, b"k1", b"v1", true);
    check_cluster!(cluster, b"k3", b"v3", true);
    cluster.must_transfer_leader(region.get_id(), new_peer(1, 1));

    cluster.add_send_filter(CloneFilterFactory(EraseHeartbeatCommit));

    cluster.must_put(b"k4", b"v4");
    sleep_ms(100);
    // skip bcast is enabled by default, so all followers should not commit
    // the log.
    check_cluster!(cluster, b"k4", b"v4", false);

    cluster.must_transfer_leader(region.get_id(), new_peer(3, 3));
    // New leader should flush old committed entries eagerly.
    check_cluster!(cluster, b"k4", b"v4", true);
    cluster.must_put(b"k5", b"v5");
    // New committed entries should be broadcast lazily.
    check_cluster!(cluster, b"k5", b"v5", false);
    cluster.add_send_filter(CloneFilterFactory(EraseHeartbeatCommit));

    let k2 = b"k2";
    // Split should be bcast eagerly, otherwise following must_put will fail
    // as no leader is available.
    cluster.must_split(&region, k2);
    cluster.must_put(b"k6", b"v6");

    sleep_ms(100);
    // After split, skip bcast is enabled again, so all followers should not
    // commit the log.
    check_cluster!(cluster, b"k6", b"v6", false);
}

#[test_case(test_raftstore::new_node_cluster)]
#[test_case(test_raftstore::new_server_cluster)]
#[test_case(test_raftstore_v2::new_node_cluster)]
#[test_case(test_raftstore_v2::new_server_cluster)]
fn test_node_split_overlap_snapshot() {
    let mut cluster = new_cluster(0, 3);
    // We use three nodes([1, 2, 3]) for this test.
    cluster.run();

    // guarantee node 1 is leader
    cluster.must_transfer_leader(1, new_peer(1, 1));
    cluster.must_put(b"k0", b"v0");
    assert_eq!(cluster.leader_of_region(1), Some(new_peer(1, 1)));

    let pd_client = Arc::clone(&cluster.pd_client);

    // isolate node 3 for region 1.
    cluster.add_send_filter(CloneFilterFactory(RegionPacketFilter::new(1, 3)));
    cluster.must_put(b"k1", b"v1");

    let region = pd_client.get_region(b"").unwrap();

    // split (-inf, +inf) -> (-inf, k2), [k2, +inf]
    cluster.must_split(&region, b"k2");

    cluster.must_put(b"k2", b"v2");

    // node 1 and node 2 must have k2, but node 3 must not.
    for i in 1..3 {
        let engine = cluster.get_engine(i);
        must_get_equal(&engine, b"k2", b"v2");
    }

    let engine3 = cluster.get_engine(3);
    must_get_none(&engine3, b"k2");

    thread::sleep(Duration::from_secs(1));
    let snap_dir = cluster.get_snap_dir(3);
    // no snaps should be sent.

    assert!(
        fs::read_dir(snap_dir)
            .unwrap()
            .map(|p| p.unwrap().path())
            .next()
            .is_none()
    );

    cluster.clear_send_filters();
    cluster.must_put(b"k3", b"v3");

    sleep_ms(3000);
    // node 3 must have k3.
    must_get_equal(&engine3, b"k3", b"v3");
}

fn test_apply_new_version_snapshot<T: Simulator>(cluster: &mut Cluster<T>) {
    // truncate the log quickly so that we can force sending snapshot.
    cluster.cfg.raft_store.raft_log_gc_tick_interval = ReadableDuration::millis(20);
    cluster.cfg.raft_store.raft_log_gc_count_limit = Some(5);
    cluster.cfg.raft_store.merge_max_log_gap = 1;
    cluster.cfg.raft_store.raft_log_gc_threshold = 5;

    // We use three nodes([1, 2, 3]) for this test.
    cluster.run();

    // guarantee node 1 is leader
    cluster.must_transfer_leader(1, new_peer(1, 1));
    cluster.must_put(b"k0", b"v0");
    assert_eq!(cluster.leader_of_region(1), Some(new_peer(1, 1)));

    let pd_client = Arc::clone(&cluster.pd_client);

    // isolate node 3 for region 1.
    cluster.add_send_filter(CloneFilterFactory(RegionPacketFilter::new(1, 3)));
    cluster.must_put(b"k1", b"v1");

    let region = pd_client.get_region(b"").unwrap();

    // split (-inf, +inf) -> (-inf, k2), [k2, +inf]
    cluster.must_split(&region, b"k2");
    cluster.must_put(b"k2", b"v2");

    // node 1 and node 2 must have k2, but node 3 must not.
    for i in 1..3 {
        let engine = cluster.get_engine(i);
        must_get_equal(&engine, b"k2", b"v2");
    }

    let engine3 = cluster.get_engine(3);
    must_get_none(&engine3, b"k2");

    // transfer leader to ease the preasure of store 1.
    cluster.must_transfer_leader(1, new_peer(2, 2));

    for _ in 0..100 {
        // write many logs to force log GC for region 1 and region 2.
        cluster.must_put(b"k1", b"v1");
        cluster.must_put(b"k2", b"v2");
    }

    cluster.clear_send_filters();

    sleep_ms(3000);
    // node 3 must have k1, k2.
    must_get_equal(&engine3, b"k1", b"v1");
    must_get_equal(&engine3, b"k2", b"v2");
}

#[test]
fn test_node_apply_new_version_snapshot() {
    let mut cluster = new_node_cluster(0, 3);
    test_apply_new_version_snapshot(&mut cluster);
}

#[test]
fn test_server_apply_new_version_snapshot() {
    let mut cluster = new_server_cluster(0, 3);
    test_apply_new_version_snapshot(&mut cluster);
}

#[test]
fn test_server_split_with_stale_peer() {
    let mut cluster = new_server_cluster(0, 3);
    // disable raft log gc.
    cluster.cfg.raft_store.raft_log_gc_tick_interval = ReadableDuration::secs(60);
    cluster.cfg.raft_store.peer_stale_state_check_interval = ReadableDuration::millis(500);

    let pd_client = Arc::clone(&cluster.pd_client);
    // Disable default max peer count check.
    pd_client.disable_default_operator();

    let r1 = cluster.run_conf_change();

    // add peer (2,2) to region 1.
    pd_client.must_add_peer(r1, new_peer(2, 2));

    // add peer (3,3) to region 1.
    pd_client.must_add_peer(r1, new_peer(3, 3));

    cluster.must_put(b"k0", b"v0");
    // check node 3 has k0.
    let engine3 = cluster.get_engine(3);
    must_get_equal(&engine3, b"k0", b"v0");

    // guarantee node 1 is leader.
    cluster.must_transfer_leader(r1, new_peer(1, 1));

    // isolate node 3 for region 1.
    // only filter MsgAppend to avoid election when recover.
    cluster.add_send_filter(CloneFilterFactory(
        RegionPacketFilter::new(1, 3).msg_type(MessageType::MsgAppend),
    ));

    let region = pd_client.get_region(b"").unwrap();

    // split (-inf, +inf) -> (-inf, k2), [k2, +inf]
    cluster.must_split(&region, b"k2");
    cluster.must_put(b"k2", b"v2");

    let region2 = pd_client.get_region(b"k2").unwrap();

    // remove peer3 in region 2.
    let peer3 = find_peer(&region2, 3).unwrap();
    pd_client.must_remove_peer(region2.get_id(), peer3.clone());

    // clear isolation so node 3 can split region 1.
    // now node 3 has a stale peer for region 2, but
    // it will be removed soon.
    cluster.clear_send_filters();
    cluster.must_put(b"k1", b"v1");

    // check node 3 has k1
    must_get_equal(&engine3, b"k1", b"v1");

    // split [k2, +inf) -> [k2, k3), [k3, +inf]
    cluster.must_split(&region2, b"k3");
    let region3 = pd_client.get_region(b"k3").unwrap();
    // region 3 can't contain node 3.
    assert_eq!(region3.get_peers().len(), 2);
    assert!(find_peer(&region3, 3).is_none());

    let new_peer_id = pd_client.alloc_id().unwrap();
    // add peer (3, new_peer_id) to region 3
    pd_client.must_add_peer(region3.get_id(), new_peer(3, new_peer_id));

    cluster.must_put(b"k3", b"v3");
    // node 3 must have k3.
    must_get_equal(&engine3, b"k3", b"v3");
}

#[test_case(test_raftstore::new_node_cluster)]
#[test_case(test_raftstore::new_server_cluster)]
fn test_split_region_diff_check() {
    let count = 1;
    let mut cluster = new_cluster(0, count);
    let region_max_size = 2000;
    let region_split_size = 1000;
    cluster.cfg.raft_store.split_region_check_tick_interval = ReadableDuration::millis(100);
    cluster.cfg.raft_store.region_split_check_diff = Some(ReadableSize(10));
    cluster.cfg.raft_store.raft_log_gc_tick_interval = ReadableDuration::secs(20);
    cluster.cfg.coprocessor.region_max_size = Some(ReadableSize(region_max_size));
    cluster.cfg.coprocessor.region_split_size = Some(ReadableSize(region_split_size));

    let mut range = 1..;

    cluster.run();

    let pd_client = Arc::clone(&cluster.pd_client);

    // The default size index distance is too large for small data, we flush
    // multiple times to generate more size index handles.
    for _ in 0..10 {
        put_till_size(&mut cluster, region_max_size, &mut range);
    }

    // Peer will split when size of region meet region_max_size, so assume the last
    // region_max_size of data is not involved in split, there will be at least
    // `(region_max_size * 10 - region_max_size) / region_split_size` regions.
    // But region_max_size of data should be split too, so there will be at
    // least 2 more regions.
    let min_region_cnt = (region_max_size * 10 - region_max_size) / region_split_size + 2;

    let mut try_cnt = 0;
    loop {
        sleep_ms(20);
        let region_cnt = pd_client.get_split_count() + 1;
        if region_cnt >= min_region_cnt as usize {
            return;
        }
        try_cnt += 1;
        if try_cnt == 500 {
            panic!(
                "expect split cnt {}, but got {}",
                min_region_cnt, region_cnt
            );
        }
    }
}

// Test steps
// set max region size/split size 2000 and put data till 1000
// set max region size/split size < 1000 and reboot
// verify the region is splitted.
#[test]
fn test_node_split_region_after_reboot_with_config_change() {
    let count = 1;
    let mut cluster = new_server_cluster(0, count);
    let region_max_size = 2000;
    let region_split_size = 2000;
    cluster.cfg.raft_store.split_region_check_tick_interval = ReadableDuration::millis(50);
    cluster.cfg.raft_store.raft_log_gc_tick_interval = ReadableDuration::secs(20);
    cluster.cfg.coprocessor.enable_region_bucket = true;
    cluster.cfg.coprocessor.region_max_size = Some(ReadableSize(region_max_size));
    cluster.cfg.coprocessor.region_split_size = Some(ReadableSize(region_split_size));
    cluster.cfg.coprocessor.region_bucket_size = ReadableSize(region_split_size);

    cluster.run();

    let pd_client = Arc::clone(&cluster.pd_client);

    let mut range = 1..;
    put_till_size(&mut cluster, region_max_size / 2, &mut range);

    // there should be 1 region
    sleep_ms(200);
    assert_eq!(pd_client.get_split_count(), 0);

    // change the config to make the region splittable
    cluster.cfg.coprocessor.region_max_size = Some(ReadableSize(region_max_size / 3));
    cluster.cfg.coprocessor.region_split_size = Some(ReadableSize(region_split_size / 3));
    cluster.cfg.coprocessor.region_bucket_size = ReadableSize(region_split_size / 3);
    cluster.stop_node(1);
    cluster.run_node(1).unwrap();

    let mut try_cnt = 0;
    loop {
        sleep_ms(20);
        if pd_client.get_split_count() > 0 {
            break;
        }
        try_cnt += 1;
        if try_cnt == 200 {
            panic!("expect get_split_count > 0 after 4s");
        }
    }
}

fn test_split_epoch_not_match<T: Simulator>(cluster: &mut Cluster<T>, right_derive: bool) {
    cluster.cfg.raft_store.right_derive_when_split = right_derive;
    cluster.run();
    let pd_client = Arc::clone(&cluster.pd_client);
    let old = pd_client.get_region(b"k1").unwrap();
    // Construct a get command using old region meta.
    let get_old = new_request(
        old.get_id(),
        old.get_region_epoch().clone(),
        vec![new_get_cmd(b"k1")],
        false,
    );
    cluster.must_split(&old, b"k2");
    let r = pd_client.get_region(b"k3").unwrap();
    let get_middle = new_request(
        r.get_id(),
        r.get_region_epoch().clone(),
        vec![new_get_cmd(b"k3")],
        false,
    );
    cluster.must_split(&r, b"k3");
    let r = pd_client.get_region(b"k4").unwrap();
    cluster.must_split(&r, b"k4");
    let regions: Vec<_> = [b"k0", b"k2", b"k3", b"k4"]
        .iter()
        .map(|&k| pd_client.get_region(k).unwrap())
        .collect();

    let new = regions[3].clone();
    // Newer epoch also triggers the EpochNotMatch error.
    let mut latest_epoch = new.get_region_epoch().clone();
    let latest_version = latest_epoch.get_version() + 1;
    latest_epoch.set_version(latest_version);
    let get_new = new_request(new.get_id(), latest_epoch, vec![new_get_cmd(b"k1")], false);

    let mut cases = vec![
        // All regions should be returned as request uses an oldest epoch.
        (get_old, regions.clone()),
        // Only new split regions should be returned.
        (get_middle, regions[1..].to_vec()),
        // Epoch is too new that TiKV can't offer any useful hint.
        (get_new, vec![regions[3].clone()]),
    ];
    if right_derive {
        // TiKV search backward when right derive.
        cases[0].1.reverse();
        cases[1].1.reverse();
    }
    for (get, exp) in cases {
        let resp = cluster
            .call_command_on_leader(get.clone(), Duration::from_secs(5))
            .unwrap();
        assert!(resp.get_header().has_error(), "{:?}", get);
        assert!(
            resp.get_header().get_error().has_epoch_not_match(),
            "{:?}",
            get
        );
        assert_eq!(
            resp.get_header()
                .get_error()
                .get_epoch_not_match()
                .get_current_regions(),
            &*exp,
            "{:?}",
            get
        );
    }
}

#[test]
fn test_server_split_epoch_not_match_left_derive() {
    let mut cluster = new_server_cluster(0, 3);
    test_split_epoch_not_match(&mut cluster, false);
}

#[test]
fn test_server_split_epoch_not_match_right_derive() {
    let mut cluster = new_server_cluster(0, 3);
    test_split_epoch_not_match(&mut cluster, true);
}

#[test]
fn test_node_split_epoch_not_match_left_derive() {
    let mut cluster = new_node_cluster(0, 3);
    test_split_epoch_not_match(&mut cluster, false);
}

#[test]
fn test_node_split_epoch_not_match_right_derive() {
    let mut cluster = new_node_cluster(0, 3);
    test_split_epoch_not_match(&mut cluster, true);
}

#[test_case(test_raftstore::new_node_cluster)]
#[test_case(test_raftstore::new_server_cluster)]
#[test_case(test_raftstore_v2::new_node_cluster)]
#[test_case(test_raftstore_v2::new_server_cluster)]
fn test_node_quick_election_after_split() {
    let mut cluster = new_cluster(0, 3);

    // For the peer which is the leader of the region before split, it should
    // campaigns immediately. and then this peer may take the leadership
    // earlier. `test_quick_election_after_split` is a helper function for testing
    // this feature.
    // Calculate the reserved time before a new campaign after split.
    let reserved_time =
        Duration::from_millis(cluster.cfg.raft_store.raft_base_tick_interval.as_millis() * 2);

    cluster.run();
    cluster.must_put(b"k1", b"v1");
    cluster.must_put(b"k3", b"v3");
    let region = cluster.get_region(b"k1");
    let old_leader = cluster.leader_of_region(region.get_id()).unwrap();

    cluster.must_split(&region, b"k2");

    // Wait for the peer of new region to start campaign.
    thread::sleep(reserved_time);

    // The campaign should always succeeds in the ideal test environment.
    let new_region = cluster.get_region(b"k3");
    // Ensure the new leader is established for the newly split region, and it
    // shares the same store with the leader of old region.
    let new_leader = cluster.query_leader(
        old_leader.get_store_id(),
        new_region.get_id(),
        Duration::from_secs(5),
    );
    assert!(new_leader.is_some());
}

#[test_case(test_raftstore::new_node_cluster)]
#[test_case(test_raftstore::new_server_cluster)]
#[test_case(test_raftstore_v2::new_node_cluster)]
#[test_case(test_raftstore_v2::new_server_cluster)]
fn test_node_split_region() {
    let count = 5;
    let mut cluster = new_cluster(0, count);
    // length of each key+value
    let item_len = 74;
    // make bucket's size to item_len, which means one row one bucket
    cluster.cfg.coprocessor.region_max_size = Some(ReadableSize(item_len) * 1024);
    let mut range = 1..;
    cluster.run();
    let pd_client = Arc::clone(&cluster.pd_client);
    let region = pd_client.get_region(b"").unwrap();
    let mid_key = put_till_size(&mut cluster, 11 * item_len, &mut range);
    let max_key = put_till_size(&mut cluster, 9 * item_len, &mut range);
    let target = pd_client.get_region(&max_key).unwrap();
    assert_eq!(region, target);
    pd_client.must_split_region(target, pdpb::CheckPolicy::Scan, vec![]);

    let left = pd_client.get_region(b"").unwrap();
    let right = pd_client.get_region(&max_key).unwrap();
    assert_eq!(region.get_start_key(), left.get_start_key());
    assert_eq!(mid_key.as_slice(), right.get_start_key());
    assert_eq!(right.get_start_key(), left.get_end_key());
    assert_eq!(region.get_end_key(), right.get_end_key());

    let region = pd_client.get_region(b"x").unwrap();
    pd_client.must_split_region(
        region,
        pdpb::CheckPolicy::Usekey,
        vec![b"x1".to_vec(), b"y2".to_vec()],
    );
    let x1 = pd_client.get_region(b"x1").unwrap();
    assert_eq!(x1.get_start_key(), b"x1");
    assert_eq!(x1.get_end_key(), b"y2");
    let y2 = pd_client.get_region(b"y2").unwrap();
    assert_eq!(y2.get_start_key(), b"y2");
    assert_eq!(y2.get_end_key(), b"");
}

#[test_case(test_raftstore::new_node_cluster)]
#[test_case(test_raftstore_v2::new_node_cluster)]
fn test_node_split_update_region_right_derive() {
    let mut cluster = new_cluster(0, 3);
    // Election timeout and max leader lease is 1s.
    configure_for_lease_read(&mut cluster.cfg, Some(100), Some(10));

    cluster.run();

    cluster.must_put(b"k1", b"v1");
    cluster.must_put(b"k3", b"v3");

    let pd_client = Arc::clone(&cluster.pd_client);
    let region = pd_client.get_region(b"k1").unwrap();
    cluster.must_split(&region, b"k2");
    let right = pd_client.get_region(b"k2").unwrap();

    let origin_leader = cluster.leader_of_region(right.get_id()).unwrap();
    let new_leader = right
        .get_peers()
        .iter()
        .cloned()
        .find(|p| p.get_id() != origin_leader.get_id())
        .unwrap();

    // Make sure split is done in the new_leader.
    // "k4" belongs to the right.
    cluster.must_put(b"k4", b"v4");
    must_get_equal(&cluster.get_engine(new_leader.get_store_id()), b"k4", b"v4");

    // Transfer leadership to another peer.
    cluster.must_transfer_leader(right.get_id(), new_leader);

    // Make sure the new_leader is in lease.
    cluster.must_put(b"k4", b"v5");

    // "k1" is not in the range of right.
    let get = new_request(
        right.get_id(),
        right.get_region_epoch().clone(),
        vec![new_get_cmd(b"k1")],
        false,
    );
    debug!("requesting {:?}", get);
    let resp = cluster
        .call_command_on_leader(get, Duration::from_secs(5))
        .unwrap();
    assert!(resp.get_header().has_error(), "{:?}", resp);
    assert!(
        resp.get_header().get_error().has_key_not_in_region(),
        "{:?}",
        resp
    );
}

#[test_case(test_raftstore::new_server_cluster)]
#[test_case(test_raftstore_v2::new_server_cluster)]
fn test_split_with_epoch_not_match() {
    let mut cluster = new_cluster(0, 3);
    let pd_client = Arc::clone(&cluster.pd_client);
    pd_client.disable_default_operator();

    cluster.run();

    cluster.must_transfer_leader(1, new_peer(1, 1));

    // Remove a peer to make conf version become 2.
    pd_client.must_remove_peer(1, new_peer(2, 2));
    let region = cluster.get_region(b"");

    let mut admin_req = AdminRequest::default();
    admin_req.set_cmd_type(AdminCmdType::BatchSplit);

    let mut batch_split_req = BatchSplitRequest::default();
    batch_split_req.mut_requests().push(SplitRequest::default());
    batch_split_req.mut_requests()[0].set_split_key(b"s".to_vec());
    batch_split_req.mut_requests()[0].set_new_region_id(1000);
    batch_split_req.mut_requests()[0].set_new_peer_ids(vec![1001, 1002]);
    batch_split_req.mut_requests()[0].set_right_derive(true);
    admin_req.set_splits(batch_split_req);

    let mut epoch = region.get_region_epoch().clone();
    epoch.conf_ver -= 1;
    let req = new_admin_request(1, &epoch, admin_req);
    let resp = cluster
        .call_command_on_leader(req, Duration::from_secs(3))
        .unwrap();
    assert!(resp.get_header().get_error().has_epoch_not_match());
}

#[test_case(test_raftstore::new_server_cluster)]
#[test_case(test_raftstore_v2::new_server_cluster)]
fn test_split_with_in_memory_pessimistic_locks() {
    let mut cluster = new_cluster(0, 3);
    let pd_client = Arc::clone(&cluster.pd_client);
    pd_client.disable_default_operator();

    cluster.run();

    cluster.must_transfer_leader(1, new_peer(1, 1));

    // Set two pessimistic locks in the original region.
    let txn_ext = cluster
        .must_get_snapshot_of_region(1)
        .ext()
        .get_txn_ext()
        .unwrap()
        .clone();
    let lock_a = PessimisticLock {
        primary: b"a".to_vec().into_boxed_slice(),
        start_ts: 10.into(),
        ttl: 3000,
        for_update_ts: 20.into(),
        min_commit_ts: 30.into(),
        last_change_ts: 5.into(),
        versions_to_last_change: 3,
    };
    let lock_c = PessimisticLock {
        primary: b"c".to_vec().into_boxed_slice(),
        start_ts: 20.into(),
        ttl: 3000,
        for_update_ts: 20.into(),
        min_commit_ts: 30.into(),
        last_change_ts: 5.into(),
        versions_to_last_change: 3,
    };
    {
        let mut locks = txn_ext.pessimistic_locks.write();
        locks
            .insert(vec![
                (Key::from_raw(b"a"), lock_a.clone()),
                (Key::from_raw(b"c"), lock_c.clone()),
            ])
            .unwrap();
    }

    let region = cluster.get_region(b"");
    cluster.must_split(&region, b"b");

    // After splitting, each new region should contain one lock.

    let region = cluster.get_region(b"a");
    let txn_ext = cluster
        .must_get_snapshot_of_region(region.id)
        .ext()
        .get_txn_ext()
        .unwrap()
        .clone();
    assert_eq!(
        txn_ext.pessimistic_locks.read().get(&Key::from_raw(b"a")),
        Some(&(lock_a, false))
    );

    let region = cluster.get_region(b"c");
    let txn_ext = cluster
        .must_get_snapshot_of_region(region.id)
        .ext()
        .get_txn_ext()
        .unwrap()
        .clone();
    assert_eq!(
        txn_ext.pessimistic_locks.read().get(&Key::from_raw(b"c")),
        Some(&(lock_c, false))
    );
}

#[test]
fn test_refresh_region_bucket_keys() {
    let count = 5;
    let mut cluster = new_server_cluster(0, count);
    cluster.run();
    let pd_client = Arc::clone(&cluster.pd_client);

    cluster.must_put(b"k11", b"v1");
    let mut region = pd_client.get_region(b"k11").unwrap();

    let bucket = Bucket {
        keys: vec![b"k11".to_vec()],
        size: 1024 * 1024 * 200,
    };

    let mut expected_buckets = metapb::Buckets::default();
    expected_buckets.set_keys(bucket.clone().keys.into());
    expected_buckets
        .keys
        .insert(0, region.get_start_key().to_vec());
    expected_buckets.keys.push(region.get_end_key().to_vec());
    let buckets = vec![bucket];
    let bucket_version = cluster.refresh_region_bucket_keys(
        &region,
        buckets,
        Option::None,
        Some(expected_buckets.clone()),
    );
    let conf_ver = region.get_region_epoch().get_conf_ver() + 1;
    region.mut_region_epoch().set_conf_ver(conf_ver);

    let bucket = Bucket {
        keys: vec![b"k12".to_vec()],
        size: 1024 * 1024 * 200,
    };
    expected_buckets.set_keys(bucket.clone().keys.into());
    expected_buckets
        .keys
        .insert(0, region.get_start_key().to_vec());
    expected_buckets.keys.push(region.get_end_key().to_vec());
    let buckets = vec![bucket];
    let bucket_version2 = cluster.refresh_region_bucket_keys(
        &region,
        buckets.clone(),
        Option::None,
        Some(expected_buckets.clone()),
    );
    assert_eq!(bucket_version2, bucket_version + 1);

    let conf_ver = 0;
    region.mut_region_epoch().set_conf_ver(conf_ver);
    let bucket_version3 = cluster.refresh_region_bucket_keys(
        &region,
        buckets,
        Option::None,
        Some(expected_buckets.clone()),
    );
    assert_eq!(bucket_version3, bucket_version2);

    // now the buckets is ["", "k12", ""]. further split ["", k12], [k12, ""]
    // buckets into more buckets
    let region = pd_client.get_region(b"k11").unwrap();
    let bucket_ranges = vec![
        BucketRange(vec![], b"k12".to_vec()),
        BucketRange(b"k12".to_vec(), vec![]),
    ];
    let buckets = vec![
        Bucket {
            keys: vec![b"k0".to_vec(), b"k10".to_vec(), b"k11".to_vec()],
            size: 1024 * 1024 * 200,
        },
        Bucket {
            keys: vec![b"k121".to_vec(), b"k122".to_vec()],
            size: 1024 * 1024 * 200,
        },
    ];
    expected_buckets.set_keys(
        vec![
            vec![],
            b"k0".to_vec(),
            b"k10".to_vec(),
            b"k11".to_vec(),
            b"k12".to_vec(),
            b"k121".to_vec(),
            b"k122".to_vec(),
            vec![],
        ]
        .into(),
    );
    let bucket_version4 = cluster.refresh_region_bucket_keys(
        &region,
        buckets,
        Some(bucket_ranges),
        Some(expected_buckets.clone()),
    );
    assert_eq!(bucket_version4, bucket_version3 + 1);

    // remove k11~k12, k12~k121, k122~[] bucket
    let buckets = vec![
        Bucket {
            keys: vec![],
            size: 1, // small enough to merge with left bucket
        },
        Bucket {
            keys: vec![],
            size: 1024 * 1024 * 65, // not small enough to merge with left
        },
        Bucket {
            keys: vec![],
            size: 1024 * 1024, // small enough to merge with left bucket
        },
    ];

    let bucket_ranges = vec![
        BucketRange(b"k11".to_vec(), b"k12".to_vec()),
        BucketRange(b"k121".to_vec(), b"k122".to_vec()),
        BucketRange(b"k122".to_vec(), vec![]),
    ];
    expected_buckets.set_keys(
        vec![
            vec![],
            b"k0".to_vec(),
            b"k10".to_vec(),
            b"k12".to_vec(),
            b"k121".to_vec(), // k121~k122 cannot be merged to left as it's too big
            vec![],
        ]
        .into(),
    );
    let bucket_version5 = cluster.refresh_region_bucket_keys(
        &region,
        buckets,
        Some(bucket_ranges),
        Some(expected_buckets.clone()),
    );

    assert_eq!(bucket_version5, bucket_version4 + 1);

    // split the region
    pd_client.must_split_region(region, pdpb::CheckPolicy::Usekey, vec![b"k11".to_vec()]);
    let mut buckets = vec![Bucket {
        keys: vec![b"k10".to_vec()],
        size: 1024 * 1024 * 65, // not small enough to merge with left
    }];

    expected_buckets.set_keys(vec![vec![], b"k10".to_vec(), b"k11".to_vec()].into());

    let mut region = pd_client.get_region(b"k10").unwrap();
    let left_id = region.get_id();
    let right = pd_client.get_region(b"k12").unwrap();
    if region.get_id() != 1 {
        region = right.clone();
        buckets = vec![Bucket {
            keys: vec![b"k12".to_vec()],
            size: 1024 * 1024 * 65, // not small enough to merge with left
        }];
        expected_buckets.set_keys(vec![b"k11".to_vec(), b"k12".to_vec(), vec![]].into());
    }

    let bucket_version6 =
        cluster.refresh_region_bucket_keys(&region, buckets, None, Some(expected_buckets.clone()));
    assert_eq!(bucket_version6, bucket_version5 + 1);

    // merge the region
    pd_client.must_merge(left_id, right.get_id());
    let region = pd_client.get_region(b"k10").unwrap();
    let buckets = vec![Bucket {
        keys: vec![b"k10".to_vec()],
        size: 1024 * 1024 * 65, // not small enough to merge with left
    }];

    expected_buckets.set_keys(vec![vec![], b"k10".to_vec(), vec![]].into());
    let bucket_version7 =
        cluster.refresh_region_bucket_keys(&region, buckets, None, Some(expected_buckets.clone()));
    assert_eq!(bucket_version7, bucket_version6 + 1);

    let bucket_version8 = cluster.refresh_region_bucket_keys(
        &region,
        vec![],
        Some(vec![]),
        Some(expected_buckets.clone()),
    );
    // no change on buckets, the bucket version is not changed.
    assert_eq!(bucket_version8, bucket_version7)
}

#[test]
fn test_gen_split_check_bucket_ranges() {
    let count = 5;
    let mut cluster = new_server_cluster(0, count);
    cluster.cfg.coprocessor.region_bucket_size = ReadableSize(5);
    cluster.cfg.coprocessor.enable_region_bucket = true;
    // disable report buckets; as it will reset the user traffic stats to randomize
    // the test result
    cluster.cfg.raft_store.check_leader_lease_interval = ReadableDuration::secs(5);
    // Make merge check resume quickly.
    cluster.cfg.raft_store.merge_check_tick_interval = ReadableDuration::millis(100);
    cluster.run();
    let pd_client = Arc::clone(&cluster.pd_client);

    cluster.must_put(b"k11", b"v1");
    let region = pd_client.get_region(b"k11").unwrap();

    let bucket = Bucket {
        keys: vec![b"k11".to_vec()],
        size: 1024 * 1024 * 200,
    };

    let mut expected_buckets = metapb::Buckets::default();
    expected_buckets.set_keys(bucket.clone().keys.into());
    expected_buckets
        .keys
        .insert(0, region.get_start_key().to_vec());
    expected_buckets.keys.push(region.get_end_key().to_vec());
    let buckets = vec![bucket];

    // initialize fsm.peer.bucket_regions
    cluster.refresh_region_bucket_keys(
        &region,
        buckets.clone(),
        Option::None,
        Some(expected_buckets.clone()),
    );
    cluster.must_put(b"k10", b"v1");
    cluster.must_put(b"k12", b"v1");

    let expected_bucket_ranges = vec![
        BucketRange(vec![], b"k11".to_vec()),
        BucketRange(b"k11".to_vec(), vec![]),
    ];
    cluster.send_half_split_region_message(&region, Some(expected_bucket_ranges));

    // set fsm.peer.last_bucket_regions
    cluster.refresh_region_bucket_keys(
        &region,
        buckets,
        Option::None,
        Some(expected_buckets.clone()),
    );
    // because the diff between last_bucket_regions and bucket_regions is zero,
    // bucket range for split check should be empty.
    let expected_bucket_ranges = vec![];
    cluster.send_half_split_region_message(&region, Some(expected_bucket_ranges));

    // split the region
    pd_client.must_split_region(region, pdpb::CheckPolicy::Usekey, vec![b"k11".to_vec()]);

    let left = pd_client.get_region(b"k10").unwrap();
    let right = pd_client.get_region(b"k12").unwrap();
    if right.get_id() == 1 {
        // the bucket_ranges should be None to refresh the bucket
        cluster.send_half_split_region_message(&right, None);
    } else {
        // the bucket_ranges should be None to refresh the bucket
        cluster.send_half_split_region_message(&left, None);
    }

    // merge the region
    pd_client.must_merge(left.get_id(), right.get_id());
    let region = pd_client.get_region(b"k10").unwrap();
    // the bucket_ranges should be None to refresh the bucket
    cluster.send_half_split_region_message(&region, None);
}<|MERGE_RESOLUTION|>--- conflicted
+++ resolved
@@ -307,11 +307,7 @@
 #[test_case(test_raftstore::new_server_cluster)]
 #[test_case(test_raftstore_v2::new_server_cluster)]
 fn test_delay_split_region() {
-<<<<<<< HEAD
     let mut cluster = new_cluster(0, 3);
-=======
-    let mut cluster = new_server_cluster(0, 3);
->>>>>>> c4b38e8f
     cluster.cfg.raft_store.raft_log_gc_count_limit = Some(500);
     cluster.cfg.raft_store.merge_max_log_gap = 100;
     cluster.cfg.raft_store.raft_log_gc_threshold = 500;
