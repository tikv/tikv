--- conflicted
+++ resolved
@@ -58,16 +58,9 @@
         "TiKV disk space is not enough."
     );
     disk::set_disk_status(DiskUsage::Normal);
-<<<<<<< HEAD
-
-    fail::cfg("memory_usage_reaches_high_water", "return").unwrap();
-=======
-<<<<<<< HEAD
-=======
 
     fail::cfg("mock_memory_usage", "return(10307921510)").unwrap(); // 9.5G
     fail::cfg("mock_memory_limit", "return(10737418240)").unwrap(); // 10G
->>>>>>> 904eb7e9
     let result = import.apply(&req).unwrap();
     assert!(result.has_error());
     assert!(
@@ -76,13 +69,8 @@
             .get_message()
             .contains("Memory usage too high")
     );
-<<<<<<< HEAD
-    fail::remove("memory_usage_reaches_high_water");
-=======
     fail::remove("mock_memory_usage");
     fail::remove("mock_memory_limit");
->>>>>>> 71aecc2382 (import: relax memory check constraints (#18248))
->>>>>>> 904eb7e9
 }
 
 #[test]
