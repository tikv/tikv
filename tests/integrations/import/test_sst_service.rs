--- conflicted
+++ resolved
@@ -47,29 +47,16 @@
     );
     set_disk_status(DiskUsage::Normal);
 
-<<<<<<< HEAD
-    // high memory usage
-    fail::cfg("memory_usage_reaches_high_water", "return").unwrap();
-=======
-<<<<<<< HEAD
-=======
     // high memory usage
     fail::cfg("mock_memory_usage", "return(10307921510)").unwrap(); // 9.5G
     fail::cfg("mock_memory_limit", "return(10737418240)").unwrap(); // 10G
->>>>>>> 904eb7e9
     assert_to_string_contains!(
         send_upload_sst(&import, &meta, &data).unwrap_err(),
         "Memory usage too high"
     );
-<<<<<<< HEAD
-    fail::remove("memory_usage_reaches_high_water");
-
-=======
     fail::remove("mock_memory_usage");
     fail::remove("mock_memory_limit");
 
->>>>>>> 71aecc2382 (import: relax memory check constraints (#18248))
->>>>>>> 904eb7e9
     let mut meta = new_sst_meta(crc32, length);
     meta.set_region_id(ctx.get_region_id());
     meta.set_region_epoch(ctx.get_region_epoch().clone());
@@ -125,15 +112,11 @@
     let (_cluster, ctx, tikv, import) = new_cluster_and_tikv_import_client();
     run_test_write_sst(ctx, tikv, import, "DiskSpaceNotEnough");
     set_disk_status(DiskUsage::Normal);
-<<<<<<< HEAD
 
     fail::cfg("memory_usage_reaches_high_water", "return").unwrap();
     let (_cluster, ctx, tikv, import) = new_cluster_and_tikv_import_client();
     run_test_write_sst(ctx, tikv, import, "Memory usage too high");
     fail::remove("memory_usage_reaches_high_water");
-=======
-<<<<<<< HEAD
-=======
 
     fail::cfg("mock_memory_usage", "return(10307921510)").unwrap(); // 9.5G
     fail::cfg("mock_memory_limit", "return(10737418240)").unwrap(); // 10G
@@ -141,8 +124,6 @@
     run_test_write_sst(ctx, tikv, import, "Memory usage too high");
     fail::remove("mock_memory_usage");
     fail::remove("mock_memory_limit");
->>>>>>> 71aecc2382 (import: relax memory check constraints (#18248))
->>>>>>> 904eb7e9
 }
 
 #[test]
