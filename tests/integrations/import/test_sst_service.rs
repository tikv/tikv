--- conflicted
+++ resolved
@@ -579,9 +579,6 @@
         ret
     });
     assert_eq!(ret.len(), (data_count - 1000) as usize * 4);
-<<<<<<< HEAD
-    req.set_mode(SwitchMode::Normal);
-    import.switch_mode(&req).unwrap();
 }
 
 #[test]
@@ -799,6 +796,4 @@
     // force partition should trigger a manual compact and split the original sst to
     // 2 sst.
     check_sst_num(&db_path, 2);
-=======
->>>>>>> e1699fd2
 }