// Copyright 2020 TiKV Project Authors. Licensed under Apache-2.0.

use std::{sync::Arc, thread, time::Duration};

use engine_rocks::RocksEngine;
use futures::{executor::block_on, stream, SinkExt};
use grpcio::{ChannelBuilder, Environment, Result, WriteFlags};
use kvproto::{import_sstpb::*, kvrpcpb::*, tikvpb::*};
use security::SecurityConfig;
use test_raftstore::*;
use test_raftstore_v2::{Cluster as ClusterV2, ServerCluster as ServerClusterV2};
use tikv::config::TikvConfig;
use tikv_util::HandyRwLock;
use uuid::Uuid;

const CLEANUP_SST_MILLIS: u64 = 10;

pub fn new_cluster(cfg: TikvConfig) -> (Cluster<ServerCluster>, Context) {
    let count = 1;
    let mut cluster = new_server_cluster(0, count);
    cluster.cfg = Config {
        tikv: cfg,
        prefer_mem: true,
    };
    cluster.run();

    let region_id = 1;
    let leader = cluster.leader_of_region(region_id).unwrap();
    let epoch = cluster.get_region_epoch(region_id);
    let mut ctx = Context::default();
    ctx.set_region_id(region_id);
    ctx.set_peer(leader);
    ctx.set_region_epoch(epoch);

    (cluster, ctx)
}

pub fn new_cluster_v2(
    cfg: TikvConfig,
) -> (
    ClusterV2<ServerClusterV2<RocksEngine>, RocksEngine>,
    Context,
) {
    let count = 1;
    let mut cluster = test_raftstore_v2::new_server_cluster(0, count);
    cluster.cfg = Config {
        tikv: cfg,
        prefer_mem: true,
    };
    cluster.run();

    let region_id = 1;
    let leader = cluster.leader_of_region(region_id).unwrap();
    let epoch = cluster.get_region_epoch(region_id);
    let mut ctx = Context::default();
    ctx.set_region_id(region_id);
    ctx.set_peer(leader);
    ctx.set_region_epoch(epoch);

    (cluster, ctx)
}

pub fn open_cluster_and_tikv_import_client(
    cfg: Option<TikvConfig>,
) -> (Cluster<ServerCluster>, Context, TikvClient, ImportSstClient) {
    let cfg = cfg.unwrap_or_else(|| {
        let mut config = TikvConfig::default();
        config.server.addr = "127.0.0.1:0".to_owned();
        let cleanup_interval = Duration::from_millis(CLEANUP_SST_MILLIS);
        config.raft_store.cleanup_import_sst_interval.0 = cleanup_interval;
        config.server.grpc_concurrency = 1;
        config
    });

    let (cluster, ctx) = new_cluster(cfg.clone());

    let ch = {
        let env = Arc::new(Environment::new(1));
        let node = ctx.get_peer().get_store_id();
        let builder = ChannelBuilder::new(env)
            .http2_max_ping_strikes(i32::MAX) // For pings without data from clients.
            .keepalive_time(cluster.cfg.server.grpc_keepalive_time.into())
            .keepalive_timeout(cluster.cfg.server.grpc_keepalive_timeout.into());

        if cfg.security != SecurityConfig::default() {
            let creds = test_util::new_channel_cred();
            builder.secure_connect(&cluster.sim.rl().get_addr(node), creds)
        } else {
            builder.connect(&cluster.sim.rl().get_addr(node))
        }
    };
    let tikv = TikvClient::new(ch.clone());
    let import = ImportSstClient::new(ch);

    (cluster, ctx, tikv, import)
}

<<<<<<< HEAD
#[allow(dead_code)]
pub fn open_cluster_and_tikv_import_client_v2(
    cfg: Option<TikvConfig>,
    cluster: &mut test_raftstore_v2::Cluster<
        test_raftstore_v2::ServerCluster<RocksEngine>,
        RocksEngine,
    >,
) -> (Context, TikvClient, ImportSstClient) {
    let cfg = cfg.unwrap_or_else(|| {
        let mut config = TikvConfig::default();
        config.server.addr = "127.0.0.1:0".to_owned();
        let cleanup_interval = Duration::from_millis(10);
=======
pub fn open_cluster_and_tikv_import_client_v2(
    cfg: Option<TikvConfig>,
) -> (
    ClusterV2<ServerClusterV2<RocksEngine>, RocksEngine>,
    Context,
    TikvClient,
    ImportSstClient,
) {
    let cfg = cfg.unwrap_or_else(|| {
        let mut config = TikvConfig::default();
        config.server.addr = "127.0.0.1:0".to_owned();
        let cleanup_interval = Duration::from_millis(CLEANUP_SST_MILLIS);
>>>>>>> 993eb2f6
        config.raft_store.cleanup_import_sst_interval.0 = cleanup_interval;
        config.server.grpc_concurrency = 1;
        config
    });
<<<<<<< HEAD
    cluster.cfg = Config {
        tikv: cfg.clone(),
        prefer_mem: true,
    };
    cluster.run();

    let region_id = 1;
    let leader = cluster.leader_of_region(region_id).unwrap();
    let epoch = cluster.get_region_epoch(region_id);
    let mut ctx = Context::default();
    ctx.set_region_id(region_id);
    ctx.set_peer(leader);
    ctx.set_region_epoch(epoch);
=======

    let (cluster, ctx) = new_cluster_v2(cfg.clone());
>>>>>>> 993eb2f6

    let ch = {
        let env = Arc::new(Environment::new(1));
        let node = ctx.get_peer().get_store_id();
        let builder = ChannelBuilder::new(env)
            .http2_max_ping_strikes(i32::MAX) // For pings without data from clients.
            .keepalive_time(cluster.cfg.server.grpc_keepalive_time.into())
            .keepalive_timeout(cluster.cfg.server.grpc_keepalive_timeout.into());

        if cfg.security != SecurityConfig::default() {
            let creds = test_util::new_channel_cred();
            builder.secure_connect(&cluster.sim.rl().get_addr(node), creds)
        } else {
            builder.connect(&cluster.sim.rl().get_addr(node))
        }
    };
    let tikv = TikvClient::new(ch.clone());
    let import = ImportSstClient::new(ch);

<<<<<<< HEAD
    (ctx, tikv, import)
=======
    (cluster, ctx, tikv, import)
>>>>>>> 993eb2f6
}

pub fn new_cluster_and_tikv_import_client()
-> (Cluster<ServerCluster>, Context, TikvClient, ImportSstClient) {
    open_cluster_and_tikv_import_client(None)
}

pub fn new_cluster_and_tikv_import_client_tde() -> (
    tempfile::TempDir,
    Cluster<ServerCluster>,
    Context,
    TikvClient,
    ImportSstClient,
) {
    let tmp_dir = tempfile::TempDir::new().unwrap();
    let encryption_cfg = test_util::new_file_security_config(tmp_dir.path());
    let mut security = test_util::new_security_cfg(None);
    security.encryption = encryption_cfg;
    let mut config = TikvConfig::default();
    config.server.addr = "127.0.0.1:0".to_owned();
    let cleanup_interval = Duration::from_millis(CLEANUP_SST_MILLIS);
    config.raft_store.cleanup_import_sst_interval.0 = cleanup_interval;
    config.server.grpc_concurrency = 1;
    config.security = security;
    let (cluster, ctx, tikv, import) = open_cluster_and_tikv_import_client(Some(config));
    (tmp_dir, cluster, ctx, tikv, import)
}

pub fn new_sst_meta(crc32: u32, length: u64) -> SstMeta {
    let mut m = SstMeta::default();
    m.set_uuid(Uuid::new_v4().as_bytes().to_vec());
    m.set_crc32(crc32);
    m.set_length(length);
    m
}

pub fn send_upload_sst(
    client: &ImportSstClient,
    meta: &SstMeta,
    data: &[u8],
) -> Result<UploadResponse> {
    let mut r1 = UploadRequest::default();
    r1.set_meta(meta.clone());
    let mut r2 = UploadRequest::default();
    r2.set_data(data.to_vec());
    let reqs: Vec<_> = vec![r1, r2]
        .into_iter()
        .map(|r| Result::Ok((r, WriteFlags::default())))
        .collect();
    let (mut tx, rx) = client.upload().unwrap();
    let mut stream = stream::iter(reqs);
    block_on(async move {
        tx.send_all(&mut stream).await?;
        tx.close().await?;
        rx.await
    })
}

pub fn send_write_sst(
    client: &ImportSstClient,
    meta: &SstMeta,
    keys: Vec<Vec<u8>>,
    values: Vec<Vec<u8>>,
    commit_ts: u64,
) -> Result<WriteResponse> {
    let mut r1 = WriteRequest::default();
    r1.set_meta(meta.clone());
    let mut r2 = WriteRequest::default();

    let mut batch = WriteBatch::default();
    let mut pairs = vec![];

    for (i, key) in keys.iter().enumerate() {
        let mut pair = Pair::default();
        pair.set_key(key.to_vec());
        pair.set_value(values[i].to_vec());
        pairs.push(pair);
    }
    batch.set_commit_ts(commit_ts);
    batch.set_pairs(pairs.into());
    r2.set_batch(batch);

    let reqs: Vec<_> = vec![r1, r2]
        .into_iter()
        .map(|r| Result::Ok((r, WriteFlags::default())))
        .collect();

    let (mut tx, rx) = client.write().unwrap();
    let mut stream = stream::iter(reqs);
    block_on(async move {
        tx.send_all(&mut stream).await?;
        tx.close().await?;
        rx.await
    })
}

pub fn check_ingested_kvs(tikv: &TikvClient, ctx: &Context, sst_range: (u8, u8)) {
    check_ingested_kvs_cf(tikv, ctx, "", sst_range);
}

pub fn check_ingested_kvs_cf(tikv: &TikvClient, ctx: &Context, cf: &str, sst_range: (u8, u8)) {
    for i in sst_range.0..sst_range.1 {
        let mut m = RawGetRequest::default();
        m.set_context(ctx.clone());
        m.set_key(vec![i]);
        m.set_cf(cf.to_owned());
        let resp = tikv.raw_get(&m).unwrap();
        assert!(resp.get_error().is_empty());
        assert!(!resp.has_region_error());
        assert_eq!(resp.get_value(), &[i]);
    }
}

pub fn check_ingested_txn_kvs(
    tikv: &TikvClient,
    ctx: &Context,
    sst_range: (u8, u8),
    start_ts: u64,
) {
    for i in sst_range.0..sst_range.1 {
        let mut m = GetRequest::default();
        m.set_context(ctx.clone());
        m.set_key(vec![i]);
        m.set_version(start_ts);
        let resp = tikv.kv_get(&m).unwrap();
        assert!(!resp.has_region_error());
        assert_eq!(resp.get_value(), &[i]);
    }
}

pub fn check_sst_deleted(client: &ImportSstClient, meta: &SstMeta, data: &[u8]) {
    for _ in 0..10 {
        if send_upload_sst(client, meta, data).is_ok() {
            // If we can upload the file, it means the previous file has been deleted.
            return;
        }
        thread::sleep(Duration::from_millis(CLEANUP_SST_MILLIS));
    }
    send_upload_sst(client, meta, data).unwrap();
}<|MERGE_RESOLUTION|>--- conflicted
+++ resolved
@@ -95,20 +95,6 @@
     (cluster, ctx, tikv, import)
 }
 
-<<<<<<< HEAD
-#[allow(dead_code)]
-pub fn open_cluster_and_tikv_import_client_v2(
-    cfg: Option<TikvConfig>,
-    cluster: &mut test_raftstore_v2::Cluster<
-        test_raftstore_v2::ServerCluster<RocksEngine>,
-        RocksEngine,
-    >,
-) -> (Context, TikvClient, ImportSstClient) {
-    let cfg = cfg.unwrap_or_else(|| {
-        let mut config = TikvConfig::default();
-        config.server.addr = "127.0.0.1:0".to_owned();
-        let cleanup_interval = Duration::from_millis(10);
-=======
 pub fn open_cluster_and_tikv_import_client_v2(
     cfg: Option<TikvConfig>,
 ) -> (
@@ -121,29 +107,12 @@
         let mut config = TikvConfig::default();
         config.server.addr = "127.0.0.1:0".to_owned();
         let cleanup_interval = Duration::from_millis(CLEANUP_SST_MILLIS);
->>>>>>> 993eb2f6
         config.raft_store.cleanup_import_sst_interval.0 = cleanup_interval;
         config.server.grpc_concurrency = 1;
         config
     });
-<<<<<<< HEAD
-    cluster.cfg = Config {
-        tikv: cfg.clone(),
-        prefer_mem: true,
-    };
-    cluster.run();
-
-    let region_id = 1;
-    let leader = cluster.leader_of_region(region_id).unwrap();
-    let epoch = cluster.get_region_epoch(region_id);
-    let mut ctx = Context::default();
-    ctx.set_region_id(region_id);
-    ctx.set_peer(leader);
-    ctx.set_region_epoch(epoch);
-=======
 
     let (cluster, ctx) = new_cluster_v2(cfg.clone());
->>>>>>> 993eb2f6
 
     let ch = {
         let env = Arc::new(Environment::new(1));
@@ -163,11 +132,7 @@
     let tikv = TikvClient::new(ch.clone());
     let import = ImportSstClient::new(ch);
 
-<<<<<<< HEAD
-    (ctx, tikv, import)
-=======
     (cluster, ctx, tikv, import)
->>>>>>> 993eb2f6
 }
 
 pub fn new_cluster_and_tikv_import_client()
