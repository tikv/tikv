// Copyright 2021 TiKV Project Authors. Licensed under Apache-2.0.

use crate::resource_metering::test_suite::MockReceiverServer;

use std::sync::Arc;
use std::time::Duration;

use concurrency_manager::ConcurrencyManager;
use crossbeam::channel::{unbounded, Receiver, RecvTimeoutError, Sender};
use engine_rocks::PerfLevel;
use grpcio::{ChannelBuilder, Environment};
use kvproto::coprocessor;
use kvproto::kvrpcpb::*;
use kvproto::resource_usage_agent::ResourceUsageRecord;
use kvproto::tikvpb::*;
use protobuf::Message;
use resource_metering::ResourceTagFactory;
use test_coprocessor::{DAGSelect, ProductTable, Store};
use test_raftstore::*;
use test_util::alloc_port;
use tidb_query_datatype::codec::Datum;
use tikv::config::CoprReadPoolConfig;
use tikv::coprocessor::{readpool_impl, Endpoint};
use tikv::read_pool::ReadPool;
use tikv::storage::{Engine, RocksEngine, TestEngineBuilder};
use tikv_util::config::ReadableDuration;
use tikv_util::thread_group::GroupProperties;
use tikv_util::HandyRwLock;
use tipb::SelectResponse;

#[test]
pub fn test_read_keys() {
    // Create & start receiver server.
    let (tx, rx) = unbounded();
    let mut server = MockReceiverServer::new(tx);
    let port = alloc_port();
    let env = Arc::new(Environment::new(1));
    server.start_server(port, env.clone());

    // Create cluster.
    let (_cluster, client, mut ctx) = new_cluster(port, env);

    // Set resource group tag for enable resource metering.
    ctx.set_resource_group_tag("TEST-TAG".into());

    let mut ts = 0;

    // Write 10 key-value pairs.
    for n in 0..10 {
        let n = n.to_string().into_bytes();
        let (k, v) = (n.clone(), n);

        // Prewrite.
        ts += 1;
        let prewrite_start_version = ts;
        let mut mutation = Mutation::default();
        mutation.set_op(Op::Put);
        mutation.set_key(k.clone());
        mutation.set_value(v.clone());
        must_kv_prewrite(
            &client,
            ctx.clone(),
            vec![mutation],
            k.clone(),
            prewrite_start_version,
        );

        // Commit.
        ts += 1;
        let commit_version = ts;
        must_kv_commit(
            &client,
            ctx.clone(),
            vec![k.clone()],
            prewrite_start_version,
            commit_version,
            commit_version,
        );
    }

    // PointGet
    ts += 1;
    let mut get_req = GetRequest::default();
    get_req.set_context(ctx.clone());
    get_req.set_key(b"0".to_vec());
    get_req.set_version(ts);
    let _ = client.kv_get(&get_req).unwrap(); // trigger thread register
    std::thread::sleep(Duration::from_secs(2));
    recv_read_keys(&rx);
    let get_resp = client.kv_get(&get_req).unwrap();
    assert!(!get_resp.has_region_error());
    assert!(!get_resp.has_error());
    let scan_detail_v2 = get_resp.get_exec_details_v2().get_scan_detail_v2();
    assert_eq!(scan_detail_v2.get_total_versions(), 1);
    assert_eq!(scan_detail_v2.get_processed_versions(), 1);
    assert!(scan_detail_v2.get_processed_versions_size() > 0);
    assert_eq!(get_resp.value, b"0".to_vec());

    // Wait & receive & assert.
    assert_eq!(must_recv_read_keys(&rx), 1);

    // Scan 0 ~ 4.
    ts += 1;
    let mut scan_req = ScanRequest::default();
    scan_req.set_context(ctx.clone());
    scan_req.set_start_key(b"0".to_vec());
    scan_req.set_limit(5);
    scan_req.set_version(ts);
    let scan_resp = client.kv_scan(&scan_req).unwrap();
    assert!(!scan_resp.has_region_error());
    assert_eq!(scan_resp.pairs.len(), 5);

    // Wait & receive & assert.
    assert_eq!(must_recv_read_keys(&rx), 5);

    // Scan 0 ~ 9.
    ts += 1;
    let mut scan_req = ScanRequest::default();
    scan_req.set_context(ctx.clone());
    scan_req.set_start_key(b"0".to_vec());
    scan_req.set_limit(100);
    scan_req.set_version(ts);
    let scan_resp = client.kv_scan(&scan_req).unwrap();
    assert!(!scan_resp.has_region_error());
    assert_eq!(scan_resp.pairs.len(), 10);

    // Wait & receive & assert.
    assert_eq!(must_recv_read_keys(&rx), 10);

    // Shutdown receiver server.
    tokio::runtime::Runtime::new().unwrap().block_on(async {
        server.shutdown_server().await;
    });
}

fn new_cluster(port: u16, env: Arc<Environment>) -> (Cluster<ServerCluster>, TikvClient, Context) {
    let (cluster, leader, ctx) = must_new_and_configure_cluster(|cluster| {
        cluster.cfg.resource_metering.receiver_address = format!("127.0.0.1:{}", port);
        cluster.cfg.resource_metering.precision = ReadableDuration::millis(100);
        cluster.cfg.resource_metering.report_receiver_interval = ReadableDuration::millis(400);
    });
    let channel =
        ChannelBuilder::new(env).connect(&cluster.sim.rl().get_addr(leader.get_store_id()));
    let client = TikvClient::new(channel);
    (cluster, client, ctx)
}

fn must_recv_read_keys(rx: &Receiver<Vec<ResourceUsageRecord>>) -> u32 {
    const MAX_WAIT_SECS: u32 = 30;
    let duration = Duration::from_secs(1);
    for _ in 0..MAX_WAIT_SECS {
        std::thread::sleep(duration);
        let read_keys = recv_read_keys(rx);
        if read_keys > 0 {
            return read_keys;
        }
    }
    panic!("no read_keys");
}

fn recv_read_keys(rx: &Receiver<Vec<ResourceUsageRecord>>) -> u32 {
    let mut total = 0;
    while let Ok(records) = rx.try_recv() {
        for r in &records {
            total += r.get_record_list_read_keys().iter().sum::<u32>();
        }
    }
    total
}

#[test]
fn test_read_keys_coprocessor() {
    // Start resource metering.
    let mut cfg = resource_metering::Config::default();
    cfg.enabled = true;
    cfg.precision = ReadableDuration::millis(100);
    cfg.report_receiver_interval = ReadableDuration::millis(400);

<<<<<<< HEAD
    let (_, collector_reg_handle, resource_tag_factory, recorder_worker) =
        resource_metering::init_recorder(cfg.precision.as_millis());
    let (_, data_sink_reg_handle, reporter_worker) =
        resource_metering::init_reporter(cfg.clone(), collector_reg_handle.clone());

    let data_sink = MockDataSink::new();
    let _handle = data_sink_reg_handle.register(Box::new(data_sink.clone()));
=======
    let (_, collector_reg_handle, resource_tag_factory) =
        resource_metering::init_recorder(cfg.enabled, cfg.precision.as_millis());
    let (_, data_sink_reg_handle, worker) =
        resource_metering::init_reporter(cfg.clone(), collector_reg_handle.clone());

    let client = MockClient::new();
    let _handle = data_sink_reg_handle.register(Box::new(client.clone()));
>>>>>>> cd702f38

    // Init data.
    let data = vec![
        (1, Some("name:0"), 2),
        (2, Some("name:4"), 3),
        (4, Some("name:3"), 1),
        (5, Some("name:1"), 4),
    ];
    let product = ProductTable::new();
    let endpoint = init_coprocessor_with_data(&product, &data, resource_tag_factory);
    let runtime = tokio::runtime::Builder::new_current_thread()
        .build()
        .unwrap();

    // Do DAG select to register runtime thread.
    let mut req = DAGSelect::from(&product).build();
    let mut ctx = Context::default();
    ctx.set_resource_group_tag("TEST-TAG".into());
    req.set_context(ctx);
    runtime.block_on(handle_select(&endpoint, req.clone()));

    // Clear current result.
    let _ = data_sink.wait_read_keys(Duration::from_secs(3));

    // Do DAG select again.
    runtime.block_on(handle_select(&endpoint, req));

    // Wait & receive & assert.
    assert_eq!(
        data_sink.wait_read_keys(Duration::from_secs(30)).unwrap(),
        4
    );

    // Cleanup.
    reporter_worker.stop_worker();
    recorder_worker.stop_worker();
}

fn init_coprocessor_with_data(
    tbl: &ProductTable,
    vals: &[(i64, Option<&str>, i64)],
    tag_factory: ResourceTagFactory,
) -> Endpoint<RocksEngine> {
    let engine = TestEngineBuilder::new().build().unwrap();
    let mut store = Store::from_engine(engine);
    store.begin();
    for &(id, name, count) in vals {
        store
            .insert_into(tbl)
            .set(&tbl["id"], Datum::I64(id))
            .set(&tbl["name"], name.map(str::as_bytes).into())
            .set(&tbl["count"], Datum::I64(count))
            .execute_with_ctx(Context::default());
    }
    store.commit_with_ctx(Context::default());
    tikv_util::thread_group::set_properties(Some(GroupProperties::default()));
    let pool = ReadPool::from(readpool_impl::build_read_pool_for_test(
        &CoprReadPoolConfig::default_for_test(),
        store.get_engine(),
    ));
    let cm = ConcurrencyManager::new(1.into());
    Endpoint::new(
        &tikv::server::Config::default(),
        pool.handle(),
        cm,
        PerfLevel::EnableCount,
        tag_factory,
    )
}

async fn handle_select<E>(copr: &Endpoint<E>, req: coprocessor::Request) -> SelectResponse
where
    E: Engine,
{
    let resp = copr
        .parse_and_handle_unary_request(req, None)
        .await
        .consume();
    assert!(!resp.get_data().is_empty(), "{:?}", resp);
    let mut sel_resp = SelectResponse::default();
    sel_resp.merge_from_bytes(resp.get_data()).unwrap();
    sel_resp
}

#[derive(Clone)]
struct MockDataSink {
    tx: Sender<u32>,
    rx: Receiver<u32>,
}

impl MockDataSink {
    fn new() -> Self {
        let (tx, rx) = unbounded();
        Self { tx, rx }
    }

    fn wait_read_keys(&self, timeout: Duration) -> Result<u32, RecvTimeoutError> {
        self.rx.recv_timeout(timeout)
    }
}

impl resource_metering::DataSink for MockDataSink {
    fn try_send(
        &mut self,
        records: Arc<Vec<ResourceUsageRecord>>,
    ) -> resource_metering::error::Result<()> {
        let mut read_keys = 0;
        for r in records.iter() {
            read_keys += r.get_record_list_read_keys().iter().sum::<u32>();
        }
        self.tx.send(read_keys).unwrap();
        Ok(())
    }
}<|MERGE_RESOLUTION|>--- conflicted
+++ resolved
@@ -176,23 +176,13 @@
     cfg.precision = ReadableDuration::millis(100);
     cfg.report_receiver_interval = ReadableDuration::millis(400);
 
-<<<<<<< HEAD
     let (_, collector_reg_handle, resource_tag_factory, recorder_worker) =
         resource_metering::init_recorder(cfg.precision.as_millis());
     let (_, data_sink_reg_handle, reporter_worker) =
         resource_metering::init_reporter(cfg.clone(), collector_reg_handle.clone());
 
     let data_sink = MockDataSink::new();
-    let _handle = data_sink_reg_handle.register(Box::new(data_sink.clone()));
-=======
-    let (_, collector_reg_handle, resource_tag_factory) =
-        resource_metering::init_recorder(cfg.enabled, cfg.precision.as_millis());
-    let (_, data_sink_reg_handle, worker) =
-        resource_metering::init_reporter(cfg.clone(), collector_reg_handle.clone());
-
-    let client = MockClient::new();
-    let _handle = data_sink_reg_handle.register(Box::new(client.clone()));
->>>>>>> cd702f38
+    let _reg_guard = data_sink_reg_handle.register(Box::new(data_sink.clone()));
 
     // Init data.
     let data = vec![
