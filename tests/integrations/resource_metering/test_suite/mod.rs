--- conflicted
+++ resolved
@@ -216,21 +216,7 @@
         records: Vec<ResourceUsageRecord>,
     ) {
         for r in records {
-<<<<<<< HEAD
-            let tag = String::from_utf8_lossy(
-                (!r.get_record().get_resource_group_tag().is_empty())
-                    .then(|| {
-                        r.get_record()
-                            .get_resource_group_tag()
-                            .split_at(TEST_TAG_PREFIX.len())
-                            .1
-                    })
-                    .unwrap_or(b""),
-            )
-            .into_owned();
-=======
-            let tag = String::from_utf8_lossy(r.get_resource_group_tag()).into_owned();
->>>>>>> bd1e4baf
+            let tag = String::from_utf8_lossy(r.get_record().get_resource_group_tag()).into_owned();
             let (ts, cpu_time) = map.entry(tag).or_insert((vec![], vec![]));
             ts.extend(
                 r.get_record()
