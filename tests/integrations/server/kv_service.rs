--- conflicted
+++ resolved
@@ -7,6 +7,7 @@
     time::{Duration, Instant},
 };
 
+use api_version::{APIVersion, APIV1, APIV1TTL, APIV2};
 use concurrency_manager::ConcurrencyManager;
 use engine_rocks::{raw::Writable, Compat};
 use engine_traits::{
@@ -15,15 +16,7 @@
 };
 use futures::{executor::block_on, future, SinkExt, StreamExt, TryStreamExt};
 use grpcio::*;
-<<<<<<< HEAD
-use grpcio_health::proto::HealthCheckRequest;
-use grpcio_health::*;
-use tempfile::Builder;
-
-use api_version::{APIVersion, APIV1, APIV1TTL, APIV2};
-=======
 use grpcio_health::{proto::HealthCheckRequest, *};
->>>>>>> deb61453
 use kvproto::{
     coprocessor::*,
     debugpb,
