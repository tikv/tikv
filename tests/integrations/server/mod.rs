--- conflicted
+++ resolved
@@ -235,11 +235,8 @@
     unary_call!(read_index, ReadIndexRequest, ReadIndexResponse);
     bstream_call!(batch_commands, BatchCommandsRequest, BatchCommandsResponse);
     unary_call!(check_leader, CheckLeaderRequest, CheckLeaderResponse);
-<<<<<<< HEAD
     unary_call!(get_store_safe_ts, StoreSafeTsRequest, StoreSafeTsResponse);
-=======
     unary_call!(raw_get_key_ttl, RawGetKeyTtlRequest, RawGetKeyTtlResponse);
->>>>>>> 47e03ae7
 }
 
 impl<T: MockKvService + Clone + Send + 'static> Tikv for MockKv<T> {
@@ -355,11 +352,8 @@
     unary_call_dispatch!(read_index, ReadIndexRequest, ReadIndexResponse);
     bstream_call_dispatch!(batch_commands, BatchCommandsRequest, BatchCommandsResponse);
     unary_call_dispatch!(check_leader, CheckLeaderRequest, CheckLeaderResponse);
-<<<<<<< HEAD
     unary_call_dispatch!(get_store_safe_ts, StoreSafeTsRequest, StoreSafeTsResponse);
-=======
     unary_call_dispatch!(raw_get_key_ttl, RawGetKeyTtlRequest, RawGetKeyTtlResponse);
->>>>>>> 47e03ae7
 }
 
 fn mock_kv_service<T>(kv: MockKv<T>, ip: &str, port: u16) -> Result<Server>
