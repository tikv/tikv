// Copyright 2018 TiKV Project Authors. Licensed under Apache-2.0.

mod gc_worker;
mod kv_service;
mod lock_manager;
mod raft_client;
mod security;
mod status_server;

use std::sync::Arc;

use ::security::{SecurityConfig, SecurityManager};
use futures::future::FutureExt;
use grpcio::RpcStatusCode;
use grpcio::*;
use kvproto::coprocessor::*;
use kvproto::coprocessor_v2::*;
use kvproto::kvrpcpb::*;
use kvproto::mpp::*;
use kvproto::raft_serverpb::{Done, RaftMessage, SnapshotChunk};
use kvproto::tikvpb::{
    create_tikv, BatchCommandsRequest, BatchCommandsResponse, BatchRaftMessage, Tikv,
};

macro_rules! unary_call {
    ($name:tt, $req_name:tt, $resp_name:tt) => {
        fn $name(&mut self, ctx: RpcContext<'_>, _: $req_name, sink: UnarySink<$resp_name>) {
            let status = RpcStatus::new(RpcStatusCode::UNIMPLEMENTED, None);
            ctx.spawn(sink.fail(status).map(|_| ()));
        }
    };
}

macro_rules! sstream_call {
    ($name:tt, $req_name:tt, $resp_name:tt) => {
        fn $name(
            &mut self,
            ctx: RpcContext<'_>,
            _: $req_name,
            sink: ServerStreamingSink<$resp_name>,
        ) {
            let status = RpcStatus::new(RpcStatusCode::UNIMPLEMENTED, None);
            ctx.spawn(sink.fail(status).map(|_| ()));
        }
    };
}

macro_rules! cstream_call {
    ($name:tt, $req_name:tt, $resp_name:tt) => {
        fn $name(
            &mut self,
            ctx: RpcContext<'_>,
            _: RequestStream<$req_name>,
            sink: ClientStreamingSink<$resp_name>,
        ) {
            let status = RpcStatus::new(RpcStatusCode::UNIMPLEMENTED, None);
            ctx.spawn(sink.fail(status).map(|_| ()));
        }
    };
}

macro_rules! bstream_call {
    ($name:tt, $req_name:tt, $resp_name:tt) => {
        fn $name(
            &mut self,
            ctx: RpcContext<'_>,
            _: RequestStream<$req_name>,
            sink: DuplexSink<$resp_name>,
        ) {
            let status = RpcStatus::new(RpcStatusCode::UNIMPLEMENTED, None);
            ctx.spawn(sink.fail(status).map(|_| ()));
        }
    };
}

macro_rules! unary_call_dispatch {
    ($name:tt, $req_name:tt, $resp_name:tt) => {
        fn $name(&mut self, ctx: RpcContext<'_>, req: $req_name, sink: UnarySink<$resp_name>) {
            (self.0).$name(ctx, req, sink)
        }
    };
}

macro_rules! sstream_call_dispatch {
    ($name:tt, $req_name:tt, $resp_name:tt) => {
        fn $name(
            &mut self,
            ctx: RpcContext<'_>,
            req: $req_name,
            sink: ServerStreamingSink<$resp_name>,
        ) {
            (self.0).$name(ctx, req, sink)
        }
    };
}

macro_rules! cstream_call_dispatch {
    ($name:tt, $req_name:tt, $resp_name:tt) => {
        fn $name(
            &mut self,
            ctx: RpcContext<'_>,
            req: RequestStream<$req_name>,
            sink: ClientStreamingSink<$resp_name>,
        ) {
            (self.0).$name(ctx, req, sink)
        }
    };
}

macro_rules! bstream_call_dispatch {
    ($name:tt, $req_name:tt, $resp_name:tt) => {
        fn $name(
            &mut self,
            ctx: RpcContext<'_>,
            req: RequestStream<$req_name>,
            sink: DuplexSink<$resp_name>,
        ) {
            (self.0).$name(ctx, req, sink)
        }
    };
}

#[derive(Clone)]
struct MockKv<T>(pub T);

trait MockKvService {
    unary_call!(kv_get, GetRequest, GetResponse);
    unary_call!(kv_scan, ScanRequest, ScanResponse);
    unary_call!(kv_prewrite, PrewriteRequest, PrewriteResponse);
    unary_call!(
        kv_pessimistic_lock,
        PessimisticLockRequest,
        PessimisticLockResponse
    );
    unary_call!(
        kv_pessimistic_rollback,
        PessimisticRollbackRequest,
        PessimisticRollbackResponse
    );
    unary_call!(kv_commit, CommitRequest, CommitResponse);
    unary_call!(kv_import, ImportRequest, ImportResponse);
    unary_call!(kv_cleanup, CleanupRequest, CleanupResponse);
    unary_call!(kv_batch_get, BatchGetRequest, BatchGetResponse);
    unary_call!(
        kv_batch_rollback,
        BatchRollbackRequest,
        BatchRollbackResponse
    );
    unary_call!(kv_txn_heart_beat, TxnHeartBeatRequest, TxnHeartBeatResponse);
    unary_call!(
        kv_check_txn_status,
        CheckTxnStatusRequest,
        CheckTxnStatusResponse
    );
    unary_call!(
        kv_check_secondary_locks,
        CheckSecondaryLocksRequest,
        CheckSecondaryLocksResponse
    );
    unary_call!(kv_scan_lock, ScanLockRequest, ScanLockResponse);
    unary_call!(kv_resolve_lock, ResolveLockRequest, ResolveLockResponse);
    unary_call!(kv_gc, GcRequest, GcResponse);
    unary_call!(kv_delete_range, DeleteRangeRequest, DeleteRangeResponse);
    unary_call!(raw_get, RawGetRequest, RawGetResponse);
    unary_call!(raw_batch_get, RawBatchGetRequest, RawBatchGetResponse);
    unary_call!(raw_scan, RawScanRequest, RawScanResponse);
    unary_call!(raw_batch_scan, RawBatchScanRequest, RawBatchScanResponse);
    unary_call!(raw_put, RawPutRequest, RawPutResponse);
    unary_call!(raw_batch_put, RawBatchPutRequest, RawBatchPutResponse);
    unary_call!(raw_delete, RawDeleteRequest, RawDeleteResponse);
    unary_call!(
        raw_batch_delete,
        RawBatchDeleteRequest,
        RawBatchDeleteResponse
    );
    unary_call!(
        raw_delete_range,
        RawDeleteRangeRequest,
        RawDeleteRangeResponse
    );
    unary_call!(raw_get_key_ttl, RawGetKeyTtlRequest, RawGetKeyTtlResponse);
    unary_call!(raw_compare_and_swap, RawCasRequest, RawCasResponse);
    unary_call!(
        unsafe_destroy_range,
        UnsafeDestroyRangeRequest,
        UnsafeDestroyRangeResponse
    );
    unary_call!(
        register_lock_observer,
        RegisterLockObserverRequest,
        RegisterLockObserverResponse
    );
    unary_call!(
        check_lock_observer,
        CheckLockObserverRequest,
        CheckLockObserverResponse
    );
    unary_call!(
        remove_lock_observer,
        RemoveLockObserverRequest,
        RemoveLockObserverResponse
    );
    unary_call!(
        physical_scan_lock,
        PhysicalScanLockRequest,
        PhysicalScanLockResponse
    );
    unary_call!(dispatch_mpp_task, DispatchTaskRequest, DispatchTaskResponse);
    unary_call!(cancel_mpp_task, CancelTaskRequest, CancelTaskResponse);
    unary_call!(coprocessor, Request, Response);
    sstream_call!(batch_coprocessor, BatchRequest, BatchResponse);
    sstream_call!(coprocessor_stream, Request, Response);
    unary_call!(
        coprocessor_v2,
        RawCoprocessorRequest,
        RawCoprocessorResponse
    );
    sstream_call!(
        establish_mpp_connection,
        EstablishMppConnectionRequest,
        MppDataPacket
    );
    cstream_call!(raft, RaftMessage, Done);
    cstream_call!(batch_raft, BatchRaftMessage, Done);
    cstream_call!(snapshot, SnapshotChunk, Done);
    unary_call!(
        mvcc_get_by_start_ts,
        MvccGetByStartTsRequest,
        MvccGetByStartTsResponse
    );
    unary_call!(mvcc_get_by_key, MvccGetByKeyRequest, MvccGetByKeyResponse);
    unary_call!(split_region, SplitRegionRequest, SplitRegionResponse);
    unary_call!(read_index, ReadIndexRequest, ReadIndexResponse);
    bstream_call!(batch_commands, BatchCommandsRequest, BatchCommandsResponse);
    unary_call!(check_leader, CheckLeaderRequest, CheckLeaderResponse);
    unary_call!(get_store_safe_ts, StoreSafeTsRequest, StoreSafeTsResponse);
<<<<<<< HEAD
    unary_call!(get_lock_wait_info, GetLockWaitInfoRequest, GetLockWaitInfoResponse);
=======
    unary_call!(
        get_lock_wait_info,
        GetLockWaitInfoRequest,
        GetLockWaitInfoResponse
    );
>>>>>>> b2d1c629
}

impl<T: MockKvService + Clone + Send + 'static> Tikv for MockKv<T> {
    unary_call_dispatch!(kv_get, GetRequest, GetResponse);
    unary_call_dispatch!(kv_scan, ScanRequest, ScanResponse);
    unary_call_dispatch!(kv_prewrite, PrewriteRequest, PrewriteResponse);
    unary_call_dispatch!(
        kv_pessimistic_lock,
        PessimisticLockRequest,
        PessimisticLockResponse
    );
    unary_call_dispatch!(
        kv_pessimistic_rollback,
        PessimisticRollbackRequest,
        PessimisticRollbackResponse
    );
    unary_call_dispatch!(kv_commit, CommitRequest, CommitResponse);
    unary_call_dispatch!(kv_import, ImportRequest, ImportResponse);
    unary_call_dispatch!(kv_cleanup, CleanupRequest, CleanupResponse);
    unary_call_dispatch!(kv_batch_get, BatchGetRequest, BatchGetResponse);
    unary_call_dispatch!(
        kv_batch_rollback,
        BatchRollbackRequest,
        BatchRollbackResponse
    );
    unary_call_dispatch!(kv_txn_heart_beat, TxnHeartBeatRequest, TxnHeartBeatResponse);
    unary_call_dispatch!(
        kv_check_txn_status,
        CheckTxnStatusRequest,
        CheckTxnStatusResponse
    );
    unary_call_dispatch!(
        kv_check_secondary_locks,
        CheckSecondaryLocksRequest,
        CheckSecondaryLocksResponse
    );
    unary_call_dispatch!(kv_scan_lock, ScanLockRequest, ScanLockResponse);
    unary_call_dispatch!(kv_resolve_lock, ResolveLockRequest, ResolveLockResponse);
    unary_call_dispatch!(kv_gc, GcRequest, GcResponse);
    unary_call_dispatch!(kv_delete_range, DeleteRangeRequest, DeleteRangeResponse);
    unary_call_dispatch!(raw_get, RawGetRequest, RawGetResponse);
    unary_call_dispatch!(raw_batch_get, RawBatchGetRequest, RawBatchGetResponse);
    unary_call_dispatch!(raw_scan, RawScanRequest, RawScanResponse);
    unary_call_dispatch!(raw_batch_scan, RawBatchScanRequest, RawBatchScanResponse);
    unary_call_dispatch!(raw_put, RawPutRequest, RawPutResponse);
    unary_call_dispatch!(raw_batch_put, RawBatchPutRequest, RawBatchPutResponse);
    unary_call_dispatch!(raw_delete, RawDeleteRequest, RawDeleteResponse);
    unary_call_dispatch!(
        raw_batch_delete,
        RawBatchDeleteRequest,
        RawBatchDeleteResponse
    );
    unary_call_dispatch!(
        raw_delete_range,
        RawDeleteRangeRequest,
        RawDeleteRangeResponse
    );
    unary_call_dispatch!(raw_get_key_ttl, RawGetKeyTtlRequest, RawGetKeyTtlResponse);
    unary_call_dispatch!(raw_compare_and_swap, RawCasRequest, RawCasResponse);
    unary_call_dispatch!(
        unsafe_destroy_range,
        UnsafeDestroyRangeRequest,
        UnsafeDestroyRangeResponse
    );
    unary_call_dispatch!(
        register_lock_observer,
        RegisterLockObserverRequest,
        RegisterLockObserverResponse
    );
    unary_call_dispatch!(
        check_lock_observer,
        CheckLockObserverRequest,
        CheckLockObserverResponse
    );
    unary_call_dispatch!(
        remove_lock_observer,
        RemoveLockObserverRequest,
        RemoveLockObserverResponse
    );
    unary_call_dispatch!(
        physical_scan_lock,
        PhysicalScanLockRequest,
        PhysicalScanLockResponse
    );
    unary_call_dispatch!(dispatch_mpp_task, DispatchTaskRequest, DispatchTaskResponse);
    unary_call_dispatch!(cancel_mpp_task, CancelTaskRequest, CancelTaskResponse);
    unary_call_dispatch!(coprocessor, Request, Response);
    sstream_call_dispatch!(batch_coprocessor, BatchRequest, BatchResponse);
    sstream_call_dispatch!(coprocessor_stream, Request, Response);
    unary_call_dispatch!(
        coprocessor_v2,
        RawCoprocessorRequest,
        RawCoprocessorResponse
    );
    sstream_call_dispatch!(
        establish_mpp_connection,
        EstablishMppConnectionRequest,
        MppDataPacket
    );
    cstream_call_dispatch!(raft, RaftMessage, Done);
    cstream_call_dispatch!(batch_raft, BatchRaftMessage, Done);
    cstream_call_dispatch!(snapshot, SnapshotChunk, Done);
    unary_call_dispatch!(
        mvcc_get_by_start_ts,
        MvccGetByStartTsRequest,
        MvccGetByStartTsResponse
    );
    unary_call!(mvcc_get_by_key, MvccGetByKeyRequest, MvccGetByKeyResponse);
    unary_call_dispatch!(split_region, SplitRegionRequest, SplitRegionResponse);
    unary_call_dispatch!(read_index, ReadIndexRequest, ReadIndexResponse);
    bstream_call_dispatch!(batch_commands, BatchCommandsRequest, BatchCommandsResponse);
    unary_call_dispatch!(check_leader, CheckLeaderRequest, CheckLeaderResponse);
    unary_call_dispatch!(get_store_safe_ts, StoreSafeTsRequest, StoreSafeTsResponse);
<<<<<<< HEAD
    unary_call_dispatch!(get_lock_wait_info, GetLockWaitInfoRequest, GetLockWaitInfoResponse);
=======
    unary_call_dispatch!(
        get_lock_wait_info,
        GetLockWaitInfoRequest,
        GetLockWaitInfoResponse
    );
>>>>>>> b2d1c629
}

fn mock_kv_service<T>(kv: MockKv<T>, ip: &str, port: u16) -> Result<Server>
where
    T: MockKvService + Clone + Send + 'static,
{
    let env = Arc::new(Environment::new(2));
    let security_mgr = Arc::new(SecurityManager::new(&SecurityConfig::default()).unwrap());

    let channel_args = ChannelBuilder::new(Arc::clone(&env))
        .max_concurrent_stream(2)
        .max_receive_message_len(-1)
        .max_send_message_len(-1)
        .build_args();

    let mut sb = ServerBuilder::new(Arc::clone(&env))
        .channel_args(channel_args)
        .register_service(create_tikv(kv));
    sb = security_mgr.bind(sb, ip, port);
    sb.build()
}<|MERGE_RESOLUTION|>--- conflicted
+++ resolved
@@ -234,15 +234,11 @@
     bstream_call!(batch_commands, BatchCommandsRequest, BatchCommandsResponse);
     unary_call!(check_leader, CheckLeaderRequest, CheckLeaderResponse);
     unary_call!(get_store_safe_ts, StoreSafeTsRequest, StoreSafeTsResponse);
-<<<<<<< HEAD
-    unary_call!(get_lock_wait_info, GetLockWaitInfoRequest, GetLockWaitInfoResponse);
-=======
     unary_call!(
         get_lock_wait_info,
         GetLockWaitInfoRequest,
         GetLockWaitInfoResponse
     );
->>>>>>> b2d1c629
 }
 
 impl<T: MockKvService + Clone + Send + 'static> Tikv for MockKv<T> {
@@ -356,15 +352,11 @@
     bstream_call_dispatch!(batch_commands, BatchCommandsRequest, BatchCommandsResponse);
     unary_call_dispatch!(check_leader, CheckLeaderRequest, CheckLeaderResponse);
     unary_call_dispatch!(get_store_safe_ts, StoreSafeTsRequest, StoreSafeTsResponse);
-<<<<<<< HEAD
-    unary_call_dispatch!(get_lock_wait_info, GetLockWaitInfoRequest, GetLockWaitInfoResponse);
-=======
     unary_call_dispatch!(
         get_lock_wait_info,
         GetLockWaitInfoRequest,
         GetLockWaitInfoResponse
     );
->>>>>>> b2d1c629
 }
 
 fn mock_kv_service<T>(kv: MockKv<T>, ip: &str, port: u16) -> Result<Server>
