--- conflicted
+++ resolved
@@ -2209,49 +2209,10 @@
             true,
         ),
     ];
-<<<<<<< HEAD
-    let prepare_req =
-        |cluster: &mut Cluster<ServerCluster>, ranges: &Vec<HandleRange>| -> Request {
-            let original_range = ranges.first().unwrap();
-            let key_range = product.get_record_range(original_range.start, original_range.end);
-            let region_key = Key::from_raw(&key_range.start);
-            let mut req = DagSelect::from(&product)
-                .key_ranges(vec![key_range])
-                .build_with(ctx.clone(), &[0]);
-            let mut new_ctx = Context::default();
-            let new_region = cluster.get_region(region_key.as_encoded());
-            let leader = cluster.leader_of_region(new_region.get_id()).unwrap();
-            new_ctx.set_region_id(new_region.get_id());
-            new_ctx.set_region_epoch(new_region.get_region_epoch().clone());
-            new_ctx.set_peer(leader);
-            req.set_context(new_ctx);
-            req.set_start_ts(100);
-
-            let batch_handle_ranges = &ranges.as_slice()[1..];
-            for handle_range in batch_handle_ranges.iter() {
-                let range_start_key = Key::from_raw(
-                    &product
-                        .get_record_range(handle_range.start, handle_range.end)
-                        .start,
-                );
-                let batch_region = cluster.get_region(range_start_key.as_encoded());
-                let batch_leader = cluster.leader_of_region(batch_region.get_id()).unwrap();
-                let batch_key_ranges =
-                    vec![product.get_record_range(handle_range.start, handle_range.end)];
-                let mut store_batch_task = StoreBatchTask::new();
-                store_batch_task.set_region_id(batch_region.get_id());
-                store_batch_task.set_region_epoch(batch_region.get_region_epoch().clone());
-                store_batch_task.set_peer(batch_leader);
-                store_batch_task.set_ranges(batch_key_ranges.into());
-                req.tasks.push(store_batch_task);
-            }
-            req
-        };
-=======
     let prepare_req = |cluster: &mut Cluster<RocksEngine, ServerCluster<RocksEngine>>,
                        ranges: &Vec<HandleRange>|
      -> Request {
-        let original_range = ranges.get(0).unwrap();
+        let original_range = ranges.first().unwrap();
         let key_range = product.get_record_range(original_range.start, original_range.end);
         let region_key = Key::from_raw(&key_range.start);
         let mut req = DagSelect::from(&product)
@@ -2286,7 +2247,6 @@
         }
         req
     };
->>>>>>> 1a73761c
     let verify_response = |result: &QueryResult, resp: &Response| {
         let (data, details, region_err, locked, other_err) = (
             resp.get_data(),
