--- conflicted
+++ resolved
@@ -192,11 +192,8 @@
         future_poll_size: 2,
         hibernate_regions: false,
         early_apply: false,
-<<<<<<< HEAD
         ensure_all_target_peer_exist: true,
-=======
         apply_yield_duration: ReadableDuration::millis(333),
->>>>>>> c0613a06
         perf_level: PerfLevel::EnableTime,
     };
     value.pd = PdConfig::new(vec!["example.com:443".to_owned()]);
