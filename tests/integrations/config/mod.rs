// Copyright 2017 TiKV Project Authors. Licensed under Apache-2.0.

use std::{fs::File, io::Read, iter::FromIterator, path::PathBuf};

use batch_system::Config as BatchSystemConfig;
use causal_ts::Config as CausalTsConfig;
use collections::{HashMap, HashSet};
use encryption::{EncryptionConfig, FileConfig, MasterKeyConfig};
use engine_rocks::{
    config::{BlobRunMode, CompressionType, LogLevel},
    raw::{
        ChecksumType, CompactionPriority, DBCompactionStyle, DBCompressionType, DBRateLimiterMode,
        DBRecoveryMode, PrepopulateBlockCache,
    },
};
use engine_traits::PerfLevel;
use file_system::{IoPriority, IoRateLimitMode};
use kvproto::encryptionpb::EncryptionMethod;
use pd_client::Config as PdConfig;
use raft_log_engine::{ReadableSize as RaftEngineReadableSize, RecoveryMode};
use raftstore::{
    coprocessor::{Config as CopConfig, ConsistencyCheckMethod},
    store::Config as RaftstoreConfig,
};
use security::SecurityConfig;
use slog::Level;
use tikv::{
    config::*,
    import::Config as ImportConfig,
    server::{
        config::GrpcCompressionType, gc_worker::GcConfig,
        lock_manager::Config as PessimisticTxnConfig, Config as ServerConfig,
    },
    storage::config::{
        BlockCacheConfig, Config as StorageConfig, FlowControlConfig, IoRateLimitConfig,
    },
};
use tikv_util::config::{LogFormat, ReadableDuration, ReadableSize};

mod dynamic;
mod test_config_client;

#[test]
fn test_toml_serde() {
    let value = TiKvConfig::default();
    let dump = toml::to_string_pretty(&value).unwrap();
    let load = toml::from_str(&dump).unwrap();
    assert_eq!(value, load);
}

// Read a file in project directory. It is similar to `include_str!`,
// but `include_str!` a large string literal increases compile time.
// See more: https://github.com/rust-lang/rust/issues/39352
fn read_file_in_project_dir(path: &str) -> String {
    let mut p = PathBuf::from(env!("CARGO_MANIFEST_DIR"));
    p.push(path);
    let mut f = File::open(p).unwrap();
    let mut buffer = String::new();
    f.read_to_string(&mut buffer).unwrap();
    buffer
}

#[test]
fn test_serde_custom_tikv_config() {
    let mut value = TiKvConfig::default();
    value.log_rotation_timespan = ReadableDuration::days(1);
    value.log.level = Level::Critical.into();
    value.log.file.filename = "foo".to_owned();
    value.log.format = LogFormat::Json;
    value.log.file.max_size = 1;
    value.log.file.max_backups = 2;
    value.log.file.max_days = 3;
    value.slow_log_file = "slow_foo".to_owned();
    value.slow_log_threshold = ReadableDuration::secs(1);
    value.abort_on_panic = true;
    value.memory_usage_limit = Some(ReadableSize::gb(10));
    value.memory_usage_high_water = 0.65;
    value.server = ServerConfig {
        cluster_id: 0, // KEEP IT ZERO, it is skipped by serde.
        addr: "example.com:443".to_owned(),
        labels: HashMap::from_iter([("a".to_owned(), "b".to_owned())]),
        advertise_addr: "example.com:443".to_owned(),
        status_addr: "example.com:443".to_owned(),
        grpc_gzip_compression_level: 2,
        grpc_min_message_size_to_compress: 4096,
        advertise_status_addr: "example.com:443".to_owned(),
        status_thread_pool_size: 1,
        max_grpc_send_msg_len: 6 * (1 << 20),
        raft_client_grpc_send_msg_buffer: 1234 * 1024,
        raft_client_queue_size: 1234,
        raft_msg_max_batch_size: 123,
        concurrent_send_snap_limit: 4,
        concurrent_recv_snap_limit: 4,
        grpc_compression_type: GrpcCompressionType::Gzip,
        grpc_concurrency: 123,
        grpc_concurrent_stream: 1_234,
        grpc_memory_pool_quota: ReadableSize(123_456),
        grpc_raft_conn_num: 123,
        grpc_stream_initial_window_size: ReadableSize(12_345),
        grpc_keepalive_time: ReadableDuration::secs(3),
        grpc_keepalive_timeout: ReadableDuration::secs(60),
        end_point_concurrency: None,
        end_point_max_tasks: None,
        end_point_stack_size: None,
        end_point_recursion_limit: 100,
        end_point_stream_channel_size: 16,
        end_point_batch_row_limit: 64,
        end_point_stream_batch_row_limit: 4096,
        end_point_enable_batch_if_possible: true,
        end_point_request_max_handle_duration: ReadableDuration::secs(12),
        end_point_max_concurrency: 10,
        end_point_perf_level: PerfLevel::EnableTime,
        snap_max_write_bytes_per_sec: ReadableSize::mb(10),
        snap_max_total_size: ReadableSize::gb(10),
        stats_concurrency: 10,
        heavy_load_threshold: 25,
        heavy_load_wait_duration: Some(ReadableDuration::millis(2)),
        enable_request_batch: false,
        background_thread_count: 999,
        raft_client_backoff_step: ReadableDuration::secs(1),
        end_point_slow_log_threshold: ReadableDuration::secs(1),
        forward_max_connections_per_address: 5,
        reject_messages_on_memory_ratio: 0.8,
        simplify_metrics: false,
    };
    value.readpool = ReadPoolConfig {
        unified: UnifiedReadPoolConfig {
            min_thread_count: 5,
            max_thread_count: 10,
            stack_size: ReadableSize::mb(20),
            max_tasks_per_worker: 2200,
        },
        storage: StorageReadPoolConfig {
            use_unified_pool: Some(true),
            high_concurrency: 1,
            normal_concurrency: 3,
            low_concurrency: 7,
            max_tasks_per_worker_high: 1000,
            max_tasks_per_worker_normal: 1500,
            max_tasks_per_worker_low: 2500,
            stack_size: ReadableSize::mb(20),
        },
        coprocessor: CoprReadPoolConfig {
            use_unified_pool: Some(false),
            high_concurrency: 2,
            normal_concurrency: 4,
            low_concurrency: 6,
            max_tasks_per_worker_high: 2000,
            max_tasks_per_worker_normal: 1000,
            max_tasks_per_worker_low: 3000,
            stack_size: ReadableSize::mb(12),
        },
    };
    value.metric = MetricConfig {
        interval: ReadableDuration::secs(15),
        address: "".to_string(),
        job: "tikv_1".to_owned(),
    };
    let mut apply_batch_system = BatchSystemConfig::default();
    apply_batch_system.max_batch_size = Some(22);
    apply_batch_system.pool_size = 4;
    apply_batch_system.reschedule_duration = ReadableDuration::secs(3);
    let mut store_batch_system = BatchSystemConfig::default();
    store_batch_system.max_batch_size = Some(21);
    store_batch_system.pool_size = 3;
    store_batch_system.reschedule_duration = ReadableDuration::secs(2);
    value.raft_store = RaftstoreConfig {
        prevote: false,
        raftdb_path: "/var".to_owned(),
        capacity: ReadableSize(123),
        raft_base_tick_interval: ReadableDuration::secs(12),
        raft_heartbeat_ticks: 1,
        raft_election_timeout_ticks: 12,
        raft_min_election_timeout_ticks: 14,
        raft_max_election_timeout_ticks: 20,
        raft_max_size_per_msg: ReadableSize::mb(12),
        raft_max_inflight_msgs: 123,
        raft_entry_max_size: ReadableSize::mb(12),
        raft_log_compact_sync_interval: ReadableDuration::secs(12),
        raft_log_gc_tick_interval: ReadableDuration::secs(12),
        raft_log_gc_threshold: 12,
        raft_log_gc_count_limit: Some(12),
        raft_log_gc_size_limit: Some(ReadableSize::kb(1)),
        raft_log_reserve_max_ticks: 100,
        raft_engine_purge_interval: ReadableDuration::minutes(20),
        raft_entry_cache_life_time: ReadableDuration::secs(12),
        raft_reject_transfer_leader_duration: ReadableDuration::secs(3),
        split_region_check_tick_interval: ReadableDuration::secs(12),
        region_split_check_diff: Some(ReadableSize::mb(20)),
        region_compact_check_interval: ReadableDuration::secs(12),
        clean_stale_peer_delay: ReadableDuration::secs(0),
        region_compact_check_step: 1_234,
        region_compact_min_tombstones: 999,
        region_compact_tombstones_percent: 33,
        pd_heartbeat_tick_interval: ReadableDuration::minutes(12),
        pd_store_heartbeat_tick_interval: ReadableDuration::secs(12),
        notify_capacity: 12_345,
        snap_mgr_gc_tick_interval: ReadableDuration::minutes(12),
        snap_gc_timeout: ReadableDuration::hours(12),
        messages_per_tick: 12_345,
        max_peer_down_duration: ReadableDuration::minutes(12),
        max_leader_missing_duration: ReadableDuration::hours(12),
        abnormal_leader_missing_duration: ReadableDuration::hours(6),
        peer_stale_state_check_interval: ReadableDuration::hours(2),
        leader_transfer_max_log_lag: 123,
        snap_apply_batch_size: ReadableSize::mb(12),
        lock_cf_compact_interval: ReadableDuration::minutes(12),
        lock_cf_compact_bytes_threshold: ReadableSize::mb(123),
        consistency_check_interval: ReadableDuration::secs(12),
        report_region_flow_interval: ReadableDuration::minutes(12),
        raft_store_max_leader_lease: ReadableDuration::secs(12),
        right_derive_when_split: false,
        allow_remove_leader: true,
        merge_max_log_gap: 3,
        merge_check_tick_interval: ReadableDuration::secs(11),
        use_delete_range: true,
        snap_generator_pool_size: 2,
        cleanup_import_sst_interval: ReadableDuration::minutes(12),
        region_max_size: ReadableSize(0),
        region_split_size: ReadableSize(0),
        local_read_batch_size: 33,
        apply_batch_system,
        store_batch_system,
        store_io_pool_size: 5,
        store_io_notify_capacity: 123456,
        future_poll_size: 2,
        hibernate_regions: false,
        dev_assert: true,
        apply_yield_duration: ReadableDuration::millis(333),
        perf_level: PerfLevel::Disable,
        evict_cache_on_memory_ratio: 0.8,
        cmd_batch: false,
        cmd_batch_concurrent_ready_max_count: 123,
        raft_write_size_limit: ReadableSize::mb(34),
        waterfall_metrics: true,
        io_reschedule_concurrent_max_count: 1234,
        io_reschedule_hotpot_duration: ReadableDuration::secs(4321),
        inspect_interval: ReadableDuration::millis(444),
        report_min_resolved_ts_interval: ReadableDuration::millis(233),
        raft_msg_flush_interval: ReadableDuration::micros(250),
        check_leader_lease_interval: ReadableDuration::millis(123),
        renew_leader_lease_advance_duration: ReadableDuration::millis(456),
        reactive_memory_lock_tick_interval: ReadableDuration::millis(566),
        reactive_memory_lock_timeout_tick: 8,
        report_region_buckets_tick_interval: ReadableDuration::secs(1234),
        max_snapshot_file_raw_size: ReadableSize::gb(10),
    };
    value.pd = PdConfig::new(vec!["example.com:443".to_owned()]);
    let titan_cf_config = TitanCfConfig {
        min_blob_size: ReadableSize(2018),
        blob_file_compression: CompressionType::Zstd,
        blob_cache_size: ReadableSize::gb(12),
        min_gc_batch_size: ReadableSize::kb(12),
        max_gc_batch_size: ReadableSize::mb(12),
        discardable_ratio: 0.00156,
        sample_ratio: None,
        merge_small_file_threshold: ReadableSize::kb(21),
        blob_run_mode: BlobRunMode::Fallback,
        level_merge: true,
        range_merge: true,
        max_sorted_runs: 100,
        gc_merge_rewrite: false,
    };
    let titan_db_config = TitanDbConfig {
        enabled: true,
        dirname: "bar".to_owned(),
        disable_gc: false,
        max_background_gc: 9,
        purge_obsolete_files_period: ReadableDuration::secs(1),
    };
    value.rocksdb = DbConfig {
        wal_recovery_mode: DBRecoveryMode::AbsoluteConsistency,
        wal_dir: "/var".to_owned(),
        wal_ttl_seconds: 1,
        wal_size_limit: ReadableSize::kb(1),
        max_total_wal_size: ReadableSize::gb(1),
        max_background_jobs: 12,
        max_background_flushes: 4,
        max_manifest_file_size: ReadableSize::mb(12),
        create_if_missing: false,
        max_open_files: 12_345,
        enable_statistics: false,
        stats_dump_period: ReadableDuration::minutes(12),
        compaction_readahead_size: ReadableSize::kb(1),
        info_log_max_size: ReadableSize::kb(1),
        info_log_roll_time: ReadableDuration::secs(12),
        info_log_keep_log_file_num: 1000,
        info_log_dir: "/var".to_owned(),
        info_log_level: LogLevel::Info,
        rate_bytes_per_sec: ReadableSize::kb(1),
        rate_limiter_refill_period: ReadableDuration::millis(10),
        rate_limiter_mode: DBRateLimiterMode::AllIo,
        rate_limiter_auto_tuned: false,
        bytes_per_sync: ReadableSize::mb(1),
        wal_bytes_per_sync: ReadableSize::kb(32),
        max_sub_compactions: 12,
        writable_file_max_buffer_size: ReadableSize::mb(12),
        use_direct_io_for_flush_and_compaction: true,
        enable_pipelined_write: false,
        enable_multi_batch_write: true,
        enable_unordered_write: true,
        defaultcf: DefaultCfConfig {
            block_size: ReadableSize::kb(12),
            block_cache_size: ReadableSize::gb(12),
            disable_block_cache: false,
            cache_index_and_filter_blocks: false,
            pin_l0_filter_and_index_blocks: false,
            use_bloom_filter: false,
            optimize_filters_for_hits: false,
            whole_key_filtering: true,
            bloom_filter_bits_per_key: 123,
            block_based_bloom_filter: true,
            read_amp_bytes_per_bit: 0,
            compression_per_level: [
                DBCompressionType::No,
                DBCompressionType::No,
                DBCompressionType::Zstd,
                DBCompressionType::Zstd,
                DBCompressionType::No,
                DBCompressionType::Zstd,
                DBCompressionType::Lz4,
            ],
            write_buffer_size: ReadableSize::mb(1),
            max_write_buffer_number: 12,
            min_write_buffer_number_to_merge: 12,
            max_bytes_for_level_base: ReadableSize::kb(12),
            target_file_size_base: ReadableSize::kb(123),
            level0_file_num_compaction_trigger: 123,
            level0_slowdown_writes_trigger: Some(123),
            level0_stop_writes_trigger: Some(123),
            max_compaction_bytes: ReadableSize::gb(1),
            compaction_pri: CompactionPriority::MinOverlappingRatio,
            dynamic_level_bytes: true,
            num_levels: 4,
            max_bytes_for_level_multiplier: 8,
            compaction_style: DBCompactionStyle::Universal,
            disable_auto_compactions: true,
            disable_write_stall: true,
            soft_pending_compaction_bytes_limit: Some(ReadableSize::gb(12)),
            hard_pending_compaction_bytes_limit: Some(ReadableSize::gb(12)),
            force_consistency_checks: true,
            titan: titan_cf_config.clone(),
            prop_size_index_distance: 4000000,
            prop_keys_index_distance: 40000,
            enable_doubly_skiplist: false,
            enable_compaction_guard: false,
            compaction_guard_min_output_file_size: ReadableSize::mb(12),
            compaction_guard_max_output_file_size: ReadableSize::mb(34),
            bottommost_level_compression: DBCompressionType::Disable,
            bottommost_zstd_compression_dict_size: 1024,
            bottommost_zstd_compression_sample_size: 1024,
            prepopulate_block_cache: PrepopulateBlockCache::FlushOnly,
            format_version: 5,
            checksum: ChecksumType::XXH3,
        },
        writecf: WriteCfConfig {
            block_size: ReadableSize::kb(12),
            block_cache_size: ReadableSize::gb(12),
            disable_block_cache: false,
            cache_index_and_filter_blocks: false,
            pin_l0_filter_and_index_blocks: false,
            use_bloom_filter: false,
            optimize_filters_for_hits: true,
            whole_key_filtering: true,
            bloom_filter_bits_per_key: 123,
            block_based_bloom_filter: true,
            read_amp_bytes_per_bit: 0,
            compression_per_level: [
                DBCompressionType::No,
                DBCompressionType::No,
                DBCompressionType::Zstd,
                DBCompressionType::Zstd,
                DBCompressionType::No,
                DBCompressionType::Zstd,
                DBCompressionType::Lz4,
            ],
            write_buffer_size: ReadableSize::mb(1),
            max_write_buffer_number: 12,
            min_write_buffer_number_to_merge: 12,
            max_bytes_for_level_base: ReadableSize::kb(12),
            target_file_size_base: ReadableSize::kb(123),
            level0_file_num_compaction_trigger: 123,
            level0_slowdown_writes_trigger: Some(123),
            level0_stop_writes_trigger: Some(123),
            max_compaction_bytes: ReadableSize::gb(1),
            compaction_pri: CompactionPriority::MinOverlappingRatio,
            dynamic_level_bytes: true,
            num_levels: 4,
            max_bytes_for_level_multiplier: 8,
            compaction_style: DBCompactionStyle::Universal,
            disable_auto_compactions: true,
            disable_write_stall: true,
            soft_pending_compaction_bytes_limit: Some(ReadableSize::gb(12)),
            hard_pending_compaction_bytes_limit: Some(ReadableSize::gb(12)),
            force_consistency_checks: true,
            titan: TitanCfConfig {
                min_blob_size: ReadableSize(1024), // default value
                blob_file_compression: CompressionType::Lz4,
                blob_cache_size: ReadableSize::mb(0),
                min_gc_batch_size: ReadableSize::mb(16),
                max_gc_batch_size: ReadableSize::mb(64),
                discardable_ratio: 0.5,
                sample_ratio: None,
                merge_small_file_threshold: ReadableSize::mb(8),
                blob_run_mode: BlobRunMode::ReadOnly,
                level_merge: false,
                range_merge: true,
                max_sorted_runs: 20,
                gc_merge_rewrite: false,
            },
            prop_size_index_distance: 4000000,
            prop_keys_index_distance: 40000,
            enable_doubly_skiplist: true,
            enable_compaction_guard: false,
            compaction_guard_min_output_file_size: ReadableSize::mb(12),
            compaction_guard_max_output_file_size: ReadableSize::mb(34),
            bottommost_level_compression: DBCompressionType::Zstd,
            bottommost_zstd_compression_dict_size: 0,
            bottommost_zstd_compression_sample_size: 0,
            prepopulate_block_cache: PrepopulateBlockCache::FlushOnly,
            format_version: 5,
            checksum: ChecksumType::XXH3,
        },
        lockcf: LockCfConfig {
            block_size: ReadableSize::kb(12),
            block_cache_size: ReadableSize::gb(12),
            disable_block_cache: false,
            cache_index_and_filter_blocks: false,
            pin_l0_filter_and_index_blocks: false,
            use_bloom_filter: false,
            optimize_filters_for_hits: true,
            whole_key_filtering: true,
            bloom_filter_bits_per_key: 123,
            block_based_bloom_filter: true,
            read_amp_bytes_per_bit: 0,
            compression_per_level: [
                DBCompressionType::No,
                DBCompressionType::No,
                DBCompressionType::Zstd,
                DBCompressionType::Zstd,
                DBCompressionType::No,
                DBCompressionType::Zstd,
                DBCompressionType::Lz4,
            ],
            write_buffer_size: ReadableSize::mb(1),
            max_write_buffer_number: 12,
            min_write_buffer_number_to_merge: 12,
            max_bytes_for_level_base: ReadableSize::kb(12),
            target_file_size_base: ReadableSize::kb(123),
            level0_file_num_compaction_trigger: 123,
            level0_slowdown_writes_trigger: Some(123),
            level0_stop_writes_trigger: Some(123),
            max_compaction_bytes: ReadableSize::gb(1),
            compaction_pri: CompactionPriority::MinOverlappingRatio,
            dynamic_level_bytes: true,
            num_levels: 4,
            max_bytes_for_level_multiplier: 8,
            compaction_style: DBCompactionStyle::Universal,
            disable_auto_compactions: true,
            disable_write_stall: true,
            soft_pending_compaction_bytes_limit: Some(ReadableSize::gb(12)),
            hard_pending_compaction_bytes_limit: Some(ReadableSize::gb(12)),
            force_consistency_checks: true,
            titan: TitanCfConfig {
                min_blob_size: ReadableSize(1024), // default value
                blob_file_compression: CompressionType::Lz4,
                blob_cache_size: ReadableSize::mb(0),
                min_gc_batch_size: ReadableSize::mb(16),
                max_gc_batch_size: ReadableSize::mb(64),
                discardable_ratio: 0.5,
                sample_ratio: None,
                merge_small_file_threshold: ReadableSize::mb(8),
                blob_run_mode: BlobRunMode::ReadOnly, // default value
                level_merge: false,
                range_merge: true,
                max_sorted_runs: 20,
                gc_merge_rewrite: false,
            },
            prop_size_index_distance: 4000000,
            prop_keys_index_distance: 40000,
            enable_doubly_skiplist: true,
            enable_compaction_guard: true,
            compaction_guard_min_output_file_size: ReadableSize::mb(12),
            compaction_guard_max_output_file_size: ReadableSize::mb(34),
            bottommost_level_compression: DBCompressionType::Disable,
            bottommost_zstd_compression_dict_size: 0,
            bottommost_zstd_compression_sample_size: 0,
            prepopulate_block_cache: PrepopulateBlockCache::FlushOnly,
            format_version: 5,
            checksum: ChecksumType::XXH3,
        },
        raftcf: RaftCfConfig {
            block_size: ReadableSize::kb(12),
            block_cache_size: ReadableSize::gb(12),
            disable_block_cache: false,
            cache_index_and_filter_blocks: false,
            pin_l0_filter_and_index_blocks: false,
            use_bloom_filter: false,
            optimize_filters_for_hits: false,
            whole_key_filtering: true,
            bloom_filter_bits_per_key: 123,
            block_based_bloom_filter: true,
            read_amp_bytes_per_bit: 0,
            compression_per_level: [
                DBCompressionType::No,
                DBCompressionType::No,
                DBCompressionType::Zstd,
                DBCompressionType::Zstd,
                DBCompressionType::No,
                DBCompressionType::Zstd,
                DBCompressionType::Lz4,
            ],
            write_buffer_size: ReadableSize::mb(1),
            max_write_buffer_number: 12,
            min_write_buffer_number_to_merge: 12,
            max_bytes_for_level_base: ReadableSize::kb(12),
            target_file_size_base: ReadableSize::kb(123),
            level0_file_num_compaction_trigger: 123,
            level0_slowdown_writes_trigger: Some(123),
            level0_stop_writes_trigger: Some(123),
            max_compaction_bytes: ReadableSize::gb(1),
            compaction_pri: CompactionPriority::MinOverlappingRatio,
            dynamic_level_bytes: true,
            num_levels: 4,
            max_bytes_for_level_multiplier: 8,
            compaction_style: DBCompactionStyle::Universal,
            disable_auto_compactions: true,
            disable_write_stall: true,
            soft_pending_compaction_bytes_limit: Some(ReadableSize::gb(12)),
            hard_pending_compaction_bytes_limit: Some(ReadableSize::gb(12)),
            force_consistency_checks: true,
            titan: TitanCfConfig {
                min_blob_size: ReadableSize(1024), // default value
                blob_file_compression: CompressionType::Lz4,
                blob_cache_size: ReadableSize::mb(0),
                min_gc_batch_size: ReadableSize::mb(16),
                max_gc_batch_size: ReadableSize::mb(64),
                discardable_ratio: 0.5,
                sample_ratio: None,
                merge_small_file_threshold: ReadableSize::mb(8),
                blob_run_mode: BlobRunMode::ReadOnly, // default value
                level_merge: false,
                range_merge: true,
                max_sorted_runs: 20,
                gc_merge_rewrite: false,
            },
            prop_size_index_distance: 4000000,
            prop_keys_index_distance: 40000,
            enable_doubly_skiplist: true,
            enable_compaction_guard: true,
            compaction_guard_min_output_file_size: ReadableSize::mb(12),
            compaction_guard_max_output_file_size: ReadableSize::mb(34),
            bottommost_level_compression: DBCompressionType::Disable,
            bottommost_zstd_compression_dict_size: 0,
            bottommost_zstd_compression_sample_size: 0,
            prepopulate_block_cache: PrepopulateBlockCache::FlushOnly,
            format_version: 5,
            checksum: ChecksumType::XXH3,
        },
        titan: titan_db_config.clone(),
    };
    value.raftdb = RaftDbConfig {
        info_log_level: LogLevel::Info,
        wal_recovery_mode: DBRecoveryMode::SkipAnyCorruptedRecords,
        wal_dir: "/var".to_owned(),
        wal_ttl_seconds: 1,
        wal_size_limit: ReadableSize::kb(12),
        max_total_wal_size: ReadableSize::gb(1),
        max_background_jobs: 12,
        max_background_flushes: 4,
        max_manifest_file_size: ReadableSize::mb(12),
        create_if_missing: false,
        max_open_files: 12_345,
        enable_statistics: false,
        stats_dump_period: ReadableDuration::minutes(12),
        compaction_readahead_size: ReadableSize::kb(1),
        info_log_max_size: ReadableSize::kb(1),
        info_log_roll_time: ReadableDuration::secs(1),
        info_log_keep_log_file_num: 1000,
        info_log_dir: "/var".to_owned(),
        max_sub_compactions: 12,
        writable_file_max_buffer_size: ReadableSize::mb(12),
        use_direct_io_for_flush_and_compaction: true,
        enable_pipelined_write: false,
        enable_unordered_write: false,
        allow_concurrent_memtable_write: false,
        bytes_per_sync: ReadableSize::mb(1),
        wal_bytes_per_sync: ReadableSize::kb(32),
        defaultcf: RaftDefaultCfConfig {
            block_size: ReadableSize::kb(12),
            block_cache_size: ReadableSize::gb(12),
            disable_block_cache: false,
            cache_index_and_filter_blocks: false,
            pin_l0_filter_and_index_blocks: false,
            use_bloom_filter: false,
            optimize_filters_for_hits: false,
            whole_key_filtering: true,
            bloom_filter_bits_per_key: 123,
            block_based_bloom_filter: true,
            read_amp_bytes_per_bit: 0,
            compression_per_level: [
                DBCompressionType::No,
                DBCompressionType::No,
                DBCompressionType::Zstd,
                DBCompressionType::Zstd,
                DBCompressionType::No,
                DBCompressionType::Zstd,
                DBCompressionType::Lz4,
            ],
            write_buffer_size: ReadableSize::mb(1),
            max_write_buffer_number: 12,
            min_write_buffer_number_to_merge: 12,
            max_bytes_for_level_base: ReadableSize::kb(12),
            target_file_size_base: ReadableSize::kb(123),
            level0_file_num_compaction_trigger: 123,
            level0_slowdown_writes_trigger: Some(123),
            level0_stop_writes_trigger: Some(123),
            max_compaction_bytes: ReadableSize::gb(1),
            compaction_pri: CompactionPriority::MinOverlappingRatio,
            dynamic_level_bytes: true,
            num_levels: 4,
            max_bytes_for_level_multiplier: 8,
            compaction_style: DBCompactionStyle::Universal,
            disable_auto_compactions: true,
            disable_write_stall: true,
            soft_pending_compaction_bytes_limit: Some(ReadableSize::gb(12)),
            hard_pending_compaction_bytes_limit: Some(ReadableSize::gb(12)),
            force_consistency_checks: true,
            titan: titan_cf_config,
            prop_size_index_distance: 4000000,
            prop_keys_index_distance: 40000,
            enable_doubly_skiplist: true,
            enable_compaction_guard: true,
            compaction_guard_min_output_file_size: ReadableSize::mb(12),
            compaction_guard_max_output_file_size: ReadableSize::mb(34),
            bottommost_level_compression: DBCompressionType::Disable,
            bottommost_zstd_compression_dict_size: 0,
            bottommost_zstd_compression_sample_size: 0,
            prepopulate_block_cache: PrepopulateBlockCache::FlushOnly,
            format_version: 5,
            checksum: ChecksumType::XXH3,
        },
        titan: titan_db_config,
    };
    value.raft_engine.enable = false;
    let raft_engine_config = value.raft_engine.mut_config();
    raft_engine_config.dir = "test-dir".to_owned();
    raft_engine_config.batch_compression_threshold.0 = ReadableSize::kb(1).0;
    raft_engine_config.bytes_per_sync.0 = ReadableSize::kb(64).0;
    raft_engine_config.target_file_size.0 = ReadableSize::mb(1).0;
    raft_engine_config.purge_threshold.0 = ReadableSize::gb(1).0;
    raft_engine_config.recovery_mode = RecoveryMode::TolerateTailCorruption;
    raft_engine_config.recovery_read_block_size.0 = ReadableSize::kb(1).0;
    raft_engine_config.recovery_threads = 2;
    raft_engine_config.memory_limit = Some(RaftEngineReadableSize::gb(1));
    value.storage = StorageConfig {
        data_dir: "/var".to_owned(),
        gc_ratio_threshold: 1.2,
        max_key_size: 4096,
        scheduler_concurrency: 123,
        scheduler_worker_pool_size: 1,
        scheduler_pending_write_threshold: ReadableSize::kb(123),
        reserve_space: ReadableSize::gb(10),
        enable_async_apply_prewrite: true,
        api_version: 1,
        enable_ttl: true,
        ttl_check_poll_interval: ReadableDuration::hours(0),
        flow_control: FlowControlConfig {
            enable: false,
            l0_files_threshold: 10,
            memtables_threshold: 10,
            soft_pending_compaction_bytes_limit: ReadableSize(1),
            hard_pending_compaction_bytes_limit: ReadableSize(1),
        },
        block_cache: BlockCacheConfig {
            shared: true,
            capacity: Some(ReadableSize::gb(40)),
            num_shard_bits: 10,
            strict_capacity_limit: true,
            high_pri_pool_ratio: 0.8,
            memory_allocator: Some(String::from("nodump")),
        },
        io_rate_limit: IoRateLimitConfig {
            max_bytes_per_sec: ReadableSize::mb(1000),
<<<<<<< HEAD
            max_buffered_read_bytes: ReadableSize::mb(5),
            mode: IORateLimitMode::AllIo,
=======
            mode: IoRateLimitMode::AllIo,
>>>>>>> 84654c87
            strict: true,
            foreground_read_priority: IoPriority::Low,
            foreground_write_priority: IoPriority::Low,
            flush_priority: IoPriority::Low,
            level_zero_compaction_priority: IoPriority::Low,
            compaction_priority: IoPriority::High,
            replication_priority: IoPriority::Low,
            load_balance_priority: IoPriority::Low,
            gc_priority: IoPriority::High,
            import_priority: IoPriority::High,
            export_priority: IoPriority::High,
            other_priority: IoPriority::Low,
        },
        background_error_recovery_window: ReadableDuration::hours(1),
    };
    value.coprocessor = CopConfig {
        split_region_on_table: false,
        batch_split_limit: 1,
        region_max_size: Some(ReadableSize::mb(12)),
        region_split_size: ReadableSize::mb(12),
        region_max_keys: Some(100000),
        region_split_keys: Some(100000),
        consistency_check_method: ConsistencyCheckMethod::Raw,
        perf_level: PerfLevel::Uninitialized,
        enable_region_bucket: true,
        region_bucket_size: ReadableSize::mb(1),
        region_size_threshold_for_approximate: ReadableSize::mb(3),
        prefer_approximate_bucket: false,
        region_bucket_merge_size_ratio: 0.4,
    };
    let mut cert_allowed_cn = HashSet::default();
    cert_allowed_cn.insert("example.tikv.com".to_owned());
    value.security = SecurityConfig {
        ca_path: "invalid path".to_owned(),
        cert_path: "invalid path".to_owned(),
        key_path: "invalid path".to_owned(),
        override_ssl_target: "".to_owned(),
        cert_allowed_cn,
        redact_info_log: Some(true),
        encryption: EncryptionConfig {
            data_encryption_method: EncryptionMethod::Aes128Ctr,
            data_key_rotation_period: ReadableDuration::days(14),
            enable_file_dictionary_log: false,
            file_dictionary_rewrite_threshold: 123456,
            master_key: MasterKeyConfig::File {
                config: FileConfig {
                    path: "/master/key/path".to_owned(),
                },
            },
            previous_master_key: MasterKeyConfig::Plaintext,
        },
    };
    value.backup = BackupConfig {
        num_threads: 456,
        batch_size: 7,
        sst_max_size: ReadableSize::mb(789),
        s3_multi_part_size: ReadableSize::mb(15),
        hadoop: HadoopConfig {
            home: "/root/hadoop".to_string(),
            linux_user: "hadoop".to_string(),
        },
        ..Default::default()
    };
    value.backup_stream = BackupStreamConfig {
        num_threads: 12,
        ..Default::default()
    };
    value.import = ImportConfig {
        num_threads: 123,
        stream_channel_window: 123,
        import_mode_timeout: ReadableDuration::secs(1453),
    };
    value.panic_when_unexpected_key_or_data = true;
    value.gc = GcConfig {
        ratio_threshold: 1.2,
        batch_keys: 256,
        max_write_bytes_per_sec: ReadableSize::mb(10),
        enable_compaction_filter: false,
        compaction_filter_skip_version_check: true,
    };
    value.pessimistic_txn = PessimisticTxnConfig {
        wait_for_lock_timeout: ReadableDuration::millis(10),
        wake_up_delay_duration: ReadableDuration::millis(100),
        pipelined: false,
        in_memory: false,
    };
    value.cdc = CdcConfig {
        min_ts_interval: ReadableDuration::secs(4),
        old_value_cache_size: 0,
        hibernate_regions_compatible: false,
        incremental_scan_threads: 3,
        incremental_scan_concurrency: 4,
        incremental_scan_speed_limit: ReadableSize(7),
        incremental_scan_ts_filter_ratio: 0.7,
        tso_worker_threads: 2,
        old_value_cache_memory_quota: ReadableSize::mb(14),
        sink_memory_quota: ReadableSize::mb(7),
        raw_min_ts_outlier_threshold: ReadableDuration::secs(60),
    };
    value.resolved_ts = ResolvedTsConfig {
        enable: true,
        advance_ts_interval: ReadableDuration::secs(5),
        scan_lock_pool_size: 1,
    };
    value.causal_ts = CausalTsConfig {
        renew_interval: ReadableDuration::millis(100),
        renew_batch_min_size: 100,
    };

    let custom = read_file_in_project_dir("integrations/config/test-custom.toml");
    let load = toml::from_str(&custom).unwrap();
    if value != load {
        diff_config(&value, &load);
    }
    let dump = toml::to_string_pretty(&load).unwrap();
    let load_from_dump = toml::from_str(&dump).unwrap();
    if load != load_from_dump {
        diff_config(&load, &load_from_dump);
    }
}

fn diff_config(lhs: &TiKvConfig, rhs: &TiKvConfig) {
    let lhs_str = format!("{:?}", lhs);
    let rhs_str = format!("{:?}", rhs);

    fn find_index(l: impl Iterator<Item = (u8, u8)>) -> usize {
        let it = l
            .enumerate()
            .take_while(|(_, (l, r))| l == r)
            .filter(|(_, (l, _))| *l == b' ');
        let mut last = None;
        let mut second = None;
        for a in it {
            second = last;
            last = Some(a);
        }
        second.map_or(0, |(i, _)| i)
    }
    let cpl = find_index(lhs_str.bytes().zip(rhs_str.bytes()));
    let csl = find_index(lhs_str.bytes().rev().zip(rhs_str.bytes().rev()));
    if cpl + csl > lhs_str.len() || cpl + csl > rhs_str.len() {
        assert_eq!(lhs, rhs);
    }
    let lhs_diff = String::from_utf8_lossy(&lhs_str.as_bytes()[cpl..lhs_str.len() - csl]);
    let rhs_diff = String::from_utf8_lossy(&rhs_str.as_bytes()[cpl..rhs_str.len() - csl]);
    panic!(
        "config not matched:\nlhs: ...{}...,\nrhs: ...{}...",
        lhs_diff, rhs_diff
    );
}

#[test]
fn test_serde_default_config() {
    let cfg: TiKvConfig = toml::from_str("").unwrap();
    assert_eq!(cfg, TiKvConfig::default());

    let content = read_file_in_project_dir("integrations/config/test-default.toml");
    let cfg: TiKvConfig = toml::from_str(&content).unwrap();
    assert_eq!(cfg, TiKvConfig::default());
}

#[test]
fn test_readpool_default_config() {
    let content = r#"
        [readpool.unified]
        max-thread-count = 1
    "#;
    let cfg: TiKvConfig = toml::from_str(content).unwrap();
    let mut expected = TiKvConfig::default();
    expected.readpool.unified.max_thread_count = 1;
    assert_eq!(cfg, expected);
}

#[test]
fn test_do_not_use_unified_readpool_with_legacy_config() {
    let content = r#"
        [readpool.storage]
        normal-concurrency = 1

        [readpool.coprocessor]
        normal-concurrency = 1
    "#;
    let cfg: TiKvConfig = toml::from_str(content).unwrap();
    assert!(!cfg.readpool.is_unified_pool_enabled());
}

#[test]
fn test_block_cache_backward_compatible() {
    let content = read_file_in_project_dir("integrations/config/test-cache-compatible.toml");
    let mut cfg: TiKvConfig = toml::from_str(&content).unwrap();
    assert!(cfg.storage.block_cache.shared);
    assert!(cfg.storage.block_cache.capacity.is_none());
    cfg.compatible_adjust();
    assert!(cfg.storage.block_cache.capacity.is_some());
    assert_eq!(
        cfg.storage.block_cache.capacity.unwrap().0,
        cfg.rocksdb.defaultcf.block_cache_size.0
            + cfg.rocksdb.writecf.block_cache_size.0
            + cfg.rocksdb.lockcf.block_cache_size.0
            + cfg.raftdb.defaultcf.block_cache_size.0
    );
}

#[test]
fn test_log_backward_compatible() {
    let content = read_file_in_project_dir("integrations/config/test-log-compatible.toml");
    let mut cfg: TiKvConfig = toml::from_str(&content).unwrap();
    assert_eq!(cfg.log.level, slog::Level::Info.into());
    assert_eq!(cfg.log.file.filename, "");
    assert_eq!(cfg.log.format, LogFormat::Text);
    assert_eq!(cfg.log.file.max_size, 300);
    cfg.logger_compatible_adjust();
    assert_eq!(cfg.log.level, slog::Level::Critical.into());
    assert_eq!(cfg.log.file.filename, "foo");
    assert_eq!(cfg.log.format, LogFormat::Json);
    assert_eq!(cfg.log.file.max_size, 1024);
}<|MERGE_RESOLUTION|>--- conflicted
+++ resolved
@@ -682,12 +682,8 @@
         },
         io_rate_limit: IoRateLimitConfig {
             max_bytes_per_sec: ReadableSize::mb(1000),
-<<<<<<< HEAD
             max_buffered_read_bytes: ReadableSize::mb(5),
-            mode: IORateLimitMode::AllIo,
-=======
             mode: IoRateLimitMode::AllIo,
->>>>>>> 84654c87
             strict: true,
             foreground_read_priority: IoPriority::Low,
             foreground_write_priority: IoPriority::Low,
