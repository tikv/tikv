--- conflicted
+++ resolved
@@ -264,12 +264,9 @@
         slow_trend_unsensitive_result: 0.5,
         enable_v2_compatible_learner: false,
         unsafe_disable_check_quorum: false,
-<<<<<<< HEAD
-        ..Default::default()
-=======
         periodic_full_compact_start_times: ReadableSchedule::default(),
         periodic_full_compact_start_max_cpu: 0.1,
->>>>>>> 7be1b17d
+        ..Default::default()
     };
     value.pd = PdConfig::new(vec!["example.com:443".to_owned()]);
     let titan_cf_config = TitanCfConfig {
