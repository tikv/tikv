// Copyright 2017 TiKV Project Authors. Licensed under Apache-2.0.

use std::{fs::File, io::Read, iter::FromIterator, path::PathBuf};

use batch_system::Config as BatchSystemConfig;
use causal_ts::Config as CausalTsConfig;
use collections::{HashMap, HashSet};
use encryption::{EncryptionConfig, FileConfig, MasterKeyConfig};
use engine_rocks::{
    config::{BlobRunMode, CompressionType, LogLevel},
    raw::{
        ChecksumType, CompactionPriority, DBCompactionStyle, DBCompressionType, DBRateLimiterMode,
        DBRecoveryMode, PrepopulateBlockCache,
    },
};
use engine_traits::PerfLevel;
use file_system::{IoPriority, IoRateLimitMode};
use kvproto::encryptionpb::EncryptionMethod;
use pd_client::Config as PdConfig;
use raft_log_engine::{ReadableSize as RaftEngineReadableSize, RecoveryMode};
use raftstore::{
    coprocessor::{Config as CopConfig, ConsistencyCheckMethod},
    store::Config as RaftstoreConfig,
};
use resource_control::Config as ResourceControlConfig;
use security::SecurityConfig;
use slog::Level;
use test_util::assert_eq_debug;
use tikv::{
    config::*,
    import::Config as ImportConfig,
    server::{
        config::GrpcCompressionType, gc_worker::GcConfig,
        lock_manager::Config as PessimisticTxnConfig, Config as ServerConfig,
    },
    storage::config::{
        BlockCacheConfig, Config as StorageConfig, EngineType, FlowControlConfig, IoRateLimitConfig,
    },
};
use tikv_util::config::{LogFormat, ReadableDuration, ReadableSchedule, ReadableSize};

mod dynamic;
mod test_config_client;

#[test]
fn test_toml_serde() {
    let value = TikvConfig::default();
    let dump = toml::to_string_pretty(&value).unwrap();
    let load = toml::from_str(&dump).unwrap();
    assert_eq!(value, load);
}

// Read a file in project directory. It is similar to `include_str!`,
// but `include_str!` a large string literal increases compile time.
// See more: https://github.com/rust-lang/rust/issues/39352
fn read_file_in_project_dir(path: &str) -> String {
    let mut p = PathBuf::from(env!("CARGO_MANIFEST_DIR"));
    p.push(path);
    let mut f = File::open(p).unwrap();
    let mut buffer = String::new();
    f.read_to_string(&mut buffer).unwrap();
    buffer
}

#[test]
fn test_serde_custom_tikv_config() {
    let mut value = TikvConfig::default();
    value.log.level = Level::Critical.into();
    value.log.file.filename = "foo".to_owned();
    value.log.format = LogFormat::Json;
    value.log.file.max_size = 1;
    value.log.file.max_backups = 2;
    value.log.file.max_days = 3;
    value.slow_log_file = "slow_foo".to_owned();
    value.slow_log_threshold = ReadableDuration::secs(1);
    value.abort_on_panic = true;
    value.memory_usage_limit = Some(ReadableSize::gb(10));
    value.memory_usage_high_water = 0.65;
    value.memory.enable_heap_profiling = false;
    value.memory.profiling_sample_per_bytes = ReadableSize::mb(1);
    value.server = ServerConfig {
        cluster_id: 0, // KEEP IT ZERO, it is skipped by serde.
        addr: "example.com:443".to_owned(),
        labels: HashMap::from_iter([("a".to_owned(), "b".to_owned())]),
        advertise_addr: "example.com:443".to_owned(),
        status_addr: "example.com:443".to_owned(),
        grpc_gzip_compression_level: 2,
        grpc_min_message_size_to_compress: 4096,
        advertise_status_addr: "example.com:443".to_owned(),
        status_thread_pool_size: 1,
        max_grpc_send_msg_len: 6 * (1 << 20),
        raft_client_grpc_send_msg_buffer: 1234 * 1024,
        raft_client_queue_size: 1234,
        raft_client_max_backoff: ReadableDuration::secs(5),
        raft_client_initial_reconnect_backoff: ReadableDuration::secs(1),
        raft_msg_max_batch_size: 123,
        concurrent_send_snap_limit: 4,
        concurrent_recv_snap_limit: 4,
        grpc_compression_type: GrpcCompressionType::Gzip,
        grpc_concurrency: 123,
        grpc_concurrent_stream: 1_234,
        grpc_memory_pool_quota: ReadableSize(123_456),
        grpc_raft_conn_num: 123,
        grpc_stream_initial_window_size: ReadableSize(12_345),
        grpc_keepalive_time: ReadableDuration::secs(3),
        grpc_keepalive_timeout: ReadableDuration::secs(60),
        end_point_recursion_limit: 100,
        end_point_stream_channel_size: 16,
        end_point_batch_row_limit: 64,
        end_point_stream_batch_row_limit: 4096,
        end_point_enable_batch_if_possible: true,
        end_point_request_max_handle_duration: Some(ReadableDuration::secs(12)),
        end_point_max_concurrency: 10,
        end_point_perf_level: PerfLevel::EnableTime,
        snap_io_max_bytes_per_sec: ReadableSize::mb(10),
        snap_max_total_size: ReadableSize::gb(10),
        stats_concurrency: 10,
        heavy_load_threshold: 25,
        heavy_load_wait_duration: Some(ReadableDuration::millis(2)),
        enable_request_batch: false,
        background_thread_count: 999,
        end_point_slow_log_threshold: ReadableDuration::secs(1),
        forward_max_connections_per_address: 5,
        reject_messages_on_memory_ratio: 0.8,
        simplify_metrics: false,
        ..Default::default()
    };
    value.readpool = ReadPoolConfig {
        unified: UnifiedReadPoolConfig {
            min_thread_count: 5,
            max_thread_count: 10,
            stack_size: ReadableSize::mb(20),
            max_tasks_per_worker: 2200,
            auto_adjust_pool_size: false,
        },
        storage: StorageReadPoolConfig {
            use_unified_pool: Some(true),
            high_concurrency: 1,
            normal_concurrency: 3,
            low_concurrency: 7,
            max_tasks_per_worker_high: 1000,
            max_tasks_per_worker_normal: 1500,
            max_tasks_per_worker_low: 2500,
            stack_size: ReadableSize::mb(20),
        },
        coprocessor: CoprReadPoolConfig {
            use_unified_pool: Some(false),
            high_concurrency: 2,
            normal_concurrency: 4,
            low_concurrency: 6,
            max_tasks_per_worker_high: 2000,
            max_tasks_per_worker_normal: 1000,
            max_tasks_per_worker_low: 3000,
            stack_size: ReadableSize::mb(12),
        },
    };
    value.metric = MetricConfig {
        interval: ReadableDuration::secs(15),
        address: "".to_string(),
        job: "tikv_1".to_owned(),
    };
    let mut apply_batch_system = BatchSystemConfig::default();
    apply_batch_system.max_batch_size = Some(22);
    apply_batch_system.pool_size = 4;
    apply_batch_system.reschedule_duration = ReadableDuration::secs(3);
    let mut store_batch_system = BatchSystemConfig::default();
    store_batch_system.max_batch_size = Some(21);
    store_batch_system.pool_size = 3;
    store_batch_system.reschedule_duration = ReadableDuration::secs(2);
    value.raft_store = RaftstoreConfig {
        prevote: false,
        raftdb_path: "/var".to_owned(),
        capacity: ReadableSize(123),
        raft_base_tick_interval: ReadableDuration::secs(12),
        raft_heartbeat_ticks: 1,
        raft_election_timeout_ticks: 12,
        raft_min_election_timeout_ticks: 14,
        raft_max_election_timeout_ticks: 20,
        raft_max_size_per_msg: ReadableSize::mb(12),
        raft_max_inflight_msgs: 123,
        raft_entry_max_size: ReadableSize::mb(12),
        raft_log_compact_sync_interval: ReadableDuration::secs(12),
        raft_log_gc_tick_interval: ReadableDuration::secs(12),
        request_voter_replicated_index_interval: ReadableDuration::minutes(5),
        raft_log_gc_threshold: 12,
        raft_log_gc_count_limit: Some(12),
        raft_log_gc_size_limit: Some(ReadableSize::kb(1)),
        follower_read_max_log_gap: 100,
        raft_log_reserve_max_ticks: 100,
        raft_engine_purge_interval: ReadableDuration::minutes(20),
        max_manual_flush_rate: 5.0,
        raft_entry_cache_life_time: ReadableDuration::secs(12),
        split_region_check_tick_interval: ReadableDuration::secs(12),
        region_split_check_diff: Some(ReadableSize::mb(20)),
        region_compact_check_interval: ReadableDuration::secs(12),
        region_compact_check_step: Some(1_234),
        region_compact_min_tombstones: 999,
        region_compact_tombstones_percent: 33,
        region_compact_min_redundant_rows: 999,
        region_compact_redundant_rows_percent: Some(33),
        pd_heartbeat_tick_interval: ReadableDuration::minutes(12),
        pd_store_heartbeat_tick_interval: ReadableDuration::secs(12),
        notify_capacity: 12_345,
        snap_mgr_gc_tick_interval: ReadableDuration::minutes(12),
        snap_gc_timeout: ReadableDuration::hours(12),
        snap_wait_split_duration: ReadableDuration::hours(12),
        messages_per_tick: 12_345,
        max_peer_down_duration: ReadableDuration::minutes(12),
        max_leader_missing_duration: ReadableDuration::hours(12),
        abnormal_leader_missing_duration: ReadableDuration::hours(6),
        peer_stale_state_check_interval: ReadableDuration::hours(2),
        gc_peer_check_interval: ReadableDuration::days(1),
        leader_transfer_max_log_lag: 123,
        snap_apply_batch_size: ReadableSize::mb(12),
        snap_apply_copy_symlink: true,
        region_worker_tick_interval: ReadableDuration::millis(1000),
        clean_stale_ranges_tick: 10,
        lock_cf_compact_interval: ReadableDuration::minutes(12),
        lock_cf_compact_bytes_threshold: ReadableSize::mb(123),
        consistency_check_interval: ReadableDuration::secs(12),
        report_region_flow_interval: ReadableDuration::minutes(12),
        raft_store_max_leader_lease: ReadableDuration::secs(12),
        allow_unsafe_vote_after_start: false,
        right_derive_when_split: false,
        allow_remove_leader: true,
        merge_max_log_gap: 3,
        merge_check_tick_interval: ReadableDuration::secs(11),
        use_delete_range: true,
        snap_generator_pool_size: 2,
        cleanup_import_sst_interval: ReadableDuration::minutes(12),
        local_read_batch_size: 33,
        apply_batch_system,
        store_batch_system,
        store_io_pool_size: 5,
        store_io_notify_capacity: 123456,
        future_poll_size: 2,
        hibernate_regions: false,
        dev_assert: true,
        apply_yield_duration: ReadableDuration::millis(333),
        apply_yield_write_size: ReadableSize(12345),
        perf_level: PerfLevel::Disable,
        evict_cache_on_memory_ratio: 0.8,
        cmd_batch: false,
        cmd_batch_concurrent_ready_max_count: 123,
        raft_write_size_limit: ReadableSize::mb(34),
        waterfall_metrics: true,
        io_reschedule_concurrent_max_count: 1234,
        io_reschedule_hotpot_duration: ReadableDuration::secs(4321),
        inspect_interval: ReadableDuration::millis(444),
        report_min_resolved_ts_interval: ReadableDuration::millis(233),
        check_leader_lease_interval: ReadableDuration::millis(123),
        renew_leader_lease_advance_duration: ReadableDuration::millis(456),
        reactive_memory_lock_tick_interval: ReadableDuration::millis(566),
        reactive_memory_lock_timeout_tick: 8,
        report_region_buckets_tick_interval: ReadableDuration::secs(1234),
        check_long_uncommitted_interval: ReadableDuration::secs(1),
        long_uncommitted_base_threshold: ReadableDuration::secs(1),
        max_entry_cache_warmup_duration: ReadableDuration::secs(2),
        max_snapshot_file_raw_size: ReadableSize::gb(10),
        unreachable_backoff: ReadableDuration::secs(111),
        check_peers_availability_interval: ReadableDuration::secs(30),
        check_request_snapshot_interval: ReadableDuration::minutes(1),
        slow_trend_unsensitive_cause: 10.0,
        slow_trend_unsensitive_result: 0.5,
        enable_v2_compatible_learner: false,
        unsafe_disable_check_quorum: false,
<<<<<<< HEAD
=======
        periodic_full_compact_start_times: ReadableSchedule::default(),
        periodic_full_compact_start_max_cpu: 0.1,
>>>>>>> c40cdb76
        ..Default::default()
    };
    value.pd = PdConfig::new(vec!["example.com:443".to_owned()]);
    let titan_cf_config = TitanCfConfig {
        min_blob_size: ReadableSize(2018),
        blob_file_compression: CompressionType::Zstd,
        blob_cache_size: ReadableSize::gb(12),
        min_gc_batch_size: ReadableSize::kb(12),
        max_gc_batch_size: ReadableSize::mb(12),
        discardable_ratio: 0.00156,
        sample_ratio: None,
        merge_small_file_threshold: ReadableSize::kb(21),
        blob_run_mode: BlobRunMode::Fallback,
        level_merge: true,
        range_merge: true,
        max_sorted_runs: 100,
        gc_merge_rewrite: false,
    };
    let titan_db_config = TitanDbConfig {
        enabled: true,
        dirname: "bar".to_owned(),
        disable_gc: false,
        max_background_gc: 9,
        purge_obsolete_files_period: ReadableDuration::secs(1),
    };
    value.rocksdb = DbConfig {
        wal_recovery_mode: DBRecoveryMode::AbsoluteConsistency,
        wal_dir: "/var".to_owned(),
        wal_ttl_seconds: 1,
        wal_size_limit: ReadableSize::kb(1),
        max_total_wal_size: Some(ReadableSize::gb(1)),
        max_background_jobs: 12,
        max_background_flushes: 4,
        max_manifest_file_size: ReadableSize::mb(12),
        create_if_missing: false,
        max_open_files: 12_345,
        enable_statistics: true,
        stats_dump_period: Some(ReadableDuration::minutes(12)),
        compaction_readahead_size: ReadableSize::kb(1),
        info_log_max_size: ReadableSize::kb(1),
        info_log_roll_time: ReadableDuration::secs(12),
        info_log_keep_log_file_num: 1000,
        info_log_dir: "/var".to_owned(),
        info_log_level: LogLevel::Info,
        rate_bytes_per_sec: ReadableSize::kb(1),
        rate_limiter_refill_period: ReadableDuration::millis(10),
        rate_limiter_mode: DBRateLimiterMode::AllIo,
        rate_limiter_auto_tuned: false,
        bytes_per_sync: ReadableSize::mb(1),
        wal_bytes_per_sync: ReadableSize::kb(32),
        max_sub_compactions: 12,
        writable_file_max_buffer_size: ReadableSize::mb(12),
        use_direct_io_for_flush_and_compaction: true,
        enable_pipelined_write: false,
        enable_multi_batch_write: Some(true),
        paranoid_checks: None,
        allow_concurrent_memtable_write: Some(false),
        enable_unordered_write: true,
        write_buffer_limit: Some(ReadableSize::gb(1)),
        write_buffer_stall_ratio: 0.0,
        write_buffer_flush_oldest_first: true,
        defaultcf: DefaultCfConfig {
            block_size: ReadableSize::kb(12),
            block_cache_size: Some(ReadableSize::gb(12)),
            disable_block_cache: false,
            cache_index_and_filter_blocks: false,
            pin_l0_filter_and_index_blocks: false,
            use_bloom_filter: false,
            optimize_filters_for_hits: false,
            optimize_filters_for_memory: true,
            whole_key_filtering: true,
            bloom_filter_bits_per_key: 123,
            block_based_bloom_filter: true,
            ribbon_filter_above_level: Some(1),
            read_amp_bytes_per_bit: 0,
            compression_per_level: [
                DBCompressionType::No,
                DBCompressionType::No,
                DBCompressionType::Zstd,
                DBCompressionType::Zstd,
                DBCompressionType::No,
                DBCompressionType::Zstd,
                DBCompressionType::Lz4,
            ],
            write_buffer_size: Some(ReadableSize::mb(1)),
            max_write_buffer_number: 12,
            min_write_buffer_number_to_merge: 12,
            max_bytes_for_level_base: ReadableSize::kb(12),
            target_file_size_base: Some(ReadableSize::kb(123)),
            level0_file_num_compaction_trigger: 123,
            level0_slowdown_writes_trigger: Some(123),
            level0_stop_writes_trigger: Some(123),
            max_compaction_bytes: ReadableSize::gb(1),
            compaction_pri: CompactionPriority::MinOverlappingRatio,
            dynamic_level_bytes: true,
            num_levels: 4,
            max_bytes_for_level_multiplier: 8,
            compaction_style: DBCompactionStyle::Universal,
            disable_auto_compactions: true,
            disable_write_stall: true,
            soft_pending_compaction_bytes_limit: Some(ReadableSize::gb(12)),
            hard_pending_compaction_bytes_limit: Some(ReadableSize::gb(12)),
            force_consistency_checks: true,
            titan: titan_cf_config.clone(),
            prop_size_index_distance: 4000000,
            prop_keys_index_distance: 40000,
            enable_doubly_skiplist: false,
            enable_compaction_guard: Some(false),
            compaction_guard_min_output_file_size: ReadableSize::mb(12),
            compaction_guard_max_output_file_size: ReadableSize::mb(34),
            bottommost_level_compression: DBCompressionType::Disable,
            bottommost_zstd_compression_dict_size: 1024,
            bottommost_zstd_compression_sample_size: 1024,
            prepopulate_block_cache: PrepopulateBlockCache::FlushOnly,
            format_version: Some(0),
            checksum: ChecksumType::XXH3,
            max_compactions: Some(3),
            ttl: Some(ReadableDuration::days(10)),
            periodic_compaction_seconds: Some(ReadableDuration::days(10)),
            write_buffer_limit: None,
        },
        writecf: WriteCfConfig {
            block_size: ReadableSize::kb(12),
            block_cache_size: Some(ReadableSize::gb(12)),
            disable_block_cache: false,
            cache_index_and_filter_blocks: false,
            pin_l0_filter_and_index_blocks: false,
            use_bloom_filter: false,
            optimize_filters_for_hits: true,
            optimize_filters_for_memory: true,
            whole_key_filtering: true,
            bloom_filter_bits_per_key: 123,
            block_based_bloom_filter: true,
            ribbon_filter_above_level: Some(1),
            read_amp_bytes_per_bit: 0,
            compression_per_level: [
                DBCompressionType::No,
                DBCompressionType::No,
                DBCompressionType::Zstd,
                DBCompressionType::Zstd,
                DBCompressionType::No,
                DBCompressionType::Zstd,
                DBCompressionType::Lz4,
            ],
            write_buffer_size: Some(ReadableSize::mb(1)),
            max_write_buffer_number: 12,
            min_write_buffer_number_to_merge: 12,
            max_bytes_for_level_base: ReadableSize::kb(12),
            target_file_size_base: Some(ReadableSize::kb(123)),
            level0_file_num_compaction_trigger: 123,
            level0_slowdown_writes_trigger: Some(123),
            level0_stop_writes_trigger: Some(123),
            max_compaction_bytes: ReadableSize::gb(1),
            compaction_pri: CompactionPriority::MinOverlappingRatio,
            dynamic_level_bytes: true,
            num_levels: 4,
            max_bytes_for_level_multiplier: 8,
            compaction_style: DBCompactionStyle::Universal,
            disable_auto_compactions: true,
            disable_write_stall: true,
            soft_pending_compaction_bytes_limit: Some(ReadableSize::gb(12)),
            hard_pending_compaction_bytes_limit: Some(ReadableSize::gb(12)),
            force_consistency_checks: true,
            titan: TitanCfConfig {
                min_blob_size: ReadableSize(1024), // default value
                blob_file_compression: CompressionType::Lz4,
                blob_cache_size: ReadableSize::mb(0),
                min_gc_batch_size: ReadableSize::mb(16),
                max_gc_batch_size: ReadableSize::mb(64),
                discardable_ratio: 0.5,
                sample_ratio: None,
                merge_small_file_threshold: ReadableSize::mb(8),
                blob_run_mode: BlobRunMode::ReadOnly,
                level_merge: false,
                range_merge: true,
                max_sorted_runs: 20,
                gc_merge_rewrite: false,
            },
            prop_size_index_distance: 4000000,
            prop_keys_index_distance: 40000,
            enable_doubly_skiplist: true,
            enable_compaction_guard: Some(false),
            compaction_guard_min_output_file_size: ReadableSize::mb(12),
            compaction_guard_max_output_file_size: ReadableSize::mb(34),
            bottommost_level_compression: DBCompressionType::Zstd,
            bottommost_zstd_compression_dict_size: 0,
            bottommost_zstd_compression_sample_size: 0,
            prepopulate_block_cache: PrepopulateBlockCache::FlushOnly,
            format_version: Some(0),
            checksum: ChecksumType::XXH3,
            max_compactions: Some(3),
            ttl: Some(ReadableDuration::days(10)),
            periodic_compaction_seconds: Some(ReadableDuration::days(10)),
            write_buffer_limit: None,
        },
        lockcf: LockCfConfig {
            block_size: ReadableSize::kb(12),
            block_cache_size: Some(ReadableSize::gb(12)),
            disable_block_cache: false,
            cache_index_and_filter_blocks: false,
            pin_l0_filter_and_index_blocks: false,
            use_bloom_filter: false,
            optimize_filters_for_hits: true,
            optimize_filters_for_memory: true,
            whole_key_filtering: true,
            bloom_filter_bits_per_key: 123,
            block_based_bloom_filter: true,
            ribbon_filter_above_level: Some(1),
            read_amp_bytes_per_bit: 0,
            compression_per_level: [
                DBCompressionType::No,
                DBCompressionType::No,
                DBCompressionType::Zstd,
                DBCompressionType::Zstd,
                DBCompressionType::No,
                DBCompressionType::Zstd,
                DBCompressionType::Lz4,
            ],
            write_buffer_size: Some(ReadableSize::mb(1)),
            max_write_buffer_number: 12,
            min_write_buffer_number_to_merge: 12,
            max_bytes_for_level_base: ReadableSize::kb(12),
            target_file_size_base: Some(ReadableSize::kb(123)),
            level0_file_num_compaction_trigger: 123,
            level0_slowdown_writes_trigger: Some(123),
            level0_stop_writes_trigger: Some(123),
            max_compaction_bytes: ReadableSize::gb(1),
            compaction_pri: CompactionPriority::MinOverlappingRatio,
            dynamic_level_bytes: true,
            num_levels: 4,
            max_bytes_for_level_multiplier: 8,
            compaction_style: DBCompactionStyle::Universal,
            disable_auto_compactions: true,
            disable_write_stall: true,
            soft_pending_compaction_bytes_limit: Some(ReadableSize::gb(12)),
            hard_pending_compaction_bytes_limit: Some(ReadableSize::gb(12)),
            force_consistency_checks: true,
            titan: TitanCfConfig {
                min_blob_size: ReadableSize(1024), // default value
                blob_file_compression: CompressionType::Lz4,
                blob_cache_size: ReadableSize::mb(0),
                min_gc_batch_size: ReadableSize::mb(16),
                max_gc_batch_size: ReadableSize::mb(64),
                discardable_ratio: 0.5,
                sample_ratio: None,
                merge_small_file_threshold: ReadableSize::mb(8),
                blob_run_mode: BlobRunMode::ReadOnly, // default value
                level_merge: false,
                range_merge: true,
                max_sorted_runs: 20,
                gc_merge_rewrite: false,
            },
            prop_size_index_distance: 4000000,
            prop_keys_index_distance: 40000,
            enable_doubly_skiplist: true,
            enable_compaction_guard: Some(true),
            compaction_guard_min_output_file_size: ReadableSize::mb(12),
            compaction_guard_max_output_file_size: ReadableSize::mb(34),
            bottommost_level_compression: DBCompressionType::Disable,
            bottommost_zstd_compression_dict_size: 0,
            bottommost_zstd_compression_sample_size: 0,
            prepopulate_block_cache: PrepopulateBlockCache::FlushOnly,
            format_version: Some(0),
            checksum: ChecksumType::XXH3,
            max_compactions: Some(3),
            ttl: Some(ReadableDuration::days(10)),
            periodic_compaction_seconds: Some(ReadableDuration::days(10)),
            write_buffer_limit: Some(ReadableSize::mb(16)),
        },
        raftcf: RaftCfConfig {
            block_size: ReadableSize::kb(12),
            block_cache_size: Some(ReadableSize::gb(12)),
            disable_block_cache: false,
            cache_index_and_filter_blocks: false,
            pin_l0_filter_and_index_blocks: false,
            use_bloom_filter: false,
            optimize_filters_for_hits: false,
            optimize_filters_for_memory: true,
            whole_key_filtering: true,
            bloom_filter_bits_per_key: 123,
            block_based_bloom_filter: true,
            ribbon_filter_above_level: Some(1),
            read_amp_bytes_per_bit: 0,
            compression_per_level: [
                DBCompressionType::No,
                DBCompressionType::No,
                DBCompressionType::Zstd,
                DBCompressionType::Zstd,
                DBCompressionType::No,
                DBCompressionType::Zstd,
                DBCompressionType::Lz4,
            ],
            write_buffer_size: Some(ReadableSize::mb(1)),
            max_write_buffer_number: 12,
            min_write_buffer_number_to_merge: 12,
            max_bytes_for_level_base: ReadableSize::kb(12),
            target_file_size_base: Some(ReadableSize::kb(123)),
            level0_file_num_compaction_trigger: 123,
            level0_slowdown_writes_trigger: Some(123),
            level0_stop_writes_trigger: Some(123),
            max_compaction_bytes: ReadableSize::gb(1),
            compaction_pri: CompactionPriority::MinOverlappingRatio,
            dynamic_level_bytes: true,
            num_levels: 4,
            max_bytes_for_level_multiplier: 8,
            compaction_style: DBCompactionStyle::Universal,
            disable_auto_compactions: true,
            disable_write_stall: true,
            soft_pending_compaction_bytes_limit: Some(ReadableSize::gb(12)),
            hard_pending_compaction_bytes_limit: Some(ReadableSize::gb(12)),
            force_consistency_checks: true,
            titan: TitanCfConfig {
                min_blob_size: ReadableSize(1024), // default value
                blob_file_compression: CompressionType::Lz4,
                blob_cache_size: ReadableSize::mb(0),
                min_gc_batch_size: ReadableSize::mb(16),
                max_gc_batch_size: ReadableSize::mb(64),
                discardable_ratio: 0.5,
                sample_ratio: None,
                merge_small_file_threshold: ReadableSize::mb(8),
                blob_run_mode: BlobRunMode::ReadOnly, // default value
                level_merge: false,
                range_merge: true,
                max_sorted_runs: 20,
                gc_merge_rewrite: false,
            },
            prop_size_index_distance: 4000000,
            prop_keys_index_distance: 40000,
            enable_doubly_skiplist: true,
            enable_compaction_guard: Some(true),
            compaction_guard_min_output_file_size: ReadableSize::mb(12),
            compaction_guard_max_output_file_size: ReadableSize::mb(34),
            bottommost_level_compression: DBCompressionType::Disable,
            bottommost_zstd_compression_dict_size: 0,
            bottommost_zstd_compression_sample_size: 0,
            prepopulate_block_cache: PrepopulateBlockCache::FlushOnly,
            format_version: Some(0),
            checksum: ChecksumType::XXH3,
            max_compactions: Some(3),
            ttl: Some(ReadableDuration::days(10)),
            periodic_compaction_seconds: Some(ReadableDuration::days(10)),
            write_buffer_limit: None,
        },
        titan: titan_db_config.clone(),
        ..Default::default()
    };
    value.raftdb = RaftDbConfig {
        info_log_level: LogLevel::Info,
        wal_recovery_mode: DBRecoveryMode::SkipAnyCorruptedRecords,
        wal_dir: "/var".to_owned(),
        wal_ttl_seconds: 1,
        wal_size_limit: ReadableSize::kb(12),
        max_total_wal_size: ReadableSize::gb(1),
        max_background_jobs: 12,
        max_background_flushes: 4,
        max_manifest_file_size: ReadableSize::mb(12),
        create_if_missing: false,
        max_open_files: 12_345,
        enable_statistics: true,
        stats_dump_period: ReadableDuration::minutes(12),
        compaction_readahead_size: ReadableSize::kb(1),
        info_log_max_size: ReadableSize::kb(1),
        info_log_roll_time: ReadableDuration::secs(1),
        info_log_keep_log_file_num: 1000,
        info_log_dir: "/var".to_owned(),
        max_sub_compactions: 12,
        writable_file_max_buffer_size: ReadableSize::mb(12),
        use_direct_io_for_flush_and_compaction: true,
        enable_pipelined_write: false,
        enable_unordered_write: false,
        allow_concurrent_memtable_write: false,
        bytes_per_sync: ReadableSize::mb(1),
        wal_bytes_per_sync: ReadableSize::kb(32),
        defaultcf: RaftDefaultCfConfig {
            block_size: ReadableSize::kb(12),
            block_cache_size: Some(ReadableSize::gb(12)),
            disable_block_cache: false,
            cache_index_and_filter_blocks: false,
            pin_l0_filter_and_index_blocks: false,
            use_bloom_filter: false,
            optimize_filters_for_hits: false,
            optimize_filters_for_memory: true,
            whole_key_filtering: true,
            bloom_filter_bits_per_key: 123,
            block_based_bloom_filter: true,
            ribbon_filter_above_level: Some(1),
            read_amp_bytes_per_bit: 0,
            compression_per_level: [
                DBCompressionType::No,
                DBCompressionType::No,
                DBCompressionType::Zstd,
                DBCompressionType::Zstd,
                DBCompressionType::No,
                DBCompressionType::Zstd,
                DBCompressionType::Lz4,
            ],
            write_buffer_size: Some(ReadableSize::mb(1)),
            max_write_buffer_number: 12,
            min_write_buffer_number_to_merge: 12,
            max_bytes_for_level_base: ReadableSize::kb(12),
            target_file_size_base: Some(ReadableSize::kb(123)),
            level0_file_num_compaction_trigger: 123,
            level0_slowdown_writes_trigger: Some(123),
            level0_stop_writes_trigger: Some(123),
            max_compaction_bytes: ReadableSize::gb(1),
            compaction_pri: CompactionPriority::MinOverlappingRatio,
            dynamic_level_bytes: true,
            num_levels: 4,
            max_bytes_for_level_multiplier: 8,
            compaction_style: DBCompactionStyle::Universal,
            disable_auto_compactions: true,
            disable_write_stall: true,
            soft_pending_compaction_bytes_limit: Some(ReadableSize::gb(12)),
            hard_pending_compaction_bytes_limit: Some(ReadableSize::gb(12)),
            force_consistency_checks: true,
            titan: titan_cf_config,
            prop_size_index_distance: 4000000,
            prop_keys_index_distance: 40000,
            enable_doubly_skiplist: true,
            enable_compaction_guard: Some(true),
            compaction_guard_min_output_file_size: ReadableSize::mb(12),
            compaction_guard_max_output_file_size: ReadableSize::mb(34),
            bottommost_level_compression: DBCompressionType::Disable,
            bottommost_zstd_compression_dict_size: 0,
            bottommost_zstd_compression_sample_size: 0,
            prepopulate_block_cache: PrepopulateBlockCache::FlushOnly,
            format_version: Some(0),
            checksum: ChecksumType::XXH3,
            max_compactions: Some(3),
            ttl: None,
            periodic_compaction_seconds: None,
            write_buffer_limit: None,
        },
        titan: titan_db_config,
    };
    value.raft_engine.enable = false;
    let raft_engine_config = value.raft_engine.mut_config();
    raft_engine_config.dir = "test-dir".to_owned();
    raft_engine_config.batch_compression_threshold.0 = ReadableSize::kb(1).0;
    raft_engine_config.target_file_size.0 = ReadableSize::mb(1).0;
    raft_engine_config.purge_threshold.0 = ReadableSize::gb(1).0;
    raft_engine_config.recovery_mode = RecoveryMode::TolerateTailCorruption;
    raft_engine_config.recovery_read_block_size.0 = ReadableSize::kb(1).0;
    raft_engine_config.recovery_threads = 2;
    raft_engine_config.memory_limit = Some(RaftEngineReadableSize::gb(1));
    raft_engine_config.enable_log_recycle = false;
    value.storage = StorageConfig {
        data_dir: "/var".to_owned(),
        engine: EngineType::RaftKv2,
        gc_ratio_threshold: 1.2,
        max_key_size: 4096,
        scheduler_concurrency: 123,
        scheduler_worker_pool_size: 1,
        scheduler_pending_write_threshold: ReadableSize::kb(123),
        reserve_space: ReadableSize::gb(10),
        reserve_raft_space: ReadableSize::gb(2),
        enable_async_apply_prewrite: true,
        api_version: 1,
        enable_ttl: true,
        ttl_check_poll_interval: ReadableDuration::hours(0),
        flow_control: FlowControlConfig {
            enable: false,
            l0_files_threshold: 10,
            memtables_threshold: 10,
            soft_pending_compaction_bytes_limit: ReadableSize(1),
            hard_pending_compaction_bytes_limit: ReadableSize(1),
        },
        block_cache: BlockCacheConfig {
            shared: None,
            capacity: Some(ReadableSize::gb(40)),
            num_shard_bits: 10,
            strict_capacity_limit: true,
            high_pri_pool_ratio: 0.8,
            memory_allocator: Some(String::from("nodump")),
        },
        io_rate_limit: IoRateLimitConfig {
            max_bytes_per_sec: ReadableSize::mb(1000),
            mode: IoRateLimitMode::AllIo,
            strict: true,
            foreground_read_priority: IoPriority::Low,
            foreground_write_priority: IoPriority::Low,
            flush_priority: IoPriority::Low,
            level_zero_compaction_priority: IoPriority::Low,
            compaction_priority: IoPriority::High,
            replication_priority: IoPriority::Low,
            load_balance_priority: IoPriority::Low,
            gc_priority: IoPriority::High,
            import_priority: IoPriority::High,
            export_priority: IoPriority::High,
            other_priority: IoPriority::Low,
        },
        background_error_recovery_window: ReadableDuration::hours(1),
        txn_status_cache_capacity: 1000,
    };
    value.coprocessor = CopConfig {
        split_region_on_table: false,
        batch_split_limit: 1,
        region_max_size: Some(ReadableSize::mb(12)),
        region_split_size: Some(ReadableSize::mb(12)),
        region_max_keys: Some(100000),
        region_split_keys: Some(100000),
        consistency_check_method: ConsistencyCheckMethod::Raw,
        perf_level: PerfLevel::Uninitialized,
        enable_region_bucket: Some(true),
        region_bucket_size: ReadableSize::mb(1),
        region_size_threshold_for_approximate: ReadableSize::mb(3),
        prefer_approximate_bucket: false,
        region_bucket_merge_size_ratio: 0.4,
    };
    let mut cert_allowed_cn = HashSet::default();
    cert_allowed_cn.insert("example.tikv.com".to_owned());
    value.security = SecurityConfig {
        ca_path: "invalid path".to_owned(),
        cert_path: "invalid path".to_owned(),
        key_path: "invalid path".to_owned(),
        override_ssl_target: "".to_owned(),
        cert_allowed_cn,
        redact_info_log: Some(true),
        encryption: EncryptionConfig {
            data_encryption_method: EncryptionMethod::Aes128Ctr,
            data_key_rotation_period: ReadableDuration::days(14),
            enable_file_dictionary_log: false,
            file_dictionary_rewrite_threshold: 123456,
            master_key: MasterKeyConfig::File {
                config: FileConfig {
                    path: "/master/key/path".to_owned(),
                },
            },
            previous_master_key: MasterKeyConfig::Plaintext,
        },
    };
    value.backup = BackupConfig {
        num_threads: 456,
        batch_size: 7,
        sst_max_size: ReadableSize::mb(789),
        s3_multi_part_size: ReadableSize::mb(15),
        hadoop: HadoopConfig {
            home: "/root/hadoop".to_string(),
            linux_user: "hadoop".to_string(),
        },
        ..Default::default()
    };
    value.log_backup = BackupStreamConfig {
        max_flush_interval: ReadableDuration::secs(11),
        num_threads: 7,
        enable: true,
        temp_path: "./stream".to_string(),
        file_size_limit: ReadableSize::gb(5),
        initial_scan_pending_memory_quota: ReadableSize::kb(2),
        initial_scan_rate_limit: ReadableSize::mb(3),
        min_ts_interval: ReadableDuration::secs(2),
        ..Default::default()
    };
    value.import = ImportConfig {
        num_threads: 123,
        stream_channel_window: 123,
        import_mode_timeout: ReadableDuration::secs(1453),
        memory_use_ratio: 0.3,
    };
    value.panic_when_unexpected_key_or_data = true;
    value.gc = GcConfig {
        ratio_threshold: 1.2,
        batch_keys: 256,
        max_write_bytes_per_sec: ReadableSize::mb(10),
        enable_compaction_filter: false,
        compaction_filter_skip_version_check: true,
    };
    value.pessimistic_txn = PessimisticTxnConfig {
        wait_for_lock_timeout: ReadableDuration::millis(10),
        wake_up_delay_duration: ReadableDuration::millis(100),
        pipelined: false,
        in_memory: false,
    };
    value.cdc = CdcConfig {
        min_ts_interval: ReadableDuration::secs(4),
        hibernate_regions_compatible: false,
        incremental_scan_threads: 3,
        incremental_scan_concurrency: 4,
        incremental_scan_speed_limit: ReadableSize(7),
        incremental_fetch_speed_limit: ReadableSize(8),
        incremental_scan_ts_filter_ratio: 0.7,
        tso_worker_threads: 2,
        old_value_cache_memory_quota: ReadableSize::mb(14),
        sink_memory_quota: ReadableSize::mb(7),
        ..Default::default()
    };
    value.resolved_ts = ResolvedTsConfig {
        enable: true,
        advance_ts_interval: ReadableDuration::secs(5),
        scan_lock_pool_size: 1,
        memory_quota: ReadableSize::mb(1),
        incremental_scan_concurrency: 7,
    };
    value.causal_ts = CausalTsConfig {
        renew_interval: ReadableDuration::millis(100),
        renew_batch_min_size: 100,
        renew_batch_max_size: 8192,
        alloc_ahead_buffer: ReadableDuration::millis(3000),
    };
    value
        .split
        .optimize_for(value.coprocessor.region_max_size());
    value.resource_control = ResourceControlConfig { enabled: false };

    let custom = read_file_in_project_dir("integrations/config/test-custom.toml");
    let mut load: TikvConfig = toml::from_str(&custom).unwrap();
    load.split.optimize_for(load.coprocessor.region_max_size());
    assert_eq_debug(&value, &load);

    let dump = toml::to_string_pretty(&load).unwrap();
    let load_from_dump = toml::from_str(&dump).unwrap();
    assert_eq_debug(&load, &load_from_dump);
}

#[test]
fn test_serde_default_config() {
    let cfg: TikvConfig = toml::from_str("").unwrap();
    assert_eq!(cfg, TikvConfig::default());

    let content = read_file_in_project_dir("integrations/config/test-default.toml");
    let cfg: TikvConfig = toml::from_str(&content).unwrap();
    assert_eq!(cfg, TikvConfig::default());
}

#[test]
fn test_readpool_default_config() {
    let content = r#"
        [readpool.unified]
        max-thread-count = 1
    "#;
    let cfg: TikvConfig = toml::from_str(content).unwrap();
    let mut expected = TikvConfig::default();
    expected.readpool.unified.max_thread_count = 1;
    assert_eq!(cfg, expected);
}

#[test]
fn test_do_not_use_unified_readpool_with_legacy_config() {
    let content = r#"
        [readpool.storage]
        normal-concurrency = 1

        [readpool.coprocessor]
        normal-concurrency = 1
    "#;
    let cfg: TikvConfig = toml::from_str(content).unwrap();
    assert!(!cfg.readpool.is_unified_pool_enabled());
}

#[test]
fn test_block_cache_backward_compatible() {
    let content = read_file_in_project_dir("integrations/config/test-cache-compatible.toml");
    let mut cfg: TikvConfig = toml::from_str(&content).unwrap();
    assert!(cfg.storage.block_cache.capacity.is_none());
    cfg.compatible_adjust();
    assert!(cfg.storage.block_cache.capacity.is_some());
    assert_eq!(
        cfg.storage.block_cache.capacity.unwrap().0,
        cfg.rocksdb.defaultcf.block_cache_size.unwrap().0
            + cfg.rocksdb.writecf.block_cache_size.unwrap().0
            + cfg.rocksdb.lockcf.block_cache_size.unwrap().0
            + cfg.raftdb.defaultcf.block_cache_size.unwrap().0
    );
}

#[test]
fn test_log_backward_compatible() {
    let content = read_file_in_project_dir("integrations/config/test-log-compatible.toml");
    let mut cfg: TikvConfig = toml::from_str(&content).unwrap();
    assert_eq!(cfg.log.level, slog::Level::Info.into());
    assert_eq!(cfg.log.file.filename, "");
    assert_eq!(cfg.log.format, LogFormat::Text);
    assert_eq!(cfg.log.file.max_size, 300);
    cfg.logger_compatible_adjust();
    assert_eq!(cfg.log.level, slog::Level::Critical.into());
    assert_eq!(cfg.log.file.filename, "foo");
    assert_eq!(cfg.log.format, LogFormat::Json);
    assert_eq!(cfg.log.file.max_size, 1024);
}

#[test]
fn test_rename_compatibility() {
    let old_content = r#"
[server]
snap-max-write-bytes-per-sec = "10MiB"

[storage]
engine = "raft-kv2"
    "#;
    let new_content = r#"
[server]
snap-io-max-bytes-per-sec = "10MiB"

[storage]
engine = "partitioned-raft-kv"
    "#;
    let old_cfg: TikvConfig = toml::from_str(old_content).unwrap();
    let new_cfg: TikvConfig = toml::from_str(new_content).unwrap();
    assert_eq_debug(&old_cfg, &new_cfg);
}<|MERGE_RESOLUTION|>--- conflicted
+++ resolved
@@ -264,11 +264,8 @@
         slow_trend_unsensitive_result: 0.5,
         enable_v2_compatible_learner: false,
         unsafe_disable_check_quorum: false,
-<<<<<<< HEAD
-=======
         periodic_full_compact_start_times: ReadableSchedule::default(),
         periodic_full_compact_start_max_cpu: 0.1,
->>>>>>> c40cdb76
         ..Default::default()
     };
     value.pd = PdConfig::new(vec!["example.com:443".to_owned()]);
