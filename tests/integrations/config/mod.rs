// Copyright 2017 TiKV Project Authors. Licensed under Apache-2.0.

use std::fs::File;
use std::io::Read;
use std::path::PathBuf;

use slog::Level;

use batch_system::Config as BatchSystemConfig;
use collections::HashSet;
use encryption::{EncryptionConfig, FileConfig, MasterKeyConfig};
use engine_rocks::config::{BlobRunMode, CompressionType, LogLevel};
use engine_rocks::raw::{
    CompactionPriority, DBCompactionStyle, DBCompressionType, DBRateLimiterMode, DBRecoveryMode,
};
use engine_traits::config::PerfLevel;
use file_system::{IOPriority, IORateLimitMode};
use kvproto::encryptionpb::EncryptionMethod;
use pd_client::Config as PdConfig;
use raftstore::coprocessor::{Config as CopConfig, ConsistencyCheckMethod};
use raftstore::store::Config as RaftstoreConfig;
use security::SecurityConfig;
use tikv::config::*;
use tikv::import::Config as ImportConfig;
use tikv::server::config::GrpcCompressionType;
use tikv::server::gc_worker::GcConfig;
use tikv::server::lock_manager::Config as PessimisticTxnConfig;
use tikv::server::Config as ServerConfig;
use tikv::storage::config::{BlockCacheConfig, Config as StorageConfig, IORateLimitConfig};
use tikv_util::config::{LogFormat, OptionReadableSize, ReadableDuration, ReadableSize};

mod dynamic;
mod test_config_client;

#[test]
fn test_toml_serde() {
    let value = TiKvConfig::default();
    let dump = toml::to_string_pretty(&value).unwrap();
    let load = toml::from_str(&dump).unwrap();
    assert_eq!(value, load);
}

// Read a file in project directory. It is similar to `include_str!`,
// but `include_str!` a large string literal increases compile time.
// See more: https://github.com/rust-lang/rust/issues/39352
fn read_file_in_project_dir(path: &str) -> String {
    let mut p = PathBuf::from(env!("CARGO_MANIFEST_DIR"));
    p.push(path);
    let mut f = File::open(p).unwrap();
    let mut buffer = String::new();
    f.read_to_string(&mut buffer).unwrap();
    buffer
}

#[test]
fn test_serde_custom_tikv_config() {
    let mut value = TiKvConfig::default();
    value.log_level = Level::Debug;
    value.log_file = "foo".to_owned();
    value.log_format = LogFormat::Json;
    value.slow_log_file = "slow_foo".to_owned();
    value.slow_log_threshold = ReadableDuration::secs(1);
    value.abort_on_panic = true;
    value.memory_usage_limit = ReadableSize::gb(10);
    value.memory_usage_high_water = 0.65;
    value.server = ServerConfig {
        cluster_id: 0, // KEEP IT ZERO, it is skipped by serde.
        addr: "example.com:443".to_owned(),
        labels: map! { "a".to_owned() => "b".to_owned() },
        advertise_addr: "example.com:443".to_owned(),
        status_addr: "example.com:443".to_owned(),
        advertise_status_addr: "example.com:443".to_owned(),
        status_thread_pool_size: 1,
        max_grpc_send_msg_len: 6 * (1 << 20),
        concurrent_send_snap_limit: 4,
        concurrent_recv_snap_limit: 4,
        grpc_compression_type: GrpcCompressionType::Gzip,
        grpc_concurrency: 123,
        grpc_concurrent_stream: 1_234,
        grpc_memory_pool_quota: ReadableSize(123_456),
        grpc_raft_conn_num: 123,
        grpc_stream_initial_window_size: ReadableSize(12_345),
        grpc_keepalive_time: ReadableDuration::secs(3),
        grpc_keepalive_timeout: ReadableDuration::secs(60),
        end_point_concurrency: None,
        end_point_max_tasks: None,
        end_point_stack_size: None,
        end_point_recursion_limit: 100,
        end_point_stream_channel_size: 16,
        end_point_batch_row_limit: 64,
        end_point_stream_batch_row_limit: 4096,
        end_point_enable_batch_if_possible: true,
        end_point_request_max_handle_duration: ReadableDuration::secs(12),
        end_point_max_concurrency: 10,
        snap_max_write_bytes_per_sec: ReadableSize::mb(10),
        snap_max_total_size: ReadableSize::gb(10),
        stats_concurrency: 10,
        heavy_load_threshold: 1000,
        heavy_load_wait_duration: ReadableDuration::millis(2),
        enable_request_batch: false,
        background_thread_count: 999,
        raft_client_backoff_step: ReadableDuration::secs(1),
        end_point_slow_log_threshold: ReadableDuration::secs(1),
        forward_max_connections_per_address: 5,
    };
    value.readpool = ReadPoolConfig {
        unified: UnifiedReadPoolConfig {
            min_thread_count: 5,
            max_thread_count: 10,
            stack_size: ReadableSize::mb(20),
            max_tasks_per_worker: 2200,
        },
        storage: StorageReadPoolConfig {
            use_unified_pool: Some(true),
            high_concurrency: 1,
            normal_concurrency: 3,
            low_concurrency: 7,
            max_tasks_per_worker_high: 1000,
            max_tasks_per_worker_normal: 1500,
            max_tasks_per_worker_low: 2500,
            stack_size: ReadableSize::mb(20),
        },
        coprocessor: CoprReadPoolConfig {
            use_unified_pool: Some(false),
            high_concurrency: 2,
            normal_concurrency: 4,
            low_concurrency: 6,
            max_tasks_per_worker_high: 2000,
            max_tasks_per_worker_normal: 1000,
            max_tasks_per_worker_low: 3000,
            stack_size: ReadableSize::mb(12),
        },
    };
    value.metric = MetricConfig {
        interval: ReadableDuration::secs(15),
        address: "".to_string(),
        job: "tikv_1".to_owned(),
    };
    let mut apply_batch_system = BatchSystemConfig::default();
    apply_batch_system.max_batch_size = Some(22);
    apply_batch_system.pool_size = 4;
    apply_batch_system.reschedule_duration = ReadableDuration::secs(3);
    let mut store_batch_system = BatchSystemConfig::default();
    store_batch_system.max_batch_size = Some(21);
    store_batch_system.pool_size = 3;
    store_batch_system.reschedule_duration = ReadableDuration::secs(2);
    value.raft_store = RaftstoreConfig {
        prevote: false,
        raftdb_path: "/var".to_owned(),
        capacity: ReadableSize(123),
        raft_base_tick_interval: ReadableDuration::secs(12),
        raft_heartbeat_ticks: 1,
        raft_election_timeout_ticks: 12,
        raft_min_election_timeout_ticks: 14,
        raft_max_election_timeout_ticks: 20,
        raft_max_size_per_msg: ReadableSize::mb(12),
        raft_max_inflight_msgs: 123,
        raft_entry_max_size: ReadableSize::mb(12),
        raft_log_gc_tick_interval: ReadableDuration::secs(12),
        raft_log_gc_threshold: 12,
        raft_log_gc_count_limit: 12,
        raft_log_gc_size_limit: ReadableSize::kb(1),
        raft_log_reserve_max_ticks: 100,
        raft_engine_purge_interval: ReadableDuration::minutes(20),
        raft_entry_cache_life_time: ReadableDuration::secs(12),
        raft_reject_transfer_leader_duration: ReadableDuration::secs(3),
        split_region_check_tick_interval: ReadableDuration::secs(12),
        region_split_check_diff: ReadableSize::mb(20),
        region_compact_check_interval: ReadableDuration::secs(12),
        clean_stale_peer_delay: ReadableDuration::secs(0),
        region_compact_check_step: 1_234,
        region_compact_min_tombstones: 999,
        region_compact_tombstones_percent: 33,
        pd_heartbeat_tick_interval: ReadableDuration::minutes(12),
        pd_store_heartbeat_tick_interval: ReadableDuration::secs(12),
        notify_capacity: 12_345,
        snap_mgr_gc_tick_interval: ReadableDuration::minutes(12),
        snap_gc_timeout: ReadableDuration::hours(12),
        messages_per_tick: 12_345,
        max_peer_down_duration: ReadableDuration::minutes(12),
        max_leader_missing_duration: ReadableDuration::hours(12),
        abnormal_leader_missing_duration: ReadableDuration::hours(6),
        peer_stale_state_check_interval: ReadableDuration::hours(2),
        leader_transfer_max_log_lag: 123,
        snap_apply_batch_size: ReadableSize::mb(12),
        lock_cf_compact_interval: ReadableDuration::minutes(12),
        lock_cf_compact_bytes_threshold: ReadableSize::mb(123),
        consistency_check_interval: ReadableDuration::secs(12),
        report_region_flow_interval: ReadableDuration::minutes(12),
        raft_store_max_leader_lease: ReadableDuration::secs(12),
        right_derive_when_split: false,
        allow_remove_leader: true,
        merge_max_log_gap: 3,
        merge_check_tick_interval: ReadableDuration::secs(11),
        use_delete_range: true,
        cleanup_import_sst_interval: ReadableDuration::minutes(12),
        region_max_size: ReadableSize(0),
        region_split_size: ReadableSize(0),
        local_read_batch_size: 33,
        apply_batch_system,
        store_batch_system,
        future_poll_size: 2,
        hibernate_regions: false,
        dev_assert: true,
        apply_yield_duration: ReadableDuration::millis(333),
        perf_level: PerfLevel::EnableTime,
    };
    value.pd = PdConfig::new(vec!["example.com:443".to_owned()]);
    let titan_cf_config = TitanCfConfig {
        min_blob_size: ReadableSize(2018),
        blob_file_compression: CompressionType::Zstd,
        blob_cache_size: ReadableSize::gb(12),
        min_gc_batch_size: ReadableSize::kb(12),
        max_gc_batch_size: ReadableSize::mb(12),
        discardable_ratio: 0.00156,
        sample_ratio: 0.982,
        merge_small_file_threshold: ReadableSize::kb(21),
        blob_run_mode: BlobRunMode::Fallback,
        level_merge: true,
        range_merge: true,
        max_sorted_runs: 100,
        gc_merge_rewrite: true,
    };
    let titan_db_config = TitanDBConfig {
        enabled: true,
        dirname: "bar".to_owned(),
        disable_gc: false,
        max_background_gc: 9,
        purge_obsolete_files_period: ReadableDuration::secs(1),
    };
    value.rocksdb = DbConfig {
        wal_recovery_mode: DBRecoveryMode::AbsoluteConsistency,
        wal_dir: "/var".to_owned(),
        wal_ttl_seconds: 1,
        wal_size_limit: ReadableSize::kb(1),
        max_total_wal_size: ReadableSize::gb(1),
        max_background_jobs: 12,
        max_background_flushes: 4,
        max_manifest_file_size: ReadableSize::mb(12),
        create_if_missing: false,
        max_open_files: 12_345,
        enable_statistics: false,
        stats_dump_period: ReadableDuration::minutes(12),
        compaction_readahead_size: ReadableSize::kb(1),
        info_log_max_size: ReadableSize::kb(1),
        info_log_roll_time: ReadableDuration::secs(12),
        info_log_keep_log_file_num: 1000,
        info_log_dir: "/var".to_owned(),
        info_log_level: LogLevel::Info,
        rate_bytes_per_sec: ReadableSize::kb(1),
        rate_limiter_refill_period: ReadableDuration::millis(10),
        rate_limiter_mode: DBRateLimiterMode::AllIo,
        auto_tuned: None,
        rate_limiter_auto_tuned: false,
        bytes_per_sync: ReadableSize::mb(1),
        wal_bytes_per_sync: ReadableSize::kb(32),
        max_sub_compactions: 12,
        writable_file_max_buffer_size: ReadableSize::mb(12),
        use_direct_io_for_flush_and_compaction: true,
        enable_pipelined_write: false,
        enable_multi_batch_write: false,
        enable_unordered_write: true,
        defaultcf: DefaultCfConfig {
            block_size: ReadableSize::kb(12),
            block_cache_size: ReadableSize::gb(12),
            disable_block_cache: false,
            cache_index_and_filter_blocks: false,
            pin_l0_filter_and_index_blocks: false,
            use_bloom_filter: false,
            optimize_filters_for_hits: false,
            whole_key_filtering: true,
            bloom_filter_bits_per_key: 123,
            block_based_bloom_filter: true,
            read_amp_bytes_per_bit: 0,
            compression_per_level: [
                DBCompressionType::No,
                DBCompressionType::No,
                DBCompressionType::Zstd,
                DBCompressionType::Zstd,
                DBCompressionType::No,
                DBCompressionType::Zstd,
                DBCompressionType::Lz4,
            ],
            write_buffer_size: ReadableSize::mb(1),
            max_write_buffer_number: 12,
            min_write_buffer_number_to_merge: 12,
            max_bytes_for_level_base: ReadableSize::kb(12),
            target_file_size_base: ReadableSize::kb(123),
            level0_file_num_compaction_trigger: 123,
            level0_slowdown_writes_trigger: 123,
            level0_stop_writes_trigger: 123,
            max_compaction_bytes: ReadableSize::gb(1),
            compaction_pri: CompactionPriority::MinOverlappingRatio,
            dynamic_level_bytes: true,
            num_levels: 4,
            max_bytes_for_level_multiplier: 8,
            compaction_style: DBCompactionStyle::Universal,
            disable_auto_compactions: true,
            soft_pending_compaction_bytes_limit: ReadableSize::gb(12),
            hard_pending_compaction_bytes_limit: ReadableSize::gb(12),
            force_consistency_checks: true,
            titan: titan_cf_config.clone(),
            prop_size_index_distance: 4000000,
            prop_keys_index_distance: 40000,
            enable_doubly_skiplist: false,
            enable_compaction_guard: false,
            compaction_guard_min_output_file_size: ReadableSize::mb(12),
            compaction_guard_max_output_file_size: ReadableSize::mb(34),
            bottommost_level_compression: DBCompressionType::Disable,
            bottommost_zstd_compression_dict_size: 1024,
            bottommost_zstd_compression_sample_size: 1024,
        },
        writecf: WriteCfConfig {
            block_size: ReadableSize::kb(12),
            block_cache_size: ReadableSize::gb(12),
            disable_block_cache: false,
            cache_index_and_filter_blocks: false,
            pin_l0_filter_and_index_blocks: false,
            use_bloom_filter: false,
            optimize_filters_for_hits: true,
            whole_key_filtering: true,
            bloom_filter_bits_per_key: 123,
            block_based_bloom_filter: true,
            read_amp_bytes_per_bit: 0,
            compression_per_level: [
                DBCompressionType::No,
                DBCompressionType::No,
                DBCompressionType::Zstd,
                DBCompressionType::Zstd,
                DBCompressionType::No,
                DBCompressionType::Zstd,
                DBCompressionType::Lz4,
            ],
            write_buffer_size: ReadableSize::mb(1),
            max_write_buffer_number: 12,
            min_write_buffer_number_to_merge: 12,
            max_bytes_for_level_base: ReadableSize::kb(12),
            target_file_size_base: ReadableSize::kb(123),
            level0_file_num_compaction_trigger: 123,
            level0_slowdown_writes_trigger: 123,
            level0_stop_writes_trigger: 123,
            max_compaction_bytes: ReadableSize::gb(1),
            compaction_pri: CompactionPriority::MinOverlappingRatio,
            dynamic_level_bytes: true,
            num_levels: 4,
            max_bytes_for_level_multiplier: 8,
            compaction_style: DBCompactionStyle::Universal,
            disable_auto_compactions: true,
            soft_pending_compaction_bytes_limit: ReadableSize::gb(12),
            hard_pending_compaction_bytes_limit: ReadableSize::gb(12),
            force_consistency_checks: true,
            titan: TitanCfConfig {
                min_blob_size: ReadableSize(1024), // default value
                blob_file_compression: CompressionType::Lz4,
                blob_cache_size: ReadableSize::mb(0),
                min_gc_batch_size: ReadableSize::mb(16),
                max_gc_batch_size: ReadableSize::mb(64),
                discardable_ratio: 0.5,
                sample_ratio: 0.1,
                merge_small_file_threshold: ReadableSize::mb(8),
                blob_run_mode: BlobRunMode::ReadOnly,
                level_merge: false,
                range_merge: true,
                max_sorted_runs: 20,
                gc_merge_rewrite: false,
            },
            prop_size_index_distance: 4000000,
            prop_keys_index_distance: 40000,
            enable_doubly_skiplist: true,
            enable_compaction_guard: false,
            compaction_guard_min_output_file_size: ReadableSize::mb(12),
            compaction_guard_max_output_file_size: ReadableSize::mb(34),
            bottommost_level_compression: DBCompressionType::Zstd,
            bottommost_zstd_compression_dict_size: 0,
            bottommost_zstd_compression_sample_size: 0,
        },
        lockcf: LockCfConfig {
            block_size: ReadableSize::kb(12),
            block_cache_size: ReadableSize::gb(12),
            disable_block_cache: false,
            cache_index_and_filter_blocks: false,
            pin_l0_filter_and_index_blocks: false,
            use_bloom_filter: false,
            optimize_filters_for_hits: true,
            whole_key_filtering: true,
            bloom_filter_bits_per_key: 123,
            block_based_bloom_filter: true,
            read_amp_bytes_per_bit: 0,
            compression_per_level: [
                DBCompressionType::No,
                DBCompressionType::No,
                DBCompressionType::Zstd,
                DBCompressionType::Zstd,
                DBCompressionType::No,
                DBCompressionType::Zstd,
                DBCompressionType::Lz4,
            ],
            write_buffer_size: ReadableSize::mb(1),
            max_write_buffer_number: 12,
            min_write_buffer_number_to_merge: 12,
            max_bytes_for_level_base: ReadableSize::kb(12),
            target_file_size_base: ReadableSize::kb(123),
            level0_file_num_compaction_trigger: 123,
            level0_slowdown_writes_trigger: 123,
            level0_stop_writes_trigger: 123,
            max_compaction_bytes: ReadableSize::gb(1),
            compaction_pri: CompactionPriority::MinOverlappingRatio,
            dynamic_level_bytes: true,
            num_levels: 4,
            max_bytes_for_level_multiplier: 8,
            compaction_style: DBCompactionStyle::Universal,
            disable_auto_compactions: true,
            soft_pending_compaction_bytes_limit: ReadableSize::gb(12),
            hard_pending_compaction_bytes_limit: ReadableSize::gb(12),
            force_consistency_checks: true,
            titan: TitanCfConfig {
                min_blob_size: ReadableSize(1024), // default value
                blob_file_compression: CompressionType::Lz4,
                blob_cache_size: ReadableSize::mb(0),
                min_gc_batch_size: ReadableSize::mb(16),
                max_gc_batch_size: ReadableSize::mb(64),
                discardable_ratio: 0.5,
                sample_ratio: 0.1,
                merge_small_file_threshold: ReadableSize::mb(8),
                blob_run_mode: BlobRunMode::ReadOnly, // default value
                level_merge: false,
                range_merge: true,
                max_sorted_runs: 20,
                gc_merge_rewrite: false,
            },
            prop_size_index_distance: 4000000,
            prop_keys_index_distance: 40000,
            enable_doubly_skiplist: true,
            enable_compaction_guard: true,
            compaction_guard_min_output_file_size: ReadableSize::mb(12),
            compaction_guard_max_output_file_size: ReadableSize::mb(34),
            bottommost_level_compression: DBCompressionType::Disable,
            bottommost_zstd_compression_dict_size: 0,
            bottommost_zstd_compression_sample_size: 0,
        },
        raftcf: RaftCfConfig {
            block_size: ReadableSize::kb(12),
            block_cache_size: ReadableSize::gb(12),
            disable_block_cache: false,
            cache_index_and_filter_blocks: false,
            pin_l0_filter_and_index_blocks: false,
            use_bloom_filter: false,
            optimize_filters_for_hits: false,
            whole_key_filtering: true,
            bloom_filter_bits_per_key: 123,
            block_based_bloom_filter: true,
            read_amp_bytes_per_bit: 0,
            compression_per_level: [
                DBCompressionType::No,
                DBCompressionType::No,
                DBCompressionType::Zstd,
                DBCompressionType::Zstd,
                DBCompressionType::No,
                DBCompressionType::Zstd,
                DBCompressionType::Lz4,
            ],
            write_buffer_size: ReadableSize::mb(1),
            max_write_buffer_number: 12,
            min_write_buffer_number_to_merge: 12,
            max_bytes_for_level_base: ReadableSize::kb(12),
            target_file_size_base: ReadableSize::kb(123),
            level0_file_num_compaction_trigger: 123,
            level0_slowdown_writes_trigger: 123,
            level0_stop_writes_trigger: 123,
            max_compaction_bytes: ReadableSize::gb(1),
            compaction_pri: CompactionPriority::MinOverlappingRatio,
            dynamic_level_bytes: true,
            num_levels: 4,
            max_bytes_for_level_multiplier: 8,
            compaction_style: DBCompactionStyle::Universal,
            disable_auto_compactions: true,
            soft_pending_compaction_bytes_limit: ReadableSize::gb(12),
            hard_pending_compaction_bytes_limit: ReadableSize::gb(12),
            force_consistency_checks: true,
            titan: TitanCfConfig {
                min_blob_size: ReadableSize(1024), // default value
                blob_file_compression: CompressionType::Lz4,
                blob_cache_size: ReadableSize::mb(0),
                min_gc_batch_size: ReadableSize::mb(16),
                max_gc_batch_size: ReadableSize::mb(64),
                discardable_ratio: 0.5,
                sample_ratio: 0.1,
                merge_small_file_threshold: ReadableSize::mb(8),
                blob_run_mode: BlobRunMode::ReadOnly, // default value
                level_merge: false,
                range_merge: true,
                max_sorted_runs: 20,
                gc_merge_rewrite: false,
            },
            prop_size_index_distance: 4000000,
            prop_keys_index_distance: 40000,
            enable_doubly_skiplist: true,
            enable_compaction_guard: true,
            compaction_guard_min_output_file_size: ReadableSize::mb(12),
            compaction_guard_max_output_file_size: ReadableSize::mb(34),
            bottommost_level_compression: DBCompressionType::Disable,
            bottommost_zstd_compression_dict_size: 0,
            bottommost_zstd_compression_sample_size: 0,
        },
        titan: titan_db_config.clone(),
    };
    value.raftdb = RaftDbConfig {
        info_log_level: LogLevel::Info,
        wal_recovery_mode: DBRecoveryMode::SkipAnyCorruptedRecords,
        wal_dir: "/var".to_owned(),
        wal_ttl_seconds: 1,
        wal_size_limit: ReadableSize::kb(12),
        max_total_wal_size: ReadableSize::gb(1),
        max_background_jobs: 12,
        max_background_flushes: 4,
        max_manifest_file_size: ReadableSize::mb(12),
        create_if_missing: false,
        max_open_files: 12_345,
        enable_statistics: false,
        stats_dump_period: ReadableDuration::minutes(12),
        compaction_readahead_size: ReadableSize::kb(1),
        info_log_max_size: ReadableSize::kb(1),
        info_log_roll_time: ReadableDuration::secs(1),
        info_log_keep_log_file_num: 1000,
        info_log_dir: "/var".to_owned(),
        max_sub_compactions: 12,
        writable_file_max_buffer_size: ReadableSize::mb(12),
        use_direct_io_for_flush_and_compaction: true,
        enable_pipelined_write: false,
        enable_unordered_write: false,
        allow_concurrent_memtable_write: false,
        bytes_per_sync: ReadableSize::mb(1),
        wal_bytes_per_sync: ReadableSize::kb(32),
        defaultcf: RaftDefaultCfConfig {
            block_size: ReadableSize::kb(12),
            block_cache_size: ReadableSize::gb(12),
            disable_block_cache: false,
            cache_index_and_filter_blocks: false,
            pin_l0_filter_and_index_blocks: false,
            use_bloom_filter: false,
            optimize_filters_for_hits: false,
            whole_key_filtering: true,
            bloom_filter_bits_per_key: 123,
            block_based_bloom_filter: true,
            read_amp_bytes_per_bit: 0,
            compression_per_level: [
                DBCompressionType::No,
                DBCompressionType::No,
                DBCompressionType::Zstd,
                DBCompressionType::Zstd,
                DBCompressionType::No,
                DBCompressionType::Zstd,
                DBCompressionType::Lz4,
            ],
            write_buffer_size: ReadableSize::mb(1),
            max_write_buffer_number: 12,
            min_write_buffer_number_to_merge: 12,
            max_bytes_for_level_base: ReadableSize::kb(12),
            target_file_size_base: ReadableSize::kb(123),
            level0_file_num_compaction_trigger: 123,
            level0_slowdown_writes_trigger: 123,
            level0_stop_writes_trigger: 123,
            max_compaction_bytes: ReadableSize::gb(1),
            compaction_pri: CompactionPriority::MinOverlappingRatio,
            dynamic_level_bytes: true,
            num_levels: 4,
            max_bytes_for_level_multiplier: 8,
            compaction_style: DBCompactionStyle::Universal,
            disable_auto_compactions: true,
            soft_pending_compaction_bytes_limit: ReadableSize::gb(12),
            hard_pending_compaction_bytes_limit: ReadableSize::gb(12),
            force_consistency_checks: true,
            titan: titan_cf_config,
            prop_size_index_distance: 4000000,
            prop_keys_index_distance: 40000,
            enable_doubly_skiplist: true,
            enable_compaction_guard: true,
            compaction_guard_min_output_file_size: ReadableSize::mb(12),
            compaction_guard_max_output_file_size: ReadableSize::mb(34),
            bottommost_level_compression: DBCompressionType::Disable,
            bottommost_zstd_compression_dict_size: 0,
            bottommost_zstd_compression_sample_size: 0,
        },
        titan: titan_db_config,
    };
    value.raft_engine.enable = true;
    value.raft_engine.mut_config().dir = "test-dir".to_owned();
    value.storage = StorageConfig {
        data_dir: "/var".to_owned(),
        gc_ratio_threshold: 1.2,
        max_key_size: 8192,
        scheduler_concurrency: 123,
        scheduler_worker_pool_size: 1,
        scheduler_pending_write_threshold: ReadableSize::kb(123),
        reserve_space: ReadableSize::gb(10),
        enable_async_apply_prewrite: true,
        enable_ttl: true,
        ttl_check_poll_interval: ReadableDuration::hours(0),
        block_cache: BlockCacheConfig {
            shared: true,
            capacity: OptionReadableSize(Some(ReadableSize::gb(40))),
            num_shard_bits: 10,
            strict_capacity_limit: true,
            high_pri_pool_ratio: 0.8,
            memory_allocator: Some(String::from("nodump")),
        },
        io_rate_limit: IORateLimitConfig {
            max_bytes_per_sec: ReadableSize::mb(1000),
            mode: IORateLimitMode::AllIo,
            strict: true,
            foreground_read_priority: IOPriority::Low,
            foreground_write_priority: IOPriority::Low,
            flush_priority: IOPriority::Low,
            level_zero_compaction_priority: IOPriority::Low,
            compaction_priority: IOPriority::High,
            replication_priority: IOPriority::Low,
            load_balance_priority: IOPriority::Low,
            gc_priority: IOPriority::High,
            import_priority: IOPriority::High,
            export_priority: IOPriority::High,
            other_priority: IOPriority::Low,
        },
    };
    value.coprocessor = CopConfig {
        split_region_on_table: false,
        batch_split_limit: 1,
        region_max_size: ReadableSize::mb(12),
        region_split_size: ReadableSize::mb(12),
        region_max_keys: 100000,
        region_split_keys: 100000,
        consistency_check_method: ConsistencyCheckMethod::Raw,
        perf_level: PerfLevel::EnableTime,
    };
    let mut cert_allowed_cn = HashSet::default();
    cert_allowed_cn.insert("example.tikv.com".to_owned());
    value.security = SecurityConfig {
        ca_path: "invalid path".to_owned(),
        cert_path: "invalid path".to_owned(),
        key_path: "invalid path".to_owned(),
        override_ssl_target: "".to_owned(),
        cert_allowed_cn,
        redact_info_log: Some(true),
        encryption: EncryptionConfig {
            data_encryption_method: EncryptionMethod::Aes128Ctr,
            data_key_rotation_period: ReadableDuration::days(14),
            enable_file_dictionary_log: false,
            file_dictionary_rewrite_threshold: 123456,
            master_key: MasterKeyConfig::File {
                config: FileConfig {
                    path: "/master/key/path".to_owned(),
                },
            },
            previous_master_key: MasterKeyConfig::Plaintext,
        },
    };
    value.backup = BackupConfig {
        num_threads: 456,
        batch_size: 7,
        sst_max_size: ReadableSize::mb(789),
    };
    value.import = ImportConfig {
        num_threads: 123,
        stream_channel_window: 123,
        import_mode_timeout: ReadableDuration::secs(1453),
    };
    value.panic_when_unexpected_key_or_data = true;
    value.enable_io_snoop = false;
    value.gc = GcConfig {
        ratio_threshold: 1.2,
        batch_keys: 256,
        max_write_bytes_per_sec: ReadableSize::mb(10),
        enable_compaction_filter: false,
        compaction_filter_skip_version_check: true,
    };
    value.pessimistic_txn = PessimisticTxnConfig {
        wait_for_lock_timeout: ReadableDuration::millis(10),
        wake_up_delay_duration: ReadableDuration::millis(100),
        pipelined: false,
    };
    value.cdc = CdcConfig {
        min_ts_interval: ReadableDuration::secs(4),
        old_value_cache_size: 512,
        hibernate_regions_compatible: false,
        incremental_scan_speed_limit: ReadableSize(7),
<<<<<<< HEAD
        old_value_cache_memory_quota: ReadableSize::mb(14),
=======
        sink_memory_quota: ReadableSize::mb(7),
    };
    value.resolved_ts = ResolvedTsConfig {
        enable: true,
        advance_ts_interval: ReadableDuration::secs(5),
        scan_lock_pool_size: 1,
>>>>>>> e07fe9f2
    };

    let custom = read_file_in_project_dir("integrations/config/test-custom.toml");
    let load = toml::from_str(&custom).unwrap();
    if value != load {
        diff_config(&value, &load);
    }
    let dump = toml::to_string_pretty(&load).unwrap();
    let load_from_dump = toml::from_str(&dump).unwrap();
    if load != load_from_dump {
        diff_config(&load, &load_from_dump);
    }
}

fn diff_config(lhs: &TiKvConfig, rhs: &TiKvConfig) {
    let lhs_str = format!("{:?}", lhs);
    let rhs_str = format!("{:?}", rhs);

    fn find_index(l: impl Iterator<Item = (u8, u8)>) -> usize {
        let it = l
            .enumerate()
            .take_while(|(_, (l, r))| l == r)
            .filter(|(_, (l, _))| *l == b' ');
        let mut last = None;
        let mut second = None;
        for a in it {
            second = last;
            last = Some(a);
        }
        second.map_or(0, |(i, _)| i)
    }
    let cpl = find_index(lhs_str.bytes().zip(rhs_str.bytes()));
    let csl = find_index(lhs_str.bytes().rev().zip(rhs_str.bytes().rev()));
    if cpl + csl > lhs_str.len() || cpl + csl > rhs_str.len() {
        assert_eq!(lhs, rhs);
    }
    let lhs_diff = String::from_utf8_lossy(&lhs_str.as_bytes()[cpl..lhs_str.len() - csl]);
    let rhs_diff = String::from_utf8_lossy(&rhs_str.as_bytes()[cpl..rhs_str.len() - csl]);
    panic!(
        "config not matched:\nlhs: ...{}...,\nrhs: ...{}...",
        lhs_diff, rhs_diff
    );
}

#[test]
fn test_serde_default_config() {
    let cfg: TiKvConfig = toml::from_str("").unwrap();
    assert_eq!(cfg, TiKvConfig::default());

    let content = read_file_in_project_dir("integrations/config/test-default.toml");
    let cfg: TiKvConfig = toml::from_str(&content).unwrap();
    assert_eq!(cfg, TiKvConfig::default());
}

#[test]
fn test_readpool_default_config() {
    let content = r#"
        [readpool.unified]
        max-thread-count = 1
    "#;
    let cfg: TiKvConfig = toml::from_str(content).unwrap();
    let mut expected = TiKvConfig::default();
    expected.readpool.unified.max_thread_count = 1;
    assert_eq!(cfg, expected);
}

#[test]
fn test_do_not_use_unified_readpool_with_legacy_config() {
    let content = r#"
        [readpool.storage]
        normal-concurrency = 1

        [readpool.coprocessor]
        normal-concurrency = 1
    "#;
    let cfg: TiKvConfig = toml::from_str(content).unwrap();
    assert!(!cfg.readpool.is_unified_pool_enabled());
}

#[test]
fn test_block_cache_backward_compatible() {
    let content = read_file_in_project_dir("integrations/config/test-cache-compatible.toml");
    let mut cfg: TiKvConfig = toml::from_str(&content).unwrap();
    assert!(cfg.storage.block_cache.shared);
    assert!(cfg.storage.block_cache.capacity.0.is_none());
    cfg.compatible_adjust();
    assert!(cfg.storage.block_cache.capacity.0.is_some());
    assert_eq!(
        cfg.storage.block_cache.capacity.0.unwrap().0,
        cfg.rocksdb.defaultcf.block_cache_size.0
            + cfg.rocksdb.writecf.block_cache_size.0
            + cfg.rocksdb.lockcf.block_cache_size.0
            + cfg.raftdb.defaultcf.block_cache_size.0
    );
}<|MERGE_RESOLUTION|>--- conflicted
+++ resolved
@@ -682,16 +682,13 @@
         old_value_cache_size: 512,
         hibernate_regions_compatible: false,
         incremental_scan_speed_limit: ReadableSize(7),
-<<<<<<< HEAD
         old_value_cache_memory_quota: ReadableSize::mb(14),
-=======
         sink_memory_quota: ReadableSize::mb(7),
     };
     value.resolved_ts = ResolvedTsConfig {
         enable: true,
         advance_ts_interval: ReadableDuration::secs(5),
         scan_lock_pool_size: 1,
->>>>>>> e07fe9f2
     };
 
     let custom = read_file_in_project_dir("integrations/config/test-custom.toml");
