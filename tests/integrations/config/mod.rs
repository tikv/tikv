--- conflicted
+++ resolved
@@ -619,10 +619,6 @@
         api_version: 1,
         enable_ttl: true,
         ttl_check_poll_interval: ReadableDuration::hours(0),
-<<<<<<< HEAD
-=======
-        api_version: 1,
->>>>>>> 98b53e0c
         flow_control: FlowControlConfig {
             enable: false,
             l0_files_threshold: 10,
