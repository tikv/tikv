// Copyright 2017 TiKV Project Authors. Licensed under Apache-2.0.

use std::{fs::File, io::Read, iter::FromIterator, path::PathBuf};

use batch_system::Config as BatchSystemConfig;
use causal_ts::Config as CausalTsConfig;
use collections::{HashMap, HashSet};
use encryption::{EncryptionConfig, FileConfig, MasterKeyConfig};
use engine_rocks::{
    config::{BlobRunMode, CompressionType, LogLevel},
    raw::{
        ChecksumType, CompactionPriority, DBCompactionStyle, DBCompressionType, DBRateLimiterMode,
        DBRecoveryMode, PrepopulateBlockCache,
    },
};
use engine_traits::PerfLevel;
use file_system::{IoPriority, IoRateLimitMode};
use kvproto::encryptionpb::EncryptionMethod;
use pd_client::Config as PdConfig;
use raft_log_engine::{ReadableSize as RaftEngineReadableSize, RecoveryMode};
use raftstore::{
    coprocessor::{Config as CopConfig, ConsistencyCheckMethod},
    store::Config as RaftstoreConfig,
};
use resource_control::Config as ResourceControlConfig;
use security::SecurityConfig;
use slog::Level;
use test_util::assert_eq_debug;
use tikv::{
    config::*,
    import::Config as ImportConfig,
    server::{
        config::GrpcCompressionType, gc_worker::GcConfig,
        lock_manager::Config as PessimisticTxnConfig, Config as ServerConfig,
    },
    storage::config::{
        BlockCacheConfig, Config as StorageConfig, EngineType, FlowControlConfig, IoRateLimitConfig,
    },
};
use tikv_util::config::{LogFormat, ReadableDuration, ReadableSchedule, ReadableSize};

mod dynamic;
mod test_config_client;

#[test]
fn test_toml_serde() {
    let value = TikvConfig::default();
    let dump = toml::to_string_pretty(&value).unwrap();
    let load = toml::from_str(&dump).unwrap();
    assert_eq!(value, load);
}

// Read a file in project directory. It is similar to `include_str!`,
// but `include_str!` a large string literal increases compile time.
// See more: https://github.com/rust-lang/rust/issues/39352
fn read_file_in_project_dir(path: &str) -> String {
    let mut p = PathBuf::from(env!("CARGO_MANIFEST_DIR"));
    p.push(path);
    let mut f = File::open(p).unwrap();
    let mut buffer = String::new();
    f.read_to_string(&mut buffer).unwrap();
    buffer
}

#[test]
fn test_serde_custom_tikv_config() {
    let mut value = TikvConfig::default();
    value.log.level = Level::Critical.into();
    value.log.file.filename = "foo".to_owned();
    value.log.format = LogFormat::Json;
    value.log.file.max_size = 1;
    value.log.file.max_backups = 2;
    value.log.file.max_days = 3;
    value.slow_log_file = "slow_foo".to_owned();
    value.slow_log_threshold = ReadableDuration::secs(1);
    value.abort_on_panic = true;
    value.memory_usage_limit = Some(ReadableSize::gb(10));
    value.memory_usage_high_water = 0.65;
    value.memory.enable_heap_profiling = false;
    value.memory.profiling_sample_per_bytes = ReadableSize::mb(1);
    value.server = ServerConfig {
        cluster_id: 0, // KEEP IT ZERO, it is skipped by serde.
        addr: "example.com:443".to_owned(),
        labels: HashMap::from_iter([("a".to_owned(), "b".to_owned())]),
        advertise_addr: "example.com:443".to_owned(),
        status_addr: "example.com:443".to_owned(),
        grpc_gzip_compression_level: 2,
        grpc_min_message_size_to_compress: 4096,
        advertise_status_addr: "example.com:443".to_owned(),
        status_thread_pool_size: 1,
        max_grpc_send_msg_len: 6 * (1 << 20),
        raft_client_grpc_send_msg_buffer: 1234 * 1024,
        raft_client_queue_size: 1234,
        raft_client_max_backoff: ReadableDuration::secs(5),
        raft_client_initial_reconnect_backoff: ReadableDuration::secs(1),
        raft_msg_max_batch_size: 123,
        concurrent_send_snap_limit: 4,
        concurrent_recv_snap_limit: 4,
        grpc_compression_type: GrpcCompressionType::Gzip,
        grpc_concurrency: 123,
        grpc_concurrent_stream: 1_234,
        grpc_memory_pool_quota: ReadableSize(123_456),
        grpc_raft_conn_num: 123,
        grpc_stream_initial_window_size: ReadableSize(12_345),
        grpc_keepalive_time: ReadableDuration::secs(3),
        grpc_keepalive_timeout: ReadableDuration::secs(60),
        end_point_recursion_limit: 100,
        end_point_stream_channel_size: 16,
        end_point_batch_row_limit: 64,
        end_point_stream_batch_row_limit: 4096,
        end_point_enable_batch_if_possible: true,
        end_point_request_max_handle_duration: Some(ReadableDuration::secs(12)),
        end_point_max_concurrency: 10,
        end_point_perf_level: PerfLevel::EnableTime,
        snap_io_max_bytes_per_sec: ReadableSize::mb(10),
        snap_max_total_size: ReadableSize::gb(10),
        stats_concurrency: 10,
        heavy_load_threshold: 25,
        heavy_load_wait_duration: Some(ReadableDuration::millis(2)),
        enable_request_batch: false,
        background_thread_count: 999,
        end_point_slow_log_threshold: ReadableDuration::secs(1),
        forward_max_connections_per_address: 5,
        reject_messages_on_memory_ratio: 0.8,
        simplify_metrics: false,
        ..Default::default()
    };
    value.readpool = ReadPoolConfig {
        unified: UnifiedReadPoolConfig {
            min_thread_count: 5,
            max_thread_count: 10,
            stack_size: ReadableSize::mb(20),
            max_tasks_per_worker: 2200,
            auto_adjust_pool_size: false,
        },
        storage: StorageReadPoolConfig {
            use_unified_pool: Some(true),
            high_concurrency: 1,
            normal_concurrency: 3,
            low_concurrency: 7,
            max_tasks_per_worker_high: 1000,
            max_tasks_per_worker_normal: 1500,
            max_tasks_per_worker_low: 2500,
            stack_size: ReadableSize::mb(20),
        },
        coprocessor: CoprReadPoolConfig {
            use_unified_pool: Some(false),
            high_concurrency: 2,
            normal_concurrency: 4,
            low_concurrency: 6,
            max_tasks_per_worker_high: 2000,
            max_tasks_per_worker_normal: 1000,
            max_tasks_per_worker_low: 3000,
            stack_size: ReadableSize::mb(12),
        },
    };
    value.metric = MetricConfig {
        interval: ReadableDuration::secs(15),
        address: "".to_string(),
        job: "tikv_1".to_owned(),
    };
    let mut apply_batch_system = BatchSystemConfig::default();
    apply_batch_system.max_batch_size = Some(22);
    apply_batch_system.pool_size = 4;
    apply_batch_system.reschedule_duration = ReadableDuration::secs(3);
    let mut store_batch_system = BatchSystemConfig::default();
    store_batch_system.max_batch_size = Some(21);
    store_batch_system.pool_size = 3;
    store_batch_system.reschedule_duration = ReadableDuration::secs(2);
    value.raft_store = RaftstoreConfig {
        prevote: false,
        raftdb_path: "/var".to_owned(),
        capacity: ReadableSize(123),
        raft_base_tick_interval: ReadableDuration::secs(12),
        raft_heartbeat_ticks: 1,
        raft_election_timeout_ticks: 12,
        raft_min_election_timeout_ticks: 14,
        raft_max_election_timeout_ticks: 20,
        raft_max_size_per_msg: ReadableSize::mb(12),
        raft_max_inflight_msgs: 123,
        raft_entry_max_size: ReadableSize::mb(12),
        raft_log_compact_sync_interval: ReadableDuration::secs(12),
        raft_log_gc_tick_interval: ReadableDuration::secs(12),
        request_voter_replicated_index_interval: ReadableDuration::minutes(5),
        raft_log_gc_threshold: 12,
        raft_log_gc_count_limit: Some(12),
        raft_log_gc_size_limit: Some(ReadableSize::kb(1)),
        follower_read_max_log_gap: 100,
        raft_log_reserve_max_ticks: 100,
        raft_engine_purge_interval: ReadableDuration::minutes(20),
        max_manual_flush_rate: 5.0,
        raft_entry_cache_life_time: ReadableDuration::secs(12),
        split_region_check_tick_interval: ReadableDuration::secs(12),
        region_split_check_diff: Some(ReadableSize::mb(20)),
        region_compact_check_interval: ReadableDuration::secs(12),
        region_compact_check_step: Some(1_234),
        region_compact_min_tombstones: 999,
        region_compact_tombstones_percent: 33,
        region_compact_min_redundant_rows: 999,
        region_compact_redundant_rows_percent: Some(33),
        pd_heartbeat_tick_interval: ReadableDuration::minutes(12),
        pd_store_heartbeat_tick_interval: ReadableDuration::secs(12),
        pd_report_min_resolved_ts_interval: ReadableDuration::millis(233),
        notify_capacity: 12_345,
        snap_mgr_gc_tick_interval: ReadableDuration::minutes(12),
        snap_gc_timeout: ReadableDuration::hours(12),
        snap_wait_split_duration: ReadableDuration::hours(12),
        messages_per_tick: 12_345,
        max_peer_down_duration: ReadableDuration::minutes(12),
        max_leader_missing_duration: ReadableDuration::hours(12),
        abnormal_leader_missing_duration: ReadableDuration::hours(6),
        peer_stale_state_check_interval: ReadableDuration::hours(2),
        gc_peer_check_interval: ReadableDuration::days(1),
        leader_transfer_max_log_lag: 123,
        snap_apply_batch_size: ReadableSize::mb(12),
        snap_apply_copy_symlink: true,
        region_worker_tick_interval: ReadableDuration::millis(1000),
        clean_stale_ranges_tick: 10,
        lock_cf_compact_interval: ReadableDuration::minutes(12),
        lock_cf_compact_bytes_threshold: ReadableSize::mb(123),
        consistency_check_interval: ReadableDuration::secs(12),
        report_region_flow_interval: ReadableDuration::minutes(12),
        raft_store_max_leader_lease: ReadableDuration::secs(12),
        allow_unsafe_vote_after_start: false,
        right_derive_when_split: false,
        allow_remove_leader: true,
        merge_max_log_gap: 3,
        merge_check_tick_interval: ReadableDuration::secs(11),
        use_delete_range: true,
        snap_generator_pool_size: 2,
        cleanup_import_sst_interval: ReadableDuration::minutes(12),
        local_read_batch_size: 33,
        apply_batch_system,
        store_batch_system,
        store_io_pool_size: 5,
        store_io_notify_capacity: 123456,
        future_poll_size: 2,
        hibernate_regions: false,
        dev_assert: true,
        apply_yield_duration: ReadableDuration::millis(333),
        apply_yield_write_size: ReadableSize(12345),
        perf_level: PerfLevel::Disable,
        evict_cache_on_memory_ratio: 0.8,
        cmd_batch: false,
        cmd_batch_concurrent_ready_max_count: 123,
        raft_write_size_limit: ReadableSize::mb(34),
        waterfall_metrics: true,
        io_reschedule_concurrent_max_count: 1234,
        io_reschedule_hotpot_duration: ReadableDuration::secs(4321),
        inspect_interval: ReadableDuration::millis(444),
<<<<<<< HEAD
        inspect_cpu_quota_busy_thd: 0.666,
        report_min_resolved_ts_interval: ReadableDuration::millis(233),
=======
>>>>>>> 88542955
        check_leader_lease_interval: ReadableDuration::millis(123),
        renew_leader_lease_advance_duration: ReadableDuration::millis(456),
        reactive_memory_lock_tick_interval: ReadableDuration::millis(566),
        reactive_memory_lock_timeout_tick: 8,
        report_region_buckets_tick_interval: ReadableDuration::secs(1234),
        check_long_uncommitted_interval: ReadableDuration::secs(1),
        long_uncommitted_base_threshold: ReadableDuration::secs(1),
        max_entry_cache_warmup_duration: ReadableDuration::secs(2),
        max_snapshot_file_raw_size: ReadableSize::gb(10),
        unreachable_backoff: ReadableDuration::secs(111),
        check_peers_availability_interval: ReadableDuration::secs(30),
        check_request_snapshot_interval: ReadableDuration::minutes(1),
        slow_trend_unsensitive_cause: 10.0,
        slow_trend_unsensitive_result: 0.5,
        slow_trend_network_io_factor: 0.0,
        enable_v2_compatible_learner: false,
        unsafe_disable_check_quorum: false,
        periodic_full_compact_start_times: ReadableSchedule::default(),
        periodic_full_compact_start_max_cpu: 0.1,
        ..Default::default()
    };
    value.pd = PdConfig::new(vec!["example.com:443".to_owned()]);
    let titan_cf_config = TitanCfConfig {
        min_blob_size: ReadableSize(2018),
        blob_file_compression: CompressionType::Lz4,
        zstd_dict_size: ReadableSize::kb(16),
        blob_cache_size: ReadableSize::gb(12),
        min_gc_batch_size: ReadableSize::kb(12),
        max_gc_batch_size: ReadableSize::mb(12),
        discardable_ratio: 0.00156,
        merge_small_file_threshold: ReadableSize::kb(21),
        blob_run_mode: BlobRunMode::Fallback,
        level_merge: true,
        range_merge: true,
        max_sorted_runs: 100,
        ..Default::default()
    };
    let titan_db_config = TitanDbConfig {
        enabled: true,
        dirname: "bar".to_owned(),
        disable_gc: false,
        max_background_gc: 9,
        purge_obsolete_files_period: ReadableDuration::secs(1),
    };
    value.rocksdb = DbConfig {
        wal_recovery_mode: DBRecoveryMode::AbsoluteConsistency,
        wal_dir: "/var".to_owned(),
        wal_ttl_seconds: 1,
        wal_size_limit: ReadableSize::kb(1),
        max_total_wal_size: Some(ReadableSize::gb(1)),
        max_background_jobs: 12,
        max_background_flushes: 4,
        max_manifest_file_size: ReadableSize::mb(12),
        create_if_missing: false,
        max_open_files: 12_345,
        enable_statistics: true,
        stats_dump_period: Some(ReadableDuration::minutes(12)),
        compaction_readahead_size: ReadableSize::kb(1),
        info_log_max_size: ReadableSize::kb(1),
        info_log_roll_time: ReadableDuration::secs(12),
        info_log_keep_log_file_num: 1000,
        info_log_dir: "/var".to_owned(),
        info_log_level: LogLevel::Info,
        rate_bytes_per_sec: ReadableSize::kb(1),
        rate_limiter_refill_period: ReadableDuration::millis(10),
        rate_limiter_mode: DBRateLimiterMode::AllIo,
        rate_limiter_auto_tuned: false,
        bytes_per_sync: ReadableSize::mb(1),
        wal_bytes_per_sync: ReadableSize::kb(32),
        max_sub_compactions: 12,
        writable_file_max_buffer_size: ReadableSize::mb(12),
        use_direct_io_for_flush_and_compaction: true,
        enable_pipelined_write: false,
        enable_multi_batch_write: Some(true),
        paranoid_checks: None,
        allow_concurrent_memtable_write: Some(false),
        enable_unordered_write: true,
        write_buffer_limit: Some(ReadableSize::gb(1)),
        write_buffer_stall_ratio: 0.0,
        write_buffer_flush_oldest_first: true,
        defaultcf: DefaultCfConfig {
            block_size: ReadableSize::kb(12),
            block_cache_size: Some(ReadableSize::gb(12)),
            disable_block_cache: false,
            cache_index_and_filter_blocks: false,
            pin_l0_filter_and_index_blocks: false,
            use_bloom_filter: false,
            optimize_filters_for_hits: false,
            optimize_filters_for_memory: true,
            whole_key_filtering: true,
            bloom_filter_bits_per_key: 123,
            block_based_bloom_filter: true,
            ribbon_filter_above_level: Some(1),
            read_amp_bytes_per_bit: 0,
            compression_per_level: [
                DBCompressionType::No,
                DBCompressionType::No,
                DBCompressionType::Zstd,
                DBCompressionType::Zstd,
                DBCompressionType::No,
                DBCompressionType::Zstd,
                DBCompressionType::Lz4,
            ],
            write_buffer_size: Some(ReadableSize::mb(1)),
            max_write_buffer_number: 12,
            min_write_buffer_number_to_merge: 12,
            max_bytes_for_level_base: ReadableSize::kb(12),
            target_file_size_base: Some(ReadableSize::kb(123)),
            level0_file_num_compaction_trigger: 123,
            level0_slowdown_writes_trigger: Some(123),
            level0_stop_writes_trigger: Some(123),
            max_compaction_bytes: ReadableSize::gb(1),
            compaction_pri: CompactionPriority::MinOverlappingRatio,
            dynamic_level_bytes: true,
            num_levels: 4,
            max_bytes_for_level_multiplier: 8,
            compaction_style: DBCompactionStyle::Universal,
            disable_auto_compactions: true,
            disable_write_stall: true,
            soft_pending_compaction_bytes_limit: Some(ReadableSize::gb(12)),
            hard_pending_compaction_bytes_limit: Some(ReadableSize::gb(12)),
            force_consistency_checks: true,
            titan: titan_cf_config.clone(),
            prop_size_index_distance: 4000000,
            prop_keys_index_distance: 40000,
            enable_doubly_skiplist: false,
            enable_compaction_guard: Some(false),
            compaction_guard_min_output_file_size: ReadableSize::mb(12),
            compaction_guard_max_output_file_size: ReadableSize::mb(34),
            bottommost_level_compression: DBCompressionType::Disable,
            bottommost_zstd_compression_dict_size: 1024,
            bottommost_zstd_compression_sample_size: 1024,
            prepopulate_block_cache: PrepopulateBlockCache::FlushOnly,
            format_version: Some(0),
            checksum: ChecksumType::XXH3,
            max_compactions: Some(3),
            ttl: Some(ReadableDuration::days(10)),
            periodic_compaction_seconds: Some(ReadableDuration::days(10)),
            write_buffer_limit: None,
        },
        writecf: WriteCfConfig {
            block_size: ReadableSize::kb(12),
            block_cache_size: Some(ReadableSize::gb(12)),
            disable_block_cache: false,
            cache_index_and_filter_blocks: false,
            pin_l0_filter_and_index_blocks: false,
            use_bloom_filter: false,
            optimize_filters_for_hits: true,
            optimize_filters_for_memory: true,
            whole_key_filtering: true,
            bloom_filter_bits_per_key: 123,
            block_based_bloom_filter: true,
            ribbon_filter_above_level: Some(1),
            read_amp_bytes_per_bit: 0,
            compression_per_level: [
                DBCompressionType::No,
                DBCompressionType::No,
                DBCompressionType::Zstd,
                DBCompressionType::Zstd,
                DBCompressionType::No,
                DBCompressionType::Zstd,
                DBCompressionType::Lz4,
            ],
            write_buffer_size: Some(ReadableSize::mb(1)),
            max_write_buffer_number: 12,
            min_write_buffer_number_to_merge: 12,
            max_bytes_for_level_base: ReadableSize::kb(12),
            target_file_size_base: Some(ReadableSize::kb(123)),
            level0_file_num_compaction_trigger: 123,
            level0_slowdown_writes_trigger: Some(123),
            level0_stop_writes_trigger: Some(123),
            max_compaction_bytes: ReadableSize::gb(1),
            compaction_pri: CompactionPriority::MinOverlappingRatio,
            dynamic_level_bytes: true,
            num_levels: 4,
            max_bytes_for_level_multiplier: 8,
            compaction_style: DBCompactionStyle::Universal,
            disable_auto_compactions: true,
            disable_write_stall: true,
            soft_pending_compaction_bytes_limit: Some(ReadableSize::gb(12)),
            hard_pending_compaction_bytes_limit: Some(ReadableSize::gb(12)),
            force_consistency_checks: true,
            titan: TitanCfConfig {
                min_blob_size: ReadableSize(1024), // default value
                blob_file_compression: CompressionType::Zstd,
                zstd_dict_size: ReadableSize::kb(0),
                blob_cache_size: ReadableSize::mb(0),
                min_gc_batch_size: ReadableSize::mb(16),
                max_gc_batch_size: ReadableSize::mb(64),
                discardable_ratio: 0.5,
                merge_small_file_threshold: ReadableSize::mb(8),
                blob_run_mode: BlobRunMode::ReadOnly,
                level_merge: false,
                range_merge: true,
                max_sorted_runs: 20,
                ..Default::default()
            },
            prop_size_index_distance: 4000000,
            prop_keys_index_distance: 40000,
            enable_doubly_skiplist: true,
            enable_compaction_guard: Some(false),
            compaction_guard_min_output_file_size: ReadableSize::mb(12),
            compaction_guard_max_output_file_size: ReadableSize::mb(34),
            bottommost_level_compression: DBCompressionType::Zstd,
            bottommost_zstd_compression_dict_size: 0,
            bottommost_zstd_compression_sample_size: 0,
            prepopulate_block_cache: PrepopulateBlockCache::FlushOnly,
            format_version: Some(0),
            checksum: ChecksumType::XXH3,
            max_compactions: Some(3),
            ttl: Some(ReadableDuration::days(10)),
            periodic_compaction_seconds: Some(ReadableDuration::days(10)),
            write_buffer_limit: None,
        },
        lockcf: LockCfConfig {
            block_size: ReadableSize::kb(12),
            block_cache_size: Some(ReadableSize::gb(12)),
            disable_block_cache: false,
            cache_index_and_filter_blocks: false,
            pin_l0_filter_and_index_blocks: false,
            use_bloom_filter: false,
            optimize_filters_for_hits: true,
            optimize_filters_for_memory: true,
            whole_key_filtering: true,
            bloom_filter_bits_per_key: 123,
            block_based_bloom_filter: true,
            ribbon_filter_above_level: Some(1),
            read_amp_bytes_per_bit: 0,
            compression_per_level: [
                DBCompressionType::No,
                DBCompressionType::No,
                DBCompressionType::Zstd,
                DBCompressionType::Zstd,
                DBCompressionType::No,
                DBCompressionType::Zstd,
                DBCompressionType::Lz4,
            ],
            write_buffer_size: Some(ReadableSize::mb(1)),
            max_write_buffer_number: 12,
            min_write_buffer_number_to_merge: 12,
            max_bytes_for_level_base: ReadableSize::kb(12),
            target_file_size_base: Some(ReadableSize::kb(123)),
            level0_file_num_compaction_trigger: 123,
            level0_slowdown_writes_trigger: Some(123),
            level0_stop_writes_trigger: Some(123),
            max_compaction_bytes: ReadableSize::gb(1),
            compaction_pri: CompactionPriority::MinOverlappingRatio,
            dynamic_level_bytes: true,
            num_levels: 4,
            max_bytes_for_level_multiplier: 8,
            compaction_style: DBCompactionStyle::Universal,
            disable_auto_compactions: true,
            disable_write_stall: true,
            soft_pending_compaction_bytes_limit: Some(ReadableSize::gb(12)),
            hard_pending_compaction_bytes_limit: Some(ReadableSize::gb(12)),
            force_consistency_checks: true,
            titan: TitanCfConfig {
                min_blob_size: ReadableSize(1024), // default value
                blob_file_compression: CompressionType::Zstd,
                zstd_dict_size: ReadableSize::kb(0),
                blob_cache_size: ReadableSize::mb(0),
                min_gc_batch_size: ReadableSize::mb(16),
                max_gc_batch_size: ReadableSize::mb(64),
                discardable_ratio: 0.5,
                merge_small_file_threshold: ReadableSize::mb(8),
                blob_run_mode: BlobRunMode::ReadOnly, // default value
                level_merge: false,
                range_merge: true,
                max_sorted_runs: 20,
                ..Default::default()
            },
            prop_size_index_distance: 4000000,
            prop_keys_index_distance: 40000,
            enable_doubly_skiplist: true,
            enable_compaction_guard: Some(true),
            compaction_guard_min_output_file_size: ReadableSize::mb(12),
            compaction_guard_max_output_file_size: ReadableSize::mb(34),
            bottommost_level_compression: DBCompressionType::Disable,
            bottommost_zstd_compression_dict_size: 0,
            bottommost_zstd_compression_sample_size: 0,
            prepopulate_block_cache: PrepopulateBlockCache::FlushOnly,
            format_version: Some(0),
            checksum: ChecksumType::XXH3,
            max_compactions: Some(3),
            ttl: Some(ReadableDuration::days(10)),
            periodic_compaction_seconds: Some(ReadableDuration::days(10)),
            write_buffer_limit: Some(ReadableSize::mb(16)),
        },
        raftcf: RaftCfConfig {
            block_size: ReadableSize::kb(12),
            block_cache_size: Some(ReadableSize::gb(12)),
            disable_block_cache: false,
            cache_index_and_filter_blocks: false,
            pin_l0_filter_and_index_blocks: false,
            use_bloom_filter: false,
            optimize_filters_for_hits: false,
            optimize_filters_for_memory: true,
            whole_key_filtering: true,
            bloom_filter_bits_per_key: 123,
            block_based_bloom_filter: true,
            ribbon_filter_above_level: Some(1),
            read_amp_bytes_per_bit: 0,
            compression_per_level: [
                DBCompressionType::No,
                DBCompressionType::No,
                DBCompressionType::Zstd,
                DBCompressionType::Zstd,
                DBCompressionType::No,
                DBCompressionType::Zstd,
                DBCompressionType::Lz4,
            ],
            write_buffer_size: Some(ReadableSize::mb(1)),
            max_write_buffer_number: 12,
            min_write_buffer_number_to_merge: 12,
            max_bytes_for_level_base: ReadableSize::kb(12),
            target_file_size_base: Some(ReadableSize::kb(123)),
            level0_file_num_compaction_trigger: 123,
            level0_slowdown_writes_trigger: Some(123),
            level0_stop_writes_trigger: Some(123),
            max_compaction_bytes: ReadableSize::gb(1),
            compaction_pri: CompactionPriority::MinOverlappingRatio,
            dynamic_level_bytes: true,
            num_levels: 4,
            max_bytes_for_level_multiplier: 8,
            compaction_style: DBCompactionStyle::Universal,
            disable_auto_compactions: true,
            disable_write_stall: true,
            soft_pending_compaction_bytes_limit: Some(ReadableSize::gb(12)),
            hard_pending_compaction_bytes_limit: Some(ReadableSize::gb(12)),
            force_consistency_checks: true,
            titan: TitanCfConfig {
                min_blob_size: ReadableSize(1024), // default value
                blob_file_compression: CompressionType::Zstd,
                zstd_dict_size: ReadableSize::kb(0),
                blob_cache_size: ReadableSize::mb(0),
                min_gc_batch_size: ReadableSize::mb(16),
                max_gc_batch_size: ReadableSize::mb(64),
                discardable_ratio: 0.5,
                merge_small_file_threshold: ReadableSize::mb(8),
                blob_run_mode: BlobRunMode::ReadOnly, // default value
                level_merge: false,
                range_merge: true,
                max_sorted_runs: 20,
                ..Default::default()
            },
            prop_size_index_distance: 4000000,
            prop_keys_index_distance: 40000,
            enable_doubly_skiplist: true,
            enable_compaction_guard: Some(true),
            compaction_guard_min_output_file_size: ReadableSize::mb(12),
            compaction_guard_max_output_file_size: ReadableSize::mb(34),
            bottommost_level_compression: DBCompressionType::Disable,
            bottommost_zstd_compression_dict_size: 0,
            bottommost_zstd_compression_sample_size: 0,
            prepopulate_block_cache: PrepopulateBlockCache::FlushOnly,
            format_version: Some(0),
            checksum: ChecksumType::XXH3,
            max_compactions: Some(3),
            ttl: Some(ReadableDuration::days(10)),
            periodic_compaction_seconds: Some(ReadableDuration::days(10)),
            write_buffer_limit: None,
        },
        titan: titan_db_config.clone(),
        ..Default::default()
    };
    value.raftdb = RaftDbConfig {
        info_log_level: LogLevel::Info,
        wal_recovery_mode: DBRecoveryMode::SkipAnyCorruptedRecords,
        wal_dir: "/var".to_owned(),
        wal_ttl_seconds: 1,
        wal_size_limit: ReadableSize::kb(12),
        max_total_wal_size: ReadableSize::gb(1),
        max_background_jobs: 12,
        max_background_flushes: 4,
        max_manifest_file_size: ReadableSize::mb(12),
        create_if_missing: false,
        max_open_files: 12_345,
        enable_statistics: true,
        stats_dump_period: ReadableDuration::minutes(12),
        compaction_readahead_size: ReadableSize::kb(1),
        info_log_max_size: ReadableSize::kb(1),
        info_log_roll_time: ReadableDuration::secs(1),
        info_log_keep_log_file_num: 1000,
        info_log_dir: "/var".to_owned(),
        max_sub_compactions: 12,
        writable_file_max_buffer_size: ReadableSize::mb(12),
        use_direct_io_for_flush_and_compaction: true,
        enable_pipelined_write: false,
        enable_unordered_write: false,
        allow_concurrent_memtable_write: false,
        bytes_per_sync: ReadableSize::mb(1),
        wal_bytes_per_sync: ReadableSize::kb(32),
        defaultcf: RaftDefaultCfConfig {
            block_size: ReadableSize::kb(12),
            block_cache_size: Some(ReadableSize::gb(12)),
            disable_block_cache: false,
            cache_index_and_filter_blocks: false,
            pin_l0_filter_and_index_blocks: false,
            use_bloom_filter: false,
            optimize_filters_for_hits: false,
            optimize_filters_for_memory: true,
            whole_key_filtering: true,
            bloom_filter_bits_per_key: 123,
            block_based_bloom_filter: true,
            ribbon_filter_above_level: Some(1),
            read_amp_bytes_per_bit: 0,
            compression_per_level: [
                DBCompressionType::No,
                DBCompressionType::No,
                DBCompressionType::Zstd,
                DBCompressionType::Zstd,
                DBCompressionType::No,
                DBCompressionType::Zstd,
                DBCompressionType::Lz4,
            ],
            write_buffer_size: Some(ReadableSize::mb(1)),
            max_write_buffer_number: 12,
            min_write_buffer_number_to_merge: 12,
            max_bytes_for_level_base: ReadableSize::kb(12),
            target_file_size_base: Some(ReadableSize::kb(123)),
            level0_file_num_compaction_trigger: 123,
            level0_slowdown_writes_trigger: Some(123),
            level0_stop_writes_trigger: Some(123),
            max_compaction_bytes: ReadableSize::gb(1),
            compaction_pri: CompactionPriority::MinOverlappingRatio,
            dynamic_level_bytes: true,
            num_levels: 4,
            max_bytes_for_level_multiplier: 8,
            compaction_style: DBCompactionStyle::Universal,
            disable_auto_compactions: true,
            disable_write_stall: true,
            soft_pending_compaction_bytes_limit: Some(ReadableSize::gb(12)),
            hard_pending_compaction_bytes_limit: Some(ReadableSize::gb(12)),
            force_consistency_checks: true,
            titan: titan_cf_config,
            prop_size_index_distance: 4000000,
            prop_keys_index_distance: 40000,
            enable_doubly_skiplist: true,
            enable_compaction_guard: Some(true),
            compaction_guard_min_output_file_size: ReadableSize::mb(12),
            compaction_guard_max_output_file_size: ReadableSize::mb(34),
            bottommost_level_compression: DBCompressionType::Disable,
            bottommost_zstd_compression_dict_size: 0,
            bottommost_zstd_compression_sample_size: 0,
            prepopulate_block_cache: PrepopulateBlockCache::FlushOnly,
            format_version: Some(0),
            checksum: ChecksumType::XXH3,
            max_compactions: Some(3),
            ttl: None,
            periodic_compaction_seconds: None,
            write_buffer_limit: None,
        },
        titan: titan_db_config,
    };
    value.raft_engine.enable = false;
    let raft_engine_config = value.raft_engine.mut_config();
    raft_engine_config.dir = "test-dir".to_owned();
    raft_engine_config.batch_compression_threshold.0 = ReadableSize::kb(1).0;
    raft_engine_config.target_file_size.0 = ReadableSize::mb(1).0;
    raft_engine_config.purge_threshold.0 = ReadableSize::gb(1).0;
    raft_engine_config.recovery_mode = RecoveryMode::TolerateTailCorruption;
    raft_engine_config.recovery_read_block_size.0 = ReadableSize::kb(1).0;
    raft_engine_config.recovery_threads = 2;
    raft_engine_config.memory_limit = Some(RaftEngineReadableSize::gb(1));
    raft_engine_config.enable_log_recycle = false;
    value.storage = StorageConfig {
        data_dir: "/var".to_owned(),
        engine: EngineType::RaftKv2,
        gc_ratio_threshold: 1.2,
        max_key_size: 4096,
        scheduler_concurrency: 123,
        scheduler_worker_pool_size: 1,
        scheduler_pending_write_threshold: ReadableSize::kb(123),
        reserve_space: ReadableSize::gb(10),
        reserve_raft_space: ReadableSize::gb(2),
        enable_async_apply_prewrite: true,
        api_version: 1,
        enable_ttl: true,
        ttl_check_poll_interval: ReadableDuration::hours(0),
        flow_control: FlowControlConfig {
            enable: false,
            l0_files_threshold: 10,
            memtables_threshold: 10,
            soft_pending_compaction_bytes_limit: ReadableSize(1),
            hard_pending_compaction_bytes_limit: ReadableSize(1),
        },
        block_cache: BlockCacheConfig {
            shared: None,
            capacity: Some(ReadableSize::gb(40)),
            num_shard_bits: 10,
            strict_capacity_limit: true,
            high_pri_pool_ratio: 0.8,
            memory_allocator: Some(String::from("nodump")),
        },
        io_rate_limit: IoRateLimitConfig {
            max_bytes_per_sec: ReadableSize::mb(1000),
            mode: IoRateLimitMode::AllIo,
            strict: true,
            foreground_read_priority: IoPriority::Low,
            foreground_write_priority: IoPriority::Low,
            flush_priority: IoPriority::Low,
            level_zero_compaction_priority: IoPriority::Low,
            compaction_priority: IoPriority::High,
            replication_priority: IoPriority::Low,
            load_balance_priority: IoPriority::Low,
            gc_priority: IoPriority::High,
            import_priority: IoPriority::High,
            export_priority: IoPriority::High,
            other_priority: IoPriority::Low,
        },
        background_error_recovery_window: ReadableDuration::hours(1),
        txn_status_cache_capacity: 1000,
    };
    value.coprocessor = CopConfig {
        split_region_on_table: false,
        batch_split_limit: 1,
        region_max_size: Some(ReadableSize::mb(12)),
        region_split_size: Some(ReadableSize::mb(12)),
        region_max_keys: Some(100000),
        region_split_keys: Some(100000),
        consistency_check_method: ConsistencyCheckMethod::Raw,
        perf_level: PerfLevel::Uninitialized,
        enable_region_bucket: Some(true),
        region_bucket_size: ReadableSize::mb(1),
        region_size_threshold_for_approximate: ReadableSize::mb(3),
        prefer_approximate_bucket: false,
        region_bucket_merge_size_ratio: 0.4,
    };
    let mut cert_allowed_cn = HashSet::default();
    cert_allowed_cn.insert("example.tikv.com".to_owned());
    value.security = SecurityConfig {
        ca_path: "invalid path".to_owned(),
        cert_path: "invalid path".to_owned(),
        key_path: "invalid path".to_owned(),
        override_ssl_target: "".to_owned(),
        cert_allowed_cn,
        redact_info_log: Some(true),
        encryption: EncryptionConfig {
            data_encryption_method: EncryptionMethod::Aes128Ctr,
            data_key_rotation_period: ReadableDuration::days(14),
            enable_file_dictionary_log: false,
            file_dictionary_rewrite_threshold: 123456,
            master_key: MasterKeyConfig::File {
                config: FileConfig {
                    path: "/master/key/path".to_owned(),
                },
            },
            previous_master_key: MasterKeyConfig::Plaintext,
        },
    };
    value.backup = BackupConfig {
        num_threads: 456,
        batch_size: 7,
        sst_max_size: ReadableSize::mb(789),
        s3_multi_part_size: ReadableSize::mb(15),
        hadoop: HadoopConfig {
            home: "/root/hadoop".to_string(),
            linux_user: "hadoop".to_string(),
        },
        ..Default::default()
    };
    value.log_backup = BackupStreamConfig {
        max_flush_interval: ReadableDuration::secs(11),
        num_threads: 7,
        enable: true,
        temp_path: "./stream".to_string(),
        file_size_limit: ReadableSize::gb(5),
        initial_scan_pending_memory_quota: ReadableSize::kb(2),
        initial_scan_rate_limit: ReadableSize::mb(3),
        min_ts_interval: ReadableDuration::secs(2),
        ..Default::default()
    };
    value.import = ImportConfig {
        num_threads: 123,
        stream_channel_window: 123,
        import_mode_timeout: ReadableDuration::secs(1453),
        memory_use_ratio: 0.3,
    };
    value.panic_when_unexpected_key_or_data = true;
    value.gc = GcConfig {
        ratio_threshold: 1.2,
        batch_keys: 256,
        max_write_bytes_per_sec: ReadableSize::mb(10),
        enable_compaction_filter: false,
        compaction_filter_skip_version_check: true,
    };
    value.pessimistic_txn = PessimisticTxnConfig {
        wait_for_lock_timeout: ReadableDuration::millis(10),
        wake_up_delay_duration: ReadableDuration::millis(100),
        pipelined: false,
        in_memory: false,
    };
    value.cdc = CdcConfig {
        min_ts_interval: ReadableDuration::secs(4),
        hibernate_regions_compatible: false,
        incremental_scan_threads: 3,
        incremental_scan_concurrency: 4,
        incremental_scan_concurrency_limit: 5,
        incremental_scan_speed_limit: ReadableSize(7),
        incremental_fetch_speed_limit: ReadableSize(8),
        incremental_scan_ts_filter_ratio: 0.7,
        tso_worker_threads: 2,
        old_value_cache_memory_quota: ReadableSize::mb(14),
        sink_memory_quota: ReadableSize::mb(7),
        ..Default::default()
    };
    value.resolved_ts = ResolvedTsConfig {
        enable: true,
        advance_ts_interval: ReadableDuration::secs(5),
        scan_lock_pool_size: 1,
        memory_quota: ReadableSize::mb(1),
        incremental_scan_concurrency: 7,
    };
    value.causal_ts = CausalTsConfig {
        renew_interval: ReadableDuration::millis(100),
        renew_batch_min_size: 100,
        renew_batch_max_size: 8192,
        alloc_ahead_buffer: ReadableDuration::millis(3000),
    };
    value
        .split
        .optimize_for(value.coprocessor.region_max_size());
    value.resource_control = ResourceControlConfig { enabled: false };

    let custom = read_file_in_project_dir("integrations/config/test-custom.toml");
    let mut load: TikvConfig = toml::from_str(&custom).unwrap();
    load.split.optimize_for(load.coprocessor.region_max_size());
    assert_eq_debug(&value, &load);

    let dump = toml::to_string_pretty(&load).unwrap();
    let load_from_dump = toml::from_str(&dump).unwrap();
    assert_eq_debug(&load, &load_from_dump);
}

#[test]
fn test_serde_default_config() {
    let cfg: TikvConfig = toml::from_str("").unwrap();
    assert_eq!(cfg, TikvConfig::default());

    let content = read_file_in_project_dir("integrations/config/test-default.toml");
    let cfg: TikvConfig = toml::from_str(&content).unwrap();
    assert_eq!(cfg, TikvConfig::default());
}

#[test]
fn test_readpool_default_config() {
    let content = r#"
        [readpool.unified]
        max-thread-count = 1
    "#;
    let cfg: TikvConfig = toml::from_str(content).unwrap();
    let mut expected = TikvConfig::default();
    expected.readpool.unified.max_thread_count = 1;
    assert_eq!(cfg, expected);
}

#[test]
fn test_do_not_use_unified_readpool_with_legacy_config() {
    let content = r#"
        [readpool.storage]
        normal-concurrency = 1

        [readpool.coprocessor]
        normal-concurrency = 1
    "#;
    let cfg: TikvConfig = toml::from_str(content).unwrap();
    assert!(!cfg.readpool.is_unified_pool_enabled());
}

#[test]
fn test_block_cache_backward_compatible() {
    let content = read_file_in_project_dir("integrations/config/test-cache-compatible.toml");
    let mut cfg: TikvConfig = toml::from_str(&content).unwrap();
    assert!(cfg.storage.block_cache.capacity.is_none());
    cfg.compatible_adjust();
    assert!(cfg.storage.block_cache.capacity.is_some());
    assert_eq!(
        cfg.storage.block_cache.capacity.unwrap().0,
        cfg.rocksdb.defaultcf.block_cache_size.unwrap().0
            + cfg.rocksdb.writecf.block_cache_size.unwrap().0
            + cfg.rocksdb.lockcf.block_cache_size.unwrap().0
            + cfg.raftdb.defaultcf.block_cache_size.unwrap().0
    );
}

#[test]
fn test_log_backward_compatible() {
    let content = read_file_in_project_dir("integrations/config/test-log-compatible.toml");
    let mut cfg: TikvConfig = toml::from_str(&content).unwrap();
    assert_eq!(cfg.log.level, slog::Level::Info.into());
    assert_eq!(cfg.log.file.filename, "");
    assert_eq!(cfg.log.format, LogFormat::Text);
    assert_eq!(cfg.log.file.max_size, 300);
    cfg.logger_compatible_adjust();
    assert_eq!(cfg.log.level, slog::Level::Critical.into());
    assert_eq!(cfg.log.file.filename, "foo");
    assert_eq!(cfg.log.format, LogFormat::Json);
    assert_eq!(cfg.log.file.max_size, 1024);
}

#[test]
fn test_rename_compatibility() {
    let old_content = r#"
[server]
snap-max-write-bytes-per-sec = "10MiB"

[storage]
engine = "raft-kv2"
    "#;
    let new_content = r#"
[server]
snap-io-max-bytes-per-sec = "10MiB"

[storage]
engine = "partitioned-raft-kv"
    "#;
    let old_cfg: TikvConfig = toml::from_str(old_content).unwrap();
    let new_cfg: TikvConfig = toml::from_str(new_content).unwrap();
    assert_eq_debug(&old_cfg, &new_cfg);
}<|MERGE_RESOLUTION|>--- conflicted
+++ resolved
@@ -248,11 +248,8 @@
         io_reschedule_concurrent_max_count: 1234,
         io_reschedule_hotpot_duration: ReadableDuration::secs(4321),
         inspect_interval: ReadableDuration::millis(444),
-<<<<<<< HEAD
         inspect_cpu_quota_busy_thd: 0.666,
         report_min_resolved_ts_interval: ReadableDuration::millis(233),
-=======
->>>>>>> 88542955
         check_leader_lease_interval: ReadableDuration::millis(123),
         renew_leader_lease_advance_duration: ReadableDuration::millis(456),
         reactive_memory_lock_tick_interval: ReadableDuration::millis(566),
