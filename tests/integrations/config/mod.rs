// Copyright 2017 TiKV Project Authors. Licensed under Apache-2.0.

use std::fs::File;
use std::io::Read;
use std::path::PathBuf;

use slog::Level;

use encryption::{EncryptionConfig, FileCofnig, MasterKeyConfig};
use engine::rocks::util::config::{BlobRunMode, CompressionType};
use engine::rocks::{
    CompactionPriority, DBCompactionStyle, DBCompressionType, DBRateLimiterMode, DBRecoveryMode,
};
use kvproto::encryptionpb::EncryptionMethod;
use pd_client::Config as PdConfig;
use raftstore::coprocessor::Config as CopConfig;
use raftstore::store::{Config as RaftstoreConfig, QuorumAlgorithm};
use tikv::config::*;
use tikv::import::Config as ImportConfig;
use tikv::server::config::GrpcCompressionType;
use tikv::server::gc_worker::GcConfig;
use tikv::server::lock_manager::Config as PessimisticTxnConfig;
use tikv::server::Config as ServerConfig;
use tikv::storage::config::{BlockCacheConfig, Config as StorageConfig};
use tikv_util::collections::HashSet;
use tikv_util::config::{ReadableDuration, ReadableSize};
use tikv_util::security::SecurityConfig;

mod dynamic;
mod test_config_client;

#[test]
fn test_toml_serde() {
    let value = TiKvConfig::default();
    let dump = toml::to_string_pretty(&value).unwrap();
    let load = toml::from_str(&dump).unwrap();
    assert_eq!(value, load);
}

// Read a file in project directory. It is similar to `include_str!`,
// but `include_str!` a large string literal increases compile time.
// See more: https://github.com/rust-lang/rust/issues/39352
fn read_file_in_project_dir(path: &str) -> String {
    let mut p = PathBuf::from(env!("CARGO_MANIFEST_DIR"));
    p.push(path);
    let mut f = File::open(p).unwrap();
    let mut buffer = String::new();
    f.read_to_string(&mut buffer).unwrap();
    buffer
}

#[test]
fn test_serde_custom_tikv_config() {
    let mut value = TiKvConfig::default();
    value.log_level = Level::Debug;
    value.log_file = "foo".to_owned();
    value.slow_log_file = "slow_foo".to_owned();
    value.slow_log_threshold = ReadableDuration::secs(1);
    value.server = ServerConfig {
        cluster_id: 0, // KEEP IT ZERO, it is skipped by serde.
        addr: "example.com:443".to_owned(),
        labels: map! { "a".to_owned() => "b".to_owned() },
        advertise_addr: "example.com:443".to_owned(),
        status_addr: "example.com:443".to_owned(),
        status_thread_pool_size: 1,
        concurrent_send_snap_limit: 4,
        concurrent_recv_snap_limit: 4,
        grpc_compression_type: GrpcCompressionType::Gzip,
        grpc_concurrency: 123,
        grpc_concurrent_stream: 1_234,
        grpc_memory_pool_quota: ReadableSize(123_456),
        grpc_raft_conn_num: 123,
        grpc_stream_initial_window_size: ReadableSize(12_345),
        grpc_keepalive_time: ReadableDuration::secs(3),
        grpc_keepalive_timeout: ReadableDuration::secs(60),
        end_point_concurrency: None,
        end_point_max_tasks: None,
        end_point_stack_size: None,
        end_point_recursion_limit: 100,
        end_point_stream_channel_size: 16,
        end_point_batch_row_limit: 64,
        end_point_stream_batch_row_limit: 4096,
        end_point_enable_batch_if_possible: true,
        end_point_request_max_handle_duration: ReadableDuration::secs(12),
        end_point_max_concurrency: 10,
        snap_max_write_bytes_per_sec: ReadableSize::mb(10),
        snap_max_total_size: ReadableSize::gb(10),
        stats_concurrency: 10,
        heavy_load_threshold: 1000,
        heavy_load_wait_duration: ReadableDuration::millis(2),
        enable_request_batch: false,
        request_batch_enable_cross_command: false,
        request_batch_wait_duration: ReadableDuration::millis(10),
    };
    value.readpool = ReadPoolConfig {
        unified: UnifiedReadPoolConfig {
            min_thread_count: 5,
            max_thread_count: 10,
            stack_size: ReadableSize::mb(20),
            max_tasks_per_worker: 2200,
        },
        storage: StorageReadPoolConfig {
            use_unified_pool: Some(true),
            high_concurrency: 1,
            normal_concurrency: 3,
            low_concurrency: 7,
            max_tasks_per_worker_high: 1000,
            max_tasks_per_worker_normal: 1500,
            max_tasks_per_worker_low: 2500,
            stack_size: ReadableSize::mb(20),
        },
        coprocessor: CoprReadPoolConfig {
            use_unified_pool: Some(false),
            high_concurrency: 2,
            normal_concurrency: 4,
            low_concurrency: 6,
            max_tasks_per_worker_high: 2000,
            max_tasks_per_worker_normal: 1000,
            max_tasks_per_worker_low: 3000,
            stack_size: ReadableSize::mb(12),
        },
    };
    value.metric = MetricConfig {
        interval: ReadableDuration::secs(12),
        address: "example.com:443".to_owned(),
        job: "tikv_1".to_owned(),
    };
    value.raft_store = RaftstoreConfig {
        sync_log: false,
        prevote: false,
        raftdb_path: "/var".to_owned(),
        capacity: ReadableSize(123),
        raft_base_tick_interval: ReadableDuration::secs(12),
        raft_heartbeat_ticks: 1,
        raft_election_timeout_ticks: 12,
        raft_min_election_timeout_ticks: 14,
        raft_max_election_timeout_ticks: 20,
        raft_max_size_per_msg: ReadableSize::mb(12),
        raft_max_inflight_msgs: 123,
        raft_entry_max_size: ReadableSize::mb(12),
        raft_log_gc_tick_interval: ReadableDuration::secs(12),
        raft_log_gc_threshold: 12,
        raft_log_gc_count_limit: 12,
        raft_log_gc_size_limit: ReadableSize::kb(1),
        raft_entry_cache_life_time: ReadableDuration::secs(12),
        raft_reject_transfer_leader_duration: ReadableDuration::secs(3),
        split_region_check_tick_interval: ReadableDuration::secs(12),
        region_split_check_diff: ReadableSize::mb(6),
        region_compact_check_interval: ReadableDuration::secs(12),
        clean_stale_peer_delay: ReadableDuration::secs(13),
        region_compact_check_step: 1_234,
        region_compact_min_tombstones: 999,
        region_compact_tombstones_percent: 33,
        pd_heartbeat_tick_interval: ReadableDuration::minutes(12),
        pd_store_heartbeat_tick_interval: ReadableDuration::secs(12),
        notify_capacity: 12_345,
        snap_mgr_gc_tick_interval: ReadableDuration::minutes(12),
        snap_gc_timeout: ReadableDuration::hours(12),
        messages_per_tick: 12_345,
        max_peer_down_duration: ReadableDuration::minutes(12),
        max_leader_missing_duration: ReadableDuration::hours(12),
        abnormal_leader_missing_duration: ReadableDuration::hours(6),
        peer_stale_state_check_interval: ReadableDuration::hours(2),
        leader_transfer_max_log_lag: 123,
        snap_apply_batch_size: ReadableSize::mb(12),
        lock_cf_compact_interval: ReadableDuration::minutes(12),
        lock_cf_compact_bytes_threshold: ReadableSize::mb(123),
        consistency_check_interval: ReadableDuration::secs(12),
        report_region_flow_interval: ReadableDuration::minutes(12),
        raft_store_max_leader_lease: ReadableDuration::secs(12),
        right_derive_when_split: false,
        allow_remove_leader: true,
        merge_max_log_gap: 3,
        merge_check_tick_interval: ReadableDuration::secs(11),
        use_delete_range: true,
        cleanup_import_sst_interval: ReadableDuration::minutes(12),
        region_max_size: ReadableSize(0),
        region_split_size: ReadableSize(0),
        local_read_batch_size: 33,
        apply_max_batch_size: 22,
        apply_pool_size: 4,
        store_max_batch_size: 21,
        store_pool_size: 3,
        future_poll_size: 2,
        hibernate_regions: false,
        early_apply: false,
        quorum_algorithm: QuorumAlgorithm::IntegrationOnHalfFail,
    };
    value.pd = PdConfig::new(vec!["example.com:443".to_owned()]);
    let titan_cf_config = TitanCfConfig {
        min_blob_size: ReadableSize(2018),
        blob_file_compression: CompressionType::Zstd,
        blob_cache_size: ReadableSize::gb(12),
        min_gc_batch_size: ReadableSize::kb(12),
        max_gc_batch_size: ReadableSize::mb(12),
        discardable_ratio: 0.00156,
        sample_ratio: 0.982,
        merge_small_file_threshold: ReadableSize::kb(21),
        blob_run_mode: BlobRunMode::Fallback,
        level_merge: true,
        range_merge: true,
        max_sorted_runs: 100,
        gc_merge_rewrite: true,
    };
    let titan_db_config = TitanDBConfig {
        enabled: true,
        dirname: "bar".to_owned(),
        disable_gc: false,
        max_background_gc: 9,
        purge_obsolete_files_period: ReadableDuration::secs(1),
    };
    value.rocksdb = DbConfig {
        wal_recovery_mode: DBRecoveryMode::AbsoluteConsistency,
        wal_dir: "/var".to_owned(),
        wal_ttl_seconds: 1,
        wal_size_limit: ReadableSize::kb(1),
        max_total_wal_size: ReadableSize::gb(1),
        max_background_jobs: 12,
        max_manifest_file_size: ReadableSize::mb(12),
        create_if_missing: false,
        max_open_files: 12_345,
        enable_statistics: false,
        stats_dump_period: ReadableDuration::minutes(12),
        compaction_readahead_size: ReadableSize::kb(1),
        info_log_max_size: ReadableSize::kb(1),
        info_log_roll_time: ReadableDuration::secs(12),
        info_log_keep_log_file_num: 1000,
        info_log_dir: "/var".to_owned(),
        rate_bytes_per_sec: ReadableSize::kb(1),
        rate_limiter_mode: DBRateLimiterMode::AllIo,
        auto_tuned: true,
        bytes_per_sync: ReadableSize::mb(1),
        wal_bytes_per_sync: ReadableSize::kb(32),
        max_sub_compactions: 12,
        writable_file_max_buffer_size: ReadableSize::mb(12),
        use_direct_io_for_flush_and_compaction: true,
        enable_pipelined_write: false,
        enable_unordered_write: true,
        defaultcf: DefaultCfConfig {
            block_size: ReadableSize::kb(12),
            block_cache_size: ReadableSize::gb(12),
            disable_block_cache: false,
            cache_index_and_filter_blocks: false,
            pin_l0_filter_and_index_blocks: false,
            use_bloom_filter: false,
            optimize_filters_for_hits: false,
            whole_key_filtering: true,
            bloom_filter_bits_per_key: 123,
            block_based_bloom_filter: true,
            read_amp_bytes_per_bit: 0,
            compression_per_level: [
                DBCompressionType::No,
                DBCompressionType::No,
                DBCompressionType::Zstd,
                DBCompressionType::Zstd,
                DBCompressionType::No,
                DBCompressionType::Zstd,
                DBCompressionType::Lz4,
            ],
            write_buffer_size: ReadableSize::mb(1),
            max_write_buffer_number: 12,
            min_write_buffer_number_to_merge: 12,
            max_bytes_for_level_base: ReadableSize::kb(12),
            target_file_size_base: ReadableSize::kb(123),
            level0_file_num_compaction_trigger: 123,
            level0_slowdown_writes_trigger: 123,
            level0_stop_writes_trigger: 123,
            max_compaction_bytes: ReadableSize::gb(1),
            compaction_pri: CompactionPriority::MinOverlappingRatio,
            dynamic_level_bytes: true,
            num_levels: 4,
            max_bytes_for_level_multiplier: 8,
            compaction_style: DBCompactionStyle::Universal,
            disable_auto_compactions: true,
            soft_pending_compaction_bytes_limit: ReadableSize::gb(12),
            hard_pending_compaction_bytes_limit: ReadableSize::gb(12),
            force_consistency_checks: false,
            titan: titan_cf_config.clone(),
            prop_size_index_distance: 4000000,
            prop_keys_index_distance: 40000,
            enable_doubly_skiplist: false,
        },
        writecf: WriteCfConfig {
            block_size: ReadableSize::kb(12),
            block_cache_size: ReadableSize::gb(12),
            disable_block_cache: false,
            cache_index_and_filter_blocks: false,
            pin_l0_filter_and_index_blocks: false,
            use_bloom_filter: false,
            optimize_filters_for_hits: true,
            whole_key_filtering: true,
            bloom_filter_bits_per_key: 123,
            block_based_bloom_filter: true,
            read_amp_bytes_per_bit: 0,
            compression_per_level: [
                DBCompressionType::No,
                DBCompressionType::No,
                DBCompressionType::Zstd,
                DBCompressionType::Zstd,
                DBCompressionType::No,
                DBCompressionType::Zstd,
                DBCompressionType::Lz4,
            ],
            write_buffer_size: ReadableSize::mb(1),
            max_write_buffer_number: 12,
            min_write_buffer_number_to_merge: 12,
            max_bytes_for_level_base: ReadableSize::kb(12),
            target_file_size_base: ReadableSize::kb(123),
            level0_file_num_compaction_trigger: 123,
            level0_slowdown_writes_trigger: 123,
            level0_stop_writes_trigger: 123,
            max_compaction_bytes: ReadableSize::gb(1),
            compaction_pri: CompactionPriority::MinOverlappingRatio,
            dynamic_level_bytes: true,
            num_levels: 4,
            max_bytes_for_level_multiplier: 8,
            compaction_style: DBCompactionStyle::Universal,
            disable_auto_compactions: true,
            soft_pending_compaction_bytes_limit: ReadableSize::gb(12),
            hard_pending_compaction_bytes_limit: ReadableSize::gb(12),
            force_consistency_checks: false,
            titan: TitanCfConfig {
                min_blob_size: ReadableSize(1024), // default value
                blob_file_compression: CompressionType::Lz4,
                blob_cache_size: ReadableSize::mb(0),
                min_gc_batch_size: ReadableSize::mb(16),
                max_gc_batch_size: ReadableSize::mb(64),
                discardable_ratio: 0.5,
                sample_ratio: 0.1,
                merge_small_file_threshold: ReadableSize::mb(8),
                blob_run_mode: BlobRunMode::ReadOnly,
                level_merge: false,
                range_merge: true,
                max_sorted_runs: 20,
                gc_merge_rewrite: false,
            },
            prop_size_index_distance: 4000000,
            prop_keys_index_distance: 40000,
            enable_doubly_skiplist: true,
        },
        lockcf: LockCfConfig {
            block_size: ReadableSize::kb(12),
            block_cache_size: ReadableSize::gb(12),
            disable_block_cache: false,
            cache_index_and_filter_blocks: false,
            pin_l0_filter_and_index_blocks: false,
            use_bloom_filter: false,
            optimize_filters_for_hits: true,
            whole_key_filtering: true,
            bloom_filter_bits_per_key: 123,
            block_based_bloom_filter: true,
            read_amp_bytes_per_bit: 0,
            compression_per_level: [
                DBCompressionType::No,
                DBCompressionType::No,
                DBCompressionType::Zstd,
                DBCompressionType::Zstd,
                DBCompressionType::No,
                DBCompressionType::Zstd,
                DBCompressionType::Lz4,
            ],
            write_buffer_size: ReadableSize::mb(1),
            max_write_buffer_number: 12,
            min_write_buffer_number_to_merge: 12,
            max_bytes_for_level_base: ReadableSize::kb(12),
            target_file_size_base: ReadableSize::kb(123),
            level0_file_num_compaction_trigger: 123,
            level0_slowdown_writes_trigger: 123,
            level0_stop_writes_trigger: 123,
            max_compaction_bytes: ReadableSize::gb(1),
            compaction_pri: CompactionPriority::MinOverlappingRatio,
            dynamic_level_bytes: true,
            num_levels: 4,
            max_bytes_for_level_multiplier: 8,
            compaction_style: DBCompactionStyle::Universal,
            disable_auto_compactions: true,
            soft_pending_compaction_bytes_limit: ReadableSize::gb(12),
            hard_pending_compaction_bytes_limit: ReadableSize::gb(12),
            force_consistency_checks: false,
            titan: TitanCfConfig {
                min_blob_size: ReadableSize(1024), // default value
                blob_file_compression: CompressionType::Lz4,
                blob_cache_size: ReadableSize::mb(0),
                min_gc_batch_size: ReadableSize::mb(16),
                max_gc_batch_size: ReadableSize::mb(64),
                discardable_ratio: 0.5,
                sample_ratio: 0.1,
                merge_small_file_threshold: ReadableSize::mb(8),
                blob_run_mode: BlobRunMode::ReadOnly, // default value
                level_merge: false,
                range_merge: true,
                max_sorted_runs: 20,
                gc_merge_rewrite: false,
            },
            prop_size_index_distance: 4000000,
            prop_keys_index_distance: 40000,
            enable_doubly_skiplist: true,
        },
        raftcf: RaftCfConfig {
            block_size: ReadableSize::kb(12),
            block_cache_size: ReadableSize::gb(12),
            disable_block_cache: false,
            cache_index_and_filter_blocks: false,
            pin_l0_filter_and_index_blocks: false,
            use_bloom_filter: false,
            optimize_filters_for_hits: false,
            whole_key_filtering: true,
            bloom_filter_bits_per_key: 123,
            block_based_bloom_filter: true,
            read_amp_bytes_per_bit: 0,
            compression_per_level: [
                DBCompressionType::No,
                DBCompressionType::No,
                DBCompressionType::Zstd,
                DBCompressionType::Zstd,
                DBCompressionType::No,
                DBCompressionType::Zstd,
                DBCompressionType::Lz4,
            ],
            write_buffer_size: ReadableSize::mb(1),
            max_write_buffer_number: 12,
            min_write_buffer_number_to_merge: 12,
            max_bytes_for_level_base: ReadableSize::kb(12),
            target_file_size_base: ReadableSize::kb(123),
            level0_file_num_compaction_trigger: 123,
            level0_slowdown_writes_trigger: 123,
            level0_stop_writes_trigger: 123,
            max_compaction_bytes: ReadableSize::gb(1),
            compaction_pri: CompactionPriority::MinOverlappingRatio,
            dynamic_level_bytes: true,
            num_levels: 4,
            max_bytes_for_level_multiplier: 8,
            compaction_style: DBCompactionStyle::Universal,
            disable_auto_compactions: true,
            soft_pending_compaction_bytes_limit: ReadableSize::gb(12),
            hard_pending_compaction_bytes_limit: ReadableSize::gb(12),
            force_consistency_checks: false,
            titan: TitanCfConfig {
                min_blob_size: ReadableSize(1024), // default value
                blob_file_compression: CompressionType::Lz4,
                blob_cache_size: ReadableSize::mb(0),
                min_gc_batch_size: ReadableSize::mb(16),
                max_gc_batch_size: ReadableSize::mb(64),
                discardable_ratio: 0.5,
                sample_ratio: 0.1,
                merge_small_file_threshold: ReadableSize::mb(8),
                blob_run_mode: BlobRunMode::ReadOnly, // default value
                level_merge: false,
                range_merge: true,
                max_sorted_runs: 20,
                gc_merge_rewrite: false,
            },
            prop_size_index_distance: 4000000,
            prop_keys_index_distance: 40000,
            enable_doubly_skiplist: true,
        },
        titan: titan_db_config.clone(),
    };
    value.raftdb = RaftDbConfig {
        wal_recovery_mode: DBRecoveryMode::SkipAnyCorruptedRecords,
        wal_dir: "/var".to_owned(),
        wal_ttl_seconds: 1,
        wal_size_limit: ReadableSize::kb(12),
        max_total_wal_size: ReadableSize::gb(1),
        max_background_jobs: 12,
        max_manifest_file_size: ReadableSize::mb(12),
        create_if_missing: false,
        max_open_files: 12_345,
        enable_statistics: false,
        stats_dump_period: ReadableDuration::minutes(12),
        compaction_readahead_size: ReadableSize::kb(1),
        info_log_max_size: ReadableSize::kb(1),
        info_log_roll_time: ReadableDuration::secs(1),
        info_log_keep_log_file_num: 1000,
        info_log_dir: "/var".to_owned(),
        max_sub_compactions: 12,
        writable_file_max_buffer_size: ReadableSize::mb(12),
        use_direct_io_for_flush_and_compaction: true,
        enable_pipelined_write: false,
        enable_unordered_write: false,
        allow_concurrent_memtable_write: true,
        bytes_per_sync: ReadableSize::mb(1),
        wal_bytes_per_sync: ReadableSize::kb(32),
        defaultcf: RaftDefaultCfConfig {
            block_size: ReadableSize::kb(12),
            block_cache_size: ReadableSize::gb(12),
            disable_block_cache: false,
            cache_index_and_filter_blocks: false,
            pin_l0_filter_and_index_blocks: false,
            use_bloom_filter: false,
            optimize_filters_for_hits: false,
            whole_key_filtering: true,
            bloom_filter_bits_per_key: 123,
            block_based_bloom_filter: true,
            read_amp_bytes_per_bit: 0,
            compression_per_level: [
                DBCompressionType::No,
                DBCompressionType::No,
                DBCompressionType::Zstd,
                DBCompressionType::Zstd,
                DBCompressionType::No,
                DBCompressionType::Zstd,
                DBCompressionType::Lz4,
            ],
            write_buffer_size: ReadableSize::mb(1),
            max_write_buffer_number: 12,
            min_write_buffer_number_to_merge: 12,
            max_bytes_for_level_base: ReadableSize::kb(12),
            target_file_size_base: ReadableSize::kb(123),
            level0_file_num_compaction_trigger: 123,
            level0_slowdown_writes_trigger: 123,
            level0_stop_writes_trigger: 123,
            max_compaction_bytes: ReadableSize::gb(1),
            compaction_pri: CompactionPriority::MinOverlappingRatio,
            dynamic_level_bytes: true,
            num_levels: 4,
            max_bytes_for_level_multiplier: 8,
            compaction_style: DBCompactionStyle::Universal,
            disable_auto_compactions: true,
            soft_pending_compaction_bytes_limit: ReadableSize::gb(12),
            hard_pending_compaction_bytes_limit: ReadableSize::gb(12),
            force_consistency_checks: false,
            titan: titan_cf_config,
            prop_size_index_distance: 4000000,
            prop_keys_index_distance: 40000,
            enable_doubly_skiplist: true,
        },
        titan: titan_db_config,
    };
    value.storage = StorageConfig {
        data_dir: "/var".to_owned(),
        gc_ratio_threshold: 1.2,
        max_key_size: 8192,
        scheduler_concurrency: 123,
        scheduler_worker_pool_size: 1,
        scheduler_pending_write_threshold: ReadableSize::kb(123),
        reserve_space: ReadableSize::gb(2),
        block_cache: BlockCacheConfig {
            shared: true,
            capacity: Some(ReadableSize::gb(40)),
            num_shard_bits: 10,
            strict_capacity_limit: true,
            high_pri_pool_ratio: 0.8,
            memory_allocator: Some(String::from("nodump")),
        },
    };
    value.coprocessor = CopConfig {
        split_region_on_table: false,
        batch_split_limit: 1,
        region_max_size: ReadableSize::mb(12),
        region_split_size: ReadableSize::mb(12),
        region_max_keys: 100000,
        region_split_keys: 100000,
    };
    let mut cert_allowed_cn = HashSet::default();
    cert_allowed_cn.insert("example.tikv.com".to_owned());
    value.security = SecurityConfig {
        ca_path: "invalid path".to_owned(),
        cert_path: "invalid path".to_owned(),
        key_path: "invalid path".to_owned(),
        override_ssl_target: "".to_owned(),
<<<<<<< HEAD
    };
    value.encryption = EncryptionConfig {
        data_encryption_method: EncryptionMethod::Aes128Ctr,
        data_key_rotation_period: ReadableDuration::days(14),
        master_key: MasterKeyConfig::File {
            config: FileCofnig {
                path: "/master/key/path".to_owned(),
            },
        },
        previous_master_key: MasterKeyConfig::Plaintext,
=======
        cipher_file: "invalid path".to_owned(),
        cert_allowed_cn,
>>>>>>> da060c02
    };
    value.import = ImportConfig {
        num_threads: 123,
        stream_channel_window: 123,
    };
    value.panic_when_unexpected_key_or_data = true;
    value.gc = GcConfig {
        ratio_threshold: 1.2,
        batch_keys: 256,
        max_write_bytes_per_sec: ReadableSize::mb(10),
    };
    value.pessimistic_txn = PessimisticTxnConfig {
        enabled: false,
        wait_for_lock_timeout: ReadableDuration::millis(10),
        wake_up_delay_duration: ReadableDuration::millis(100),
        pipelined: true,
    };

    let custom = read_file_in_project_dir("integrations/config/test-custom.toml");
    let load = toml::from_str(&custom).unwrap();
    if value != load {
        diff_config(&value, &load);
    }
    let dump = toml::to_string_pretty(&load).unwrap();
    let load_from_dump = toml::from_str(&dump).unwrap();
    if load != load_from_dump {
        diff_config(&load, &load_from_dump);
    }
}

fn diff_config(lhs: &TiKvConfig, rhs: &TiKvConfig) {
    let lhs_str = format!("{:?}", lhs);
    let rhs_str = format!("{:?}", rhs);

    fn find_index(l: impl Iterator<Item = (u8, u8)>) -> usize {
        let mut it = l
            .enumerate()
            .take_while(|(_, (l, r))| l == r)
            .filter(|(_, (l, _))| *l == b' ');
        let mut last = None;
        let mut second = None;
        while let Some(a) = it.next() {
            second = last;
            last = Some(a);
        }
        second.map_or(0, |(i, _)| i)
    };
    let cpl = find_index(lhs_str.bytes().zip(rhs_str.bytes()));
    let csl = find_index(lhs_str.bytes().rev().zip(rhs_str.bytes().rev()));
    if cpl + csl > lhs_str.len() || cpl + csl > rhs_str.len() {
        assert_eq!(lhs, rhs);
    }
    let lhs_diff = String::from_utf8_lossy(&lhs_str.as_bytes()[cpl..lhs_str.len() - csl]);
    let rhs_diff = String::from_utf8_lossy(&rhs_str.as_bytes()[cpl..rhs_str.len() - csl]);
    panic!(
        "config not matched:\nlhs: ...{}...,\nrhs: ...{}...",
        lhs_diff, rhs_diff
    );
}

#[test]
fn test_serde_default_config() {
    let cfg: TiKvConfig = toml::from_str("").unwrap();
    assert_eq!(cfg, TiKvConfig::default());

    let content = read_file_in_project_dir("integrations/config/test-default.toml");
    let cfg: TiKvConfig = toml::from_str(&content).unwrap();
    assert_eq!(cfg, TiKvConfig::default());
}

#[test]
fn test_readpool_default_config() {
    let content = r#"
        [readpool.unified]
        max-thread-count = 1
    "#;
    let cfg: TiKvConfig = toml::from_str(content).unwrap();
    let mut expected = TiKvConfig::default();
    expected.readpool.unified.max_thread_count = 1;
    assert_eq!(cfg, expected);
}

#[test]
fn test_do_not_use_unified_readpool_with_legacy_config() {
    let content = r#"
        [readpool.storage]
        normal-concurrency = 1

        [readpool.coprocessor]
        normal-concurrency = 1
    "#;
    let cfg: TiKvConfig = toml::from_str(content).unwrap();
    assert!(!cfg.readpool.is_unified_pool_enabled());
}

#[test]
fn test_block_cache_backward_compatible() {
    let content = read_file_in_project_dir("integrations/config/test-cache-compatible.toml");
    let mut cfg: TiKvConfig = toml::from_str(&content).unwrap();
    assert!(cfg.storage.block_cache.shared);
    assert!(cfg.storage.block_cache.capacity.is_none());
    cfg.compatible_adjust();
    assert!(cfg.storage.block_cache.capacity.is_some());
    assert_eq!(
        cfg.storage.block_cache.capacity.unwrap().0,
        cfg.rocksdb.defaultcf.block_cache_size.0
            + cfg.rocksdb.writecf.block_cache_size.0
            + cfg.rocksdb.lockcf.block_cache_size.0
            + cfg.raftdb.defaultcf.block_cache_size.0
    );
}<|MERGE_RESOLUTION|>--- conflicted
+++ resolved
@@ -559,7 +559,7 @@
         cert_path: "invalid path".to_owned(),
         key_path: "invalid path".to_owned(),
         override_ssl_target: "".to_owned(),
-<<<<<<< HEAD
+        cert_allowed_cn,
     };
     value.encryption = EncryptionConfig {
         data_encryption_method: EncryptionMethod::Aes128Ctr,
@@ -570,10 +570,6 @@
             },
         },
         previous_master_key: MasterKeyConfig::Plaintext,
-=======
-        cipher_file: "invalid path".to_owned(),
-        cert_allowed_cn,
->>>>>>> da060c02
     };
     value.import = ImportConfig {
         num_threads: 123,
