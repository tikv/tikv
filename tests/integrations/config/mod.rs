// Copyright 2017 TiKV Project Authors. Licensed under Apache-2.0.

use std::fs::File;
use std::io::Read;
use std::iter::FromIterator;
use std::path::PathBuf;

use slog::Level;

use batch_system::Config as BatchSystemConfig;
use collections::{HashMap, HashSet};
use encryption::{EncryptionConfig, FileConfig, MasterKeyConfig};
use engine_rocks::config::{BlobRunMode, CompressionType, LogLevel};
use engine_rocks::raw::{
    CompactionPriority, DBCompactionStyle, DBCompressionType, DBRateLimiterMode, DBRecoveryMode,
};
use engine_traits::PerfLevel;
use file_system::{IOPriority, IORateLimitMode};
use kvproto::encryptionpb::EncryptionMethod;
use pd_client::Config as PdConfig;
use raft_log_engine::RecoveryMode;
use raftstore::coprocessor::{Config as CopConfig, ConsistencyCheckMethod};
use raftstore::store::Config as RaftstoreConfig;
use security::SecurityConfig;
use tikv::config::*;
use tikv::import::Config as ImportConfig;
use tikv::server::config::GrpcCompressionType;
use tikv::server::gc_worker::GcConfig;
use tikv::server::lock_manager::Config as PessimisticTxnConfig;
use tikv::server::Config as ServerConfig;
use tikv::storage::config::{
    BlockCacheConfig, Config as StorageConfig, FlowControlConfig, IORateLimitConfig,
};
use tikv_util::config::{LogFormat, OptionReadableSize, ReadableDuration, ReadableSize};

mod dynamic;
mod test_config_client;

#[test]
fn test_toml_serde() {
    let value = TiKvConfig::default();
    let dump = toml::to_string_pretty(&value).unwrap();
    let load = toml::from_str(&dump).unwrap();
    assert_eq!(value, load);
}

// Read a file in project directory. It is similar to `include_str!`,
// but `include_str!` a large string literal increases compile time.
// See more: https://github.com/rust-lang/rust/issues/39352
fn read_file_in_project_dir(path: &str) -> String {
    let mut p = PathBuf::from(env!("CARGO_MANIFEST_DIR"));
    p.push(path);
    let mut f = File::open(p).unwrap();
    let mut buffer = String::new();
    f.read_to_string(&mut buffer).unwrap();
    buffer
}

#[test]
fn test_serde_custom_tikv_config() {
    let mut value = TiKvConfig::default();
    value.log.level = Level::Debug;
    value.log.file.filename = "foo".to_owned();
    value.log.format = LogFormat::Json;
    value.slow_log_file = "slow_foo".to_owned();
    value.slow_log_threshold = ReadableDuration::secs(1);
    value.abort_on_panic = true;
    value.memory_usage_limit = OptionReadableSize(Some(ReadableSize::gb(10)));
    value.memory_usage_high_water = 0.65;
    value.server = ServerConfig {
        cluster_id: 0, // KEEP IT ZERO, it is skipped by serde.
        addr: "example.com:443".to_owned(),
        labels: HashMap::from_iter([("a".to_owned(), "b".to_owned())]),
        advertise_addr: "example.com:443".to_owned(),
        status_addr: "example.com:443".to_owned(),
        advertise_status_addr: "example.com:443".to_owned(),
        status_thread_pool_size: 1,
        max_grpc_send_msg_len: 6 * (1 << 20),
        raft_client_grpc_send_msg_buffer: 1234 * 1024,
        raft_client_queue_size: 1234,
        raft_msg_max_batch_size: 123,
        concurrent_send_snap_limit: 4,
        concurrent_recv_snap_limit: 4,
        grpc_compression_type: GrpcCompressionType::Gzip,
        grpc_concurrency: 123,
        grpc_concurrent_stream: 1_234,
        grpc_memory_pool_quota: ReadableSize(123_456),
        grpc_raft_conn_num: 123,
        grpc_stream_initial_window_size: ReadableSize(12_345),
        raft_msg_flush_interval: ReadableDuration::micros(2333),
        grpc_keepalive_time: ReadableDuration::secs(3),
        grpc_keepalive_timeout: ReadableDuration::secs(60),
        end_point_concurrency: None,
        end_point_max_tasks: None,
        end_point_stack_size: None,
        end_point_recursion_limit: 100,
        end_point_stream_channel_size: 16,
        end_point_batch_row_limit: 64,
        end_point_stream_batch_row_limit: 4096,
        end_point_enable_batch_if_possible: true,
        end_point_request_max_handle_duration: ReadableDuration::secs(12),
        end_point_max_concurrency: 10,
        snap_max_write_bytes_per_sec: ReadableSize::mb(10),
        snap_max_total_size: ReadableSize::gb(10),
        stats_concurrency: 10,
        heavy_load_threshold: 1000,
        heavy_load_wait_duration: ReadableDuration::millis(2),
        enable_request_batch: false,
        background_thread_count: 999,
        raft_client_backoff_step: ReadableDuration::secs(1),
        end_point_slow_log_threshold: ReadableDuration::secs(1),
        forward_max_connections_per_address: 5,
        reject_messages_on_memory_ratio: 0.8,
    };
    value.readpool = ReadPoolConfig {
        unified: UnifiedReadPoolConfig {
            min_thread_count: 5,
            max_thread_count: 10,
            stack_size: ReadableSize::mb(20),
            max_tasks_per_worker: 2200,
        },
        storage: StorageReadPoolConfig {
            use_unified_pool: Some(true),
            high_concurrency: 1,
            normal_concurrency: 3,
            low_concurrency: 7,
            max_tasks_per_worker_high: 1000,
            max_tasks_per_worker_normal: 1500,
            max_tasks_per_worker_low: 2500,
            stack_size: ReadableSize::mb(20),
        },
        coprocessor: CoprReadPoolConfig {
            use_unified_pool: Some(false),
            high_concurrency: 2,
            normal_concurrency: 4,
            low_concurrency: 6,
            max_tasks_per_worker_high: 2000,
            max_tasks_per_worker_normal: 1000,
            max_tasks_per_worker_low: 3000,
            stack_size: ReadableSize::mb(12),
        },
    };
    value.metric = MetricConfig {
        interval: ReadableDuration::secs(15),
        address: "".to_string(),
        job: "tikv_1".to_owned(),
    };
    let mut apply_batch_system = BatchSystemConfig::default();
    apply_batch_system.max_batch_size = Some(22);
    apply_batch_system.pool_size = 4;
    apply_batch_system.reschedule_duration = ReadableDuration::secs(3);
    let mut store_batch_system = BatchSystemConfig::default();
    store_batch_system.max_batch_size = Some(21);
    store_batch_system.pool_size = 3;
    store_batch_system.reschedule_duration = ReadableDuration::secs(2);
    value.raft_store = RaftstoreConfig {
        prevote: false,
        raftdb_path: "/var".to_owned(),
        capacity: ReadableSize(123),
        raft_base_tick_interval: ReadableDuration::secs(12),
        raft_heartbeat_ticks: 1,
        raft_election_timeout_ticks: 12,
        raft_min_election_timeout_ticks: 14,
        raft_max_election_timeout_ticks: 20,
        raft_max_size_per_msg: ReadableSize::mb(12),
        raft_max_inflight_msgs: 123,
        raft_entry_max_size: ReadableSize::mb(12),
        raft_log_compact_sync_interval: ReadableDuration::secs(12),
        raft_log_gc_tick_interval: ReadableDuration::secs(12),
        raft_log_gc_threshold: 12,
        raft_log_gc_count_limit: 12,
        raft_log_gc_size_limit: ReadableSize::kb(1),
        raft_log_reserve_max_ticks: 100,
        raft_engine_purge_interval: ReadableDuration::minutes(20),
        raft_entry_cache_life_time: ReadableDuration::secs(12),
        raft_reject_transfer_leader_duration: ReadableDuration::secs(3),
        split_region_check_tick_interval: ReadableDuration::secs(12),
        region_split_check_diff: ReadableSize::mb(20),
        region_compact_check_interval: ReadableDuration::secs(12),
        clean_stale_peer_delay: ReadableDuration::secs(0),
        region_compact_check_step: 1_234,
        region_compact_min_tombstones: 999,
        region_compact_tombstones_percent: 33,
        pd_heartbeat_tick_interval: ReadableDuration::minutes(12),
        pd_store_heartbeat_tick_interval: ReadableDuration::secs(12),
        notify_capacity: 12_345,
        snap_mgr_gc_tick_interval: ReadableDuration::minutes(12),
        snap_gc_timeout: ReadableDuration::hours(12),
        messages_per_tick: 12_345,
        max_peer_down_duration: ReadableDuration::minutes(12),
        max_leader_missing_duration: ReadableDuration::hours(12),
        abnormal_leader_missing_duration: ReadableDuration::hours(6),
        peer_stale_state_check_interval: ReadableDuration::hours(2),
        leader_transfer_max_log_lag: 123,
        snap_apply_batch_size: ReadableSize::mb(12),
        lock_cf_compact_interval: ReadableDuration::minutes(12),
        lock_cf_compact_bytes_threshold: ReadableSize::mb(123),
        consistency_check_interval: ReadableDuration::secs(12),
        report_region_flow_interval: ReadableDuration::minutes(12),
        raft_store_max_leader_lease: ReadableDuration::secs(12),
        right_derive_when_split: false,
        allow_remove_leader: true,
        merge_max_log_gap: 3,
        merge_check_tick_interval: ReadableDuration::secs(11),
        use_delete_range: true,
        snap_generator_pool_size: 2,
        cleanup_import_sst_interval: ReadableDuration::minutes(12),
        region_max_size: ReadableSize(0),
        region_split_size: ReadableSize(0),
        local_read_batch_size: 33,
        apply_batch_system,
        store_batch_system,
        store_io_pool_size: 5,
        store_io_notify_capacity: 123456,
        future_poll_size: 2,
        hibernate_regions: false,
        dev_assert: true,
        apply_yield_duration: ReadableDuration::millis(333),
        perf_level: PerfLevel::Disable,
        evict_cache_on_memory_ratio: 0.8,
        cmd_batch: false,
        cmd_batch_concurrent_ready_max_count: 123,
        raft_write_size_limit: ReadableSize::mb(34),
        waterfall_metrics: true,
        io_reschedule_concurrent_max_count: 1234,
        io_reschedule_hotpot_duration: ReadableDuration::secs(4321),
        inspect_interval: ReadableDuration::millis(444),
<<<<<<< HEAD
        raft_msg_flush_interval: ReadableDuration::micros(2333),
        check_leader_lease_interval: ReadableDuration::millis(123),
=======
        raft_msg_flush_interval: ReadableDuration::micros(250),
>>>>>>> 99b34363
    };
    value.pd = PdConfig::new(vec!["example.com:443".to_owned()]);
    let titan_cf_config = TitanCfConfig {
        min_blob_size: ReadableSize(2018),
        blob_file_compression: CompressionType::Zstd,
        blob_cache_size: ReadableSize::gb(12),
        min_gc_batch_size: ReadableSize::kb(12),
        max_gc_batch_size: ReadableSize::mb(12),
        discardable_ratio: 0.00156,
        sample_ratio: 0.982,
        merge_small_file_threshold: ReadableSize::kb(21),
        blob_run_mode: BlobRunMode::Fallback,
        level_merge: true,
        range_merge: true,
        max_sorted_runs: 100,
        gc_merge_rewrite: true,
    };
    let titan_db_config = TitanDBConfig {
        enabled: true,
        dirname: "bar".to_owned(),
        disable_gc: false,
        max_background_gc: 9,
        purge_obsolete_files_period: ReadableDuration::secs(1),
    };
    value.rocksdb = DbConfig {
        wal_recovery_mode: DBRecoveryMode::AbsoluteConsistency,
        wal_dir: "/var".to_owned(),
        wal_ttl_seconds: 1,
        wal_size_limit: ReadableSize::kb(1),
        max_total_wal_size: ReadableSize::gb(1),
        max_background_jobs: 12,
        max_background_flushes: 4,
        max_manifest_file_size: ReadableSize::mb(12),
        create_if_missing: false,
        max_open_files: 12_345,
        enable_statistics: false,
        stats_dump_period: ReadableDuration::minutes(12),
        compaction_readahead_size: ReadableSize::kb(1),
        info_log_max_size: ReadableSize::kb(1),
        info_log_roll_time: ReadableDuration::secs(12),
        info_log_keep_log_file_num: 1000,
        info_log_dir: "/var".to_owned(),
        info_log_level: LogLevel::Info,
        rate_bytes_per_sec: ReadableSize::kb(1),
        rate_limiter_refill_period: ReadableDuration::millis(10),
        rate_limiter_mode: DBRateLimiterMode::AllIo,
        auto_tuned: None,
        rate_limiter_auto_tuned: false,
        bytes_per_sync: ReadableSize::mb(1),
        wal_bytes_per_sync: ReadableSize::kb(32),
        max_sub_compactions: 12,
        writable_file_max_buffer_size: ReadableSize::mb(12),
        use_direct_io_for_flush_and_compaction: true,
        enable_pipelined_write: false,
        enable_multi_batch_write: false,
        enable_unordered_write: true,
        defaultcf: DefaultCfConfig {
            block_size: ReadableSize::kb(12),
            block_cache_size: ReadableSize::gb(12),
            disable_block_cache: false,
            cache_index_and_filter_blocks: false,
            pin_l0_filter_and_index_blocks: false,
            use_bloom_filter: false,
            optimize_filters_for_hits: false,
            whole_key_filtering: true,
            bloom_filter_bits_per_key: 123,
            block_based_bloom_filter: true,
            read_amp_bytes_per_bit: 0,
            compression_per_level: [
                DBCompressionType::No,
                DBCompressionType::No,
                DBCompressionType::Zstd,
                DBCompressionType::Zstd,
                DBCompressionType::No,
                DBCompressionType::Zstd,
                DBCompressionType::Lz4,
            ],
            write_buffer_size: ReadableSize::mb(1),
            max_write_buffer_number: 12,
            min_write_buffer_number_to_merge: 12,
            max_bytes_for_level_base: ReadableSize::kb(12),
            target_file_size_base: ReadableSize::kb(123),
            level0_file_num_compaction_trigger: 123,
            level0_slowdown_writes_trigger: 123,
            level0_stop_writes_trigger: 123,
            max_compaction_bytes: ReadableSize::gb(1),
            compaction_pri: CompactionPriority::MinOverlappingRatio,
            dynamic_level_bytes: true,
            num_levels: 4,
            max_bytes_for_level_multiplier: 8,
            compaction_style: DBCompactionStyle::Universal,
            disable_auto_compactions: true,
            disable_write_stall: true,
            soft_pending_compaction_bytes_limit: ReadableSize::gb(12),
            hard_pending_compaction_bytes_limit: ReadableSize::gb(12),
            force_consistency_checks: true,
            titan: titan_cf_config.clone(),
            prop_size_index_distance: 4000000,
            prop_keys_index_distance: 40000,
            enable_doubly_skiplist: false,
            enable_compaction_guard: false,
            compaction_guard_min_output_file_size: ReadableSize::mb(12),
            compaction_guard_max_output_file_size: ReadableSize::mb(34),
            bottommost_level_compression: DBCompressionType::Disable,
            bottommost_zstd_compression_dict_size: 1024,
            bottommost_zstd_compression_sample_size: 1024,
        },
        writecf: WriteCfConfig {
            block_size: ReadableSize::kb(12),
            block_cache_size: ReadableSize::gb(12),
            disable_block_cache: false,
            cache_index_and_filter_blocks: false,
            pin_l0_filter_and_index_blocks: false,
            use_bloom_filter: false,
            optimize_filters_for_hits: true,
            whole_key_filtering: true,
            bloom_filter_bits_per_key: 123,
            block_based_bloom_filter: true,
            read_amp_bytes_per_bit: 0,
            compression_per_level: [
                DBCompressionType::No,
                DBCompressionType::No,
                DBCompressionType::Zstd,
                DBCompressionType::Zstd,
                DBCompressionType::No,
                DBCompressionType::Zstd,
                DBCompressionType::Lz4,
            ],
            write_buffer_size: ReadableSize::mb(1),
            max_write_buffer_number: 12,
            min_write_buffer_number_to_merge: 12,
            max_bytes_for_level_base: ReadableSize::kb(12),
            target_file_size_base: ReadableSize::kb(123),
            level0_file_num_compaction_trigger: 123,
            level0_slowdown_writes_trigger: 123,
            level0_stop_writes_trigger: 123,
            max_compaction_bytes: ReadableSize::gb(1),
            compaction_pri: CompactionPriority::MinOverlappingRatio,
            dynamic_level_bytes: true,
            num_levels: 4,
            max_bytes_for_level_multiplier: 8,
            compaction_style: DBCompactionStyle::Universal,
            disable_auto_compactions: true,
            disable_write_stall: true,
            soft_pending_compaction_bytes_limit: ReadableSize::gb(12),
            hard_pending_compaction_bytes_limit: ReadableSize::gb(12),
            force_consistency_checks: true,
            titan: TitanCfConfig {
                min_blob_size: ReadableSize(1024), // default value
                blob_file_compression: CompressionType::Lz4,
                blob_cache_size: ReadableSize::mb(0),
                min_gc_batch_size: ReadableSize::mb(16),
                max_gc_batch_size: ReadableSize::mb(64),
                discardable_ratio: 0.5,
                sample_ratio: 0.1,
                merge_small_file_threshold: ReadableSize::mb(8),
                blob_run_mode: BlobRunMode::ReadOnly,
                level_merge: false,
                range_merge: true,
                max_sorted_runs: 20,
                gc_merge_rewrite: false,
            },
            prop_size_index_distance: 4000000,
            prop_keys_index_distance: 40000,
            enable_doubly_skiplist: true,
            enable_compaction_guard: false,
            compaction_guard_min_output_file_size: ReadableSize::mb(12),
            compaction_guard_max_output_file_size: ReadableSize::mb(34),
            bottommost_level_compression: DBCompressionType::Zstd,
            bottommost_zstd_compression_dict_size: 0,
            bottommost_zstd_compression_sample_size: 0,
        },
        lockcf: LockCfConfig {
            block_size: ReadableSize::kb(12),
            block_cache_size: ReadableSize::gb(12),
            disable_block_cache: false,
            cache_index_and_filter_blocks: false,
            pin_l0_filter_and_index_blocks: false,
            use_bloom_filter: false,
            optimize_filters_for_hits: true,
            whole_key_filtering: true,
            bloom_filter_bits_per_key: 123,
            block_based_bloom_filter: true,
            read_amp_bytes_per_bit: 0,
            compression_per_level: [
                DBCompressionType::No,
                DBCompressionType::No,
                DBCompressionType::Zstd,
                DBCompressionType::Zstd,
                DBCompressionType::No,
                DBCompressionType::Zstd,
                DBCompressionType::Lz4,
            ],
            write_buffer_size: ReadableSize::mb(1),
            max_write_buffer_number: 12,
            min_write_buffer_number_to_merge: 12,
            max_bytes_for_level_base: ReadableSize::kb(12),
            target_file_size_base: ReadableSize::kb(123),
            level0_file_num_compaction_trigger: 123,
            level0_slowdown_writes_trigger: 123,
            level0_stop_writes_trigger: 123,
            max_compaction_bytes: ReadableSize::gb(1),
            compaction_pri: CompactionPriority::MinOverlappingRatio,
            dynamic_level_bytes: true,
            num_levels: 4,
            max_bytes_for_level_multiplier: 8,
            compaction_style: DBCompactionStyle::Universal,
            disable_auto_compactions: true,
            disable_write_stall: true,
            soft_pending_compaction_bytes_limit: ReadableSize::gb(12),
            hard_pending_compaction_bytes_limit: ReadableSize::gb(12),
            force_consistency_checks: true,
            titan: TitanCfConfig {
                min_blob_size: ReadableSize(1024), // default value
                blob_file_compression: CompressionType::Lz4,
                blob_cache_size: ReadableSize::mb(0),
                min_gc_batch_size: ReadableSize::mb(16),
                max_gc_batch_size: ReadableSize::mb(64),
                discardable_ratio: 0.5,
                sample_ratio: 0.1,
                merge_small_file_threshold: ReadableSize::mb(8),
                blob_run_mode: BlobRunMode::ReadOnly, // default value
                level_merge: false,
                range_merge: true,
                max_sorted_runs: 20,
                gc_merge_rewrite: false,
            },
            prop_size_index_distance: 4000000,
            prop_keys_index_distance: 40000,
            enable_doubly_skiplist: true,
            enable_compaction_guard: true,
            compaction_guard_min_output_file_size: ReadableSize::mb(12),
            compaction_guard_max_output_file_size: ReadableSize::mb(34),
            bottommost_level_compression: DBCompressionType::Disable,
            bottommost_zstd_compression_dict_size: 0,
            bottommost_zstd_compression_sample_size: 0,
        },
        raftcf: RaftCfConfig {
            block_size: ReadableSize::kb(12),
            block_cache_size: ReadableSize::gb(12),
            disable_block_cache: false,
            cache_index_and_filter_blocks: false,
            pin_l0_filter_and_index_blocks: false,
            use_bloom_filter: false,
            optimize_filters_for_hits: false,
            whole_key_filtering: true,
            bloom_filter_bits_per_key: 123,
            block_based_bloom_filter: true,
            read_amp_bytes_per_bit: 0,
            compression_per_level: [
                DBCompressionType::No,
                DBCompressionType::No,
                DBCompressionType::Zstd,
                DBCompressionType::Zstd,
                DBCompressionType::No,
                DBCompressionType::Zstd,
                DBCompressionType::Lz4,
            ],
            write_buffer_size: ReadableSize::mb(1),
            max_write_buffer_number: 12,
            min_write_buffer_number_to_merge: 12,
            max_bytes_for_level_base: ReadableSize::kb(12),
            target_file_size_base: ReadableSize::kb(123),
            level0_file_num_compaction_trigger: 123,
            level0_slowdown_writes_trigger: 123,
            level0_stop_writes_trigger: 123,
            max_compaction_bytes: ReadableSize::gb(1),
            compaction_pri: CompactionPriority::MinOverlappingRatio,
            dynamic_level_bytes: true,
            num_levels: 4,
            max_bytes_for_level_multiplier: 8,
            compaction_style: DBCompactionStyle::Universal,
            disable_auto_compactions: true,
            disable_write_stall: true,
            soft_pending_compaction_bytes_limit: ReadableSize::gb(12),
            hard_pending_compaction_bytes_limit: ReadableSize::gb(12),
            force_consistency_checks: true,
            titan: TitanCfConfig {
                min_blob_size: ReadableSize(1024), // default value
                blob_file_compression: CompressionType::Lz4,
                blob_cache_size: ReadableSize::mb(0),
                min_gc_batch_size: ReadableSize::mb(16),
                max_gc_batch_size: ReadableSize::mb(64),
                discardable_ratio: 0.5,
                sample_ratio: 0.1,
                merge_small_file_threshold: ReadableSize::mb(8),
                blob_run_mode: BlobRunMode::ReadOnly, // default value
                level_merge: false,
                range_merge: true,
                max_sorted_runs: 20,
                gc_merge_rewrite: false,
            },
            prop_size_index_distance: 4000000,
            prop_keys_index_distance: 40000,
            enable_doubly_skiplist: true,
            enable_compaction_guard: true,
            compaction_guard_min_output_file_size: ReadableSize::mb(12),
            compaction_guard_max_output_file_size: ReadableSize::mb(34),
            bottommost_level_compression: DBCompressionType::Disable,
            bottommost_zstd_compression_dict_size: 0,
            bottommost_zstd_compression_sample_size: 0,
        },
        titan: titan_db_config.clone(),
    };
    value.raftdb = RaftDbConfig {
        info_log_level: LogLevel::Info,
        wal_recovery_mode: DBRecoveryMode::SkipAnyCorruptedRecords,
        wal_dir: "/var".to_owned(),
        wal_ttl_seconds: 1,
        wal_size_limit: ReadableSize::kb(12),
        max_total_wal_size: ReadableSize::gb(1),
        max_background_jobs: 12,
        max_background_flushes: 4,
        max_manifest_file_size: ReadableSize::mb(12),
        create_if_missing: false,
        max_open_files: 12_345,
        enable_statistics: false,
        stats_dump_period: ReadableDuration::minutes(12),
        compaction_readahead_size: ReadableSize::kb(1),
        info_log_max_size: ReadableSize::kb(1),
        info_log_roll_time: ReadableDuration::secs(1),
        info_log_keep_log_file_num: 1000,
        info_log_dir: "/var".to_owned(),
        max_sub_compactions: 12,
        writable_file_max_buffer_size: ReadableSize::mb(12),
        use_direct_io_for_flush_and_compaction: true,
        enable_pipelined_write: false,
        enable_unordered_write: false,
        allow_concurrent_memtable_write: false,
        bytes_per_sync: ReadableSize::mb(1),
        wal_bytes_per_sync: ReadableSize::kb(32),
        defaultcf: RaftDefaultCfConfig {
            block_size: ReadableSize::kb(12),
            block_cache_size: ReadableSize::gb(12),
            disable_block_cache: false,
            cache_index_and_filter_blocks: false,
            pin_l0_filter_and_index_blocks: false,
            use_bloom_filter: false,
            optimize_filters_for_hits: false,
            whole_key_filtering: true,
            bloom_filter_bits_per_key: 123,
            block_based_bloom_filter: true,
            read_amp_bytes_per_bit: 0,
            compression_per_level: [
                DBCompressionType::No,
                DBCompressionType::No,
                DBCompressionType::Zstd,
                DBCompressionType::Zstd,
                DBCompressionType::No,
                DBCompressionType::Zstd,
                DBCompressionType::Lz4,
            ],
            write_buffer_size: ReadableSize::mb(1),
            max_write_buffer_number: 12,
            min_write_buffer_number_to_merge: 12,
            max_bytes_for_level_base: ReadableSize::kb(12),
            target_file_size_base: ReadableSize::kb(123),
            level0_file_num_compaction_trigger: 123,
            level0_slowdown_writes_trigger: 123,
            level0_stop_writes_trigger: 123,
            max_compaction_bytes: ReadableSize::gb(1),
            compaction_pri: CompactionPriority::MinOverlappingRatio,
            dynamic_level_bytes: true,
            num_levels: 4,
            max_bytes_for_level_multiplier: 8,
            compaction_style: DBCompactionStyle::Universal,
            disable_auto_compactions: true,
            disable_write_stall: true,
            soft_pending_compaction_bytes_limit: ReadableSize::gb(12),
            hard_pending_compaction_bytes_limit: ReadableSize::gb(12),
            force_consistency_checks: true,
            titan: titan_cf_config,
            prop_size_index_distance: 4000000,
            prop_keys_index_distance: 40000,
            enable_doubly_skiplist: true,
            enable_compaction_guard: true,
            compaction_guard_min_output_file_size: ReadableSize::mb(12),
            compaction_guard_max_output_file_size: ReadableSize::mb(34),
            bottommost_level_compression: DBCompressionType::Disable,
            bottommost_zstd_compression_dict_size: 0,
            bottommost_zstd_compression_sample_size: 0,
        },
        titan: titan_db_config,
    };
    value.raft_engine.enable = true;
    let raft_engine_config = value.raft_engine.mut_config();
    raft_engine_config.dir = "test-dir".to_owned();
    raft_engine_config.batch_compression_threshold.0 = ReadableSize::kb(1).0;
    raft_engine_config.bytes_per_sync.0 = ReadableSize::kb(64).0;
    raft_engine_config.target_file_size.0 = ReadableSize::mb(1).0;
    raft_engine_config.purge_threshold.0 = ReadableSize::gb(1).0;
    raft_engine_config.recovery_mode = RecoveryMode::TolerateTailCorruption;
    raft_engine_config.recovery_read_block_size.0 = ReadableSize::kb(1).0;
    raft_engine_config.recovery_threads = 2;
    value.storage = StorageConfig {
        data_dir: "/var".to_owned(),
        gc_ratio_threshold: 1.2,
        max_key_size: 4096,
        scheduler_concurrency: 123,
        scheduler_worker_pool_size: 1,
        scheduler_pending_write_threshold: ReadableSize::kb(123),
        reserve_space: ReadableSize::gb(10),
        enable_async_apply_prewrite: true,
        api_version: 1,
        enable_ttl: true,
        ttl_check_poll_interval: ReadableDuration::hours(0),
        flow_control: FlowControlConfig {
            enable: false,
            l0_files_threshold: 10,
            memtables_threshold: 10,
            soft_pending_compaction_bytes_limit: ReadableSize(1),
            hard_pending_compaction_bytes_limit: ReadableSize(1),
        },
        block_cache: BlockCacheConfig {
            shared: true,
            capacity: OptionReadableSize(Some(ReadableSize::gb(40))),
            num_shard_bits: 10,
            strict_capacity_limit: true,
            high_pri_pool_ratio: 0.8,
            memory_allocator: Some(String::from("nodump")),
        },
        io_rate_limit: IORateLimitConfig {
            max_bytes_per_sec: ReadableSize::mb(1000),
            mode: IORateLimitMode::AllIo,
            strict: true,
            foreground_read_priority: IOPriority::Low,
            foreground_write_priority: IOPriority::Low,
            flush_priority: IOPriority::Low,
            level_zero_compaction_priority: IOPriority::Low,
            compaction_priority: IOPriority::High,
            replication_priority: IOPriority::Low,
            load_balance_priority: IOPriority::Low,
            gc_priority: IOPriority::High,
            import_priority: IOPriority::High,
            export_priority: IOPriority::High,
            other_priority: IOPriority::Low,
        },
    };
    value.coprocessor = CopConfig {
        split_region_on_table: false,
        batch_split_limit: 1,
        region_max_size: ReadableSize::mb(12),
        region_split_size: ReadableSize::mb(12),
        region_max_keys: 100000,
        region_split_keys: 100000,
        consistency_check_method: ConsistencyCheckMethod::Raw,
        perf_level: PerfLevel::EnableTime,
    };
    let mut cert_allowed_cn = HashSet::default();
    cert_allowed_cn.insert("example.tikv.com".to_owned());
    value.security = SecurityConfig {
        ca_path: "invalid path".to_owned(),
        cert_path: "invalid path".to_owned(),
        key_path: "invalid path".to_owned(),
        override_ssl_target: "".to_owned(),
        cert_allowed_cn,
        redact_info_log: Some(true),
        encryption: EncryptionConfig {
            data_encryption_method: EncryptionMethod::Aes128Ctr,
            data_key_rotation_period: ReadableDuration::days(14),
            enable_file_dictionary_log: false,
            file_dictionary_rewrite_threshold: 123456,
            master_key: MasterKeyConfig::File {
                config: FileConfig {
                    path: "/master/key/path".to_owned(),
                },
            },
            previous_master_key: MasterKeyConfig::Plaintext,
        },
    };
    value.backup = BackupConfig {
        num_threads: 456,
        batch_size: 7,
        sst_max_size: ReadableSize::mb(789),
        s3_multi_part_size: ReadableSize::mb(15),
        hadoop: HadoopConfig {
            home: "/root/hadoop".to_string(),
            linux_user: "hadoop".to_string(),
        },
        ..Default::default()
    };
    value.import = ImportConfig {
        num_threads: 123,
        stream_channel_window: 123,
        import_mode_timeout: ReadableDuration::secs(1453),
    };
    value.panic_when_unexpected_key_or_data = true;
    value.enable_io_snoop = false;
    value.gc = GcConfig {
        ratio_threshold: 1.2,
        batch_keys: 256,
        max_write_bytes_per_sec: ReadableSize::mb(10),
        enable_compaction_filter: false,
        compaction_filter_skip_version_check: true,
    };
    value.pessimistic_txn = PessimisticTxnConfig {
        wait_for_lock_timeout: ReadableDuration::millis(10),
        wake_up_delay_duration: ReadableDuration::millis(100),
        pipelined: false,
        in_memory: true,
    };
    value.cdc = CdcConfig {
        min_ts_interval: ReadableDuration::secs(4),
        old_value_cache_size: 0,
        hibernate_regions_compatible: false,
        incremental_scan_threads: 3,
        incremental_scan_concurrency: 4,
        incremental_scan_speed_limit: ReadableSize(7),
        incremental_scan_ts_filter_ratio: 0.7,
        old_value_cache_memory_quota: ReadableSize::mb(14),
        sink_memory_quota: ReadableSize::mb(7),
    };
    value.resolved_ts = ResolvedTsConfig {
        enable: true,
        advance_ts_interval: ReadableDuration::secs(5),
        scan_lock_pool_size: 1,
    };

    let custom = read_file_in_project_dir("integrations/config/test-custom.toml");
    let load = toml::from_str(&custom).unwrap();
    if value != load {
        diff_config(&value, &load);
    }
    let dump = toml::to_string_pretty(&load).unwrap();
    let load_from_dump = toml::from_str(&dump).unwrap();
    if load != load_from_dump {
        diff_config(&load, &load_from_dump);
    }
}

fn diff_config(lhs: &TiKvConfig, rhs: &TiKvConfig) {
    let lhs_str = format!("{:?}", lhs);
    let rhs_str = format!("{:?}", rhs);

    fn find_index(l: impl Iterator<Item = (u8, u8)>) -> usize {
        let it = l
            .enumerate()
            .take_while(|(_, (l, r))| l == r)
            .filter(|(_, (l, _))| *l == b' ');
        let mut last = None;
        let mut second = None;
        for a in it {
            second = last;
            last = Some(a);
        }
        second.map_or(0, |(i, _)| i)
    }
    let cpl = find_index(lhs_str.bytes().zip(rhs_str.bytes()));
    let csl = find_index(lhs_str.bytes().rev().zip(rhs_str.bytes().rev()));
    if cpl + csl > lhs_str.len() || cpl + csl > rhs_str.len() {
        assert_eq!(lhs, rhs);
    }
    let lhs_diff = String::from_utf8_lossy(&lhs_str.as_bytes()[cpl..lhs_str.len() - csl]);
    let rhs_diff = String::from_utf8_lossy(&rhs_str.as_bytes()[cpl..rhs_str.len() - csl]);
    panic!(
        "config not matched:\nlhs: ...{}...,\nrhs: ...{}...",
        lhs_diff, rhs_diff
    );
}

#[test]
fn test_serde_default_config() {
    let cfg: TiKvConfig = toml::from_str("").unwrap();
    assert_eq!(cfg, TiKvConfig::default());

    let content = read_file_in_project_dir("integrations/config/test-default.toml");
    let cfg: TiKvConfig = toml::from_str(&content).unwrap();
    assert_eq!(cfg, TiKvConfig::default());
}

#[test]
fn test_readpool_default_config() {
    let content = r#"
        [readpool.unified]
        max-thread-count = 1
    "#;
    let cfg: TiKvConfig = toml::from_str(content).unwrap();
    let mut expected = TiKvConfig::default();
    expected.readpool.unified.max_thread_count = 1;
    assert_eq!(cfg, expected);
}

#[test]
fn test_do_not_use_unified_readpool_with_legacy_config() {
    let content = r#"
        [readpool.storage]
        normal-concurrency = 1

        [readpool.coprocessor]
        normal-concurrency = 1
    "#;
    let cfg: TiKvConfig = toml::from_str(content).unwrap();
    assert!(!cfg.readpool.is_unified_pool_enabled());
}

#[test]
fn test_block_cache_backward_compatible() {
    let content = read_file_in_project_dir("integrations/config/test-cache-compatible.toml");
    let mut cfg: TiKvConfig = toml::from_str(&content).unwrap();
    assert!(cfg.storage.block_cache.shared);
    assert!(cfg.storage.block_cache.capacity.0.is_none());
    cfg.compatible_adjust();
    assert!(cfg.storage.block_cache.capacity.0.is_some());
    assert_eq!(
        cfg.storage.block_cache.capacity.0.unwrap().0,
        cfg.rocksdb.defaultcf.block_cache_size.0
            + cfg.rocksdb.writecf.block_cache_size.0
            + cfg.rocksdb.lockcf.block_cache_size.0
            + cfg.raftdb.defaultcf.block_cache_size.0
    );
}

#[test]
fn test_log_backward_compatible() {
    let content = read_file_in_project_dir("integrations/config/test-log-compatible.toml");
    let mut cfg: TiKvConfig = toml::from_str(&content).unwrap();
    assert_eq!(cfg.log.level, slog::Level::Info);
    assert_eq!(cfg.log.file.filename, "");
    assert_eq!(cfg.log.format, LogFormat::Text);
    assert_eq!(cfg.log.file.max_size, ReadableSize::mb(300));
    cfg.compatible_adjust();
    assert_eq!(cfg.log.level, slog::Level::Debug);
    assert_eq!(cfg.log.file.filename, "foo");
    assert_eq!(cfg.log.format, LogFormat::Json);
    assert_eq!(cfg.log.file.max_size, ReadableSize::mb(1024));
}<|MERGE_RESOLUTION|>--- conflicted
+++ resolved
@@ -225,12 +225,8 @@
         io_reschedule_concurrent_max_count: 1234,
         io_reschedule_hotpot_duration: ReadableDuration::secs(4321),
         inspect_interval: ReadableDuration::millis(444),
-<<<<<<< HEAD
-        raft_msg_flush_interval: ReadableDuration::micros(2333),
+        raft_msg_flush_interval: ReadableDuration::micros(250),
         check_leader_lease_interval: ReadableDuration::millis(123),
-=======
-        raft_msg_flush_interval: ReadableDuration::micros(250),
->>>>>>> 99b34363
     };
     value.pd = PdConfig::new(vec!["example.com:443".to_owned()]);
     let titan_cf_config = TitanCfConfig {
