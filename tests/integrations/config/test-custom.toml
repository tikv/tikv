log-level = "debug"
log-file = "foo"
slow-log-file = "slow_foo"
slow-log-threshold = "1s"
log-rotation-timespan = "1d"
panic-when-unexpected-key-or-data = true

[readpool.unified]
min-thread-count = 5
max-thread-count = 10
stack-size = "20MB"
max-tasks-per-worker = 2200

[readpool.storage]
use-unified-pool = true
high-concurrency = 1
normal-concurrency = 3
low-concurrency = 7
max-tasks-per-worker-high = 1000
max-tasks-per-worker-normal = 1500
max-tasks-per-worker-low = 2500
stack-size = "20MB"

[readpool.coprocessor]
use-unified-pool = false
high-concurrency = 2
normal-concurrency = 4
low-concurrency = 6
max-tasks-per-worker-high = 2000
max-tasks-per-worker-normal = 1000
max-tasks-per-worker-low = 3000
stack-size = "12MB"

[server]
addr = "example.com:443"
advertise-addr = "example.com:443"
status-addr = "example.com:443"
status-thread-pool-size = 1
grpc-compression-type = "gzip"
grpc-concurrency = 123
grpc-concurrent-stream = 1234
grpc-memory-pool-quota = 123456
grpc-raft-conn-num = 123
grpc-stream-initial-window-size = 12345
grpc-keepalive-time = "3s"
grpc-keepalive-timeout = "1m"
concurrent-send-snap-limit = 4
concurrent-recv-snap-limit = 4
end-point-recursion-limit = 100
end-point-stream-channel-size = 16
end-point-batch-row-limit = 64
end-point-stream-batch-row-limit = 4096
end-point-enable-batch-if-possible = true
end-point-request-max-handle-duration = "12s"
end-point-max-concurrency = 10
snap-max-write-bytes-per-sec = "10MB"
snap-max-total-size = "10GB"
stats-concurrency = 10
heavy-load-threshold = 1000
heavy-load-wait-duration = "2ms"
enable-request-batch = false
request-batch-enable-cross-command = false
request-batch-wait-duration = "10ms"

[server.labels]
a = "b"

[storage]
data-dir = "/var"
gc-ratio-threshold = 1.2
max-key-size = 8192
scheduler-concurrency = 123
scheduler-worker-pool-size = 1
scheduler-pending-write-threshold = "123KB"

[storage.block-cache]
shared = true
capacity = "40GB"
num-shard-bits = 10
strict-capacity-limit = true
high-pri-pool-ratio = 0.8
memory-allocator = "nodump"

[pd]
endpoints = [
    "example.com:443",
]

[metric]
interval = "12s"
address = "example.com:443"
job = "tikv_1"

[raftstore]
sync-log = false
prevote = false
raftdb-path = "/var"
capacity = 123
raft-base-tick-interval = "12s"
raft-heartbeat-ticks = 1
raft-election-timeout-ticks = 12
raft-min-election-timeout-ticks = 14
raft-max-election-timeout-ticks = 20
raft-max-size-per-msg = "12MB"
raft-max-inflight-msgs = 123
raft-entry-max-size = "12MB"
raft-log-gc-tick-interval = "12s"
raft-log-gc-threshold = 12
raft-log-gc-count-limit = 12
raft-log-gc-size-limit = "1KB"
raft-entry-cache-life-time = "12s"
raft-reject-transfer-leader-duration = "3s"
split-region-check-tick-interval = "12s"
region-split-check-diff = "6MB"
region-compact-check-interval = "12s"
clean-stale-peer-delay = "13s"
region-compact-check-step = 1234
region-compact-min-tombstones = 999
region-compact-tombstones-percent = 33
pd-heartbeat-tick-interval = "12m"
pd-store-heartbeat-tick-interval = "12s"
snap-mgr-gc-tick-interval = "12m"
snap-gc-timeout = "12h"
lock-cf-compact-interval = "12m"
lock-cf-compact-bytes-threshold = "123MB"
notify-capacity = 12345
messages-per-tick = 12345
max-peer-down-duration = "12m"
max-leader-missing-duration = "12h"
abnormal-leader-missing-duration = "6h"
peer-stale-state-check-interval = "2h"
leader-transfer-max-log-lag = 123
snap-apply-batch-size = "12MB"
consistency-check-interval = "12s"
report-region-flow-interval = "12m"
raft-store-max-leader-lease = "12s"
right-derive-when-split = false
allow-remove-leader = true
merge-max-log-gap = 3
merge-check-tick-interval = "11s"
use-delete-range = true
cleanup-import-sst-interval = "12m"
local-read-batch-size = 33
apply-max-batch-size = 22
apply-pool-size = 4
store-max-batch-size = 21
store-pool-size = 3
future-poll-size = 2
hibernate-regions = false
early-apply = false
<<<<<<< HEAD
quorum-algorithm = "integration-on-half-fail"
perf-level = 5
=======
>>>>>>> d2c269b8

[coprocessor]
split-region-on-table = false
batch-split-limit = 1
region-max-size = "12MB"
region-split-size = "12MB"
region-max-keys = 100000
region-split-keys = 100000

[rocksdb]
wal-recovery-mode = 1
wal-dir = "/var"
wal-ttl-seconds = 1
wal-size-limit = "1KB"
max-total-wal-size = "1GB"
max-background-jobs = 12
max-manifest-file-size = "12MB"
create-if-missing = false
max-open-files = 12345
enable-statistics = false
stats-dump-period = "12m"
compaction-readahead-size = "1KB"
info-log-max-size = "1KB"
info-log-roll-time = "12s"
info-log-keep-log-file-num = 1000
info-log-dir = "/var"
rate-bytes-per-sec = "1KB"
rate-limiter-mode = 3
auto-tuned = true
bytes-per-sync = "1MB"
wal-bytes-per-sync = "32KB"
max-sub-compactions = 12
writable-file-max-buffer-size = "12MB"
use-direct-io-for-flush-and-compaction = true
enable-pipelined-write = false
enable-unordered-write = true
enable-multi-batch-write = false

[rocksdb.titan]
enabled = true
dirname = "bar"
disable-gc = false
max-background-gc = 9
purge-obsolete-files-period = "1s"

[rocksdb.defaultcf]
block-size = "12KB"
block-cache-size = "12GB"
disable-block-cache = false
cache-index-and-filter-blocks = false
pin-l0-filter-and-index-blocks = false
use-bloom-filter = false
optimize-filters-for-hits = false
whole-key-filtering = true
bloom-filter-bits-per-key = 123
block-based-bloom-filter = true
read-amp-bytes-per-bit = 0
compression-per-level = [
    "no",
    "no",
    "zstd",
    "zstd",
    "no",
    "zstd",
    "lz4",
]
write-buffer-size = "1MB"
max-write-buffer-number = 12
min-write-buffer-number-to-merge = 12
max-bytes-for-level-base = "12KB"
target-file-size-base = "123KB"
level0-file-num-compaction-trigger = 123
level0-slowdown-writes-trigger = 123
level0-stop-writes-trigger = 123
max-compaction-bytes = "1GB"
compaction-pri = 3
dynamic-level-bytes = true
num-levels = 4
max-bytes-for-level-multiplier = 8
compaction-style = 1
disable-auto-compactions = true
soft-pending-compaction-bytes-limit = "12GB"
hard-pending-compaction-bytes-limit = "12GB"
force-consistency-checks = false
prop-size-index-distance = 4000000
prop-keys-index-distance = 40000
enable-doubly-skiplist = false

[rocksdb.defaultcf.titan]
min-blob-size = "2018B"
blob-file-compression = "zstd"
blob-cache-size = "12GB"
min-gc-batch-size = "12KB"
max-gc-batch-size = "12MB"
discardable-ratio = 0.00156
sample-ratio = 0.982
merge-small-file-threshold = "21KB"
blob-run-mode = "fallback"
level-merge = true
range-merge = true
max-sorted-runs = 100
gc-merge-rewrite = true

[rocksdb.writecf]
block-size = "12KB"
block-cache-size = "12GB"
disable-block-cache = false
cache-index-and-filter-blocks = false
pin-l0-filter-and-index-blocks = false
use-bloom-filter = false
optimize-filters-for-hits = true
whole-key-filtering = true
bloom-filter-bits-per-key = 123
block-based-bloom-filter = true
read-amp-bytes-per-bit = 0
compression-per-level = [
    "no",
    "no",
    "zstd",
    "zstd",
    "no",
    "zstd",
    "lz4",
]
write-buffer-size = "1MB"
max-write-buffer-number = 12
min-write-buffer-number-to-merge = 12
max-bytes-for-level-base = "12KB"
target-file-size-base = "123KB"
level0-file-num-compaction-trigger = 123
level0-slowdown-writes-trigger = 123
level0-stop-writes-trigger = 123
max-compaction-bytes = "1GB"
compaction-pri = 3
dynamic-level-bytes = true
num-levels = 4
max-bytes-for-level-multiplier = 8
compaction-style = 1
disable-auto-compactions = true
soft-pending-compaction-bytes-limit = "12GB"
hard-pending-compaction-bytes-limit = "12GB"
force-consistency-checks = false
prop-size-index-distance = 4000000
prop-keys-index-distance = 40000

[rocksdb.lockcf]
block-size = "12KB"
block-cache-size = "12GB"
disable-block-cache = false
cache-index-and-filter-blocks = false
pin-l0-filter-and-index-blocks = false
use-bloom-filter = false
optimize-filters-for-hits = true
whole-key-filtering = true
bloom-filter-bits-per-key = 123
block-based-bloom-filter = true
read-amp-bytes-per-bit = 0
compression-per-level = [
    "no",
    "no",
    "zstd",
    "zstd",
    "no",
    "zstd",
    "lz4",
]
write-buffer-size = "1MB"
max-write-buffer-number = 12
min-write-buffer-number-to-merge = 12
max-bytes-for-level-base = "12KB"
target-file-size-base = "123KB"
level0-file-num-compaction-trigger = 123
level0-slowdown-writes-trigger = 123
level0-stop-writes-trigger = 123
max-compaction-bytes = "1GB"
compaction-pri = 3
dynamic-level-bytes = true
num-levels = 4
max-bytes-for-level-multiplier = 8
compaction-style = 1
disable-auto-compactions = true
soft-pending-compaction-bytes-limit = "12GB"
hard-pending-compaction-bytes-limit = "12GB"
force-consistency-checks = false
prop-size-index-distance = 4000000
prop-keys-index-distance = 40000

[rocksdb.raftcf]
block-size = "12KB"
block-cache-size = "12GB"
disable-block-cache = false
cache-index-and-filter-blocks = false
pin-l0-filter-and-index-blocks = false
use-bloom-filter = false
optimize-filters-for-hits = false
whole-key-filtering = true
bloom-filter-bits-per-key = 123
block-based-bloom-filter = true
read-amp-bytes-per-bit = 0
compression-per-level = [
    "no",
    "no",
    "zstd",
    "zstd",
    "no",
    "zstd",
    "lz4",
]
write-buffer-size = "1MB"
max-write-buffer-number = 12
min-write-buffer-number-to-merge = 12
max-bytes-for-level-base = "12KB"
target-file-size-base = "123KB"
level0-file-num-compaction-trigger = 123
level0-slowdown-writes-trigger = 123
level0-stop-writes-trigger = 123
max-compaction-bytes = "1GB"
compaction-pri = 3
dynamic-level-bytes = true
num-levels = 4
max-bytes-for-level-multiplier = 8
compaction-style = 1
disable-auto-compactions = true
soft-pending-compaction-bytes-limit = "12GB"
hard-pending-compaction-bytes-limit = "12GB"
force-consistency-checks = false
prop-size-index-distance = 4000000
prop-keys-index-distance = 40000

[raftdb]
wal-recovery-mode = 3
wal-dir = "/var"
wal-ttl-seconds = 1
wal-size-limit = "12KB"
max-total-wal-size = "1GB"
max-background-jobs = 12
max-manifest-file-size = "12MB"
create-if-missing = false
max-open-files = 12345
enable-statistics = false
stats-dump-period = "12m"
compaction-readahead-size = "1KB"
info-log-max-size = "1KB"
info-log-roll-time = "1s"
info-log-keep-log-file-num = 1000
info-log-dir = "/var"
max-sub-compactions = 12
writable-file-max-buffer-size = "12MB"
use-direct-io-for-flush-and-compaction = true
enable-pipelined-write = false
allow-concurrent-memtable-write = true
bytes-per-sync = "1MB"
wal-bytes-per-sync = "32KB"

[raftdb.titan]
enabled = true
dirname = "bar"
disable-gc = false
max-background-gc = 9
purge-obsolete-files-period = "1s"

[raftdb.defaultcf]
block-size = "12KB"
block-cache-size = "12GB"
disable-block-cache = false
cache-index-and-filter-blocks = false
pin-l0-filter-and-index-blocks = false
use-bloom-filter = false
optimize-filters-for-hits = false
whole-key-filtering = true
bloom-filter-bits-per-key = 123
block-based-bloom-filter = true
read-amp-bytes-per-bit = 0
compression-per-level = [
    "no",
    "no",
    "zstd",
    "zstd",
    "no",
    "zstd",
    "lz4",
]
write-buffer-size = "1MB"
max-write-buffer-number = 12
min-write-buffer-number-to-merge = 12
max-bytes-for-level-base = "12KB"
target-file-size-base = "123KB"
level0-file-num-compaction-trigger = 123
level0-slowdown-writes-trigger = 123
level0-stop-writes-trigger = 123
max-compaction-bytes = "1GB"
compaction-pri = 3
dynamic-level-bytes = true
num-levels = 4
max-bytes-for-level-multiplier = 8
compaction-style = 1
disable-auto-compactions = true
soft-pending-compaction-bytes-limit = "12GB"
hard-pending-compaction-bytes-limit = "12GB"
force-consistency-checks = false
prop-size-index-distance = 4000000
prop-keys-index-distance = 40000

[raftdb.defaultcf.titan]
min-blob-size = "2018B"
blob-file-compression = "zstd"
blob-cache-size = "12GB"
min-gc-batch-size = "12KB"
max-gc-batch-size = "12MB"
discardable-ratio = 0.00156
sample-ratio = 0.982
merge-small-file-threshold = "21KB"
blob-run-mode = "fallback"
level-merge = true
range-merge = true
max-sorted-runs = 100
gc-merge-rewrite = true

[security]
ca-path = "invalid path"
cert-path = "invalid path"
key-path = "invalid path"
cert-allowed-cn = [
    "example.tikv.com",
]

[encryption]
method = "aes128-ctr"
data-key-rotation-period = "14d"

[encryption.master-key]
type = "file"
method = "aes256-ctr"
path = "/master/key/path"

[encryption.previous-master-key]
type = "plaintext"

[import]
num-threads = 123
stream-channel-window = 123

[gc]
ratio-threshold = 1.2
batch-keys = 256
max-write-bytes-per-sec = "10MB"

[pessimistic-txn]
enabled = false
wait-for-lock-timeout = "10ms"
wake-up-delay-duration = 100 # test backward compatible
pipelined = true
<|MERGE_RESOLUTION|>--- conflicted
+++ resolved
@@ -148,11 +148,7 @@
 future-poll-size = 2
 hibernate-regions = false
 early-apply = false
-<<<<<<< HEAD
-quorum-algorithm = "integration-on-half-fail"
 perf-level = 5
-=======
->>>>>>> d2c269b8
 
 [coprocessor]
 split-region-on-table = false
