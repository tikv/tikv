log-level = "debug"
log-file = "foo"
log-format = "json"
slow-log-file = "slow_foo"
slow-log-threshold = "1s"
log-rotation-timespan = "1d"
panic-when-unexpected-key-or-data = true

[readpool.unified]
min-thread-count = 5
max-thread-count = 10
stack-size = "20MB"
max-tasks-per-worker = 2200

[readpool.storage]
use-unified-pool = true
high-concurrency = 1
normal-concurrency = 3
low-concurrency = 7
max-tasks-per-worker-high = 1000
max-tasks-per-worker-normal = 1500
max-tasks-per-worker-low = 2500
stack-size = "20MB"

[readpool.coprocessor]
use-unified-pool = false
high-concurrency = 2
normal-concurrency = 4
low-concurrency = 6
max-tasks-per-worker-high = 2000
max-tasks-per-worker-normal = 1000
max-tasks-per-worker-low = 3000
stack-size = "12MB"

[server]
addr = "example.com:443"
advertise-addr = "example.com:443"
status-addr = "example.com:443"
advertise-status-addr = "example.com:443"
status-thread-pool-size = 1
max-grpc-send-msg-len = 6291456
grpc-compression-type = "gzip"
grpc-concurrency = 123
grpc-concurrent-stream = 1234
grpc-memory-pool-quota = 123456
grpc-raft-conn-num = 123
grpc-stream-initial-window-size = 12345
grpc-keepalive-time = "3s"
grpc-keepalive-timeout = "1m"
concurrent-send-snap-limit = 4
concurrent-recv-snap-limit = 4
end-point-recursion-limit = 100
end-point-stream-channel-size = 16
end-point-batch-row-limit = 64
end-point-stream-batch-row-limit = 4096
end-point-enable-batch-if-possible = true
end-point-request-max-handle-duration = "12s"
end-point-max-concurrency = 10
snap-max-write-bytes-per-sec = "10MB"
snap-max-total-size = "10GB"
stats-concurrency = 10
heavy-load-threshold = 1000
heavy-load-wait-duration = "2ms"
enable-request-batch = false
background-thread-count = 999
end-point-slow-log-threshold = "1s"

[server.labels]
a = "b"

[storage]
data-dir = "/var"
gc-ratio-threshold = 1.2
max-key-size = 8192
scheduler-concurrency = 123
scheduler-worker-pool-size = 1
scheduler-pending-write-threshold = "123KB"
enable-async-apply-prewrite = true

[storage.block-cache]
shared = true
capacity = "40GB"
num-shard-bits = 10
strict-capacity-limit = true
high-pri-pool-ratio = 0.8
memory-allocator = "nodump"

[pd]
endpoints = [
    "example.com:443",
]

[metric]
job = "tikv_1"

[raftstore]
prevote = false
raftdb-path = "/var"
capacity = 123
raft-base-tick-interval = "12s"
raft-heartbeat-ticks = 1
raft-election-timeout-ticks = 12
raft-min-election-timeout-ticks = 14
raft-max-election-timeout-ticks = 20
raft-max-size-per-msg = "12MB"
raft-max-inflight-msgs = 123
raft-entry-max-size = "12MB"
raft-log-gc-tick-interval = "12s"
raft-log-gc-threshold = 12
raft-log-gc-count-limit = 12
raft-log-gc-size-limit = "1KB"
raft-log-reserve-max-ticks = 100
raft-engine-purge-interval = "20m"
raft-entry-cache-life-time = "12s"
raft-reject-transfer-leader-duration = "3s"
split-region-check-tick-interval = "12s"
region-split-check-diff = "6MB"
region-compact-check-interval = "12s"
clean-stale-peer-delay = "0s"
region-compact-check-step = 1234
region-compact-min-tombstones = 999
region-compact-tombstones-percent = 33
pd-heartbeat-tick-interval = "12m"
pd-store-heartbeat-tick-interval = "12s"
snap-mgr-gc-tick-interval = "12m"
snap-gc-timeout = "12h"
lock-cf-compact-interval = "12m"
lock-cf-compact-bytes-threshold = "123MB"
notify-capacity = 12345
messages-per-tick = 12345
max-peer-down-duration = "12m"
max-leader-missing-duration = "12h"
abnormal-leader-missing-duration = "6h"
peer-stale-state-check-interval = "2h"
leader-transfer-max-log-lag = 123
snap-apply-batch-size = "12MB"
consistency-check-interval = "12s"
report-region-flow-interval = "12m"
raft-store-max-leader-lease = "12s"
right-derive-when-split = false
allow-remove-leader = true
merge-max-log-gap = 3
merge-check-tick-interval = "11s"
use-delete-range = true
cleanup-import-sst-interval = "12m"
local-read-batch-size = 33
apply-max-batch-size = 22
apply-pool-size = 4
apply-reschedule-duration = "3s"
apply-yield-duration = "333ms"
store-max-batch-size = 21
store-pool-size = 3
store-reschedule-duration = "2s"
future-poll-size = 2
hibernate-regions = false
hibernate-timeout = "1h"
dev-assert = true
perf-level = 5

[coprocessor]
split-region-on-table = false
batch-split-limit = 1
region-max-size = "12MB"
region-split-size = "12MB"
region-max-keys = 100000
region-split-keys = 100000
consistency-check-method = "raw"
perf-level = 5

[rocksdb]
wal-recovery-mode = 1
wal-dir = "/var"
wal-ttl-seconds = 1
wal-size-limit = "1KB"
max-total-wal-size = "1GB"
max-background-jobs = 12
max-background-flushes = 4
max-manifest-file-size = "12MB"
create-if-missing = false
max-open-files = 12345
enable-statistics = false
stats-dump-period = "12m"
compaction-readahead-size = "1KB"
info-log-max-size = "1KB"
info-log-roll-time = "12s"
info-log-keep-log-file-num = 1000
info-log-dir = "/var"
rate-bytes-per-sec = "1KB"
rate-limiter-refill-period = "10ms"
rate-limiter-mode = 3
auto-tuned = false
bytes-per-sync = "1MB"
wal-bytes-per-sync = "32KB"
max-sub-compactions = 12
writable-file-max-buffer-size = "12MB"
use-direct-io-for-flush-and-compaction = true
enable-pipelined-write = false
enable-unordered-write = true
enable-multi-batch-write = false

[rocksdb.titan]
enabled = true
dirname = "bar"
disable-gc = false
max-background-gc = 9
purge-obsolete-files-period = "1s"

[rocksdb.defaultcf]
block-size = "12KB"
block-cache-size = "12GB"
disable-block-cache = false
cache-index-and-filter-blocks = false
pin-l0-filter-and-index-blocks = false
use-bloom-filter = false
optimize-filters-for-hits = false
whole-key-filtering = true
bloom-filter-bits-per-key = 123
block-based-bloom-filter = true
read-amp-bytes-per-bit = 0
compression-per-level = [
    "no",
    "no",
    "zstd",
    "zstd",
    "no",
    "zstd",
    "lz4",
]
write-buffer-size = "1MB"
max-write-buffer-number = 12
min-write-buffer-number-to-merge = 12
max-bytes-for-level-base = "12KB"
target-file-size-base = "123KB"
level0-file-num-compaction-trigger = 123
level0-slowdown-writes-trigger = 123
level0-stop-writes-trigger = 123
max-compaction-bytes = "1GB"
compaction-pri = 3
dynamic-level-bytes = true
num-levels = 4
max-bytes-for-level-multiplier = 8
compaction-style = 1
disable-auto-compactions = true
soft-pending-compaction-bytes-limit = "12GB"
hard-pending-compaction-bytes-limit = "12GB"
force-consistency-checks = true
prop-size-index-distance = 4000000
prop-keys-index-distance = 40000
enable-doubly-skiplist = false
enable-compaction-guard = false
compaction-guard-min-output-file-size = "12MB"
compaction-guard-max-output-file-size = "34MB"

[rocksdb.defaultcf.titan]
min-blob-size = "2018B"
blob-file-compression = "zstd"
blob-cache-size = "12GB"
min-gc-batch-size = "12KB"
max-gc-batch-size = "12MB"
discardable-ratio = 0.00156
sample-ratio = 0.982
merge-small-file-threshold = "21KB"
blob-run-mode = "fallback"
level-merge = true
range-merge = true
max-sorted-runs = 100
gc-merge-rewrite = true

[rocksdb.writecf]
block-size = "12KB"
block-cache-size = "12GB"
disable-block-cache = false
cache-index-and-filter-blocks = false
pin-l0-filter-and-index-blocks = false
use-bloom-filter = false
optimize-filters-for-hits = true
whole-key-filtering = true
bloom-filter-bits-per-key = 123
block-based-bloom-filter = true
read-amp-bytes-per-bit = 0
compression-per-level = [
    "no",
    "no",
    "zstd",
    "zstd",
    "no",
    "zstd",
    "lz4",
]
write-buffer-size = "1MB"
max-write-buffer-number = 12
min-write-buffer-number-to-merge = 12
max-bytes-for-level-base = "12KB"
target-file-size-base = "123KB"
level0-file-num-compaction-trigger = 123
level0-slowdown-writes-trigger = 123
level0-stop-writes-trigger = 123
max-compaction-bytes = "1GB"
compaction-pri = 3
dynamic-level-bytes = true
num-levels = 4
max-bytes-for-level-multiplier = 8
compaction-style = 1
disable-auto-compactions = true
soft-pending-compaction-bytes-limit = "12GB"
hard-pending-compaction-bytes-limit = "12GB"
force-consistency-checks = true
prop-size-index-distance = 4000000
prop-keys-index-distance = 40000
enable-compaction-guard = false
compaction-guard-min-output-file-size = "12MB"
compaction-guard-max-output-file-size = "34MB"

[rocksdb.lockcf]
block-size = "12KB"
block-cache-size = "12GB"
disable-block-cache = false
cache-index-and-filter-blocks = false
pin-l0-filter-and-index-blocks = false
use-bloom-filter = false
optimize-filters-for-hits = true
whole-key-filtering = true
bloom-filter-bits-per-key = 123
block-based-bloom-filter = true
read-amp-bytes-per-bit = 0
compression-per-level = [
    "no",
    "no",
    "zstd",
    "zstd",
    "no",
    "zstd",
    "lz4",
]
write-buffer-size = "1MB"
max-write-buffer-number = 12
min-write-buffer-number-to-merge = 12
max-bytes-for-level-base = "12KB"
target-file-size-base = "123KB"
level0-file-num-compaction-trigger = 123
level0-slowdown-writes-trigger = 123
level0-stop-writes-trigger = 123
max-compaction-bytes = "1GB"
compaction-pri = 3
dynamic-level-bytes = true
num-levels = 4
max-bytes-for-level-multiplier = 8
compaction-style = 1
disable-auto-compactions = true
soft-pending-compaction-bytes-limit = "12GB"
hard-pending-compaction-bytes-limit = "12GB"
force-consistency-checks = true
prop-size-index-distance = 4000000
prop-keys-index-distance = 40000
enable-compaction-guard = true
compaction-guard-min-output-file-size = "12MB"
compaction-guard-max-output-file-size = "34MB"

[rocksdb.raftcf]
block-size = "12KB"
block-cache-size = "12GB"
disable-block-cache = false
cache-index-and-filter-blocks = false
pin-l0-filter-and-index-blocks = false
use-bloom-filter = false
optimize-filters-for-hits = false
whole-key-filtering = true
bloom-filter-bits-per-key = 123
block-based-bloom-filter = true
read-amp-bytes-per-bit = 0
compression-per-level = [
    "no",
    "no",
    "zstd",
    "zstd",
    "no",
    "zstd",
    "lz4",
]
write-buffer-size = "1MB"
max-write-buffer-number = 12
min-write-buffer-number-to-merge = 12
max-bytes-for-level-base = "12KB"
target-file-size-base = "123KB"
level0-file-num-compaction-trigger = 123
level0-slowdown-writes-trigger = 123
level0-stop-writes-trigger = 123
max-compaction-bytes = "1GB"
compaction-pri = 3
dynamic-level-bytes = true
num-levels = 4
max-bytes-for-level-multiplier = 8
compaction-style = 1
disable-auto-compactions = true
soft-pending-compaction-bytes-limit = "12GB"
hard-pending-compaction-bytes-limit = "12GB"
force-consistency-checks = true
prop-size-index-distance = 4000000
prop-keys-index-distance = 40000
enable-compaction-guard = true
compaction-guard-min-output-file-size = "12MB"
compaction-guard-max-output-file-size = "34MB"

[rocksdb.ver-defaultcf]
block-size = "12KB"
block-cache-size = "12GB"
disable-block-cache = false
cache-index-and-filter-blocks = false
pin-l0-filter-and-index-blocks = false
use-bloom-filter = false
optimize-filters-for-hits = false
whole-key-filtering = true
bloom-filter-bits-per-key = 123
block-based-bloom-filter = true
read-amp-bytes-per-bit = 0
compression-per-level = [
    "no",
    "no",
    "zstd",
    "zstd",
    "no",
    "zstd",
    "lz4",
]
write-buffer-size = "1MB"
max-write-buffer-number = 12
min-write-buffer-number-to-merge = 12
max-bytes-for-level-base = "12KB"
target-file-size-base = "123KB"
level0-file-num-compaction-trigger = 123
level0-slowdown-writes-trigger = 123
level0-stop-writes-trigger = 123
max-compaction-bytes = "1GB"
compaction-pri = 3
dynamic-level-bytes = true
num-levels = 4
max-bytes-for-level-multiplier = 8
compaction-style = 1
disable-auto-compactions = true
soft-pending-compaction-bytes-limit = "12GB"
hard-pending-compaction-bytes-limit = "12GB"
force-consistency-checks = true
prop-size-index-distance = 4000000
prop-keys-index-distance = 40000
enable-doubly-skiplist = false
enable-compaction-guard = true
compaction-guard-min-output-file-size = "12MB"
compaction-guard-max-output-file-size = "34MB"

[rocksdb.ver-defaultcf.titan]
min-blob-size = "2018B"
blob-file-compression = "zstd"
blob-cache-size = "12GB"
min-gc-batch-size = "12KB"
max-gc-batch-size = "12MB"
discardable-ratio = 0.00156
sample-ratio = 0.982
merge-small-file-threshold = "21KB"
blob-run-mode = "fallback"
level-merge = true
range-merge = true
max-sorted-runs = 100
gc-merge-rewrite = true

[raftdb]
wal-recovery-mode = 3
wal-dir = "/var"
wal-ttl-seconds = 1
wal-size-limit = "12KB"
max-total-wal-size = "1GB"
max-background-jobs = 12
max-background-flushes = 4
max-manifest-file-size = "12MB"
create-if-missing = false
max-open-files = 12345
enable-statistics = false
stats-dump-period = "12m"
compaction-readahead-size = "1KB"
info-log-max-size = "1KB"
info-log-roll-time = "1s"
info-log-keep-log-file-num = 1000
info-log-dir = "/var"
max-sub-compactions = 12
writable-file-max-buffer-size = "12MB"
use-direct-io-for-flush-and-compaction = true
enable-pipelined-write = false
allow-concurrent-memtable-write = false
bytes-per-sync = "1MB"
wal-bytes-per-sync = "32KB"

[raftdb.titan]
enabled = true
dirname = "bar"
disable-gc = false
max-background-gc = 9
purge-obsolete-files-period = "1s"

[raftdb.defaultcf]
block-size = "12KB"
block-cache-size = "12GB"
disable-block-cache = false
cache-index-and-filter-blocks = false
pin-l0-filter-and-index-blocks = false
use-bloom-filter = false
optimize-filters-for-hits = false
whole-key-filtering = true
bloom-filter-bits-per-key = 123
block-based-bloom-filter = true
read-amp-bytes-per-bit = 0
compression-per-level = [
    "no",
    "no",
    "zstd",
    "zstd",
    "no",
    "zstd",
    "lz4",
]
write-buffer-size = "1MB"
max-write-buffer-number = 12
min-write-buffer-number-to-merge = 12
max-bytes-for-level-base = "12KB"
target-file-size-base = "123KB"
level0-file-num-compaction-trigger = 123
level0-slowdown-writes-trigger = 123
level0-stop-writes-trigger = 123
max-compaction-bytes = "1GB"
compaction-pri = 3
dynamic-level-bytes = true
num-levels = 4
max-bytes-for-level-multiplier = 8
compaction-style = 1
disable-auto-compactions = true
soft-pending-compaction-bytes-limit = "12GB"
hard-pending-compaction-bytes-limit = "12GB"
force-consistency-checks = true
prop-size-index-distance = 4000000
prop-keys-index-distance = 40000
enable-compaction-guard = true
compaction-guard-min-output-file-size = "12MB"
compaction-guard-max-output-file-size = "34MB"

[raftdb.defaultcf.titan]
min-blob-size = "2018B"
blob-file-compression = "zstd"
blob-cache-size = "12GB"
min-gc-batch-size = "12KB"
max-gc-batch-size = "12MB"
discardable-ratio = 0.00156
sample-ratio = 0.982
merge-small-file-threshold = "21KB"
blob-run-mode = "fallback"
level-merge = true
range-merge = true
max-sorted-runs = 100
gc-merge-rewrite = true

[raft-engine]
enable = true
dir = "test-dir"

[security]
ca-path = "invalid path"
cert-path = "invalid path"
key-path = "invalid path"
redact-info-log = true
cert-allowed-cn = [
    "example.tikv.com",
]

[security.encryption]
data-encryption-method = "aes128-ctr"
data-key-rotation-period = "14d"
enable-file-dictionary-log = false
file-dictionary-rewrite-threshold = 123456

[security.encryption.master-key]
type = "file"
path = "/master/key/path"

[security.encryption.previous-master-key]
type = "plaintext"

[backup]
num-threads = 456
<<<<<<< HEAD
region-max-size = "789MB"
=======
batch-size = 7
>>>>>>> 5b599e22

[import]
num-threads = 123
stream-channel-window = 123
import-mode-timeout = "1453s"

[gc]
ratio-threshold = 1.2
batch-keys = 256
max-write-bytes-per-sec = "10MB"
enable-compaction-filter = true
compaction-filter-skip-version-check = true

[pessimistic-txn]
enabled = false # test backward compatibility
wait-for-lock-timeout = "10ms"
wake-up-delay-duration = 100 # test backward compatibility
pipelined = false

[cdc]
min-ts-interval = "4s"
old-value-cache-size = 512
hibernate-regions-compatible = false<|MERGE_RESOLUTION|>--- conflicted
+++ resolved
@@ -583,11 +583,8 @@
 
 [backup]
 num-threads = 456
-<<<<<<< HEAD
+batch-size = 7
 region-max-size = "789MB"
-=======
-batch-size = 7
->>>>>>> 5b599e22
 
 [import]
 num-threads = 123
