log-level = "debug"
log-file = "foo"
log-format = "json"
slow-log-file = "slow_foo"
slow-log-threshold = "1s"
log-rotation-timespan = "1d"
panic-when-unexpected-key-or-data = true
enable-io-snoop = false
abort-on-panic = true
memory-usage-limit = "10GB"
memory-usage-high-water= 0.65

[readpool.unified]
min-thread-count = 5
max-thread-count = 10
stack-size = "20MB"
max-tasks-per-worker = 2200

[readpool.storage]
use-unified-pool = true
high-concurrency = 1
normal-concurrency = 3
low-concurrency = 7
max-tasks-per-worker-high = 1000
max-tasks-per-worker-normal = 1500
max-tasks-per-worker-low = 2500
stack-size = "20MB"

[readpool.coprocessor]
use-unified-pool = false
high-concurrency = 2
normal-concurrency = 4
low-concurrency = 6
max-tasks-per-worker-high = 2000
max-tasks-per-worker-normal = 1000
max-tasks-per-worker-low = 3000
stack-size = "12MB"

[server]
addr = "example.com:443"
advertise-addr = "example.com:443"
status-addr = "example.com:443"
advertise-status-addr = "example.com:443"
status-thread-pool-size = 1
max-grpc-send-msg-len = 6291456
raft-client-grpc-send-msg-buffer = 1263616
raft-client-queue-size = 1234
raft-msg-max-batch-size = 123
grpc-compression-type = "gzip"
grpc-concurrency = 123
grpc-concurrent-stream = 1234
grpc-memory-pool-quota = 123456
grpc-raft-conn-num = 123
grpc-stream-initial-window-size = 12345
grpc-keepalive-time = "3s"
grpc-keepalive-timeout = "1m"
concurrent-send-snap-limit = 4
concurrent-recv-snap-limit = 4
end-point-recursion-limit = 100
end-point-stream-channel-size = 16
end-point-batch-row-limit = 64
end-point-stream-batch-row-limit = 4096
end-point-enable-batch-if-possible = true
end-point-request-max-handle-duration = "12s"
end-point-max-concurrency = 10
snap-max-write-bytes-per-sec = "10MB"
snap-max-total-size = "10GB"
stats-concurrency = 10
heavy-load-threshold = 1000
heavy-load-wait-duration = "2ms"
enable-request-batch = false
background-thread-count = 999
end-point-slow-log-threshold = "1s"
forward-max-connections-per-address = 5
reject-messages-on-memory-ratio = 0.8

[server.labels]
a = "b"

[storage]
data-dir = "/var"
gc-ratio-threshold = 1.2
max-key-size = 4096
scheduler-concurrency = 123
scheduler-worker-pool-size = 1
scheduler-pending-write-threshold = "123KB"
enable-async-apply-prewrite = true
reserve-space = "10GB"
enable-ttl = true
ttl-check-poll-interval = "0s"

[storage.block-cache]
shared = true
capacity = "40GB"
num-shard-bits = 10
strict-capacity-limit = true
high-pri-pool-ratio = 0.8
memory-allocator = "nodump"

[storage.flow-control]
enable = false
soft-pending-compaction-bytes-limit = 1
hard-pending-compaction-bytes-limit = 1
memtables-threshold = 10
l0-files-threshold = 10

[storage.io-rate-limit]
max-bytes-per-sec = "1000MB"
mode = "all-io"
strict = true
foreground-read-priority = "low"
foreground-write-priority = "low"
flush-priority = "low"
level-zero-compaction-priority = "low"
compaction-priority = "high"
replication-priority = "low"
load-balance-priority = "low"
gc-priority = "high"
import-priority = "high"
export-priority = "high"
other-priority = "low"

[pd]
endpoints = [
    "example.com:443",
]

[metric]
job = "tikv_1"

[raftstore]
prevote = false
raftdb-path = "/var"
capacity = 123
raft-base-tick-interval = "12s"
raft-heartbeat-ticks = 1
raft-election-timeout-ticks = 12
raft-min-election-timeout-ticks = 14
raft-max-election-timeout-ticks = 20
raft-max-size-per-msg = "12MB"
raft-max-inflight-msgs = 123
raft-entry-max-size = "12MB"
raft-log-compact-sync-interval = "12s"
raft-log-gc-tick-interval = "12s"
raft-log-gc-threshold = 12
raft-log-gc-count-limit = 12
raft-log-gc-size-limit = "1KB"
raft-log-reserve-max-ticks = 100
raft-engine-purge-interval = "20m"
raft-entry-cache-life-time = "12s"
split-region-check-tick-interval = "12s"
region-split-check-diff = "20MB"
region-compact-check-interval = "12s"
clean-stale-peer-delay = "0s"
region-compact-check-step = 1234
region-compact-min-tombstones = 999
region-compact-tombstones-percent = 33
pd-heartbeat-tick-interval = "12m"
pd-store-heartbeat-tick-interval = "12s"
snap-mgr-gc-tick-interval = "12m"
snap-gc-timeout = "12h"
lock-cf-compact-interval = "12m"
lock-cf-compact-bytes-threshold = "123MB"
notify-capacity = 12345
messages-per-tick = 12345
max-peer-down-duration = "12m"
max-leader-missing-duration = "12h"
abnormal-leader-missing-duration = "6h"
peer-stale-state-check-interval = "2h"
leader-transfer-max-log-lag = 123
snap-apply-batch-size = "12MB"
consistency-check-interval = "12s"
report-region-flow-interval = "12m"
raft-store-max-leader-lease = "12s"
right-derive-when-split = false
allow-remove-leader = true
merge-max-log-gap = 3
merge-check-tick-interval = "11s"
use-delete-range = true
cleanup-import-sst-interval = "12m"
local-read-batch-size = 33
apply-max-batch-size = 22
apply-pool-size = 4
apply-reschedule-duration = "3s"
apply-before-pause-wait-us = 123
apply-yield-duration = "333ms"
store-max-batch-size = 21
store-pool-size = 3
store-reschedule-duration = "2s"
store-before-pause-wait-us = 123
store-io-pool-size = 5
store-io-notify-capacity = 123456
future-poll-size = 2
hibernate-regions = false
dev-assert = true
perf-level = 1
evict-cache-on-memory-ratio = 0.8
cmd-batch = false
cmd-batch-concurrent-ready-max-count = 123
raft-write-size-limit = "34MB"
waterfall-metrics = true
io-reschedule-concurrent-max-count = 1234
io-reschedule-hotpot-duration = "4321s"
inspect-interval = "444ms"
raft-msg-flush-interval = "2333us"

[coprocessor]
split-region-on-table = false
batch-split-limit = 1
region-max-size = "12MB"
region-split-size = "12MB"
region-max-keys = 100000
region-split-keys = 100000
consistency-check-method = "raw"
perf-level = 5

[rocksdb]
wal-recovery-mode = "absolute-consistency"
wal-dir = "/var"
wal-ttl-seconds = 1
wal-size-limit = "1KB"
max-total-wal-size = "1GB"
max-background-jobs = 12
max-background-flushes = 4
max-manifest-file-size = "12MB"
create-if-missing = false
max-open-files = 12345
enable-statistics = false
stats-dump-period = "12m"
compaction-readahead-size = "1KB"
info-log-max-size = "1KB"
info-log-roll-time = "12s"
info-log-keep-log-file-num = 1000
info-log-dir = "/var"
rate-bytes-per-sec = "1KB"
rate-limiter-refill-period = "10ms"
rate-limiter-mode = "all-io"
rate-limiter-auto-tuned = false
bytes-per-sync = "1MB"
wal-bytes-per-sync = "32KB"
max-sub-compactions = 12
writable-file-max-buffer-size = "12MB"
use-direct-io-for-flush-and-compaction = true
enable-pipelined-write = false
enable-unordered-write = true
enable-multi-batch-write = false

[rocksdb.titan]
enabled = true
dirname = "bar"
disable-gc = false
max-background-gc = 9
purge-obsolete-files-period = "1s"

[rocksdb.defaultcf]
block-size = "12KB"
block-cache-size = "12GB"
disable-block-cache = false
cache-index-and-filter-blocks = false
pin-l0-filter-and-index-blocks = false
use-bloom-filter = false
optimize-filters-for-hits = false
whole-key-filtering = true
bloom-filter-bits-per-key = 123
block-based-bloom-filter = true
read-amp-bytes-per-bit = 0
compression-per-level = [
    "no",
    "no",
    "zstd",
    "zstd",
    "no",
    "zstd",
    "lz4",
]
bottommost-level-compression = "disable"
bottommost-zstd-compression-dict-size = 1024
bottommost-zstd-compression-sample-size = 1024
write-buffer-size = "1MB"
max-write-buffer-number = 12
min-write-buffer-number-to-merge = 12
max-bytes-for-level-base = "12KB"
target-file-size-base = "123KB"
level0-file-num-compaction-trigger = 123
level0-slowdown-writes-trigger = 123
level0-stop-writes-trigger = 123
max-compaction-bytes = "1GB"
compaction-pri = "min-overlapping-ratio"
dynamic-level-bytes = true
num-levels = 4
max-bytes-for-level-multiplier = 8
compaction-style = 1
disable-auto-compactions = true
disable-write-stall = true
soft-pending-compaction-bytes-limit = "12GB"
hard-pending-compaction-bytes-limit = "12GB"
force-consistency-checks = true
prop-size-index-distance = 4000000
prop-keys-index-distance = 40000
enable-doubly-skiplist = false
<<<<<<< HEAD
compact-check-sliding-window = 10
compact-deletion-trigger = 10
=======
enable-compaction-guard = false
compaction-guard-min-output-file-size = "12MB"
compaction-guard-max-output-file-size = "34MB"
>>>>>>> fd24cc9e

[rocksdb.defaultcf.titan]
min-blob-size = "2018B"
blob-file-compression = "zstd"
blob-cache-size = "12GB"
min-gc-batch-size = "12KB"
max-gc-batch-size = "12MB"
discardable-ratio = 0.00156
sample-ratio = 0.982
merge-small-file-threshold = "21KB"
blob-run-mode = "fallback"
level-merge = true
range-merge = true
max-sorted-runs = 100
gc-merge-rewrite = true

[rocksdb.writecf]
block-size = "12KB"
block-cache-size = "12GB"
disable-block-cache = false
cache-index-and-filter-blocks = false
pin-l0-filter-and-index-blocks = false
use-bloom-filter = false
optimize-filters-for-hits = true
whole-key-filtering = true
bloom-filter-bits-per-key = 123
block-based-bloom-filter = true
read-amp-bytes-per-bit = 0
compression-per-level = [
    "no",
    "no",
    "zstd",
    "zstd",
    "no",
    "zstd",
    "lz4",
]
write-buffer-size = "1MB"
max-write-buffer-number = 12
min-write-buffer-number-to-merge = 12
max-bytes-for-level-base = "12KB"
target-file-size-base = "123KB"
level0-file-num-compaction-trigger = 123
level0-slowdown-writes-trigger = 123
level0-stop-writes-trigger = 123
max-compaction-bytes = "1GB"
compaction-pri = "min-overlapping-ratio"
dynamic-level-bytes = true
num-levels = 4
max-bytes-for-level-multiplier = 8
compaction-style = "universal"
disable-auto-compactions = true
disable-write-stall = true 
soft-pending-compaction-bytes-limit = "12GB"
hard-pending-compaction-bytes-limit = "12GB"
force-consistency-checks = true
prop-size-index-distance = 4000000
prop-keys-index-distance = 40000
<<<<<<< HEAD
compact-check-sliding-window = 10
compact-deletion-trigger = 10
=======
enable-compaction-guard = false
compaction-guard-min-output-file-size = "12MB"
compaction-guard-max-output-file-size = "34MB"
>>>>>>> fd24cc9e

[rocksdb.lockcf]
block-size = "12KB"
block-cache-size = "12GB"
disable-block-cache = false
cache-index-and-filter-blocks = false
pin-l0-filter-and-index-blocks = false
use-bloom-filter = false
optimize-filters-for-hits = true
whole-key-filtering = true
bloom-filter-bits-per-key = 123
block-based-bloom-filter = true
read-amp-bytes-per-bit = 0
compression-per-level = [
    "no",
    "no",
    "zstd",
    "zstd",
    "no",
    "zstd",
    "lz4",
]
write-buffer-size = "1MB"
max-write-buffer-number = 12
min-write-buffer-number-to-merge = 12
max-bytes-for-level-base = "12KB"
target-file-size-base = "123KB"
level0-file-num-compaction-trigger = 123
level0-slowdown-writes-trigger = 123
level0-stop-writes-trigger = 123
max-compaction-bytes = "1GB"
compaction-pri = "min-overlapping-ratio"
dynamic-level-bytes = true
num-levels = 4
max-bytes-for-level-multiplier = 8
compaction-style = "universal"
disable-auto-compactions = true
disable-write-stall = true
soft-pending-compaction-bytes-limit = "12GB"
hard-pending-compaction-bytes-limit = "12GB"
force-consistency-checks = true
prop-size-index-distance = 4000000
prop-keys-index-distance = 40000
<<<<<<< HEAD
compact-check-sliding-window = 10
compact-deletion-trigger = 10
=======
enable-compaction-guard = true
compaction-guard-min-output-file-size = "12MB"
compaction-guard-max-output-file-size = "34MB"
>>>>>>> fd24cc9e

[rocksdb.raftcf]
block-size = "12KB"
block-cache-size = "12GB"
disable-block-cache = false
cache-index-and-filter-blocks = false
pin-l0-filter-and-index-blocks = false
use-bloom-filter = false
optimize-filters-for-hits = false
whole-key-filtering = true
bloom-filter-bits-per-key = 123
block-based-bloom-filter = true
read-amp-bytes-per-bit = 0
compression-per-level = [
    "no",
    "no",
    "zstd",
    "zstd",
    "no",
    "zstd",
    "lz4",
]
write-buffer-size = "1MB"
max-write-buffer-number = 12
min-write-buffer-number-to-merge = 12
max-bytes-for-level-base = "12KB"
target-file-size-base = "123KB"
level0-file-num-compaction-trigger = 123
level0-slowdown-writes-trigger = 123
level0-stop-writes-trigger = 123
max-compaction-bytes = "1GB"
compaction-pri = "min-overlapping-ratio"
dynamic-level-bytes = true
num-levels = 4
max-bytes-for-level-multiplier = 8
compaction-style = "universal"
disable-auto-compactions = true
disable-write-stall = true
soft-pending-compaction-bytes-limit = "12GB"
hard-pending-compaction-bytes-limit = "12GB"
force-consistency-checks = true
prop-size-index-distance = 4000000
prop-keys-index-distance = 40000
<<<<<<< HEAD
compact-check-sliding-window = 10
compact-deletion-trigger = 10

[rocksdb.ver-defaultcf]
block-size = "12KB"
block-cache-size = "12GB"
disable-block-cache = false
cache-index-and-filter-blocks = false
pin-l0-filter-and-index-blocks = false
use-bloom-filter = false
optimize-filters-for-hits = false
whole-key-filtering = true
bloom-filter-bits-per-key = 123
block-based-bloom-filter = true
read-amp-bytes-per-bit = 0
compression-per-level = [
    "no",
    "no",
    "zstd",
    "zstd",
    "no",
    "zstd",
    "lz4",
]
write-buffer-size = "1MB"
max-write-buffer-number = 12
min-write-buffer-number-to-merge = 12
max-bytes-for-level-base = "12KB"
target-file-size-base = "123KB"
level0-file-num-compaction-trigger = 123
level0-slowdown-writes-trigger = 123
level0-stop-writes-trigger = 123
max-compaction-bytes = "1GB"
compaction-pri = 3
dynamic-level-bytes = true
num-levels = 4
max-bytes-for-level-multiplier = 8
compaction-style = 1
disable-auto-compactions = true
soft-pending-compaction-bytes-limit = "12GB"
hard-pending-compaction-bytes-limit = "12GB"
force-consistency-checks = false
prop-size-index-distance = 4000000
prop-keys-index-distance = 40000
enable-doubly-skiplist = false
compact-check-sliding-window = 10
compact-deletion-trigger = 10

[rocksdb.ver-defaultcf.titan]
min-blob-size = "2018B"
blob-file-compression = "zstd"
blob-cache-size = "12GB"
min-gc-batch-size = "12KB"
max-gc-batch-size = "12MB"
discardable-ratio = 0.00156
sample-ratio = 0.982
merge-small-file-threshold = "21KB"
blob-run-mode = "fallback"
level-merge = true
range-merge = true
max-sorted-runs = 100
gc-merge-rewrite = true
=======
enable-compaction-guard = true
compaction-guard-min-output-file-size = "12MB"
compaction-guard-max-output-file-size = "34MB"
>>>>>>> fd24cc9e

[raftdb]
wal-recovery-mode = "skip-any-corrupted-records"
wal-dir = "/var"
wal-ttl-seconds = 1
wal-size-limit = "12KB"
max-total-wal-size = "1GB"
max-background-jobs = 12
max-background-flushes = 4
max-manifest-file-size = "12MB"
create-if-missing = false
max-open-files = 12345
enable-statistics = false
stats-dump-period = "12m"
compaction-readahead-size = "1KB"
info-log-max-size = "1KB"
info-log-roll-time = "1s"
info-log-keep-log-file-num = 1000
info-log-dir = "/var"
max-sub-compactions = 12
writable-file-max-buffer-size = "12MB"
use-direct-io-for-flush-and-compaction = true
enable-pipelined-write = false
allow-concurrent-memtable-write = false
bytes-per-sync = "1MB"
wal-bytes-per-sync = "32KB"

[raftdb.titan]
enabled = true
dirname = "bar"
disable-gc = false
max-background-gc = 9
purge-obsolete-files-period = "1s"

[raftdb.defaultcf]
block-size = "12KB"
block-cache-size = "12GB"
disable-block-cache = false
cache-index-and-filter-blocks = false
pin-l0-filter-and-index-blocks = false
use-bloom-filter = false
optimize-filters-for-hits = false
whole-key-filtering = true
bloom-filter-bits-per-key = 123
block-based-bloom-filter = true
read-amp-bytes-per-bit = 0
compression-per-level = [
    "no",
    "no",
    "zstd",
    "zstd",
    "no",
    "zstd",
    "lz4",
]
write-buffer-size = "1MB"
max-write-buffer-number = 12
min-write-buffer-number-to-merge = 12
max-bytes-for-level-base = "12KB"
target-file-size-base = "123KB"
level0-file-num-compaction-trigger = 123
level0-slowdown-writes-trigger = 123
level0-stop-writes-trigger = 123
max-compaction-bytes = "1GB"
compaction-pri = "min-overlapping-ratio"
dynamic-level-bytes = true
num-levels = 4
max-bytes-for-level-multiplier = 8
compaction-style = "universal"
disable-auto-compactions = true
disable-write-stall = true
soft-pending-compaction-bytes-limit = "12GB"
hard-pending-compaction-bytes-limit = "12GB"
force-consistency-checks = true
prop-size-index-distance = 4000000
prop-keys-index-distance = 40000
<<<<<<< HEAD
compact-check-sliding-window = 10
compact-deletion-trigger = 10
=======
enable-compaction-guard = true
compaction-guard-min-output-file-size = "12MB"
compaction-guard-max-output-file-size = "34MB"
>>>>>>> fd24cc9e

[raftdb.defaultcf.titan]
min-blob-size = "2018B"
blob-file-compression = "zstd"
blob-cache-size = "12GB"
min-gc-batch-size = "12KB"
max-gc-batch-size = "12MB"
discardable-ratio = 0.00156
sample-ratio = 0.982
merge-small-file-threshold = "21KB"
blob-run-mode = "fallback"
level-merge = true
range-merge = true
max-sorted-runs = 100
gc-merge-rewrite = true

[raft-engine]
enable = true
dir = "test-dir"
batch-compression-threshold = "1KB"
bytes-per-sync = "64KB"
target-file-size = "1MB"
purge-threshold = "1GB"
recovery-mode = "tolerate-tail-corruption"
recovery-read-block-size = "1KB"
recovery-threads = 2

[security]
ca-path = "invalid path"
cert-path = "invalid path"
key-path = "invalid path"
redact-info-log = true
cert-allowed-cn = [
    "example.tikv.com",
]

[security.encryption]
data-encryption-method = "aes128-ctr"
data-key-rotation-period = "14d"
enable-file-dictionary-log = false
file-dictionary-rewrite-threshold = 123456

[security.encryption.master-key]
type = "file"
path = "/master/key/path"

[security.encryption.previous-master-key]
type = "plaintext"

[backup]
num-threads = 456
batch-size = 7
sst-max-size = "789MB"

[backup.hadoop]
home = "/root/hadoop"
linux-user = "hadoop"

[import]
num-threads = 123
stream-channel-window = 123
import-mode-timeout = "1453s"

[gc]
ratio-threshold = 1.2
batch-keys = 256
max-write-bytes-per-sec = "10MB"
enable-compaction-filter = false
compaction-filter-skip-version-check = true

[pessimistic-txn]
enabled = false # test backward compatibility
wait-for-lock-timeout = "10ms"
wake-up-delay-duration = 100 # test backward compatibility
pipelined = false
in-memory = true

[cdc]
min-ts-interval = "4s"
old-value-cache-size = 0
hibernate-regions-compatible = false
incremental-scan-threads = 3
incremental-scan-concurrency = 4
incremental-scan-speed-limit = 7
incremental-scan-ts-filter-ratio = 0.7
old-value-cache-memory-quota = "14MB"
sink-memory-quota = "7MB"

[resolved-ts]
enable = true
advance-ts-interval = "5s"
scan-lock-pool-size = 1

[split]
detect-times = 10
qps-threshold = 3000
sample-num = 20
sample-threshold = 100
byte-threshold = 31457280
split.split-balance-score = 0.25
split.split-contained-score = 0.5<|MERGE_RESOLUTION|>--- conflicted
+++ resolved
@@ -298,14 +298,11 @@
 prop-size-index-distance = 4000000
 prop-keys-index-distance = 40000
 enable-doubly-skiplist = false
-<<<<<<< HEAD
 compact-check-sliding-window = 10
 compact-deletion-trigger = 10
-=======
 enable-compaction-guard = false
 compaction-guard-min-output-file-size = "12MB"
 compaction-guard-max-output-file-size = "34MB"
->>>>>>> fd24cc9e
 
 [rocksdb.defaultcf.titan]
 min-blob-size = "2018B"
@@ -364,14 +361,11 @@
 force-consistency-checks = true
 prop-size-index-distance = 4000000
 prop-keys-index-distance = 40000
-<<<<<<< HEAD
 compact-check-sliding-window = 10
 compact-deletion-trigger = 10
-=======
 enable-compaction-guard = false
 compaction-guard-min-output-file-size = "12MB"
 compaction-guard-max-output-file-size = "34MB"
->>>>>>> fd24cc9e
 
 [rocksdb.lockcf]
 block-size = "12KB"
@@ -415,14 +409,11 @@
 force-consistency-checks = true
 prop-size-index-distance = 4000000
 prop-keys-index-distance = 40000
-<<<<<<< HEAD
 compact-check-sliding-window = 10
 compact-deletion-trigger = 10
-=======
 enable-compaction-guard = true
 compaction-guard-min-output-file-size = "12MB"
 compaction-guard-max-output-file-size = "34MB"
->>>>>>> fd24cc9e
 
 [rocksdb.raftcf]
 block-size = "12KB"
@@ -466,74 +457,11 @@
 force-consistency-checks = true
 prop-size-index-distance = 4000000
 prop-keys-index-distance = 40000
-<<<<<<< HEAD
 compact-check-sliding-window = 10
 compact-deletion-trigger = 10
-
-[rocksdb.ver-defaultcf]
-block-size = "12KB"
-block-cache-size = "12GB"
-disable-block-cache = false
-cache-index-and-filter-blocks = false
-pin-l0-filter-and-index-blocks = false
-use-bloom-filter = false
-optimize-filters-for-hits = false
-whole-key-filtering = true
-bloom-filter-bits-per-key = 123
-block-based-bloom-filter = true
-read-amp-bytes-per-bit = 0
-compression-per-level = [
-    "no",
-    "no",
-    "zstd",
-    "zstd",
-    "no",
-    "zstd",
-    "lz4",
-]
-write-buffer-size = "1MB"
-max-write-buffer-number = 12
-min-write-buffer-number-to-merge = 12
-max-bytes-for-level-base = "12KB"
-target-file-size-base = "123KB"
-level0-file-num-compaction-trigger = 123
-level0-slowdown-writes-trigger = 123
-level0-stop-writes-trigger = 123
-max-compaction-bytes = "1GB"
-compaction-pri = 3
-dynamic-level-bytes = true
-num-levels = 4
-max-bytes-for-level-multiplier = 8
-compaction-style = 1
-disable-auto-compactions = true
-soft-pending-compaction-bytes-limit = "12GB"
-hard-pending-compaction-bytes-limit = "12GB"
-force-consistency-checks = false
-prop-size-index-distance = 4000000
-prop-keys-index-distance = 40000
-enable-doubly-skiplist = false
-compact-check-sliding-window = 10
-compact-deletion-trigger = 10
-
-[rocksdb.ver-defaultcf.titan]
-min-blob-size = "2018B"
-blob-file-compression = "zstd"
-blob-cache-size = "12GB"
-min-gc-batch-size = "12KB"
-max-gc-batch-size = "12MB"
-discardable-ratio = 0.00156
-sample-ratio = 0.982
-merge-small-file-threshold = "21KB"
-blob-run-mode = "fallback"
-level-merge = true
-range-merge = true
-max-sorted-runs = 100
-gc-merge-rewrite = true
-=======
 enable-compaction-guard = true
 compaction-guard-min-output-file-size = "12MB"
 compaction-guard-max-output-file-size = "34MB"
->>>>>>> fd24cc9e
 
 [raftdb]
 wal-recovery-mode = "skip-any-corrupted-records"
@@ -610,14 +538,11 @@
 force-consistency-checks = true
 prop-size-index-distance = 4000000
 prop-keys-index-distance = 40000
-<<<<<<< HEAD
 compact-check-sliding-window = 10
 compact-deletion-trigger = 10
-=======
 enable-compaction-guard = true
 compaction-guard-min-output-file-size = "12MB"
 compaction-guard-max-output-file-size = "34MB"
->>>>>>> fd24cc9e
 
 [raftdb.defaultcf.titan]
 min-blob-size = "2018B"
