--- conflicted
+++ resolved
@@ -180,13 +180,8 @@
 store-reschedule-duration = "2s"
 future-poll-size = 2
 hibernate-regions = false
-<<<<<<< HEAD
-early-apply = false
-perf-level = 0
-=======
 dev-assert = true
-perf-level = 5
->>>>>>> ba04dff2
+perf-level = 1
 
 [coprocessor]
 split-region-on-table = false
