log-level = "debug"
log-file = "foo"
slow-log-file = "slow_foo"
slow-log-threshold = "1s"
log-rotation-timespan = "1d"
panic-when-unexpected-key-or-data = true

[readpool]
unify-read-pool = true

[readpool.unified]
min-thread-count = 5
max-thread-count = 10
stack-size = "20MB"
max-tasks-per-worker = 2200

[readpool.storage]
high-concurrency = 1
normal-concurrency = 3
low-concurrency = 7
max-tasks-per-worker-high = 1000
max-tasks-per-worker-normal = 1500
max-tasks-per-worker-low = 2500
stack-size = "20MB"

[readpool.coprocessor]
high-concurrency = 2
normal-concurrency = 4
low-concurrency = 6
max-tasks-per-worker-high = 2000
max-tasks-per-worker-normal = 1000
max-tasks-per-worker-low = 3000
stack-size = "12MB"

[server]
addr = "example.com:443"
advertise-addr = "example.com:443"
status-addr = "example.com:443"
status-thread-pool-size = 1
grpc-compression-type = "gzip"
grpc-concurrency = 123
grpc-concurrent-stream = 1234
grpc-memory-pool-quota = 123456
grpc-raft-conn-num = 123
grpc-stream-initial-window-size = 12345
grpc-keepalive-time = "3s"
grpc-keepalive-timeout = "1m"
concurrent-send-snap-limit = 4
concurrent-recv-snap-limit = 4
end-point-recursion-limit = 100
end-point-stream-channel-size = 16
end-point-batch-row-limit = 64
end-point-stream-batch-row-limit = 4096
end-point-enable-batch-if-possible = true
end-point-request-max-handle-duration = "12s"
end-point-max-concurrency = 10
snap-max-write-bytes-per-sec = "10MB"
snap-max-total-size = "10GB"
stats-concurrency = 10
heavy-load-threshold = 1000
heavy-load-wait-duration = "2ms"
enable-request-batch = false
request-batch-enable-cross-command = false
request-batch-wait-duration = "10ms"

[server.labels]
a = "b"

[storage]
data-dir = "/var"
gc-ratio-threshold = 1.2
max-key-size = 8192
scheduler-concurrency = 123
scheduler-worker-pool-size = 1
scheduler-pending-write-threshold = "123KB"

[storage.block-cache]
shared = true
capacity = "40GB"
num-shard-bits = 10
strict-capacity-limit = true
high-pri-pool-ratio = 0.8
memory-allocator = "nodump"

[pd]
endpoints = [
    "example.com:443",
]

[metric]
interval = "12s"
address = "example.com:443"
job = "tikv_1"

[raftstore]
sync-log = false
prevote = false
raftdb-path = "/var"
capacity = 123
raft-base-tick-interval = "12s"
raft-heartbeat-ticks = 1
raft-election-timeout-ticks = 12
raft-min-election-timeout-ticks = 14
raft-max-election-timeout-ticks = 20
raft-max-size-per-msg = "12MB"
raft-max-inflight-msgs = 123
raft-entry-max-size = "12MB"
raft-log-gc-tick-interval = "12s"
raft-log-gc-threshold = 12
raft-log-gc-count-limit = 12
raft-log-gc-size-limit = "1KB"
raft-entry-cache-life-time = "12s"
raft-reject-transfer-leader-duration = "3s"
split-region-check-tick-interval = "12s"
region-split-check-diff = "6MB"
region-compact-check-interval = "12s"
clean-stale-peer-delay = "13s"
region-compact-check-step = 1234
region-compact-min-tombstones = 999
region-compact-tombstones-percent = 33
pd-heartbeat-tick-interval = "12m"
pd-store-heartbeat-tick-interval = "12s"
snap-mgr-gc-tick-interval = "12m"
snap-gc-timeout = "12h"
lock-cf-compact-interval = "12m"
lock-cf-compact-bytes-threshold = "123MB"
notify-capacity = 12345
messages-per-tick = 12345
max-peer-down-duration = "12m"
max-leader-missing-duration = "12h"
abnormal-leader-missing-duration = "6h"
peer-stale-state-check-interval = "2h"
leader-transfer-max-log-lag = 123
snap-apply-batch-size = "12MB"
consistency-check-interval = "12s"
report-region-flow-interval = "12m"
raft-store-max-leader-lease = "12s"
right-derive-when-split = false
allow-remove-leader = true
merge-max-log-gap = 3
merge-check-tick-interval = "11s"
use-delete-range = true
cleanup-import-sst-interval = "12m"
local-read-batch-size = 33
apply-max-batch-size = 22
apply-pool-size = 4
store-max-batch-size = 21
store-pool-size = 3
future-poll-size = 2
hibernate-regions = false
early-apply = false
quorum-algorithm = "integration-on-half-fail"

[coprocessor]
split-region-on-table = false
batch-split-limit = 1
region-max-size = "12MB"
region-split-size = "12MB"
region-max-keys = 100000
region-split-keys = 100000

[rocksdb]
wal-recovery-mode = 1
wal-dir = "/var"
wal-ttl-seconds = 1
wal-size-limit = "1KB"
max-total-wal-size = "1GB"
max-background-jobs = 12
max-manifest-file-size = "12MB"
create-if-missing = false
max-open-files = 12345
enable-statistics = false
stats-dump-period = "12m"
compaction-readahead-size = "1KB"
info-log-max-size = "1KB"
info-log-roll-time = "12s"
info-log-keep-log-file-num = 1000
info-log-dir = "/var"
rate-bytes-per-sec = "1KB"
rate-limiter-mode = 3
auto-tuned = true
bytes-per-sync = "1MB"
wal-bytes-per-sync = "32KB"
max-sub-compactions = 12
writable-file-max-buffer-size = "12MB"
use-direct-io-for-flush-and-compaction = true
enable-pipelined-write = false
enable-unordered-write = true

[rocksdb.titan]
enabled = true
dirname = "bar"
disable-gc = false
max-background-gc = 9
purge-obsolete-files-period = "1s"

[rocksdb.defaultcf]
block-size = "12KB"
block-cache-size = "12GB"
disable-block-cache = false
cache-index-and-filter-blocks = false
pin-l0-filter-and-index-blocks = false
use-bloom-filter = false
optimize-filters-for-hits = false
whole-key-filtering = true
bloom-filter-bits-per-key = 123
block-based-bloom-filter = true
read-amp-bytes-per-bit = 0
compression-per-level = [
    "no",
    "no",
    "zstd",
    "zstd",
    "no",
    "zstd",
    "lz4",
]
write-buffer-size = "1MB"
max-write-buffer-number = 12
min-write-buffer-number-to-merge = 12
max-bytes-for-level-base = "12KB"
target-file-size-base = "123KB"
level0-file-num-compaction-trigger = 123
level0-slowdown-writes-trigger = 123
level0-stop-writes-trigger = 123
max-compaction-bytes = "1GB"
compaction-pri = 3
dynamic-level-bytes = true
num-levels = 4
max-bytes-for-level-multiplier = 8
compaction-style = 1
disable-auto-compactions = true
soft-pending-compaction-bytes-limit = "12GB"
hard-pending-compaction-bytes-limit = "12GB"
force-consistency-checks = false
prop-size-index-distance = 4000000
prop-keys-index-distance = 40000
enable-doubly-skiplist = false

[rocksdb.defaultcf.titan]
min-blob-size = "2018B"
blob-file-compression = "zstd"
blob-cache-size = "12GB"
min-gc-batch-size = "12KB"
max-gc-batch-size = "12MB"
discardable-ratio = 0.00156
sample-ratio = 0.982
merge-small-file-threshold = "21KB"
blob-run-mode = "fallback"

[rocksdb.writecf]
block-size = "12KB"
block-cache-size = "12GB"
disable-block-cache = false
cache-index-and-filter-blocks = false
pin-l0-filter-and-index-blocks = false
use-bloom-filter = false
optimize-filters-for-hits = true
whole-key-filtering = true
bloom-filter-bits-per-key = 123
block-based-bloom-filter = true
read-amp-bytes-per-bit = 0
compression-per-level = [
    "no",
    "no",
    "zstd",
    "zstd",
    "no",
    "zstd",
    "lz4",
]
write-buffer-size = "1MB"
max-write-buffer-number = 12
min-write-buffer-number-to-merge = 12
max-bytes-for-level-base = "12KB"
target-file-size-base = "123KB"
level0-file-num-compaction-trigger = 123
level0-slowdown-writes-trigger = 123
level0-stop-writes-trigger = 123
max-compaction-bytes = "1GB"
compaction-pri = 3
dynamic-level-bytes = true
num-levels = 4
max-bytes-for-level-multiplier = 8
compaction-style = 1
disable-auto-compactions = true
soft-pending-compaction-bytes-limit = "12GB"
hard-pending-compaction-bytes-limit = "12GB"
force-consistency-checks = false
prop-size-index-distance = 4000000
prop-keys-index-distance = 40000

[rocksdb.lockcf]
block-size = "12KB"
block-cache-size = "12GB"
disable-block-cache = false
cache-index-and-filter-blocks = false
pin-l0-filter-and-index-blocks = false
use-bloom-filter = false
optimize-filters-for-hits = true
whole-key-filtering = true
bloom-filter-bits-per-key = 123
block-based-bloom-filter = true
read-amp-bytes-per-bit = 0
compression-per-level = [
    "no",
    "no",
    "zstd",
    "zstd",
    "no",
    "zstd",
    "lz4",
]
write-buffer-size = "1MB"
max-write-buffer-number = 12
min-write-buffer-number-to-merge = 12
max-bytes-for-level-base = "12KB"
target-file-size-base = "123KB"
level0-file-num-compaction-trigger = 123
level0-slowdown-writes-trigger = 123
level0-stop-writes-trigger = 123
max-compaction-bytes = "1GB"
compaction-pri = 3
dynamic-level-bytes = true
num-levels = 4
max-bytes-for-level-multiplier = 8
compaction-style = 1
disable-auto-compactions = true
soft-pending-compaction-bytes-limit = "12GB"
hard-pending-compaction-bytes-limit = "12GB"
force-consistency-checks = false
prop-size-index-distance = 4000000
prop-keys-index-distance = 40000

[rocksdb.raftcf]
block-size = "12KB"
block-cache-size = "12GB"
disable-block-cache = false
cache-index-and-filter-blocks = false
pin-l0-filter-and-index-blocks = false
use-bloom-filter = false
optimize-filters-for-hits = false
whole-key-filtering = true
bloom-filter-bits-per-key = 123
block-based-bloom-filter = true
read-amp-bytes-per-bit = 0
compression-per-level = [
    "no",
    "no",
    "zstd",
    "zstd",
    "no",
    "zstd",
    "lz4",
]
write-buffer-size = "1MB"
max-write-buffer-number = 12
min-write-buffer-number-to-merge = 12
max-bytes-for-level-base = "12KB"
target-file-size-base = "123KB"
level0-file-num-compaction-trigger = 123
level0-slowdown-writes-trigger = 123
level0-stop-writes-trigger = 123
max-compaction-bytes = "1GB"
compaction-pri = 3
dynamic-level-bytes = true
num-levels = 4
max-bytes-for-level-multiplier = 8
compaction-style = 1
disable-auto-compactions = true
soft-pending-compaction-bytes-limit = "12GB"
hard-pending-compaction-bytes-limit = "12GB"
force-consistency-checks = false
prop-size-index-distance = 4000000
prop-keys-index-distance = 40000

[raftdb]
wal-recovery-mode = 3
wal-dir = "/var"
wal-ttl-seconds = 1
wal-size-limit = "12KB"
max-total-wal-size = "1GB"
max-background-jobs = 12
max-manifest-file-size = "12MB"
create-if-missing = false
max-open-files = 12345
enable-statistics = false
stats-dump-period = "12m"
compaction-readahead-size = "1KB"
info-log-max-size = "1KB"
info-log-roll-time = "1s"
info-log-keep-log-file-num = 1000
info-log-dir = "/var"
max-sub-compactions = 12
writable-file-max-buffer-size = "12MB"
use-direct-io-for-flush-and-compaction = true
enable-pipelined-write = false
allow-concurrent-memtable-write = true
bytes-per-sync = "1MB"
wal-bytes-per-sync = "32KB"

[raftdb.titan]
enabled = true
dirname = "bar"
disable-gc = false
max-background-gc = 9
purge-obsolete-files-period = "1s"

[raftdb.defaultcf]
block-size = "12KB"
block-cache-size = "12GB"
disable-block-cache = false
cache-index-and-filter-blocks = false
pin-l0-filter-and-index-blocks = false
use-bloom-filter = false
optimize-filters-for-hits = false
whole-key-filtering = true
bloom-filter-bits-per-key = 123
block-based-bloom-filter = true
read-amp-bytes-per-bit = 0
compression-per-level = [
    "no",
    "no",
    "zstd",
    "zstd",
    "no",
    "zstd",
    "lz4",
]
write-buffer-size = "1MB"
max-write-buffer-number = 12
min-write-buffer-number-to-merge = 12
max-bytes-for-level-base = "12KB"
target-file-size-base = "123KB"
level0-file-num-compaction-trigger = 123
level0-slowdown-writes-trigger = 123
level0-stop-writes-trigger = 123
max-compaction-bytes = "1GB"
compaction-pri = 3
dynamic-level-bytes = true
num-levels = 4
max-bytes-for-level-multiplier = 8
compaction-style = 1
disable-auto-compactions = true
soft-pending-compaction-bytes-limit = "12GB"
hard-pending-compaction-bytes-limit = "12GB"
force-consistency-checks = false
prop-size-index-distance = 4000000
prop-keys-index-distance = 40000

[raftdb.defaultcf.titan]
min-blob-size = "2018B"
blob-file-compression = "zstd"
blob-cache-size = "12GB"
min-gc-batch-size = "12KB"
max-gc-batch-size = "12MB"
discardable-ratio = 0.00156
sample-ratio = 0.982
merge-small-file-threshold = "21KB"
blob-run-mode = "fallback"

[security]
ca-path = "invalid path"
cert-path = "invalid path"
key-path = "invalid path"
cipher-file = "invalid path"

[import]
num-threads = 123
stream-channel-window = 123

[gc]
ratio-threshold = 1.2
batch-keys = 256
max-write-bytes-per-sec = "10MB"
<<<<<<< HEAD
enable-compaction-filter = true
=======

[pessimistic-txn]
enabled = false
wait-for-lock-timeout = 10
wake-up-delay-duration = 100
pipelined = true
>>>>>>> 59c9112c
<|MERGE_RESOLUTION|>--- conflicted
+++ resolved
@@ -473,13 +473,10 @@
 ratio-threshold = 1.2
 batch-keys = 256
 max-write-bytes-per-sec = "10MB"
-<<<<<<< HEAD
 enable-compaction-filter = true
-=======
 
 [pessimistic-txn]
 enabled = false
 wait-for-lock-timeout = 10
 wake-up-delay-duration = 100
-pipelined = true
->>>>>>> 59c9112c
+pipelined = true