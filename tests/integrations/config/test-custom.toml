--- conflicted
+++ resolved
@@ -153,11 +153,8 @@
 future-poll-size = 2
 hibernate-regions = false
 early-apply = false
-<<<<<<< HEAD
 dev-assert = true
-=======
 perf-level = 5
->>>>>>> e3e7fbd6
 
 [coprocessor]
 split-region-on-table = false
