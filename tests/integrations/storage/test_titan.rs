// Copyright 2019 TiKV Project Authors. Licensed under Apache-2.0.

use std::{
    path::{Path, PathBuf},
    thread,
    time::Duration,
};

use engine_rocks::{
    raw::IngestExternalFileOptions, util::new_temp_engine, RocksEngine, RocksSnapshot,
    RocksSstWriterBuilder,
};
use engine_traits::{
    CfOptionsExt, CompactExt, DeleteStrategy, Engines, KvEngine, MiscExt, Range, SstWriter,
    SstWriterBuilder, SyncMutable, CF_DEFAULT, CF_WRITE,
};
use keys::data_key;
use kvproto::metapb::{Peer, Region};
use raftstore::store::{apply_sst_cf_file, build_sst_cf_file_list, CfFile, RegionSnapshot};
use tempfile::Builder;
use test_raftstore::*;
use tikv::{
    config::TiKvConfig,
    storage::{mvcc::ScannerBuilder, txn::Scanner},
};
use tikv_util::{
    config::{ReadableDuration, ReadableSize},
    time::Limiter,
};
use txn_types::{Key, Write, WriteType};

#[test]
fn test_turnoff_titan() {
    let mut cluster = new_node_cluster(0, 3);
    cluster.cfg.rocksdb.defaultcf.disable_auto_compactions = true;
    cluster.cfg.rocksdb.defaultcf.num_levels = 1;
    configure_for_enable_titan(&mut cluster, ReadableSize::kb(0));
    cluster.run();
    assert_eq!(cluster.must_get(b"k1"), None);

    let size = 5;
    for i in 0..size {
        cluster
            .put(
                format!("k{:02}0", i).as_bytes(),
                format!("v{}", i).as_bytes(),
            )
            .unwrap();
    }
    cluster.must_flush_cf(CF_DEFAULT, true);
    for i in 0..size {
        cluster
            .put(
                format!("k{:02}1", i).as_bytes(),
                format!("v{}", i).as_bytes(),
            )
            .unwrap();
    }
    cluster.must_flush_cf(CF_DEFAULT, true);
    for i in cluster.get_node_ids().into_iter() {
        let engine = cluster.get_engine(i);
        let db = engine.as_inner();
        assert_eq!(
            db.get_property_int("rocksdb.num-files-at-level0").unwrap(),
            2
        );
        assert_eq!(
            db.get_property_int("rocksdb.num-files-at-level1").unwrap(),
            0
        );
        assert_eq!(
            db.get_property_int("rocksdb.titandb.num-live-blob-file")
                .unwrap(),
            2
        );
        assert_eq!(
            db.get_property_int("rocksdb.titandb.num-obsolete-blob-file")
                .unwrap(),
            0
        );
    }
    cluster.shutdown();

    // try reopen db when titan isn't properly turned off.
    configure_for_disable_titan(&mut cluster);
    assert!(cluster.pre_start_check().is_err());

    configure_for_enable_titan(&mut cluster, ReadableSize::kb(0));
    cluster.pre_start_check().unwrap();
    cluster.start().unwrap();
    assert_eq!(cluster.must_get(b"k1"), None);
    for i in cluster.get_node_ids().into_iter() {
        let db = cluster.get_engine(i);
        let opt = vec![("blob_run_mode", "kFallback")];
<<<<<<< HEAD
        db.set_options_cf(handle, &opt).unwrap();
=======
        assert!(db.set_options_cf(CF_DEFAULT, &opt).is_ok());
>>>>>>> 1e13ddf3
    }
    cluster.compact_data();
    let mut all_check_pass = true;
    for _ in 0..10 {
        // wait for gc completes.
        sleep_ms(10);
        all_check_pass = true;
        for i in cluster.get_node_ids().into_iter() {
            let engine = cluster.get_engine(i);
            let db = engine.as_inner();
            if db.get_property_int("rocksdb.num-files-at-level0").unwrap() != 0 {
                all_check_pass = false;
                break;
            }
            if db.get_property_int("rocksdb.num-files-at-level1").unwrap() != 1 {
                all_check_pass = false;
                break;
            }
            if db
                .get_property_int("rocksdb.titandb.num-live-blob-file")
                .unwrap()
                != 0
            {
                all_check_pass = false;
                break;
            }
        }
        if all_check_pass {
            break;
        }
    }
    if !all_check_pass {
        panic!("unexpected titan gc results");
    }
    cluster.shutdown();

    configure_for_disable_titan(&mut cluster);
    // wait till files are purged, timeout set to purge_obsolete_files_period.
    for _ in 1..100 {
        sleep_ms(10);
        if cluster.pre_start_check().is_ok() {
            return;
        }
    }
    cluster.pre_start_check().unwrap();
}

#[test]
fn test_delete_files_in_range_for_titan() {
    let path = Builder::new()
        .prefix("test-titan-delete-files-in-range")
        .tempdir()
        .unwrap();

    // Set configs and create engines
    let mut cfg = TiKvConfig::default();
    let cache = cfg.storage.block_cache.build_shared_cache();
    cfg.rocksdb.titan.enabled = true;
    cfg.rocksdb.titan.disable_gc = true;
    cfg.rocksdb.titan.purge_obsolete_files_period = ReadableDuration::secs(1);
    cfg.rocksdb.defaultcf.disable_auto_compactions = true;
    // Disable dynamic_level_bytes, otherwise SST files would be ingested to L0.
    cfg.rocksdb.defaultcf.dynamic_level_bytes = false;
    cfg.rocksdb.defaultcf.titan.min_gc_batch_size = ReadableSize(0);
    cfg.rocksdb.defaultcf.titan.discardable_ratio = 0.4;
    cfg.rocksdb.defaultcf.titan.min_blob_size = ReadableSize(0);
    let kv_db_opts = cfg.rocksdb.build_opt();
    let kv_cfs_opts = cfg
        .rocksdb
        .build_cf_opts(&cache, None, cfg.storage.api_version());

    let raft_path = path.path().join(Path::new("titan"));
    let engines = Engines::new(
        engine_rocks::util::new_engine_opt(path.path().to_str().unwrap(), kv_db_opts, kv_cfs_opts)
            .unwrap(),
        engine_rocks::util::new_engine(raft_path.to_str().unwrap(), &[CF_DEFAULT]).unwrap(),
    );

    // Write some mvcc keys and values into db
    // default_cf : a_7, b_7
    // write_cf : a_8, b_8
    let start_ts = 7.into();
    let commit_ts = 8.into();
    let write = Write::new(WriteType::Put, start_ts, None);
    engines
        .kv
        .put_cf(
            CF_DEFAULT,
            &data_key(Key::from_raw(b"a").append_ts(start_ts).as_encoded()),
            b"a_value",
        )
        .unwrap();
    engines
        .kv
        .put_cf(
            CF_WRITE,
            &data_key(Key::from_raw(b"a").append_ts(commit_ts).as_encoded()),
            &write.as_ref().to_bytes(),
        )
        .unwrap();
    engines
        .kv
        .put_cf(
            CF_DEFAULT,
            &data_key(Key::from_raw(b"b").append_ts(start_ts).as_encoded()),
            b"b_value",
        )
        .unwrap();
    engines
        .kv
        .put_cf(
            CF_WRITE,
            &data_key(Key::from_raw(b"b").append_ts(commit_ts).as_encoded()),
            &write.as_ref().to_bytes(),
        )
        .unwrap();

    // Flush and compact the kvs into L6.
    engines.kv.flush(true).unwrap();
    engines.kv.compact_files_in_range(None, None, None).unwrap();
    let db = engines.kv.as_inner();
    let value = db.get_property_int("rocksdb.num-files-at-level0").unwrap();
    assert_eq!(value, 0);
    let value = db.get_property_int("rocksdb.num-files-at-level6").unwrap();
    assert_eq!(value, 1);

    // Delete one mvcc kvs we have written above.
    // Here we make the kvs on the L5 by ingesting SST.
    let sst_file_path = Path::new(db.path()).join("for_ingest.sst");
    let mut writer = RocksSstWriterBuilder::new()
        .build(sst_file_path.to_str().unwrap())
        .unwrap();
    writer
        .delete(&data_key(
            Key::from_raw(b"a").append_ts(start_ts).as_encoded(),
        ))
        .unwrap();
    writer.finish().unwrap();
    let mut opts = IngestExternalFileOptions::new();
    opts.move_files(true);
    let cf_default = db.cf_handle(CF_DEFAULT).unwrap();
    db.ingest_external_file_cf(cf_default, &opts, &[sst_file_path.to_str().unwrap()])
        .unwrap();

    // Now the LSM structure of default cf is:
    // L5: [delete(a_7)]
    // L6: [put(a_7, blob1), put(b_7, blob1)]
    // the ranges of two SST files are overlapped.
    //
    // There is one blob file in Titan
    // blob1: (a_7, a_value), (b_7, b_value)
    let value = db.get_property_int("rocksdb.num-files-at-level0").unwrap();
    assert_eq!(value, 0);
    let value = db.get_property_int("rocksdb.num-files-at-level5").unwrap();
    assert_eq!(value, 1);
    let value = db.get_property_int("rocksdb.num-files-at-level6").unwrap();
    assert_eq!(value, 1);

    // Used to trigger titan gc
    let engine = &engines.kv;
    engine.put(b"1", b"1").unwrap();
    engine.flush(true).unwrap();
    engine.put(b"2", b"2").unwrap();
    engine.flush(true).unwrap();
    engine
        .compact_files_in_range(Some(b"0"), Some(b"3"), Some(1))
        .unwrap();

    // Now the LSM structure of default cf is:
    // memtable: [put(b_7, blob4)] (because of Titan GC)
    // L0: [put(1, blob2), put(2, blob3)]
    // L5: [delete(a_7)]
    // L6: [put(a_7, blob1), put(b_7, blob1)]
    // the ranges of two SST files are overlapped.
    //
    // There is four blob files in Titan
    // blob1: (a_7, a_value), (b_7, b_value)
    // blob2: (1, 1)
    // blob3: (2, 2)
    // blob4: (b_7, b_value)
    let db = engine.as_inner();
    let value = db.get_property_int("rocksdb.num-files-at-level0").unwrap();
    assert_eq!(value, 0);
    let value = db.get_property_int("rocksdb.num-files-at-level1").unwrap();
    assert_eq!(value, 1);
    let value = db.get_property_int("rocksdb.num-files-at-level5").unwrap();
    assert_eq!(value, 1);
    let value = db.get_property_int("rocksdb.num-files-at-level6").unwrap();
    assert_eq!(value, 1);

    // Wait Titan to purge obsolete files
    thread::sleep(Duration::from_secs(2));
    // Now the LSM structure of default cf is:
    // memtable: [put(b_7, blob4)] (because of Titan GC)
    // L0: [put(1, blob2), put(2, blob3)]
    // L5: [delete(a_7)]
    // L6: [put(a_7, blob1), put(b_7, blob1)]
    // the ranges of two SST files are overlapped.
    //
    // There is three blob files in Titan
    // blob2: (1, 1)
    // blob3: (2, 2)
    // blob4: (b_7, b_value)

    // `delete_files_in_range` may expose some old keys.
    // For Titan it may encounter `missing blob file` in `delete_all_in_range`,
    // so we set key_only for Titan.
    engines
        .kv
        .delete_all_in_range(
            DeleteStrategy::DeleteFiles,
            &[Range::new(
                &data_key(Key::from_raw(b"a").as_encoded()),
                &data_key(Key::from_raw(b"b").as_encoded()),
            )],
        )
        .unwrap();
    engines
        .kv
        .delete_all_in_range(
            DeleteStrategy::DeleteByKey,
            &[Range::new(
                &data_key(Key::from_raw(b"a").as_encoded()),
                &data_key(Key::from_raw(b"b").as_encoded()),
            )],
        )
        .unwrap();
    engines
        .kv
        .delete_all_in_range(
            DeleteStrategy::DeleteBlobs,
            &[Range::new(
                &data_key(Key::from_raw(b"a").as_encoded()),
                &data_key(Key::from_raw(b"b").as_encoded()),
            )],
        )
        .unwrap();

    // Now the LSM structure of default cf is:
    // memtable: [put(b_7, blob4)] (because of Titan GC)
    // L0: [put(1, blob2), put(2, blob3)]
    // L6: [put(a_7, blob1), put(b_7, blob1)]
    // the ranges of two SST files are overlapped.
    //
    // There is three blob files in Titan
    // blob2: (1, 1)
    // blob3: (2, 2)
    // blob4: (b_7, b_value)
    let value = db.get_property_int("rocksdb.num-files-at-level0").unwrap();
    assert_eq!(value, 0);
    let value = db.get_property_int("rocksdb.num-files-at-level1").unwrap();
    assert_eq!(value, 1);
    let value = db.get_property_int("rocksdb.num-files-at-level5").unwrap();
    assert_eq!(value, 0);
    let value = db.get_property_int("rocksdb.num-files-at-level6").unwrap();
    assert_eq!(value, 1);

    // Generate a snapshot
    let limiter = Limiter::new(f64::INFINITY);
    let mut cf_file = CfFile::new(
        CF_DEFAULT,
        PathBuf::from(path.path().to_str().unwrap()),
        "default".to_string(),
        ".sst".to_string(),
    );
    build_sst_cf_file_list::<RocksEngine>(
        &mut cf_file,
        &engines.kv,
        &engines.kv.snapshot(),
        b"",
        b"{",
        u64::MAX,
        &limiter,
    )
    .unwrap();
    let mut cf_file_write = CfFile::new(
        CF_WRITE,
        PathBuf::from(path.path().to_str().unwrap()),
        "write".to_string(),
        ".sst".to_string(),
    );
    build_sst_cf_file_list::<RocksEngine>(
        &mut cf_file_write,
        &engines.kv,
        &engines.kv.snapshot(),
        b"",
        b"{",
        u64::MAX,
        &limiter,
    )
    .unwrap();

    // Apply the snapshot to other DB.
    let dir1 = Builder::new()
        .prefix("test-snap-cf-db-apply")
        .tempdir()
        .unwrap();
    let engines1 = new_temp_engine(&dir1);
    let tmp_file_paths = cf_file.tmp_file_paths();
    let tmp_file_paths = tmp_file_paths
        .iter()
        .map(|s| s.as_str())
        .collect::<Vec<&str>>();
    apply_sst_cf_file(&tmp_file_paths, &engines1.kv, CF_DEFAULT).unwrap();
    let tmp_file_paths = cf_file_write.tmp_file_paths();
    let tmp_file_paths = tmp_file_paths
        .iter()
        .map(|s| s.as_str())
        .collect::<Vec<&str>>();
    apply_sst_cf_file(&tmp_file_paths, &engines1.kv, CF_WRITE).unwrap();

    // Do scan on other DB.
    let mut r = Region::default();
    r.mut_peers().push(Peer::default());
    r.set_start_key(b"a".to_vec());
    r.set_end_key(b"z".to_vec());
    let snapshot = RegionSnapshot::<RocksSnapshot>::from_raw(engines1.kv, r);
    let mut scanner = ScannerBuilder::new(snapshot, 10.into())
        .range(Some(Key::from_raw(b"a")), None)
        .build()
        .unwrap();
    assert_eq!(
        scanner.next().unwrap(),
        Some((Key::from_raw(b"b"), b"b_value".to_vec())),
    );
}<|MERGE_RESOLUTION|>--- conflicted
+++ resolved
@@ -92,11 +92,7 @@
     for i in cluster.get_node_ids().into_iter() {
         let db = cluster.get_engine(i);
         let opt = vec![("blob_run_mode", "kFallback")];
-<<<<<<< HEAD
-        db.set_options_cf(handle, &opt).unwrap();
-=======
-        assert!(db.set_options_cf(CF_DEFAULT, &opt).is_ok());
->>>>>>> 1e13ddf3
+        db.set_options_cf(CF_DEFAULT, &opt).unwrap();
     }
     cluster.compact_data();
     let mut all_check_pass = true;
