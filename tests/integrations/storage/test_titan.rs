// Copyright 2019 TiKV Project Authors. Licensed under Apache-2.0.

use std::{
    path::{Path, PathBuf},
    thread,
    time::Duration,
};

use engine_rocks::{
    raw::IngestExternalFileOptions, RocksEngine, RocksSnapshot, RocksSstWriterBuilder,
};
use engine_test::new_temp_engine;
use engine_traits::{
    CfOptionsExt, CompactExt, DeleteStrategy, Engines, KvEngine, MiscExt, Range, SstWriter,
    SstWriterBuilder, SyncMutable, CF_DEFAULT, CF_WRITE,
};
use keys::data_key;
use kvproto::metapb::{Peer, Region};
use raftstore::store::{apply_sst_cf_file, build_sst_cf_file_list, CfFile, RegionSnapshot};
use tempfile::Builder;
use test_raftstore::*;
use tikv::{
    config::TikvConfig,
    storage::{mvcc::ScannerBuilder, txn::Scanner},
};
use tikv_util::{
    config::{ReadableDuration, ReadableSize},
    time::Limiter,
};
use txn_types::{Key, Write, WriteType};

#[test]
fn test_turnoff_titan() {
    let mut cluster = new_node_cluster(0, 3);
    cluster.cfg.rocksdb.defaultcf.disable_auto_compactions = true;
    cluster.cfg.rocksdb.defaultcf.num_levels = 1;
    configure_for_enable_titan(&mut cluster, ReadableSize::kb(0));
    cluster.run();
    assert_eq!(cluster.must_get(b"k1"), None);

    let size = 5;
    for i in 0..size {
        cluster
            .put(
                format!("k{:02}0", i).as_bytes(),
                format!("v{}", i).as_bytes(),
            )
            .unwrap();
    }
    cluster.must_flush_cf(CF_DEFAULT, true);
    for i in 0..size {
        cluster
            .put(
                format!("k{:02}1", i).as_bytes(),
                format!("v{}", i).as_bytes(),
            )
            .unwrap();
    }
    cluster.must_flush_cf(CF_DEFAULT, true);
    for i in cluster.get_node_ids().into_iter() {
        let engine = cluster.get_engine(i);
        let db = engine.as_inner();
        assert_eq!(
            db.get_property_int("rocksdb.num-files-at-level0").unwrap(),
            2
        );
        assert_eq!(
            db.get_property_int("rocksdb.num-files-at-level1").unwrap(),
            0
        );
        assert_eq!(
            db.get_property_int("rocksdb.titandb.num-live-blob-file")
                .unwrap(),
            2
        );
        assert_eq!(
            db.get_property_int("rocksdb.titandb.num-obsolete-blob-file")
                .unwrap(),
            0
        );
    }
    cluster.shutdown();

    // try reopen db when titan isn't properly turned off.
    configure_for_disable_titan(&mut cluster);
    cluster.pre_start_check().unwrap_err();

    configure_for_enable_titan(&mut cluster, ReadableSize::kb(0));
    cluster.pre_start_check().unwrap();
    cluster.start().unwrap();
    assert_eq!(cluster.must_get(b"k1"), None);
    for i in cluster.get_node_ids().into_iter() {
        let db = cluster.get_engine(i);
        let opt = vec![("blob_run_mode", "kFallback")];
        db.set_options_cf(CF_DEFAULT, &opt).unwrap();
    }
    cluster.compact_data();
    let mut all_check_pass = true;
    for _ in 0..10 {
        // wait for gc completes.
        sleep_ms(10);
        all_check_pass = true;
        for i in cluster.get_node_ids().into_iter() {
            let engine = cluster.get_engine(i);
            let db = engine.as_inner();
            if db.get_property_int("rocksdb.num-files-at-level0").unwrap() != 0 {
                all_check_pass = false;
                break;
            }
            if db.get_property_int("rocksdb.num-files-at-level1").unwrap() != 1 {
                all_check_pass = false;
                break;
            }
            if db
                .get_property_int("rocksdb.titandb.num-live-blob-file")
                .unwrap()
                != 0
            {
                all_check_pass = false;
                break;
            }
        }
        if all_check_pass {
            break;
        }
    }
    if !all_check_pass {
        panic!("unexpected titan gc results");
    }
    cluster.shutdown();

    configure_for_disable_titan(&mut cluster);
    // wait till files are purged, timeout set to purge_obsolete_files_period.
    for _ in 1..100 {
        sleep_ms(10);
        if cluster.pre_start_check().is_ok() {
            return;
        }
    }
    cluster.pre_start_check().unwrap();
}

#[test]
fn test_delete_files_in_range_for_titan() {
    let path = Builder::new()
        .prefix("test-titan-delete-files-in-range")
        .tempdir()
        .unwrap();

    // Set configs and create engines
    let mut cfg = TikvConfig::default();
    let cache = cfg
        .storage
        .block_cache
        .build_shared_cache(cfg.storage.engine);
    cfg.rocksdb.titan.enabled = true;
    cfg.rocksdb.titan.disable_gc = true;
    cfg.rocksdb.titan.purge_obsolete_files_period = ReadableDuration::secs(1);
    cfg.rocksdb.defaultcf.disable_auto_compactions = true;
    // Disable dynamic_level_bytes, otherwise SST files would be ingested to L0.
    cfg.rocksdb.defaultcf.dynamic_level_bytes = false;
    cfg.rocksdb.defaultcf.titan.min_gc_batch_size = ReadableSize(0);
    cfg.rocksdb.defaultcf.titan.discardable_ratio = 0.4;
    cfg.rocksdb.defaultcf.titan.min_blob_size = ReadableSize(0);
<<<<<<< HEAD
    let kv_db_opts = cfg.rocksdb.build_opt(
        &cfg.rocksdb.build_resources(Default::default()),
        cfg.storage.engine,
    );
=======
    let resource = cfg.rocksdb.build_resources(Default::default());
    let kv_db_opts = cfg.rocksdb.build_opt(&resource, cfg.storage.engine);
>>>>>>> 7c20add6
    let kv_cfs_opts = cfg.rocksdb.build_cf_opts(
        &cfg.rocksdb.build_cf_resources(cache),
        None,
        cfg.storage.api_version(),
        cfg.storage.engine,
    );

    let raft_path = path.path().join(Path::new("titan"));
    let engines = Engines::new(
        engine_rocks::util::new_engine_opt(path.path().to_str().unwrap(), kv_db_opts, kv_cfs_opts)
            .unwrap(),
        engine_rocks::util::new_engine(raft_path.to_str().unwrap(), &[CF_DEFAULT]).unwrap(),
    );

    // Write some mvcc keys and values into db
    // default_cf : a_7, b_7
    // write_cf : a_8, b_8
    let start_ts = 7.into();
    let commit_ts = 8.into();
    let write = Write::new(WriteType::Put, start_ts, None);
    engines
        .kv
        .put_cf(
            CF_DEFAULT,
            &data_key(Key::from_raw(b"a").append_ts(start_ts).as_encoded()),
            b"a_value",
        )
        .unwrap();
    engines
        .kv
        .put_cf(
            CF_WRITE,
            &data_key(Key::from_raw(b"a").append_ts(commit_ts).as_encoded()),
            &write.as_ref().to_bytes(),
        )
        .unwrap();
    engines
        .kv
        .put_cf(
            CF_DEFAULT,
            &data_key(Key::from_raw(b"b").append_ts(start_ts).as_encoded()),
            b"b_value",
        )
        .unwrap();
    engines
        .kv
        .put_cf(
            CF_WRITE,
            &data_key(Key::from_raw(b"b").append_ts(commit_ts).as_encoded()),
            &write.as_ref().to_bytes(),
        )
        .unwrap();

    // Flush and compact the kvs into L6.
    engines.kv.flush_cfs(&[], true).unwrap();
    engines.kv.compact_files_in_range(None, None, None).unwrap();
    let db = engines.kv.as_inner();
    let value = db.get_property_int("rocksdb.num-files-at-level0").unwrap();
    assert_eq!(value, 0);
    let value = db.get_property_int("rocksdb.num-files-at-level6").unwrap();
    assert_eq!(value, 1);

    // Delete one mvcc kvs we have written above.
    // Here we make the kvs on the L5 by ingesting SST.
    let sst_file_path = Path::new(db.path()).join("for_ingest.sst");
    let mut writer = RocksSstWriterBuilder::new()
        .build(sst_file_path.to_str().unwrap())
        .unwrap();
    writer
        .delete(&data_key(
            Key::from_raw(b"a").append_ts(start_ts).as_encoded(),
        ))
        .unwrap();
    writer.finish().unwrap();
    let mut opts = IngestExternalFileOptions::new();
    opts.move_files(true);
    let cf_default = db.cf_handle(CF_DEFAULT).unwrap();
    db.ingest_external_file_cf(cf_default, &opts, &[sst_file_path.to_str().unwrap()])
        .unwrap();

    // Now the LSM structure of default cf is:
    // L5: [delete(a_7)]
    // L6: [put(a_7, blob1), put(b_7, blob1)]
    // the ranges of two SST files are overlapped.
    //
    // There is one blob file in Titan
    // blob1: (a_7, a_value), (b_7, b_value)
    let value = db.get_property_int("rocksdb.num-files-at-level0").unwrap();
    assert_eq!(value, 0);
    let value = db.get_property_int("rocksdb.num-files-at-level5").unwrap();
    assert_eq!(value, 1);
    let value = db.get_property_int("rocksdb.num-files-at-level6").unwrap();
    assert_eq!(value, 1);

    // Used to trigger titan gc
    let engine = &engines.kv;
    engine.put(b"1", b"1").unwrap();
    engine.flush_cfs(&[], true).unwrap();
    engine.put(b"2", b"2").unwrap();
    engine.flush_cfs(&[], true).unwrap();
    engine
        .compact_files_in_range(Some(b"0"), Some(b"3"), Some(1))
        .unwrap();

    // Now the LSM structure of default cf is:
    // memtable: [put(b_7, blob4)] (because of Titan GC)
    // L0: [put(1, blob2), put(2, blob3)]
    // L5: [delete(a_7)]
    // L6: [put(a_7, blob1), put(b_7, blob1)]
    // the ranges of two SST files are overlapped.
    //
    // There is four blob files in Titan
    // blob1: (a_7, a_value), (b_7, b_value)
    // blob2: (1, 1)
    // blob3: (2, 2)
    // blob4: (b_7, b_value)
    let db = engine.as_inner();
    let value = db.get_property_int("rocksdb.num-files-at-level0").unwrap();
    assert_eq!(value, 0);
    let value = db.get_property_int("rocksdb.num-files-at-level1").unwrap();
    assert_eq!(value, 1);
    let value = db.get_property_int("rocksdb.num-files-at-level5").unwrap();
    assert_eq!(value, 1);
    let value = db.get_property_int("rocksdb.num-files-at-level6").unwrap();
    assert_eq!(value, 1);

    // Wait Titan to purge obsolete files
    thread::sleep(Duration::from_secs(2));
    // Now the LSM structure of default cf is:
    // memtable: [put(b_7, blob4)] (because of Titan GC)
    // L0: [put(1, blob2), put(2, blob3)]
    // L5: [delete(a_7)]
    // L6: [put(a_7, blob1), put(b_7, blob1)]
    // the ranges of two SST files are overlapped.
    //
    // There is three blob files in Titan
    // blob2: (1, 1)
    // blob3: (2, 2)
    // blob4: (b_7, b_value)

    // `delete_files_in_range` may expose some old keys.
    // For Titan it may encounter `missing blob file` in `delete_ranges_cfs`,
    // so we set key_only for Titan.
    engines
        .kv
        .delete_ranges_cfs(
            DeleteStrategy::DeleteFiles,
            &[Range::new(
                &data_key(Key::from_raw(b"a").as_encoded()),
                &data_key(Key::from_raw(b"b").as_encoded()),
            )],
        )
        .unwrap();
    engines
        .kv
        .delete_ranges_cfs(
            DeleteStrategy::DeleteByKey,
            &[Range::new(
                &data_key(Key::from_raw(b"a").as_encoded()),
                &data_key(Key::from_raw(b"b").as_encoded()),
            )],
        )
        .unwrap();
    engines
        .kv
        .delete_ranges_cfs(
            DeleteStrategy::DeleteBlobs,
            &[Range::new(
                &data_key(Key::from_raw(b"a").as_encoded()),
                &data_key(Key::from_raw(b"b").as_encoded()),
            )],
        )
        .unwrap();

    // Now the LSM structure of default cf is:
    // memtable: [put(b_7, blob4)] (because of Titan GC)
    // L0: [put(1, blob2), put(2, blob3)]
    // L6: [put(a_7, blob1), put(b_7, blob1)]
    // the ranges of two SST files are overlapped.
    //
    // There is three blob files in Titan
    // blob2: (1, 1)
    // blob3: (2, 2)
    // blob4: (b_7, b_value)
    let value = db.get_property_int("rocksdb.num-files-at-level0").unwrap();
    assert_eq!(value, 0);
    let value = db.get_property_int("rocksdb.num-files-at-level1").unwrap();
    assert_eq!(value, 1);
    let value = db.get_property_int("rocksdb.num-files-at-level5").unwrap();
    assert_eq!(value, 0);
    let value = db.get_property_int("rocksdb.num-files-at-level6").unwrap();
    assert_eq!(value, 1);

    // Generate a snapshot
    let limiter = Limiter::new(f64::INFINITY);
    let mut cf_file = CfFile::new(
        CF_DEFAULT,
        PathBuf::from(path.path().to_str().unwrap()),
        "default".to_string(),
        ".sst".to_string(),
    );
    build_sst_cf_file_list::<RocksEngine>(
        &mut cf_file,
        &engines.kv,
        &engines.kv.snapshot(),
        b"",
        b"{",
        u64::MAX,
        &limiter,
    )
    .unwrap();
    let mut cf_file_write = CfFile::new(
        CF_WRITE,
        PathBuf::from(path.path().to_str().unwrap()),
        "write".to_string(),
        ".sst".to_string(),
    );
    build_sst_cf_file_list::<RocksEngine>(
        &mut cf_file_write,
        &engines.kv,
        &engines.kv.snapshot(),
        b"",
        b"{",
        u64::MAX,
        &limiter,
    )
    .unwrap();

    // Apply the snapshot to other DB.
    let dir1 = Builder::new()
        .prefix("test-snap-cf-db-apply")
        .tempdir()
        .unwrap();
    let engines1 = new_temp_engine(&dir1);
    let tmp_file_paths = cf_file.tmp_file_paths();
    let tmp_file_paths = tmp_file_paths
        .iter()
        .map(|s| s.as_str())
        .collect::<Vec<&str>>();
    apply_sst_cf_file(&tmp_file_paths, &engines1.kv, CF_DEFAULT).unwrap();
    let tmp_file_paths = cf_file_write.tmp_file_paths();
    let tmp_file_paths = tmp_file_paths
        .iter()
        .map(|s| s.as_str())
        .collect::<Vec<&str>>();
    apply_sst_cf_file(&tmp_file_paths, &engines1.kv, CF_WRITE).unwrap();

    // Do scan on other DB.
    let mut r = Region::default();
    r.mut_peers().push(Peer::default());
    r.set_start_key(b"a".to_vec());
    r.set_end_key(b"z".to_vec());
    let snapshot = RegionSnapshot::<RocksSnapshot>::from_raw(engines1.kv, r);
    let mut scanner = ScannerBuilder::new(snapshot, 10.into())
        .range(Some(Key::from_raw(b"a")), None)
        .build()
        .unwrap();
    assert_eq!(
        scanner.next().unwrap(),
        Some((Key::from_raw(b"b"), b"b_value".to_vec())),
    );
}<|MERGE_RESOLUTION|>--- conflicted
+++ resolved
@@ -162,15 +162,8 @@
     cfg.rocksdb.defaultcf.titan.min_gc_batch_size = ReadableSize(0);
     cfg.rocksdb.defaultcf.titan.discardable_ratio = 0.4;
     cfg.rocksdb.defaultcf.titan.min_blob_size = ReadableSize(0);
-<<<<<<< HEAD
-    let kv_db_opts = cfg.rocksdb.build_opt(
-        &cfg.rocksdb.build_resources(Default::default()),
-        cfg.storage.engine,
-    );
-=======
     let resource = cfg.rocksdb.build_resources(Default::default());
     let kv_db_opts = cfg.rocksdb.build_opt(&resource, cfg.storage.engine);
->>>>>>> 7c20add6
     let kv_cfs_opts = cfg.rocksdb.build_cf_opts(
         &cfg.rocksdb.build_cf_resources(cache),
         None,
