// Copyright 2019 TiKV Project Authors. Licensed under Apache-2.0.

use std::f64::INFINITY;
use std::path::Path;
use std::sync::Arc;
use std::thread;
use std::time::Duration;

use engine::rocks::{IngestExternalFileOptions, Writable};
<<<<<<< HEAD
=======
use engine::Engines;
use engine_rocks::util::get_cf_handle;
>>>>>>> b3fe5340
use engine_rocks::RocksEngine;
use engine_rocks::{Compat, RocksSnapshot, RocksSstWriterBuilder};
use engine_traits::{
    KvEngines, KvEngine,
    CompactExt, MiscExt, SstWriter, SstWriterBuilder, ALL_CFS, CF_DEFAULT, CF_WRITE,
};
use keys::data_key;
use kvproto::metapb::{Peer, Region};
use raftstore::store::{apply_sst_cf_file, build_sst_cf_file};
use raftstore::store::{new_temp_engine, RegionSnapshot};
use tempfile::Builder;
use test_raftstore::*;
use tikv::config::TiKvConfig;
use tikv::storage::mvcc::ScannerBuilder;
use tikv::storage::txn::Scanner;
use tikv_util::config::{ReadableDuration, ReadableSize};
use tikv_util::time::Limiter;
use txn_types::{Key, Write, WriteType};

#[test]
fn test_turnoff_titan() {
    let mut cluster = new_node_cluster(0, 3);
    cluster.cfg.rocksdb.defaultcf.disable_auto_compactions = true;
    cluster.cfg.rocksdb.defaultcf.num_levels = 1;
    configure_for_enable_titan(&mut cluster, ReadableSize::kb(0));
    cluster.run();
    assert_eq!(cluster.must_get(b"k1"), None);

    let size = 5;
    for i in 0..size {
        assert!(cluster
            .put(
                format!("k{:02}0", i).as_bytes(),
                format!("v{}", i).as_bytes(),
            )
            .is_ok());
    }
    cluster.must_flush_cf(CF_DEFAULT, true);
    for i in 0..size {
        assert!(cluster
            .put(
                format!("k{:02}1", i).as_bytes(),
                format!("v{}", i).as_bytes(),
            )
            .is_ok());
    }
    cluster.must_flush_cf(CF_DEFAULT, true);
    for i in cluster.get_node_ids().into_iter() {
        let db = cluster.get_engine(i);
        assert_eq!(
            db.get_property_int(&"rocksdb.num-files-at-level0").unwrap(),
            2
        );
        assert_eq!(
            db.get_property_int(&"rocksdb.num-files-at-level1").unwrap(),
            0
        );
        assert_eq!(
            db.get_property_int(&"rocksdb.titandb.num-live-blob-file")
                .unwrap(),
            2
        );
        assert_eq!(
            db.get_property_int(&"rocksdb.titandb.num-obsolete-blob-file")
                .unwrap(),
            0
        );
    }
    cluster.shutdown();

    // try reopen db when titan isn't properly turned off.
    configure_for_disable_titan(&mut cluster);
    assert!(cluster.pre_start_check().is_err());

    configure_for_enable_titan(&mut cluster, ReadableSize::kb(0));
    assert!(cluster.pre_start_check().is_ok());
    cluster.start().unwrap();
    assert_eq!(cluster.must_get(b"k1"), None);
    for i in cluster.get_node_ids().into_iter() {
        let db = cluster.get_engine(i);
        let handle = get_cf_handle(&db, CF_DEFAULT).unwrap();
        let mut opt = Vec::new();
        opt.push(("blob_run_mode", "kFallback"));
        assert!(db.set_options_cf(handle, &opt).is_ok());
    }
    cluster.compact_data();
    let mut all_check_pass = true;
    for _ in 0..10 {
        // wait for gc completes.
        sleep_ms(10);
        all_check_pass = true;
        for i in cluster.get_node_ids().into_iter() {
            let db = cluster.get_engine(i);
            if db.get_property_int(&"rocksdb.num-files-at-level0").unwrap() != 0 {
                all_check_pass = false;
                break;
            }
            if db.get_property_int(&"rocksdb.num-files-at-level1").unwrap() != 1 {
                all_check_pass = false;
                break;
            }
            if db
                .get_property_int(&"rocksdb.titandb.num-live-blob-file")
                .unwrap()
                != 0
            {
                all_check_pass = false;
                break;
            }
        }
        if all_check_pass {
            break;
        }
    }
    if !all_check_pass {
        panic!("unexpected titan gc results");
    }
    cluster.shutdown();

    configure_for_disable_titan(&mut cluster);
    // wait till files are purged, timeout set to purge_obsolete_files_period.
    for _ in 1..100 {
        sleep_ms(10);
        if cluster.pre_start_check().is_ok() {
            return;
        }
    }
    assert!(cluster.pre_start_check().is_ok());
}

#[test]
fn test_delete_files_in_range_for_titan() {
    let path = Builder::new()
        .prefix("test-titan-delete-files-in-range")
        .tempdir()
        .unwrap();

    // Set configs and create engines
    let mut cfg = TiKvConfig::default();
    let cache = cfg.storage.block_cache.build_shared_cache();
    cfg.rocksdb.titan.enabled = true;
    cfg.rocksdb.titan.disable_gc = true;
    cfg.rocksdb.titan.purge_obsolete_files_period = ReadableDuration::secs(1);
    cfg.rocksdb.defaultcf.disable_auto_compactions = true;
    // Disable dynamic_level_bytes, otherwise SST files would be ingested to L0.
    cfg.rocksdb.defaultcf.dynamic_level_bytes = false;
    cfg.rocksdb.defaultcf.titan.min_gc_batch_size = ReadableSize(0);
    cfg.rocksdb.defaultcf.titan.discardable_ratio = 0.4;
    cfg.rocksdb.defaultcf.titan.sample_ratio = 1.0;
    cfg.rocksdb.defaultcf.titan.min_blob_size = ReadableSize(0);
    let kv_db_opts = cfg.rocksdb.build_opt();
    let kv_cfs_opts = cfg.rocksdb.build_cf_opts(&cache);

    let raft_path = path.path().join(Path::new("titan"));
    let shared_block_cache = false;
<<<<<<< HEAD
    let engines = KvEngines::new(
        RocksEngine::from_db(Arc::new(
            rocks::util::new_engine(
=======
    let engines = Engines::new(
        Arc::new(
            engine_rocks::raw_util::new_engine(
>>>>>>> b3fe5340
                path.path().to_str().unwrap(),
                Some(kv_db_opts),
                ALL_CFS,
                Some(kv_cfs_opts),
            )
            .unwrap(),
<<<<<<< HEAD
        )),
        RocksEngine::from_db(Arc::new(
            rocks::util::new_engine(raft_path.to_str().unwrap(), None, &[CF_DEFAULT], None)
                .unwrap(),
        )),
=======
        ),
        Arc::new(
            engine_rocks::raw_util::new_engine(
                raft_path.to_str().unwrap(),
                None,
                &[CF_DEFAULT],
                None,
            )
            .unwrap(),
        ),
>>>>>>> b3fe5340
        shared_block_cache,
    );

    // Write some mvcc keys and values into db
    // default_cf : a_7, b_7
    // write_cf : a_8, b_8
    let start_ts = 7.into();
    let commit_ts = 8.into();
    let write = Write::new(WriteType::Put, start_ts, None);
    let db = &engines.kv.as_inner();
    let default_cf = db.cf_handle(CF_DEFAULT).unwrap();
    let write_cf = db.cf_handle(CF_WRITE).unwrap();
    db.put_cf(
        &default_cf,
        &data_key(Key::from_raw(b"a").append_ts(start_ts).as_encoded()),
        b"a_value",
    )
    .unwrap();
    db.put_cf(
        &write_cf,
        &data_key(Key::from_raw(b"a").append_ts(commit_ts).as_encoded()),
        &write.as_ref().to_bytes(),
    )
    .unwrap();
    db.put_cf(
        &default_cf,
        &data_key(Key::from_raw(b"b").append_ts(start_ts).as_encoded()),
        b"b_value",
    )
    .unwrap();
    db.put_cf(
        &write_cf,
        &data_key(Key::from_raw(b"b").append_ts(commit_ts).as_encoded()),
        &write.as_ref().to_bytes(),
    )
    .unwrap();

    // Flush and compact the kvs into L6.
    db.flush(true).unwrap();
    db.c().compact_files_in_range(None, None, None).unwrap();
    let value = db.get_property_int(&"rocksdb.num-files-at-level0").unwrap();
    assert_eq!(value, 0);
    let value = db.get_property_int(&"rocksdb.num-files-at-level6").unwrap();
    assert_eq!(value, 1);

    // Delete one mvcc kvs we have written above.
    // Here we make the kvs on the L5 by ingesting SST.
    let sst_file_path = Path::new(db.path()).join("for_ingest.sst");
    let mut writer = RocksSstWriterBuilder::new()
        .build(&sst_file_path.to_str().unwrap())
        .unwrap();
    writer
        .delete(&data_key(
            Key::from_raw(b"a").append_ts(start_ts).as_encoded(),
        ))
        .unwrap();
    writer.finish().unwrap();
    let mut opts = IngestExternalFileOptions::new();
    opts.move_files(true);
    db.ingest_external_file_cf(&default_cf, &opts, &[sst_file_path.to_str().unwrap()])
        .unwrap();

    // Now the LSM structure of default cf is:
    // L5: [delete(a_7)]
    // L6: [put(a_7, blob1), put(b_7, blob1)]
    // the ranges of two SST files are overlapped.
    //
    // There is one blob file in Titan
    // blob1: (a_7, a_value), (b_7, b_value)
    let value = db.get_property_int(&"rocksdb.num-files-at-level0").unwrap();
    assert_eq!(value, 0);
    let value = db.get_property_int(&"rocksdb.num-files-at-level5").unwrap();
    assert_eq!(value, 1);
    let value = db.get_property_int(&"rocksdb.num-files-at-level6").unwrap();
    assert_eq!(value, 1);

    // Used to trigger titan gc
    let db = &engines.kv.as_inner();
    db.put(b"1", b"1").unwrap();
    db.flush(true).unwrap();
    db.put(b"2", b"2").unwrap();
    db.flush(true).unwrap();
    db.c()
        .compact_files_in_range(Some(b"0"), Some(b"3"), Some(1))
        .unwrap();

    // Now the LSM structure of default cf is:
    // memtable: [put(b_7, blob4)] (because of Titan GC)
    // L0: [put(1, blob2), put(2, blob3)]
    // L5: [delete(a_7)]
    // L6: [put(a_7, blob1), put(b_7, blob1)]
    // the ranges of two SST files are overlapped.
    //
    // There is four blob files in Titan
    // blob1: (a_7, a_value), (b_7, b_value)
    // blob2: (1, 1)
    // blob3: (2, 2)
    // blob4: (b_7, b_value)
    let value = db.get_property_int(&"rocksdb.num-files-at-level0").unwrap();
    assert_eq!(value, 0);
    let value = db.get_property_int(&"rocksdb.num-files-at-level1").unwrap();
    assert_eq!(value, 1);
    let value = db.get_property_int(&"rocksdb.num-files-at-level5").unwrap();
    assert_eq!(value, 1);
    let value = db.get_property_int(&"rocksdb.num-files-at-level6").unwrap();
    assert_eq!(value, 1);

    // Wait Titan to purge obsolete files
    thread::sleep(Duration::from_secs(2));
    // Now the LSM structure of default cf is:
    // memtable: [put(b_7, blob4)] (because of Titan GC)
    // L0: [put(1, blob2), put(2, blob3)]
    // L5: [delete(a_7)]
    // L6: [put(a_7, blob1), put(b_7, blob1)]
    // the ranges of two SST files are overlapped.
    //
    // There is three blob files in Titan
    // blob2: (1, 1)
    // blob3: (2, 2)
    // blob4: (b_7, b_value)

    // `delete_files_in_range` may expose some old keys.
    // For Titan it may encounter `missing blob file` in `delete_all_in_range`,
    // so we set key_only for Titan.
    engines
        .kv
        .delete_all_files_in_range(
            &data_key(Key::from_raw(b"a").as_encoded()),
            &data_key(Key::from_raw(b"b").as_encoded()),
        )
        .unwrap();
    engines
        .kv
        .delete_all_in_range(
            &data_key(Key::from_raw(b"a").as_encoded()),
            &data_key(Key::from_raw(b"b").as_encoded()),
            false,
        )
        .unwrap();

    // Now the LSM structure of default cf is:
    // memtable: [put(b_7, blob4)] (because of Titan GC)
    // L0: [put(1, blob2), put(2, blob3)]
    // L6: [put(a_7, blob1), put(b_7, blob1)]
    // the ranges of two SST files are overlapped.
    //
    // There is three blob files in Titan
    // blob2: (1, 1)
    // blob3: (2, 2)
    // blob4: (b_7, b_value)
    let value = db.get_property_int(&"rocksdb.num-files-at-level0").unwrap();
    assert_eq!(value, 0);
    let value = db.get_property_int(&"rocksdb.num-files-at-level1").unwrap();
    assert_eq!(value, 1);
    let value = db.get_property_int(&"rocksdb.num-files-at-level5").unwrap();
    assert_eq!(value, 0);
    let value = db.get_property_int(&"rocksdb.num-files-at-level6").unwrap();
    assert_eq!(value, 1);

    // Generate a snapshot
    let default_sst_file_path = path.path().join("default.sst");
    let write_sst_file_path = path.path().join("write.sst");
    let limiter = Limiter::new(INFINITY);
    build_sst_cf_file::<RocksEngine>(
        &default_sst_file_path.to_str().unwrap(),
        &engines.kv,
        &engines.kv.snapshot(),
        CF_DEFAULT,
        b"",
        b"{",
        &limiter,
    )
    .unwrap();
    build_sst_cf_file::<RocksEngine>(
        &write_sst_file_path.to_str().unwrap(),
        &engines.kv,
        &engines.kv.snapshot(),
        CF_WRITE,
        b"",
        b"{",
        &limiter,
    )
    .unwrap();

    // Apply the snapshot to other DB.
    let dir1 = Builder::new()
        .prefix("test-snap-cf-db-apply")
        .tempdir()
        .unwrap();
    let engines1 = new_temp_engine(&dir1);
    apply_sst_cf_file(
        &default_sst_file_path.to_str().unwrap(),
        &engines1.kv,
        CF_DEFAULT,
    )
    .unwrap();
    apply_sst_cf_file(
        &write_sst_file_path.to_str().unwrap(),
        &engines1.kv,
        CF_WRITE,
    )
    .unwrap();

    // Do scan on other DB.
    let mut r = Region::default();
    r.mut_peers().push(Peer::default());
    r.set_start_key(b"a".to_vec());
    r.set_end_key(b"z".to_vec());
    let snapshot = RegionSnapshot::<RocksSnapshot>::from_raw(engines1.kv.clone(), r);
    let mut scanner = ScannerBuilder::new(snapshot, 10.into(), false)
        .range(Some(Key::from_raw(b"a")), None)
        .build()
        .unwrap();
    assert_eq!(
        scanner.next().unwrap(),
        Some((Key::from_raw(b"b"), b"b_value".to_vec())),
    );
}<|MERGE_RESOLUTION|>--- conflicted
+++ resolved
@@ -7,11 +7,7 @@
 use std::time::Duration;
 
 use engine::rocks::{IngestExternalFileOptions, Writable};
-<<<<<<< HEAD
-=======
-use engine::Engines;
 use engine_rocks::util::get_cf_handle;
->>>>>>> b3fe5340
 use engine_rocks::RocksEngine;
 use engine_rocks::{Compat, RocksSnapshot, RocksSstWriterBuilder};
 use engine_traits::{
@@ -167,39 +163,20 @@
 
     let raft_path = path.path().join(Path::new("titan"));
     let shared_block_cache = false;
-<<<<<<< HEAD
     let engines = KvEngines::new(
         RocksEngine::from_db(Arc::new(
-            rocks::util::new_engine(
-=======
-    let engines = Engines::new(
-        Arc::new(
             engine_rocks::raw_util::new_engine(
->>>>>>> b3fe5340
                 path.path().to_str().unwrap(),
                 Some(kv_db_opts),
                 ALL_CFS,
                 Some(kv_cfs_opts),
             )
             .unwrap(),
-<<<<<<< HEAD
         )),
         RocksEngine::from_db(Arc::new(
-            rocks::util::new_engine(raft_path.to_str().unwrap(), None, &[CF_DEFAULT], None)
+            engine_rocks::raw_util::new_engine(raft_path.to_str().unwrap(), None, &[CF_DEFAULT], None)
                 .unwrap(),
         )),
-=======
-        ),
-        Arc::new(
-            engine_rocks::raw_util::new_engine(
-                raft_path.to_str().unwrap(),
-                None,
-                &[CF_DEFAULT],
-                None,
-            )
-            .unwrap(),
-        ),
->>>>>>> b3fe5340
         shared_block_cache,
     );
 
