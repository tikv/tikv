--- conflicted
+++ resolved
@@ -1193,17 +1193,10 @@
                 }
             };
             let next = number + 1;
-<<<<<<< HEAD
             mutations.push(Mutation::make_put(
-                key.clone(),
+                keys[k].clone(),
                 next.to_string().into_bytes(),
             ));
-=======
-            mutations.push(Mutation::Put((
-                keys[k].clone(),
-                next.to_string().into_bytes(),
-            )));
->>>>>>> 30aa9ded
         }
         if store
             .prewrite(Context::default(), mutations, b"k0".to_vec(), start_ts)
