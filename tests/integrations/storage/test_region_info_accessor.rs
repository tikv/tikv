// Copyright 2018 TiKV Project Authors. Licensed under Apache-2.0.

use std::{
<<<<<<< HEAD
=======
    collections::BTreeSet,
>>>>>>> 8903f2a5
    num::NonZeroUsize,
    sync::{mpsc::channel, Arc},
    thread,
    time::Duration,
};

use collections::HashMap;
use engine_rocks::RocksEngine;
use kvproto::metapb::Region;
use more_asserts::{assert_gt, assert_le};
use raftstore::coprocessor::{RegionInfoAccessor, RegionInfoProvider};
use test_raftstore::*;
use tikv_util::HandyRwLock;

fn prepare_cluster<T: Simulator<RocksEngine>>(
    cluster: &mut Cluster<RocksEngine, T>,
) -> Vec<Region> {
    for i in 0..15 {
        let i = i + b'0';
        let key = vec![b'k', i];
        let value = vec![b'v', i];
        cluster.must_put(&key, &value);
    }

    let end_keys = [
        b"k1".to_vec(),
        b"k3".to_vec(),
        b"k5".to_vec(),
        b"k7".to_vec(),
        b"k9".to_vec(),
        b"".to_vec(),
    ];

    let start_keys = [
        b"".to_vec(),
        b"k1".to_vec(),
        b"k3".to_vec(),
        b"k5".to_vec(),
        b"k7".to_vec(),
        b"k9".to_vec(),
    ];

    let mut regions = Vec::new();

    for mut key in end_keys.iter().take(end_keys.len() - 1).cloned() {
        let region = cluster.get_region(&key);
        cluster.must_split(&region, &key);

        key[1] -= 1;
        let region = cluster.get_region(&key);
        regions.push(region);
    }
    regions.push(cluster.get_region(b"k9"));

    assert_eq!(regions.len(), end_keys.len());
    assert_eq!(regions.len(), start_keys.len());
    for i in 0..regions.len() {
        assert_eq!(regions[i].start_key, start_keys[i]);
        assert_eq!(regions[i].end_key, end_keys[i]);
    }

    // Wait for raftstore to update regions
    thread::sleep(Duration::from_secs(2));
    regions
}

#[test]
fn test_region_collection_seek_region() {
    let mut cluster = new_node_cluster(0, 3);

    let (tx, rx) = channel();
    cluster
        .sim
        .wl()
        .post_create_coprocessor_host(Box::new(move |id, host| {
            let p = RegionInfoAccessor::new(host, Arc::new(|| false));
            tx.send((id, p)).unwrap()
        }));

    cluster.run();
    let region_info_providers: HashMap<_, _> = rx.try_iter().collect();
    assert_eq!(region_info_providers.len(), 3);
    let regions = prepare_cluster(&mut cluster);

    for node_id in cluster.get_node_ids() {
        let engine = &region_info_providers[&node_id];

        // Test traverse all regions
        let key = b"".to_vec();
        let (tx, rx) = channel();
        let tx_ = tx.clone();
        engine
            .seek_region(
                &key,
                Box::new(move |infos| {
                    tx_.send(infos.map(|i| i.region.clone()).collect()).unwrap();
                }),
            )
            .unwrap();
        let sought_regions: Vec<_> = rx.recv_timeout(Duration::from_secs(3)).unwrap();
        assert_eq!(sought_regions, regions);

        // Test end_key is exclusive
        let (tx, rx) = channel();
        let tx_ = tx.clone();
        engine
            .seek_region(
                b"k1",
                Box::new(move |infos| tx_.send(infos.next().unwrap().region.clone()).unwrap()),
            )
            .unwrap();
        let region = rx.recv_timeout(Duration::from_secs(3)).unwrap();
        assert_eq!(region, regions[1]);

        // Test seek from non-starting key
        let tx_ = tx.clone();
        engine
            .seek_region(
                b"k6\xff\xff\xff\xff\xff",
                Box::new(move |infos| tx_.send(infos.next().unwrap().region.clone()).unwrap()),
            )
            .unwrap();
        let region = rx.recv_timeout(Duration::from_secs(3)).unwrap();
        assert_eq!(region, regions[3]);
        let tx_ = tx.clone();
        engine
            .seek_region(
                b"\xff\xff\xff\xff\xff\xff\xff\xff",
                Box::new(move |infos| tx_.send(infos.next().unwrap().region.clone()).unwrap()),
            )
            .unwrap();
        let region = rx.recv_timeout(Duration::from_secs(3)).unwrap();
        assert_eq!(region, regions[5]);
    }

    for (_, p) in region_info_providers {
        p.stop();
    }
}

#[test]
fn test_region_collection_get_regions_in_range() {
    let mut cluster = new_node_cluster(0, 3);

    let (tx, rx) = channel();
    cluster
        .sim
        .wl()
        .post_create_coprocessor_host(Box::new(move |id, host| {
            let p = RegionInfoAccessor::new(host, Arc::new(|| false));
            tx.send((id, p)).unwrap()
        }));

    cluster.run();
    let region_info_providers: HashMap<_, _> = rx.try_iter().collect();
    assert_eq!(region_info_providers.len(), 3);
    let regions = prepare_cluster(&mut cluster);

    for node_id in cluster.get_node_ids() {
        let engine = &region_info_providers[&node_id];

        let result = engine.get_regions_in_range(b"", b"").unwrap();
        assert_eq!(result, regions);

        let result = engine.get_regions_in_range(b"k1", b"k3").unwrap();
        assert_eq!(&result, &regions[1..3]);

        let result = engine.get_regions_in_range(b"k3", b"k8").unwrap();
        assert_eq!(&result, &regions[2..5]);

        let result = engine.get_regions_in_range(b"k6", b"k8").unwrap();
        assert_eq!(&result, &regions[3..5]);

        let result = engine.get_regions_in_range(b"k7", b"k99").unwrap();
        assert_eq!(&result, &regions[4..6]);

        let result = engine.get_regions_in_range(b"k99", b"").unwrap();
        assert_eq!(&result, &regions[5..6]);
    }

    for (_, p) in region_info_providers {
        p.stop();
    }
}

#[test]
fn test_region_collection_get_top_regions() {
    let mut cluster = new_node_cluster(0, 3);

    let (tx, rx) = channel();
    cluster
        .sim
        .wl()
        .post_create_coprocessor_host(Box::new(move |id, host| {
            let p = RegionInfoAccessor::new(host, Arc::new(|| true));
            tx.send((id, p)).unwrap()
        }));
    cluster.run();
    let region_info_providers: HashMap<_, _> = rx.try_iter().collect();
    assert_eq!(region_info_providers.len(), 3);
    let regions = prepare_cluster(&mut cluster);
    let mut regions = regions.into_iter().map(|r| r.get_id()).collect::<Vec<_>>();
    regions.sort();
    let mut all_results = BTreeSet::<u64>::new();
    for node_id in cluster.get_node_ids() {
        let engine = &region_info_providers[&node_id];

        let result = engine
            .get_top_regions(NonZeroUsize::new(10))
            .unwrap()
            .into_iter()
            .map(|(r, _)| r.get_id())
            .collect::<Vec<_>>();

        for region_id in &result {
            assert!(regions.contains(region_id));
        }
        let len = result.len();
        if engine.region_leaders().read().unwrap().contains(&node_id) {
            // Assert that top regions are populated on a leader.
            assert_gt!(len, 0);
            assert_le!(len, 10);
        }
        // All the regions for which this node is the leader.
        let result = engine
            .get_top_regions(None)
            .unwrap()
            .into_iter()
            .map(|(r, _)| r.get_id())
            .collect::<Vec<_>>();
        all_results.extend(result.iter());
    }
    assert_eq!(all_results.into_iter().collect::<Vec<_>>(), regions);

    for (_, p) in region_info_providers {
        p.stop();
    }
}

#[test]
fn test_region_collection_find_region_by_key() {
    let mut cluster = new_node_cluster(0, 3);

    let (tx, rx) = channel();
    cluster
        .sim
        .wl()
        .post_create_coprocessor_host(Box::new(move |id, host| {
            let p = RegionInfoAccessor::new(host, Arc::new(|| false));
            tx.send((id, p)).unwrap()
        }));

    cluster.run();
    let region_info_providers: HashMap<_, _> = rx.try_iter().collect();
    assert_eq!(region_info_providers.len(), 3);
    let regions = prepare_cluster(&mut cluster);

    for node_id in cluster.get_node_ids() {
        let engine = &region_info_providers[&node_id];

        let region = engine.find_region_by_key(b"").unwrap();
        assert_eq!(region, regions[0]);

        let region = engine.find_region_by_key(b"k2").unwrap();
        assert_eq!(region, regions[1]);

        let region = engine.find_region_by_key(b"k99").unwrap();
        assert_eq!(region, *regions.last().unwrap());
    }

    for (_, p) in region_info_providers {
        p.stop();
    }
}<|MERGE_RESOLUTION|>--- conflicted
+++ resolved
@@ -1,10 +1,7 @@
 // Copyright 2018 TiKV Project Authors. Licensed under Apache-2.0.
 
 use std::{
-<<<<<<< HEAD
-=======
     collections::BTreeSet,
->>>>>>> 8903f2a5
     num::NonZeroUsize,
     sync::{mpsc::channel, Arc},
     thread,
