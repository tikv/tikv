--- conflicted
+++ resolved
@@ -159,29 +159,11 @@
 keys = { path = "../components/keys", default-features = false }
 profiler = { path = "../components/profiler" }
 panic_hook = { path = "../components/panic_hook" }
-<<<<<<< HEAD
-security = { path = "../components/security" }
-sst_importer = {path = "../components/sst_importer" }
-tipb_helper = { path = "../components/tipb_helper" }
-tidb_query_datatype = { path = "../components/tidb_query_datatype" }
-test_util = { path = "../components/test_util" }
-test_backup = { path = "../components/test_backup" }
-test_storage = { path = "../components/test_storage" }
-test_coprocessor = { path = "../components/test_coprocessor" }
-test_sst_importer = { path = "../components/test_sst_importer" }
-test_raftstore = { path = "../components/test_raftstore" }
-test_pd = { path = "../components/test_pd" }
-byteorder = "1.2"
-serde_json = "1.0"
-tokio = { version = "0.2", features = ["rt-threaded"] }
-semver = "0.10"
-concurrency_manager = { path = "../components/concurrency_manager" }
-file_system = { path = "../components/file_system" }
-=======
 security = { path = "../components/security", default-features = false }
 sst_importer = {path = "../components/sst_importer", default-features = false }
 tipb_helper = { path = "../components/tipb_helper", default-features = false }
 tidb_query_datatype = { path = "../components/tidb_query_datatype", default-features = false }
+test_backup = { path = "../components/test_backup", default-features = false }
 test_util = { path = "../components/test_util", default-features = false }
 test_storage = { path = "../components/test_storage", default-features = false }
 test_coprocessor = { path = "../components/test_coprocessor", default-features = false }
@@ -192,7 +174,7 @@
 serde_json = "1.0"
 tokio = { version = "0.2", features = ["rt-threaded"] }
 concurrency_manager = { path = "../components/concurrency_manager", default-features = false }
->>>>>>> eb8df122
+file_system = { path = "../components/file_system" }
 
 [target.'cfg(target_os = "linux")'.dev-dependencies]
 criterion-papi = "0.1"