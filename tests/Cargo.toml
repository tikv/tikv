[package]
name = "tests"
version = "0.0.1"
edition = "2018"
publish = false

[[test]]
name = "failpoints"
path = "failpoints/mod.rs"
required-features = ["failpoints"]

[[test]]
name = "integrations"
path = "integrations/mod.rs"
required-features = ["testexport"]

[[bench]]
name = "raftstore"
harness = false
path = "benches/raftstore/mod.rs"

[[bench]]
name = "coprocessor_executors"
harness = false
path = "benches/coprocessor_executors/mod.rs"

[[bench]]
name = "hierarchy"
harness = false
path = "benches/hierarchy/mod.rs"

[[bench]]
name = "misc"
path = "benches/misc/mod.rs"
test = true

[[bench]]
name = "deadlock_detector"
harness = false
path = "benches/deadlock_detector/mod.rs"

[[bench]]
name = "channel"
path = "benches/channel/mod.rs"
test = true

[features]
default = ["failpoints", "testexport", "test-engine-kv-rocksdb", "test-engine-raft-raft-engine", "cloud-aws", "cloud-gcp", "cloud-azure"]
failpoints = ["fail/failpoints", "tikv/failpoints"]
cloud-aws = ["external_storage_export/cloud-aws"]
cloud-gcp = ["external_storage_export/cloud-gcp"]
cloud-azure = ["external_storage_export/cloud-azure"]
testexport = ["raftstore/testexport", "tikv/testexport"]
profiling = ["profiler/profiling"]

test-engine-kv-rocksdb = [
  "raftstore/test-engine-kv-rocksdb"
]
test-engine-raft-raft-engine = [
  "raftstore/test-engine-raft-raft-engine"
]
test-engines-rocksdb = [
  "raftstore/test-engines-rocksdb",
]
test-engines-panic = [
  "raftstore/test-engines-panic",
]
jemalloc = ["tikv/jemalloc"]
mimalloc = ["tikv/mimalloc"]
snmalloc = ["tikv/snmalloc"]
mem-profiling = ["tikv/mem-profiling"]
sse = ["tikv/sse"]
portable = ["tikv/portable"]

[dependencies]
api_version = { path = "../components/api_version", default-features = false }
batch-system = { path = "../components/batch-system", default-features = false }
cdc = { path = "../components/cdc", default-features = false }
collections = { path = "../components/collections" }
crc64fast = "0.1"
crossbeam = "0.8"
encryption = { path = "../components/encryption", default-features = false }
error_code = { path = "../components/error_code", default-features = false }
fail = "0.5"
file_system = { path = "../components/file_system" }
futures = "0.3"
grpcio = { version = "0.10", default-features = false, features = ["openssl-vendored", "protobuf-codec"] }
grpcio-health = { version = "0.10", default-features = false }
kvproto = { git = "https://github.com/pingcap/kvproto.git" }
libc = "0.2"
log_wrappers = { path = "../components/log_wrappers" }
more-asserts = "0.2"
online_config = { path = "../components/online_config", default-features = false }
paste = "1.0"
pd_client = { path = "../components/pd_client", default-features = false }
protobuf = { version = "2.8", features = ["bytes"] }
raft = { version = "0.7.0", default-features = false, features = ["protobuf-codec"] }
raft_log_engine = { path = "../components/raft_log_engine", default-features = false }
raftstore = { path = "../components/raftstore", default-features = false }
rand = "0.8.3"
slog = { version = "2.3", features = ["max_level_trace", "release_max_level_debug"] }
slog-global = { version = "0.1", git = "https://github.com/breeswish/slog-global.git", rev = "d592f88e4dbba5eb439998463054f1a44fbf17b9" }
tempfile = "3.0"
tidb_query_aggr = { path = "../components/tidb_query_aggr", default-features = false }
tidb_query_common = { path = "../components/tidb_query_common", default-features = false }
tidb_query_datatype = { path = "../components/tidb_query_datatype", default-features = false }
tidb_query_executors = { path = "../components/tidb_query_executors", default-features = false }
tidb_query_expr = { path = "../components/tidb_query_expr", default-features = false }
tikv = { path = "../", default-features = false }
tikv_util = { path = "../components/tikv_util", default-features = false }
time = "0.1"
tipb = { git = "https://github.com/pingcap/tipb.git" }
toml = "0.5"
txn_types = { path = "../components/txn_types", default-features = false }
uuid = { version = "0.8.1", features = ["serde", "v4"] }

[target.'cfg(target_os = "linux")'.dependencies]
procinfo = { git = "https://github.com/tikv/procinfo-rs", rev = "6599eb9dca74229b2c1fcc44118bef7eff127128" }

[dev-dependencies]
arrow = "0.10"
byteorder = "1.2"
# See https://bheisler.github.io/criterion.rs/book/user_guide/known_limitations.html for the usage
# of `real_blackbox` feature.
causal_ts = { path = "../components/causal_ts" }
concurrency_manager = { path = "../components/concurrency_manager", default-features = false }
criterion = "0.3"
criterion-cpu-time = "0.1"
engine_rocks = { path = "../components/engine_rocks", default-features = false }
engine_traits = { path = "../components/engine_traits", default-features = false }
external_storage_export = { path = "../components/external_storage/export", default-features = false }
file_system = { path = "../components/file_system" }
hyper = { version = "0.14", default-features = false, features = ["runtime"] }
keys = { path = "../components/keys", default-features = false }
panic_hook = { path = "../components/panic_hook" }
profiler = { path = "../components/profiler" }
rand_xorshift = "0.3"
resource_metering = { path = "../components/resource_metering" }
security = { path = "../components/security", default-features = false }
<<<<<<< HEAD
sst_importer = { path = "../components/sst_importer", default-features = false }
tipb_helper = { path = "../components/tipb_helper", default-features = false }
tidb_query_datatype = { path = "../components/tidb_query_datatype", default-features = false }
=======
serde_json = "1.0"
sst_importer = { path = "../components/sst_importer", default-features = false }
>>>>>>> 51dc281f
test_backup = { path = "../components/test_backup", default-features = false }
test_coprocessor = { path = "../components/test_coprocessor", default-features = false }
test_pd = { path = "../components/test_pd", default-features = false }
test_raftstore = { path = "../components/test_raftstore", default-features = false }
test_sst_importer = { path = "../components/test_sst_importer", default-features = false }
test_storage = { path = "../components/test_storage", default-features = false }
test_util = { path = "../components/test_util", default-features = false }
tidb_query_datatype = { path = "../components/tidb_query_datatype", default-features = false }
tipb_helper = { path = "../components/tipb_helper", default-features = false }
tokio = { version = "1.5", features = ["rt-multi-thread"] }

[target.'cfg(all(target_os = "linux", target_arch = "x86_64"))'.dev-dependencies]
criterion-perf-events = "0.1"
perfcnt = "0.7"<|MERGE_RESOLUTION|>--- conflicted
+++ resolved
@@ -137,14 +137,8 @@
 rand_xorshift = "0.3"
 resource_metering = { path = "../components/resource_metering" }
 security = { path = "../components/security", default-features = false }
-<<<<<<< HEAD
-sst_importer = { path = "../components/sst_importer", default-features = false }
-tipb_helper = { path = "../components/tipb_helper", default-features = false }
-tidb_query_datatype = { path = "../components/tidb_query_datatype", default-features = false }
-=======
 serde_json = "1.0"
 sst_importer = { path = "../components/sst_importer", default-features = false }
->>>>>>> 51dc281f
 test_backup = { path = "../components/test_backup", default-features = false }
 test_coprocessor = { path = "../components/test_coprocessor", default-features = false }
 test_pd = { path = "../components/test_pd", default-features = false }
