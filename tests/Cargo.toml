[package]
name = "tests"
version = "0.0.1"
edition = "2018"
publish = false

[[test]]
name = "failpoints"
path = "failpoints/mod.rs"
required-features = ["failpoints"]

[[test]]
name = "integrations"
path = "integrations/mod.rs"
required-features = ["testexport"]

[[bench]]
name = "raftstore"
harness = false
path = "benches/raftstore/mod.rs"

[[bench]]
name = "coprocessor_executors"
harness = false
path = "benches/coprocessor_executors/mod.rs"

[[bench]]
name = "hierarchy"
harness = false
path = "benches/hierarchy/mod.rs"

[[bench]]
name = "misc"
path = "benches/misc/mod.rs"

[[bench]]
name = "deadlock_detector"
harness = false
path = "benches/deadlock_detector/mod.rs"

[[bench]]
name = "channel"
path = "benches/channel/mod.rs"

[features]
default = ["failpoints", "testexport"]
failpoints = ["fail/failpoints", "tikv/failpoints"]
testexport = ["raftstore/testexport", "tikv/testexport"]
profiling = ["profiler/profiling"]
<<<<<<< HEAD
protobuf-codec = ["tikv/protobuf-codec", "external_storage/protobuf-codec", "raftstore/protobuf-codec"]
prost-codec = ["tikv/prost-codec", "test_coprocessor/prost-codec", "external_storage/prost-codec", "raftstore/prost-codec"]
=======
protobuf-codec = [
  "engine/protobuf-codec",
  "grpcio/protobuf-codec",
  "kvproto/protobuf-codec",
  "pd_client/protobuf-codec",
  "raft/protobuf-codec",
  "raftstore/protobuf-codec",
  "tikv/protobuf-codec",
  "tidb_query/protobuf-codec",
  "tipb/protobuf-codec",
  "txn_types/protobuf-codec",
  "cdc/protobuf-codec",
]
prost-codec = [
  "engine/prost-codec",
  "grpcio/prost-codec",
  "kvproto/prost-codec",
  "pd_client/prost-codec",
  "raft/prost-codec",
  "raftstore/prost-codec",
  "tikv/prost-codec",
  "tidb_query/prost-codec",
  "tipb/prost-codec",
  "txn_types/prost-codec",
  "cdc/prost-codec",
]
>>>>>>> 0247486b
jemalloc = ["tikv/jemalloc"]
sse = ["tikv/sse"]
portable = ["tikv/portable"]

[dependencies]
fail = { version = "0.3", optional = true }
crc64fast = "0.1"
crossbeam = "0.7.2"
configuration = { path = "../components/configuration" }
engine = { path = "../components/engine" }
cdc = { path = "../components/cdc" }
futures = "0.1"
futures-cpupool = "0.1"
futures03 = { package = "futures", version = "0.3", features = ["executor"] }
grpcio = { version = "0.5.0-alpha.5", default-features = false, features = ["openssl-vendored"] }
hex = "0.3"
kvproto = { git = "https://github.com/pingcap/kvproto.git", default-features = false }
pd_client = { path = "../components/pd_client" }
protobuf = "2.8"
<<<<<<< HEAD
raft = { version = "0.6.0-alpha" , default-features = false }
raftstore = { path = "../components/raftstore", default-features = false }
=======
raft = { version = "0.6.0-alpha", default-features = false }
raftstore = { path = "../components/raftstore" }
>>>>>>> 0247486b
rand = "0.6.5"
slog = { version = "2.3", features = ["max_level_trace", "release_max_level_debug"] }
slog-global = { version = "0.1", git = "https://github.com/breeswish/slog-global.git", rev = "0e23a5baff302a9d7bccd85f8f31e43339c2f2c1" }
tempfile = "3.0"
tidb_query = { path = "../components/tidb_query" }
tikv = { path = "../", default-features = false }
tikv_util = { path = "../components/tikv_util" }
tipb = { git = "https://github.com/pingcap/tipb.git", default-features = false }
tokio-threadpool = "0.1.13"
toml = "0.4"
txn_types = { path = "../components/txn_types" }
uuid = { version = "0.7", features = ["serde", "v4"] }

[dev-dependencies]
# See https://bheisler.github.io/criterion.rs/book/user_guide/known_limitations.html for the usage
# of `real_blackbox` feature.
criterion = "0.3"
criterion-cpu-time = "0.1"
arrow = "0.10.0"
rand_xorshift = "0.1"

engine_rocks = { path = "../components/engine_rocks" }
engine_traits = { path = "../components/engine_traits" }
external_storage = { path = "../components/external_storage" }
keys = { path = "../components/keys" }
profiler = { path = "../components/profiler" }
panic_hook = { path = "../components/panic_hook" }
tipb_helper = { path = "../components/tipb_helper" }
tidb_query_datatype = { path = "../components/tidb_query_datatype" }
test_util = { path = "../components/test_util" }
test_storage = { path = "../components/test_storage" }
test_coprocessor = { path = "../components/test_coprocessor" }
test_sst_importer = { path = "../components/test_sst_importer" }
test_raftstore = { path = "../components/test_raftstore" }
byteorder = "1.2"
serde_json = "1.0"

[target.'cfg(target_os = "linux")'.dev-dependencies]
criterion-papi = "0.1"<|MERGE_RESOLUTION|>--- conflicted
+++ resolved
@@ -47,10 +47,6 @@
 failpoints = ["fail/failpoints", "tikv/failpoints"]
 testexport = ["raftstore/testexport", "tikv/testexport"]
 profiling = ["profiler/profiling"]
-<<<<<<< HEAD
-protobuf-codec = ["tikv/protobuf-codec", "external_storage/protobuf-codec", "raftstore/protobuf-codec"]
-prost-codec = ["tikv/prost-codec", "test_coprocessor/prost-codec", "external_storage/prost-codec", "raftstore/prost-codec"]
-=======
 protobuf-codec = [
   "engine/protobuf-codec",
   "grpcio/protobuf-codec",
@@ -77,7 +73,6 @@
   "txn_types/prost-codec",
   "cdc/prost-codec",
 ]
->>>>>>> 0247486b
 jemalloc = ["tikv/jemalloc"]
 sse = ["tikv/sse"]
 portable = ["tikv/portable"]
@@ -97,13 +92,8 @@
 kvproto = { git = "https://github.com/pingcap/kvproto.git", default-features = false }
 pd_client = { path = "../components/pd_client" }
 protobuf = "2.8"
-<<<<<<< HEAD
-raft = { version = "0.6.0-alpha" , default-features = false }
-raftstore = { path = "../components/raftstore", default-features = false }
-=======
 raft = { version = "0.6.0-alpha", default-features = false }
 raftstore = { path = "../components/raftstore" }
->>>>>>> 0247486b
 rand = "0.6.5"
 slog = { version = "2.3", features = ["max_level_trace", "release_max_level_debug"] }
 slog-global = { version = "0.1", git = "https://github.com/breeswish/slog-global.git", rev = "0e23a5baff302a9d7bccd85f8f31e43339c2f2c1" }
