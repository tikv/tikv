--- conflicted
+++ resolved
@@ -43,21 +43,17 @@
 path = "benches/channel/mod.rs"
 
 [features]
-<<<<<<< HEAD
-default = ["protobuf-codec"]
-=======
-default = ["failpoints", "testexport"]
->>>>>>> 882c7d37
+default = ["failpoints", "testexport", "protobuf-codec"]
 failpoints = ["fail/failpoints", "tikv/failpoints"]
 testexport = ["raftstore/testexport", "tikv/testexport"]
 profiling = ["profiler/profiling"]
-<<<<<<< HEAD
 protobuf-codec = [
   "engine/protobuf-codec",
   "grpcio/protobuf-codec",
   "kvproto/protobuf-codec",
   "pd_client/protobuf-codec",
   "raft/protobuf-codec",
+  "raftstore/protobuf-codec",
   "tikv/protobuf-codec",
   "tidb_query/protobuf-codec",
   "tipb/protobuf-codec",
@@ -69,15 +65,12 @@
   "kvproto/prost-codec",
   "pd_client/prost-codec",
   "raft/prost-codec",
+  "raftstore/prost-codec",
   "tikv/prost-codec",
   "tidb_query/prost-codec",
   "tipb/prost-codec",
   "txn_types/prost-codec",
 ]
-=======
-protobuf-codec = ["tikv/protobuf-codec", "external_storage/protobuf-codec", "raftstore/protobuf-codec"]
-prost-codec = ["tikv/prost-codec", "test_coprocessor/prost-codec", "external_storage/prost-codec", "raftstore/prost-codec"]
->>>>>>> 882c7d37
 jemalloc = ["tikv/jemalloc"]
 sse = ["tikv/sse"]
 portable = ["tikv/portable"]
@@ -96,12 +89,8 @@
 kvproto = { git = "https://github.com/pingcap/kvproto.git", default-features = false }
 pd_client = { path = "../components/pd_client", default-features = false }
 protobuf = "2.8"
-<<<<<<< HEAD
 raft = { version = "0.6.0-alpha", default-features = false }
-=======
-raft = { version = "0.6.0-alpha" , default-features = false }
 raftstore = { path = "../components/raftstore", default-features = false }
->>>>>>> 882c7d37
 rand = "0.6.5"
 slog = { version = "2.3", features = ["max_level_trace", "release_max_level_debug"] }
 slog-global = { version = "0.1", git = "https://github.com/breeswish/slog-global.git", rev = "0e23a5baff302a9d7bccd85f8f31e43339c2f2c1" }
