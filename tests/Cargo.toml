[package]
name = "tests"
version = "0.0.1"
edition = "2018"
publish = false

[[test]]
name = "failpoints"
path = "failpoints/mod.rs"
required-features = ["failpoints"]

[[test]]
name = "integrations"
path = "integrations/mod.rs"
required-features = ["testexport"]

[[bench]]
name = "raftstore"
harness = false
path = "benches/raftstore/mod.rs"

[[bench]]
name = "coprocessor_executors"
harness = false
path = "benches/coprocessor_executors/mod.rs"

[[bench]]
name = "hierarchy"
harness = false
path = "benches/hierarchy/mod.rs"

[[bench]]
name = "misc"
path = "benches/misc/mod.rs"
test = true

[[bench]]
name = "deadlock_detector"
harness = false
path = "benches/deadlock_detector/mod.rs"

[[bench]]
name = "channel"
path = "benches/channel/mod.rs"
test = true

[features]
default = ["failpoints", "testexport", "protobuf-codec", "test-engines-rocksdb"]
failpoints = ["fail/failpoints", "tikv/failpoints"]
testexport = ["raftstore/testexport", "tikv/testexport"]
profiling = ["profiler/profiling"]
protobuf-codec = [
  "batch-system/protobuf-codec",
  "cdc/protobuf-codec",
  "encryption/protobuf-codec",
  "error_code/protobuf-codec",
  "grpcio/protobuf-codec",
  "kvproto/protobuf-codec",
  "pd_client/protobuf-codec",
  "raft/protobuf-codec",
  "raftstore/protobuf-codec",
  "sst_importer/protobuf-codec",
  "test_coprocessor/protobuf-codec",
  "test_raftstore/protobuf-codec",
  "test_storage/protobuf-codec",
  "tikv/protobuf-codec",
  "tidb_query_aggr/protobuf-codec",
  "tidb_query_common/protobuf-codec",
  "tidb_query_datatype/protobuf-codec",
  "tidb_query_executors/protobuf-codec",
  "tidb_query_expr/protobuf-codec",
  "tikv_util/protobuf-codec",
  "tipb/protobuf-codec",
  "txn_types/protobuf-codec",
]
prost-codec = [
  "batch-system/prost-codec",
  "cdc/prost-codec",
  "encryption/prost-codec",
  "error_code/prost-codec",
  "grpcio/prost-codec",
  "kvproto/prost-codec",
  "pd_client/prost-codec",
  "raft/prost-codec",
  "raftstore/prost-codec",
  "sst_importer/prost-codec",
  "test_coprocessor/prost-codec",
  "test_raftstore/prost-codec",
  "test_storage/prost-codec",
  "tikv/prost-codec",
  "tidb_query_aggr/prost-codec",
  "tidb_query_common/prost-codec",
  "tidb_query_datatype/prost-codec",
  "tidb_query_executors/prost-codec",
  "tidb_query_expr/prost-codec",
  "tikv_util/prost-codec",
  "tipb/prost-codec",
  "txn_types/prost-codec",
]
test-engines-rocksdb = [
  "raftstore/test-engines-rocksdb",
]
test-engines-panic = [
  "raftstore/test-engines-panic",
]
jemalloc = ["tikv/jemalloc"]
mem-profiling = ["tikv/mem-profiling"]
sse = ["tikv/sse"]
portable = ["tikv/portable"]

[dependencies]
fail = "0.4"
batch-system = { path = "../components/batch-system", default-features = false }
crc64fast = "0.1"
crossbeam = "0.7.2"
configuration = { path = "../components/configuration", default-features = false }
encryption = { path = "../components/encryption", default-features = false }
cdc = { path = "../components/cdc", default-features = false }
futures = "0.3"
grpcio = { version = "0.8", default-features = false, features = ["openssl-vendored"] }
log_wrappers = { path = "../components/log_wrappers" }
kvproto = { git = "https://github.com/pingcap/kvproto.git", default-features = false }
pd_client = { path = "../components/pd_client", default-features = false }
protobuf = "2.8"
more-asserts = "0.2"
raft = { version = "0.6.0-alpha", default-features = false }
raftstore = { path = "../components/raftstore", default-features = false }
rand = "0.7.3"
slog = { version = "2.3", features = ["max_level_trace", "release_max_level_debug"] }
slog-global = { version = "0.1", git = "https://github.com/breeswish/slog-global.git", rev = "d592f88e4dbba5eb439998463054f1a44fbf17b9" }
tempfile = "3.0"
tidb_query_datatype = { path = "../components/tidb_query_datatype", default-features = false }
tidb_query_common = { path = "../components/tidb_query_common", default-features = false }
tidb_query_aggr = { path = "../components/tidb_query_aggr", default-features = false }
tidb_query_executors = { path = "../components/tidb_query_executors", default-features = false }
tidb_query_expr = { path = "../components/tidb_query_expr", default-features = false }
tikv = { path = "../", default-features = false }
tikv_util = { path = "../components/tikv_util", default-features = false }
error_code = { path = "../components/error_code", default-features = false }
collections = { path = "../components/collections" }
file_system = { path = "../components/file_system" }
tipb = { git = "https://github.com/pingcap/tipb.git", default-features = false }
toml = "0.5"
txn_types = { path = "../components/txn_types", default-features = false }
uuid = { version = "0.8.1", features = ["serde", "v4"] }
time = "0.1"

[dev-dependencies]
# See https://bheisler.github.io/criterion.rs/book/user_guide/known_limitations.html for the usage
# of `real_blackbox` feature.
criterion = "0.3"
criterion-cpu-time = "0.1"
arrow = "0.10"
rand_xorshift = "0.2"
engine_rocks = { path = "../components/engine_rocks", default-features = false }
engine_traits = { path = "../components/engine_traits", default-features = false }
external_storage = { path = "../components/external_storage", default-features = false }
hyper = { version = "0.13", default-features = false, features = ["runtime"] }
keys = { path = "../components/keys", default-features = false }
profiler = { path = "../components/profiler" }
panic_hook = { path = "../components/panic_hook" }
security = { path = "../components/security", default-features = false }
sst_importer = {path = "../components/sst_importer", default-features = false }
tipb_helper = { path = "../components/tipb_helper", default-features = false }
tidb_query_datatype = { path = "../components/tidb_query_datatype", default-features = false }
test_backup = { path = "../components/test_backup", default-features = false }
test_util = { path = "../components/test_util", default-features = false }
test_storage = { path = "../components/test_storage", default-features = false }
test_coprocessor = { path = "../components/test_coprocessor", default-features = false }
test_sst_importer = { path = "../components/test_sst_importer", default-features = false }
test_raftstore = { path = "../components/test_raftstore", default-features = false }
test_pd = { path = "../components/test_pd", default-features = false }
byteorder = "1.2"
serde_json = "1.0"
tokio = { version = "0.2", features = ["rt-threaded"] }
concurrency_manager = { path = "../components/concurrency_manager", default-features = false }
<<<<<<< HEAD
file_system = { path = "../components/file_system" }
=======
file_system = { path = "../components/file_system" }

[target.'cfg(target_os = "linux")'.dev-dependencies]
criterion-perf-events = "0.1"
perfcnt = "0.6"
>>>>>>> 459e105d
<|MERGE_RESOLUTION|>--- conflicted
+++ resolved
@@ -174,12 +174,8 @@
 serde_json = "1.0"
 tokio = { version = "0.2", features = ["rt-threaded"] }
 concurrency_manager = { path = "../components/concurrency_manager", default-features = false }
-<<<<<<< HEAD
-file_system = { path = "../components/file_system" }
-=======
 file_system = { path = "../components/file_system" }
 
 [target.'cfg(target_os = "linux")'.dev-dependencies]
 criterion-perf-events = "0.1"
-perfcnt = "0.6"
->>>>>>> 459e105d
+perfcnt = "0.6"