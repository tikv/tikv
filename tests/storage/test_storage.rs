--- conflicted
+++ resolved
@@ -329,12 +329,6 @@
         store.put_ok_for_cluster(&mut cluster, k.as_bytes(), b"v1", 5, 10);
         store.put_ok_for_cluster(&mut cluster, k.as_bytes(), b"v2", 15, 20);
         let store_id = store.ctx.get_peer().get_store_id();
-<<<<<<< HEAD
-        store.put_ok(k.as_bytes(), b"v1", 5, 10);
-        store.update_with_key(&mut cluster, k);
-        store.put_ok(k.as_bytes(), b"v2", 15, 20);
-=======
->>>>>>> 57103581
         if !stores.contains(&store_id) {
             stores.insert(store_id);
         }
