// Copyright 2016 PingCAP, Inc.
//
// Licensed under the Apache License, Version 2.0 (the "License");
// you may not use this file except in compliance with the License.
// You may obtain a copy of the License at
//
//     http://www.apache.org/licenses/LICENSE-2.0
//
// Unless required by applicable law or agreed to in writing, software
// distributed under the License is distributed on an "AS IS" BASIS,
// See the License for the specific language governing permissions and
// limitations under the License.

use std::sync::{Arc, Mutex};
use std::sync::atomic::{AtomicUsize, Ordering};
use std::sync::mpsc::channel;
use std::time::Duration;
use std::thread;
use rand::random;
use super::sync_storage::SyncStorage;
use kvproto::kvrpcpb::{Context, LockInfo};
use tikv::storage::{self, Mutation, Key, make_key, KV_CFS, Storage};
use tikv::storage::engine::{self, TEMP_DIR, Engine};
use tikv::storage::txn::{GC_BATCH_SIZE, RESOLVE_LOCK_BATCH_SIZE};
use tikv::storage::mvcc::MAX_TXN_WRITE_SIZE;
use tikv::storage::config::Config;

use super::util::new_kv_engine;
use super::assert_storage::AssertionStorage;
use storage::util;
use std::u64;

#[test]
fn test_txn_store_get() {
    let store = AssertionStorage::default();
    // not exist
    store.get_none(b"x", 10);
    // after put
    store.put_ok(b"x", b"x", 5, 10);
    store.get_none(b"x", 9);
    store.get_ok(b"x", 10, b"x");
    store.get_ok(b"x", 11, b"x");
}

#[test]
fn test_txn_store_delete() {
    let store = AssertionStorage::default();
    store.put_ok(b"x", b"x5-10", 5, 10);
    store.delete_ok(b"x", 15, 20);
    store.get_none(b"x", 5);
    store.get_none(b"x", 9);
    store.get_ok(b"x", 10, b"x5-10");
    store.get_ok(b"x", 19, b"x5-10");
    store.get_none(b"x", 20);
    store.get_none(b"x", 21);
}

#[test]
fn test_txn_store_cleanup_rollback() {
    let store = AssertionStorage::default();
    store.put_ok(b"secondary", b"s-0", 1, 2);
    store.prewrite_ok(vec![Mutation::Put((make_key(b"primary"), b"p-5".to_vec())),
                           Mutation::Put((make_key(b"secondary"), b"s-5".to_vec()))],
                      b"primary",
                      5);
    store.get_err(b"secondary", 10);
    store.rollback_ok(vec![b"primary"], 5);
    store.cleanup_ok(b"primary", 5);
}

#[test]
fn test_txn_store_cleanup_commit() {
    let store = AssertionStorage::default();
    store.put_ok(b"secondary", b"s-0", 1, 2);
    store.prewrite_ok(vec![Mutation::Put((make_key(b"primary"), b"p-5".to_vec())),
                           Mutation::Put((make_key(b"secondary"), b"s-5".to_vec()))],
                      b"primary",
                      5);
    store.get_err(b"secondary", 8);
    store.get_err(b"secondary", 12);
    store.commit_ok(vec![b"primary"], 5, 10);
    store.cleanup_err(b"primary", 5);
    store.rollback_err(vec![b"primary"], 5);
}

#[test]
fn test_txn_store_for_point_get_with_pk() {
    let store = AssertionStorage::default();

    store.put_ok(b"b", b"v2", 1, 2);
    store.put_ok(b"primary", b"v1", 2, 3);
    store.put_ok(b"secondary", b"v3", 3, 4);
    store.prewrite_ok(vec![Mutation::Put((make_key(b"primary"), b"v3".to_vec())),
                           Mutation::Put((make_key(b"secondary"), b"s-5".to_vec())),
                           Mutation::Put((make_key(b"new_key"), b"new_key".to_vec()))],
                      b"primary",
                      5);
    store.get_ok(b"primary", 4, b"v1");
    store.get_ok(b"primary", u64::MAX, b"v1");
    store.get_err(b"primary", 6);

    store.get_ok(b"secondary", 4, b"v3");
    store.get_err(b"secondary", 6);
    store.get_err(b"secondary", u64::MAX);

    store.get_err(b"new_key", 6);
    store.get_ok(b"b", 6, b"v2");

}

#[test]
fn test_txn_store_batch_get() {
    let store = AssertionStorage::default();
    store.put_ok(b"x", b"x1", 5, 10);
    store.put_ok(b"y", b"y1", 15, 20);
    store.put_ok(b"z", b"z1", 25, 30);
    store.batch_get_ok(&[b"x", b"y", b"z", b"w"], 15, vec![b"x1"]);
    store.batch_get_ok(&[b"x", b"y", b"z", b"w"], 16, vec![b"x1"]);
    store.batch_get_ok(&[b"x", b"y", b"z", b"w"], 19, vec![b"x1"]);
    store.batch_get_ok(&[b"x", b"y", b"z", b"w"], 20, vec![b"x1", b"y1"]);
    store.batch_get_ok(&[b"x", b"y", b"z", b"w"], 21, vec![b"x1", b"y1"]);
}

#[test]
fn test_txn_store_scan() {
    let store = AssertionStorage::default();

    // ver10: A(10) - B(_) - C(10) - D(_) - E(10)
    store.put_ok(b"A", b"A10", 5, 10);
    store.put_ok(b"C", b"C10", 5, 10);
    store.put_ok(b"E", b"E10", 5, 10);

    let check_v10 = || {
        store.scan_ok(b"", 0, 10, vec![]);
        store.scan_ok(b"", 1, 10, vec![Some((b"A", b"A10"))]);
        store.scan_ok(b"", 2, 10, vec![Some((b"A", b"A10")), Some((b"C", b"C10"))]);
        store.scan_ok(b"",
                      3,
                      10,
                      vec![Some((b"A", b"A10")), Some((b"C", b"C10")), Some((b"E", b"E10"))]);
        store.scan_ok(b"",
                      4,
                      10,
                      vec![Some((b"A", b"A10")), Some((b"C", b"C10")), Some((b"E", b"E10"))]);
        store.scan_ok(b"A",
                      3,
                      10,
                      vec![Some((b"A", b"A10")), Some((b"C", b"C10")), Some((b"E", b"E10"))]);
        store.scan_ok(b"A\x00",
                      3,
                      10,
                      vec![Some((b"C", b"C10")), Some((b"E", b"E10"))]);
        store.scan_ok(b"C",
                      4,
                      10,
                      vec![Some((b"C", b"C10")), Some((b"E", b"E10"))]);
        store.scan_ok(b"F", 1, 10, vec![]);
    };
    check_v10();

    // ver20: A(10) - B(20) - C(10) - D(20) - E(10)
    store.put_ok(b"B", b"B20", 15, 20);
    store.put_ok(b"D", b"D20", 15, 20);

    let check_v20 = || {
        store.scan_ok(b"",
                      5,
                      20,
                      vec![Some((b"A", b"A10")),
                           Some((b"B", b"B20")),
                           Some((b"C", b"C10")),
                           Some((b"D", b"D20")),
                           Some((b"E", b"E10"))]);
        store.scan_ok(b"C",
                      5,
                      20,
                      vec![Some((b"C", b"C10")), Some((b"D", b"D20")), Some((b"E", b"E10"))]);
        store.scan_ok(b"D\x00", 1, 20, vec![Some((b"E", b"E10"))]);
    };
    check_v10();
    check_v20();

    // ver30: A(_) - B(20) - C(10) - D(_) - E(10)
    store.delete_ok(b"A", 25, 30);
    store.delete_ok(b"D", 25, 30);

    let check_v30 = || {
        store.scan_ok(b"",
                      5,
                      30,
                      vec![Some((b"B", b"B20")), Some((b"C", b"C10")), Some((b"E", b"E10"))]);
        store.scan_ok(b"A", 1, 30, vec![Some((b"B", b"B20"))]);
        store.scan_ok(b"C\x00", 5, 30, vec![Some((b"E", b"E10"))]);
    };
    check_v10();
    check_v20();
    check_v30();

    // ver40: A(_) - B(_) - C(40) - D(40) - E(10)
    store.delete_ok(b"B", 35, 40);
    store.put_ok(b"C", b"C40", 35, 40);
    store.put_ok(b"D", b"D40", 35, 40);

    let check_v40 = || {
        store.scan_ok(b"",
                      5,
                      40,
                      vec![Some((b"C", b"C40")), Some((b"D", b"D40")), Some((b"E", b"E10"))]);
        store.scan_ok(b"",
                      5,
                      100,
                      vec![Some((b"C", b"C40")), Some((b"D", b"D40")), Some((b"E", b"E10"))]);
    };
    check_v10();
    check_v20();
    check_v30();
    check_v40();
}

#[test]
fn test_txn_store_scan_key_only() {
    let store = AssertionStorage::default();
    store.put_ok(b"A", b"A", 5, 10);
    store.put_ok(b"B", b"B", 5, 10);
    store.put_ok(b"C", b"C", 5, 10);
    store.scan_key_only_ok(b"AA", 2, 10, vec![Some(b"B"), Some(b"C")]);
}

fn lock(key: &[u8], primary: &[u8], ts: u64) -> LockInfo {
    let mut lock = LockInfo::new();
    lock.set_key(key.to_vec());
    lock.set_primary_lock(primary.to_vec());
    lock.set_lock_version(ts);
    lock
}

#[test]
fn test_txn_store_scan_lock() {
    let store = AssertionStorage::default();

    store.put_ok(b"k1", b"v1", 1, 2);
    store.prewrite_ok(vec![Mutation::Put((make_key(b"p1"), b"v5".to_vec())),
                           Mutation::Put((make_key(b"s1"), b"v5".to_vec()))],
                      b"p1",
                      5);
    store.prewrite_ok(vec![Mutation::Put((make_key(b"p2"), b"v10".to_vec())),
                           Mutation::Put((make_key(b"s2"), b"v10".to_vec()))],
                      b"p2",
                      10);
    store.prewrite_ok(vec![Mutation::Put((make_key(b"p3"), b"v20".to_vec())),
                           Mutation::Put((make_key(b"s3"), b"v20".to_vec()))],
                      b"p3",
                      20);
    // scan should return locks.
    store.scan_ok(b"",
                  10,
                  15,
                  vec![Some((b"k1", b"v1")), None, None, None, None]);
    store.scan_lock_ok(10,
                       vec![lock(b"p1", b"p1", 5),
                            lock(b"p2", b"p2", 10),
                            lock(b"s1", b"p1", 5),
                            lock(b"s2", b"p2", 10)]);
}

#[test]
fn test_txn_store_resolve_lock() {
    let store = AssertionStorage::default();

    store.prewrite_ok(vec![Mutation::Put((make_key(b"p1"), b"v5".to_vec())),
                           Mutation::Put((make_key(b"s1"), b"v5".to_vec()))],
                      b"p1",
                      5);
    store.prewrite_ok(vec![Mutation::Put((make_key(b"p2"), b"v10".to_vec())),
                           Mutation::Put((make_key(b"s2"), b"v10".to_vec()))],
                      b"p2",
                      10);
    store.resolve_lock_ok(5, None);
    store.resolve_lock_ok(10, Some(20));
    store.get_none(b"p1", 20);
    store.get_none(b"s1", 30);
    store.get_ok(b"p2", 20, b"v10");
    store.get_ok(b"s2", 30, b"v10");
    store.scan_lock_ok(30, vec![]);
}

fn test_txn_store_resolve_lock_batch(key_prefix_len: usize, n: usize) {
    let prefix = String::from_utf8(vec![b'k'; key_prefix_len]).unwrap();
    let keys: Vec<String> = (0..n).map(|i| format!("{}{}", prefix, i)).collect();

    let store = AssertionStorage::default();
    for k in &keys {
        store.prewrite_ok(vec![Mutation::Put((make_key(k.as_bytes()), b"v".to_vec()))],
                          b"k1",
                          5);
    }
    store.resolve_lock_ok(5, Some(10));
    for k in &keys {
        store.get_ok(k.as_bytes(), 30, b"v");
        store.get_none(k.as_bytes(), 8);
    }
}

#[test]
fn test_txn_store_resolve_lock2() {
    for &i in &[0,
                1,
                RESOLVE_LOCK_BATCH_SIZE - 1,
                RESOLVE_LOCK_BATCH_SIZE,
                RESOLVE_LOCK_BATCH_SIZE + 1,
                RESOLVE_LOCK_BATCH_SIZE * 2] {
        test_txn_store_resolve_lock_batch(1, i);
    }

    for &i in &[1, MAX_TXN_WRITE_SIZE / 2, MAX_TXN_WRITE_SIZE + 1] {
        test_txn_store_resolve_lock_batch(i, 3);
    }
}

#[test]
fn test_txn_store_commit_illegal_tso() {
    let store = AssertionStorage::default();
    let commit_ts = 4;
    let start_ts = 5;
    store.prewrite_ok(vec![Mutation::Put((make_key(b"primary"), b"p-5".to_vec())),
                           Mutation::Put((make_key(b"secondary"), b"s-5".to_vec()))],
                      b"primary",
                      start_ts);

    store.commit_with_illegal_tso(vec![b"primary"], start_ts, commit_ts);
}

#[test]
fn test_store_resolve_with_illegal_tso() {
    let store = AssertionStorage::default();
    let commit_ts = Some(4);
    let start_ts = 5;
    store.prewrite_ok(vec![Mutation::Put((make_key(b"primary"), b"p-5".to_vec())),
                           Mutation::Put((make_key(b"secondary"), b"s-5".to_vec()))],
                      b"primary",
                      start_ts);
    store.resolve_lock_with_illegal_tso(start_ts, commit_ts);
}

#[test]
fn test_txn_store_gc() {
    let key = "k";
    let store = AssertionStorage::default();
    let (_cluster, kv_store) = AssertionStorage::new_kv_storage_with_store_count(3, key);
    store.test_txn_store_gc(key);
    kv_store.test_txn_store_gc(key);
}

fn test_txn_store_gc_multiple_keys(key_prefix_len: usize, n: usize) {
    let prefix = String::from_utf8(vec![b'k'; key_prefix_len]).unwrap();
    test_txn_store_gc_multiple_keys_cluster_storage(n, prefix.clone());
    test_txn_store_gc_multiple_keys_single_storage(n, prefix.clone());
}

pub fn test_txn_store_gc_multiple_keys_single_storage(n: usize, prefix: String) {
    let store = AssertionStorage::default();
    let keys: Vec<String> = (0..n).map(|i| format!("{}{}", prefix, i)).collect();
    for k in &keys {
        store.put_ok(k.as_bytes(), b"v1", 5, 10);
        store.put_ok(k.as_bytes(), b"v2", 15, 20);
    }
    store.gc_ok(30);
    for k in &keys {
        store.get_none(k.as_bytes(), 15);
    }
}

pub fn test_txn_store_gc_multiple_keys_cluster_storage(n: usize, prefix: String) {
    let (mut cluster, mut store) =
        AssertionStorage::new_kv_storage_with_store_count(3, prefix.clone().as_str());
    let keys: Vec<String> = (0..n).map(|i| format!("{}{}", prefix, i)).collect();
    for k in &keys {
        store.put_ok_for_cluster(&mut cluster, k.as_bytes(), b"v1", 5, 10);
        store.put_ok_for_cluster(&mut cluster, k.as_bytes(), b"v2", 15, 20);
    }

    for k in &keys {
        // clear data whose commit_ts < 30
        store.gc_ok_for_cluster(&mut cluster, k.as_bytes(), 30);
    }

    for k in &keys {
        store.get_none_from_cluster(&mut cluster, k.as_bytes(), 15);
    }
}

#[test]
fn test_txn_store_gc2_without_key() {
    test_txn_store_gc_multiple_keys(1, 0);
}

#[test]
fn test_txn_store_gc2_with_less_keys() {
    test_txn_store_gc_multiple_keys(1, 3);
}

#[test]
fn test_txn_store_gc2_with_many_keys() {
    test_txn_store_gc_multiple_keys(1, GC_BATCH_SIZE + 1);
}

#[test]
fn test_txn_store_gc2_with_long_key_prefix() {
    test_txn_store_gc_multiple_keys(MAX_TXN_WRITE_SIZE + 1, 3);
}

#[test]
fn test_txn_store_gc3() {
    let key = "k";
    let store = AssertionStorage::default();
    store.test_txn_store_gc3(key.as_bytes()[0]);
<<<<<<< HEAD
    let (_cluster, kv_store) = AssertionStorage::new_kv_storage_with_store_count(3, key);
    kv_store.test_txn_store_gc3(key.as_bytes()[0]);
=======
    let (mut cluster, mut raft_store) = AssertionStorage::new_raft_storage_with_store_count(3, key);
    raft_store.test_txn_store_gc3_for_cluster(&mut cluster, key.as_bytes()[0]);
>>>>>>> 2f29c8f3
}

#[test]
fn test_txn_store_rawkv() {
    let store = AssertionStorage::default();
    store.raw_get_ok(b"key".to_vec(), None);
    store.raw_put_ok(b"key".to_vec(), b"value".to_vec());
    store.raw_get_ok(b"key".to_vec(), Some(b"value".to_vec()));
    store.raw_put_ok(b"key".to_vec(), b"v2".to_vec());
    store.raw_get_ok(b"key".to_vec(), Some(b"v2".to_vec()));
    store.raw_delete_ok(b"key".to_vec());
    store.raw_get_ok(b"key".to_vec(), None);

    store.raw_put_ok(b"k1".to_vec(), b"v1".to_vec());
    store.raw_put_ok(b"k2".to_vec(), b"v2".to_vec());
    store.raw_put_ok(b"k3".to_vec(), b"v3".to_vec());
    store.raw_scan_ok(b"".to_vec(), 1, vec![(b"k1", b"v1")]);
    store.raw_scan_ok(b"k1".to_vec(), 1, vec![(b"k1", b"v1")]);
    store.raw_scan_ok(b"k10".to_vec(), 1, vec![(b"k2", b"v2")]);
    store.raw_scan_ok(b"".to_vec(), 2, vec![(b"k1", b"v1"), (b"k2", b"v2")]);
    store.raw_scan_ok(b"k1".to_vec(),
                      5,
                      vec![(b"k1", b"v1"), (b"k2", b"v2"), (b"k3", b"v3")]);
    store.raw_scan_ok(b"".to_vec(), 0, vec![]);
    store.raw_scan_ok(b"k5".to_vec(), 1, vec![]);
}

#[test]
fn test_txn_store_lock_primary() {
    let store = AssertionStorage::default();
    // txn1 locks "p" then aborts.
    store.prewrite_ok(vec![Mutation::Put((make_key(b"p"), b"p1".to_vec()))],
                      b"p",
                      1);

    // txn2 wants to write "p", "s".
    store.prewrite_locked(vec![Mutation::Put((make_key(b"p"), b"p2".to_vec())),
                               Mutation::Put((make_key(b"s"), b"s2".to_vec()))],
                          b"p",
                          2,
                          vec![(b"p", b"p", 1)]);
    // txn2 cleanups txn1's lock.
    store.rollback_ok(vec![b"p"], 1);
    store.resolve_lock_ok(1, None);

    // txn3 wants to write "p", "s", neither of them should be locked.
    store.prewrite_ok(vec![Mutation::Put((make_key(b"p"), b"p3".to_vec())),
                           Mutation::Put((make_key(b"s"), b"s3".to_vec()))],
                      b"p",
                      3);
}

struct Oracle {
    ts: AtomicUsize,
}

impl Oracle {
    fn new() -> Oracle {
        Oracle { ts: AtomicUsize::new(1 as usize) }
    }

    fn get_ts(&self) -> u64 {
        self.ts.fetch_add(1, Ordering::Relaxed) as u64
    }
}

const INC_MAX_RETRY: usize = 100;

fn inc(store: &SyncStorage, oracle: &Oracle, key: &[u8]) -> Result<i32, ()> {
    let key_address = make_key(key);
    for i in 0..INC_MAX_RETRY {
        let start_ts = oracle.get_ts();
        let number: i32 = match store.get(Context::new(), &key_address, start_ts) {
            Ok(Some(x)) => String::from_utf8(x).unwrap().parse().unwrap(),
            Ok(None) => 0,
            Err(_) => {
                backoff(i);
                continue;
            }
        };
        let next = number + 1;
        if store.prewrite(Context::new(),
                      vec![Mutation::Put((make_key(key), next.to_string().into_bytes()))],
                      key.to_vec(),
                      start_ts)
            .is_err() {
            backoff(i);
            continue;
        }
        let commit_ts = oracle.get_ts();
        if store.commit(Context::new(),
                    vec![key_address.clone()],
                    start_ts,
                    commit_ts)
            .is_err() {
            backoff(i);
            continue;
        }
        return Ok(number);
    }
    Err(())
}

#[test]
fn test_isolation_inc() {
    const THREAD_NUM: usize = 4;
    const INC_PER_THREAD: usize = 100;

    let store = AssertionStorage::default();
    let oracle = Arc::new(Oracle::new());
    let punch_card = Arc::new(Mutex::new(vec![false; THREAD_NUM * INC_PER_THREAD]));

    let mut threads = vec![];
    for _ in 0..THREAD_NUM {
        let (punch_card, store, oracle) = (punch_card.clone(), store.clone(), oracle.clone());
        threads.push(thread::spawn(move || {
            for _ in 0..INC_PER_THREAD {
                let number = inc(&store.store, &oracle, b"key").unwrap() as usize;
                let mut punch = punch_card.lock().unwrap();
                assert_eq!(punch[number], false);
                punch[number] = true;
            }
        }));
    }
    for t in threads {
        t.join().unwrap();
    }
    assert_eq!(inc(&store.store, &oracle, b"key").unwrap() as usize,
               THREAD_NUM * INC_PER_THREAD);
}

fn format_key(x: usize) -> Vec<u8> {
    format!("k{}", x).into_bytes()
}

fn inc_multi(store: &SyncStorage, oracle: &Oracle, n: usize) -> bool {
    'retry: for i in 0..INC_MAX_RETRY {
        let start_ts = oracle.get_ts();
        let keys: Vec<Key> = (0..n).map(format_key).map(|x| make_key(&x)).collect();
        let mut mutations = vec![];
        for key in keys.iter().take(n) {
            let number = match store.get(Context::new(), key, start_ts) {
                Ok(Some(n)) => String::from_utf8(n).unwrap().parse().unwrap(),
                Ok(None) => 0,
                Err(_) => {
                    backoff(i);
                    continue 'retry;
                }
            };
            let next = number + 1;
            mutations.push(Mutation::Put((key.clone(), next.to_string().into_bytes())));
        }
        if store.prewrite(Context::new(), mutations, b"k0".to_vec(), start_ts).is_err() {
            backoff(i);
            continue;
        }
        let commit_ts = oracle.get_ts();
        if store.commit(Context::new(), keys, start_ts, commit_ts).is_err() {
            backoff(i);
            continue;
        }
        return true;
    }
    false
}

const BACK_OFF_CAP: u64 = 100;

// Implements exponential backoff with full jitter.
// See: http://www.awsarchitectureblog.com/2015/03/backoff.html.
fn backoff(attempts: usize) {
    let upper_ms = match attempts {
        0...6 => 2u64.pow(attempts as u32),
        _ => BACK_OFF_CAP,
    };
    thread::sleep(Duration::from_millis(random::<u64>() % upper_ms))
}

#[test]
fn test_isolation_multi_inc() {
    const THREAD_NUM: usize = 4;
    const KEY_NUM: usize = 4;
    const INC_PER_THREAD: usize = 100;

    let store = AssertionStorage::default();
    let oracle = Arc::new(Oracle::new());
    let mut threads = vec![];
    for _ in 0..THREAD_NUM {
        let (store, oracle) = (store.clone(), oracle.clone());
        threads.push(thread::spawn(move || {
            for _ in 0..INC_PER_THREAD {
                assert!(inc_multi(&store.store, &oracle, KEY_NUM));
            }
        }));
    }
    for t in threads {
        t.join().unwrap();
    }
    for n in 0..KEY_NUM {
        assert_eq!(inc(&store.store, &oracle, &format_key(n)).unwrap() as usize,
                   THREAD_NUM * INC_PER_THREAD);
    }
}

use test::Bencher;

#[bench]
fn bench_txn_store_rocksdb_inc(b: &mut Bencher) {
    let store = AssertionStorage::default();
    let oracle = Oracle::new();

    b.iter(|| {
        inc(&store.store, &oracle, b"key").unwrap();
    });
}

#[bench]
fn bench_txn_store_rocksdb_inc_x100(b: &mut Bencher) {
    let store = AssertionStorage::default();
    let oracle = Oracle::new();

    b.iter(|| {
        inc_multi(&store.store, &oracle, 100);
    });
}

#[bench]
fn bench_txn_store_rocksdb_put_x100(b: &mut Bencher) {
    let store = AssertionStorage::default();
    let oracle = Oracle::new();

    b.iter(|| {
        for _ in 0..100 {
            store.put_ok(b"key", b"value", oracle.get_ts(), oracle.get_ts());
        }
    });
}

fn test_storage_1gc_with_engine(engine: Box<Engine>, ctx: Context) {
    let mut engine = util::BlockEngine::new(engine);
    let config = Config::default();
    let mut storage = Storage::from_engine(engine.clone(), &config).unwrap();
    storage.start(&config).unwrap();
    let (stx, srx) = channel();
    engine.block_snapshot(stx);
    let (tx1, rx1) = channel();
    storage.async_gc(ctx.clone(),
                  1,
                  box move |res: storage::Result<()>| {
                      assert!(res.is_ok());
                      tx1.send(1).unwrap();
                  })
        .unwrap();

    // Old GC command is blocked at snapshot stage, the other one will get ServerIsBusy error.
    let (tx2, rx2) = channel();
    storage.async_gc(Context::new(),
                  1,
                  box move |res: storage::Result<()>| {
            match res {
                Err(storage::Error::SchedTooBusy) => {}
                _ => panic!("expect too busy"),
            }
            tx2.send(1).unwrap();
        })
        .unwrap();

    srx.recv_timeout(Duration::from_secs(2)).unwrap();
    rx2.recv().unwrap();
    engine.unblock_snapshot();
    rx1.recv().unwrap();
}
#[test]
fn test_storage_1gc() {
    let engine = engine::new_local_engine(TEMP_DIR, KV_CFS).unwrap();
    test_storage_1gc_with_engine(engine, Context::new());
    let (_cluster, kv_engine, ctx) = new_kv_engine(3, "");
    test_storage_1gc_with_engine(kv_engine, ctx);
}<|MERGE_RESOLUTION|>--- conflicted
+++ resolved
@@ -414,13 +414,8 @@
     let key = "k";
     let store = AssertionStorage::default();
     store.test_txn_store_gc3(key.as_bytes()[0]);
-<<<<<<< HEAD
-    let (_cluster, kv_store) = AssertionStorage::new_kv_storage_with_store_count(3, key);
-    kv_store.test_txn_store_gc3(key.as_bytes()[0]);
-=======
-    let (mut cluster, mut raft_store) = AssertionStorage::new_raft_storage_with_store_count(3, key);
-    raft_store.test_txn_store_gc3_for_cluster(&mut cluster, key.as_bytes()[0]);
->>>>>>> 2f29c8f3
+    let (mut cluster, mut kv_store) = AssertionStorage::new_kv_storage_with_store_count(3, key);
+    kv_store.test_txn_store_gc3_for_cluster(&mut cluster, key.as_bytes()[0]);
 }
 
 #[test]
