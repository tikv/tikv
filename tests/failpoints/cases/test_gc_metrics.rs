// Copyright 2022 TiKV Project Authors. Licensed under Apache-2.0.

use std::{
    sync::{atomic::AtomicU64, mpsc, Arc},
    thread,
    time::Duration,
};

use api_version::{ApiV2, KvFormat, RawValue};
use engine_rocks::{util::get_cf_handle, RocksEngine};
use engine_traits::{CF_DEFAULT, CF_WRITE};
use kvproto::{
    kvrpcpb::*,
    metapb::{Peer, Region},
};
use pd_client::FeatureGate;
use raft::StateRole;
use raftstore::{
    coprocessor::{
        region_info_accessor::MockRegionInfoProvider, CoprocessorHost, RegionChangeEvent,
    },
    RegionInfoAccessor,
};
use tikv::{
    config::DbConfig,
    server::gc_worker::{
        compaction_filter::{
            GC_COMPACTION_FILTERED, GC_COMPACTION_FILTER_MVCC_DELETION_HANDLED,
            GC_COMPACTION_FILTER_MVCC_DELETION_MET, GC_COMPACTION_FILTER_PERFORM,
            GC_COMPACTION_FILTER_SKIP,
        },
        rawkv_compaction_filter::make_key,
        AutoGcConfig, GcConfig, GcWorker, MockSafePointProvider, PrefixedEngine, TestGcRunner,
        STAT_RAW_KEYMODE, STAT_TXN_KEYMODE,
    },
    storage::{
        kv::{Modify, TestEngineBuilder, WriteData},
        mvcc::{tests::must_get, MVCC_VERSIONS_HISTOGRAM},
        txn::tests::{must_commit, must_prewrite_delete, must_prewrite_put},
        Engine,
    },
};
use txn_types::{Key, TimeStamp};

#[test]
fn test_txn_create_compaction_filter() {
    GC_COMPACTION_FILTER_PERFORM.reset();
    GC_COMPACTION_FILTER_SKIP.reset();

    let mut cfg = DbConfig::default();
    cfg.writecf.disable_auto_compactions = true;
    cfg.writecf.dynamic_level_bytes = false;
    let dir = tempfile::TempDir::new().unwrap();
    let builder = TestEngineBuilder::new().path(dir.path());
    let mut engine = builder.build_with_cfg(&cfg).unwrap();
    let raw_engine = engine.get_rocksdb();

    let mut gc_runner = TestGcRunner::new(0);
    let value = vec![b'v'; 512];

    must_prewrite_put(&mut engine, b"zkey", &value, b"zkey", 100);
    must_commit(&mut engine, b"zkey", 100, 110);

    gc_runner
        .safe_point(TimeStamp::new(1).into_inner())
        .gc(&raw_engine);
    assert_eq!(
        GC_COMPACTION_FILTER_PERFORM
            .with_label_values(&[STAT_TXN_KEYMODE])
            .get(),
        1
    );
    assert_eq!(
        GC_COMPACTION_FILTER_SKIP
            .with_label_values(&[STAT_TXN_KEYMODE])
            .get(),
        1
    );

    GC_COMPACTION_FILTER_PERFORM.reset();
    GC_COMPACTION_FILTER_SKIP.reset();
}

#[test]
fn test_txn_mvcc_filtered() {
    MVCC_VERSIONS_HISTOGRAM.reset();
    GC_COMPACTION_FILTERED.reset();

    let mut engine = TestEngineBuilder::new().build().unwrap();
    let raw_engine = engine.get_rocksdb();
    let value = vec![b'v'; 512];
    let mut gc_runner = TestGcRunner::new(0);

    // GC can't delete keys after the given safe point.
    must_prewrite_put(&mut engine, b"zkey", &value, b"zkey", 100);
    must_commit(&mut engine, b"zkey", 100, 110);
    gc_runner.safe_point(50).gc(&raw_engine);
    must_get(&mut engine, b"zkey", 110, &value);

    // GC can't delete keys before the safe ponit if they are latest versions.
    gc_runner.safe_point(200).gc(&raw_engine);
    must_get(&mut engine, b"zkey", 110, &value);

    must_prewrite_put(&mut engine, b"zkey", &value, b"zkey", 120);
    must_commit(&mut engine, b"zkey", 120, 130);

    // GC can't delete the latest version before the safe ponit.
    gc_runner.safe_point(115).gc(&raw_engine);
    must_get(&mut engine, b"zkey", 110, &value);

    // GC a version will also delete the key on default CF.
    gc_runner.safe_point(200).gc(&raw_engine);
    assert_eq!(
        MVCC_VERSIONS_HISTOGRAM
            .with_label_values(&[STAT_TXN_KEYMODE])
            .get_sample_sum(),
        4_f64
    );
    assert_eq!(
        GC_COMPACTION_FILTERED
            .with_label_values(&[STAT_TXN_KEYMODE])
            .get(),
        1
    );

    MVCC_VERSIONS_HISTOGRAM.reset();
    GC_COMPACTION_FILTERED.reset();
}

#[test]
fn test_txn_gc_keys_handled() {
    let store_id = 1;
    GC_COMPACTION_FILTER_MVCC_DELETION_MET.reset();
    GC_COMPACTION_FILTER_MVCC_DELETION_HANDLED.reset();

    let engine = TestEngineBuilder::new().build().unwrap();
    let mut prefixed_engine = PrefixedEngine(engine.clone());

    let (tx, _rx) = mpsc::channel();
    let feature_gate = FeatureGate::default();
    feature_gate.set_version("5.0.0").unwrap();
    let mut gc_worker = GcWorker::new(
        prefixed_engine.clone(),
        tx,
        GcConfig::default(),
        feature_gate,
        Arc::new(MockRegionInfoProvider::new(vec![])),
    );
    gc_worker.start(store_id).unwrap();

    let mut r1 = Region::default();
    r1.set_id(1);
    r1.mut_region_epoch().set_version(1);
    r1.set_start_key(b"".to_vec());
    r1.set_end_key(b"".to_vec());
    r1.mut_peers().push(Peer::default());
    r1.mut_peers()[0].set_store_id(store_id);

    let sp_provider = MockSafePointProvider(200);
    let mut host = CoprocessorHost::<RocksEngine>::default();
    let ri_provider = RegionInfoAccessor::new(&mut host);
    let auto_gc_cfg = AutoGcConfig::new(sp_provider, ri_provider, 1);
    let safe_point = Arc::new(AtomicU64::new(500));

    gc_worker.start_auto_gc(auto_gc_cfg, safe_point).unwrap();
    host.on_region_changed(&r1, RegionChangeEvent::Create, StateRole::Leader);

    let db = engine.kv_engine().unwrap().as_inner().clone();
    let cf = get_cf_handle(&db, CF_WRITE).unwrap();

    for i in 0..3 {
        let k = format!("k{:02}", i).into_bytes();
        must_prewrite_put(&mut prefixed_engine, &k, b"value", &k, 101);
        must_commit(&mut prefixed_engine, &k, 101, 102);
        must_prewrite_delete(&mut prefixed_engine, &k, &k, 151);
        must_commit(&mut prefixed_engine, &k, 151, 152);
    }

<<<<<<< HEAD
    db.flush_cf(cf, true, None).unwrap();
=======
    db.flush_cf(cf, true, false).unwrap();
>>>>>>> 9aad050b

    db.compact_range_cf(cf, None, None);

    // This compaction can schedule gc task
    db.compact_range_cf(cf, None, None);
    thread::sleep(Duration::from_millis(100));

    assert_eq!(
        GC_COMPACTION_FILTER_MVCC_DELETION_MET
            .with_label_values(&[STAT_TXN_KEYMODE])
            .get(),
        6
    );

    assert_eq!(
        GC_COMPACTION_FILTER_MVCC_DELETION_HANDLED
            .with_label_values(&[STAT_TXN_KEYMODE])
            .get(),
        3
    );

    GC_COMPACTION_FILTER_MVCC_DELETION_MET.reset();
    GC_COMPACTION_FILTER_MVCC_DELETION_HANDLED.reset();
}

#[test]
fn test_raw_mvcc_filtered() {
    MVCC_VERSIONS_HISTOGRAM.reset();
    GC_COMPACTION_FILTERED.reset();

    let mut cfg = DbConfig::default();
    cfg.defaultcf.disable_auto_compactions = true;
    cfg.defaultcf.dynamic_level_bytes = false;

    let engine = TestEngineBuilder::new()
        .api_version(ApiVersion::V2)
        .build_with_cfg(&cfg)
        .unwrap();
    let raw_engine = engine.get_rocksdb();
    let mut gc_runner = TestGcRunner::new(0);

    let user_key = b"r\0aaaaaaaaaaa";

    let test_raws = vec![
        (user_key, 100, false),
        (user_key, 90, false),
        (user_key, 70, false),
    ];

    let modifies = test_raws
        .into_iter()
        .map(|(key, ts, is_delete)| {
            (
                make_key(key, ts),
                ApiV2::encode_raw_value(RawValue {
                    user_value: &[0; 10][..],
                    expire_ts: Some(TimeStamp::max().into_inner()),
                    is_delete,
                }),
            )
        })
        .map(|(k, v)| Modify::Put(CF_DEFAULT, Key::from_encoded_slice(k.as_slice()), v))
        .collect();

    let ctx = Context {
        api_version: ApiVersion::V2,
        ..Default::default()
    };
    let batch = WriteData::from_modifies(modifies);

    engine.write(&ctx, batch).unwrap();

    gc_runner.safe_point(80).gc_raw(&raw_engine);

    assert_eq!(
        MVCC_VERSIONS_HISTOGRAM
            .with_label_values(&[STAT_RAW_KEYMODE])
            .get_sample_sum(),
        1_f64
    );
    assert_eq!(
        GC_COMPACTION_FILTERED
            .with_label_values(&[STAT_RAW_KEYMODE])
            .get(),
        1
    );

    MVCC_VERSIONS_HISTOGRAM.reset();
    GC_COMPACTION_FILTERED.reset();
}

#[test]
fn test_raw_gc_keys_handled() {
    let store_id = 1;
    GC_COMPACTION_FILTER_MVCC_DELETION_MET.reset();
    GC_COMPACTION_FILTER_MVCC_DELETION_HANDLED.reset();

    let engine = TestEngineBuilder::new()
        .api_version(ApiVersion::V2)
        .build()
        .unwrap();
    let prefixed_engine = PrefixedEngine(engine.clone());

    let (tx, _rx) = mpsc::channel();
    let feature_gate = FeatureGate::default();
    let mut gc_worker = GcWorker::new(
        prefixed_engine,
        tx,
        GcConfig::default(),
        feature_gate,
        Arc::new(MockRegionInfoProvider::new(vec![])),
    );
    gc_worker.start(store_id).unwrap();

    let mut r1 = Region::default();
    r1.set_id(1);
    r1.mut_region_epoch().set_version(1);
    r1.set_start_key(b"".to_vec());
    r1.set_end_key(b"".to_vec());
    r1.mut_peers().push(Peer::default());
    r1.mut_peers()[0].set_store_id(store_id);

    let sp_provider = MockSafePointProvider(200);
    let mut host = CoprocessorHost::<RocksEngine>::default();
    let ri_provider = RegionInfoAccessor::new(&mut host);
    let auto_gc_cfg = AutoGcConfig::new(sp_provider, ri_provider, store_id);
    let safe_point = Arc::new(AtomicU64::new(500));

    gc_worker.start_auto_gc(auto_gc_cfg, safe_point).unwrap();
    host.on_region_changed(&r1, RegionChangeEvent::Create, StateRole::Leader);

    let db = engine.kv_engine().unwrap().as_inner().clone();

    let user_key_del = b"r\0aaaaaaaaaaa";

    // If it's deleted, it will call async scheduler GcTask.
    let test_raws = vec![
        (user_key_del, 9, true),
        (user_key_del, 5, false),
        (user_key_del, 1, false),
    ];

    let modifies = test_raws
        .into_iter()
        .map(|(key, ts, is_delete)| {
            (
                make_key(key, ts),
                ApiV2::encode_raw_value(RawValue {
                    user_value: &[0; 10][..],
                    expire_ts: Some(TimeStamp::max().into_inner()),
                    is_delete,
                }),
            )
        })
        .map(|(k, v)| Modify::Put(CF_DEFAULT, Key::from_encoded_slice(k.as_slice()), v))
        .collect();

    let ctx = Context {
        api_version: ApiVersion::V2,
        ..Default::default()
    };

    let batch = WriteData::from_modifies(modifies);

    engine.write(&ctx, batch).unwrap();

    let cf = get_cf_handle(&db, CF_DEFAULT).unwrap();
<<<<<<< HEAD
    db.flush_cf(cf, true, None).unwrap();
=======
    db.flush_cf(cf, true, false).unwrap();
>>>>>>> 9aad050b

    db.compact_range_cf(cf, None, None);

    thread::sleep(Duration::from_millis(100));

    assert_eq!(
        GC_COMPACTION_FILTER_MVCC_DELETION_MET
            .with_label_values(&[STAT_RAW_KEYMODE])
            .get(),
        1
    );
    assert_eq!(
        GC_COMPACTION_FILTER_MVCC_DELETION_HANDLED
            .with_label_values(&[STAT_RAW_KEYMODE])
            .get(),
        1
    );

    GC_COMPACTION_FILTER_MVCC_DELETION_MET.reset();
    GC_COMPACTION_FILTER_MVCC_DELETION_HANDLED.reset();
}<|MERGE_RESOLUTION|>--- conflicted
+++ resolved
@@ -176,11 +176,9 @@
         must_commit(&mut prefixed_engine, &k, 151, 152);
     }
 
-<<<<<<< HEAD
-    db.flush_cf(cf, true, None).unwrap();
-=======
-    db.flush_cf(cf, true, false).unwrap();
->>>>>>> 9aad050b
+    let mut fopts = FlushOptions::default();
+    fopts.set_wait(true);
+    db.flush_cf(cf, &fopts).unwrap();
 
     db.compact_range_cf(cf, None, None);
 
@@ -348,11 +346,9 @@
     engine.write(&ctx, batch).unwrap();
 
     let cf = get_cf_handle(&db, CF_DEFAULT).unwrap();
-<<<<<<< HEAD
-    db.flush_cf(cf, true, None).unwrap();
-=======
-    db.flush_cf(cf, true, false).unwrap();
->>>>>>> 9aad050b
+    let mut fopts = FlushOptions::default();
+    fopts.set_wait(true);
+    db.flush_cf(cf, &fopts).unwrap();
 
     db.compact_range_cf(cf, None, None);
 
