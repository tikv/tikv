--- conflicted
+++ resolved
@@ -6,12 +6,8 @@
 use std::time::Duration;
 
 use engine_rocks::Compat;
-<<<<<<< HEAD
 use engine_traits::{Peekable, RaftEngineReadOnly};
-=======
-use engine_traits::Peekable;
 use futures::executor::block_on;
->>>>>>> b0ff1d21
 use kvproto::raft_serverpb::{PeerState, RaftLocalState, RaftMessage};
 use pd_client::PdClient;
 use raft::eraftpb::MessageType;
@@ -217,7 +213,6 @@
     must_get_none(&cluster.get_engine(3), b"k1");
 }
 
-<<<<<<< HEAD
 /// Logs scan are now moved to raftlog gc threads. The case is to test if logs
 /// are still cleaned up when there is stale logs before first index during destroy.
 #[test]
@@ -261,7 +256,8 @@
     raft_engine.get_all_entries_to(1, &mut dest).unwrap();
     // All logs should be deleted.
     assert!(dest.is_empty(), "{:?}", dest);
-=======
+}
+
 /// Test if destroy a uninitialized peer through tombstone msg would allow a staled peer be created again.
 #[test]
 fn test_destroy_uninitialized_peer_when_there_exists_old_peer() {
@@ -337,5 +333,4 @@
 
     let region = block_on(pd_client.get_region_by_id(r1)).unwrap();
     must_region_cleared(&cluster.get_all_engines(3), &region.unwrap());
->>>>>>> b0ff1d21
 }