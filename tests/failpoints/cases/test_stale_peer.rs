// Copyright 2018 TiKV Project Authors. Licensed under Apache-2.0.

use std::sync::atomic::AtomicBool;
use std::sync::{mpsc, Arc};
use std::thread;
use std::time::Duration;

use engine_rocks::Compat;
<<<<<<< HEAD
use engine_traits::{Peekable, RaftEngineReadOnly};
use kvproto::raft_serverpb::RaftLocalState;
=======
use engine_traits::Peekable;
use futures::executor::block_on;
use kvproto::raft_serverpb::{PeerState, RaftLocalState, RaftMessage};
use pd_client::PdClient;
use raft::eraftpb::MessageType;
>>>>>>> 99839235
use test_raftstore::*;
use tikv_util::config::ReadableDuration;
use tikv_util::time::Instant;
use tikv_util::HandyRwLock;

#[test]
fn test_one_node_leader_missing() {
    let mut cluster = new_server_cluster(0, 1);

    // 50ms election timeout.
    cluster.cfg.raft_store.raft_base_tick_interval = ReadableDuration::millis(10);
    cluster.cfg.raft_store.raft_election_timeout_ticks = 5;
    let base_tick_interval = cluster.cfg.raft_store.raft_base_tick_interval.0;
    let election_timeout = base_tick_interval * 5;
    cluster.cfg.raft_store.raft_store_max_leader_lease =
        ReadableDuration(election_timeout - base_tick_interval);
    // Use large peer check interval, abnormal and max leader missing duration to make a valid config,
    // that is election timeout x 2 < peer stale state check < abnormal < max leader missing duration.
    cluster.cfg.raft_store.peer_stale_state_check_interval = ReadableDuration(election_timeout * 3);
    cluster.cfg.raft_store.abnormal_leader_missing_duration =
        ReadableDuration(election_timeout * 4);
    cluster.cfg.raft_store.max_leader_missing_duration = ReadableDuration(election_timeout * 7);

    // Panic if the cluster does not has a valid stale state.
    let check_stale_state = "peer_check_stale_state";
    fail::cfg(check_stale_state, "panic").unwrap();

    cluster.start().unwrap();

    // Check stale state 3 times,
    thread::sleep(cluster.cfg.raft_store.peer_stale_state_check_interval.0 * 3);
    fail::remove(check_stale_state);
}

#[test]
fn test_node_update_localreader_after_removed() {
    let mut cluster = new_node_cluster(0, 6);
    let pd_client = cluster.pd_client.clone();
    // Disable default max peer number check.
    pd_client.disable_default_operator();
    let r1 = cluster.run_conf_change();

    // Add 4 peers.
    for i in 2..6 {
        pd_client.must_add_peer(r1, new_peer(i, i));
    }

    // Make sure peer 1 leads the region.
    cluster.must_transfer_leader(r1, new_peer(1, 1));
    let (key, value) = (b"k1", b"v1");
    cluster.must_put(key, value);
    assert_eq!(cluster.get(key), Some(value.to_vec()));

    // Make sure peer 2 is initialized.
    let engine_2 = cluster.get_engine(2);
    must_get_equal(&engine_2, key, value);

    // Pause peer 2 apply worker if it executes AddNode.
    let add_node_fp = "apply_on_add_node_1_2";
    fail::cfg(add_node_fp, "pause").unwrap();

    // Add peer 6.
    pd_client.must_add_peer(r1, new_peer(6, 6));

    // Isolate peer 2 from rest of the cluster.
    cluster.add_send_filter(IsolationFilterFactory::new(2));

    // Remove peer 2, so it will receive a gc msssage
    // after max_leader_missing_duration timeout.
    pd_client.must_remove_peer(r1, new_peer(2, 2));
    thread::sleep(cluster.cfg.raft_store.max_leader_missing_duration.0 * 2);

    // Continue peer 2 apply worker, so that peer 2 tries to
    // update region to its read delegate.
    fail::remove(add_node_fp);

    // Make sure peer 2 is removed in node 2.
    cluster.must_region_not_exist(r1, 2);
}

#[test]
fn test_stale_learner_restart() {
    let mut cluster = new_node_cluster(0, 2);
    cluster.pd_client.disable_default_operator();
    cluster.cfg.raft_store.raft_log_gc_threshold = 10;
    let r = cluster.run_conf_change();
    cluster
        .pd_client
        .must_add_peer(r, new_learner_peer(2, 1003));
    cluster.must_put(b"k1", b"v1");
    must_get_equal(&cluster.get_engine(2), b"k1", b"v1");
    // Simulates slow apply.
    fail::cfg("on_handle_apply_1003", "return").unwrap();
    cluster.must_put(b"k2", b"v2");
    must_get_equal(&cluster.get_engine(1), b"k2", b"v2");
    let state_key = keys::raft_state_key(r);
    let mut state: RaftLocalState = cluster
        .get_raft_engine(1)
        .c()
        .get_msg(&state_key)
        .unwrap()
        .unwrap();
    let last_index = state.get_last_index();
    let timer = Instant::now();
    while timer.saturating_elapsed() < Duration::from_secs(5) {
        state = cluster
            .get_raft_engine(2)
            .c()
            .get_msg(&state_key)
            .unwrap()
            .unwrap();
        if last_index <= state.get_hard_state().get_commit() {
            break;
        }
        thread::sleep(Duration::from_millis(10));
    }
    if state.last_index != last_index {
        panic!("store 2 has not catched up logs after 5 secs.");
    }
    cluster.shutdown();
    must_get_none(&cluster.get_engine(2), b"k2");
    fail::remove("on_handle_apply_1003");
    cluster.run_node(2).unwrap();
    must_get_equal(&cluster.get_engine(2), b"k2", b"v2");
}

<<<<<<< HEAD
/// Logs scan are now moved to raftlog gc threads. The case is to test if logs
/// are still cleaned up when there is stale logs before first index during destroy.
#[test]
fn test_destroy_clean_up_logs_with_unfinished_log_gc() {
    let mut cluster = new_node_cluster(0, 3);
    cluster.cfg.raft_store.raft_log_gc_count_limit = 15;
    cluster.cfg.raft_store.raft_log_gc_threshold = 15;
    let pd_client = cluster.pd_client.clone();

    // Disable default max peer number check.
    pd_client.disable_default_operator();
    cluster.run();
    // Simulate raft log gc are pending in queue.
    let fp = "worker_gc_raft_log";
    fail::cfg(fp, "return(0)").unwrap();

    let state = cluster.truncated_state(1, 3);
    for i in 0..30 {
        let b = format!("k{}", i).into_bytes();
        cluster.must_put(&b, &b);
    }
    must_get_equal(&cluster.get_engine(3), b"k29", b"k29");
    cluster.wait_log_truncated(1, 3, state.get_index() + 1);
    cluster.stop_node(3);
    let truncated_index = cluster.truncated_state(1, 3).get_index();
    let raft_engine = cluster.engines[&3].raft.clone();
    // Make sure there are stale logs.
    raft_engine.get_entry(1, truncated_index).unwrap().unwrap();

    pd_client.must_remove_peer(1, new_peer(3, 3));
    cluster.must_put(b"k30", b"v30");
    must_get_equal(&cluster.get_engine(1), b"k30", b"v30");

    fail::remove(fp);
    // So peer (3, 3) will be destroyed by gc message. And all stale logs before first
    // index should be cleaned up.
    cluster.run_node(3).unwrap();
    must_get_none(&cluster.get_engine(3), b"k29");

    // All logs should be deleted.
    assert_eq!(cluster.get_first_log(1, 3), None);
=======
/// Test if a peer can be destroyed through tombstone msg when applying snapshot.
#[test]
fn test_stale_peer_destroy_when_apply_snapshot() {
    let mut cluster = new_node_cluster(0, 3);
    configure_for_snapshot(&mut cluster);
    let pd_client = Arc::clone(&cluster.pd_client);
    pd_client.disable_default_operator();

    cluster.run();

    cluster.must_put(b"k1", b"v1");

    must_get_equal(&cluster.get_engine(2), b"k1", b"v1");
    must_get_equal(&cluster.get_engine(3), b"k1", b"v1");

    cluster.add_send_filter(IsolationFilterFactory::new(3));

    for i in 2..10 {
        cluster.must_put(format!("k{}", i).as_bytes(), b"v1");
    }

    let region_apply_snap_fp = "region_apply_snap";
    fail::cfg(region_apply_snap_fp, "pause").unwrap();

    let (notify_tx, notify_rx) = mpsc::channel();
    cluster.sim.wl().add_recv_filter(
        3,
        Box::new(MessageTypeNotifier::new(
            MessageType::MsgSnapshot,
            notify_tx,
            Arc::new(AtomicBool::new(true)),
        )),
    );

    cluster.clear_send_filters();

    // Wait for leader sending snapshot to peer 3
    notify_rx.recv_timeout(Duration::from_secs(5)).unwrap();
    let region = pd_client.get_region(b"k1").unwrap();
    // Wait for peer 3 handling snapshot
    let timer = Instant::now();
    loop {
        let local_state = cluster.region_local_state(region.get_id(), 3);
        if local_state.get_state() == PeerState::Applying {
            break;
        }
        if timer.saturating_elapsed() > Duration::from_secs(3) {
            panic!("not become applying state after 3 seconds.");
        }
        sleep_ms(10);
    }

    pd_client.must_remove_peer(region.get_id(), new_peer(3, 3));

    let region = pd_client.get_region(b"k1").unwrap();
    let mut tombstone_msg = RaftMessage::default();
    tombstone_msg.set_region_id(region.get_id());
    tombstone_msg.set_from_peer(new_peer(3, 3));
    tombstone_msg.set_to_peer(new_peer(3, 3));
    tombstone_msg.set_region_epoch(region.get_region_epoch().clone());
    tombstone_msg.set_is_tombstone(true);
    cluster
        .sim
        .wl()
        .send_raft_msg(tombstone_msg.clone())
        .unwrap();
    // Wait for cancelling snapshot
    sleep_ms(100);
    fail::remove(region_apply_snap_fp);
    // Wait for peer 3 changing `SnapState`
    sleep_ms(100);
    cluster.sim.wl().send_raft_msg(tombstone_msg).unwrap();

    must_get_none(&cluster.get_engine(3), b"k1");
}

/// Test if destroy a uninitialized peer through tombstone msg would allow a staled peer be created again.
#[test]
fn test_destroy_uninitialized_peer_when_there_exists_old_peer() {
    // 4 stores cluster.
    let mut cluster = new_node_cluster(0, 4);
    cluster.cfg.raft_store.pd_store_heartbeat_tick_interval = ReadableDuration::millis(10);
    cluster.cfg.raft_store.hibernate_regions = false;

    let pd_client = cluster.pd_client.clone();
    // Disable default max peer count check.
    pd_client.disable_default_operator();

    let r1 = cluster.run_conf_change();

    // Now region 1 only has peer (1, 1);
    let (key, value) = (b"k1", b"v1");

    cluster.must_put(key, value);
    assert_eq!(cluster.get(key), Some(value.to_vec()));

    // add peer (2,2) to region 1.
    pd_client.must_add_peer(r1, new_peer(2, 2));

    // add peer (3, 3) to region 1.
    pd_client.must_add_peer(r1, new_peer(3, 3));

    let epoch = pd_client.get_region_epoch(r1);

    // Conf version must change.
    assert!(epoch.get_conf_ver() > 2);

    // Transfer leader to peer (2, 2).
    cluster.must_transfer_leader(r1, new_peer(2, 2));

    // Isolate node 1
    cluster.add_send_filter(IsolationFilterFactory::new(1));

    cluster.must_put(format!("k{}", 2).as_bytes(), b"v1");

    // Remove 3 and add 4
    pd_client.must_add_peer(r1, new_learner_peer(4, 4));
    pd_client.must_add_peer(r1, new_peer(4, 4));
    pd_client.must_remove_peer(r1, new_peer(3, 3));

    cluster.must_put(format!("k{}", 3).as_bytes(), b"v1");

    // Ensure 5 drops all snapshot
    let (notify_tx, _notify_rx) = mpsc::channel();
    cluster
        .sim
        .wl()
        .add_recv_filter(3, Box::new(DropSnapshotFilter::new(notify_tx)));

    // Add learner 5 on store 3
    pd_client.must_add_peer(r1, new_learner_peer(3, 5));

    cluster.must_put(format!("k{}", 4).as_bytes(), b"v1");

    // Remove and destroy the uninitialized 5
    let peer_5 = new_learner_peer(3, 5);
    pd_client.must_remove_peer(r1, peer_5.clone());
    cluster.must_gc_peer(r1, 3, peer_5);

    let region = block_on(pd_client.get_region_by_id(r1)).unwrap();
    must_region_cleared(&cluster.get_all_engines(3), &region.unwrap());

    // Unisolate 1 and try wakeup 3
    cluster.clear_send_filters();
    cluster.sim.wl().clear_recv_filters(3);
    cluster.partition(vec![1, 3], vec![2, 4]);

    sleep_until_election_triggered(&cluster.cfg.raft_store);

    let region = block_on(pd_client.get_region_by_id(r1)).unwrap();
    must_region_cleared(&cluster.get_all_engines(3), &region.unwrap());
>>>>>>> 99839235
}<|MERGE_RESOLUTION|>--- conflicted
+++ resolved
@@ -6,16 +6,11 @@
 use std::time::Duration;
 
 use engine_rocks::Compat;
-<<<<<<< HEAD
 use engine_traits::{Peekable, RaftEngineReadOnly};
-use kvproto::raft_serverpb::RaftLocalState;
-=======
-use engine_traits::Peekable;
 use futures::executor::block_on;
 use kvproto::raft_serverpb::{PeerState, RaftLocalState, RaftMessage};
 use pd_client::PdClient;
 use raft::eraftpb::MessageType;
->>>>>>> 99839235
 use test_raftstore::*;
 use tikv_util::config::ReadableDuration;
 use tikv_util::time::Instant;
@@ -142,7 +137,6 @@
     must_get_equal(&cluster.get_engine(2), b"k2", b"v2");
 }
 
-<<<<<<< HEAD
 /// Logs scan are now moved to raftlog gc threads. The case is to test if logs
 /// are still cleaned up when there is stale logs before first index during destroy.
 #[test]
@@ -184,7 +178,8 @@
 
     // All logs should be deleted.
     assert_eq!(cluster.get_first_log(1, 3), None);
-=======
+}
+
 /// Test if a peer can be destroyed through tombstone msg when applying snapshot.
 #[test]
 fn test_stale_peer_destroy_when_apply_snapshot() {
@@ -336,5 +331,4 @@
 
     let region = block_on(pd_client.get_region_by_id(r1)).unwrap();
     must_region_cleared(&cluster.get_all_engines(3), &region.unwrap());
->>>>>>> 99839235
 }