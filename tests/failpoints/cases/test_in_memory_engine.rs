--- conflicted
+++ resolved
@@ -867,65 +867,6 @@
     }
 }
 
-<<<<<<< HEAD
-#[test]
-fn test_eviction_when_destroy_peer() {
-    let mut cluster = new_server_cluster_with_hybrid_engine_with_no_region_cache(0, 1);
-    cluster.run();
-
-    let t1 = ProductTable::new();
-    let t2 = ProductTable::new();
-
-    let key = t2.get_table_prefix();
-    let split_key = Key::from_raw(&key).into_encoded();
-    let r = cluster.get_region(&split_key);
-    cluster.must_split(&r, &split_key);
-    let r = cluster.get_region(&split_key);
-
-    let (tx, rx) = sync_channel(0);
-    fail::cfg_callback("ime_on_snapshot_load_finished", move || {
-        tx.send(true).unwrap();
-    })
-    .unwrap();
-    {
-        let region_cache_engine = cluster.sim.rl().get_region_cache_engine(1);
-        let cache_region = CacheRegion::from_region(&r);
-        region_cache_engine
-            .core()
-            .region_manager()
-            .load_region(cache_region)
-            .unwrap();
-    }
-
-    must_copr_load_data(&mut cluster, &t1, 1);
-    must_copr_load_data(&mut cluster, &t2, 1);
-
-    rx.recv_timeout(Duration::from_secs(2)).unwrap();
-
-    let (tx, rx) = sync_channel(0);
-    fail::cfg_callback("destroy_peer", move || {
-        tx.send(true).unwrap();
-    })
-    .unwrap();
-
-    let router = cluster.get_router(1).unwrap();
-    let mut raft_msg = RaftMessage::default();
-    raft_msg.set_region_id(r.get_id());
-    raft_msg.set_is_tombstone(true);
-    raft_msg.set_from_peer(new_peer(0, 0));
-    raft_msg.set_to_peer(r.get_peers()[0].clone());
-    let mut epoch = r.get_region_epoch().clone();
-    epoch.set_version(epoch.get_version() + 1);
-    raft_msg.set_region_epoch(epoch);
-    router.send_raft_message(raft_msg).unwrap();
-
-    rx.recv_timeout(Duration::from_secs(2)).unwrap();
-
-    {
-        let region_cache_engine = cluster.sim.rl().get_region_cache_engine(1);
-        assert!(!region_cache_engine.region_cached(&r));
-    }
-=======
 // This case test that ApplyFsm handles `Msg::Change` at the end of one round.
 // This will let the `flush` call at the end flushes an empty WriteBatch, so so
 // internal state of IME's write-batch may not be cleared.
@@ -1021,5 +962,63 @@
     fail::remove("after_write_to_db_skip_write_node_1");
 
     assert_eq!(cluster.must_get(b"k1").unwrap(), b"v2");
->>>>>>> b0e2f87b
+}
+
+#[test]
+fn test_eviction_when_destroy_peer() {
+    let mut cluster = new_server_cluster_with_hybrid_engine_with_no_region_cache(0, 1);
+    cluster.run();
+
+    let t1 = ProductTable::new();
+    let t2 = ProductTable::new();
+
+    let key = t2.get_table_prefix();
+    let split_key = Key::from_raw(&key).into_encoded();
+    let r = cluster.get_region(&split_key);
+    cluster.must_split(&r, &split_key);
+    let r = cluster.get_region(&split_key);
+
+    let (tx, rx) = sync_channel(0);
+    fail::cfg_callback("ime_on_snapshot_load_finished", move || {
+        tx.send(true).unwrap();
+    })
+    .unwrap();
+    {
+        let region_cache_engine = cluster.sim.rl().get_region_cache_engine(1);
+        let cache_region = CacheRegion::from_region(&r);
+        region_cache_engine
+            .core()
+            .region_manager()
+            .load_region(cache_region)
+            .unwrap();
+    }
+
+    must_copr_load_data(&mut cluster, &t1, 1);
+    must_copr_load_data(&mut cluster, &t2, 1);
+
+    rx.recv_timeout(Duration::from_secs(2)).unwrap();
+
+    let (tx, rx) = sync_channel(0);
+    fail::cfg_callback("destroy_peer", move || {
+        tx.send(true).unwrap();
+    })
+    .unwrap();
+
+    let router = cluster.get_router(1).unwrap();
+    let mut raft_msg = RaftMessage::default();
+    raft_msg.set_region_id(r.get_id());
+    raft_msg.set_is_tombstone(true);
+    raft_msg.set_from_peer(new_peer(0, 0));
+    raft_msg.set_to_peer(r.get_peers()[0].clone());
+    let mut epoch = r.get_region_epoch().clone();
+    epoch.set_version(epoch.get_version() + 1);
+    raft_msg.set_region_epoch(epoch);
+    router.send_raft_message(raft_msg).unwrap();
+
+    rx.recv_timeout(Duration::from_secs(2)).unwrap();
+
+    {
+        let region_cache_engine = cluster.sim.rl().get_region_cache_engine(1);
+        assert!(!region_cache_engine.region_cached(&r));
+    }
 }