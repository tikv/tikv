use std::{
    fs::File,
    io::Read,
    sync::{mpsc::sync_channel, Arc, Mutex},
    time::Duration,
};

use engine_rocks::RocksSstWriterBuilder;
use engine_traits::{
    CacheRegion, EvictReason, RangeCacheEngine, SstWriter, SstWriterBuilder, CF_DEFAULT,
};
use file_system::calc_crc32_bytes;
use keys::{data_key, DATA_MAX_KEY, DATA_MIN_KEY};
use kvproto::{
    import_sstpb::SstMeta,
    raft_cmdpb::{CmdType, RaftCmdRequest, RaftRequestHeader, Request},
};
use protobuf::Message;
use range_cache_memory_engine::test_util::new_region;
use tempfile::tempdir;
use test_coprocessor::{handle_request, init_data_with_details_pd_client, DagSelect, ProductTable};
use test_raftstore::{
    get_tso, new_peer, new_server_cluster_with_hybrid_engine_with_no_range_cache, Cluster,
    ServerCluster,
};
<<<<<<< HEAD
use test_util::eventually;
use tikv_util::HandyRwLock;
=======
use tikv_util::{mpsc::unbounded, HandyRwLock};
use tipb::SelectResponse;
>>>>>>> 7e8d4ad9
use txn_types::Key;

fn must_copr_point_get(cluster: &mut Cluster<ServerCluster>, table: &ProductTable, row_id: i64) {
    let key = table.get_table_prefix();
    let table_key = Key::from_raw(&key).into_encoded();
    let ctx = cluster.get_ctx(&table_key);
    let endpoint = cluster.sim.rl().copr_endpoints[&1].clone();
    let key_range = table.get_record_range_one(row_id);
    let req = DagSelect::from(table)
        .key_ranges(vec![key_range])
        .build_with(ctx, &[0]);
    let cop_resp = handle_request(&endpoint, req);
    let mut resp = SelectResponse::default();
    resp.merge_from_bytes(cop_resp.get_data()).unwrap();
    assert!(!cop_resp.has_region_error(), "{:?}", cop_resp);
    assert!(cop_resp.get_other_error().is_empty(), "{:?}", cop_resp);
}

fn must_copr_load_data(cluster: &mut Cluster<ServerCluster>, table: &ProductTable, row_id: i64) {
    let key = table.get_table_prefix();
    let table_key = Key::from_raw(&key).into_encoded();
    let ctx = cluster.get_ctx(&table_key);
    let engine = cluster.sim.rl().storages[&1].clone();
    let _ = init_data_with_details_pd_client(
        ctx.clone(),
        engine,
        table,
        &[(row_id, Some(&format!("name:{}", row_id)), row_id)],
        true,
        &cluster.cfg.tikv.server,
        Some(cluster.pd_client.clone()),
    );
}

#[test]
fn test_put_copr_get() {
    let mut cluster = new_server_cluster_with_hybrid_engine_with_no_range_cache(0, 1);
    cluster.cfg.raft_store.apply_batch_system.pool_size = 1;
    cluster.run();

    let current_ts = get_tso(&cluster.pd_client);
    let range_cache_engine = cluster.sim.rl().get_range_cache_engine(1);
    // FIXME: load is not implemented, so we have to insert range manually
    {
        let region = cluster.get_region(b"k");
        let rid = region.id;
        let mut core = range_cache_engine.core().write();
        core.mut_range_manager()
            .new_region(CacheRegion::from_region(&region));
        core.mut_range_manager().set_safe_point(rid, current_ts);
    }

    let product = ProductTable::new();
    must_copr_load_data(&mut cluster, &product, 1);
    let (tx, rx) = unbounded();
    fail::cfg_callback("on_range_cache_iterator_seek", move || {
        tx.send(true).unwrap();
    })
    .unwrap();

    must_copr_point_get(&mut cluster, &product, 1);

    // verify it's read from range cache engine
    rx.try_recv().unwrap();
}

#[test]
fn test_load() {
    let mut cluster = new_server_cluster_with_hybrid_engine_with_no_range_cache(0, 1);
    cluster.cfg.raft_store.apply_batch_system.pool_size = 2;
    cluster.run();

    let mut tables = vec![];
    for _ in 0..3 {
        let product = ProductTable::new();
        tables.push(product.clone());
        must_copr_load_data(&mut cluster, &product, 1);
    }

    let mut split_keys = vec![];
    for table in &tables[1..] {
        let key = table.get_table_prefix();
        let split_key = Key::from_raw(&key).into_encoded();
        let r = cluster.get_region(&split_key);
        cluster.must_split(&r, &split_key);
        split_keys.push(split_key);
    }

    let (tx, rx) = unbounded();
    fail::cfg_callback("on_snapshot_load_finished", move || {
        tx.send(true).unwrap();
    })
    .unwrap();

    // load range
    {
        let r = cluster.get_region(b"");
        let r1 = cluster.get_region(&split_keys[0]);
        let r2 = cluster.get_region(&split_keys[1]);
        let range_cache_engine = cluster.sim.rl().get_range_cache_engine(1);
        let mut core = range_cache_engine.core().write();
        core.mut_range_manager()
            .load_region(CacheRegion::from_region(&r))
            .unwrap();
        core.mut_range_manager()
            .load_region(CacheRegion::from_region(&r1))
            .unwrap();
        core.mut_range_manager()
            .load_region(CacheRegion::from_region(&r2))
            .unwrap();
    }

    // put key to trigger load task
    for table in &tables {
        must_copr_load_data(&mut cluster, table, 1);
    }

    // ensure the snapshot is loaded
    rx.recv_timeout(Duration::from_secs(5)).unwrap();
    rx.recv_timeout(Duration::from_secs(5)).unwrap();
    rx.recv_timeout(Duration::from_secs(5)).unwrap();

    let (tx, rx) = unbounded();
    fail::cfg_callback("on_range_cache_iterator_seek", move || {
        tx.send(true).unwrap();
    })
    .unwrap();

    for table in &tables {
        must_copr_point_get(&mut cluster, table, 1);

        // verify it's read from range cache engine
        assert!(rx.try_recv().unwrap());
    }
}

// It tests that after we schedule the pending range to load snapshot, the range
// splits.
#[test]
fn test_load_with_split() {
    let mut cluster = new_server_cluster_with_hybrid_engine_with_no_range_cache(0, 1);
    cluster.cfg.raft_store.apply_batch_system.pool_size = 2;
    cluster.run();

    let mut tables = vec![];
    for _ in 0..3 {
        let product = ProductTable::new();
        tables.push(product.clone());
        must_copr_load_data(&mut cluster, &product, 1);
    }

    let (tx, rx) = sync_channel(0);
    // let channel to make load process block at finishing loading snapshot
    let (tx2, rx2) = sync_channel(0);
    let rx2 = Arc::new(Mutex::new(rx2));
    fail::cfg_callback("on_snapshot_load_finished", move || {
        tx.send(true).unwrap();
        let _ = rx2.lock().unwrap().recv().unwrap();
    })
    .unwrap();

    // load range
    {
        let range_cache_engine = cluster.sim.rl().get_range_cache_engine(1);
        let mut core = range_cache_engine.core().write();
        // Load the whole range as if it is not splitted. Loading process should handle
        // it correctly.
        let cache_range = new_region(1, "", "");
        core.mut_range_manager()
            .load_region(CacheRegion::from_region(&cache_range))
            .unwrap();
    }

    rx.recv_timeout(Duration::from_secs(5)).unwrap();
    // Now, the snapshot load is finished, and blocked before consuming cached
    // write batches. Let split the range.

    for table in &tables[1..] {
        let key = table.get_table_prefix();
        let split_key = Key::from_raw(&key).into_encoded();
        let r = cluster.get_region(&split_key);
        cluster.must_split(&r, &split_key);
    }
    // Now, we have 3 regions: [min, table1), [table1, table2), [table2, max)

    for table in &tables {
        must_copr_load_data(&mut cluster, table, 1);
    }

    // unblock loading task
    tx2.send(true).unwrap();

    let (tx, rx) = unbounded();
    fail::cfg_callback("on_range_cache_iterator_seek", move || {
        tx.send(true).unwrap();
    })
    .unwrap();

    for table in &tables {
        must_copr_point_get(&mut cluster, table, 1);

        // verify it's read from range cache engine
        assert!(rx.try_recv().unwrap());
    }
}

// It tests race between split and load.
// Takes table1-table2 as an example:
// We want to load table1-table2 where table1-table2 is already split into
// ["", table2), and [table2, "").
// And before we `load_region` table1-table2, ["", table2) has cached some
// writes, say table1_1, in write_batch which means table1_1 cannot be loaded
// from snapshot. Now, `load_region` table1-table2 is called, and [table2, "")
// calls prepare_for_apply and the snapshot is acquired and load task of
// table1-table2 is scheduled.
#[test]
fn test_load_with_split2() {
    let mut cluster = new_server_cluster_with_hybrid_engine_with_no_range_cache(0, 1);
    cluster.cfg.raft_store.apply_batch_system.pool_size = 4;
    cluster.run();
    let range_cache_engine = cluster.sim.rl().get_range_cache_engine(1);

    let product1 = ProductTable::new();
    let product2 = ProductTable::new();

    for table in [&product1, &product2] {
        must_copr_load_data(&mut cluster, table, 1);
    }

    let key = product2.get_table_prefix();
    let split_key = Key::from_raw(&key).into_encoded();
    let r = cluster.get_region(&split_key);
    cluster.must_split(&r, &split_key);
    let r_split = cluster.get_region(&split_key);

    let (handle_put_tx, handle_put_rx) = unbounded();
    let (handle_put_pause_tx, handle_put_pause_rx) = unbounded::<()>();
    fail::cfg_callback("on_handle_put", move || {
        handle_put_tx.send(()).unwrap();
        let _ = handle_put_pause_rx.recv();
    })
    .unwrap();
    let mut async_put = |table: &ProductTable, row_id| {
        let engine = cluster.sim.rl().storages[&1].clone();
        let cfg = cluster.cfg.tikv.server.clone();
        let pd_client = cluster.pd_client.clone();
        let key = table.get_table_prefix();
        let split_key = Key::from_raw(&key).into_encoded();
        let ctx = cluster.get_ctx(&split_key);
        let table_ = table.clone();
        let (tx, rx) = unbounded();
        let handle = std::thread::spawn(move || {
            tx.send(()).unwrap();
            let _ = init_data_with_details_pd_client(
                ctx,
                engine,
                &table_,
                &[(row_id, Some(&format!("name:{}", row_id)), row_id)],
                true,
                &cfg,
                Some(pd_client),
            );
        });
        rx.recv_timeout(Duration::from_secs(5)).unwrap();
        handle
    };
    let handle1 = async_put(&product1, 2);
    handle_put_rx.recv_timeout(Duration::from_secs(5)).unwrap();

    std::thread::sleep(Duration::from_secs(1));
    {
        let mut core = range_cache_engine.core().write();
        // try to load a region with old epoch and bigger range,
        // it should be updated to the real region range.
        core.mut_range_manager()
            .load_region(CacheRegion::new(r_split.id, 0, DATA_MIN_KEY, DATA_MAX_KEY))
            .unwrap();
    }

    let (tx, rx) = sync_channel(1);
    fail::cfg_callback("on_snapshot_load_finished", move || {
        tx.send(true).unwrap();
    })
    .unwrap();

    let handle2 = async_put(&product2, 9);
    let _ = rx.recv_timeout(Duration::from_secs(5)).unwrap();

    drop(handle_put_pause_tx);

    {
        let range_cache_engine = cluster.sim.rl().get_range_cache_engine(1);
        let core = range_cache_engine.core().read();
        let meta = core.range_manager().region_meta(r_split.id).unwrap();
        let split_range = CacheRegion::from_region(&r_split);
        assert_eq!(&split_range, meta.get_region());
    }

    fail::remove("on_handle_put");
    std::thread::sleep(Duration::from_secs(1));
    handle1.join().unwrap();
    handle2.join().unwrap();

    let (tx, rx) = unbounded();
    fail::cfg_callback("on_range_cache_iterator_seek", move || {
        tx.send(true).unwrap();
    })
    .unwrap();
    must_copr_point_get(&mut cluster, &product2, 9);
    assert!(rx.try_recv().unwrap());

    // ["", table2) should not cached.
    must_copr_load_data(&mut cluster, &product1, 3);
    let (tx, rx) = unbounded();
    fail::remove("on_range_cache_iterator_seek");
    fail::cfg_callback("on_range_cache_iterator_seek", move || {
        tx.send(true).unwrap();
    })
    .unwrap();
    must_copr_point_get(&mut cluster, &product1, 2);
    rx.try_recv().unwrap_err();
}

// It tests that for a apply delegate, at the time it prepares to apply
// something, the range of it is in pending range. When it begins to write the
// write batch to engine, the range has finished the loading, became a normal
// range, and even been evicted.
#[test]
fn test_load_with_eviction() {
    let mut cluster = new_server_cluster_with_hybrid_engine_with_no_range_cache(0, 1);
    cluster.run();
    // load range
    {
        let range_cache_engine = cluster.sim.rl().get_range_cache_engine(1);
        let mut core = range_cache_engine.core().write();
        // Load the whole range as if it is not splitted. Loading process should handle
        // it correctly.
        let cache_range = CacheRegion::new(1, 0, DATA_MIN_KEY, DATA_MAX_KEY);
        core.mut_range_manager().load_region(cache_range).unwrap();
    }

    let product1 = ProductTable::new();
    let product2 = ProductTable::new();

    let key = product2.get_table_prefix();
    let split_key = Key::from_raw(&key).into_encoded();
    let r = cluster.get_region(&split_key);
    cluster.must_split(&r, &split_key);

    fail::cfg("on_range_cache_write_batch_write_impl", "pause").unwrap();
    let mut async_put = |table: &ProductTable, row_id| {
        let engine = cluster.sim.rl().storages[&1].clone();
        let cfg = cluster.cfg.tikv.server.clone();
        let pd_client = cluster.pd_client.clone();
        let key = table.get_table_prefix();
        let split_key = Key::from_raw(&key).into_encoded();
        let ctx = cluster.get_ctx(&split_key);
        let table_ = table.clone();
        std::thread::spawn(move || {
            let _ = init_data_with_details_pd_client(
                ctx,
                engine,
                &table_,
                &[(row_id, Some(&format!("name:{}", row_id)), row_id)],
                true,
                &cfg,
                Some(pd_client),
            );
        })
    };
    let handle1 = async_put(&product1, 1);
    let handle2 = async_put(&product2, 15);

    {
        let range_cache_engine = cluster.sim.rl().get_range_cache_engine(1);
        let mut tried_count = 0;
        while range_cache_engine
            .snapshot(CacheRegion::from_region(&r), u64::MAX, u64::MAX)
            .is_err()
            && tried_count < 5
        {
            std::thread::sleep(Duration::from_millis(100));
            tried_count += 1;
        }
        // Now, the range ["", "") should be cached
        let region = new_region(1, split_key, "");
        range_cache_engine.evict_region(&CacheRegion::from_region(&region), EvictReason::AutoEvict);
    }

    fail::remove("on_range_cache_write_batch_write_impl");
    handle1.join().unwrap();
    handle2.join().unwrap();

    for (table, is_cached) in &[(product1, true), (product2, false)] {
        fail::remove("on_range_cache_iterator_seek");
        let (tx, rx) = unbounded();
        fail::cfg_callback("on_range_cache_iterator_seek", move || {
            tx.send(true).unwrap();
        })
        .unwrap();

        let key = table.get_table_prefix();
        let table_key = Key::from_raw(&key).into_encoded();
        let ctx = cluster.get_ctx(&table_key);
        let endpoint = cluster.sim.rl().copr_endpoints[&1].clone();
        let req = DagSelect::from(table).build_with(ctx, &[0]);
        let cop_resp = handle_request(&endpoint, req);
        let mut resp = SelectResponse::default();
        resp.merge_from_bytes(cop_resp.get_data()).unwrap();
        assert!(!cop_resp.has_region_error(), "{:?}", cop_resp);
        assert!(cop_resp.get_other_error().is_empty(), "{:?}", cop_resp);

        if *is_cached {
            rx.try_recv().unwrap();
        } else {
            rx.try_recv().unwrap_err();
        }
    }
}

#[test]
fn test_evictions_after_transfer_leader() {
    let mut cluster = new_server_cluster_with_hybrid_engine_with_no_range_cache(0, 2);
    cluster.run();

    let r = cluster.get_region(b"");
    cluster.must_transfer_leader(r.id, new_peer(1, 1));

    let cache_region = CacheRegion::new(1, 0, DATA_MIN_KEY, DATA_MAX_KEY);
    let range_cache_engine = {
        let range_cache_engine = cluster.sim.rl().get_range_cache_engine(1);
        let mut core = range_cache_engine.core().write();
        core.mut_range_manager().new_region(cache_region.clone());
        drop(core);
        range_cache_engine
    };

    range_cache_engine
        .snapshot(cache_region.clone(), 100, 100)
        .unwrap();

    cluster.must_transfer_leader(r.id, new_peer(2, 2));
    range_cache_engine
        .snapshot(cache_region, 100, 100)
        .unwrap_err();
}

#[test]
fn test_eviction_after_merge() {
    let mut cluster = new_server_cluster_with_hybrid_engine_with_no_range_cache(0, 1);
    cluster.run();
    let r = cluster.get_region(b"");
    cluster.must_split(&r, b"key1");

    let r = cluster.get_region(b"");
    let range1 = CacheRegion::from_region(&r);
    let r2 = cluster.get_region(b"key1");
    let range2 = CacheRegion::from_region(&r2);

    let range_cache_engine = {
        let range_cache_engine = cluster.sim.rl().get_range_cache_engine(1);
        let mut core = range_cache_engine.core().write();
        core.mut_range_manager().new_region(range1.clone());
        core.mut_range_manager().new_region(range2.clone());
        drop(core);
        range_cache_engine
    };

    range_cache_engine
        .snapshot(range1.clone(), 100, 100)
        .unwrap();
    range_cache_engine
        .snapshot(range2.clone(), 100, 100)
        .unwrap();

    let pd_client = Arc::clone(&cluster.pd_client);
    pd_client.must_merge(r.get_id(), r2.get_id());

    range_cache_engine.snapshot(range1, 100, 100).unwrap_err();
    range_cache_engine.snapshot(range2, 100, 100).unwrap_err();
}

#[test]
fn test_preferred_range_after_transfer_leader() {
    let mut cluster = new_node_cluster_with_hybrid_engine_with_no_range_cache(0, 2);
    cluster.run();

    let r = cluster.get_region(b"");
    cluster.must_transfer_leader(r.id, new_peer(1, 1));

    // Set preferred range on store 2.
    let cache_range = CacheRegion::new(
        r.id,
        r.get_region_epoch().version,
        DATA_MIN_KEY.to_vec(),
        DATA_MAX_KEY.to_vec(),
    );
    let range_cache_engine = {
        let range_cache_engine = cluster.get_range_cache_engine(2);
        let mut core = range_cache_engine.core().write();
        core.mut_range_manager()
            .add_preferred_range(cache_range.clone());
        drop(core);
        range_cache_engine
    };

    range_cache_engine
        .snapshot(cache_range.clone(), 100, 100)
        .unwrap_err();

    // For region in preferred range, it must load cache automatically after leader
    // transfer.
    cluster.must_transfer_leader(r.id, new_peer(2, 2));

    eventually(Duration::from_millis(100), Duration::from_secs(5), || {
        range_cache_engine
            .snapshot(cache_range.clone(), 100, 100)
            .is_ok()
    });
}

#[test]
fn test_eviction_after_ingest_sst() {
    let mut cluster = new_server_cluster_with_hybrid_engine_with_no_range_cache(0, 1);
    cluster.run();

    // Generate a sst file.
    let tmp_dir = tempdir().unwrap();
    let sst_file_path = tmp_dir.path().join("test.sst");
    let mut writer = RocksSstWriterBuilder::new()
        .build(sst_file_path.to_str().unwrap())
        .unwrap();
    writer.put(&data_key(b"key"), b"value").unwrap();
    writer.finish().unwrap();

    // Add region r to cache.
    let region = cluster.get_region(b"");
    let cache_region = CacheRegion::from_region(&region);
    let range_cache_engine = {
        let range_cache_engine = cluster.sim.rl().get_range_cache_engine(1);
        let mut core = range_cache_engine.core().write();
        core.mut_range_manager().new_region(cache_region.clone());
        drop(core);
        range_cache_engine
    };

    range_cache_engine
        .snapshot(cache_region.clone(), 100, 100)
        .unwrap();

    // Ingest the sst file.
    //
    // Build sst meta.
    let mut sst_meta = SstMeta::default();
    sst_meta.region_id = region.get_id();
    sst_meta.set_region_epoch(region.get_region_epoch().clone());
    sst_meta.set_uuid(uuid::Uuid::new_v4().as_bytes().to_vec());
    let mut content = vec![];
    let mut sst_file = File::open(&sst_file_path).unwrap();
    sst_file.read_to_end(&mut content).unwrap();
    sst_meta.crc32 = calc_crc32_bytes(&content);
    sst_meta.length = content.len() as _;
    sst_meta.cf_name = CF_DEFAULT.to_owned();

    // Prepare ingest.
    let importer = cluster.sim.rl().importers.get(&1).unwrap().clone();
    let mut f = importer.create(&sst_meta).unwrap();
    f.append(&content).unwrap();
    f.finish().unwrap();

    // Make ingest command.
    let mut ingest = Request::default();
    ingest.set_cmd_type(CmdType::IngestSst);
    ingest.mut_ingest_sst().set_sst(sst_meta.clone());
    let mut header = RaftRequestHeader::default();
    let leader = cluster.leader_of_region(region.get_id()).unwrap();
    header.set_peer(leader);
    header.set_region_id(region.get_id());
    header.set_region_epoch(region.get_region_epoch().clone());
    let mut cmd = RaftCmdRequest::default();
    cmd.set_header(header);
    cmd.mut_requests().push(ingest);
    let resp = cluster
        .call_command_on_leader(cmd, Duration::from_secs(5))
        .unwrap();
    assert!(!resp.get_header().has_error(), "{:?}", resp);

    range_cache_engine
        .snapshot(cache_region, 100, 100)
        .unwrap_err();
}<|MERGE_RESOLUTION|>--- conflicted
+++ resolved
@@ -23,13 +23,9 @@
     get_tso, new_peer, new_server_cluster_with_hybrid_engine_with_no_range_cache, Cluster,
     ServerCluster,
 };
-<<<<<<< HEAD
 use test_util::eventually;
-use tikv_util::HandyRwLock;
-=======
 use tikv_util::{mpsc::unbounded, HandyRwLock};
 use tipb::SelectResponse;
->>>>>>> 7e8d4ad9
 use txn_types::Key;
 
 fn must_copr_point_get(cluster: &mut Cluster<ServerCluster>, table: &ProductTable, row_id: i64) {
@@ -514,7 +510,7 @@
 
 #[test]
 fn test_preferred_range_after_transfer_leader() {
-    let mut cluster = new_node_cluster_with_hybrid_engine_with_no_range_cache(0, 2);
+    let mut cluster = new_server_cluster_with_hybrid_engine_with_no_range_cache(0, 2);
     cluster.run();
 
     let r = cluster.get_region(b"");
@@ -528,7 +524,7 @@
         DATA_MAX_KEY.to_vec(),
     );
     let range_cache_engine = {
-        let range_cache_engine = cluster.get_range_cache_engine(2);
+        let range_cache_engine = cluster.sim.rl().get_range_cache_engine(2);
         let mut core = range_cache_engine.core().write();
         core.mut_range_manager()
             .add_preferred_range(cache_range.clone());
