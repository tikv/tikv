use std::{
    fs::File,
    io::Read,
    sync::{mpsc::sync_channel, Arc, Mutex},
    time::Duration,
};

use engine_rocks::RocksSstWriterBuilder;
use engine_traits::{
<<<<<<< HEAD
    CacheRange, EvictReason, RangeCacheEngine, SstWriter, SstWriterBuilder, CF_DEFAULT,
=======
    CacheRegion, EvictReason, RangeCacheEngine, SnapshotContext, SstWriter, SstWriterBuilder,
    CF_DEFAULT, CF_WRITE,
>>>>>>> 0247c443
};
use file_system::calc_crc32_bytes;
use keys::{data_key, DATA_MAX_KEY, DATA_MIN_KEY};
use kvproto::{
    import_sstpb::SstMeta,
    raft_cmdpb::{CmdType, RaftCmdRequest, RaftRequestHeader, Request},
};
use protobuf::Message;
use range_cache_memory_engine::test_util::new_region;
use tempfile::tempdir;
use test_coprocessor::{handle_request, init_data_with_details_pd_client, DagSelect, ProductTable};
use test_raftstore::{
    get_tso, new_peer, new_server_cluster_with_hybrid_engine_with_no_range_cache, Cluster,
    ServerCluster,
};
use tikv_util::{mpsc::unbounded, HandyRwLock};
use tipb::SelectResponse;
use txn_types::Key;

fn must_copr_point_get(cluster: &mut Cluster<ServerCluster>, table: &ProductTable, row_id: i64) {
    let key = table.get_table_prefix();
    let table_key = Key::from_raw(&key).into_encoded();
    let ctx = cluster.get_ctx(&table_key);
    let endpoint = cluster.sim.rl().copr_endpoints[&1].clone();
    let key_range = table.get_record_range_one(row_id);
    let req = DagSelect::from(table)
        .key_ranges(vec![key_range])
        .build_with(ctx, &[0]);
    let cop_resp = handle_request(&endpoint, req);
    let mut resp = SelectResponse::default();
    resp.merge_from_bytes(cop_resp.get_data()).unwrap();
    assert!(!cop_resp.has_region_error(), "{:?}", cop_resp);
    assert!(cop_resp.get_other_error().is_empty(), "{:?}", cop_resp);
}

fn must_copr_load_data(cluster: &mut Cluster<ServerCluster>, table: &ProductTable, row_id: i64) {
    let key = table.get_table_prefix();
    let table_key = Key::from_raw(&key).into_encoded();
    let ctx = cluster.get_ctx(&table_key);
    let engine = cluster.sim.rl().storages[&1].clone();
    let _ = init_data_with_details_pd_client(
        ctx.clone(),
        engine,
        table,
        &[(row_id, Some(&format!("name:{}", row_id)), row_id)],
        true,
        &cluster.cfg.tikv.server,
        Some(cluster.pd_client.clone()),
    );
}

#[test]
fn test_put_copr_get() {
    let mut cluster = new_server_cluster_with_hybrid_engine_with_no_range_cache(0, 1);
    cluster.cfg.raft_store.apply_batch_system.pool_size = 1;
    cluster.run();

    let current_ts = get_tso(&cluster.pd_client);
    let range_cache_engine = cluster.sim.rl().get_range_cache_engine(1);
    // FIXME: load is not implemented, so we have to insert range manually
    {
        let region = cluster.get_region(b"k");
        let rid = region.id;
        let mut core = range_cache_engine.core().write();
<<<<<<< HEAD
        core.mut_range_manager().new_region(region);
        core.mut_range_manager().set_safe_point(rid, current_ts);
    }

    let product = ProductTable::new();
    must_copr_load_data(&mut cluster, &product, 1);
    let (tx, rx) = unbounded();
    fail::cfg_callback("on_range_cache_iterator_seek", move || {
=======
        core.mut_range_manager()
            .new_region(CacheRegion::from_region(&region));
        core.mut_range_manager().set_safe_point(rid, 1000);
    }

    cluster.put(b"k05", b"val").unwrap();
    let snap_ctx = SnapshotContext {
        read_ts: 1001,
        region: None,
    };
    let (tx, rx) = sync_channel(1);
    fail::cfg_callback("on_range_cache_get_value", move || {
>>>>>>> 0247c443
        tx.send(true).unwrap();
    })
    .unwrap();

    must_copr_point_get(&mut cluster, &product, 1);

    // verify it's read from range cache engine
    rx.try_recv().unwrap();
}

#[test]
fn test_load() {
    let mut cluster = new_server_cluster_with_hybrid_engine_with_no_range_cache(0, 1);
    cluster.cfg.raft_store.apply_batch_system.pool_size = 2;
    cluster.run();

    let mut tables = vec![];
    for _ in 0..3 {
        let product = ProductTable::new();
        tables.push(product.clone());
        must_copr_load_data(&mut cluster, &product, 1);
    }

    let mut split_keys = vec![];
    for table in &tables[1..] {
        let key = table.get_table_prefix();
        let split_key = Key::from_raw(&key).into_encoded();
        let r = cluster.get_region(&split_key);
        cluster.must_split(&r, &split_key);
        split_keys.push(split_key);
    }

    let (tx, rx) = unbounded();
    fail::cfg_callback("on_snapshot_load_finished", move || {
        tx.send(true).unwrap();
    })
    .unwrap();

    // load range
    {
        let r = cluster.get_region(b"");
        let r1 = cluster.get_region(&split_keys[0]);
        let r2 = cluster.get_region(&split_keys[1]);
        let range_cache_engine = cluster.sim.rl().get_range_cache_engine(1);
        let mut core = range_cache_engine.core().write();
        core.mut_range_manager()
            .load_region(CacheRegion::from_region(&r))
            .unwrap();
        core.mut_range_manager()
            .load_region(CacheRegion::from_region(&r1))
            .unwrap();
        core.mut_range_manager()
            .load_region(CacheRegion::from_region(&r2))
            .unwrap();
    }

    // put key to trigger load task
    for table in &tables {
        must_copr_load_data(&mut cluster, table, 1);
    }

    // ensure the snapshot is loaded
    rx.recv_timeout(Duration::from_secs(5)).unwrap();
    rx.recv_timeout(Duration::from_secs(5)).unwrap();
    rx.recv_timeout(Duration::from_secs(5)).unwrap();

    let (tx, rx) = unbounded();
    fail::cfg_callback("on_range_cache_iterator_seek", move || {
        tx.send(true).unwrap();
    })
    .unwrap();

<<<<<<< HEAD
    for table in &tables {
        must_copr_point_get(&mut cluster, table, 1);
=======
    let snap_ctx = SnapshotContext {
        read_ts: 20,
        region: None,
    };
>>>>>>> 0247c443

        // verify it's read from range cache engine
        assert!(rx.try_recv().unwrap());
    }
}

// It tests that after we schedule the pending range to load snapshot, the range
// splits.
#[test]
fn test_load_with_split() {
    let mut cluster = new_server_cluster_with_hybrid_engine_with_no_range_cache(0, 1);
    cluster.cfg.raft_store.apply_batch_system.pool_size = 2;
    cluster.run();

    let mut tables = vec![];
    for _ in 0..3 {
        let product = ProductTable::new();
        tables.push(product.clone());
        must_copr_load_data(&mut cluster, &product, 1);
    }

    let (tx, rx) = sync_channel(0);
    // let channel to make load process block at finishing loading snapshot
    let (tx2, rx2) = sync_channel(0);
    let rx2 = Arc::new(Mutex::new(rx2));
    fail::cfg_callback("on_snapshot_load_finished", move || {
        tx.send(true).unwrap();
        let _ = rx2.lock().unwrap().recv().unwrap();
    })
    .unwrap();

    // load range
    {
        let range_cache_engine = cluster.sim.rl().get_range_cache_engine(1);
        let mut core = range_cache_engine.core().write();
        // Load the whole range as if it is not splitted. Loading process should handle
        // it correctly.
        let cache_range = new_region(1, "", "");
        core.mut_range_manager()
            .load_region(CacheRegion::from_region(&cache_range))
            .unwrap();
    }

    rx.recv_timeout(Duration::from_secs(5)).unwrap();
    // Now, the snapshot load is finished, and blocked before consuming cached
    // write batches. Let split the range.

    for table in &tables[1..] {
        let key = table.get_table_prefix();
        let split_key = Key::from_raw(&key).into_encoded();
        let r = cluster.get_region(&split_key);
        cluster.must_split(&r, &split_key);
    }
    // Now, we have 3 regions: [min, table1), [table1, table2), [table2, max)

    for table in &tables {
        must_copr_load_data(&mut cluster, table, 1);
    }

    // unblock loading task
    tx2.send(true).unwrap();

    let (tx, rx) = unbounded();
    fail::cfg_callback("on_range_cache_iterator_seek", move || {
        tx.send(true).unwrap();
    })
    .unwrap();

<<<<<<< HEAD
    for table in &tables {
        must_copr_point_get(&mut cluster, table, 1);
=======
    let snap_ctx = SnapshotContext {
        read_ts: 20,
        region: None,
    };

    for i in 0..30 {
        let key = format!("key-{:04}", i);
        let encoded_key = Key::from_raw(key.as_bytes())
            .append_ts(20.into())
            .into_encoded();
        let val = cluster
            .get_cf_with_snap_ctx(CF_WRITE, &encoded_key, false, snap_ctx.clone())
            .unwrap();
        assert_eq!(&val, b"val-write");
        // verify it's read from range cache engine
        assert!(rx.try_recv().unwrap());
>>>>>>> 0247c443

        // verify it's read from range cache engine
        assert!(rx.try_recv().unwrap());
    }
}

// It tests race between split and load.
// Takes table1-table2 as an example:
// We want to load table1-table2 where table1-table2 is already split into
// ["", table2), and [table2, "").
// And before we `load_region` table1-table2, ["", table2) has cached some
// writes, say table1_1, in write_batch which means table1_1 cannot be loaded
// from snapshot. Now, `load_region` table1-table2 is called, and [table2, "")
// calls prepare_for_apply and the snapshot is acquired and load task of
// table1-table2 is scheduled.
#[test]
fn test_load_with_split2() {
    let mut cluster = new_server_cluster_with_hybrid_engine_with_no_range_cache(0, 1);
    cluster.cfg.raft_store.apply_batch_system.pool_size = 4;
    cluster.run();
    let range_cache_engine = cluster.sim.rl().get_range_cache_engine(1);

    let product1 = ProductTable::new();
    let product2 = ProductTable::new();

    for table in [&product1, &product2] {
        must_copr_load_data(&mut cluster, table, 1);
    }

    let key = product2.get_table_prefix();
    let split_key = Key::from_raw(&key).into_encoded();
    let r = cluster.get_region(&split_key);
    cluster.must_split(&r, &split_key);
    let r_split = cluster.get_region(&split_key);

    let (handle_put_tx, handle_put_rx) = unbounded();
    let (handle_put_pause_tx, handle_put_pause_rx) = unbounded::<()>();
    fail::cfg_callback("on_handle_put", move || {
        handle_put_tx.send(()).unwrap();
        let _ = handle_put_pause_rx.recv();
    })
    .unwrap();
    let mut async_put = |table: &ProductTable, row_id| {
        let engine = cluster.sim.rl().storages[&1].clone();
        let cfg = cluster.cfg.tikv.server.clone();
        let pd_client = cluster.pd_client.clone();
        let key = table.get_table_prefix();
        let split_key = Key::from_raw(&key).into_encoded();
        let ctx = cluster.get_ctx(&split_key);
        let table_ = table.clone();
        let (tx, rx) = unbounded();
        let handle = std::thread::spawn(move || {
            tx.send(()).unwrap();
            let _ = init_data_with_details_pd_client(
                ctx,
                engine,
                &table_,
                &[(row_id, Some(&format!("name:{}", row_id)), row_id)],
                true,
                &cfg,
                Some(pd_client),
            );
        });
        rx.recv_timeout(Duration::from_secs(5)).unwrap();
        handle
    };
    let handle1 = async_put(&product1, 2);
    handle_put_rx.recv_timeout(Duration::from_secs(5)).unwrap();

    std::thread::sleep(Duration::from_secs(1));
    {
        let mut core = range_cache_engine.core().write();
        // try to load a region with old epoch and bigger range,
        // it should be updated to the real region range.
        core.mut_range_manager()
            .load_region(CacheRegion::new(r_split.id, 0, DATA_MIN_KEY, DATA_MAX_KEY))
            .unwrap();
    }

    let (tx, rx) = sync_channel(1);
    fail::cfg_callback("on_snapshot_load_finished", move || {
        tx.send(true).unwrap();
    })
    .unwrap();

    let handle2 = async_put(&product2, 9);
    let _ = rx.recv_timeout(Duration::from_secs(5)).unwrap();

    drop(handle_put_pause_tx);

    {
        let range_cache_engine = cluster.sim.rl().get_range_cache_engine(1);
        let core = range_cache_engine.core().read();
        let meta = core.range_manager().region_meta(r_split.id).unwrap();
        let split_range = CacheRegion::from_region(&r_split);
        assert_eq!(&split_range, meta.get_region());
    }

    fail::remove("on_handle_put");
    std::thread::sleep(Duration::from_secs(1));
    handle1.join().unwrap();
    handle2.join().unwrap();

    let (tx, rx) = unbounded();
    fail::cfg_callback("on_range_cache_iterator_seek", move || {
        tx.send(true).unwrap();
    })
    .unwrap();
<<<<<<< HEAD
    must_copr_point_get(&mut cluster, &product2, 9);
=======
    let snap_ctx = SnapshotContext {
        read_ts: 20,
        region: None,
    };

    let _ = cluster
        .get_with_snap_ctx(b"k09", false, snap_ctx.clone())
        .unwrap();
>>>>>>> 0247c443
    assert!(rx.try_recv().unwrap());

    // ["", table2) should not cached.
    must_copr_load_data(&mut cluster, &product1, 3);
    let (tx, rx) = unbounded();
    fail::remove("on_range_cache_iterator_seek");
    fail::cfg_callback("on_range_cache_iterator_seek", move || {
        tx.send(true).unwrap();
    })
    .unwrap();
    must_copr_point_get(&mut cluster, &product1, 2);
    rx.try_recv().unwrap_err();
}

// It tests that for a apply delegate, at the time it prepares to apply
// something, the range of it is in pending range. When it begins to write the
// write batch to engine, the range has finished the loading, became a normal
// range, and even been evicted.
#[test]
fn test_load_with_eviction() {
    let mut cluster = new_server_cluster_with_hybrid_engine_with_no_range_cache(0, 1);
    cluster.run();
    // load range
    {
        let range_cache_engine = cluster.sim.rl().get_range_cache_engine(1);
        let mut core = range_cache_engine.core().write();
        // Load the whole range as if it is not splitted. Loading process should handle
        // it correctly.
        let cache_range = CacheRegion::new(1, 0, DATA_MIN_KEY, DATA_MAX_KEY);
        core.mut_range_manager().load_region(cache_range).unwrap();
    }

    let product1 = ProductTable::new();
    let product2 = ProductTable::new();

    let key = product2.get_table_prefix();
    let split_key = Key::from_raw(&key).into_encoded();
    let r = cluster.get_region(&split_key);
    cluster.must_split(&r, &split_key);

    fail::cfg("on_range_cache_write_batch_write_impl", "pause").unwrap();
    let mut async_put = |table: &ProductTable, row_id| {
        let engine = cluster.sim.rl().storages[&1].clone();
        let cfg = cluster.cfg.tikv.server.clone();
        let pd_client = cluster.pd_client.clone();
        let key = table.get_table_prefix();
        let split_key = Key::from_raw(&key).into_encoded();
        let ctx = cluster.get_ctx(&split_key);
        let table_ = table.clone();
        std::thread::spawn(move || {
            let _ = init_data_with_details_pd_client(
                ctx,
                engine,
                &table_,
                &[(row_id, Some(&format!("name:{}", row_id)), row_id)],
                true,
                &cfg,
                Some(pd_client),
            );
        })
    };
    let handle1 = async_put(&product1, 1);
    let handle2 = async_put(&product2, 15);

    {
        let range_cache_engine = cluster.sim.rl().get_range_cache_engine(1);
        let mut tried_count = 0;
        while range_cache_engine
            .snapshot(CacheRegion::from_region(&r), u64::MAX, u64::MAX)
            .is_err()
            && tried_count < 5
        {
            std::thread::sleep(Duration::from_millis(100));
            tried_count += 1;
        }
        // Now, the range ["", "") should be cached
<<<<<<< HEAD
        let region = new_region(1, split_key, "");
        range_cache_engine.evict_region(&region, EvictReason::AutoEvict);
=======
        let region = new_region(1, b"k10", "");
        range_cache_engine.evict_region(&CacheRegion::from_region(&region), EvictReason::AutoEvict);
>>>>>>> 0247c443
    }

    fail::remove("on_range_cache_write_batch_write_impl");
    handle1.join().unwrap();
    handle2.join().unwrap();

<<<<<<< HEAD
    for (table, is_cached) in &[(product1, true), (product2, false)] {
        fail::remove("on_range_cache_iterator_seek");
        let (tx, rx) = unbounded();
        fail::cfg_callback("on_range_cache_iterator_seek", move || {
            tx.send(true).unwrap();
        })
=======
    let (tx, rx) = sync_channel(1);
    fail::cfg_callback("on_range_cache_get_value", move || {
        tx.send(true).unwrap();
    })
    .unwrap();

    let snap_ctx = SnapshotContext {
        read_ts: u64::MAX,
        region: None,
    };
    let val = cluster
        .get_cf_with_snap_ctx(CF_DEFAULT, b"k01", false, snap_ctx.clone())
>>>>>>> 0247c443
        .unwrap();

        let key = table.get_table_prefix();
        let table_key = Key::from_raw(&key).into_encoded();
        let ctx = cluster.get_ctx(&table_key);
        let endpoint = cluster.sim.rl().copr_endpoints[&1].clone();
        let req = DagSelect::from(table).build_with(ctx, &[0]);
        let cop_resp = handle_request(&endpoint, req);
        let mut resp = SelectResponse::default();
        resp.merge_from_bytes(cop_resp.get_data()).unwrap();
        assert!(!cop_resp.has_region_error(), "{:?}", cop_resp);
        assert!(cop_resp.get_other_error().is_empty(), "{:?}", cop_resp);

        if *is_cached {
            rx.try_recv().unwrap();
        } else {
            rx.try_recv().unwrap_err();
        }
    }
}

#[test]
fn test_evictions_after_transfer_leader() {
    let mut cluster = new_server_cluster_with_hybrid_engine_with_no_range_cache(0, 2);
    cluster.run();

    let r = cluster.get_region(b"");
    cluster.must_transfer_leader(r.id, new_peer(1, 1));

    let cache_region = CacheRegion::new(1, 0, DATA_MIN_KEY, DATA_MAX_KEY);
    let range_cache_engine = {
        let range_cache_engine = cluster.sim.rl().get_range_cache_engine(1);
        let mut core = range_cache_engine.core().write();
        core.mut_range_manager().new_region(cache_region.clone());
        drop(core);
        range_cache_engine
    };

    range_cache_engine
        .snapshot(cache_region.clone(), 100, 100)
        .unwrap();

    cluster.must_transfer_leader(r.id, new_peer(2, 2));
    range_cache_engine
        .snapshot(cache_region, 100, 100)
        .unwrap_err();
}

#[test]
fn test_eviction_after_merge() {
    let mut cluster = new_server_cluster_with_hybrid_engine_with_no_range_cache(0, 1);
    cluster.run();
    let r = cluster.get_region(b"");
    cluster.must_split(&r, b"key1");

    let r = cluster.get_region(b"");
    let range1 = CacheRegion::from_region(&r);
    let r2 = cluster.get_region(b"key1");
    let range2 = CacheRegion::from_region(&r2);

    let range_cache_engine = {
        let range_cache_engine = cluster.sim.rl().get_range_cache_engine(1);
        let mut core = range_cache_engine.core().write();
        core.mut_range_manager().new_region(range1.clone());
        core.mut_range_manager().new_region(range2.clone());
        drop(core);
        range_cache_engine
    };

    range_cache_engine
        .snapshot(range1.clone(), 100, 100)
        .unwrap();
    range_cache_engine
        .snapshot(range2.clone(), 100, 100)
        .unwrap();

    let pd_client = Arc::clone(&cluster.pd_client);
    pd_client.must_merge(r.get_id(), r2.get_id());

    range_cache_engine.snapshot(range1, 100, 100).unwrap_err();
    range_cache_engine.snapshot(range2, 100, 100).unwrap_err();
}

#[test]
fn test_eviction_after_ingest_sst() {
    let mut cluster = new_server_cluster_with_hybrid_engine_with_no_range_cache(0, 1);
    cluster.run();

    // Generate a sst file.
    let tmp_dir = tempdir().unwrap();
    let sst_file_path = tmp_dir.path().join("test.sst");
    let mut writer = RocksSstWriterBuilder::new()
        .build(sst_file_path.to_str().unwrap())
        .unwrap();
    writer.put(&data_key(b"key"), b"value").unwrap();
    writer.finish().unwrap();

    // Add region r to cache.
    let region = cluster.get_region(b"");
    let cache_region = CacheRegion::from_region(&region);
    let range_cache_engine = {
        let range_cache_engine = cluster.sim.rl().get_range_cache_engine(1);
        let mut core = range_cache_engine.core().write();
        core.mut_range_manager().new_region(cache_region.clone());
        drop(core);
        range_cache_engine
    };

    range_cache_engine
        .snapshot(cache_region.clone(), 100, 100)
        .unwrap();

    // Ingest the sst file.
    //
    // Build sst meta.
    let mut sst_meta = SstMeta::default();
    sst_meta.region_id = region.get_id();
    sst_meta.set_region_epoch(region.get_region_epoch().clone());
    sst_meta.set_uuid(uuid::Uuid::new_v4().as_bytes().to_vec());
    let mut content = vec![];
    let mut sst_file = File::open(&sst_file_path).unwrap();
    sst_file.read_to_end(&mut content).unwrap();
    sst_meta.crc32 = calc_crc32_bytes(&content);
    sst_meta.length = content.len() as _;
    sst_meta.cf_name = CF_DEFAULT.to_owned();

    // Prepare ingest.
    let importer = cluster.sim.rl().importers.get(&1).unwrap().clone();
    let mut f = importer.create(&sst_meta).unwrap();
    f.append(&content).unwrap();
    f.finish().unwrap();

    // Make ingest command.
    let mut ingest = Request::default();
    ingest.set_cmd_type(CmdType::IngestSst);
    ingest.mut_ingest_sst().set_sst(sst_meta.clone());
    let mut header = RaftRequestHeader::default();
    let leader = cluster.leader_of_region(region.get_id()).unwrap();
    header.set_peer(leader);
    header.set_region_id(region.get_id());
    header.set_region_epoch(region.get_region_epoch().clone());
    let mut cmd = RaftCmdRequest::default();
    cmd.set_header(header);
    cmd.mut_requests().push(ingest);
    let resp = cluster
        .call_command_on_leader(cmd, Duration::from_secs(5))
        .unwrap();
    assert!(!resp.get_header().has_error(), "{:?}", resp);

    range_cache_engine
        .snapshot(cache_region, 100, 100)
        .unwrap_err();
}<|MERGE_RESOLUTION|>--- conflicted
+++ resolved
@@ -7,12 +7,7 @@
 
 use engine_rocks::RocksSstWriterBuilder;
 use engine_traits::{
-<<<<<<< HEAD
-    CacheRange, EvictReason, RangeCacheEngine, SstWriter, SstWriterBuilder, CF_DEFAULT,
-=======
-    CacheRegion, EvictReason, RangeCacheEngine, SnapshotContext, SstWriter, SstWriterBuilder,
-    CF_DEFAULT, CF_WRITE,
->>>>>>> 0247c443
+    CacheRegion, EvictReason, RangeCacheEngine, SstWriter, SstWriterBuilder, CF_DEFAULT,
 };
 use file_system::calc_crc32_bytes;
 use keys::{data_key, DATA_MAX_KEY, DATA_MIN_KEY};
@@ -77,8 +72,8 @@
         let region = cluster.get_region(b"k");
         let rid = region.id;
         let mut core = range_cache_engine.core().write();
-<<<<<<< HEAD
-        core.mut_range_manager().new_region(region);
+        core.mut_range_manager()
+            .new_region(CacheRegion::from_region(&region));
         core.mut_range_manager().set_safe_point(rid, current_ts);
     }
 
@@ -86,20 +81,6 @@
     must_copr_load_data(&mut cluster, &product, 1);
     let (tx, rx) = unbounded();
     fail::cfg_callback("on_range_cache_iterator_seek", move || {
-=======
-        core.mut_range_manager()
-            .new_region(CacheRegion::from_region(&region));
-        core.mut_range_manager().set_safe_point(rid, 1000);
-    }
-
-    cluster.put(b"k05", b"val").unwrap();
-    let snap_ctx = SnapshotContext {
-        read_ts: 1001,
-        region: None,
-    };
-    let (tx, rx) = sync_channel(1);
-    fail::cfg_callback("on_range_cache_get_value", move || {
->>>>>>> 0247c443
         tx.send(true).unwrap();
     })
     .unwrap();
@@ -172,15 +153,8 @@
     })
     .unwrap();
 
-<<<<<<< HEAD
     for table in &tables {
         must_copr_point_get(&mut cluster, table, 1);
-=======
-    let snap_ctx = SnapshotContext {
-        read_ts: 20,
-        region: None,
-    };
->>>>>>> 0247c443
 
         // verify it's read from range cache engine
         assert!(rx.try_recv().unwrap());
@@ -249,27 +223,8 @@
     })
     .unwrap();
 
-<<<<<<< HEAD
     for table in &tables {
         must_copr_point_get(&mut cluster, table, 1);
-=======
-    let snap_ctx = SnapshotContext {
-        read_ts: 20,
-        region: None,
-    };
-
-    for i in 0..30 {
-        let key = format!("key-{:04}", i);
-        let encoded_key = Key::from_raw(key.as_bytes())
-            .append_ts(20.into())
-            .into_encoded();
-        let val = cluster
-            .get_cf_with_snap_ctx(CF_WRITE, &encoded_key, false, snap_ctx.clone())
-            .unwrap();
-        assert_eq!(&val, b"val-write");
-        // verify it's read from range cache engine
-        assert!(rx.try_recv().unwrap());
->>>>>>> 0247c443
 
         // verify it's read from range cache engine
         assert!(rx.try_recv().unwrap());
@@ -378,18 +333,7 @@
         tx.send(true).unwrap();
     })
     .unwrap();
-<<<<<<< HEAD
     must_copr_point_get(&mut cluster, &product2, 9);
-=======
-    let snap_ctx = SnapshotContext {
-        read_ts: 20,
-        region: None,
-    };
-
-    let _ = cluster
-        .get_with_snap_ctx(b"k09", false, snap_ctx.clone())
-        .unwrap();
->>>>>>> 0247c443
     assert!(rx.try_recv().unwrap());
 
     // ["", table2) should not cached.
@@ -466,40 +410,20 @@
             tried_count += 1;
         }
         // Now, the range ["", "") should be cached
-<<<<<<< HEAD
         let region = new_region(1, split_key, "");
-        range_cache_engine.evict_region(&region, EvictReason::AutoEvict);
-=======
-        let region = new_region(1, b"k10", "");
         range_cache_engine.evict_region(&CacheRegion::from_region(&region), EvictReason::AutoEvict);
->>>>>>> 0247c443
     }
 
     fail::remove("on_range_cache_write_batch_write_impl");
     handle1.join().unwrap();
     handle2.join().unwrap();
 
-<<<<<<< HEAD
     for (table, is_cached) in &[(product1, true), (product2, false)] {
         fail::remove("on_range_cache_iterator_seek");
         let (tx, rx) = unbounded();
         fail::cfg_callback("on_range_cache_iterator_seek", move || {
             tx.send(true).unwrap();
         })
-=======
-    let (tx, rx) = sync_channel(1);
-    fail::cfg_callback("on_range_cache_get_value", move || {
-        tx.send(true).unwrap();
-    })
-    .unwrap();
-
-    let snap_ctx = SnapshotContext {
-        read_ts: u64::MAX,
-        region: None,
-    };
-    let val = cluster
-        .get_cf_with_snap_ctx(CF_DEFAULT, b"k01", false, snap_ctx.clone())
->>>>>>> 0247c443
         .unwrap();
 
         let key = table.get_table_prefix();
