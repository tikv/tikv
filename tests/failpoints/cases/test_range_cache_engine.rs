use std::{
    fs::File,
    io::Read,
    sync::{mpsc::sync_channel, Arc, Mutex},
    time::Duration,
};

use engine_rocks::RocksSstWriterBuilder;
use engine_traits::{
    CacheRange, EvictReason, RangeCacheEngine, SnapshotContext, SstWriter, SstWriterBuilder,
    CF_DEFAULT, CF_WRITE,
};
use file_system::calc_crc32_bytes;
use keys::{data_key, DATA_MAX_KEY, DATA_MIN_KEY};
use kvproto::{
    import_sstpb::SstMeta,
    raft_cmdpb::{CmdType, RaftCmdRequest, RaftRequestHeader, Request},
};
use tempfile::tempdir;
use test_raftstore::{
    make_cb, new_node_cluster_with_hybrid_engine_with_no_range_cache, new_peer, new_put_cmd,
    new_request, Cluster, HybridEngineImpl, NodeCluster, Simulator,
};
use tikv_util::HandyRwLock;
use txn_types::Key;

fn new_region<T1: Into<Vec<u8>>, T2: Into<Vec<u8>>>(
    id: u64,
    start_key: T1,
    end_key: T2,
) -> kvproto::metapb::Region {
    let mut region = kvproto::metapb::Region::new();
    region.id = id;
    region.start_key = start_key.into();
    region.end_key = end_key.into();
    region
}

#[test]
fn test_basic_put_get() {
    let mut cluster = new_node_cluster_with_hybrid_engine_with_no_range_cache(0, 1);
    cluster.cfg.raft_store.apply_batch_system.pool_size = 1;
    cluster.run();

    let range_cache_engine = cluster.get_range_cache_engine(1);
    // FIXME: load is not implemented, so we have to insert range manually
    {
        let mut core = range_cache_engine.core().write();
        let cache_region = new_region(1, DATA_MIN_KEY, DATA_MAX_KEY);
        core.mut_range_manager().new_region(cache_region.clone());
        core.mut_range_manager()
            .set_safe_point(cache_region.id, 1000);
    }

    cluster.put(b"k05", b"val").unwrap();
    let snap_ctx = SnapshotContext {
        region_id: 0,
        epoch_version: 0,
        read_ts: 1001,
        range: None,
    };
    let (tx, rx) = sync_channel(1);
    fail::cfg_callback("on_range_cache_get_value", move || {
        tx.send(true).unwrap();
    })
    .unwrap();

    let val = cluster.get_with_snap_ctx(b"k05", false, snap_ctx).unwrap();
    assert_eq!(&val, b"val");

    // verify it's read from range cache engine
    assert!(rx.try_recv().unwrap());
}

#[test]
fn test_load() {
    let test_load = |concurrent_with_split: bool| {
        let mut cluster = new_node_cluster_with_hybrid_engine_with_no_range_cache(0, 1);
        cluster.cfg.raft_store.apply_batch_system.pool_size = 2;
        cluster.run();

        for i in (0..30).step_by(2) {
            let key = format!("key-{:04}", i);
            let encoded_key = Key::from_raw(key.as_bytes())
                .append_ts(20.into())
                .into_encoded();
            cluster.must_put(&encoded_key, b"val-default");
            cluster.must_put_cf(CF_WRITE, &encoded_key, b"val-write");
        }
        let r = cluster.get_region(b"");
        let split_key1 = format!("key-{:04}", 10).into_bytes();
        cluster.must_split(&r, &split_key1);
        let r = cluster.get_region(&split_key1);
        let split_key2 = format!("key-{:04}", 20).into_bytes();
        cluster.must_split(&r, &split_key2);

        let (tx, rx) = sync_channel(1);
        fail::cfg_callback("on_snapshot_load_finished", move || {
            tx.send(true).unwrap();
        })
        .unwrap();

        // load range
        {
            let range_cache_engine = cluster.get_range_cache_engine(1);
            let mut core = range_cache_engine.core().write();
            if concurrent_with_split {
                // Load the whole range as if it is not splitted. Loading process should handle
                // it correctly.
                let mut cache_region = new_region(1, DATA_MIN_KEY, DATA_MAX_KEY);
                core.mut_range_manager().load_region(cache_region).unwrap();
            } else {
                let cache_range = new_region(1, DATA_MIN_KEY, &split_key1);
                let cache_range2 = new_region(2, data_key(&split_key1), data_key(&split_key2));
                let cache_range3 = new_region(3, data_key(&split_key2), DATA_MAX_KEY.to_vec());
                core.mut_range_manager().load_region(cache_range).unwrap();
                core.mut_range_manager().load_region(cache_range2).unwrap();
                core.mut_range_manager().load_region(cache_range3).unwrap();
            }
        }

        // put key to trigger load task
        for i in &[0, 10, 20] {
            let key = format!("key-{:04}", i);
            let encoded_key = Key::from_raw(key.as_bytes())
                .append_ts(20.into())
                .into_encoded();
            cluster.must_put(&encoded_key, b"val-default");
            cluster.must_put_cf(CF_WRITE, &encoded_key, b"val-write");
        }

        // ensure the snapshot is loaded
        rx.recv_timeout(Duration::from_secs(5)).unwrap();
        rx.recv_timeout(Duration::from_secs(5)).unwrap();
        rx.recv_timeout(Duration::from_secs(5)).unwrap();

        for i in (1..30).step_by(2) {
            let key = format!("key-{:04}", i);
            let encoded_key = Key::from_raw(key.as_bytes())
                .append_ts(20.into())
                .into_encoded();
            cluster.must_put(&encoded_key, b"val-default");
            cluster.must_put_cf(CF_WRITE, &encoded_key, b"val-write");
        }

        let (tx, rx) = sync_channel(1);
        fail::cfg_callback("on_range_cache_get_value", move || {
            tx.send(true).unwrap();
        })
        .unwrap();

        let snap_ctx = SnapshotContext {
            region_id: 0,
            epoch_version: 0,
            read_ts: 20,
            range: None,
        };

        for i in 0..30 {
            let key = format!("key-{:04}", i);
            let encoded_key = Key::from_raw(key.as_bytes())
                .append_ts(20.into())
                .into_encoded();
            let val = cluster
                .get_cf_with_snap_ctx(CF_WRITE, &encoded_key, false, snap_ctx.clone())
                .unwrap();
            assert_eq!(&val, b"val-write");
            // verify it's read from range cache engine
            assert!(rx.try_recv().unwrap());

            let val = cluster
                .get_with_snap_ctx(&encoded_key, false, snap_ctx.clone())
                .unwrap();
            assert_eq!(&val, b"val-default");
            // verify it's read from range cache engine
            assert!(rx.try_recv().unwrap());
        }
    };
    test_load(false);
    test_load(true);
}

#[test]
fn test_write_batch_cache_during_load() {
    let mut cluster = new_node_cluster_with_hybrid_engine_with_no_range_cache(0, 1);
    cluster.cfg.raft_store.apply_batch_system.pool_size = 2;
    cluster.run();

    for i in 0..10 {
        let key = format!("key-{:04}", i);
        let encoded_key = Key::from_raw(key.as_bytes())
            .append_ts(20.into())
            .into_encoded();
        cluster.must_put(&encoded_key, b"val-default");
        cluster.must_put_cf(CF_WRITE, &encoded_key, b"val-write");
    }

    fail::cfg("on_snapshot_load_finished", "pause").unwrap();
    // load range
    {
        let range_cache_engine = cluster.get_range_cache_engine(1);
        let mut core = range_cache_engine.core().write();
        let cache_range = new_region(1, DATA_MIN_KEY, DATA_MAX_KEY);
        core.mut_range_manager().load_region(cache_range).unwrap();
    }

    // First, cache some entries after the acquire of the snapshot
    // Then, cache some additional entries after the snapshot loaded and the
    // previous cache consumed
    for i in 10..20 {
        let key = format!("key-{:04}", i);
        let encoded_key = Key::from_raw(key.as_bytes())
            .append_ts(20.into())
            .into_encoded();
        cluster.must_put(&encoded_key, b"val-default");
        cluster.must_put_cf(CF_WRITE, &encoded_key, b"val-write");
    }

    let (tx1, rx1) = sync_channel(1);
    fail::cfg_callback("pending_range_completes_loading", move || {
        tx1.send(true).unwrap();
    })
    .unwrap();

    // use it to mock concurrency between consuming cached write batch and cache
    // further writes
    fail::cfg("on_cached_write_batch_consumed", "pause").unwrap();
    fail::remove("on_snapshot_load_finished");

    let (tx2, rx2) = sync_channel(1);
    fail::cfg_callback("on_range_cache_get_value", move || {
        tx2.send(true).unwrap();
    })
    .unwrap();
    let snap_ctx = SnapshotContext {
        region_id: 0,
        epoch_version: 0,
        read_ts: 20,
        range: None,
    };

    for i in 20..30 {
        if i == 29 {
            let key = format!("key-{:04}", 1);
            let encoded_key = Key::from_raw(key.as_bytes())
                .append_ts(20.into())
                .into_encoded();
            let val = cluster
                .get_cf_with_snap_ctx(CF_WRITE, &encoded_key, false, snap_ctx.clone())
                .unwrap();
            assert_eq!(&val, b"val-write");
            // We should not read the value in the memory engine at this phase.
            rx2.try_recv().unwrap_err();
            fail::remove("on_cached_write_batch_consumed");
        }
        let key = format!("key-{:04}", i);
        let encoded_key = Key::from_raw(key.as_bytes())
            .append_ts(20.into())
            .into_encoded();
        cluster.must_put(&encoded_key, b"val-default");
        cluster.must_put_cf(CF_WRITE, &encoded_key, b"val-write");
    }

    // ensure the pending range is transfered to normal range
    rx1.recv_timeout(Duration::from_secs(5)).unwrap();

    for i in 0..30 {
        let key = format!("key-{:04}", i);
        let encoded_key = Key::from_raw(key.as_bytes())
            .append_ts(20.into())
            .into_encoded();
        let val = cluster
            .get_cf_with_snap_ctx(CF_WRITE, &encoded_key, false, snap_ctx.clone())
            .unwrap();
        assert_eq!(&val, b"val-write");
        // verify it's read from range cache engine
        assert!(rx2.try_recv().unwrap());

        let val = cluster
            .get_with_snap_ctx(&encoded_key, false, snap_ctx.clone())
            .unwrap();
        assert_eq!(&val, b"val-default");
        // verify it's read from range cache engine
        assert!(rx2.try_recv().unwrap());
    }
}

#[test]
// It tests that after we schedule the pending range to load snapshot, the range
// splits.
fn test_load_with_split() {
    let mut cluster = new_node_cluster_with_hybrid_engine_with_no_range_cache(0, 1);
    cluster.cfg.raft_store.apply_batch_system.pool_size = 2;
    cluster.run();

    for i in (0..30).step_by(2) {
        let key = format!("key-{:04}", i);
        let encoded_key = Key::from_raw(key.as_bytes())
            .append_ts(20.into())
            .into_encoded();
        cluster.must_put(&encoded_key, b"val-default");
        cluster.must_put_cf(CF_WRITE, &encoded_key, b"val-write");
    }

    let (tx, rx) = sync_channel(0);
    // let channel to make load process block at finishing loading snapshot
    let (tx2, rx2) = sync_channel(0);
    let rx2 = Arc::new(Mutex::new(rx2));
    fail::cfg_callback("on_snapshot_load_finished", move || {
        tx.send(true).unwrap();
        let _ = rx2.lock().unwrap().recv().unwrap();
    })
    .unwrap();

    // load range
    {
        let range_cache_engine = cluster.get_range_cache_engine(1);
        let mut core = range_cache_engine.core().write();
        // Load the whole range as if it is not splitted. Loading process should handle
        // it correctly.
        let cache_range = new_region(1, DATA_MIN_KEY, DATA_MAX_KEY);
        core.mut_range_manager().load_region(cache_range).unwrap();
    }

    rx.recv_timeout(Duration::from_secs(5)).unwrap();
    // Now, the snapshot load is finished, and blocked before consuming cached
    // write batches. Let split the range.

    let r = cluster.get_region(b"");
    let split_key1 = format!("key-{:04}", 10).into_bytes();
    cluster.must_split(&r, &split_key1);
    let r = cluster.get_region(&split_key1);
    let split_key2 = format!("key-{:04}", 20).into_bytes();
    cluster.must_split(&r, &split_key2);
    // Now, we have 3 regions: [min, 10), [10, 20), [20, max)

    for i in (1..30).step_by(2) {
        let key = format!("key-{:04}", i);
        let encoded_key = Key::from_raw(key.as_bytes())
            .append_ts(20.into())
            .into_encoded();
        cluster.must_put(&encoded_key, b"val-default");
        cluster.must_put_cf(CF_WRITE, &encoded_key, b"val-write");
    }

    // unblock loading task
    tx2.send(true).unwrap();

    let (tx, rx) = sync_channel(1);
    fail::cfg_callback("on_range_cache_get_value", move || {
        tx.send(true).unwrap();
    })
    .unwrap();

    let snap_ctx = SnapshotContext {
        region_id: 0,
        epoch_version: 0,
        read_ts: 20,
        range: None,
    };

    for i in 0..30 {
        let key = format!("key-{:04}", i);
        let encoded_key = Key::from_raw(key.as_bytes())
            .append_ts(20.into())
            .into_encoded();
        let val = cluster
            .get_cf_with_snap_ctx(CF_WRITE, &encoded_key, false, snap_ctx.clone())
            .unwrap();
        assert_eq!(&val, b"val-write");
        // verify it's read from range cache engine
        assert!(rx.try_recv().unwrap());

        let val = cluster
            .get_with_snap_ctx(&encoded_key, false, snap_ctx.clone())
            .unwrap();
        assert_eq!(&val, b"val-default");
        // verify it's read from range cache engine
        assert!(rx.try_recv().unwrap());
    }
}

// It tests race between split and load.
// Takes k1-k10 as an example:
// We want to load k1-k10 where k1-k10 is already split into k1-k5, and k5-k10.
// And before we `load_region` k1-k10, k1-k5 has cached some writes, say k1, in
// write_batch which means k1 cannot be loaded from snapshot. Now, `load_region`
// k1-k10 is called, and k5-k10 calls prepare_for_apply and the snapshot is
// acquired and load task of k1-k10 is scheduled. We will loss data of k1 before
// this PR.
#[test]
fn test_load_with_split2() {
    let mut cluster = new_node_cluster_with_hybrid_engine_with_no_range_cache(0, 1);
    cluster.cfg.raft_store.apply_batch_system.pool_size = 4;
    cluster.run();

    cluster.must_put(b"k01", b"val");
    cluster.must_put(b"k10", b"val");

    let r = cluster.get_region(b"");
    cluster.must_split(&r, b"k05");

    fail::cfg("on_handle_put", "pause").unwrap();
    let write_req = make_write_req(&mut cluster, b"k02");
    let (cb, _) = make_cb::<HybridEngineImpl>(&write_req);
    cluster
        .sim
        .rl()
        .async_command_on_node(1, write_req, cb)
        .unwrap();

    std::thread::sleep(Duration::from_secs(1));
    {
        let range_cache_engine = cluster.get_range_cache_engine(1);
        let mut core = range_cache_engine.core().write();
        core.mut_range_manager()
            .load_region(new_region(1, DATA_MIN_KEY, DATA_MAX_KEY))
            .unwrap();
    }

    let (tx, rx) = sync_channel(1);
    fail::cfg_callback("on_snapshot_load_finished", move || {
        tx.send(true).unwrap();
    })
    .unwrap();

    let write_req = make_write_req(&mut cluster, b"k09");
    let (cb2, _) = make_cb::<HybridEngineImpl>(&write_req);
    cluster
        .sim
        .rl()
        .async_command_on_node(1, write_req, cb2)
        .unwrap();
    let _ = rx.recv_timeout(Duration::from_secs(5)).unwrap();

    fail::remove("on_handle_put");
    std::thread::sleep(Duration::from_secs(1));

    let (tx, rx) = sync_channel(1);
    fail::cfg_callback("on_range_cache_get_value", move || {
        tx.send(true).unwrap();
    })
    .unwrap();
    let snap_ctx = SnapshotContext {
        region_id: 0,
        epoch_version: 0,
        read_ts: 20,
        range: None,
    };

    let _ = cluster
        .get_with_snap_ctx(b"k09", false, snap_ctx.clone())
        .unwrap();
    assert!(rx.try_recv().unwrap());

    // k1-k5 should not cached now
    let _ = cluster
        .get_with_snap_ctx(b"k02", false, snap_ctx.clone())
        .unwrap();
    rx.try_recv().unwrap_err();

    // write a key to trigger load task
    cluster.must_put(b"k03", b"val");
    let _ = cluster
        .get_with_snap_ctx(b"k02", false, snap_ctx.clone())
        .unwrap();
    assert!(rx.try_recv().unwrap());
}

fn make_write_req(
    cluster: &mut Cluster<HybridEngineImpl, NodeCluster<HybridEngineImpl>>,
    k: &[u8],
) -> RaftCmdRequest {
    let r = cluster.get_region(k);
    let mut req = new_request(
        r.get_id(),
        r.get_region_epoch().clone(),
        vec![new_put_cmd(k, b"v")],
        false,
    );
    let leader = cluster.leader_of_region(r.get_id()).unwrap();
    req.mut_header().set_peer(leader);
    req
}

#[test]
// It tests that for a apply delete, at the time it prepares to apply something,
// the range of it is in pending range. When it begins to write the write batch
// to engine, the range has finished the loading, became a normal range, and
// even been evicted.
fn test_load_with_eviction() {
    let mut cluster = new_node_cluster_with_hybrid_engine_with_no_range_cache(0, 1);
    cluster.run();
    // load range
    {
        let range_cache_engine = cluster.get_range_cache_engine(1);
        let mut core = range_cache_engine.core().write();
        // Load the whole range as if it is not splitted. Loading process should handle
        // it correctly.
        let cache_range = new_region(1, DATA_MIN_KEY, DATA_MAX_KEY);
        core.mut_range_manager().load_region(cache_range).unwrap();
    }

    let r = cluster.get_region(b"");
    cluster.must_split(&r, b"k10");

    fail::cfg("on_write_impl", "pause").unwrap();
    let write_req = make_write_req(&mut cluster, b"k01");
    let (cb, mut cb_rx) = make_cb::<HybridEngineImpl>(&write_req);
    cluster
        .sim
        .rl()
        .async_command_on_node(1, write_req, cb)
        .unwrap();

    let write_req = make_write_req(&mut cluster, b"k15");
    let (cb, mut cb_rx2) = make_cb::<HybridEngineImpl>(&write_req);
    cluster
        .sim
        .rl()
        .async_command_on_node(1, write_req, cb)
        .unwrap();

    {
        let range_cache_engine = cluster.get_range_cache_engine(1);
        let mut tried_count = 0;
        while range_cache_engine
            .snapshot(1, 0, u64::MAX, u64::MAX)
            .is_err()
            && tried_count < 5
        {
            std::thread::sleep(Duration::from_millis(100));
            tried_count += 1;
        }
        // Now, the range (DATA_MIN_KEY, DATA_MAX_KEY) should be cached
<<<<<<< HEAD
        let region = new_region(1, DATA_MIN_KEY, DATA_MAX_KEY);
        range_cache_engine.evict_range(&region);
=======
        let range = CacheRange::new(data_key(b"k10"), DATA_MAX_KEY.to_vec());
        range_cache_engine.evict_range(&range, EvictReason::AutoEvict);
>>>>>>> 0e380693
    }

    fail::remove("on_write_impl");
    let _ = cb_rx.recv_timeout(Duration::from_secs(5));
    let _ = cb_rx2.recv_timeout(Duration::from_secs(5));

    let (tx, rx) = sync_channel(1);
    fail::cfg_callback("on_range_cache_get_value", move || {
        tx.send(true).unwrap();
    })
    .unwrap();

    let snap_ctx = SnapshotContext {
        region_id: 0,
        epoch_version: 0,
        read_ts: u64::MAX,
        range: None,
    };
    let val = cluster
        .get_cf_with_snap_ctx(CF_DEFAULT, b"k01", false, snap_ctx.clone())
        .unwrap();
    assert_eq!(&val, b"v");
    assert!(rx.try_recv().unwrap());

    let val = cluster
        .get_cf_with_snap_ctx(CF_DEFAULT, b"k15", false, snap_ctx.clone())
        .unwrap();
    assert_eq!(&val, b"v");
    rx.try_recv().unwrap_err();
}

#[test]
fn test_evictions_after_transfer_leader() {
    let mut cluster = new_node_cluster_with_hybrid_engine_with_no_range_cache(0, 2);
    cluster.run();

    let r = cluster.get_region(b"");
    cluster.must_transfer_leader(r.id, new_peer(1, 1));

    let cache_region = new_region(1, DATA_MIN_KEY, DATA_MAX_KEY);
    let range_cache_engine = {
        let range_cache_engine = cluster.get_range_cache_engine(1);
        let mut core = range_cache_engine.core().write();
        core.mut_range_manager().new_region(cache_region.clone());
        drop(core);
        range_cache_engine
    };

    range_cache_engine
        .snapshot(
            cache_region.id,
            0,
            CacheRange::from_region(&cache_region),
            100,
            100,
        )
        .unwrap();

    cluster.must_transfer_leader(r.id, new_peer(2, 2));
    range_cache_engine
        .snapshot(
            cache_region.id,
            0,
            CacheRange::from_region(&cache_region),
            100,
            100,
        )
        .unwrap_err();
}

#[test]
fn test_eviction_after_merge() {
    let mut cluster = new_node_cluster_with_hybrid_engine_with_no_range_cache(0, 1);
    cluster.run();
    let r = cluster.get_region(b"");
    cluster.must_split(&r, b"key1");

    let r = cluster.get_region(b"");
    let range1 = CacheRange::from_region(&r);
    let r2 = cluster.get_region(b"key1");
    let range2 = CacheRange::from_region(&r2);

    let range_cache_engine = {
        let range_cache_engine = cluster.get_range_cache_engine(1);
        let mut core = range_cache_engine.core().write();
        core.mut_range_manager().new_range(range1.clone());
        core.mut_range_manager().new_range(range2.clone());
        drop(core);
        range_cache_engine
    };

    range_cache_engine
        .snapshot(range1.clone(), 100, 100)
        .unwrap();
    range_cache_engine
        .snapshot(range2.clone(), 100, 100)
        .unwrap();

    let pd_client = Arc::clone(&cluster.pd_client);
    pd_client.must_merge(r.get_id(), r2.get_id());

    range_cache_engine.snapshot(range1, 100, 100).unwrap_err();
    range_cache_engine.snapshot(range2, 100, 100).unwrap_err();
}

#[test]
fn test_eviction_after_ingest_sst() {
    let mut cluster = new_node_cluster_with_hybrid_engine_with_no_range_cache(0, 1);
    cluster.run();

    // Generate a sst file.
    let tmp_dir = tempdir().unwrap();
    let sst_file_path = tmp_dir.path().join("test.sst");
    let mut writer = RocksSstWriterBuilder::new()
        .build(sst_file_path.to_str().unwrap())
        .unwrap();
    writer.put(&data_key(b"key"), b"value").unwrap();
    writer.finish().unwrap();

    // Add region r to cache.
    let region = cluster.get_region(b"");
    let range = CacheRange::from_region(&region);
    let range_cache_engine = {
        let range_cache_engine = cluster.get_range_cache_engine(1);
        let mut core = range_cache_engine.core().write();
        core.mut_range_manager().new_range(range.clone());
        drop(core);
        range_cache_engine
    };

    range_cache_engine
        .snapshot(range.clone(), 100, 100)
        .unwrap();

    // Ingest the sst file.
    //
    // Build sst meta.
    let mut sst_meta = SstMeta::default();
    sst_meta.region_id = region.get_id();
    sst_meta.set_region_epoch(region.get_region_epoch().clone());
    sst_meta.set_uuid(uuid::Uuid::new_v4().as_bytes().to_vec());
    let mut content = vec![];
    let mut sst_file = File::open(&sst_file_path).unwrap();
    sst_file.read_to_end(&mut content).unwrap();
    sst_meta.crc32 = calc_crc32_bytes(&content);
    sst_meta.length = content.len() as _;
    sst_meta.cf_name = CF_DEFAULT.to_owned();

    // Prepare ingest.
    let importer = cluster.sim.rl().get_importer(1).unwrap();
    let mut f = importer.create(&sst_meta).unwrap();
    f.append(&content).unwrap();
    f.finish().unwrap();

    // Make ingest command.
    let mut ingest = Request::default();
    ingest.set_cmd_type(CmdType::IngestSst);
    ingest.mut_ingest_sst().set_sst(sst_meta.clone());
    let mut header = RaftRequestHeader::default();
    let leader = cluster.leader_of_region(region.get_id()).unwrap();
    header.set_peer(leader);
    header.set_region_id(region.get_id());
    header.set_region_epoch(region.get_region_epoch().clone());
    let mut cmd = RaftCmdRequest::default();
    cmd.set_header(header);
    cmd.mut_requests().push(ingest);
    let resp = cluster
        .call_command_on_leader(cmd, Duration::from_secs(5))
        .unwrap();
    assert!(!resp.get_header().has_error(), "{:?}", resp);

    range_cache_engine.snapshot(range, 100, 100).unwrap_err();
}<|MERGE_RESOLUTION|>--- conflicted
+++ resolved
@@ -533,13 +533,8 @@
             tried_count += 1;
         }
         // Now, the range (DATA_MIN_KEY, DATA_MAX_KEY) should be cached
-<<<<<<< HEAD
-        let region = new_region(1, DATA_MIN_KEY, DATA_MAX_KEY);
-        range_cache_engine.evict_range(&region);
-=======
-        let range = CacheRange::new(data_key(b"k10"), DATA_MAX_KEY.to_vec());
-        range_cache_engine.evict_range(&range, EvictReason::AutoEvict);
->>>>>>> 0e380693
+        let region = new_region(1, b"k10", DATA_MAX_KEY);
+        range_cache_engine.evict_range(&region, EvictReason::AutoEvict);
     }
 
     fail::remove("on_write_impl");
