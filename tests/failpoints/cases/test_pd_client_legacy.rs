--- conflicted
+++ resolved
@@ -8,13 +8,8 @@
 };
 
 use grpcio::EnvBuilder;
-<<<<<<< HEAD
-use kvproto::metapb::*;
+use kvproto::{metapb::*, pdpb::GlobalConfigItem};
 use pd_client::{PdClientCommon, PdClientExt, PdClientTsoExt, RegionInfo, RegionStat, RpcClient};
-=======
-use kvproto::{metapb::*, pdpb::GlobalConfigItem};
-use pd_client::{PdClient, RegionInfo, RegionStat, RpcClient};
->>>>>>> f6513edc
 use security::{SecurityConfig, SecurityManager};
 use test_pd::{mocker::*, util::*, Server as MockServer};
 use tikv_util::{config::ReadableDuration, worker::Builder};
@@ -111,22 +106,7 @@
 
 #[test]
 fn test_load_global_config() {
-<<<<<<< HEAD
     let (mut _server, mut client) = new_test_server_and_client(ReadableDuration::millis(100));
-    let res = futures::executor::block_on(async move {
-        client
-            .load_global_config(
-                ["abc", "123", "xyz"]
-                    .iter()
-                    .map(|x| x.to_string())
-                    .collect::<Vec<_>>(),
-            )
-            .await
-    });
-    for (k, v) in res.unwrap() {
-        assert_eq!(k, format!("/global/config/{}", v))
-=======
-    let (mut _server, client) = new_test_server_and_client(ReadableDuration::millis(100));
     let global_items = vec![("test1", "val1"), ("test2", "val2"), ("test3", "val3")];
     let check_items = global_items.clone();
     if let Err(err) = futures::executor::block_on(
@@ -144,7 +124,6 @@
         ),
     ) {
         panic!("error occur {:?}", err);
->>>>>>> f6513edc
     }
 
     let (res, revision) =
@@ -159,16 +138,11 @@
 
 #[test]
 fn test_watch_global_config_on_closed_server() {
-<<<<<<< HEAD
     let (mut server, mut client) = new_test_server_and_client(ReadableDuration::millis(100));
-=======
-    let (mut server, client) = new_test_server_and_client(ReadableDuration::millis(100));
     let global_items = vec![("test1", "val1"), ("test2", "val2"), ("test3", "val3")];
     let items_clone = global_items.clone();
 
-    let client = Arc::new(client);
-    let cli_clone = client.clone();
->>>>>>> f6513edc
+    let mut cli_clone = client.clone();
     use futures::StreamExt;
     let background_worker = Builder::new("background").thread_count(1).create();
     background_worker.spawn_async_task(async move {
