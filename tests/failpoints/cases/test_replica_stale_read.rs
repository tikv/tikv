// Copyright 2021 TiKV Project Authors. Licensed under Apache-2.0.

use std::time::Duration;

use kvproto::{kvrpcpb::Op, metapb::Peer};
use pd_client::PdClientCommon;
use raft::eraftpb::MessageType;
use test_pd_client::TestPdClient;
use test_raftstore::*;

fn prepare_for_stale_read(leader: Peer) -> (Cluster<ServerCluster>, TestPdClient, PeerClient) {
    prepare_for_stale_read_before_run(leader, None)
}

fn prepare_for_stale_read_before_run(
    leader: Peer,
<<<<<<< HEAD
    before_run: Option<Box<dyn Fn(&mut Cluster<ServerCluster>)>>,
) -> (Cluster<ServerCluster>, TestPdClient, PeerClient) {
=======
    before_run: Option<Box<dyn Fn(&mut Config)>>,
) -> (Cluster<ServerCluster>, Arc<TestPdClient>, PeerClient) {
>>>>>>> b82036ea
    let mut cluster = new_server_cluster(0, 3);
    let pd_client = cluster.pd_client.clone();
    pd_client.disable_default_operator();

    if let Some(f) = before_run {
        f(&mut cluster.cfg);
    };
    cluster.cfg.resolved_ts.enable = true;
    cluster.run();

    cluster.must_transfer_leader(1, leader.clone());
    let leader_client = PeerClient::new(&mut cluster, 1, leader);

    // There should be no read index message while handling stale read request
    let on_step_read_index_msg = "on_step_read_index_msg";
    fail::cfg(on_step_read_index_msg, "panic").unwrap();

    (cluster, pd_client, leader_client)
}

// Testing how data replication could effect stale read service
#[test]
fn test_stale_read_basic_flow_replicate() {
    let (mut cluster, mut pd_client, mut leader_client) = prepare_for_stale_read(new_peer(1, 1));
    let mut follower_client2 = PeerClient::new(&mut cluster, 1, new_peer(2, 2));
    // Set the `stale_read` flag
    leader_client.ctx.set_stale_read(true);
    follower_client2.ctx.set_stale_read(true);

    let commit_ts1 = leader_client.must_kv_write(
        &mut pd_client,
        vec![new_mutation(Op::Put, &b"key1"[..], &b"value1"[..])],
        b"key1".to_vec(),
    );

    // Can read `value1` with the newest ts
    follower_client2.must_kv_read_equal(
        b"key1".to_vec(),
        b"value1".to_vec(),
        get_tso(&mut pd_client),
    );

    // Stop replicate data to follower 2
    cluster.add_send_filter(CloneFilterFactory(
        RegionPacketFilter::new(1, 2)
            .direction(Direction::Recv)
            .msg_type(MessageType::MsgAppend),
    ));

    // Update `key1`
    let commit_ts2 = leader_client.must_kv_write(
        &mut pd_client,
        vec![new_mutation(Op::Put, &b"key1"[..], &b"value2"[..])],
        b"key1".to_vec(),
    );

    // Follower 2 can still read `value1`, but can not read `value2` due
    // to it don't have enough data
    follower_client2.must_kv_read_equal(b"key1".to_vec(), b"value1".to_vec(), commit_ts1);
    let resp1 = follower_client2.kv_read(b"key1".to_vec(), commit_ts2);
    assert!(resp1.get_region_error().has_data_is_not_ready());

    // Leader have up to date data so it can read `value2`
    leader_client.must_kv_read_equal(
        b"key1".to_vec(),
        b"value2".to_vec(),
        get_tso(&mut pd_client),
    );

    // clear the `MsgAppend` filter
    cluster.clear_send_filters();

    // Now we can read `value2` with the newest ts
    follower_client2.must_kv_read_equal(
        b"key1".to_vec(),
        b"value2".to_vec(),
        get_tso(&mut pd_client),
    );
}

// Similar to test_stale_read_basic_flow_replicate, but we use 1pc to update.
#[test]
fn test_stale_read_1pc_flow_replicate() {
    let (mut cluster, mut pd_client, mut leader_client) = prepare_for_stale_read(new_peer(1, 1));
    let mut follower_client2 = PeerClient::new(&mut cluster, 1, new_peer(2, 2));
    // Set the `stale_read` flag
    leader_client.ctx.set_stale_read(true);
    follower_client2.ctx.set_stale_read(true);

    let commit_ts1 = leader_client.must_kv_write(
        &mut pd_client,
        vec![new_mutation(Op::Put, &b"key1"[..], &b"value1"[..])],
        b"key1".to_vec(),
    );

    // Can read `value1` with the newest ts
    follower_client2.must_kv_read_equal(
        b"key1".to_vec(),
        b"value1".to_vec(),
        get_tso(&mut pd_client),
    );

    // Stop replicate data to follower 2
    cluster.add_send_filter(CloneFilterFactory(
        RegionPacketFilter::new(1, 2)
            .direction(Direction::Recv)
            .msg_type(MessageType::MsgAppend),
    ));
    // Update `key1`
    leader_client.must_kv_prewrite_one_pc(
        vec![new_mutation(Op::Put, &b"key1"[..], &b"value2"[..])],
        b"key1".to_vec(),
        get_tso(&mut pd_client),
    );
    let read_ts = get_tso(&mut pd_client);
    // wait for advance_resolved_ts.
    sleep_ms(200);
    // Follower 2 can still read `value1`, but can not read `value2` due
    // to it don't have enough data
    follower_client2.must_kv_read_equal(b"key1".to_vec(), b"value1".to_vec(), commit_ts1);
    let resp1 = follower_client2.kv_read(b"key1".to_vec(), read_ts);
    assert!(resp1.get_region_error().has_data_is_not_ready());

    // Leader have up to date data so it can read `value2`
    leader_client.must_kv_read_equal(
        b"key1".to_vec(),
        b"value2".to_vec(),
        get_tso(&mut pd_client),
    );

    // clear the `MsgAppend` filter
    cluster.clear_send_filters();

    // Now we can read `value2` with the newest ts
    follower_client2.must_kv_read_equal(
        b"key1".to_vec(),
        b"value2".to_vec(),
        get_tso(&mut pd_client),
    );
}

// Testing how mvcc locks could effect stale read service
#[test]
fn test_stale_read_basic_flow_lock() {
    let (mut cluster, mut pd_client, leader_client) = prepare_for_stale_read(new_peer(1, 1));
    let mut follower_client2 = PeerClient::new(&mut cluster, 1, new_peer(2, 2));
    follower_client2.ctx.set_stale_read(true);

    // Write `(key1, value1)`
    let commit_ts1 = leader_client.must_kv_write(
        &mut pd_client,
        vec![new_mutation(Op::Put, &b"key1"[..], &b"value1"[..])],
        b"key1".to_vec(),
    );

    // Prewrite on `key2` but not commit yet
    let k2_prewrite_ts = get_tso(&mut pd_client);
    leader_client.must_kv_prewrite(
        vec![new_mutation(Op::Put, &b"key2"[..], &b"value1"[..])],
        b"key2".to_vec(),
        k2_prewrite_ts,
    );
    // Update `key1`
    let commit_ts2 = leader_client.must_kv_write(
        &mut pd_client,
        vec![new_mutation(Op::Put, &b"key1"[..], &b"value2"[..])],
        b"key1".to_vec(),
    );

    // Assert `(key1, value2)` can't be read with `commit_ts2` due to it's larger
    // than the `start_ts` of `key2`.
    let resp = follower_client2.kv_read(b"key1".to_vec(), commit_ts2);
    assert!(resp.get_region_error().has_data_is_not_ready());
    // Still can read `(key1, value1)` since `commit_ts1` is less than the `key2`
    // lock's `start_ts`
    follower_client2.must_kv_read_equal(b"key1".to_vec(), b"value1".to_vec(), commit_ts1);

    // Prewrite on `key3` but not commit yet
    let k3_prewrite_ts = get_tso(&mut pd_client);
    leader_client.must_kv_prewrite(
        vec![new_mutation(Op::Put, &b"key3"[..], &b"value1"[..])],
        b"key3".to_vec(),
        k3_prewrite_ts,
    );
    // Commit on `key2`
    let k2_commit_ts = get_tso(&mut pd_client);
    leader_client.must_kv_commit(vec![b"key2".to_vec()], k2_prewrite_ts, k2_commit_ts);

    // Although there is still lock on the region, but the min lock is refreshed
    // to the `key3`'s lock, now we can read `(key1, value2)` but not `(key2,
    // value1)`
    follower_client2.must_kv_read_equal(b"key1".to_vec(), b"value2".to_vec(), commit_ts2);
    let resp = follower_client2.kv_read(b"key2".to_vec(), k2_commit_ts);
    assert!(resp.get_region_error().has_data_is_not_ready());

    // Commit on `key3`
    let k3_commit_ts = get_tso(&mut pd_client);
    leader_client.must_kv_commit(vec![b"key3".to_vec()], k3_prewrite_ts, k3_commit_ts);

    // Now there is not lock on the region, we can read any
    // up to date data
    follower_client2.must_kv_read_equal(
        b"key2".to_vec(),
        b"value1".to_vec(),
        get_tso(&mut pd_client),
    );
    follower_client2.must_kv_read_equal(
        b"key3".to_vec(),
        b"value1".to_vec(),
        get_tso(&mut pd_client),
    );
}

// Testing that even leader's `apply_index` updated before sync the
// `(apply_index, safe_ts)` item to other replica, the `apply_index` in the
// `(apply_index, safe_ts)` item should not be updated
#[test]
fn test_update_apply_index_before_sync_read_state() {
    let (mut cluster, mut pd_client, mut leader_client) = prepare_for_stale_read(new_peer(1, 1));
    let mut follower_client2 = PeerClient::new(&mut cluster, 1, new_peer(2, 2));
    follower_client2.ctx.set_stale_read(true);
    leader_client.ctx.set_stale_read(true);

    // Stop node 3 to ensure data must replicated to follower 2 before write return
    cluster.stop_node(3);

    // Stop sync `(apply_index, safe_ts)` item to the replica
    let before_sync_replica_read_state = "before_sync_replica_read_state";
    fail::cfg(before_sync_replica_read_state, "return()").unwrap();

    // Write `(key1, value1)`
    let commit_ts1 = leader_client.must_kv_write(
        &mut pd_client,
        vec![new_mutation(Op::Put, &b"key1"[..], &b"value1"[..])],
        b"key1".to_vec(),
    );
    // Leave a lock on `key2` so the item's `safe_ts` won't be updated
    leader_client.must_kv_prewrite(
        vec![new_mutation(Op::Put, &b"key2"[..], &b"value2"[..])],
        b"key2".to_vec(),
        get_tso(&mut pd_client),
    );
    leader_client.must_kv_read_equal(b"key1".to_vec(), b"value1".to_vec(), commit_ts1);

    cluster.run_node(3).unwrap();
    // Stop replicate data to follower 2
    cluster.add_send_filter(CloneFilterFactory(
        RegionPacketFilter::new(1, 2)
            .direction(Direction::Recv)
            .msg_type(MessageType::MsgAppend),
    ));

    // Write `(key3, value3)` to update the leader `apply_index`
    leader_client.must_kv_write(
        &mut pd_client,
        vec![new_mutation(Op::Put, &b"key3"[..], &b"value3"[..])],
        b"key3".to_vec(),
    );

    // Sync `(apply_index, safe_ts)` item to the replica
    fail::remove(before_sync_replica_read_state);
    follower_client2.must_kv_read_equal(b"key1".to_vec(), b"value1".to_vec(), commit_ts1);
}

// Testing that if `resolved_ts` updated before `apply_index` update, the
// `safe_ts` won't be updated, hence the leader won't broadcast a wrong
// `(apply_index, safe_ts)` item to other replicas
#[test]
fn test_update_resoved_ts_before_apply_index() {
    let (mut cluster, mut pd_client, mut leader_client) = prepare_for_stale_read(new_peer(1, 1));
    let mut follower_client2 = PeerClient::new(&mut cluster, 1, new_peer(2, 2));
    leader_client.ctx.set_stale_read(true);
    follower_client2.ctx.set_stale_read(true);

    // Write `(key1, value1)`
    let commit_ts1 = leader_client.must_kv_write(
        &mut pd_client,
        vec![new_mutation(Op::Put, &b"key1"[..], &b"value1"[..])],
        b"key1".to_vec(),
    );
    follower_client2.must_kv_read_equal(b"key1".to_vec(), b"value1".to_vec(), commit_ts1);

    // Return before handling `apply_res`, to stop the leader updating the apply
    // index
    let on_apply_res_fp = "on_apply_res";
    fail::cfg(on_apply_res_fp, "return()").unwrap();
    // Stop replicate data to follower 2
    cluster.add_send_filter(CloneFilterFactory(
        RegionPacketFilter::new(1, 2)
            .direction(Direction::Recv)
            .msg_type(MessageType::MsgAppend),
    ));

    // Write `(key1, value2)`
    let commit_ts2 = leader_client.must_kv_write(
        &mut pd_client,
        vec![new_mutation(Op::Put, &b"key1"[..], &b"value2"[..])],
        b"key1".to_vec(),
    );

    // Wait `resolved_ts` be updated
    sleep_ms(100);

    // The leader can't handle stale read with `commit_ts2` because its `safe_ts`
    // can't update due to its `apply_index` not update
    let resp = leader_client.kv_read(b"key1".to_vec(), commit_ts2);
    assert!(resp.get_region_error().has_data_is_not_ready(),);
    // The follower can't handle stale read with `commit_ts2` because it don't
    // have enough data
    let resp = follower_client2.kv_read(b"key1".to_vec(), commit_ts2);
    assert!(resp.get_region_error().has_data_is_not_ready());

    fail::remove(on_apply_res_fp);
    cluster.clear_send_filters();

    leader_client.must_kv_read_equal(b"key1".to_vec(), b"value2".to_vec(), commit_ts2);
    follower_client2.must_kv_read_equal(b"key1".to_vec(), b"value2".to_vec(), commit_ts2);
}

// Testing that the new elected leader should initialize the `resolver`
// correctly
#[test]
fn test_new_leader_init_resolver() {
    let (mut cluster, mut pd_client, mut peer_client1) = prepare_for_stale_read(new_peer(1, 1));
    let mut peer_client2 = PeerClient::new(&mut cluster, 1, new_peer(2, 2));
    peer_client1.ctx.set_stale_read(true);
    peer_client2.ctx.set_stale_read(true);

    // Write `(key1, value1)`
    let commit_ts1 = peer_client1.must_kv_write(
        &mut pd_client,
        vec![new_mutation(Op::Put, &b"key1"[..], &b"value1"[..])],
        b"key1".to_vec(),
    );

    // There are no lock in the region, the `safe_ts` should keep updating by the
    // new leader, so we can read `key1` with the newest ts
    cluster.must_transfer_leader(1, new_peer(2, 2));
    peer_client1.must_kv_read_equal(
        b"key1".to_vec(),
        b"value1".to_vec(),
        get_tso(&mut pd_client),
    );

    // Prewrite on `key2` but not commit yet
    peer_client2.must_kv_prewrite(
        vec![new_mutation(Op::Put, &b"key2"[..], &b"value1"[..])],
        b"key2".to_vec(),
        get_tso(&mut pd_client),
    );

    // There are locks in the region, the `safe_ts` can't be updated, so we can't
    // read `key1` with the newest ts
    cluster.must_transfer_leader(1, new_peer(1, 1));
    let resp = peer_client2.kv_read(b"key1".to_vec(), get_tso(&mut pd_client));
    assert!(resp.get_region_error().has_data_is_not_ready());
    // But we can read `key1` with `commit_ts1`
    peer_client2.must_kv_read_equal(b"key1".to_vec(), b"value1".to_vec(), commit_ts1);
}

// Testing that while applying snapshot the follower should reset its `safe_ts`
// to 0 and reject incoming stale read request, then resume the `safe_ts` after
// applying snapshot
#[test]
fn test_stale_read_while_applying_snapshot() {
    let (mut cluster, mut pd_client, leader_client) =
        prepare_for_stale_read_before_run(new_peer(1, 1), Some(Box::new(configure_for_snapshot)));
    let mut follower_client2 = PeerClient::new(&mut cluster, 1, new_peer(2, 2));
    follower_client2.ctx.set_stale_read(true);

    let k1_commit_ts = leader_client.must_kv_write(
        &mut pd_client,
        vec![new_mutation(Op::Put, &b"key1"[..], &b"value1"[..])],
        b"key1".to_vec(),
    );
    follower_client2.must_kv_read_equal(b"key1".to_vec(), b"value1".to_vec(), k1_commit_ts);

    // Stop replicate data to follower 2
    cluster.add_send_filter(IsolationFilterFactory::new(2));

    // Prewrite on `key3` but not commit yet
    let k2_prewrite_ts = get_tso(&mut pd_client);
    leader_client.must_kv_prewrite(
        vec![new_mutation(Op::Put, &b"key2"[..], &b"value1"[..])],
        b"key2".to_vec(),
        k2_prewrite_ts,
    );

    // Compact logs to force requesting snapshot after clearing send filters.
    let gc_limit = cluster.cfg.raft_store.raft_log_gc_count_limit();
    for i in 1..gc_limit * 2 {
        let (k, v) = (
            format!("k{}", i).into_bytes(),
            format!("v{}", i).into_bytes(),
        );
        leader_client.must_kv_write(&mut pd_client, vec![new_mutation(Op::Put, &k, &v)], k);
    }
    let last_index_on_store_2 = cluster.raft_local_state(1, 2).last_index;
    cluster.wait_log_truncated(1, 1, last_index_on_store_2 + 1);

    // Pasuse before applying snapshot is finish
    let raft_before_applying_snap_finished = "raft_before_applying_snap_finished";
    fail::cfg(raft_before_applying_snap_finished, "pause").unwrap();
    cluster.clear_send_filters();

    // Wait follower 2 start applying snapshot
    cluster.wait_log_truncated(1, 2, last_index_on_store_2 + 1);
    sleep_ms(100);

    // We can't read while applying snapshot and the `safe_ts` should reset to 0
    let resp = follower_client2.kv_read(b"key1".to_vec(), k1_commit_ts);
    assert!(resp.get_region_error().has_data_is_not_ready());
    assert_eq!(
        0,
        resp.get_region_error()
            .get_data_is_not_ready()
            .get_safe_ts()
    );

    // Resume applying snapshot
    fail::remove(raft_before_applying_snap_finished);

    let last_index_on_store_1 = cluster.raft_local_state(1, 1).last_index;
    cluster.wait_last_index(1, 2, last_index_on_store_1, Duration::from_secs(3));

    // We can read `key1` after applied snapshot
    follower_client2.must_kv_read_equal(b"key1".to_vec(), b"value1".to_vec(), k1_commit_ts);
    // There is still lock on the region, we can't read `key1` with the newest ts
    let resp = follower_client2.kv_read(b"key1".to_vec(), get_tso(&mut pd_client));
    assert!(resp.get_region_error().has_data_is_not_ready());

    // Commit `key2`
    leader_client.must_kv_commit(
        vec![b"key2".to_vec()],
        k2_prewrite_ts,
        get_tso(&mut pd_client),
    );
    // We can read `key1` with the newest ts now
    follower_client2.must_kv_read_equal(
        b"key2".to_vec(),
        b"value1".to_vec(),
        get_tso(&mut pd_client),
    );
}

// Testing that after region merged the region's `safe_ts` should reset to
// min(`target_safe_ts`, `source_safe_ts`)
#[test]
fn test_stale_read_while_region_merge() {
    let (mut cluster, mut pd_client, _) =
        prepare_for_stale_read_before_run(new_peer(1, 1), Some(Box::new(configure_for_merge)));

    let region = cluster.get_region(&[]);
    cluster.must_split(&region, b"key3");
    let source = pd_client.get_region(b"key1").unwrap();
    let target = pd_client.get_region(b"key5").unwrap();

    cluster.must_transfer_leader(target.get_id(), new_peer(1, 1));
    let target_leader = PeerClient::new(&mut cluster, target.get_id(), new_peer(1, 1));
    // Write `(key5, value1)`
    target_leader.must_kv_write(
        &mut pd_client,
        vec![new_mutation(Op::Put, &b"key5"[..], &b"value1"[..])],
        b"key5".to_vec(),
    );

    let source_leader = cluster.leader_of_region(source.get_id()).unwrap();
    let source_leader = PeerClient::new(&mut cluster, source.get_id(), source_leader);
    // Prewrite on `key1` but not commit yet
    let k1_prewrite_ts = get_tso(&mut pd_client);
    source_leader.must_kv_prewrite(
        vec![new_mutation(Op::Put, &b"key1"[..], &b"value1"[..])],
        b"key1".to_vec(),
        k1_prewrite_ts,
    );

    // Write `(key5, value2)`
    let k5_commit_ts = target_leader.must_kv_write(
        &mut pd_client,
        vec![new_mutation(Op::Put, &b"key5"[..], &b"value2"[..])],
        b"key5".to_vec(),
    );

    // Merge source region into target region, the lock on source region should also
    // merge into the target region and cause the target region's `safe_ts`
    // decrease
    pd_client.must_merge(source.get_id(), target.get_id());

    let mut follower_client2 = PeerClient::new(&mut cluster, target.get_id(), new_peer(2, 2));
    follower_client2.ctx.set_stale_read(true);
    // We can read `(key5, value1)` with `k1_prewrite_ts`
    follower_client2.must_kv_read_equal(b"key5".to_vec(), b"value1".to_vec(), k1_prewrite_ts);
    // Can't read `key5` with `k5_commit_ts` because `k1_prewrite_ts` is smaller
    // than `k5_commit_ts`
    let resp = follower_client2.kv_read(b"key5".to_vec(), k5_commit_ts);
    assert!(resp.get_region_error().has_data_is_not_ready());

    let target_leader = PeerClient::new(&mut cluster, target.get_id(), new_peer(1, 1));
    // Commit on `key1`
    target_leader.must_kv_commit(
        vec![b"key1".to_vec()],
        k1_prewrite_ts,
        get_tso(&mut pd_client),
    );
    // We can read `(key5, value2)` now
    follower_client2.must_kv_read_equal(
        b"key5".to_vec(),
        b"value2".to_vec(),
        get_tso(&mut pd_client),
    );
}

// Testing that after region merge, the `safe_ts` could be advanced even without
// any incoming write
#[test]
fn test_stale_read_after_merge() {
    let (mut cluster, mut pd_client, _) =
        prepare_for_stale_read_before_run(new_peer(1, 1), Some(Box::new(configure_for_merge)));

    let region = cluster.get_region(&[]);
    cluster.must_split(&region, b"key3");
    let source = pd_client.get_region(b"key1").unwrap();
    let target = pd_client.get_region(b"key5").unwrap();

    cluster.must_transfer_leader(target.get_id(), new_peer(1, 1));
    let target_leader = PeerClient::new(&mut cluster, target.get_id(), new_peer(1, 1));
    // Write `(key5, value1)`
    target_leader.must_kv_write(
        &mut pd_client,
        vec![new_mutation(Op::Put, &b"key5"[..], &b"value1"[..])],
        b"key5".to_vec(),
    );

    pd_client.must_merge(source.get_id(), target.get_id());

    let mut follower_client2 = PeerClient::new(&mut cluster, target.get_id(), new_peer(2, 2));
    follower_client2.ctx.set_stale_read(true);
    // We can read `(key5, value1)` with the newest ts
    follower_client2.must_kv_read_equal(
        b"key5".to_vec(),
        b"value1".to_vec(),
        get_tso(&mut pd_client),
    );
}

// Testing that during the merge, the leader of the source region won't not
// update the `safe_ts` since it can't know when the merge is completed and
// whether there are new kv write into its key range
#[test]
fn test_read_source_region_after_target_region_merged() {
    let (mut cluster, mut pd_client, leader_client) =
        prepare_for_stale_read_before_run(new_peer(1, 1), Some(Box::new(configure_for_merge)));

    // Write on source region
    let k1_commit_ts1 = leader_client.must_kv_write(
        &mut pd_client,
        vec![new_mutation(Op::Put, &b"key1"[..], &b"value1"[..])],
        b"key1".to_vec(),
    );

    let region = cluster.get_region(&[]);
    cluster.must_split(&region, b"key3");
    let source = pd_client.get_region(b"key1").unwrap();
    let target = pd_client.get_region(b"key5").unwrap();
    // Transfer the target region leader to store 1 and the source region leader to
    // store 2
    cluster.must_transfer_leader(target.get_id(), new_peer(1, 1));
    cluster.must_transfer_leader(source.get_id(), find_peer(&source, 2).unwrap().clone());
    // Get the source region follower on store 3
    let mut source_follower_client3 = PeerClient::new(
        &mut cluster,
        source.get_id(),
        find_peer(&source, 3).unwrap().clone(),
    );
    source_follower_client3.ctx.set_stale_read(true);
    source_follower_client3.must_kv_read_equal(b"key1".to_vec(), b"value1".to_vec(), k1_commit_ts1);

    // Pause on source region `prepare_merge` on store 2 and store 3
    let apply_before_prepare_merge_2_3 = "apply_before_prepare_merge_2_3";
    fail::cfg(apply_before_prepare_merge_2_3, "pause").unwrap();

    // Merge source region into target region
    pd_client.must_merge(source.get_id(), target.get_id());

    // Leave a lock on the original source region key range through the target
    // region leader
    let target_leader = PeerClient::new(&mut cluster, target.get_id(), new_peer(1, 1));
    let k1_prewrite_ts2 = get_tso(&mut pd_client);
    target_leader.must_kv_prewrite(
        vec![new_mutation(Op::Put, &b"key1"[..], &b"value2"[..])],
        b"key1".to_vec(),
        k1_prewrite_ts2,
    );

    // Wait for the source region leader to update `safe_ts` (if it can)
    sleep_ms(50);

    // We still can read `key1` with `k1_commit_ts1` through source region
    source_follower_client3.must_kv_read_equal(b"key1".to_vec(), b"value1".to_vec(), k1_commit_ts1);
    // But can't read `key2` with `k1_prewrite_ts2` because the source leader can't
    // update `safe_ts` after source region is merged into target region even
    // though the source leader didn't know the merge is complement
    let resp = source_follower_client3.kv_read(b"key1".to_vec(), k1_prewrite_ts2);
    assert!(resp.get_region_error().has_data_is_not_ready());

    fail::remove(apply_before_prepare_merge_2_3);
}

// Testing that altough the source region's `safe_ts` wont't be updated during
// merge, after merge rollbacked it should resume updating
#[test]
fn test_stale_read_after_rollback_merge() {
    let (mut cluster, mut pd_client, leader_client) =
        prepare_for_stale_read_before_run(new_peer(1, 1), Some(Box::new(configure_for_merge)));

    // Write on source region
    leader_client.must_kv_write(
        &mut pd_client,
        vec![new_mutation(Op::Put, &b"key1"[..], &b"value1"[..])],
        b"key1".to_vec(),
    );

    let region = cluster.get_region(&[]);
    cluster.must_split(&region, b"key3");
    let source = pd_client.get_region(b"key1").unwrap();
    let target = pd_client.get_region(b"key5").unwrap();

    // Trigger merge rollback
    let on_schedule_merge = "on_schedule_merge";
    fail::cfg(on_schedule_merge, "return()").unwrap();
    cluster.must_try_merge(source.get_id(), target.get_id());
    // Change the epoch of target region and the merge will fail
    pd_client.must_remove_peer(target.get_id(), new_peer(3, 3));
    fail::remove(on_schedule_merge);

    // Make sure the rollback is done, it is okey to use raw kv here
    cluster.must_put(b"key2", b"value2");

    let mut source_client3 = PeerClient::new(
        &mut cluster,
        source.get_id(),
        find_peer(&source, 3).unwrap().clone(),
    );
    source_client3.ctx.set_stale_read(true);
    // the `safe_ts` should resume updating after merge rollback so we can read
    // `key1` with the newest ts
    source_client3.must_kv_read_equal(
        b"key1".to_vec(),
        b"value1".to_vec(),
        get_tso(&mut pd_client),
    );
}

// Testing that the new leader should ignore the pessimistic lock that wrote by
// the previous leader and keep updating the `safe_ts`
#[test]
fn test_new_leader_ignore_pessimistic_lock() {
    let (mut cluster, mut pd_client, leader_client) = prepare_for_stale_read(new_peer(1, 1));

    // Write (`key1`, `value1`)
    leader_client.must_kv_write(
        &mut pd_client,
        vec![new_mutation(Op::Put, &b"key1"[..], &b"value1"[..])],
        b"key1".to_vec(),
    );

    // Leave a pessimistic lock on the region
    leader_client.must_kv_pessimistic_lock(b"key2".to_vec(), get_tso(&mut pd_client));

    // Transfer to a new leader
    cluster.must_transfer_leader(1, new_peer(2, 2));

    let mut follower_client3 = PeerClient::new(&mut cluster, 1, new_peer(3, 3));
    follower_client3.ctx.set_stale_read(true);
    // The new leader should be able to update `safe_ts` so we can read `key1` with
    // the newest ts
    follower_client3.must_kv_read_equal(
        b"key1".to_vec(),
        b"value1".to_vec(),
        get_tso(&mut pd_client),
    );
}

// Testing that we perform stale read on learner
#[test]
fn test_stale_read_on_learner() {
    let (mut cluster, mut pd_client, leader_client) = prepare_for_stale_read(new_peer(1, 1));

    // Write `(key1, value1)`
    leader_client.must_kv_write(
        &mut pd_client,
        vec![new_mutation(Op::Put, &b"key1"[..], &b"value1"[..])],
        b"key1".to_vec(),
    );

    // Replace peer 2 with learner
    pd_client.must_remove_peer(1, new_peer(2, 2));
    pd_client.must_add_peer(1, new_learner_peer(2, 4));
    let mut learner_client2 = PeerClient::new(&mut cluster, 1, new_learner_peer(2, 4));
    learner_client2.ctx.set_stale_read(true);

    // We can read on the learner with the newst ts
    learner_client2.must_kv_read_equal(
        b"key1".to_vec(),
        b"value1".to_vec(),
        get_tso(&mut pd_client),
    );
}

// Testing that stale read request with a future ts should not update the
// `concurrency_manager`'s `max_ts`
#[test]
fn test_stale_read_future_ts_not_update_max_ts() {
    let (_cluster, mut pd_client, mut leader_client) = prepare_for_stale_read(new_peer(1, 1));
    leader_client.ctx.set_stale_read(true);

    // Write `(key1, value1)`
    leader_client.must_kv_write(
        &mut pd_client,
        vec![new_mutation(Op::Put, &b"key1"[..], &b"value1"[..])],
        b"key1".to_vec(),
    );

    // Perform stale read with a future ts should return error
    let read_ts = get_tso(&mut pd_client) + 10000000;
    let resp = leader_client.kv_read(b"key1".to_vec(), read_ts);
    assert!(resp.get_region_error().has_data_is_not_ready());

    // The `max_ts` should not updated by the stale read request, so we can prewrite
    // and commit `async_commit` transaction with a ts that smaller than the
    // `read_ts`
    let prewrite_ts = get_tso(&mut pd_client);
    assert!(prewrite_ts < read_ts);
    leader_client.must_kv_prewrite_async_commit(
        vec![new_mutation(Op::Put, &b"key2"[..], &b"value1"[..])],
        b"key2".to_vec(),
        prewrite_ts,
    );
    let commit_ts = get_tso(&mut pd_client);
    assert!(commit_ts < read_ts);
    leader_client.must_kv_commit(vec![b"key2".to_vec()], prewrite_ts, commit_ts);
    leader_client.must_kv_read_equal(
        b"key2".to_vec(),
        b"value1".to_vec(),
        get_tso(&mut pd_client),
    );

    // Perform stale read with a future ts should return error
    let read_ts = get_tso(&mut pd_client) + 10000000;
    let resp = leader_client.kv_read(b"key1".to_vec(), read_ts);
    assert!(resp.get_region_error().has_data_is_not_ready());

    // The `max_ts` should not updated by the stale read request, so 1pc transaction
    // with a ts that smaller than the `read_ts` should not be fallbacked to 2pc
    let prewrite_ts = get_tso(&mut pd_client);
    assert!(prewrite_ts < read_ts);
    leader_client.must_kv_prewrite_one_pc(
        vec![new_mutation(Op::Put, &b"key3"[..], &b"value1"[..])],
        b"key3".to_vec(),
        prewrite_ts,
    );
    // `key3` is write as 1pc transaction so we can read `key3` without commit
    leader_client.must_kv_read_equal(
        b"key3".to_vec(),
        b"value1".to_vec(),
        get_tso(&mut pd_client),
    );
}<|MERGE_RESOLUTION|>--- conflicted
+++ resolved
@@ -14,13 +14,8 @@
 
 fn prepare_for_stale_read_before_run(
     leader: Peer,
-<<<<<<< HEAD
-    before_run: Option<Box<dyn Fn(&mut Cluster<ServerCluster>)>>,
+    before_run: Option<Box<dyn Fn(&mut Config)>>,
 ) -> (Cluster<ServerCluster>, TestPdClient, PeerClient) {
-=======
-    before_run: Option<Box<dyn Fn(&mut Config)>>,
-) -> (Cluster<ServerCluster>, Arc<TestPdClient>, PeerClient) {
->>>>>>> b82036ea
     let mut cluster = new_server_cluster(0, 3);
     let pd_client = cluster.pd_client.clone();
     pd_client.disable_default_operator();
