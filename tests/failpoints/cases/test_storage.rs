--- conflicted
+++ resolved
@@ -15,71 +15,6 @@
 use tikv_util::HandyRwLock;
 
 #[test]
-<<<<<<< HEAD
-fn test_storage_gcworker_busy() {
-    let _guard = crate::setup();
-    let snapshot_fp = "raftkv_async_snapshot";
-    let (_cluster, engine, ctx) = new_raft_engine(3, "");
-    let storage = TestStorageBuilder::<_, DummyLockMgr>::from_engine(engine.clone())
-        .build()
-        .unwrap();
-    fail::cfg(snapshot_fp, "pause").unwrap();
-    let (tx1, rx1) = channel();
-    // Schedule `GC_MAX_PENDING` GC requests.
-    for _i in 0..GC_MAX_PENDING_TASKS {
-        let tx1 = tx1.clone();
-        storage
-            .async_gc(
-                ctx.clone(),
-                1,
-                Box::new(move |res: storage::Result<()>| {
-                    assert!(res.is_ok());
-                    tx1.send(1).unwrap();
-                }),
-            )
-            .unwrap();
-    }
-    // Sleep to make sure the failpoint is triggered.
-    thread::sleep(Duration::from_millis(2000));
-    // Schedule one more request. So that there is a request being processed and
-    // `GC_MAX_PENDING` requests in queue.
-    storage
-        .async_gc(
-            ctx.clone(),
-            1,
-            Box::new(move |res: storage::Result<()>| {
-                assert!(res.is_ok());
-                tx1.send(1).unwrap();
-            }),
-        )
-        .unwrap();
-
-    // Old GC commands are blocked, the new one will get GCWorkerTooBusy error.
-    let (tx2, rx2) = channel();
-    storage
-        .async_gc(
-            Context::default(),
-            1,
-            Box::new(move |res: storage::Result<()>| {
-                match res {
-                    Err(storage::Error::GCWorkerTooBusy) => {}
-                    res => panic!("expect too busy, got {:?}", res),
-                }
-                tx2.send(1).unwrap();
-            }),
-        )
-        .unwrap();
-
-    rx2.recv().unwrap();
-    fail::remove(snapshot_fp);
-    for _ in 0..=GC_MAX_PENDING_TASKS {
-        rx1.recv().unwrap();
-    }
-}
-
-#[test]
-=======
->>>>>>> 70e9e091
 fn test_scheduler_leader_change_twice() {
     let _guard = crate::setup();
     let snapshot_fp = "scheduler_async_snapshot_finish";
