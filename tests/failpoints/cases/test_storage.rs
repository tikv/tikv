// Copyright 2017 TiKV Project Authors. Licensed under Apache-2.0.

use std::sync::{mpsc::channel, Arc};
use std::thread;
use std::time::Duration;

use grpcio::*;
use kvproto::kvrpcpb::{self, Context, Op, PrewriteRequest, RawPutRequest};
use kvproto::tikvpb::TikvClient;

use test_raftstore::{must_get_equal, must_get_none, new_server_cluster};
use tikv::storage::kv::{Error as KvError, ErrorInner as KvErrorInner};
use tikv::storage::txn::{commands, Error as TxnError, ErrorInner as TxnErrorInner};
<<<<<<< HEAD
use tikv::storage::{self, test_util::*, *};
=======
use tikv::storage::{self, lock_manager::DummyLockManager, *};
>>>>>>> 4d39c5ec
use tikv_util::{collections::HashMap, HandyRwLock};
use txn_types::Key;
use txn_types::{Mutation, TimeStamp};

#[test]
fn test_scheduler_leader_change_twice() {
    let snapshot_fp = "scheduler_async_snapshot_finish";
    let mut cluster = new_server_cluster(0, 2);
    cluster.run();
    let region0 = cluster.get_region(b"");
    let peers = region0.get_peers();
    cluster.must_transfer_leader(region0.get_id(), peers[0].clone());
    let engine0 = cluster.sim.rl().storages[&peers[0].get_id()].clone();
    let storage0 = TestStorageBuilder::<_, DummyLockManager>::from_engine(engine0)
        .build()
        .unwrap();

    let mut ctx0 = Context::default();
    ctx0.set_region_id(region0.get_id());
    ctx0.set_region_epoch(region0.get_region_epoch().clone());
    ctx0.set_peer(peers[0].clone());
    let (prewrite_tx, prewrite_rx) = channel();
    fail::cfg(snapshot_fp, "pause").unwrap();
    storage0
        .sched_txn_command(
            commands::Prewrite::new(
                vec![Mutation::Put((Key::from_raw(b"k"), b"v".to_vec()))],
                b"k".to_vec(),
                10.into(),
                0,
                false,
                0,
                TimeStamp::default(),
                ctx0,
            ),
            Box::new(move |res: storage::Result<_>| {
                prewrite_tx.send(res).unwrap();
            }),
        )
        .unwrap();
    // Sleep to make sure the failpoint is triggered.
    thread::sleep(Duration::from_millis(2000));
    // Transfer leader twice, then unblock snapshot.
    cluster.must_transfer_leader(region0.get_id(), peers[1].clone());
    cluster.must_transfer_leader(region0.get_id(), peers[0].clone());
    fail::remove(snapshot_fp);

    match prewrite_rx.recv_timeout(Duration::from_secs(5)).unwrap() {
        Err(Error(box ErrorInner::Txn(TxnError(box TxnErrorInner::Engine(KvError(
            box KvErrorInner::Request(ref e),
        ))))))
        | Err(Error(box ErrorInner::Engine(KvError(box KvErrorInner::Request(ref e))))) => {
            assert!(e.has_stale_command(), "{:?}", e);
        }
        res => {
            panic!("expect stale command, but got {:?}", res);
        }
    }
}

#[test]
fn test_server_catching_api_error() {
    let raftkv_fp = "raftkv_early_error_report";
    let mut cluster = new_server_cluster(0, 1);
    cluster.run();
    let region = cluster.get_region(b"");
    let leader = region.get_peers()[0].clone();

    fail::cfg(raftkv_fp, "return").unwrap();

    let env = Arc::new(Environment::new(1));
    let channel =
        ChannelBuilder::new(env).connect(cluster.sim.rl().get_addr(leader.get_store_id()));
    let client = TikvClient::new(channel);

    let mut ctx = Context::default();
    ctx.set_region_id(region.get_id());
    ctx.set_region_epoch(region.get_region_epoch().clone());
    ctx.set_peer(leader);

    let mut prewrite_req = PrewriteRequest::default();
    prewrite_req.set_context(ctx.clone());
    let mut mutation = kvrpcpb::Mutation::default();
    mutation.op = Op::Put.into();
    mutation.key = b"k3".to_vec();
    mutation.value = b"v3".to_vec();
    prewrite_req.set_mutations(vec![mutation].into_iter().collect());
    prewrite_req.primary_lock = b"k3".to_vec();
    prewrite_req.start_version = 1;
    prewrite_req.lock_ttl = prewrite_req.start_version + 1;
    let prewrite_resp = client.kv_prewrite(&prewrite_req).unwrap();
    assert!(prewrite_resp.has_region_error(), "{:?}", prewrite_resp);
    assert!(
        prewrite_resp.get_region_error().has_region_not_found(),
        "{:?}",
        prewrite_resp
    );
    must_get_none(&cluster.get_engine(1), b"k3");

    let mut put_req = RawPutRequest::default();
    put_req.set_context(ctx);
    put_req.key = b"k3".to_vec();
    put_req.value = b"v3".to_vec();
    let put_resp = client.raw_put(&put_req).unwrap();
    assert!(put_resp.has_region_error(), "{:?}", put_resp);
    assert!(
        put_resp.get_region_error().has_region_not_found(),
        "{:?}",
        put_resp
    );
    must_get_none(&cluster.get_engine(1), b"k3");

    fail::remove(raftkv_fp);
    let put_resp = client.raw_put(&put_req).unwrap();
    assert!(!put_resp.has_region_error(), "{:?}", put_resp);
    must_get_equal(&cluster.get_engine(1), b"k3", b"v3");
}

#[test]
fn test_raftkv_early_error_report() {
    let raftkv_fp = "raftkv_early_error_report";
    let mut cluster = new_server_cluster(0, 1);
    cluster.run();
    cluster.must_split(&cluster.get_region(b"k0"), b"k1");

    let env = Arc::new(Environment::new(1));
    let mut clients: HashMap<&[u8], (Context, TikvClient)> = HashMap::default();
    for &k in &[b"k0", b"k1"] {
        let region = cluster.get_region(k);
        let leader = region.get_peers()[0].clone();
        let mut ctx = Context::default();
        let channel = ChannelBuilder::new(env.clone())
            .connect(cluster.sim.rl().get_addr(leader.get_store_id()));
        let client = TikvClient::new(channel);
        ctx.set_region_id(region.get_id());
        ctx.set_region_epoch(region.get_region_epoch().clone());
        ctx.set_peer(leader);
        clients.insert(k, (ctx, client));
    }

    // Inject error to all regions.
    fail::cfg(raftkv_fp, "return").unwrap();
    for (k, (ctx, client)) in &clients {
        let mut put_req = RawPutRequest::default();
        put_req.set_context(ctx.clone());
        put_req.key = k.to_vec();
        put_req.value = b"v".to_vec();
        let put_resp = client.raw_put(&put_req).unwrap();
        assert!(put_resp.has_region_error(), "{:?}", put_resp);
        assert!(
            put_resp.get_region_error().has_region_not_found(),
            "{:?}",
            put_resp
        );
        must_get_none(&cluster.get_engine(1), k);
    }
    fail::remove(raftkv_fp);

    // Inject only one region
    let injected_region_id = clients[b"k0".as_ref()].0.get_region_id();
    fail::cfg(raftkv_fp, &format!("return({})", injected_region_id)).unwrap();
    for (k, (ctx, client)) in &clients {
        let mut put_req = RawPutRequest::default();
        put_req.set_context(ctx.clone());
        put_req.key = k.to_vec();
        put_req.value = b"v".to_vec();
        let put_resp = client.raw_put(&put_req).unwrap();
        if ctx.get_region_id() == injected_region_id {
            assert!(put_resp.has_region_error(), "{:?}", put_resp);
            assert!(
                put_resp.get_region_error().has_region_not_found(),
                "{:?}",
                put_resp
            );
            must_get_none(&cluster.get_engine(1), k);
        } else {
            assert!(!put_resp.has_region_error(), "{:?}", put_resp);
            must_get_equal(&cluster.get_engine(1), k, b"v");
        }
    }
    fail::remove(raftkv_fp);
}

#[test]
fn test_pipelined_pessimistic_lock() {
    let rockskv_async_write_fp = "rockskv_async_write";
    let rockskv_write_modifies_fp = "rockskv_write_modifies";
    let scheduler_async_write_finish_fp = "scheduler_async_write_finish";
    let scheduler_pipelined_write_finish_fp = "scheduler_pipelined_write_finish";

    let storage = TestStorageBuilder::new()
        .enable_pessimistic_txn()
        .set_pipelined_pessimistic_lock(true)
        .build()
        .unwrap();

    let (tx, rx) = channel();
    let (key, val) = (Key::from_raw(b"key"), b"val".to_vec());

    // Even if storage fails to write the lock to engine, client should
    // receive the successful response.
    fail::cfg(rockskv_write_modifies_fp, "return()").unwrap();
    fail::cfg(scheduler_async_write_finish_fp, "pause").unwrap();
    storage
        .sched_txn_command(
            new_acquire_pessimistic_lock_command(vec![(key.clone(), false)], 10, 10, true),
            expect_pessimistic_lock_res_callback(
                tx.clone(),
                PessimisticLockRes::Values(vec![None]),
            ),
        )
        .unwrap();
    rx.recv().unwrap();
    fail::remove(rockskv_write_modifies_fp);
    fail::remove(scheduler_async_write_finish_fp);
    storage
        .sched_txn_command(
            commands::PrewritePessimistic::new(
                vec![(Mutation::Put((key.clone(), val.clone())), true)],
                key.to_raw().unwrap(),
                10.into(),
                3000,
                10.into(),
                1,
                11.into(),
                Context::default(),
            ),
            expect_ok_callback(tx.clone(), 0),
        )
        .unwrap();
    rx.recv().unwrap();
    storage
        .sched_txn_command(
            commands::Commit::new(vec![key.clone()], 10.into(), 20.into(), Context::default()),
            expect_ok_callback(tx.clone(), 0),
        )
        .unwrap();
    rx.recv().unwrap();

    // Should report failure if storage fails to schedule write request to engine.
    fail::cfg(rockskv_async_write_fp, "return()").unwrap();
    storage
        .sched_txn_command(
            new_acquire_pessimistic_lock_command(vec![(key.clone(), false)], 30, 30, true),
            expect_fail_callback(tx.clone(), 0, |_| ()),
        )
        .unwrap();
    rx.recv().unwrap();
    fail::remove(rockskv_async_write_fp);

    // Shouldn't release latches until async write finished.
    fail::cfg(scheduler_async_write_finish_fp, "pause").unwrap();
    for blocked in &[false, true] {
        storage
            .sched_txn_command(
                new_acquire_pessimistic_lock_command(vec![(key.clone(), false)], 40, 40, true),
                expect_pessimistic_lock_res_callback(
                    tx.clone(),
                    PessimisticLockRes::Values(vec![Some(val.clone())]),
                ),
            )
            .unwrap();

        if !*blocked {
            rx.recv().unwrap();
        } else {
            // Blocked by latches.
            rx.recv_timeout(Duration::from_millis(500)).unwrap_err();
        }
    }
    fail::remove(scheduler_async_write_finish_fp);
    rx.recv().unwrap();
    delete_pessimistic_lock(&storage, key.clone(), 40, 40);

    // Pipelined write is finished before async write.
    fail::cfg(scheduler_async_write_finish_fp, "pause").unwrap();
    storage
        .sched_txn_command(
            new_acquire_pessimistic_lock_command(vec![(key.clone(), false)], 50, 50, true),
            expect_pessimistic_lock_res_callback(
                tx.clone(),
                PessimisticLockRes::Values(vec![Some(val.clone())]),
            ),
        )
        .unwrap();
    rx.recv().unwrap();
    fail::remove(scheduler_async_write_finish_fp);
    delete_pessimistic_lock(&storage, key.clone(), 50, 50);

    // Async write is finished before pipelined write due to thread scheduling.
    // Storage should handle it properly.
    fail::cfg(scheduler_pipelined_write_finish_fp, "pause").unwrap();
    storage
        .sched_txn_command(
            new_acquire_pessimistic_lock_command(
                vec![(key.clone(), false), (Key::from_raw(b"nonexist"), false)],
                60,
                60,
                true,
            ),
            expect_pessimistic_lock_res_callback(
                tx,
                PessimisticLockRes::Values(vec![Some(val), None]),
            ),
        )
        .unwrap();
    rx.recv().unwrap();
    fail::remove(scheduler_pipelined_write_finish_fp);
    delete_pessimistic_lock(&storage, key, 60, 60);
}<|MERGE_RESOLUTION|>--- conflicted
+++ resolved
@@ -11,11 +11,7 @@
 use test_raftstore::{must_get_equal, must_get_none, new_server_cluster};
 use tikv::storage::kv::{Error as KvError, ErrorInner as KvErrorInner};
 use tikv::storage::txn::{commands, Error as TxnError, ErrorInner as TxnErrorInner};
-<<<<<<< HEAD
-use tikv::storage::{self, test_util::*, *};
-=======
-use tikv::storage::{self, lock_manager::DummyLockManager, *};
->>>>>>> 4d39c5ec
+use tikv::storage::{self, lock_manager::DummyLockManager, test_util::*, *};
 use tikv_util::{collections::HashMap, HandyRwLock};
 use txn_types::Key;
 use txn_types::{Mutation, TimeStamp};
@@ -207,7 +203,7 @@
     let scheduler_pipelined_write_finish_fp = "scheduler_pipelined_write_finish";
 
     let storage = TestStorageBuilder::new()
-        .enable_pessimistic_txn()
+        .set_lock_mgr(DummyLockManager {})
         .set_pipelined_pessimistic_lock(true)
         .build()
         .unwrap();
