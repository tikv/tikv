// Copyright 2020 TiKV Project Authors. Licensed under Apache-2.0.

use std::{
    sync::{atomic::AtomicU64, Arc},
    thread,
    time::Duration,
};

use collections::HashMap;
use engine_traits::Peekable;
use grpcio::{ChannelBuilder, Environment};
use keys::data_key;
use kvproto::{kvrpcpb::*, metapb::Region, tikvpb::TikvClient};
use raftstore::coprocessor::{
    RegionInfo, RegionInfoCallback, RegionInfoProvider, Result as CopResult, SeekRegionCallback,
};
use test_raftstore::*;
use tikv::{
    server::gc_worker::{
        AutoGcConfig, GcSafePointProvider, GcTask, Result as GcWorkerResult, TestGCRunner,
    },
    storage::{
        kv::TestEngineBuilder,
        mvcc::tests::must_get_none,
        txn::tests::{must_commit, must_prewrite_delete, must_prewrite_put},
    },
};
<<<<<<< HEAD
use tikv::storage::kv::TestEngineBuilder;
use tikv::storage::mvcc::tests::must_get_none;
use tikv::storage::txn::tests::{must_commit, must_prewrite_delete, must_prewrite_put};
use tikv_util::metrics::thread_spawn_wrapper;
=======
>>>>>>> aaf47d0c
use tikv_util::HandyRwLock;
use txn_types::{Key, TimeStamp};

// In theory, raft can propose conf change as long as there is no pending one. Replicas
// don't apply logs synchronously, so it's possible the old leader is removed before the new
// leader applies all logs.
// In the current implementation, the new leader rejects conf change until it applies all logs.
// It guarantees the correctness of green GC. This test is to prevent breaking it in the
// future.
#[test]
fn test_collect_lock_from_stale_leader() {
    let mut cluster = new_server_cluster(0, 2);
    cluster.pd_client.disable_default_operator();
    let region_id = cluster.run_conf_change();
    let leader = cluster.leader_of_region(region_id).unwrap();

    // Create clients.
    let env = Arc::new(Environment::new(1));
    let mut clients = HashMap::default();
    for node_id in cluster.get_node_ids() {
        let channel =
            ChannelBuilder::new(Arc::clone(&env)).connect(&cluster.sim.rl().get_addr(node_id));
        let client = TikvClient::new(channel);
        clients.insert(node_id, client);
    }

    // Start transferring the region to store 2.
    let new_peer = new_peer(2, 1003);
    cluster.pd_client.must_add_peer(region_id, new_peer.clone());

    // Create the ctx of the first region.
    let leader_client = clients.get(&leader.get_store_id()).unwrap();
    let mut ctx = Context::default();
    ctx.set_region_id(region_id);
    ctx.set_peer(leader.clone());
    ctx.set_region_epoch(cluster.get_region_epoch(region_id));

    // Pause the new peer applying so that when it becomes the leader, it doesn't apply all logs.
    let new_leader_apply_fp = "on_handle_apply_1003";
    fail::cfg(new_leader_apply_fp, "pause").unwrap();
    must_kv_prewrite(
        leader_client,
        ctx,
        vec![new_mutation(Op::Put, b"k1", b"v")],
        b"k1".to_vec(),
        10,
    );

    // Leader election only considers the progress of appending logs, so it can succeed.
    cluster.must_transfer_leader(region_id, new_peer.clone());
    // It shouldn't succeed in the current implementation.
    cluster.pd_client.remove_peer(region_id, leader.clone());
    std::thread::sleep(Duration::from_secs(1));
    cluster.pd_client.must_have_peer(region_id, leader);

    // Must scan the lock from the old leader.
    let locks = must_physical_scan_lock(leader_client, Context::default(), 100, b"", 10);
    assert_eq!(locks.len(), 1);
    assert_eq!(locks[0].get_key(), b"k1");

    // Can't scan the lock from the new leader.
    let leader_client = clients.get(&new_peer.get_store_id()).unwrap();
    must_register_lock_observer(leader_client, 100);
    let locks = must_check_lock_observer(leader_client, 100, true);
    assert!(locks.is_empty());
    let locks = must_physical_scan_lock(leader_client, Context::default(), 100, b"", 10);
    assert!(locks.is_empty());

    fail::remove(new_leader_apply_fp);
}

#[test]
fn test_observer_send_error() {
    let (_cluster, client, ctx) = must_new_cluster_and_kv_client();

    let max_ts = 100;
    must_register_lock_observer(&client, max_ts);
    must_kv_prewrite(
        &client,
        ctx.clone(),
        vec![new_mutation(Op::Put, b"k1", b"v")],
        b"k1".to_vec(),
        10,
    );
    assert_eq!(must_check_lock_observer(&client, max_ts, true).len(), 1);

    let observer_send_fp = "lock_observer_send_full";
    fail::cfg(observer_send_fp, "return").unwrap();
    must_kv_prewrite(
        &client,
        ctx,
        vec![new_mutation(Op::Put, b"k2", b"v")],
        b"k1".to_vec(),
        10,
    );
    let resp = check_lock_observer(&client, max_ts);
    assert!(resp.get_error().is_empty(), "{:?}", resp.get_error());
    // Should mark dirty if fails to send locks.
    assert!(!resp.get_is_clean());
}

#[test]
fn test_notify_observer_after_apply() {
    fn retry_until(mut f: impl FnMut() -> bool) {
        for _ in 0..100 {
            sleep_ms(10);
            if f() {
                break;
            }
        }
    }

    let (mut cluster, client, ctx) = must_new_cluster_and_kv_client();
    cluster.pd_client.disable_default_operator();
    let post_apply_query_fp = "notify_lock_observer_query";
    let apply_plain_kvs_fp = "notify_lock_observer_snapshot";

    // Write a lock and pause before notifying the lock observer.
    let max_ts = 100;
    must_register_lock_observer(&client, max_ts);
    fail::cfg(post_apply_query_fp, "pause").unwrap();
    let key = b"k";
    let (client_clone, ctx_clone) = (client.clone(), ctx.clone());
    let handle = thread_spawn_wrapper(move || {
        must_kv_prewrite(
            &client_clone,
            ctx_clone,
            vec![new_mutation(Op::Put, key, b"v")],
            key.to_vec(),
            10,
        );
    });
    // We can use physical_scan_lock to get the lock because we notify the lock observer after writing data to the rocskdb.
    let mut locks = vec![];
    retry_until(|| {
        assert!(must_check_lock_observer(&client, max_ts, true).is_empty());
        locks.extend(must_physical_scan_lock(
            &client,
            ctx.clone(),
            max_ts,
            b"",
            100,
        ));
        !locks.is_empty()
    });
    assert_eq!(locks.len(), 1);
    assert_eq!(locks[0].get_key(), key);
    assert!(must_check_lock_observer(&client, max_ts, true).is_empty());
    fail::remove(post_apply_query_fp);
    handle.join().unwrap();
    assert_eq!(must_check_lock_observer(&client, max_ts, true).len(), 1);

    // Add a new store.
    let store_id = cluster.add_new_engine();
    let channel = ChannelBuilder::new(Arc::new(Environment::new(1)))
        .connect(&cluster.sim.rl().get_addr(store_id));
    let replica_client = TikvClient::new(channel);

    // Add a new peer and pause before notifying the lock observer.
    must_register_lock_observer(&replica_client, max_ts);
    fail::cfg(apply_plain_kvs_fp, "pause").unwrap();
    cluster
        .pd_client
        .must_add_peer(ctx.get_region_id(), new_peer(store_id, store_id));
    // We can use physical_scan_lock to get the lock because we notify the lock observer after writing data to the rocksdb.
    let mut locks = vec![];
    retry_until(|| {
        assert!(must_check_lock_observer(&replica_client, max_ts, true).is_empty());
        locks.extend(must_physical_scan_lock(
            &replica_client,
            ctx.clone(),
            max_ts,
            b"",
            100,
        ));
        !locks.is_empty()
    });
    assert_eq!(locks.len(), 1);
    assert_eq!(locks[0].get_key(), key);
    assert!(must_check_lock_observer(&replica_client, max_ts, true).is_empty());
    fail::remove(apply_plain_kvs_fp);
    retry_until(|| !must_check_lock_observer(&replica_client, max_ts, true).is_empty());
    assert_eq!(
        must_check_lock_observer(&replica_client, max_ts, true).len(),
        1
    );
}

// It may cause locks missing during green GC if the raftstore notifies the lock observer before writing data to the rocksdb:
//   1. Store-1 transfers a region to store-2 and store-2 is applying logs.
//   2. GC worker registers lock observer on store-2 after calling lock observer's callback and before finishing applying which means the lock won't be observed.
//   3. GC worker scans locks on each store independently. It's possible GC worker has scanned all locks on store-2 and hasn't scanned locks on store-1.
//   4. Store-2 applies all logs and removes the peer on store-1.
//   5. GC worker can't scan the lock on store-1 because the peer has been destroyed.
//   6. GC worker can't get the lock from store-2 because it can't observe the lock and has scanned it.
#[test]
fn test_collect_applying_locks() {
    let mut cluster = new_server_cluster(0, 2);
    cluster.pd_client.disable_default_operator();
    let region_id = cluster.run_conf_change();
    let leader = cluster.leader_of_region(region_id).unwrap();

    // Create clients.
    let env = Arc::new(Environment::new(1));
    let mut clients = HashMap::default();
    for node_id in cluster.get_node_ids() {
        let channel =
            ChannelBuilder::new(Arc::clone(&env)).connect(&cluster.sim.rl().get_addr(node_id));
        let client = TikvClient::new(channel);
        clients.insert(node_id, client);
    }

    // Start transferring the region to store 2.
    let new_peer = new_peer(2, 1003);
    cluster.pd_client.must_add_peer(region_id, new_peer.clone());

    // Create the ctx of the first region.
    let store_1_client = clients.get(&leader.get_store_id()).unwrap();
    let mut ctx = Context::default();
    ctx.set_region_id(region_id);
    ctx.set_peer(leader.clone());
    ctx.set_region_epoch(cluster.get_region_epoch(region_id));

    // Pause store-2 after calling observer callbacks and before writing to the rocksdb.
    let new_leader_apply_fp = "post_handle_apply_1003";
    fail::cfg(new_leader_apply_fp, "pause").unwrap();

    // Write 1 lock.
    must_kv_prewrite(
        store_1_client,
        ctx,
        vec![new_mutation(Op::Put, b"k1", b"v")],
        b"k1".to_vec(),
        10,
    );
    // Wait for store-2 applying.
    std::thread::sleep(Duration::from_secs(3));

    // Starting the process of green GC at safe point 20:
    //   1. Register lock observers on all stores.
    //   2. Scan locks physically on each store independently.
    //   3. Get locks from all observers.
    let safe_point = 20;

    // Register lock observers.
    clients.iter().for_each(|(_, c)| {
        must_register_lock_observer(c, safe_point);
    });

    // Finish scanning locks on store-2 and find nothing.
    let store_2_client = clients.get(&new_peer.get_store_id()).unwrap();
    let locks = must_physical_scan_lock(store_2_client, Context::default(), safe_point, b"", 1);
    assert!(locks.is_empty(), "{:?}", locks);

    // Transfer the region from store-1 to store-2.
    fail::remove(new_leader_apply_fp);
    cluster.must_transfer_leader(region_id, new_peer);
    cluster.pd_client.must_remove_peer(region_id, leader);
    // Wait for store-1 desroying the region.
    std::thread::sleep(Duration::from_secs(3));

    // Scan locks on store-1 after the region has been destroyed.
    let locks = must_physical_scan_lock(store_1_client, Context::default(), safe_point, b"", 1);
    assert!(locks.is_empty(), "{:?}", locks);

    // Check lock observers.
    let mut locks = vec![];
    clients.iter().for_each(|(_, c)| {
        locks.extend(must_check_lock_observer(c, safe_point, true));
    });
    // Must observe the applying lock even through we can't use scan to get it.
    assert_eq!(locks.len(), 1);
    assert_eq!(locks[0].get_key(), b"k1");
}

// Test write CF's compaction filter can call `orphan_versions_handler` correctly.
#[test]
fn test_error_in_compaction_filter() {
    let engine = TestEngineBuilder::new().build().unwrap();
    let raw_engine = engine.get_rocksdb();

    let large_value = vec![b'x'; 300];
    must_prewrite_put(&engine, b"zkey", &large_value, b"zkey", 101);
    must_commit(&engine, b"zkey", 101, 102);
    must_prewrite_put(&engine, b"zkey", &large_value, b"zkey", 103);
    must_commit(&engine, b"zkey", 103, 104);
    must_prewrite_delete(&engine, b"zkey", b"zkey", 105);
    must_commit(&engine, b"zkey", 105, 106);

    let fp = "write_compaction_filter_flush_write_batch";
    fail::cfg(fp, "return").unwrap();

    let mut gc_runner = TestGCRunner::new(200);
    gc_runner.gc(&raw_engine);

    match gc_runner.gc_receiver.recv().unwrap() {
        GcTask::OrphanVersions { wb, .. } => assert_eq!(wb.as_inner().count(), 2),
        GcTask::GcKeys { .. } => {}
        _ => unreachable!(),
    }

    // Although versions on default CF is not cleaned, write CF is GCed correctly.
    must_get_none(&engine, b"zkey", 102);
    must_get_none(&engine, b"zkey", 104);

    fail::remove(fp);
}

// Test GC worker can receive and handle orphan versions emit from write CF's compaction filter
// correctly.
#[test]
fn test_orphan_versions_from_compaction_filter() {
    let (cluster, leader, ctx) = must_new_and_configure_cluster(|cluster| {
        cluster.cfg.gc.enable_compaction_filter = true;
        cluster.cfg.gc.compaction_filter_skip_version_check = true;
        cluster.pd_client.disable_default_operator();
    });

    let env = Arc::new(Environment::new(1));
    let leader_store = leader.get_store_id();
    let channel = ChannelBuilder::new(env).connect(&cluster.sim.rl().get_addr(leader_store));
    let client = TikvClient::new(channel);

    init_compaction_filter(&cluster, leader_store);
    let engine = cluster.engines.get(&leader_store).unwrap();

    let pk = b"k1".to_vec();
    let large_value = vec![b'x'; 300];
    for &start_ts in &[10, 20, 30, 40] {
        let commit_ts = start_ts + 5;
        let op = if start_ts < 40 { Op::Put } else { Op::Del };
        let muts = vec![new_mutation(op, b"k1", &large_value)];
        must_kv_prewrite(&client, ctx.clone(), muts, pk.clone(), start_ts);
        let keys = vec![pk.clone()];
        must_kv_commit(&client, ctx.clone(), keys, start_ts, commit_ts, commit_ts);
        if start_ts < 40 {
            let key = Key::from_raw(b"k1").append_ts(start_ts.into());
            let key = data_key(key.as_encoded());
            assert!(engine.kv.get_value(&key).unwrap().is_some());
        }
    }

    let fp = "write_compaction_filter_flush_write_batch";
    fail::cfg(fp, "return").unwrap();

    let mut gc_runner = TestGCRunner::new(100);
    gc_runner.gc_scheduler = cluster.sim.rl().get_gc_worker(1).scheduler();
    gc_runner.gc(&engine.kv);

    'IterKeys: for &start_ts in &[10, 20, 30] {
        let key = Key::from_raw(b"k1").append_ts(start_ts.into());
        let key = data_key(key.as_encoded());
        for _ in 0..100 {
            if engine.kv.get_value(&key).unwrap().is_some() {
                thread::sleep(Duration::from_millis(20));
                continue;
            }
            continue 'IterKeys;
        }
        panic!("orphan versions should already been cleaned by GC worker");
    }

    fail::remove(fp);
}

// Call `start_auto_gc` like `cmd/src/server.rs` does. It will combine compaction filter and GC
// worker so that GC worker can help to process orphan versions on default CF.
fn init_compaction_filter(cluster: &Cluster<ServerCluster>, store_id: u64) {
    #[derive(Clone)]
    struct MockSafePointProvider;
    impl GcSafePointProvider for MockSafePointProvider {
        fn get_safe_point(&self) -> GcWorkerResult<TimeStamp> {
            Ok(TimeStamp::from(0))
        }
    }

    #[derive(Clone)]
    struct MockRegionInfoProvider;
    impl RegionInfoProvider for MockRegionInfoProvider {
        fn seek_region(&self, _: &[u8], _: SeekRegionCallback) -> CopResult<()> {
            Ok(())
        }
        fn find_region_by_id(
            &self,
            _: u64,
            _: RegionInfoCallback<Option<RegionInfo>>,
        ) -> CopResult<()> {
            Ok(())
        }
        fn get_regions_in_range(
            &self,
            _start_key: &[u8],
            _end_key: &[u8],
        ) -> CopResult<Vec<Region>> {
            Ok(vec![])
        }
    }

    let sim = cluster.sim.rl();
    let gc_worker = sim.get_gc_worker(store_id);
    gc_worker
        .start_auto_gc(
            AutoGcConfig::new(MockSafePointProvider, MockRegionInfoProvider, 1),
            Arc::new(AtomicU64::new(0)),
        )
        .unwrap();
}<|MERGE_RESOLUTION|>--- conflicted
+++ resolved
@@ -25,14 +25,7 @@
         txn::tests::{must_commit, must_prewrite_delete, must_prewrite_put},
     },
 };
-<<<<<<< HEAD
-use tikv::storage::kv::TestEngineBuilder;
-use tikv::storage::mvcc::tests::must_get_none;
-use tikv::storage::txn::tests::{must_commit, must_prewrite_delete, must_prewrite_put};
-use tikv_util::metrics::thread_spawn_wrapper;
-=======
->>>>>>> aaf47d0c
-use tikv_util::HandyRwLock;
+use tikv_util::{metrics::thread_spawn_wrapper, HandyRwLock};
 use txn_types::{Key, TimeStamp};
 
 // In theory, raft can propose conf change as long as there is no pending one. Replicas
