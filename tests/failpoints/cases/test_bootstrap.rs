// Copyright 2019 TiKV Project Authors. Licensed under Apache-2.0.

use std::sync::{Arc, RwLock};

use engine_traits::Peekable;
use kvproto::{kvrpcpb::ApiVersion, metapb, raft_serverpb};
use test_raftstore::*;

fn test_bootstrap_half_way_failure(fp: &str) {
    let pd_client = Arc::new(TestPdClient::new(0, false));
    let sim = Arc::new(RwLock::new(NodeCluster::new(pd_client.clone())));
<<<<<<< HEAD
    let mut cluster = Cluster::new(0, 5, sim, pd_client);
    unsafe {
        test_raftstore::init_cluster_ptr(&cluster);
    }
=======
    let mut cluster = Cluster::new(0, 5, sim, pd_client, ApiVersion::V1);
>>>>>>> 080d0868

    // Try to start this node, return after persisted some keys.
    fail::cfg(fp, "return").unwrap();
    cluster.start().unwrap_err();

    let engines = cluster.dbs[0].clone();
    let ident = engines
        .kv
        .get_msg::<raft_serverpb::StoreIdent>(keys::STORE_IDENT_KEY)
        .unwrap()
        .unwrap();
    let store_id = ident.get_store_id();
    debug!("store id {:?}", store_id);
    cluster.set_bootstrapped(store_id, 0);

    // Check whether it can bootstrap cluster successfully.
    fail::remove(fp);
    cluster.start().unwrap();

    assert!(
        engines
            .kv
            .get_msg::<metapb::Region>(keys::PREPARE_BOOTSTRAP_KEY)
            .unwrap()
            .is_none()
    );

    let k = b"k1";
    let v = b"v1";
    cluster.must_put(k, v);
    must_get_equal(&cluster.get_engine(store_id), k, v);
    for id in cluster.engines.keys() {
        must_get_equal(&cluster.get_engine(*id), k, v);
    }
}

#[test]
fn test_bootstrap_half_way_failure_after_bootstrap_store() {
    let fp = "node_after_bootstrap_store";
    test_bootstrap_half_way_failure(fp);
}

#[test]
fn test_bootstrap_half_way_failure_after_prepare_bootstrap_cluster() {
    let fp = "node_after_prepare_bootstrap_cluster";
    test_bootstrap_half_way_failure(fp);
}

#[test]
fn test_bootstrap_half_way_failure_after_bootstrap_cluster() {
    let fp = "node_after_bootstrap_cluster";
    test_bootstrap_half_way_failure(fp);
}<|MERGE_RESOLUTION|>--- conflicted
+++ resolved
@@ -9,14 +9,10 @@
 fn test_bootstrap_half_way_failure(fp: &str) {
     let pd_client = Arc::new(TestPdClient::new(0, false));
     let sim = Arc::new(RwLock::new(NodeCluster::new(pd_client.clone())));
-<<<<<<< HEAD
-    let mut cluster = Cluster::new(0, 5, sim, pd_client);
+    let mut cluster = Cluster::new(0, 5, sim, pd_client, ApiVersion::V1);
     unsafe {
         test_raftstore::init_cluster_ptr(&cluster);
     }
-=======
-    let mut cluster = Cluster::new(0, 5, sim, pd_client, ApiVersion::V1);
->>>>>>> 080d0868
 
     // Try to start this node, return after persisted some keys.
     fail::cfg(fp, "return").unwrap();
