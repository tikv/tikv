--- conflicted
+++ resolved
@@ -4,27 +4,10 @@
 
 use collections::HashMap;
 use futures::executor::block_on;
-<<<<<<< HEAD
+use kvproto::raft_serverpb::RaftApplyState;
 use pd_client::PdClient;
 use test_raftstore::*;
 use tikv_util::{config::ReadableDuration, store::find_peer};
-=======
-use kvproto::{metapb, raft_serverpb::RaftApplyState};
-use pd_client::PdClient;
-use test_raftstore::*;
-use tikv_util::{config::ReadableDuration, store::find_peer};
-
-fn become_witness(cluster: &Cluster<ServerCluster>, region_id: u64, peer: &mut metapb::Peer) {
-    peer.set_role(metapb::PeerRole::Learner);
-    cluster.pd_client.must_add_peer(region_id, peer.clone());
-    cluster.pd_client.must_remove_peer(region_id, peer.clone());
-    peer.set_is_witness(true);
-    peer.set_id(peer.get_id() + 10);
-    cluster.pd_client.must_add_peer(region_id, peer.clone());
-    peer.set_role(metapb::PeerRole::Voter);
-    cluster.pd_client.must_add_peer(region_id, peer.clone());
-}
->>>>>>> 09f9aac3
 
 // Test the case local reader works well with witness peer.
 #[test]
@@ -81,15 +64,6 @@
     fail::remove("change_peer_after_update_region_store_3");
 }
 
-<<<<<<< HEAD
-// Test the case request snapshot and apply successfully after non-witness
-// restart.
-#[test]
-fn test_request_snapshot_after_reboot() {
-    let mut cluster = new_server_cluster(0, 3);
-    cluster.cfg.raft_store.pd_heartbeat_tick_interval = ReadableDuration::millis(20);
-    cluster.cfg.raft_store.check_request_snapshot_interval = ReadableDuration::millis(20);
-=======
 // Test the case witness pull voter_replicated_index when has pending compact
 // cmd.
 #[test]
@@ -97,123 +71,25 @@
     let mut cluster = new_server_cluster(0, 3);
     cluster.cfg.raft_store.raft_log_gc_count_limit = Some(100);
     cluster.cfg.raft_store.raft_log_gc_tick_interval = ReadableDuration::millis(50);
->>>>>>> 09f9aac3
-    cluster.run();
-    let nodes = Vec::from_iter(cluster.get_node_ids());
-    assert_eq!(nodes.len(), 3);
-
-    let pd_client = Arc::clone(&cluster.pd_client);
-    pd_client.disable_default_operator();
-
-<<<<<<< HEAD
-    let region = block_on(pd_client.get_region_by_id(1)).unwrap().unwrap();
-    let peer_on_store1 = find_peer(&region, nodes[1]).unwrap();
-    cluster.must_transfer_leader(region.get_id(), peer_on_store1.clone());
-    // nonwitness -> witness
-    let peer_on_store3 = find_peer(&region, nodes[2]).unwrap().clone();
-    cluster.pd_client.must_switch_witnesses(
-        region.get_id(),
-        vec![peer_on_store3.get_id()],
-        vec![true],
-    );
-
-    cluster.must_put(b"k1", b"v1");
-
-    std::thread::sleep(Duration::from_millis(100));
-    must_get_none(&cluster.get_engine(3), b"k1");
-
-    // witness -> nonwitness
-    let fp = "ignore request snapshot";
-    fail::cfg(fp, "return").unwrap();
-    cluster
-        .pd_client
-        .switch_witnesses(region.get_id(), vec![peer_on_store3.get_id()], vec![false]);
-    std::thread::sleep(Duration::from_millis(500));
-    // as we ignore request snapshot, so snapshot should still not applied yet
-    assert_eq!(cluster.pd_client.get_pending_peers().len(), 1);
-    must_get_none(&cluster.get_engine(3), b"k1");
-
-    cluster.stop_node(nodes[2]);
-    fail::remove(fp);
-    std::thread::sleep(Duration::from_millis(100));
-    // the PeerState is Unavailable, so it will request snapshot immediately after
-    // start.
-    cluster.run_node(nodes[2]).unwrap();
-    must_get_none(&cluster.get_engine(3), b"k1");
-    std::thread::sleep(Duration::from_millis(500));
-    must_get_equal(&cluster.get_engine(3), b"k1", b"v1");
-    assert_eq!(cluster.pd_client.get_pending_peers().len(), 0);
-}
-
-fn test_non_witness_availability(fp: &str) {
-    let mut cluster = new_server_cluster(0, 3);
-    cluster.cfg.raft_store.pd_heartbeat_tick_interval = ReadableDuration::millis(100);
-    cluster.cfg.raft_store.check_peers_availability_interval = ReadableDuration::millis(20);
-    cluster.run();
-    let nodes = Vec::from_iter(cluster.get_node_ids());
-    assert_eq!(nodes.len(), 3);
-
-    let pd_client = Arc::clone(&cluster.pd_client);
-    pd_client.disable_default_operator();
-
-    let region = block_on(pd_client.get_region_by_id(1)).unwrap().unwrap();
-    let peer_on_store1 = find_peer(&region, nodes[1]).unwrap();
-    cluster.must_transfer_leader(region.get_id(), peer_on_store1.clone());
-
-    // non-witness -> witness
-    let peer_on_store3 = find_peer(&region, nodes[2]).unwrap().clone();
-    cluster.pd_client.must_switch_witnesses(
-        region.get_id(),
-        vec![peer_on_store3.get_id()],
-        vec![true],
-    );
-
-    cluster.must_put(b"k1", b"v1");
-
-    std::thread::sleep(Duration::from_millis(100));
-    must_get_none(&cluster.get_engine(3), b"k1");
-
-    fail::cfg(fp, "return").unwrap();
-
-    // witness -> non-witness
-    cluster
-        .pd_client
-        .switch_witnesses(region.get_id(), vec![peer_on_store3.get_id()], vec![false]);
-    std::thread::sleep(Duration::from_millis(500));
-    // snapshot applied
-    must_get_equal(&cluster.get_engine(3), b"k1", b"v1");
-    assert_eq!(cluster.pd_client.get_pending_peers().len(), 0);
-    fail::remove(fp);
-}
-
-// Test the case leader pulls non-witness availability when non-witness failed
-// to push the info.
-#[test]
-fn test_pull_non_witness_availability() {
-    test_non_witness_availability("ignore notify leader the peer is available");
-}
-
-// Test the case non-witness pushes its availability without leader pulling.
-#[test]
-fn test_push_non_witness_availability() {
-    test_non_witness_availability("ignore schedule check non-witness availability tick");
-}
-
-// Test the case non-witness hasn't finish applying snapshot when receives read
-// request.
-#[test]
-fn test_non_witness_replica_read() {
-    let mut cluster = new_server_cluster(0, 3);
-    cluster.cfg.raft_store.check_request_snapshot_interval = ReadableDuration::millis(20);
-=======
+    cluster.run();
+    let nodes = Vec::from_iter(cluster.get_node_ids());
+    assert_eq!(nodes.len(), 3);
+
+    let pd_client = Arc::clone(&cluster.pd_client);
+    pd_client.disable_default_operator();
+
     cluster.must_put(b"k0", b"v0");
 
     let region = block_on(pd_client.get_region_by_id(1)).unwrap().unwrap();
     let peer_on_store1 = find_peer(&region, nodes[0]).unwrap().clone();
     cluster.must_transfer_leader(region.get_id(), peer_on_store1);
     // nonwitness -> witness
-    let mut peer_on_store3 = find_peer(&region, nodes[2]).unwrap().clone();
-    become_witness(&cluster, region.get_id(), &mut peer_on_store3);
+    let peer_on_store3 = find_peer(&region, nodes[2]).unwrap().clone();
+    cluster.pd_client.must_switch_witnesses(
+        region.get_id(),
+        vec![peer_on_store3.get_id()],
+        vec![true],
+    );
 
     // make sure raft log gc is triggered
     std::thread::sleep(Duration::from_millis(200));
@@ -276,7 +152,6 @@
     let mut cluster = new_server_cluster(0, 3);
     cluster.cfg.raft_store.raft_log_gc_count_limit = Some(100);
     cluster.cfg.raft_store.raft_log_gc_tick_interval = ReadableDuration::millis(50);
->>>>>>> 09f9aac3
     cluster.run();
     let nodes = Vec::from_iter(cluster.get_node_ids());
     assert_eq!(nodes.len(), 3);
@@ -290,63 +165,12 @@
     let peer_on_store1 = find_peer(&region, nodes[0]).unwrap().clone();
     cluster.must_transfer_leader(region.get_id(), peer_on_store1);
     // nonwitness -> witness
-<<<<<<< HEAD
-    let peer_on_store3 = find_peer(&region, nodes[2]).unwrap().clone();
-    cluster.pd_client.must_switch_witnesses(
-        region.get_id(),
-        vec![peer_on_store3.get_id()],
-        vec![true],
-    );
-
-    // witness -> nonwitness
-    fail::cfg("ignore request snapshot", "return").unwrap();
-    cluster
-        .pd_client
-        .switch_witnesses(region.get_id(), vec![peer_on_store3.get_id()], vec![false]);
-    std::thread::sleep(Duration::from_millis(100));
-    // as we ignore request snapshot, so snapshot should still not applied yet
-
-    let mut request = new_request(
-        region.get_id(),
-        region.get_region_epoch().clone(),
-        vec![new_get_cmd(b"k0")],
-        false,
-    );
-    request.mut_header().set_peer(peer_on_store3.clone());
-    request.mut_header().set_replica_read(true);
-
-    let resp = cluster
-        .read(None, request, Duration::from_millis(100))
-        .unwrap();
-    assert_eq!(
-        resp.get_header().get_error().get_recovery_in_progress(),
-        &kvproto::errorpb::RecoveryInProgress {
-            region_id: region.get_id(),
-            ..Default::default()
-        }
-    );
-
-    // start requesting snapshot and give enough time for applying snapshot to
-    // complete
-    fail::remove("ignore request snapshot");
-    std::thread::sleep(Duration::from_millis(500));
-
-    let mut request = new_request(
-        region.get_id(),
-        region.get_region_epoch().clone(),
-        vec![new_get_cmd(b"k0")],
-        false,
-    );
-    request.mut_header().set_peer(peer_on_store3);
-    request.mut_header().set_replica_read(true);
-
-    let resp = cluster
-        .read(None, request, Duration::from_millis(100))
-        .unwrap();
-    assert_eq!(resp.get_header().has_error(), false);
-=======
-    let mut peer_on_store3 = find_peer(&region, nodes[2]).unwrap().clone();
-    become_witness(&cluster, region.get_id(), &mut peer_on_store3);
+    let peer_on_store3 = find_peer(&region, nodes[2]).unwrap().clone();
+    cluster.pd_client.must_switch_witnesses(
+        region.get_id(),
+        vec![peer_on_store3.get_id()],
+        vec![true],
+    );
 
     // make sure raft log gc is triggered
     std::thread::sleep(Duration::from_millis(200));
@@ -408,5 +232,185 @@
         );
     }
     fail::remove("on_raft_gc_log_tick");
->>>>>>> 09f9aac3
+}
+
+// Test the case request snapshot and apply successfully after non-witness
+// restart.
+#[test]
+fn test_request_snapshot_after_reboot() {
+    let mut cluster = new_server_cluster(0, 3);
+    cluster.cfg.raft_store.pd_heartbeat_tick_interval = ReadableDuration::millis(20);
+    cluster.cfg.raft_store.check_request_snapshot_interval = ReadableDuration::millis(20);
+    cluster.run();
+    let nodes = Vec::from_iter(cluster.get_node_ids());
+    assert_eq!(nodes.len(), 3);
+
+    let pd_client = Arc::clone(&cluster.pd_client);
+    pd_client.disable_default_operator();
+
+    let region = block_on(pd_client.get_region_by_id(1)).unwrap().unwrap();
+    let peer_on_store1 = find_peer(&region, nodes[1]).unwrap();
+    cluster.must_transfer_leader(region.get_id(), peer_on_store1.clone());
+    // nonwitness -> witness
+    let peer_on_store3 = find_peer(&region, nodes[2]).unwrap().clone();
+    cluster.pd_client.must_switch_witnesses(
+        region.get_id(),
+        vec![peer_on_store3.get_id()],
+        vec![true],
+    );
+
+    cluster.must_put(b"k1", b"v1");
+
+    std::thread::sleep(Duration::from_millis(100));
+    must_get_none(&cluster.get_engine(3), b"k1");
+
+    // witness -> nonwitness
+    let fp = "ignore request snapshot";
+    fail::cfg(fp, "return").unwrap();
+    cluster
+        .pd_client
+        .switch_witnesses(region.get_id(), vec![peer_on_store3.get_id()], vec![false]);
+    std::thread::sleep(Duration::from_millis(500));
+    // as we ignore request snapshot, so snapshot should still not applied yet
+    assert_eq!(cluster.pd_client.get_pending_peers().len(), 1);
+    must_get_none(&cluster.get_engine(3), b"k1");
+
+    cluster.stop_node(nodes[2]);
+    fail::remove(fp);
+    std::thread::sleep(Duration::from_millis(100));
+    // the PeerState is Unavailable, so it will request snapshot immediately after
+    // start.
+    cluster.run_node(nodes[2]).unwrap();
+    must_get_none(&cluster.get_engine(3), b"k1");
+    std::thread::sleep(Duration::from_millis(500));
+    must_get_equal(&cluster.get_engine(3), b"k1", b"v1");
+    assert_eq!(cluster.pd_client.get_pending_peers().len(), 0);
+}
+
+fn test_non_witness_availability(fp: &str) {
+    let mut cluster = new_server_cluster(0, 3);
+    cluster.cfg.raft_store.pd_heartbeat_tick_interval = ReadableDuration::millis(100);
+    cluster.cfg.raft_store.check_peers_availability_interval = ReadableDuration::millis(20);
+    cluster.run();
+    let nodes = Vec::from_iter(cluster.get_node_ids());
+    assert_eq!(nodes.len(), 3);
+
+    let pd_client = Arc::clone(&cluster.pd_client);
+    pd_client.disable_default_operator();
+
+    let region = block_on(pd_client.get_region_by_id(1)).unwrap().unwrap();
+    let peer_on_store1 = find_peer(&region, nodes[1]).unwrap();
+    cluster.must_transfer_leader(region.get_id(), peer_on_store1.clone());
+
+    // non-witness -> witness
+    let peer_on_store3 = find_peer(&region, nodes[2]).unwrap().clone();
+    cluster.pd_client.must_switch_witnesses(
+        region.get_id(),
+        vec![peer_on_store3.get_id()],
+        vec![true],
+    );
+
+    cluster.must_put(b"k1", b"v1");
+
+    std::thread::sleep(Duration::from_millis(100));
+    must_get_none(&cluster.get_engine(3), b"k1");
+
+    fail::cfg(fp, "return").unwrap();
+
+    // witness -> non-witness
+    cluster
+        .pd_client
+        .switch_witnesses(region.get_id(), vec![peer_on_store3.get_id()], vec![false]);
+    std::thread::sleep(Duration::from_millis(500));
+    // snapshot applied
+    must_get_equal(&cluster.get_engine(3), b"k1", b"v1");
+    assert_eq!(cluster.pd_client.get_pending_peers().len(), 0);
+    fail::remove(fp);
+}
+
+// Test the case leader pulls non-witness availability when non-witness failed
+// to push the info.
+#[test]
+fn test_pull_non_witness_availability() {
+    test_non_witness_availability("ignore notify leader the peer is available");
+}
+
+// Test the case non-witness pushes its availability without leader pulling.
+#[test]
+fn test_push_non_witness_availability() {
+    test_non_witness_availability("ignore schedule check non-witness availability tick");
+}
+
+// Test the case non-witness hasn't finish applying snapshot when receives read
+// request.
+#[test]
+fn test_non_witness_replica_read() {
+    let mut cluster = new_server_cluster(0, 3);
+    cluster.cfg.raft_store.check_request_snapshot_interval = ReadableDuration::millis(20);
+    cluster.run();
+    let nodes = Vec::from_iter(cluster.get_node_ids());
+    assert_eq!(nodes.len(), 3);
+
+    let pd_client = Arc::clone(&cluster.pd_client);
+    pd_client.disable_default_operator();
+
+    cluster.must_put(b"k0", b"v0");
+
+    let region = block_on(pd_client.get_region_by_id(1)).unwrap().unwrap();
+    let peer_on_store1 = find_peer(&region, nodes[0]).unwrap().clone();
+    cluster.must_transfer_leader(region.get_id(), peer_on_store1);
+    // nonwitness -> witness
+    let peer_on_store3 = find_peer(&region, nodes[2]).unwrap().clone();
+    cluster.pd_client.must_switch_witnesses(
+        region.get_id(),
+        vec![peer_on_store3.get_id()],
+        vec![true],
+    );
+
+    // witness -> nonwitness
+    fail::cfg("ignore request snapshot", "return").unwrap();
+    cluster
+        .pd_client
+        .switch_witnesses(region.get_id(), vec![peer_on_store3.get_id()], vec![false]);
+    std::thread::sleep(Duration::from_millis(100));
+    // as we ignore request snapshot, so snapshot should still not applied yet
+
+    let mut request = new_request(
+        region.get_id(),
+        region.get_region_epoch().clone(),
+        vec![new_get_cmd(b"k0")],
+        false,
+    );
+    request.mut_header().set_peer(peer_on_store3.clone());
+    request.mut_header().set_replica_read(true);
+
+    let resp = cluster
+        .read(None, request, Duration::from_millis(100))
+        .unwrap();
+    assert_eq!(
+        resp.get_header().get_error().get_recovery_in_progress(),
+        &kvproto::errorpb::RecoveryInProgress {
+            region_id: region.get_id(),
+            ..Default::default()
+        }
+    );
+
+    // start requesting snapshot and give enough time for applying snapshot to
+    // complete
+    fail::remove("ignore request snapshot");
+    std::thread::sleep(Duration::from_millis(500));
+
+    let mut request = new_request(
+        region.get_id(),
+        region.get_region_epoch().clone(),
+        vec![new_get_cmd(b"k0")],
+        false,
+    );
+    request.mut_header().set_peer(peer_on_store3);
+    request.mut_header().set_replica_read(true);
+
+    let resp = cluster
+        .read(None, request, Duration::from_millis(100))
+        .unwrap();
+    assert_eq!(resp.get_header().has_error(), false);
 }