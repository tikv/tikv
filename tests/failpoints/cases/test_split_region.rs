// Copyright 2018 TiKV Project Authors. Licensed under Apache-2.0.

use std::{
    sync::{
        atomic::{AtomicBool, Ordering},
        mpsc, Arc, Mutex,
    },
    thread,
    time::Duration,
};

use collections::HashMap;
use engine_traits::CF_WRITE;
use grpcio::{ChannelBuilder, Environment};
use kvproto::{
    kvrpcpb::{Mutation, Op, PessimisticLockRequest, PrewriteRequest},
    metapb::Region,
    raft_serverpb::RaftMessage,
    tikvpb::TikvClient,
};
use pd_client::PdClient;
use raft::eraftpb::MessageType;
use raftstore::{
    store::{config::Config as RaftstoreConfig, util::is_vote_msg, Callback},
    Result,
};
use test_raftstore::*;
<<<<<<< HEAD
use tikv::storage::kv::SnapshotExt;
use tikv::storage::Snapshot;
use tikv_util::config::{ReadableDuration, ReadableSize};
use tikv_util::metrics::thread_spawn_wrapper;
=======
use tikv::storage::{kv::SnapshotExt, Snapshot};
use tikv_util::{
    config::{ReadableDuration, ReadableSize},
    HandyRwLock,
};
>>>>>>> aaf47d0c
use txn_types::{Key, PessimisticLock};

#[test]
fn test_follower_slow_split() {
    let mut cluster = new_node_cluster(0, 3);
    let pd_client = Arc::clone(&cluster.pd_client);
    pd_client.disable_default_operator();
    cluster.run();
    let region = cluster.get_region(b"");

    // Only need peer 1 and 3. Stop node 2 to avoid extra vote messages.
    cluster.must_transfer_leader(1, new_peer(1, 1));
    pd_client.must_remove_peer(1, new_peer(2, 2));
    cluster.stop_node(2);

    // Use a channel to retrieve start_key and end_key in pre-vote messages.
    let (range_tx, range_rx) = mpsc::channel();
    let prevote_filter = PrevoteRangeFilter {
        // Only send 1 pre-vote message to peer 3 so if peer 3 drops it,
        // it needs to start a new election.
        filter: RegionPacketFilter::new(1000, 1) // new region id is 1000
            .msg_type(MessageType::MsgRequestPreVote)
            .direction(Direction::Send)
            .allow(1),
        before: Some(Mutex::new(range_tx)),
        after: None,
    };
    cluster
        .sim
        .wl()
        .add_send_filter(1, Box::new(prevote_filter));

    // Ensure pre-vote response is really sended.
    let (tx, rx) = mpsc::channel();
    let prevote_resp_notifier = Box::new(MessageTypeNotifier::new(
        MessageType::MsgRequestPreVoteResponse,
        tx,
        Arc::from(AtomicBool::new(true)),
    ));
    cluster.sim.wl().add_send_filter(3, prevote_resp_notifier);

    // After split, pre-vote message should be sent to peer 2.
    fail::cfg("apply_before_split_1_3", "pause").unwrap();
    cluster.must_split(&region, b"k2");
    let range = range_rx.recv_timeout(Duration::from_millis(100)).unwrap();
    assert_eq!(range.0, b"");
    assert_eq!(range.1, b"k2");

    // After the follower split success, it will response to the pending vote.
    fail::cfg("apply_before_split_1_3", "off").unwrap();
    assert!(rx.recv_timeout(Duration::from_millis(100)).is_ok());
}

#[test]
fn test_split_lost_request_vote() {
    let mut cluster = new_node_cluster(0, 3);
    let pd_client = Arc::clone(&cluster.pd_client);
    pd_client.disable_default_operator();
    cluster.run();
    let region = cluster.get_region(b"");

    // Only need peer 1 and 3. Stop node 2 to avoid extra vote messages.
    cluster.must_transfer_leader(1, new_peer(1, 1));
    pd_client.must_remove_peer(1, new_peer(2, 2));
    cluster.stop_node(2);

    // Use a channel to retrieve start_key and end_key in pre-vote messages.
    let (range_tx, range_rx) = mpsc::channel();
    let (after_sent_tx, after_sent_rx) = mpsc::channel();
    let prevote_filter = PrevoteRangeFilter {
        // Only send 1 pre-vote message to peer 3 so if peer 3 drops it,
        // it needs to start a new election.
        filter: RegionPacketFilter::new(1000, 1) // new region id is 1000
            .msg_type(MessageType::MsgRequestPreVote)
            .direction(Direction::Send)
            .allow(1),
        before: Some(Mutex::new(range_tx)),
        after: Some(Mutex::new(after_sent_tx)),
    };
    cluster
        .sim
        .wl()
        .add_send_filter(1, Box::new(prevote_filter));

    // Ensure pre-vote response is really sent.
    let (tx, rx) = mpsc::channel();
    let prevote_resp_notifier = Box::new(MessageTypeNotifier::new(
        MessageType::MsgRequestPreVoteResponse,
        tx,
        Arc::from(AtomicBool::new(true)),
    ));
    cluster.sim.wl().add_send_filter(3, prevote_resp_notifier);

    // After split, pre-vote message should be sent to peer 3.
    fail::cfg("apply_after_split_1_3", "pause").unwrap();
    cluster.must_split(&region, b"k2");
    let range = range_rx.recv_timeout(Duration::from_millis(100)).unwrap();
    assert_eq!(range.0, b"");
    assert_eq!(range.1, b"k2");

    // Make sure the message has sent to peer 3.
    let _sent = after_sent_rx
        .recv_timeout(Duration::from_millis(100))
        .unwrap();

    // Make sure pre-vote is handled.
    let new_region = cluster.pd_client.get_region(b"").unwrap();
    let pending_create_peer = new_region
        .get_peers()
        .iter()
        .find(|p| p.get_store_id() == 3)
        .unwrap()
        .to_owned();
    let _ = read_on_peer(
        &mut cluster,
        pending_create_peer,
        region,
        b"k1",
        false,
        Duration::from_millis(100),
    );

    // Make sure pre-vote is cached in pending votes.
    {
        let store_meta = cluster.store_metas.get(&3).unwrap();
        let meta = store_meta.lock().unwrap();
        assert!(meta.pending_msgs.iter().any(|m| {
            m.region_id == new_region.id
                && raftstore::store::util::is_first_message(m.get_message())
        }));
    }

    // After the follower split success, it will response to the pending vote.
    fail::cfg("apply_after_split_1_3", "off").unwrap();
    assert!(rx.recv_timeout(Duration::from_millis(100)).is_ok());
}

fn gen_split_region() -> (Region, Region, Region) {
    let mut cluster = new_server_cluster(0, 2);
    let region_max_size = 50000;
    let region_split_size = 30000;
    cluster.cfg.raft_store.split_region_check_tick_interval = ReadableDuration::millis(20);
    cluster.cfg.coprocessor.region_max_size = ReadableSize(region_max_size);
    cluster.cfg.coprocessor.region_split_size = ReadableSize(region_split_size);

    let mut range = 1..;
    cluster.run();
    let pd_client = Arc::clone(&cluster.pd_client);
    let region = pd_client.get_region(b"").unwrap();
    let last_key = put_till_size(&mut cluster, region_split_size, &mut range);
    let target = pd_client.get_region(&last_key).unwrap();

    assert_eq!(region, target);

    let max_key = put_cf_till_size(&mut cluster, CF_WRITE, region_max_size, &mut range);

    let left = pd_client.get_region(b"").unwrap();
    let right = pd_client.get_region(&max_key).unwrap();
    if left == right {
        cluster.wait_region_split_max_cnt(&region, 20, 10, false);
    }

    let left = pd_client.get_region(b"").unwrap();
    let right = pd_client.get_region(&max_key).unwrap();

    (region, left, right)
}

#[test]
fn test_pause_split_when_snap_gen_will_split() {
    let is_generating_snapshot = "is_generating_snapshot";
    fail::cfg(is_generating_snapshot, "return()").unwrap();

    let (region, left, right) = gen_split_region();

    assert_ne!(left, right);
    assert_eq!(region.get_start_key(), left.get_start_key());
    assert_eq!(region.get_end_key(), right.get_end_key());

    fail::remove(is_generating_snapshot);
}

#[test]
fn test_pause_split_when_snap_gen_never_split() {
    let is_generating_snapshot = "is_generating_snapshot";
    let region_split_skip_max_count = "region_split_skip_max_count";
    fail::cfg(region_split_skip_max_count, "return()").unwrap();
    fail::cfg(is_generating_snapshot, "return()").unwrap();

    let (region, left, right) = gen_split_region();

    assert_eq!(region, left);
    assert_eq!(left, right);

    fail::remove(is_generating_snapshot);
    fail::remove(region_split_skip_max_count);
}

type FilterSender<T> = Mutex<mpsc::Sender<T>>;

// Filter prevote message and record the range.
struct PrevoteRangeFilter {
    filter: RegionPacketFilter,
    before: Option<FilterSender<(Vec<u8>, Vec<u8>)>>,
    after: Option<FilterSender<()>>,
}

impl Filter for PrevoteRangeFilter {
    fn before(&self, msgs: &mut Vec<RaftMessage>) -> Result<()> {
        self.filter.before(msgs)?;
        if let Some(msg) = msgs.iter().filter(|m| is_vote_msg(m.get_message())).last() {
            let start_key = msg.get_start_key().to_owned();
            let end_key = msg.get_end_key().to_owned();
            if let Some(before) = self.before.as_ref() {
                let tx = before.lock().unwrap();
                let _ = tx.send((start_key, end_key));
            }
        }
        Ok(())
    }
    fn after(&self, _: Result<()>) -> Result<()> {
        if let Some(after) = self.after.as_ref() {
            let tx = after.lock().unwrap();
            let _ = tx.send(());
        }
        Ok(())
    }
}

// Test if a peer is created from splitting when another initialized peer with the same
// region id has already existed. In previous implementation, it can be created and panic
// will happen because there are two initialized peer with the same region id.
#[test]
fn test_split_not_to_split_existing_region() {
    let mut cluster = new_node_cluster(0, 4);
    configure_for_merge(&mut cluster);
    cluster.cfg.raft_store.right_derive_when_split = true;
    cluster.cfg.raft_store.apply_batch_system.max_batch_size = Some(1);
    cluster.cfg.raft_store.apply_batch_system.pool_size = 2;
    let pd_client = Arc::clone(&cluster.pd_client);
    pd_client.disable_default_operator();

    let r1 = cluster.run_conf_change();
    pd_client.must_add_peer(r1, new_peer(2, 2));
    pd_client.must_add_peer(r1, new_peer(3, 3));

    let mut region_a = pd_client.get_region(b"k1").unwrap();
    // [-∞, k2), [k2, +∞)
    //    b         a
    cluster.must_split(&region_a, b"k2");

    cluster.put(b"k0", b"v0").unwrap();
    must_get_equal(&cluster.get_engine(3), b"k0", b"v0");

    let region_b = pd_client.get_region(b"k0").unwrap();
    let peer_b_1 = find_peer(&region_b, 1).cloned().unwrap();
    cluster.must_transfer_leader(region_b.get_id(), peer_b_1);

    let peer_b_3 = find_peer(&region_b, 3).cloned().unwrap();
    assert_eq!(peer_b_3.get_id(), 1003);
    let on_handle_apply_1003_fp = "on_handle_apply_1003";
    fail::cfg(on_handle_apply_1003_fp, "pause").unwrap();
    // [-∞, k1), [k1, k2), [k2, +∞)
    //    c         b          a
    cluster.must_split(&region_b, b"k1");

    pd_client.must_remove_peer(region_b.get_id(), peer_b_3);
    pd_client.must_add_peer(region_b.get_id(), new_peer(4, 4));

    let mut region_c = pd_client.get_region(b"k0").unwrap();
    let peer_c_3 = find_peer(&region_c, 3).cloned().unwrap();
    pd_client.must_remove_peer(region_c.get_id(), peer_c_3);
    pd_client.must_add_peer(region_c.get_id(), new_peer(4, 5));
    // [-∞, k2), [k2, +∞)
    //     c        a
    pd_client.must_merge(region_b.get_id(), region_c.get_id());

    region_a = pd_client.get_region(b"k2").unwrap();
    let peer_a_3 = find_peer(&region_a, 3).cloned().unwrap();
    pd_client.must_remove_peer(region_a.get_id(), peer_a_3);
    pd_client.must_add_peer(region_a.get_id(), new_peer(4, 6));
    // [-∞, +∞)
    //    c
    pd_client.must_merge(region_a.get_id(), region_c.get_id());

    region_c = pd_client.get_region(b"k1").unwrap();
    // [-∞, k2), [k2, +∞)
    //     d        c
    cluster.must_split(&region_c, b"k2");

    let peer_c_4 = find_peer(&region_c, 4).cloned().unwrap();
    pd_client.must_remove_peer(region_c.get_id(), peer_c_4);
    pd_client.must_add_peer(region_c.get_id(), new_peer(3, 7));

    cluster.put(b"k2", b"v2").unwrap();
    must_get_equal(&cluster.get_engine(3), b"k2", b"v2");

    fail::remove(on_handle_apply_1003_fp);

    // If peer_c_3 is created, `must_get_none` will fail.
    must_get_none(&cluster.get_engine(3), b"k0");
}

// Test if a peer is created from splitting when another initialized peer with the same
// region id existed before and has been destroyed now.
#[test]
fn test_split_not_to_split_existing_tombstone_region() {
    let mut cluster = new_node_cluster(0, 3);
    configure_for_merge(&mut cluster);
    cluster.cfg.raft_store.right_derive_when_split = true;
    cluster.cfg.raft_store.store_batch_system.max_batch_size = Some(1);
    cluster.cfg.raft_store.store_batch_system.pool_size = 2;
    cluster.cfg.raft_store.apply_batch_system.max_batch_size = Some(1);
    cluster.cfg.raft_store.apply_batch_system.pool_size = 2;
    let pd_client = Arc::clone(&cluster.pd_client);
    pd_client.disable_default_operator();

    fail::cfg("on_raft_gc_log_tick", "return()").unwrap();
    let r1 = cluster.run_conf_change();

    pd_client.must_add_peer(r1, new_peer(3, 3));

    assert_eq!(r1, 1);
    let before_check_snapshot_1_2_fp = "before_check_snapshot_1_2";
    fail::cfg(before_check_snapshot_1_2_fp, "pause").unwrap();
    pd_client.must_add_peer(r1, new_peer(2, 2));

    cluster.must_put(b"k1", b"v1");
    cluster.must_put(b"k2", b"v2");

    let region = pd_client.get_region(b"k1").unwrap();
    cluster.must_split(&region, b"k2");
    cluster.must_put(b"k22", b"v22");

    must_get_equal(&cluster.get_engine(2), b"k1", b"v1");

    let left = pd_client.get_region(b"k1").unwrap();
    let left_peer_2 = find_peer(&left, 2).cloned().unwrap();
    pd_client.must_remove_peer(left.get_id(), left_peer_2);
    must_get_none(&cluster.get_engine(2), b"k1");

    let on_handle_apply_2_fp = "on_handle_apply_2";
    fail::cfg("on_handle_apply_2", "pause").unwrap();

    fail::remove(before_check_snapshot_1_2_fp);

    // Wait for the logs
    sleep_ms(100);

    // If left_peer_2 can be created, dropping all msg to make it exist.
    cluster.add_send_filter(IsolationFilterFactory::new(2));
    // Also don't send check stale msg to PD
    let peer_check_stale_state_fp = "peer_check_stale_state";
    fail::cfg(peer_check_stale_state_fp, "return()").unwrap();

    fail::remove(on_handle_apply_2_fp);

    // If value of `k22` is equal to `v22`, the previous split log must be applied.
    must_get_equal(&cluster.get_engine(2), b"k22", b"v22");

    // If left_peer_2 is created, `must_get_none` will fail.
    must_get_none(&cluster.get_engine(2), b"k1");

    cluster.clear_send_filters();

    pd_client.must_add_peer(left.get_id(), new_peer(2, 4));

    must_get_equal(&cluster.get_engine(2), b"k1", b"v1");
}

// TiKV uses memory lock to control the order between spliting and creating
// new peer. This case test if tikv continues split if the peer is destroyed after
// memory lock check.
#[test]
fn test_split_continue_when_destroy_peer_after_mem_check() {
    let mut cluster = new_node_cluster(0, 3);
    configure_for_merge(&mut cluster);
    cluster.cfg.raft_store.right_derive_when_split = true;
    cluster.cfg.raft_store.store_batch_system.max_batch_size = Some(1);
    cluster.cfg.raft_store.store_batch_system.pool_size = 2;
    cluster.cfg.raft_store.apply_batch_system.max_batch_size = Some(1);
    cluster.cfg.raft_store.apply_batch_system.pool_size = 2;
    let pd_client = Arc::clone(&cluster.pd_client);
    pd_client.disable_default_operator();

    fail::cfg("on_raft_gc_log_tick", "return()").unwrap();
    let r1 = cluster.run_conf_change();

    pd_client.must_add_peer(r1, new_peer(3, 3));

    assert_eq!(r1, 1);
    let before_check_snapshot_1_2_fp = "before_check_snapshot_1_2";
    fail::cfg(before_check_snapshot_1_2_fp, "pause").unwrap();
    let before_check_snapshot_1000_2_fp = "before_check_snapshot_1000_2";
    fail::cfg(before_check_snapshot_1000_2_fp, "pause").unwrap();
    pd_client.must_add_peer(r1, new_peer(2, 2));

    cluster.must_put(b"k1", b"v1");
    cluster.must_put(b"k2", b"v2");

    let region = pd_client.get_region(b"k1").unwrap();
    cluster.must_split(&region, b"k2");
    cluster.must_put(b"k22", b"v22");

    must_get_none(&cluster.get_engine(2), b"k1");

    let left = pd_client.get_region(b"k1").unwrap();
    let left_peer_2 = find_peer(&left, 2).cloned().unwrap();
    pd_client.must_remove_peer(left.get_id(), left_peer_2);

    // Make sure it finish mem check before destorying.
    let (mem_check_tx, mem_check_rx) = crossbeam::channel::bounded(0);
    let on_handle_apply_split_2_fp = "on_handle_apply_split_2_after_mem_check";
    fail::cfg_callback(on_handle_apply_split_2_fp, move || {
        let _ = mem_check_tx.send(());
        let _ = mem_check_tx.send(());
    })
    .unwrap();

    // So region 1 will start apply snapshot and split.
    fail::remove(before_check_snapshot_1_2_fp);

    // Wait for split mem check
    mem_check_rx.recv_timeout(Duration::from_secs(3)).unwrap();

    let (destroy_tx, destroy_rx) = crossbeam::channel::bounded(0);
    fail::cfg_callback("raft_store_finish_destroy_peer", move || {
        let _ = destroy_tx.send(());
    })
    .unwrap();

    // Resum region 1000 processing and wait till it's destroyed.
    fail::remove(before_check_snapshot_1000_2_fp);
    destroy_rx.recv_timeout(Duration::from_secs(3)).unwrap();

    // If left_peer_2 can be created, dropping all msg to make it exist.
    cluster.add_send_filter(IsolationFilterFactory::new(2));
    // Also don't send check stale msg to PD
    let peer_check_stale_state_fp = "peer_check_stale_state";
    fail::cfg(peer_check_stale_state_fp, "return()").unwrap();

    // Resume split.
    fail::remove(on_handle_apply_split_2_fp);
    mem_check_rx.recv_timeout(Duration::from_secs(3)).unwrap();

    // If value of `k22` is equal to `v22`, the previous split log must be applied.
    must_get_equal(&cluster.get_engine(2), b"k22", b"v22");

    // Once it's marked split in memcheck, destroy should not write tombstone otherwise it will
    // break the region states. Hence split should continue.
    must_get_equal(&cluster.get_engine(2), b"k1", b"v1");

    cluster.clear_send_filters();
    fail::remove(peer_check_stale_state_fp);

    must_get_none(&cluster.get_engine(2), b"k1");
}

// Test if a peer can be created from splitting when another uninitialied peer with the same
// peer id has been created on this store.
#[test]
fn test_split_should_split_existing_same_uninitialied_peer() {
    let mut cluster = new_node_cluster(0, 3);
    configure_for_merge(&mut cluster);
    cluster.cfg.raft_store.right_derive_when_split = true;
    cluster.cfg.raft_store.store_batch_system.max_batch_size = Some(1);
    cluster.cfg.raft_store.store_batch_system.pool_size = 2;
    cluster.cfg.raft_store.apply_batch_system.max_batch_size = Some(1);
    cluster.cfg.raft_store.apply_batch_system.pool_size = 2;
    let pd_client = Arc::clone(&cluster.pd_client);
    pd_client.disable_default_operator();

    fail::cfg("on_raft_gc_log_tick", "return()").unwrap();
    fail::cfg("peer_check_stale_state", "return()").unwrap();

    let r1 = cluster.run_conf_change();

    pd_client.must_add_peer(r1, new_peer(3, 3));

    assert_eq!(r1, 1);

    let before_check_snapshot_1_2_fp = "before_check_snapshot_1_2";
    fail::cfg(before_check_snapshot_1_2_fp, "pause").unwrap();

    pd_client.must_add_peer(r1, new_peer(2, 2));

    cluster.must_put(b"k1", b"v1");
    cluster.must_put(b"k2", b"v2");

    let before_check_snapshot_1000_2_fp = "before_check_snapshot_1000_2";
    fail::cfg(before_check_snapshot_1000_2_fp, "pause").unwrap();

    let region = pd_client.get_region(b"k1").unwrap();
    cluster.must_split(&region, b"k2");
    let left = pd_client.get_region(b"k1").unwrap();
    assert_eq!(left.get_id(), 1000);

    cluster.must_put(b"k11", b"v11");

    // Wait for region 1000 sending heartbeat and snapshot to store 2
    sleep_ms(200);

    fail::remove(before_check_snapshot_1_2_fp);
    // peer 2 applied snapshot
    must_get_equal(&cluster.get_engine(2), b"k1", b"v1");

    fail::remove(before_check_snapshot_1000_2_fp);

    must_get_equal(&cluster.get_engine(2), b"k11", b"v11");
}

// Test if a peer can be created from splitting when another uninitialied peer with different
// peer id has been created on this store.
#[test]
fn test_split_not_to_split_existing_different_uninitialied_peer() {
    let mut cluster = new_node_cluster(0, 3);
    configure_for_merge(&mut cluster);
    cluster.cfg.raft_store.right_derive_when_split = true;
    cluster.cfg.raft_store.store_batch_system.max_batch_size = Some(1);
    cluster.cfg.raft_store.store_batch_system.pool_size = 2;
    cluster.cfg.raft_store.apply_batch_system.max_batch_size = Some(1);
    cluster.cfg.raft_store.apply_batch_system.pool_size = 2;
    let pd_client = Arc::clone(&cluster.pd_client);
    pd_client.disable_default_operator();

    fail::cfg("on_raft_gc_log_tick", "return()").unwrap();
    let r1 = cluster.run_conf_change();
    assert_eq!(r1, 1);

    cluster.must_put(b"k0", b"v0");
    pd_client.must_add_peer(r1, new_peer(3, 3));
    must_get_equal(&cluster.get_engine(3), b"k0", b"v0");

    let before_check_snapshot_1_2_fp = "before_check_snapshot_1_2";
    fail::cfg(before_check_snapshot_1_2_fp, "pause").unwrap();

    pd_client.must_add_peer(r1, new_peer(2, 2));

    cluster.must_put(b"k1", b"v1");
    cluster.must_put(b"k2", b"v2");

    // Wait for region 1 sending heartbeat and snapshot to store 2
    sleep_ms(200);

    cluster.add_send_filter(IsolationFilterFactory::new(2));

    let region = pd_client.get_region(b"k1").unwrap();
    cluster.must_split(&region, b"k2");
    let left = pd_client.get_region(b"k1").unwrap();
    assert_eq!(left.get_id(), 1000);
    let left_peer_2 = find_peer(&left, 2).cloned().unwrap();

    pd_client.must_remove_peer(left.get_id(), left_peer_2);
    pd_client.must_add_peer(left.get_id(), new_peer(2, 4));

    let before_check_snapshot_1000_2_fp = "before_check_snapshot_1000_2";
    fail::cfg(before_check_snapshot_1000_2_fp, "pause").unwrap();

    cluster.clear_send_filters();

    // Wait for region 1000 sending heartbeat and snapshot to store 2
    sleep_ms(200);

    fail::remove(before_check_snapshot_1_2_fp);

    // peer 2 applied snapshot
    must_get_equal(&cluster.get_engine(2), b"k2", b"v2");
    // But only the right part because there is a peer 4 of region 1000 on local store
    must_get_none(&cluster.get_engine(2), b"k1");

    fail::remove(before_check_snapshot_1000_2_fp);
    must_get_equal(&cluster.get_engine(2), b"k1", b"v1");
}

/// A filter that collects all snapshots.
///
/// It's different from the one in simulate_transport in three aspects:
/// 1. It will not flush the collected snapshots.
/// 2. It will not report error when collecting snapshots.
/// 3. It callers can access the collected snapshots.
pub struct CollectSnapshotFilter {
    pending_msg: Arc<Mutex<HashMap<u64, RaftMessage>>>,
    pending_count_sender: Mutex<mpsc::Sender<usize>>,
}

impl CollectSnapshotFilter {
    pub fn new(sender: mpsc::Sender<usize>) -> CollectSnapshotFilter {
        CollectSnapshotFilter {
            pending_msg: Arc::default(),
            pending_count_sender: Mutex::new(sender),
        }
    }
}

impl Filter for CollectSnapshotFilter {
    fn before(&self, msgs: &mut Vec<RaftMessage>) -> Result<()> {
        let mut to_send = vec![];
        let mut pending_msg = self.pending_msg.lock().unwrap();
        for msg in msgs.drain(..) {
            let (is_pending, from_peer_id) = {
                if msg.get_message().get_msg_type() == MessageType::MsgSnapshot {
                    let from_peer_id = msg.get_from_peer().get_id();
                    if pending_msg.contains_key(&from_peer_id) {
                        // Drop this snapshot message directly since it's from a seen peer
                        continue;
                    } else {
                        // Pile the snapshot from unseen peer
                        (true, from_peer_id)
                    }
                } else {
                    (false, 0)
                }
            };
            if is_pending {
                pending_msg.insert(from_peer_id, msg);
                let sender = self.pending_count_sender.lock().unwrap();
                sender.send(pending_msg.len()).unwrap();
            } else {
                to_send.push(msg);
            }
        }
        msgs.extend(to_send);
        check_messages(msgs)?;
        Ok(())
    }
}

/// If the uninitialized peer and split peer are fetched into one batch, and the first
/// one doesn't generate ready, the second one does, ready should not be mapped to the
/// first one.
#[test]
fn test_split_duplicated_batch() {
    let mut cluster = new_node_cluster(0, 3);
    configure_for_request_snapshot(&mut cluster);
    // Disable raft log gc in this test case.
    cluster.cfg.raft_store.raft_log_gc_tick_interval = ReadableDuration::secs(60);
    // Use one thread to make it more possible to be fetched into one batch.
    cluster.cfg.raft_store.store_batch_system.pool_size = 1;

    let pd_client = Arc::clone(&cluster.pd_client);
    // Disable default max peer count check.
    pd_client.disable_default_operator();

    let r1 = cluster.run_conf_change();
    cluster.must_put(b"k1", b"v1");
    pd_client.must_add_peer(r1, new_peer(2, 2));
    // Force peer 2 to be followers all the way.
    cluster.add_send_filter(CloneFilterFactory(
        RegionPacketFilter::new(r1, 2)
            .msg_type(MessageType::MsgRequestVote)
            .direction(Direction::Send),
    ));
    cluster.must_transfer_leader(r1, new_peer(1, 1));
    cluster.must_put(b"k3", b"v3");

    // Pile up snapshots of overlapped region ranges
    let (tx, rx) = mpsc::channel();
    let filter = CollectSnapshotFilter::new(tx);
    let pending_msgs = filter.pending_msg.clone();
    cluster.sim.wl().add_recv_filter(3, Box::new(filter));
    pd_client.must_add_peer(r1, new_peer(3, 3));
    let region = cluster.get_region(b"k1");
    // Ensure the snapshot of range ("", "") is sent and piled in filter.
    if let Err(e) = rx.recv_timeout(Duration::from_secs(1)) {
        panic!("the snapshot is not sent before split, e: {:?}", e);
    }
    // Split the region range and then there should be another snapshot for the split ranges.
    cluster.must_split(&region, b"k2");
    // Ensure second is also sent and piled in filter.
    if let Err(e) = rx.recv_timeout(Duration::from_secs(1)) {
        panic!("the snapshot is not sent before split, e: {:?}", e);
    }

    let (tx1, rx1) = mpsc::sync_channel(0);
    let tx1 = Mutex::new(tx1);
    fail::cfg_callback("on_split", move || {
        // First is for notification, second is waiting for configuration.
        let _ = tx1.lock().unwrap().send(());
        let _ = tx1.lock().unwrap().send(());
    })
    .unwrap();

    let r2 = cluster.get_region(b"k0");
    let filter_r2 = Arc::new(AtomicBool::new(true));
    // So uninitialized peer will not generate ready for response.
    cluster.add_send_filter(CloneFilterFactory(
        RegionPacketFilter::new(r2.get_id(), 3)
            .when(filter_r2.clone())
            .direction(Direction::Recv),
    ));
    // So peer can catch up logs and execute split
    cluster.add_send_filter(CloneFilterFactory(
        RegionPacketFilter::new(r1, 3)
            .msg_type(MessageType::MsgSnapshot)
            .direction(Direction::Recv),
    ));
    cluster.sim.wl().clear_recv_filters(3);
    // Start applying snapshot in source peer.
    for (peer_id, msg) in pending_msgs.lock().unwrap().iter() {
        if *peer_id < 1000 {
            cluster.sim.wl().send_raft_msg(msg.clone()).unwrap();
        }
    }

    let (tx2, rx2) = mpsc::sync_channel(0);
    // r1 has split.
    rx1.recv_timeout(Duration::from_secs(3)).unwrap();
    // Notify uninitialized peer to be ready be fetched at next try.
    for (peer_id, msg) in pending_msgs.lock().unwrap().iter() {
        if *peer_id >= 1000 {
            cluster.sim.wl().send_raft_msg(msg.clone()).unwrap();
        }
    }
    let tx2 = Mutex::new(tx2);
    fail::cfg_callback("after_split", move || {
        // First is for notification, second is waiting for configuration.
        let _ = tx2.lock().unwrap().send(());
        let _ = tx2.lock().unwrap().send(());
    })
    .unwrap();
    // Resume on_split hook.
    rx1.recv_timeout(Duration::from_secs(3)).unwrap();
    // Pause at the end of on_split.
    rx2.recv_timeout(Duration::from_secs(3)).unwrap();
    // New peer is generated, no need to filter any more.
    filter_r2.store(false, Ordering::SeqCst);
    // Force generating new messages so split peer will be notified and ready to
    // be fetched at next try.
    cluster.must_put(b"k11", b"v11");
    // Exit on_split hook.
    rx2.recv_timeout(Duration::from_secs(3)).unwrap();
    must_get_equal(&cluster.get_engine(3), b"k11", b"v11");
}

/// We depend on split-check task to update approximate size of region even if this region does not
/// need to split.
#[test]
fn test_report_approximate_size_after_split_check() {
    let mut cluster = new_server_cluster(0, 3);
    cluster.cfg.raft_store = RaftstoreConfig::default();
    cluster.cfg.raft_store.pd_heartbeat_tick_interval = ReadableDuration::millis(100);
    cluster.cfg.raft_store.split_region_check_tick_interval = ReadableDuration::millis(100);
    cluster.cfg.raft_store.region_split_check_diff = ReadableSize::kb(64);
    cluster.cfg.raft_store.raft_base_tick_interval = ReadableDuration::millis(50);
    cluster.cfg.raft_store.raft_store_max_leader_lease = ReadableDuration::millis(300);
    cluster.run();
    cluster.must_put_cf("write", b"k0", b"k1");
    let region_id = cluster.get_region_id(b"k0");
    let approximate_size = cluster
        .pd_client
        .get_region_approximate_size(region_id)
        .unwrap_or_default();
    let approximate_keys = cluster
        .pd_client
        .get_region_approximate_keys(region_id)
        .unwrap_or_default();
    // It's either 0 for uninialized or 1 for 0.
    assert!(
        approximate_size <= 1 && approximate_keys <= 1,
        "{} {}",
        approximate_size,
        approximate_keys,
    );
    let (tx, rx) = mpsc::channel();
    let tx = Arc::new(Mutex::new(tx));

    fail::cfg_callback("on_split_region_check_tick", move || {
        // notify split region tick
        let _ = tx.lock().unwrap().send(());
        let tx1 = tx.clone();
        fail::cfg_callback("on_approximate_region_size", move || {
            // notify split check finished
            let _ = tx1.lock().unwrap().send(());
            let tx2 = tx1.clone();
            fail::cfg_callback("test_raftstore::pd::region_heartbeat", move || {
                // notify heartbeat region
                let _ = tx2.lock().unwrap().send(());
            })
            .unwrap();
        })
        .unwrap();
    })
    .unwrap();
    let value = vec![1_u8; 8096];
    for i in 0..10 {
        let mut reqs = vec![];
        for j in 0..10 {
            let k = format!("k{}", i * 10 + j);
            reqs.push(new_put_cf_cmd("write", k.as_bytes(), &value));
        }
        cluster.batch_put("k100".as_bytes(), reqs).unwrap();
    }
    rx.recv().unwrap();
    fail::remove("on_split_region_check_tick");
    rx.recv().unwrap();
    fail::remove("on_approximate_region_size");
    rx.recv().unwrap();
    fail::remove("test_raftstore::pd::region_heartbeat");
    let size = cluster
        .pd_client
        .get_region_approximate_size(region_id)
        .unwrap_or_default();
    // The region does not split, but it still refreshes the approximate_size.
    let region_number = cluster.pd_client.get_regions_number();
    assert_eq!(region_number, 1);
    assert!(size > approximate_size);
}

#[test]
fn test_split_with_concurrent_pessimistic_locking() {
    let mut cluster = new_server_cluster(0, 2);
    cluster.cfg.pessimistic_txn.pipelined = true;
    cluster.cfg.pessimistic_txn.in_memory = true;
    let pd_client = Arc::clone(&cluster.pd_client);
    pd_client.disable_default_operator();

    cluster.run();

    cluster.must_transfer_leader(1, new_peer(1, 1));

    let addr = cluster.sim.rl().get_addr(1);
    let env = Arc::new(Environment::new(1));
    let channel = ChannelBuilder::new(env).connect(&addr);
    let client = TikvClient::new(channel);

    let mut mutation = Mutation::default();
    mutation.set_op(Op::PessimisticLock);
    mutation.key = b"key".to_vec();
    let mut req = PessimisticLockRequest::default();
    req.set_context(cluster.get_ctx(b"key"));
    req.set_mutations(vec![mutation].into());
    req.set_start_version(10);
    req.set_for_update_ts(10);
    req.set_primary_lock(b"key".to_vec());

    // 1. Locking happens when split invalidates in-memory pessimistic locks.
    // The pessimistic lock request has to fallback to propose locks. It should find
    // that the epoch has changed.
    fail::cfg("on_split_invalidate_locks", "pause").unwrap();
    cluster.split_region(&cluster.get_region(b"key"), b"a", Callback::None);
    thread::sleep(Duration::from_millis(300));

    let client2 = client.clone();
    let req2 = req.clone();
    let res = thread_spawn_wrapper(move || client2.kv_pessimistic_lock(&req2).unwrap());
    thread::sleep(Duration::from_millis(200));
    fail::remove("on_split_invalidate_locks");
    let resp = res.join().unwrap();
    assert!(resp.get_region_error().has_epoch_not_match(), "{:?}", resp);

    // 2. Locking happens when split has finished
    // It needs to be rejected due to incorrect epoch, otherwise the lock may be written to the wrong region.
    fail::cfg("txn_before_process_write", "pause").unwrap();
    req.set_context(cluster.get_ctx(b"key"));
    let res = thread_spawn_wrapper(move || client.kv_pessimistic_lock(&req).unwrap());
    thread::sleep(Duration::from_millis(200));

    cluster.split_region(&cluster.get_region(b"key"), b"b", Callback::None);
    thread::sleep(Duration::from_millis(300));

    fail::remove("txn_before_process_write");
    let resp = res.join().unwrap();
    assert!(resp.get_region_error().has_epoch_not_match(), "{:?}", resp);
}

#[test]
fn test_split_pessimistic_locks_with_concurrent_prewrite() {
    let mut cluster = new_server_cluster(0, 2);
    cluster.cfg.pessimistic_txn.pipelined = true;
    cluster.cfg.pessimistic_txn.in_memory = true;
    let pd_client = Arc::clone(&cluster.pd_client);
    pd_client.disable_default_operator();

    cluster.run();

    cluster.must_transfer_leader(1, new_peer(1, 1));

    let addr = cluster.sim.rl().get_addr(1);
    let env = Arc::new(Environment::new(1));
    let channel = ChannelBuilder::new(env).connect(&addr);
    let client = TikvClient::new(channel);

    let mut mutation = Mutation::default();
    mutation.set_op(Op::Put);
    mutation.set_key(b"a".to_vec());
    mutation.set_value(b"v".to_vec());
    let mut req = PrewriteRequest::default();
    req.set_context(cluster.get_ctx(b"a"));
    req.set_mutations(vec![mutation].into());
    req.set_try_one_pc(true);
    req.set_start_version(20);
    req.set_primary_lock(b"a".to_vec());
    let resp = client.kv_prewrite(&req).unwrap();
    let commit_ts = resp.one_pc_commit_ts;

    let txn_ext = cluster
        .must_get_snapshot_of_region(1)
        .ext()
        .get_txn_ext()
        .unwrap()
        .clone();
    let lock_a = PessimisticLock {
        primary: b"a".to_vec().into_boxed_slice(),
        start_ts: 10.into(),
        ttl: 3000,
        for_update_ts: (commit_ts + 10).into(),
        min_commit_ts: (commit_ts + 10).into(),
    };
    let lock_c = PessimisticLock {
        primary: b"c".to_vec().into_boxed_slice(),
        start_ts: 15.into(),
        ttl: 3000,
        for_update_ts: (commit_ts + 10).into(),
        min_commit_ts: (commit_ts + 10).into(),
    };
    {
        let mut locks = txn_ext.pessimistic_locks.write();
        assert!(
            locks
                .insert(vec![
                    (Key::from_raw(b"a"), lock_a),
                    (Key::from_raw(b"c"), lock_c)
                ])
                .is_ok()
        );
    }

    let mut mutation = Mutation::default();
    mutation.set_op(Op::Put);
    mutation.set_key(b"a".to_vec());
    mutation.set_value(b"v2".to_vec());
    let mut req = PrewriteRequest::default();
    req.set_context(cluster.get_ctx(b"a"));
    req.set_mutations(vec![mutation].into());
    req.set_is_pessimistic_lock(vec![true]);
    req.set_start_version(10);
    req.set_for_update_ts(commit_ts + 20);
    req.set_primary_lock(b"a".to_vec());

    // First let prewrite get snapshot
    fail::cfg("txn_before_process_write", "pause").unwrap();
    let resp = thread_spawn_wrapper(move || client.kv_prewrite(&req).unwrap());
    thread::sleep(Duration::from_millis(150));

    // In the meantime, split region.
    fail::cfg("on_split_invalidate_locks", "pause").unwrap();
    cluster.split_region(&cluster.get_region(b"key"), b"a", Callback::None);
    thread::sleep(Duration::from_millis(300));

    // PrewriteResponse should contain an EpochNotMatch instead of PessimisticLockNotFound.
    fail::remove("txn_before_process_write");
    let resp = resp.join().unwrap();
    assert!(resp.get_region_error().has_epoch_not_match(), "{:?}", resp);
}<|MERGE_RESOLUTION|>--- conflicted
+++ resolved
@@ -25,18 +25,12 @@
     Result,
 };
 use test_raftstore::*;
-<<<<<<< HEAD
-use tikv::storage::kv::SnapshotExt;
-use tikv::storage::Snapshot;
-use tikv_util::config::{ReadableDuration, ReadableSize};
-use tikv_util::metrics::thread_spawn_wrapper;
-=======
 use tikv::storage::{kv::SnapshotExt, Snapshot};
 use tikv_util::{
     config::{ReadableDuration, ReadableSize},
+    metrics::thread_spawn_wrapper,
     HandyRwLock,
 };
->>>>>>> aaf47d0c
 use txn_types::{Key, PessimisticLock};
 
 #[test]
