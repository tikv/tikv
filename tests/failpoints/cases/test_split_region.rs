// Copyright 2018 TiKV Project Authors. Licensed under Apache-2.0.

use std::{
    sync::{
        atomic::{AtomicBool, Ordering},
        mpsc, Arc, Mutex,
    },
    thread,
    time::Duration,
};

use collections::HashMap;
use engine_traits::CF_WRITE;
use grpcio::{ChannelBuilder, Environment};
use kvproto::{
    kvrpcpb::{Mutation, Op, PessimisticLockRequest, PrewriteRequest},
    metapb::Region,
    raft_serverpb::RaftMessage,
    tikvpb::TikvClient,
};
use pd_client::PdClient;
use raft::eraftpb::MessageType;
use raftstore::{
    store::{config::Config as RaftstoreConfig, util::is_vote_msg, Callback, PeerMsg},
    Result,
};
use test_raftstore::*;
use tikv::storage::{kv::SnapshotExt, Snapshot};
use tikv_util::{
    config::{ReadableDuration, ReadableSize},
    HandyRwLock,
};
use txn_types::{Key, PessimisticLock};

#[test]
fn test_follower_slow_split() {
    let mut cluster = new_node_cluster(0, 3);
    let pd_client = Arc::clone(&cluster.pd_client);
    pd_client.disable_default_operator();
    cluster.run();
    let region = cluster.get_region(b"");

    // Only need peer 1 and 3. Stop node 2 to avoid extra vote messages.
    cluster.must_transfer_leader(1, new_peer(1, 1));
    pd_client.must_remove_peer(1, new_peer(2, 2));
    cluster.stop_node(2);

    // Use a channel to retrieve start_key and end_key in pre-vote messages.
    let (range_tx, range_rx) = mpsc::channel();
    let prevote_filter = PrevoteRangeFilter {
        // Only send 1 pre-vote message to peer 3 so if peer 3 drops it,
        // it needs to start a new election.
        filter: RegionPacketFilter::new(1000, 1) // new region id is 1000
            .msg_type(MessageType::MsgRequestPreVote)
            .direction(Direction::Send)
            .allow(1),
        before: Some(Mutex::new(range_tx)),
        after: None,
    };
    cluster
        .sim
        .wl()
        .add_send_filter(1, Box::new(prevote_filter));

    // Ensure pre-vote response is really sended.
    let (tx, rx) = mpsc::channel();
    let prevote_resp_notifier = Box::new(MessageTypeNotifier::new(
        MessageType::MsgRequestPreVoteResponse,
        tx,
        Arc::from(AtomicBool::new(true)),
    ));
    cluster.sim.wl().add_send_filter(3, prevote_resp_notifier);

    // After split, pre-vote message should be sent to peer 2.
    fail::cfg("apply_before_split_1_3", "pause").unwrap();
    cluster.must_split(&region, b"k2");
    let range = range_rx.recv_timeout(Duration::from_millis(100)).unwrap();
    assert_eq!(range.0, b"");
    assert_eq!(range.1, b"k2");

    // After the follower split success, it will response to the pending vote.
    fail::cfg("apply_before_split_1_3", "off").unwrap();
    assert!(rx.recv_timeout(Duration::from_millis(100)).is_ok());
}

#[test]
fn test_split_lost_request_vote() {
    let mut cluster = new_node_cluster(0, 3);
    let pd_client = Arc::clone(&cluster.pd_client);
    pd_client.disable_default_operator();
    cluster.run();
    let region = cluster.get_region(b"");

    // Only need peer 1 and 3. Stop node 2 to avoid extra vote messages.
    cluster.must_transfer_leader(1, new_peer(1, 1));
    pd_client.must_remove_peer(1, new_peer(2, 2));
    cluster.stop_node(2);

    // Use a channel to retrieve start_key and end_key in pre-vote messages.
    let (range_tx, range_rx) = mpsc::channel();
    let (after_sent_tx, after_sent_rx) = mpsc::channel();
    let prevote_filter = PrevoteRangeFilter {
        // Only send 1 pre-vote message to peer 3 so if peer 3 drops it,
        // it needs to start a new election.
        filter: RegionPacketFilter::new(1000, 1) // new region id is 1000
            .msg_type(MessageType::MsgRequestPreVote)
            .direction(Direction::Send)
            .allow(1),
        before: Some(Mutex::new(range_tx)),
        after: Some(Mutex::new(after_sent_tx)),
    };
    cluster
        .sim
        .wl()
        .add_send_filter(1, Box::new(prevote_filter));

    // Ensure pre-vote response is really sent.
    let (tx, rx) = mpsc::channel();
    let prevote_resp_notifier = Box::new(MessageTypeNotifier::new(
        MessageType::MsgRequestPreVoteResponse,
        tx,
        Arc::from(AtomicBool::new(true)),
    ));
    cluster.sim.wl().add_send_filter(3, prevote_resp_notifier);

    // After split, pre-vote message should be sent to peer 3.
    fail::cfg("apply_after_split_1_3", "pause").unwrap();
    cluster.must_split(&region, b"k2");
    let range = range_rx.recv_timeout(Duration::from_millis(100)).unwrap();
    assert_eq!(range.0, b"");
    assert_eq!(range.1, b"k2");

    // Make sure the message has sent to peer 3.
    let _sent = after_sent_rx
        .recv_timeout(Duration::from_millis(100))
        .unwrap();

    // Make sure pre-vote is handled.
    let new_region = cluster.pd_client.get_region(b"").unwrap();
    let pending_create_peer = new_region
        .get_peers()
        .iter()
        .find(|p| p.get_store_id() == 3)
        .unwrap()
        .to_owned();
    let _ = read_on_peer(
        &mut cluster,
        pending_create_peer,
        region,
        b"k1",
        false,
        Duration::from_millis(100),
    );

    // Make sure pre-vote is cached in pending votes.
    {
        let store_meta = cluster.store_metas.get(&3).unwrap();
        let meta = store_meta.lock().unwrap();
        assert!(meta.pending_msgs.iter().any(|m| {
            m.region_id == new_region.id
                && raftstore::store::util::is_first_message(m.get_message())
        }));
    }

    // After the follower split success, it will response to the pending vote.
    fail::cfg("apply_after_split_1_3", "off").unwrap();
    assert!(rx.recv_timeout(Duration::from_millis(100)).is_ok());
}

fn gen_split_region() -> (Region, Region, Region) {
    let mut cluster = new_server_cluster(0, 2);
    let region_max_size = 50000;
    let region_split_size = 30000;
    cluster.cfg.raft_store.split_region_check_tick_interval = ReadableDuration::millis(20);
    cluster.cfg.coprocessor.region_max_size = Some(ReadableSize(region_max_size));
    cluster.cfg.coprocessor.region_split_size = ReadableSize(region_split_size);

    let mut range = 1..;
    cluster.run();
    let pd_client = Arc::clone(&cluster.pd_client);
    let region = pd_client.get_region(b"").unwrap();
    let last_key = put_till_size(&mut cluster, region_split_size, &mut range);
    let target = pd_client.get_region(&last_key).unwrap();

    assert_eq!(region, target);

    let max_key = put_cf_till_size(&mut cluster, CF_WRITE, region_max_size, &mut range);

    let left = pd_client.get_region(b"").unwrap();
    let right = pd_client.get_region(&max_key).unwrap();
    if left == right {
        cluster.wait_region_split_max_cnt(&region, 20, 10, false);
    }

    let left = pd_client.get_region(b"").unwrap();
    let right = pd_client.get_region(&max_key).unwrap();

    (region, left, right)
}

#[test]
fn test_pause_split_when_snap_gen_will_split() {
    let is_generating_snapshot = "is_generating_snapshot";
    fail::cfg(is_generating_snapshot, "return()").unwrap();

    let (region, left, right) = gen_split_region();

    assert_ne!(left, right);
    assert_eq!(region.get_start_key(), left.get_start_key());
    assert_eq!(region.get_end_key(), right.get_end_key());

    fail::remove(is_generating_snapshot);
}

#[test]
fn test_pause_split_when_snap_gen_never_split() {
    let is_generating_snapshot = "is_generating_snapshot";
    let region_split_skip_max_count = "region_split_skip_max_count";
    fail::cfg(region_split_skip_max_count, "return()").unwrap();
    fail::cfg(is_generating_snapshot, "return()").unwrap();

    let (region, left, right) = gen_split_region();

    assert_eq!(region, left);
    assert_eq!(left, right);

    fail::remove(is_generating_snapshot);
    fail::remove(region_split_skip_max_count);
}

type FilterSender<T> = Mutex<mpsc::Sender<T>>;

// Filter prevote message and record the range.
struct PrevoteRangeFilter {
    filter: RegionPacketFilter,
    before: Option<FilterSender<(Vec<u8>, Vec<u8>)>>,
    after: Option<FilterSender<()>>,
}

impl Filter for PrevoteRangeFilter {
    fn before(&self, msgs: &mut Vec<RaftMessage>) -> Result<()> {
        self.filter.before(msgs)?;
        if let Some(msg) = msgs.iter().filter(|m| is_vote_msg(m.get_message())).last() {
            let start_key = msg.get_start_key().to_owned();
            let end_key = msg.get_end_key().to_owned();
            if let Some(before) = self.before.as_ref() {
                let tx = before.lock().unwrap();
                let _ = tx.send((start_key, end_key));
            }
        }
        Ok(())
    }
    fn after(&self, _: Result<()>) -> Result<()> {
        if let Some(after) = self.after.as_ref() {
            let tx = after.lock().unwrap();
            let _ = tx.send(());
        }
        Ok(())
    }
}

// Test if a peer is created from splitting when another initialized peer with the same
// region id has already existed. In previous implementation, it can be created and panic
// will happen because there are two initialized peer with the same region id.
#[test]
fn test_split_not_to_split_existing_region() {
    let mut cluster = new_node_cluster(0, 4);
    configure_for_merge(&mut cluster);
    cluster.cfg.raft_store.right_derive_when_split = true;
    cluster.cfg.raft_store.apply_batch_system.max_batch_size = Some(1);
    cluster.cfg.raft_store.apply_batch_system.pool_size = 2;
    let pd_client = Arc::clone(&cluster.pd_client);
    pd_client.disable_default_operator();

    let r1 = cluster.run_conf_change();
    pd_client.must_add_peer(r1, new_peer(2, 2));
    pd_client.must_add_peer(r1, new_peer(3, 3));

    let mut region_a = pd_client.get_region(b"k1").unwrap();
    // [-∞, k2), [k2, +∞)
    //    b         a
    cluster.must_split(&region_a, b"k2");

    cluster.put(b"k0", b"v0").unwrap();
    must_get_equal(&cluster.get_engine(3), b"k0", b"v0");

    let region_b = pd_client.get_region(b"k0").unwrap();
    let peer_b_1 = find_peer(&region_b, 1).cloned().unwrap();
    cluster.must_transfer_leader(region_b.get_id(), peer_b_1);

    let peer_b_3 = find_peer(&region_b, 3).cloned().unwrap();
    assert_eq!(peer_b_3.get_id(), 1003);
    let on_handle_apply_1003_fp = "on_handle_apply_1003";
    fail::cfg(on_handle_apply_1003_fp, "pause").unwrap();
    // [-∞, k1), [k1, k2), [k2, +∞)
    //    c         b          a
    cluster.must_split(&region_b, b"k1");

    pd_client.must_remove_peer(region_b.get_id(), peer_b_3);
    pd_client.must_add_peer(region_b.get_id(), new_peer(4, 4));

    let mut region_c = pd_client.get_region(b"k0").unwrap();
    let peer_c_3 = find_peer(&region_c, 3).cloned().unwrap();
    pd_client.must_remove_peer(region_c.get_id(), peer_c_3);
    pd_client.must_add_peer(region_c.get_id(), new_peer(4, 5));
    // [-∞, k2), [k2, +∞)
    //     c        a
    pd_client.must_merge(region_b.get_id(), region_c.get_id());

    region_a = pd_client.get_region(b"k2").unwrap();
    let peer_a_3 = find_peer(&region_a, 3).cloned().unwrap();
    pd_client.must_remove_peer(region_a.get_id(), peer_a_3);
    pd_client.must_add_peer(region_a.get_id(), new_peer(4, 6));
    // [-∞, +∞)
    //    c
    pd_client.must_merge(region_a.get_id(), region_c.get_id());

    region_c = pd_client.get_region(b"k1").unwrap();
    // [-∞, k2), [k2, +∞)
    //     d        c
    cluster.must_split(&region_c, b"k2");

    let peer_c_4 = find_peer(&region_c, 4).cloned().unwrap();
    pd_client.must_remove_peer(region_c.get_id(), peer_c_4);
    pd_client.must_add_peer(region_c.get_id(), new_peer(3, 7));

    cluster.put(b"k2", b"v2").unwrap();
    must_get_equal(&cluster.get_engine(3), b"k2", b"v2");

    fail::remove(on_handle_apply_1003_fp);

    // If peer_c_3 is created, `must_get_none` will fail.
    must_get_none(&cluster.get_engine(3), b"k0");
}

// Test if a peer is created from splitting when another initialized peer with the same
// region id existed before and has been destroyed now.
#[test]
fn test_split_not_to_split_existing_tombstone_region() {
    let mut cluster = new_node_cluster(0, 3);
    configure_for_merge(&mut cluster);
    cluster.cfg.raft_store.right_derive_when_split = true;
    cluster.cfg.raft_store.store_batch_system.max_batch_size = Some(1);
    cluster.cfg.raft_store.store_batch_system.pool_size = 2;
    cluster.cfg.raft_store.apply_batch_system.max_batch_size = Some(1);
    cluster.cfg.raft_store.apply_batch_system.pool_size = 2;
    let pd_client = Arc::clone(&cluster.pd_client);
    pd_client.disable_default_operator();

    fail::cfg("on_raft_gc_log_tick", "return()").unwrap();
    let r1 = cluster.run_conf_change();

    pd_client.must_add_peer(r1, new_peer(3, 3));

    assert_eq!(r1, 1);
    let before_check_snapshot_1_2_fp = "before_check_snapshot_1_2";
    fail::cfg(before_check_snapshot_1_2_fp, "pause").unwrap();
    pd_client.must_add_peer(r1, new_peer(2, 2));

    cluster.must_put(b"k1", b"v1");
    cluster.must_put(b"k2", b"v2");

    let region = pd_client.get_region(b"k1").unwrap();
    cluster.must_split(&region, b"k2");
    cluster.must_put(b"k22", b"v22");

    must_get_equal(&cluster.get_engine(2), b"k1", b"v1");

    let left = pd_client.get_region(b"k1").unwrap();
    let left_peer_2 = find_peer(&left, 2).cloned().unwrap();
    pd_client.must_remove_peer(left.get_id(), left_peer_2);
    must_get_none(&cluster.get_engine(2), b"k1");

    let on_handle_apply_2_fp = "on_handle_apply_2";
    fail::cfg("on_handle_apply_2", "pause").unwrap();

    fail::remove(before_check_snapshot_1_2_fp);

    // Wait for the logs
    sleep_ms(100);

    // If left_peer_2 can be created, dropping all msg to make it exist.
    cluster.add_send_filter(IsolationFilterFactory::new(2));
    // Also don't send check stale msg to PD
    let peer_check_stale_state_fp = "peer_check_stale_state";
    fail::cfg(peer_check_stale_state_fp, "return()").unwrap();

    fail::remove(on_handle_apply_2_fp);

    // If value of `k22` is equal to `v22`, the previous split log must be applied.
    must_get_equal(&cluster.get_engine(2), b"k22", b"v22");

    // If left_peer_2 is created, `must_get_none` will fail.
    must_get_none(&cluster.get_engine(2), b"k1");

    cluster.clear_send_filters();

    pd_client.must_add_peer(left.get_id(), new_peer(2, 4));

    must_get_equal(&cluster.get_engine(2), b"k1", b"v1");
}

// TiKV uses memory lock to control the order between spliting and creating
// new peer. This case test if tikv continues split if the peer is destroyed after
// memory lock check.
#[test]
fn test_split_continue_when_destroy_peer_after_mem_check() {
    let mut cluster = new_node_cluster(0, 3);
    configure_for_merge(&mut cluster);
    cluster.cfg.raft_store.right_derive_when_split = true;
    cluster.cfg.raft_store.store_batch_system.max_batch_size = Some(1);
    cluster.cfg.raft_store.store_batch_system.pool_size = 2;
    cluster.cfg.raft_store.apply_batch_system.max_batch_size = Some(1);
    cluster.cfg.raft_store.apply_batch_system.pool_size = 2;
    let pd_client = Arc::clone(&cluster.pd_client);
    pd_client.disable_default_operator();

    fail::cfg("on_raft_gc_log_tick", "return()").unwrap();
    let r1 = cluster.run_conf_change();

    pd_client.must_add_peer(r1, new_peer(3, 3));

    assert_eq!(r1, 1);
    let before_check_snapshot_1_2_fp = "before_check_snapshot_1_2";
    fail::cfg(before_check_snapshot_1_2_fp, "pause").unwrap();
    let before_check_snapshot_1000_2_fp = "before_check_snapshot_1000_2";
    fail::cfg(before_check_snapshot_1000_2_fp, "pause").unwrap();
    pd_client.must_add_peer(r1, new_peer(2, 2));

    cluster.must_put(b"k1", b"v1");
    cluster.must_put(b"k2", b"v2");

    let region = pd_client.get_region(b"k1").unwrap();
    cluster.must_split(&region, b"k2");
    cluster.must_put(b"k22", b"v22");

    must_get_none(&cluster.get_engine(2), b"k1");

    let left = pd_client.get_region(b"k1").unwrap();
    let left_peer_2 = find_peer(&left, 2).cloned().unwrap();
    pd_client.must_remove_peer(left.get_id(), left_peer_2);

    // Make sure it finish mem check before destorying.
    let (mem_check_tx, mem_check_rx) = crossbeam::channel::bounded(0);
    let on_handle_apply_split_2_fp = "on_handle_apply_split_2_after_mem_check";
    fail::cfg_callback(on_handle_apply_split_2_fp, move || {
        let _ = mem_check_tx.send(());
        let _ = mem_check_tx.send(());
    })
    .unwrap();

    // So region 1 will start apply snapshot and split.
    fail::remove(before_check_snapshot_1_2_fp);

    // Wait for split mem check
    mem_check_rx.recv_timeout(Duration::from_secs(3)).unwrap();

    let (destroy_tx, destroy_rx) = crossbeam::channel::bounded(0);
    fail::cfg_callback("raft_store_finish_destroy_peer", move || {
        let _ = destroy_tx.send(());
    })
    .unwrap();

    // Resum region 1000 processing and wait till it's destroyed.
    fail::remove(before_check_snapshot_1000_2_fp);
    destroy_rx.recv_timeout(Duration::from_secs(3)).unwrap();

    // If left_peer_2 can be created, dropping all msg to make it exist.
    cluster.add_send_filter(IsolationFilterFactory::new(2));
    // Also don't send check stale msg to PD
    let peer_check_stale_state_fp = "peer_check_stale_state";
    fail::cfg(peer_check_stale_state_fp, "return()").unwrap();

    // Resume split.
    fail::remove(on_handle_apply_split_2_fp);
    mem_check_rx.recv_timeout(Duration::from_secs(3)).unwrap();

    // If value of `k22` is equal to `v22`, the previous split log must be applied.
    must_get_equal(&cluster.get_engine(2), b"k22", b"v22");

    // Once it's marked split in memcheck, destroy should not write tombstone otherwise it will
    // break the region states. Hence split should continue.
    must_get_equal(&cluster.get_engine(2), b"k1", b"v1");

    cluster.clear_send_filters();
    fail::remove(peer_check_stale_state_fp);

    must_get_none(&cluster.get_engine(2), b"k1");
}

// Test if a peer can be created from splitting when another uninitialied peer with the same
// peer id has been created on this store.
#[test]
fn test_split_should_split_existing_same_uninitialied_peer() {
    let mut cluster = new_node_cluster(0, 3);
    configure_for_merge(&mut cluster);
    cluster.cfg.raft_store.right_derive_when_split = true;
    cluster.cfg.raft_store.store_batch_system.max_batch_size = Some(1);
    cluster.cfg.raft_store.store_batch_system.pool_size = 2;
    cluster.cfg.raft_store.apply_batch_system.max_batch_size = Some(1);
    cluster.cfg.raft_store.apply_batch_system.pool_size = 2;
    let pd_client = Arc::clone(&cluster.pd_client);
    pd_client.disable_default_operator();

    fail::cfg("on_raft_gc_log_tick", "return()").unwrap();
    fail::cfg("peer_check_stale_state", "return()").unwrap();

    let r1 = cluster.run_conf_change();

    pd_client.must_add_peer(r1, new_peer(3, 3));

    assert_eq!(r1, 1);

    let before_check_snapshot_1_2_fp = "before_check_snapshot_1_2";
    fail::cfg(before_check_snapshot_1_2_fp, "pause").unwrap();

    pd_client.must_add_peer(r1, new_peer(2, 2));

    cluster.must_put(b"k1", b"v1");
    cluster.must_put(b"k2", b"v2");

    let before_check_snapshot_1000_2_fp = "before_check_snapshot_1000_2";
    fail::cfg(before_check_snapshot_1000_2_fp, "pause").unwrap();

    let region = pd_client.get_region(b"k1").unwrap();
    cluster.must_split(&region, b"k2");
    let left = pd_client.get_region(b"k1").unwrap();
    assert_eq!(left.get_id(), 1000);

    cluster.must_put(b"k11", b"v11");

    // Wait for region 1000 sending heartbeat and snapshot to store 2
    sleep_ms(200);

    fail::remove(before_check_snapshot_1_2_fp);
    // peer 2 applied snapshot
    must_get_equal(&cluster.get_engine(2), b"k1", b"v1");

    fail::remove(before_check_snapshot_1000_2_fp);

    must_get_equal(&cluster.get_engine(2), b"k11", b"v11");
}

// Test if a peer can be created from splitting when another uninitialied peer with different
// peer id has been created on this store.
#[test]
fn test_split_not_to_split_existing_different_uninitialied_peer() {
    let mut cluster = new_node_cluster(0, 3);
    configure_for_merge(&mut cluster);
    cluster.cfg.raft_store.right_derive_when_split = true;
    cluster.cfg.raft_store.store_batch_system.max_batch_size = Some(1);
    cluster.cfg.raft_store.store_batch_system.pool_size = 2;
    cluster.cfg.raft_store.apply_batch_system.max_batch_size = Some(1);
    cluster.cfg.raft_store.apply_batch_system.pool_size = 2;
    let pd_client = Arc::clone(&cluster.pd_client);
    pd_client.disable_default_operator();

    fail::cfg("on_raft_gc_log_tick", "return()").unwrap();
    let r1 = cluster.run_conf_change();
    assert_eq!(r1, 1);

    cluster.must_put(b"k0", b"v0");
    pd_client.must_add_peer(r1, new_peer(3, 3));
    must_get_equal(&cluster.get_engine(3), b"k0", b"v0");

    let before_check_snapshot_1_2_fp = "before_check_snapshot_1_2";
    fail::cfg(before_check_snapshot_1_2_fp, "pause").unwrap();

    pd_client.must_add_peer(r1, new_peer(2, 2));

    cluster.must_put(b"k1", b"v1");
    cluster.must_put(b"k2", b"v2");

    // Wait for region 1 sending heartbeat and snapshot to store 2
    sleep_ms(200);

    cluster.add_send_filter(IsolationFilterFactory::new(2));

    let region = pd_client.get_region(b"k1").unwrap();
    cluster.must_split(&region, b"k2");
    let left = pd_client.get_region(b"k1").unwrap();
    assert_eq!(left.get_id(), 1000);
    let left_peer_2 = find_peer(&left, 2).cloned().unwrap();

    pd_client.must_remove_peer(left.get_id(), left_peer_2);
    pd_client.must_add_peer(left.get_id(), new_peer(2, 4));

    let before_check_snapshot_1000_2_fp = "before_check_snapshot_1000_2";
    fail::cfg(before_check_snapshot_1000_2_fp, "pause").unwrap();

    cluster.clear_send_filters();

    // Wait for region 1000 sending heartbeat and snapshot to store 2
    sleep_ms(200);

    fail::remove(before_check_snapshot_1_2_fp);

    // peer 2 applied snapshot
    must_get_equal(&cluster.get_engine(2), b"k2", b"v2");
    // But only the right part because there is a peer 4 of region 1000 on local store
    must_get_none(&cluster.get_engine(2), b"k1");

    fail::remove(before_check_snapshot_1000_2_fp);
    must_get_equal(&cluster.get_engine(2), b"k1", b"v1");
}

/// A filter that collects all snapshots.
///
/// It's different from the one in simulate_transport in three aspects:
/// 1. It will not flush the collected snapshots.
/// 2. It will not report error when collecting snapshots.
/// 3. It callers can access the collected snapshots.
pub struct CollectSnapshotFilter {
    pending_msg: Arc<Mutex<HashMap<u64, RaftMessage>>>,
    pending_count_sender: Mutex<mpsc::Sender<usize>>,
}

impl CollectSnapshotFilter {
    pub fn new(sender: mpsc::Sender<usize>) -> CollectSnapshotFilter {
        CollectSnapshotFilter {
            pending_msg: Arc::default(),
            pending_count_sender: Mutex::new(sender),
        }
    }
}

impl Filter for CollectSnapshotFilter {
    fn before(&self, msgs: &mut Vec<RaftMessage>) -> Result<()> {
        let mut to_send = vec![];
        let mut pending_msg = self.pending_msg.lock().unwrap();
        for msg in msgs.drain(..) {
            let (is_pending, from_peer_id) = {
                if msg.get_message().get_msg_type() == MessageType::MsgSnapshot {
                    let from_peer_id = msg.get_from_peer().get_id();
                    if pending_msg.contains_key(&from_peer_id) {
                        // Drop this snapshot message directly since it's from a seen peer
                        continue;
                    } else {
                        // Pile the snapshot from unseen peer
                        (true, from_peer_id)
                    }
                } else {
                    (false, 0)
                }
            };
            if is_pending {
                pending_msg.insert(from_peer_id, msg);
                let sender = self.pending_count_sender.lock().unwrap();
                sender.send(pending_msg.len()).unwrap();
            } else {
                to_send.push(msg);
            }
        }
        msgs.extend(to_send);
        check_messages(msgs)?;
        Ok(())
    }
}

/// If the uninitialized peer and split peer are fetched into one batch, and the first
/// one doesn't generate ready, the second one does, ready should not be mapped to the
/// first one.
#[test]
fn test_split_duplicated_batch() {
    let mut cluster = new_node_cluster(0, 3);
    configure_for_request_snapshot(&mut cluster);
    // Disable raft log gc in this test case.
    cluster.cfg.raft_store.raft_log_gc_tick_interval = ReadableDuration::secs(60);
    // Use one thread to make it more possible to be fetched into one batch.
    cluster.cfg.raft_store.store_batch_system.pool_size = 1;

    let pd_client = Arc::clone(&cluster.pd_client);
    // Disable default max peer count check.
    pd_client.disable_default_operator();

    let r1 = cluster.run_conf_change();
    cluster.must_put(b"k1", b"v1");
    pd_client.must_add_peer(r1, new_peer(2, 2));
    // Force peer 2 to be followers all the way.
    cluster.add_send_filter(CloneFilterFactory(
        RegionPacketFilter::new(r1, 2)
            .msg_type(MessageType::MsgRequestVote)
            .direction(Direction::Send),
    ));
    cluster.must_transfer_leader(r1, new_peer(1, 1));
    cluster.must_put(b"k3", b"v3");

    // Pile up snapshots of overlapped region ranges
    let (tx, rx) = mpsc::channel();
    let filter = CollectSnapshotFilter::new(tx);
    let pending_msgs = filter.pending_msg.clone();
    cluster.sim.wl().add_recv_filter(3, Box::new(filter));
    pd_client.must_add_peer(r1, new_peer(3, 3));
    let region = cluster.get_region(b"k1");
    // Ensure the snapshot of range ("", "") is sent and piled in filter.
    if let Err(e) = rx.recv_timeout(Duration::from_secs(1)) {
        panic!("the snapshot is not sent before split, e: {:?}", e);
    }
    // Split the region range and then there should be another snapshot for the split ranges.
    cluster.must_split(&region, b"k2");
    // Ensure second is also sent and piled in filter.
    if let Err(e) = rx.recv_timeout(Duration::from_secs(1)) {
        panic!("the snapshot is not sent before split, e: {:?}", e);
    }

    let (tx1, rx1) = mpsc::sync_channel(0);
    let tx1 = Mutex::new(tx1);
    fail::cfg_callback("on_split", move || {
        // First is for notification, second is waiting for configuration.
        let _ = tx1.lock().unwrap().send(());
        let _ = tx1.lock().unwrap().send(());
    })
    .unwrap();

    let r2 = cluster.get_region(b"k0");
    let filter_r2 = Arc::new(AtomicBool::new(true));
    // So uninitialized peer will not generate ready for response.
    cluster.add_send_filter(CloneFilterFactory(
        RegionPacketFilter::new(r2.get_id(), 3)
            .when(filter_r2.clone())
            .direction(Direction::Recv),
    ));
    // So peer can catch up logs and execute split
    cluster.add_send_filter(CloneFilterFactory(
        RegionPacketFilter::new(r1, 3)
            .msg_type(MessageType::MsgSnapshot)
            .direction(Direction::Recv),
    ));
    cluster.sim.wl().clear_recv_filters(3);
    // Start applying snapshot in source peer.
    for (peer_id, msg) in pending_msgs.lock().unwrap().iter() {
        if *peer_id < 1000 {
            cluster.sim.wl().send_raft_msg(msg.clone()).unwrap();
        }
    }

    let (tx2, rx2) = mpsc::sync_channel(0);
    // r1 has split.
    rx1.recv_timeout(Duration::from_secs(3)).unwrap();
    // Notify uninitialized peer to be ready be fetched at next try.
    for (peer_id, msg) in pending_msgs.lock().unwrap().iter() {
        if *peer_id >= 1000 {
            cluster.sim.wl().send_raft_msg(msg.clone()).unwrap();
        }
    }
    let tx2 = Mutex::new(tx2);
    fail::cfg_callback("after_split", move || {
        // First is for notification, second is waiting for configuration.
        let _ = tx2.lock().unwrap().send(());
        let _ = tx2.lock().unwrap().send(());
    })
    .unwrap();
    // Resume on_split hook.
    rx1.recv_timeout(Duration::from_secs(3)).unwrap();
    // Pause at the end of on_split.
    rx2.recv_timeout(Duration::from_secs(3)).unwrap();
    // New peer is generated, no need to filter any more.
    filter_r2.store(false, Ordering::SeqCst);
    // Force generating new messages so split peer will be notified and ready to
    // be fetched at next try.
    cluster.must_put(b"k11", b"v11");
    // Exit on_split hook.
    rx2.recv_timeout(Duration::from_secs(3)).unwrap();
    must_get_equal(&cluster.get_engine(3), b"k11", b"v11");
}

/// We depend on split-check task to update approximate size of region even if this region does not
/// need to split.
#[test]
fn test_report_approximate_size_after_split_check() {
    let mut cluster = new_server_cluster(0, 3);
    cluster.cfg.raft_store = RaftstoreConfig::default();
    cluster.cfg.raft_store.pd_heartbeat_tick_interval = ReadableDuration::millis(100);
    cluster.cfg.raft_store.split_region_check_tick_interval = ReadableDuration::millis(100);
    cluster.cfg.raft_store.region_split_check_diff = Some(ReadableSize::kb(64));
    cluster.cfg.raft_store.raft_base_tick_interval = ReadableDuration::millis(50);
    cluster.cfg.raft_store.raft_store_max_leader_lease = ReadableDuration::millis(300);
    cluster.run();
    cluster.must_put_cf("write", b"k0", b"k1");
    let region_id = cluster.get_region_id(b"k0");
    let approximate_size = cluster
        .pd_client
        .get_region_approximate_size(region_id)
        .unwrap_or_default();
    let approximate_keys = cluster
        .pd_client
        .get_region_approximate_keys(region_id)
        .unwrap_or_default();
    // It's either 0 for uninialized or 1 for 0.
    assert!(
        approximate_size <= 1 && approximate_keys <= 1,
        "{} {}",
        approximate_size,
        approximate_keys,
    );
    let (tx, rx) = mpsc::channel();
    let tx = Arc::new(Mutex::new(tx));

    fail::cfg_callback("on_split_region_check_tick", move || {
        // notify split region tick
        let _ = tx.lock().unwrap().send(());
        let tx1 = tx.clone();
        fail::cfg_callback("on_approximate_region_size", move || {
            // notify split check finished
            let _ = tx1.lock().unwrap().send(());
            let tx2 = tx1.clone();
            fail::cfg_callback("test_raftstore::pd::region_heartbeat", move || {
                // notify heartbeat region
                let _ = tx2.lock().unwrap().send(());
            })
            .unwrap();
        })
        .unwrap();
    })
    .unwrap();
    let value = vec![1_u8; 8096];
    for i in 0..10 {
        let mut reqs = vec![];
        for j in 0..10 {
            let k = format!("k{}", i * 10 + j);
            reqs.push(new_put_cf_cmd("write", k.as_bytes(), &value));
        }
        cluster.batch_put("k100".as_bytes(), reqs).unwrap();
    }
    rx.recv().unwrap();
    fail::remove("on_split_region_check_tick");
    rx.recv().unwrap();
    fail::remove("on_approximate_region_size");
    rx.recv().unwrap();
    fail::remove("test_raftstore::pd::region_heartbeat");
    let size = cluster
        .pd_client
        .get_region_approximate_size(region_id)
        .unwrap_or_default();
    // The region does not split, but it still refreshes the approximate_size.
    let region_number = cluster.pd_client.get_regions_number();
    assert_eq!(region_number, 1);
    assert!(size > approximate_size);
}

#[test]
fn test_split_with_concurrent_pessimistic_locking() {
    let mut cluster = new_server_cluster(0, 2);
    cluster.cfg.pessimistic_txn.pipelined = true;
    cluster.cfg.pessimistic_txn.in_memory = true;
    let pd_client = Arc::clone(&cluster.pd_client);
    pd_client.disable_default_operator();

    cluster.run();

    cluster.must_transfer_leader(1, new_peer(1, 1));

    let addr = cluster.sim.rl().get_addr(1);
    let env = Arc::new(Environment::new(1));
    let channel = ChannelBuilder::new(env).connect(&addr);
    let client = TikvClient::new(channel);

    let mut mutation = Mutation::default();
    mutation.set_op(Op::PessimisticLock);
    mutation.key = b"key".to_vec();
    let mut req = PessimisticLockRequest::default();
    req.set_context(cluster.get_ctx(b"key"));
    req.set_mutations(vec![mutation].into());
    req.set_start_version(10);
    req.set_for_update_ts(10);
    req.set_primary_lock(b"key".to_vec());

    // 1. Locking happens when split invalidates in-memory pessimistic locks.
    // The pessimistic lock request has to fallback to propose locks. It should find
    // that the epoch has changed.
    fail::cfg("on_split_invalidate_locks", "pause").unwrap();
    cluster.split_region(&cluster.get_region(b"key"), b"a", Callback::None);
    thread::sleep(Duration::from_millis(300));

    let client2 = client.clone();
    let req2 = req.clone();
    let res = thread::spawn(move || client2.kv_pessimistic_lock(&req2).unwrap());
    thread::sleep(Duration::from_millis(200));
    fail::remove("on_split_invalidate_locks");
    let resp = res.join().unwrap();
    assert!(resp.get_region_error().has_epoch_not_match(), "{:?}", resp);

    // 2. Locking happens when split has finished
    // It needs to be rejected due to incorrect epoch, otherwise the lock may be written to the wrong region.
    fail::cfg("txn_before_process_write", "pause").unwrap();
    req.set_context(cluster.get_ctx(b"key"));
    let res = thread::spawn(move || client.kv_pessimistic_lock(&req).unwrap());
    thread::sleep(Duration::from_millis(200));

    cluster.split_region(&cluster.get_region(b"key"), b"b", Callback::None);
    thread::sleep(Duration::from_millis(300));

    fail::remove("txn_before_process_write");
    let resp = res.join().unwrap();
    assert!(resp.get_region_error().has_epoch_not_match(), "{:?}", resp);
}

#[test]
fn test_split_pessimistic_locks_with_concurrent_prewrite() {
    let mut cluster = new_server_cluster(0, 2);
    cluster.cfg.pessimistic_txn.pipelined = true;
    cluster.cfg.pessimistic_txn.in_memory = true;
    let pd_client = Arc::clone(&cluster.pd_client);
    pd_client.disable_default_operator();

    cluster.run();

    cluster.must_transfer_leader(1, new_peer(1, 1));

    let addr = cluster.sim.rl().get_addr(1);
    let env = Arc::new(Environment::new(1));
    let channel = ChannelBuilder::new(env).connect(&addr);
    let client = TikvClient::new(channel);

    let mut mutation = Mutation::default();
    mutation.set_op(Op::Put);
    mutation.set_key(b"a".to_vec());
    mutation.set_value(b"v".to_vec());
    let mut req = PrewriteRequest::default();
    req.set_context(cluster.get_ctx(b"a"));
    req.set_mutations(vec![mutation].into());
    req.set_try_one_pc(true);
    req.set_start_version(20);
    req.set_primary_lock(b"a".to_vec());
    let resp = client.kv_prewrite(&req).unwrap();
    let commit_ts = resp.one_pc_commit_ts;

    let txn_ext = cluster
        .must_get_snapshot_of_region(1)
        .ext()
        .get_txn_ext()
        .unwrap()
        .clone();
    let lock_a = PessimisticLock {
        primary: b"a".to_vec().into_boxed_slice(),
        start_ts: 10.into(),
        ttl: 3000,
        for_update_ts: (commit_ts + 10).into(),
        min_commit_ts: (commit_ts + 10).into(),
    };
    let lock_c = PessimisticLock {
        primary: b"c".to_vec().into_boxed_slice(),
        start_ts: 15.into(),
        ttl: 3000,
        for_update_ts: (commit_ts + 10).into(),
        min_commit_ts: (commit_ts + 10).into(),
    };
    {
        let mut locks = txn_ext.pessimistic_locks.write();
        assert!(
            locks
                .insert(vec![
                    (Key::from_raw(b"a"), lock_a),
                    (Key::from_raw(b"c"), lock_c)
                ])
                .is_ok()
        );
    }

    let mut mutation = Mutation::default();
    mutation.set_op(Op::Put);
    mutation.set_key(b"a".to_vec());
    mutation.set_value(b"v2".to_vec());
    let mut req = PrewriteRequest::default();
    req.set_context(cluster.get_ctx(b"a"));
    req.set_mutations(vec![mutation].into());
    req.set_is_pessimistic_lock(vec![true]);
    req.set_start_version(10);
    req.set_for_update_ts(commit_ts + 20);
    req.set_primary_lock(b"a".to_vec());

    // First let prewrite get snapshot
    fail::cfg("txn_before_process_write", "pause").unwrap();
    let resp = thread::spawn(move || client.kv_prewrite(&req).unwrap());
    thread::sleep(Duration::from_millis(150));

    // In the meantime, split region.
    fail::cfg("on_split_invalidate_locks", "pause").unwrap();
    cluster.split_region(&cluster.get_region(b"key"), b"a", Callback::None);
    thread::sleep(Duration::from_millis(300));

    // PrewriteResponse should contain an EpochNotMatch instead of PessimisticLockNotFound.
    fail::remove("txn_before_process_write");
    let resp = resp.join().unwrap();
    assert!(resp.get_region_error().has_epoch_not_match(), "{:?}", resp);
}

<<<<<<< HEAD
#[test]
fn test_split_store_channel_full() {
    let mut cluster = new_node_cluster(0, 1);
    cluster.cfg.raft_store.notify_capacity = 10;
    cluster.cfg.raft_store.store_batch_system.max_batch_size = Some(1);
    cluster.cfg.raft_store.messages_per_tick = 1;
    let pd_client = cluster.pd_client.clone();
    pd_client.disable_default_operator();
    cluster.run();
    cluster.must_put(b"k1", b"v1");
    cluster.must_put(b"k2", b"v2");
    let region = pd_client.get_region(b"k2").unwrap();
    let apply_fp = "before_nofity_apply_res";
    fail::cfg(apply_fp, "pause").unwrap();
    let (tx, rx) = mpsc::channel();
    cluster.split_region(
        &region,
        b"k2",
        Callback::write(Box::new(move |_| tx.send(()).unwrap())),
    );
    rx.recv().unwrap();
    let sender_fp = "loose_bounded_sender_check_interval";
    fail::cfg(sender_fp, "return").unwrap();
    let store_fp = "begin_raft_poller";
    fail::cfg(store_fp, "pause").unwrap();
    let raft_router = cluster.sim.read().unwrap().get_router(1).unwrap();
    for _ in 0..50 {
        raft_router.force_send(1, PeerMsg::Noop).unwrap();
    }
    fail::remove(apply_fp);
    fail::remove(store_fp);
    sleep_ms(300);
    let region = pd_client.get_region(b"k1").unwrap();
    assert_ne!(region.id, 1);
    fail::remove(sender_fp);
=======
/// Logs are gced asynchronously. If an uninitialized peer is destroyed before being replaced by
/// split, then the asynchronous log gc response may arrive after the peer is replaced, hence
/// it will lead to incorrect memory state. Actually, there is nothing to be gc for uninitialized
/// peer. The case is to guarantee such incorrect state will not happen.
#[test]
fn test_split_replace_skip_log_gc() {
    let mut cluster = new_node_cluster(0, 3);
    cluster.cfg.raft_store.raft_log_gc_count_limit = Some(15);
    cluster.cfg.raft_store.raft_log_gc_threshold = 15;
    cluster.cfg.raft_store.right_derive_when_split = true;
    cluster.cfg.raft_store.store_batch_system.max_batch_size = Some(1);
    cluster.cfg.raft_store.store_batch_system.pool_size = 2;
    let pd_client = cluster.pd_client.clone();

    // Disable default max peer number check.
    pd_client.disable_default_operator();
    let r = cluster.run_conf_change();
    pd_client.must_add_peer(r, new_peer(3, 3));
    cluster.must_put(b"k1", b"v1");
    must_get_equal(&cluster.get_engine(3), b"k1", b"v1");

    let before_check_snapshot_1_2_fp = "before_check_snapshot_1_2";
    fail::cfg(before_check_snapshot_1_2_fp, "pause").unwrap();

    // So the split peer on store 2 always uninitialized.
    let filter = RegionPacketFilter::new(1000, 2).msg_type(MessageType::MsgSnapshot);
    cluster.add_send_filter(CloneFilterFactory(filter));

    pd_client.must_add_peer(r, new_peer(2, 2));
    let region = pd_client.get_region(b"k1").unwrap();
    // [-∞, k2), [k2, +∞)
    //    b         a
    cluster.must_split(&region, b"k2");

    cluster.must_put(b"k3", b"v3");

    // Because a is not initialized, so b must be created using heartbeat on store 3.

    // Simulate raft log gc stall.
    let gc_fp = "worker_gc_raft_log_flush";
    let destroy_fp = "destroy_peer_after_pending_move";

    fail::cfg(gc_fp, "pause").unwrap();
    let (tx, rx) = crossbeam::channel::bounded(0);
    fail::cfg_callback(destroy_fp, move || {
        let _ = tx.send(());
        let _ = tx.send(());
    })
    .unwrap();

    let left = pd_client.get_region(b"k1").unwrap();
    let left_peer_on_store_2 = find_peer(&left, 2).unwrap();
    pd_client.must_remove_peer(left.get_id(), left_peer_on_store_2.clone());
    // Wait till destroy is triggered.
    rx.recv_timeout(Duration::from_secs(3)).unwrap();
    // Make it split.
    fail::remove(before_check_snapshot_1_2_fp);
    // Wait till split is finished.
    must_get_equal(&cluster.get_engine(2), b"k3", b"v3");
    // Wait a little bit so the uninitialized peer is replaced.
    thread::sleep(Duration::from_millis(10));
    // Resume destroy.
    rx.recv_timeout(Duration::from_secs(3)).unwrap();
    // Resume gc.
    fail::remove(gc_fp);
    // Check store 3 is still working correctly.
    cluster.must_put(b"k4", b"v4");
    must_get_equal(&cluster.get_engine(2), b"k4", b"v4");
>>>>>>> b55a16fc
}<|MERGE_RESOLUTION|>--- conflicted
+++ resolved
@@ -985,7 +985,6 @@
     assert!(resp.get_region_error().has_epoch_not_match(), "{:?}", resp);
 }
 
-<<<<<<< HEAD
 #[test]
 fn test_split_store_channel_full() {
     let mut cluster = new_node_cluster(0, 1);
@@ -1021,7 +1020,8 @@
     let region = pd_client.get_region(b"k1").unwrap();
     assert_ne!(region.id, 1);
     fail::remove(sender_fp);
-=======
+}
+
 /// Logs are gced asynchronously. If an uninitialized peer is destroyed before being replaced by
 /// split, then the asynchronous log gc response may arrive after the peer is replaced, hence
 /// it will lead to incorrect memory state. Actually, there is nothing to be gc for uninitialized
@@ -1090,5 +1090,4 @@
     // Check store 3 is still working correctly.
     cluster.must_put(b"k4", b"v4");
     must_get_equal(&cluster.get_engine(2), b"k4", b"v4");
->>>>>>> b55a16fc
 }