// Copyright 2018 TiKV Project Authors. Licensed under Apache-2.0.

use std::{
    sync::{
        atomic::{AtomicBool, Ordering},
        mpsc, Arc, Mutex,
    },
    thread,
    time::Duration,
};

use collections::HashMap;
use engine_traits::CF_WRITE;
use grpcio::{ChannelBuilder, Environment};
use kvproto::{
    kvrpcpb::{Mutation, Op, PessimisticLockRequest, PrewriteRequest},
    metapb::Region,
    raft_serverpb::RaftMessage,
    tikvpb::TikvClient,
};
use pd_client::PdClient;
use raft::eraftpb::MessageType;
use raftstore::{
    store::{config::Config as RaftstoreConfig, util::is_vote_msg, Callback},
    Result,
};
use test_raftstore::*;
use tikv::storage::{kv::SnapshotExt, Snapshot};
use tikv_util::{
    config::{ReadableDuration, ReadableSize},
    HandyRwLock,
};
use txn_types::{Key, PessimisticLock};

#[test]
fn test_follower_slow_split() {
    let mut cluster = new_node_cluster(0, 3);
    let pd_client = Arc::clone(&cluster.pd_client);
    pd_client.disable_default_operator();
    cluster.run();
    let region = cluster.get_region(b"");

    // Only need peer 1 and 3. Stop node 2 to avoid extra vote messages.
    cluster.must_transfer_leader(1, new_peer(1, 1));
    pd_client.must_remove_peer(1, new_peer(2, 2));
    cluster.stop_node(2);

    // Use a channel to retrieve start_key and end_key in pre-vote messages.
    let (range_tx, range_rx) = mpsc::channel();
    let prevote_filter = PrevoteRangeFilter {
        // Only send 1 pre-vote message to peer 3 so if peer 3 drops it,
        // it needs to start a new election.
        filter: RegionPacketFilter::new(1000, 1) // new region id is 1000
            .msg_type(MessageType::MsgRequestPreVote)
            .direction(Direction::Send)
            .allow(1),
        before: Some(Mutex::new(range_tx)),
        after: None,
    };
    cluster
        .sim
        .wl()
        .add_send_filter(1, Box::new(prevote_filter));

    // Ensure pre-vote response is really sended.
    let (tx, rx) = mpsc::channel();
    let prevote_resp_notifier = Box::new(MessageTypeNotifier::new(
        MessageType::MsgRequestPreVoteResponse,
        tx,
        Arc::from(AtomicBool::new(true)),
    ));
    cluster.sim.wl().add_send_filter(3, prevote_resp_notifier);

    // After split, pre-vote message should be sent to peer 2.
    fail::cfg("apply_before_split_1_3", "pause").unwrap();
    cluster.must_split(&region, b"k2");
    let range = range_rx.recv_timeout(Duration::from_millis(100)).unwrap();
    assert_eq!(range.0, b"");
    assert_eq!(range.1, b"k2");

    // After the follower split success, it will response to the pending vote.
    fail::cfg("apply_before_split_1_3", "off").unwrap();
    assert!(rx.recv_timeout(Duration::from_millis(100)).is_ok());
}

#[test]
fn test_split_lost_request_vote() {
    let mut cluster = new_node_cluster(0, 3);
    let pd_client = Arc::clone(&cluster.pd_client);
    pd_client.disable_default_operator();
    cluster.run();
    let region = cluster.get_region(b"");

    // Only need peer 1 and 3. Stop node 2 to avoid extra vote messages.
    cluster.must_transfer_leader(1, new_peer(1, 1));
    pd_client.must_remove_peer(1, new_peer(2, 2));
    cluster.stop_node(2);

    // Use a channel to retrieve start_key and end_key in pre-vote messages.
    let (range_tx, range_rx) = mpsc::channel();
    let (after_sent_tx, after_sent_rx) = mpsc::channel();
    let prevote_filter = PrevoteRangeFilter {
        // Only send 1 pre-vote message to peer 3 so if peer 3 drops it,
        // it needs to start a new election.
        filter: RegionPacketFilter::new(1000, 1) // new region id is 1000
            .msg_type(MessageType::MsgRequestPreVote)
            .direction(Direction::Send)
            .allow(1),
        before: Some(Mutex::new(range_tx)),
        after: Some(Mutex::new(after_sent_tx)),
    };
    cluster
        .sim
        .wl()
        .add_send_filter(1, Box::new(prevote_filter));

    // Ensure pre-vote response is really sent.
    let (tx, rx) = mpsc::channel();
    let prevote_resp_notifier = Box::new(MessageTypeNotifier::new(
        MessageType::MsgRequestPreVoteResponse,
        tx,
        Arc::from(AtomicBool::new(true)),
    ));
    cluster.sim.wl().add_send_filter(3, prevote_resp_notifier);

    // After split, pre-vote message should be sent to peer 3.
    fail::cfg("apply_after_split_1_3", "pause").unwrap();
    cluster.must_split(&region, b"k2");
    let range = range_rx.recv_timeout(Duration::from_millis(100)).unwrap();
    assert_eq!(range.0, b"");
    assert_eq!(range.1, b"k2");

    // Make sure the message has sent to peer 3.
    let _sent = after_sent_rx
        .recv_timeout(Duration::from_millis(100))
        .unwrap();

    // Make sure pre-vote is handled.
    let new_region = cluster.pd_client.get_region(b"").unwrap();
    let pending_create_peer = new_region
        .get_peers()
        .iter()
        .find(|p| p.get_store_id() == 3)
        .unwrap()
        .to_owned();
    let _ = read_on_peer(
        &mut cluster,
        pending_create_peer,
        region,
        b"k1",
        false,
        Duration::from_millis(100),
    );

    // Make sure pre-vote is cached in pending votes.
    {
        let store_meta = cluster.store_metas.get(&3).unwrap();
        let meta = store_meta.lock().unwrap();
        assert!(meta.pending_msgs.iter().any(|m| {
            m.region_id == new_region.id
                && raftstore::store::util::is_first_message(m.get_message())
        }));
    }

    // After the follower split success, it will response to the pending vote.
    fail::cfg("apply_after_split_1_3", "off").unwrap();
    assert!(rx.recv_timeout(Duration::from_millis(100)).is_ok());
}

fn gen_split_region() -> (Region, Region, Region) {
    let mut cluster = new_server_cluster(0, 2);
    let region_max_size = 50000;
    let region_split_size = 30000;
    cluster.cfg.raft_store.split_region_check_tick_interval = ReadableDuration::millis(20);
    cluster.cfg.coprocessor.region_max_size = Some(ReadableSize(region_max_size));
    cluster.cfg.coprocessor.region_split_size = ReadableSize(region_split_size);

    let mut range = 1..;
    cluster.run();
    let pd_client = Arc::clone(&cluster.pd_client);
    let region = pd_client.get_region(b"").unwrap();
    let last_key = put_till_size(&mut cluster, region_split_size, &mut range);
    let target = pd_client.get_region(&last_key).unwrap();

    assert_eq!(region, target);

    let max_key = put_cf_till_size(&mut cluster, CF_WRITE, region_max_size, &mut range);

    let left = pd_client.get_region(b"").unwrap();
    let right = pd_client.get_region(&max_key).unwrap();
    if left == right {
        cluster.wait_region_split_max_cnt(&region, 20, 10, false);
    }

    let left = pd_client.get_region(b"").unwrap();
    let right = pd_client.get_region(&max_key).unwrap();

    (region, left, right)
}

#[test]
fn test_pause_split_when_snap_gen_will_split() {
    let is_generating_snapshot = "is_generating_snapshot";
    fail::cfg(is_generating_snapshot, "return()").unwrap();

    let (region, left, right) = gen_split_region();

    assert_ne!(left, right);
    assert_eq!(region.get_start_key(), left.get_start_key());
    assert_eq!(region.get_end_key(), right.get_end_key());

    fail::remove(is_generating_snapshot);
}

#[test]
fn test_pause_split_when_snap_gen_never_split() {
    let is_generating_snapshot = "is_generating_snapshot";
    let region_split_skip_max_count = "region_split_skip_max_count";
    fail::cfg(region_split_skip_max_count, "return()").unwrap();
    fail::cfg(is_generating_snapshot, "return()").unwrap();

    let (region, left, right) = gen_split_region();

    assert_eq!(region, left);
    assert_eq!(left, right);

    fail::remove(is_generating_snapshot);
    fail::remove(region_split_skip_max_count);
}

type FilterSender<T> = Mutex<mpsc::Sender<T>>;

// Filter prevote message and record the range.
struct PrevoteRangeFilter {
    filter: RegionPacketFilter,
    before: Option<FilterSender<(Vec<u8>, Vec<u8>)>>,
    after: Option<FilterSender<()>>,
}

impl Filter for PrevoteRangeFilter {
    fn before(&self, msgs: &mut Vec<RaftMessage>) -> Result<()> {
        self.filter.before(msgs)?;
        if let Some(msg) = msgs.iter().filter(|m| is_vote_msg(m.get_message())).last() {
            let start_key = msg.get_start_key().to_owned();
            let end_key = msg.get_end_key().to_owned();
            if let Some(before) = self.before.as_ref() {
                let tx = before.lock().unwrap();
                let _ = tx.send((start_key, end_key));
            }
        }
        Ok(())
    }
    fn after(&self, _: Result<()>) -> Result<()> {
        if let Some(after) = self.after.as_ref() {
            let tx = after.lock().unwrap();
            let _ = tx.send(());
        }
        Ok(())
    }
}

// Test if a peer is created from splitting when another initialized peer with the same
// region id has already existed. In previous implementation, it can be created and panic
// will happen because there are two initialized peer with the same region id.
#[test]
fn test_split_not_to_split_existing_region() {
    let mut cluster = new_node_cluster(0, 4);
    configure_for_merge(&mut cluster);
    cluster.cfg.raft_store.right_derive_when_split = true;
    cluster.cfg.raft_store.apply_batch_system.max_batch_size = Some(1);
    cluster.cfg.raft_store.apply_batch_system.pool_size = 2;
    let pd_client = Arc::clone(&cluster.pd_client);
    pd_client.disable_default_operator();

    let r1 = cluster.run_conf_change();
    pd_client.must_add_peer(r1, new_peer(2, 2));
    pd_client.must_add_peer(r1, new_peer(3, 3));

    let mut region_a = pd_client.get_region(b"k1").unwrap();
    // [-∞, k2), [k2, +∞)
    //    b         a
    cluster.must_split(&region_a, b"k2");

    cluster.put(b"k0", b"v0").unwrap();
    must_get_equal(&cluster.get_engine(3), b"k0", b"v0");

    let region_b = pd_client.get_region(b"k0").unwrap();
    let peer_b_1 = find_peer(&region_b, 1).cloned().unwrap();
    cluster.must_transfer_leader(region_b.get_id(), peer_b_1);

    let peer_b_3 = find_peer(&region_b, 3).cloned().unwrap();
    assert_eq!(peer_b_3.get_id(), 1003);
    let on_handle_apply_1003_fp = "on_handle_apply_1003";
    fail::cfg(on_handle_apply_1003_fp, "pause").unwrap();
    // [-∞, k1), [k1, k2), [k2, +∞)
    //    c         b          a
    cluster.must_split(&region_b, b"k1");

    pd_client.must_remove_peer(region_b.get_id(), peer_b_3);
    pd_client.must_add_peer(region_b.get_id(), new_peer(4, 4));

    let mut region_c = pd_client.get_region(b"k0").unwrap();
    let peer_c_3 = find_peer(&region_c, 3).cloned().unwrap();
    pd_client.must_remove_peer(region_c.get_id(), peer_c_3);
    pd_client.must_add_peer(region_c.get_id(), new_peer(4, 5));
    // [-∞, k2), [k2, +∞)
    //     c        a
    pd_client.must_merge(region_b.get_id(), region_c.get_id());

    region_a = pd_client.get_region(b"k2").unwrap();
    let peer_a_3 = find_peer(&region_a, 3).cloned().unwrap();
    pd_client.must_remove_peer(region_a.get_id(), peer_a_3);
    pd_client.must_add_peer(region_a.get_id(), new_peer(4, 6));
    // [-∞, +∞)
    //    c
    pd_client.must_merge(region_a.get_id(), region_c.get_id());

    region_c = pd_client.get_region(b"k1").unwrap();
    // [-∞, k2), [k2, +∞)
    //     d        c
    cluster.must_split(&region_c, b"k2");

    let peer_c_4 = find_peer(&region_c, 4).cloned().unwrap();
    pd_client.must_remove_peer(region_c.get_id(), peer_c_4);
    pd_client.must_add_peer(region_c.get_id(), new_peer(3, 7));

    cluster.put(b"k2", b"v2").unwrap();
    must_get_equal(&cluster.get_engine(3), b"k2", b"v2");

    fail::remove(on_handle_apply_1003_fp);

    // If peer_c_3 is created, `must_get_none` will fail.
    must_get_none(&cluster.get_engine(3), b"k0");
}

// Test if a peer is created from splitting when another initialized peer with the same
// region id existed before and has been destroyed now.
#[test]
fn test_split_not_to_split_existing_tombstone_region() {
    let mut cluster = new_node_cluster(0, 3);
    configure_for_merge(&mut cluster);
    cluster.cfg.raft_store.right_derive_when_split = true;
    cluster.cfg.raft_store.store_batch_system.max_batch_size = Some(1);
    cluster.cfg.raft_store.store_batch_system.pool_size = 2;
    cluster.cfg.raft_store.apply_batch_system.max_batch_size = Some(1);
    cluster.cfg.raft_store.apply_batch_system.pool_size = 2;
    let pd_client = Arc::clone(&cluster.pd_client);
    pd_client.disable_default_operator();

    fail::cfg("on_raft_gc_log_tick", "return()").unwrap();
    let r1 = cluster.run_conf_change();

    pd_client.must_add_peer(r1, new_peer(3, 3));

    assert_eq!(r1, 1);
    let before_check_snapshot_1_2_fp = "before_check_snapshot_1_2";
    fail::cfg(before_check_snapshot_1_2_fp, "pause").unwrap();
    pd_client.must_add_peer(r1, new_peer(2, 2));

    cluster.must_put(b"k1", b"v1");
    cluster.must_put(b"k2", b"v2");

    let region = pd_client.get_region(b"k1").unwrap();
    cluster.must_split(&region, b"k2");
    cluster.must_put(b"k22", b"v22");

    must_get_equal(&cluster.get_engine(2), b"k1", b"v1");

    let left = pd_client.get_region(b"k1").unwrap();
    let left_peer_2 = find_peer(&left, 2).cloned().unwrap();
    pd_client.must_remove_peer(left.get_id(), left_peer_2);
    must_get_none(&cluster.get_engine(2), b"k1");

    let on_handle_apply_2_fp = "on_handle_apply_2";
    fail::cfg("on_handle_apply_2", "pause").unwrap();

    fail::remove(before_check_snapshot_1_2_fp);

    // Wait for the logs
    sleep_ms(100);

    // If left_peer_2 can be created, dropping all msg to make it exist.
    cluster.add_send_filter(IsolationFilterFactory::new(2));
    // Also don't send check stale msg to PD
    let peer_check_stale_state_fp = "peer_check_stale_state";
    fail::cfg(peer_check_stale_state_fp, "return()").unwrap();

    fail::remove(on_handle_apply_2_fp);

    // If value of `k22` is equal to `v22`, the previous split log must be applied.
    must_get_equal(&cluster.get_engine(2), b"k22", b"v22");

    // If left_peer_2 is created, `must_get_none` will fail.
    must_get_none(&cluster.get_engine(2), b"k1");

    cluster.clear_send_filters();

    pd_client.must_add_peer(left.get_id(), new_peer(2, 4));

    must_get_equal(&cluster.get_engine(2), b"k1", b"v1");
}

// TiKV uses memory lock to control the order between spliting and creating
// new peer. This case test if tikv continues split if the peer is destroyed after
// memory lock check.
#[test]
fn test_split_continue_when_destroy_peer_after_mem_check() {
    let mut cluster = new_node_cluster(0, 3);
    configure_for_merge(&mut cluster);
    cluster.cfg.raft_store.right_derive_when_split = true;
    cluster.cfg.raft_store.store_batch_system.max_batch_size = Some(1);
    cluster.cfg.raft_store.store_batch_system.pool_size = 2;
    cluster.cfg.raft_store.apply_batch_system.max_batch_size = Some(1);
    cluster.cfg.raft_store.apply_batch_system.pool_size = 2;
    let pd_client = Arc::clone(&cluster.pd_client);
    pd_client.disable_default_operator();

    fail::cfg("on_raft_gc_log_tick", "return()").unwrap();
    let r1 = cluster.run_conf_change();

    pd_client.must_add_peer(r1, new_peer(3, 3));

    assert_eq!(r1, 1);
    let before_check_snapshot_1_2_fp = "before_check_snapshot_1_2";
    fail::cfg(before_check_snapshot_1_2_fp, "pause").unwrap();
    let before_check_snapshot_1000_2_fp = "before_check_snapshot_1000_2";
    fail::cfg(before_check_snapshot_1000_2_fp, "pause").unwrap();
    pd_client.must_add_peer(r1, new_peer(2, 2));

    cluster.must_put(b"k1", b"v1");
    cluster.must_put(b"k2", b"v2");

    let region = pd_client.get_region(b"k1").unwrap();
    cluster.must_split(&region, b"k2");
    cluster.must_put(b"k22", b"v22");

    must_get_none(&cluster.get_engine(2), b"k1");

    let left = pd_client.get_region(b"k1").unwrap();
    let left_peer_2 = find_peer(&left, 2).cloned().unwrap();
    pd_client.must_remove_peer(left.get_id(), left_peer_2);

    // Make sure it finish mem check before destorying.
    let (mem_check_tx, mem_check_rx) = crossbeam::channel::bounded(0);
    let on_handle_apply_split_2_fp = "on_handle_apply_split_2_after_mem_check";
    fail::cfg_callback(on_handle_apply_split_2_fp, move || {
        let _ = mem_check_tx.send(());
        let _ = mem_check_tx.send(());
    })
    .unwrap();

    // So region 1 will start apply snapshot and split.
    fail::remove(before_check_snapshot_1_2_fp);

    // Wait for split mem check
    mem_check_rx.recv_timeout(Duration::from_secs(3)).unwrap();

    let (destroy_tx, destroy_rx) = crossbeam::channel::bounded(0);
    fail::cfg_callback("raft_store_finish_destroy_peer", move || {
        let _ = destroy_tx.send(());
    })
    .unwrap();

    // Resum region 1000 processing and wait till it's destroyed.
    fail::remove(before_check_snapshot_1000_2_fp);
    destroy_rx.recv_timeout(Duration::from_secs(3)).unwrap();

    // If left_peer_2 can be created, dropping all msg to make it exist.
    cluster.add_send_filter(IsolationFilterFactory::new(2));
    // Also don't send check stale msg to PD
    let peer_check_stale_state_fp = "peer_check_stale_state";
    fail::cfg(peer_check_stale_state_fp, "return()").unwrap();

    // Resume split.
    fail::remove(on_handle_apply_split_2_fp);
    mem_check_rx.recv_timeout(Duration::from_secs(3)).unwrap();

    // If value of `k22` is equal to `v22`, the previous split log must be applied.
    must_get_equal(&cluster.get_engine(2), b"k22", b"v22");

    // Once it's marked split in memcheck, destroy should not write tombstone otherwise it will
    // break the region states. Hence split should continue.
    must_get_equal(&cluster.get_engine(2), b"k1", b"v1");

    cluster.clear_send_filters();
    fail::remove(peer_check_stale_state_fp);

    must_get_none(&cluster.get_engine(2), b"k1");
}

// Test if a peer can be created from splitting when another uninitialied peer with the same
// peer id has been created on this store.
#[test]
fn test_split_should_split_existing_same_uninitialied_peer() {
    let mut cluster = new_node_cluster(0, 3);
    configure_for_merge(&mut cluster);
    cluster.cfg.raft_store.right_derive_when_split = true;
    cluster.cfg.raft_store.store_batch_system.max_batch_size = Some(1);
    cluster.cfg.raft_store.store_batch_system.pool_size = 2;
    cluster.cfg.raft_store.apply_batch_system.max_batch_size = Some(1);
    cluster.cfg.raft_store.apply_batch_system.pool_size = 2;
    let pd_client = Arc::clone(&cluster.pd_client);
    pd_client.disable_default_operator();

    fail::cfg("on_raft_gc_log_tick", "return()").unwrap();
    fail::cfg("peer_check_stale_state", "return()").unwrap();

    let r1 = cluster.run_conf_change();

    pd_client.must_add_peer(r1, new_peer(3, 3));

    assert_eq!(r1, 1);

    let before_check_snapshot_1_2_fp = "before_check_snapshot_1_2";
    fail::cfg(before_check_snapshot_1_2_fp, "pause").unwrap();

    pd_client.must_add_peer(r1, new_peer(2, 2));

    cluster.must_put(b"k1", b"v1");
    cluster.must_put(b"k2", b"v2");

    let before_check_snapshot_1000_2_fp = "before_check_snapshot_1000_2";
    fail::cfg(before_check_snapshot_1000_2_fp, "pause").unwrap();

    let region = pd_client.get_region(b"k1").unwrap();
    cluster.must_split(&region, b"k2");
    let left = pd_client.get_region(b"k1").unwrap();
    assert_eq!(left.get_id(), 1000);

    cluster.must_put(b"k11", b"v11");

    // Wait for region 1000 sending heartbeat and snapshot to store 2
    sleep_ms(200);

    fail::remove(before_check_snapshot_1_2_fp);
    // peer 2 applied snapshot
    must_get_equal(&cluster.get_engine(2), b"k1", b"v1");

    fail::remove(before_check_snapshot_1000_2_fp);

    must_get_equal(&cluster.get_engine(2), b"k11", b"v11");
}

// Test if a peer can be created from splitting when another uninitialied peer with different
// peer id has been created on this store.
#[test]
fn test_split_not_to_split_existing_different_uninitialied_peer() {
    let mut cluster = new_node_cluster(0, 3);
    configure_for_merge(&mut cluster);
    cluster.cfg.raft_store.right_derive_when_split = true;
    cluster.cfg.raft_store.store_batch_system.max_batch_size = Some(1);
    cluster.cfg.raft_store.store_batch_system.pool_size = 2;
    cluster.cfg.raft_store.apply_batch_system.max_batch_size = Some(1);
    cluster.cfg.raft_store.apply_batch_system.pool_size = 2;
    let pd_client = Arc::clone(&cluster.pd_client);
    pd_client.disable_default_operator();

    fail::cfg("on_raft_gc_log_tick", "return()").unwrap();
    let r1 = cluster.run_conf_change();
    assert_eq!(r1, 1);

    cluster.must_put(b"k0", b"v0");
    pd_client.must_add_peer(r1, new_peer(3, 3));
    must_get_equal(&cluster.get_engine(3), b"k0", b"v0");

    let before_check_snapshot_1_2_fp = "before_check_snapshot_1_2";
    fail::cfg(before_check_snapshot_1_2_fp, "pause").unwrap();

    pd_client.must_add_peer(r1, new_peer(2, 2));

    cluster.must_put(b"k1", b"v1");
    cluster.must_put(b"k2", b"v2");

    // Wait for region 1 sending heartbeat and snapshot to store 2
    sleep_ms(200);

    cluster.add_send_filter(IsolationFilterFactory::new(2));

    let region = pd_client.get_region(b"k1").unwrap();
    cluster.must_split(&region, b"k2");
    let left = pd_client.get_region(b"k1").unwrap();
    assert_eq!(left.get_id(), 1000);
    let left_peer_2 = find_peer(&left, 2).cloned().unwrap();

    pd_client.must_remove_peer(left.get_id(), left_peer_2);
    pd_client.must_add_peer(left.get_id(), new_peer(2, 4));

    let before_check_snapshot_1000_2_fp = "before_check_snapshot_1000_2";
    fail::cfg(before_check_snapshot_1000_2_fp, "pause").unwrap();

    cluster.clear_send_filters();

    // Wait for region 1000 sending heartbeat and snapshot to store 2
    sleep_ms(200);

    fail::remove(before_check_snapshot_1_2_fp);

    // peer 2 applied snapshot
    must_get_equal(&cluster.get_engine(2), b"k2", b"v2");
    // But only the right part because there is a peer 4 of region 1000 on local store
    must_get_none(&cluster.get_engine(2), b"k1");

    fail::remove(before_check_snapshot_1000_2_fp);
    must_get_equal(&cluster.get_engine(2), b"k1", b"v1");
}

/// A filter that collects all snapshots.
///
/// It's different from the one in simulate_transport in three aspects:
/// 1. It will not flush the collected snapshots.
/// 2. It will not report error when collecting snapshots.
/// 3. It callers can access the collected snapshots.
pub struct CollectSnapshotFilter {
    pending_msg: Arc<Mutex<HashMap<u64, RaftMessage>>>,
    pending_count_sender: Mutex<mpsc::Sender<usize>>,
}

impl CollectSnapshotFilter {
    pub fn new(sender: mpsc::Sender<usize>) -> CollectSnapshotFilter {
        CollectSnapshotFilter {
            pending_msg: Arc::default(),
            pending_count_sender: Mutex::new(sender),
        }
    }
}

impl Filter for CollectSnapshotFilter {
    fn before(&self, msgs: &mut Vec<RaftMessage>) -> Result<()> {
        let mut to_send = vec![];
        let mut pending_msg = self.pending_msg.lock().unwrap();
        for msg in msgs.drain(..) {
            let (is_pending, from_peer_id) = {
                if msg.get_message().get_msg_type() == MessageType::MsgSnapshot {
                    let from_peer_id = msg.get_from_peer().get_id();
                    if pending_msg.contains_key(&from_peer_id) {
                        // Drop this snapshot message directly since it's from a seen peer
                        continue;
                    } else {
                        // Pile the snapshot from unseen peer
                        (true, from_peer_id)
                    }
                } else {
                    (false, 0)
                }
            };
            if is_pending {
                pending_msg.insert(from_peer_id, msg);
                let sender = self.pending_count_sender.lock().unwrap();
                sender.send(pending_msg.len()).unwrap();
            } else {
                to_send.push(msg);
            }
        }
        msgs.extend(to_send);
        check_messages(msgs)?;
        Ok(())
    }
}

/// If the uninitialized peer and split peer are fetched into one batch, and the first
/// one doesn't generate ready, the second one does, ready should not be mapped to the
/// first one.
#[test]
fn test_split_duplicated_batch() {
    let mut cluster = new_node_cluster(0, 3);
    configure_for_request_snapshot(&mut cluster);
    // Disable raft log gc in this test case.
    cluster.cfg.raft_store.raft_log_gc_tick_interval = ReadableDuration::secs(60);
    // Use one thread to make it more possible to be fetched into one batch.
    cluster.cfg.raft_store.store_batch_system.pool_size = 1;

    let pd_client = Arc::clone(&cluster.pd_client);
    // Disable default max peer count check.
    pd_client.disable_default_operator();

    let r1 = cluster.run_conf_change();
    cluster.must_put(b"k1", b"v1");
    pd_client.must_add_peer(r1, new_peer(2, 2));
    // Force peer 2 to be followers all the way.
    cluster.add_send_filter(CloneFilterFactory(
        RegionPacketFilter::new(r1, 2)
            .msg_type(MessageType::MsgRequestVote)
            .direction(Direction::Send),
    ));
    cluster.must_transfer_leader(r1, new_peer(1, 1));
    cluster.must_put(b"k3", b"v3");

    // Pile up snapshots of overlapped region ranges
    let (tx, rx) = mpsc::channel();
    let filter = CollectSnapshotFilter::new(tx);
    let pending_msgs = filter.pending_msg.clone();
    cluster.sim.wl().add_recv_filter(3, Box::new(filter));
    pd_client.must_add_peer(r1, new_peer(3, 3));
    let region = cluster.get_region(b"k1");
    // Ensure the snapshot of range ("", "") is sent and piled in filter.
    if let Err(e) = rx.recv_timeout(Duration::from_secs(1)) {
        panic!("the snapshot is not sent before split, e: {:?}", e);
    }
    // Split the region range and then there should be another snapshot for the split ranges.
    cluster.must_split(&region, b"k2");
    // Ensure second is also sent and piled in filter.
    if let Err(e) = rx.recv_timeout(Duration::from_secs(1)) {
        panic!("the snapshot is not sent before split, e: {:?}", e);
    }

    let (tx1, rx1) = mpsc::sync_channel(0);
    let tx1 = Mutex::new(tx1);
    fail::cfg_callback("on_split", move || {
        // First is for notification, second is waiting for configuration.
        let _ = tx1.lock().unwrap().send(());
        let _ = tx1.lock().unwrap().send(());
    })
    .unwrap();

    let r2 = cluster.get_region(b"k0");
    let filter_r2 = Arc::new(AtomicBool::new(true));
    // So uninitialized peer will not generate ready for response.
    cluster.add_send_filter(CloneFilterFactory(
        RegionPacketFilter::new(r2.get_id(), 3)
            .when(filter_r2.clone())
            .direction(Direction::Recv),
    ));
    // So peer can catch up logs and execute split
    cluster.add_send_filter(CloneFilterFactory(
        RegionPacketFilter::new(r1, 3)
            .msg_type(MessageType::MsgSnapshot)
            .direction(Direction::Recv),
    ));
    cluster.sim.wl().clear_recv_filters(3);
    // Start applying snapshot in source peer.
    for (peer_id, msg) in pending_msgs.lock().unwrap().iter() {
        if *peer_id < 1000 {
            cluster.sim.wl().send_raft_msg(msg.clone()).unwrap();
        }
    }

    let (tx2, rx2) = mpsc::sync_channel(0);
    // r1 has split.
    rx1.recv_timeout(Duration::from_secs(3)).unwrap();
    // Notify uninitialized peer to be ready be fetched at next try.
    for (peer_id, msg) in pending_msgs.lock().unwrap().iter() {
        if *peer_id >= 1000 {
            cluster.sim.wl().send_raft_msg(msg.clone()).unwrap();
        }
    }
    let tx2 = Mutex::new(tx2);
    fail::cfg_callback("after_split", move || {
        // First is for notification, second is waiting for configuration.
        let _ = tx2.lock().unwrap().send(());
        let _ = tx2.lock().unwrap().send(());
    })
    .unwrap();
    // Resume on_split hook.
    rx1.recv_timeout(Duration::from_secs(3)).unwrap();
    // Pause at the end of on_split.
    rx2.recv_timeout(Duration::from_secs(3)).unwrap();
    // New peer is generated, no need to filter any more.
    filter_r2.store(false, Ordering::SeqCst);
    // Force generating new messages so split peer will be notified and ready to
    // be fetched at next try.
    cluster.must_put(b"k11", b"v11");
    // Exit on_split hook.
    rx2.recv_timeout(Duration::from_secs(3)).unwrap();
    must_get_equal(&cluster.get_engine(3), b"k11", b"v11");
}

/// We depend on split-check task to update approximate size of region even if this region does not
/// need to split.
#[test]
fn test_report_approximate_size_after_split_check() {
    let mut cluster = new_server_cluster(0, 3);
    cluster.cfg.raft_store = RaftstoreConfig::default();
    cluster.cfg.raft_store.pd_heartbeat_tick_interval = ReadableDuration::millis(100);
    cluster.cfg.raft_store.split_region_check_tick_interval = ReadableDuration::millis(100);
    cluster.cfg.raft_store.region_split_check_diff = Some(ReadableSize::kb(64));
    cluster.cfg.raft_store.raft_base_tick_interval = ReadableDuration::millis(50);
    cluster.cfg.raft_store.raft_store_max_leader_lease = ReadableDuration::millis(300);
    cluster.run();
    cluster.must_put_cf("write", b"k0", b"k1");
    let region_id = cluster.get_region_id(b"k0");
    let approximate_size = cluster
        .pd_client
        .get_region_approximate_size(region_id)
        .unwrap_or_default();
    let approximate_keys = cluster
        .pd_client
        .get_region_approximate_keys(region_id)
        .unwrap_or_default();
    // It's either 0 for uninialized or 1 for 0.
    assert!(
        approximate_size <= 1 && approximate_keys <= 1,
        "{} {}",
        approximate_size,
        approximate_keys,
    );
    let (tx, rx) = mpsc::channel();
    let tx = Arc::new(Mutex::new(tx));

    fail::cfg_callback("on_split_region_check_tick", move || {
        // notify split region tick
        let _ = tx.lock().unwrap().send(());
        let tx1 = tx.clone();
        fail::cfg_callback("on_approximate_region_size", move || {
            // notify split check finished
            let _ = tx1.lock().unwrap().send(());
            let tx2 = tx1.clone();
            fail::cfg_callback("test_raftstore::pd::region_heartbeat", move || {
                // notify heartbeat region
                let _ = tx2.lock().unwrap().send(());
            })
            .unwrap();
        })
        .unwrap();
    })
    .unwrap();
    let value = vec![1_u8; 8096];
    for i in 0..10 {
        let mut reqs = vec![];
        for j in 0..10 {
            let k = format!("k{}", i * 10 + j);
            reqs.push(new_put_cf_cmd("write", k.as_bytes(), &value));
        }
        cluster.batch_put("k100".as_bytes(), reqs).unwrap();
    }
    rx.recv().unwrap();
    fail::remove("on_split_region_check_tick");
    rx.recv().unwrap();
    fail::remove("on_approximate_region_size");
    rx.recv().unwrap();
    fail::remove("test_raftstore::pd::region_heartbeat");
    let size = cluster
        .pd_client
        .get_region_approximate_size(region_id)
        .unwrap_or_default();
    // The region does not split, but it still refreshes the approximate_size.
    let region_number = cluster.pd_client.get_regions_number();
    assert_eq!(region_number, 1);
    assert!(size > approximate_size);
}

#[test]
fn test_split_with_concurrent_pessimistic_locking() {
    let mut cluster = new_server_cluster(0, 2);
    cluster.cfg.pessimistic_txn.pipelined = true;
    cluster.cfg.pessimistic_txn.in_memory = true;
    let pd_client = Arc::clone(&cluster.pd_client);
    pd_client.disable_default_operator();

    cluster.run();

    cluster.must_transfer_leader(1, new_peer(1, 1));

    let addr = cluster.sim.rl().get_addr(1);
    let env = Arc::new(Environment::new(1));
    let channel = ChannelBuilder::new(env).connect(&addr);
    let client = TikvClient::new(channel);

    let mut mutation = Mutation::default();
    mutation.set_op(Op::PessimisticLock);
    mutation.key = b"key".to_vec();
    let mut req = PessimisticLockRequest::default();
    req.set_context(cluster.get_ctx(b"key"));
    req.set_mutations(vec![mutation].into());
    req.set_start_version(10);
    req.set_for_update_ts(10);
    req.set_primary_lock(b"key".to_vec());

    // 1. Locking happens when split invalidates in-memory pessimistic locks.
    // The pessimistic lock request has to fallback to propose locks. It should find
    // that the epoch has changed.
    fail::cfg("on_split_invalidate_locks", "pause").unwrap();
    cluster.split_region(&cluster.get_region(b"key"), b"a", Callback::None);
    thread::sleep(Duration::from_millis(300));

    let client2 = client.clone();
    let req2 = req.clone();
    let res = thread::spawn(move || client2.kv_pessimistic_lock(&req2).unwrap());
    thread::sleep(Duration::from_millis(200));
    fail::remove("on_split_invalidate_locks");
    let resp = res.join().unwrap();
    assert!(resp.get_region_error().has_epoch_not_match(), "{:?}", resp);

    // 2. Locking happens when split has finished
    // It needs to be rejected due to incorrect epoch, otherwise the lock may be written to the wrong region.
    fail::cfg("txn_before_process_write", "pause").unwrap();
    req.set_context(cluster.get_ctx(b"key"));
    let res = thread::spawn(move || client.kv_pessimistic_lock(&req).unwrap());
    thread::sleep(Duration::from_millis(200));

    cluster.split_region(&cluster.get_region(b"key"), b"b", Callback::None);
    thread::sleep(Duration::from_millis(300));

    fail::remove("txn_before_process_write");
    let resp = res.join().unwrap();
    assert!(resp.get_region_error().has_epoch_not_match(), "{:?}", resp);
}

#[test]
fn test_split_pessimistic_locks_with_concurrent_prewrite() {
    let mut cluster = new_server_cluster(0, 2);
    cluster.cfg.pessimistic_txn.pipelined = true;
    cluster.cfg.pessimistic_txn.in_memory = true;
    let pd_client = Arc::clone(&cluster.pd_client);
    pd_client.disable_default_operator();

    cluster.run();

    cluster.must_transfer_leader(1, new_peer(1, 1));

    let addr = cluster.sim.rl().get_addr(1);
    let env = Arc::new(Environment::new(1));
    let channel = ChannelBuilder::new(env).connect(&addr);
    let client = TikvClient::new(channel);

    let mut mutation = Mutation::default();
    mutation.set_op(Op::Put);
    mutation.set_key(b"a".to_vec());
    mutation.set_value(b"v".to_vec());
    let mut req = PrewriteRequest::default();
    req.set_context(cluster.get_ctx(b"a"));
    req.set_mutations(vec![mutation].into());
    req.set_try_one_pc(true);
    req.set_start_version(20);
    req.set_primary_lock(b"a".to_vec());
    let resp = client.kv_prewrite(&req).unwrap();
    let commit_ts = resp.one_pc_commit_ts;

    let txn_ext = cluster
        .must_get_snapshot_of_region(1)
        .ext()
        .get_txn_ext()
        .unwrap()
        .clone();
    let lock_a = PessimisticLock {
        primary: b"a".to_vec().into_boxed_slice(),
        start_ts: 10.into(),
        ttl: 3000,
        for_update_ts: (commit_ts + 10).into(),
        min_commit_ts: (commit_ts + 10).into(),
    };
    let lock_c = PessimisticLock {
        primary: b"c".to_vec().into_boxed_slice(),
        start_ts: 15.into(),
        ttl: 3000,
        for_update_ts: (commit_ts + 10).into(),
        min_commit_ts: (commit_ts + 10).into(),
    };
    {
        let mut locks = txn_ext.pessimistic_locks.write();
        assert!(
            locks
                .insert(vec![
                    (Key::from_raw(b"a"), lock_a),
                    (Key::from_raw(b"c"), lock_c)
                ])
                .is_ok()
        );
    }

    let mut mutation = Mutation::default();
    mutation.set_op(Op::Put);
    mutation.set_key(b"a".to_vec());
    mutation.set_value(b"v2".to_vec());
    let mut req = PrewriteRequest::default();
    req.set_context(cluster.get_ctx(b"a"));
    req.set_mutations(vec![mutation].into());
    req.set_is_pessimistic_lock(vec![true]);
    req.set_start_version(10);
    req.set_for_update_ts(commit_ts + 20);
    req.set_primary_lock(b"a".to_vec());

    // First let prewrite get snapshot
    fail::cfg("txn_before_process_write", "pause").unwrap();
    let resp = thread::spawn(move || client.kv_prewrite(&req).unwrap());
    thread::sleep(Duration::from_millis(150));

    // In the meantime, split region.
    fail::cfg("on_split_invalidate_locks", "pause").unwrap();
    cluster.split_region(&cluster.get_region(b"key"), b"a", Callback::None);
    thread::sleep(Duration::from_millis(300));

    // PrewriteResponse should contain an EpochNotMatch instead of PessimisticLockNotFound.
    fail::remove("txn_before_process_write");
    let resp = resp.join().unwrap();
    assert!(resp.get_region_error().has_epoch_not_match(), "{:?}", resp);
<<<<<<< HEAD

    fail::remove("on_split_invalidate_locks");
=======
}

/// Logs are gced asynchronously. If an uninitialized peer is destroyed before being replaced by
/// split, then the asynchronous log gc response may arrive after the peer is replaced, hence
/// it will lead to incorrect memory state. Actually, there is nothing to be gc for uninitialized
/// peer. The case is to guarantee such incorrect state will not happen.
#[test]
fn test_split_replace_skip_log_gc() {
    let mut cluster = new_node_cluster(0, 3);
    cluster.cfg.raft_store.raft_log_gc_count_limit = Some(15);
    cluster.cfg.raft_store.raft_log_gc_threshold = 15;
    cluster.cfg.raft_store.right_derive_when_split = true;
    cluster.cfg.raft_store.store_batch_system.max_batch_size = Some(1);
    cluster.cfg.raft_store.store_batch_system.pool_size = 2;
    let pd_client = cluster.pd_client.clone();

    // Disable default max peer number check.
    pd_client.disable_default_operator();
    let r = cluster.run_conf_change();
    pd_client.must_add_peer(r, new_peer(3, 3));
    cluster.must_put(b"k1", b"v1");
    must_get_equal(&cluster.get_engine(3), b"k1", b"v1");

    let before_check_snapshot_1_2_fp = "before_check_snapshot_1_2";
    fail::cfg(before_check_snapshot_1_2_fp, "pause").unwrap();

    // So the split peer on store 2 always uninitialized.
    let filter = RegionPacketFilter::new(1000, 2).msg_type(MessageType::MsgSnapshot);
    cluster.add_send_filter(CloneFilterFactory(filter));

    pd_client.must_add_peer(r, new_peer(2, 2));
    let region = pd_client.get_region(b"k1").unwrap();
    // [-∞, k2), [k2, +∞)
    //    b         a
    cluster.must_split(&region, b"k2");

    cluster.must_put(b"k3", b"v3");

    // Because a is not initialized, so b must be created using heartbeat on store 3.

    // Simulate raft log gc stall.
    let gc_fp = "worker_gc_raft_log_flush";
    let destroy_fp = "destroy_peer_after_pending_move";

    fail::cfg(gc_fp, "pause").unwrap();
    let (tx, rx) = crossbeam::channel::bounded(0);
    fail::cfg_callback(destroy_fp, move || {
        let _ = tx.send(());
        let _ = tx.send(());
    })
    .unwrap();

    let left = pd_client.get_region(b"k1").unwrap();
    let left_peer_on_store_2 = find_peer(&left, 2).unwrap();
    pd_client.must_remove_peer(left.get_id(), left_peer_on_store_2.clone());
    // Wait till destroy is triggered.
    rx.recv_timeout(Duration::from_secs(3)).unwrap();
    // Make it split.
    fail::remove(before_check_snapshot_1_2_fp);
    // Wait till split is finished.
    must_get_equal(&cluster.get_engine(2), b"k3", b"v3");
    // Wait a little bit so the uninitialized peer is replaced.
    thread::sleep(Duration::from_millis(10));
    // Resume destroy.
    rx.recv_timeout(Duration::from_secs(3)).unwrap();
    // Resume gc.
    fail::remove(gc_fp);
    // Check store 3 is still working correctly.
    cluster.must_put(b"k4", b"v4");
    must_get_equal(&cluster.get_engine(2), b"k4", b"v4");
>>>>>>> d356be1d
}<|MERGE_RESOLUTION|>--- conflicted
+++ resolved
@@ -983,10 +983,8 @@
     fail::remove("txn_before_process_write");
     let resp = resp.join().unwrap();
     assert!(resp.get_region_error().has_epoch_not_match(), "{:?}", resp);
-<<<<<<< HEAD
 
     fail::remove("on_split_invalidate_locks");
-=======
 }
 
 /// Logs are gced asynchronously. If an uninitialized peer is destroyed before being replaced by
@@ -1057,5 +1055,4 @@
     // Check store 3 is still working correctly.
     cluster.must_put(b"k4", b"v4");
     must_get_equal(&cluster.get_engine(2), b"k4", b"v4");
->>>>>>> d356be1d
 }