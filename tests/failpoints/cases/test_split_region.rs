// Copyright 2018 TiKV Project Authors. Licensed under Apache-2.0.

use std::sync::atomic::{AtomicBool, Ordering};
use std::sync::{mpsc, Arc, Mutex};
use std::time::Duration;

use engine_traits::CF_WRITE;
use kvproto::metapb::Region;
use kvproto::raft_serverpb::RaftMessage;
use pd_client::PdClient;
use raft::eraftpb::MessageType;
use raftstore::store::config::Config as RaftstoreConfig;
use raftstore::store::util::is_vote_msg;
use raftstore::store::{Callback, PeerMsg};
use raftstore::Result;
use tikv_util::HandyRwLock;

use collections::HashMap;
use test_raftstore::*;
use tikv_util::config::{ReadableDuration, ReadableSize};

#[test]
fn test_follower_slow_split() {
    let mut cluster = new_node_cluster(0, 3);
    let pd_client = Arc::clone(&cluster.pd_client);
    pd_client.disable_default_operator();
    cluster.run();
    let region = cluster.get_region(b"");

    // Only need peer 1 and 3. Stop node 2 to avoid extra vote messages.
    cluster.must_transfer_leader(1, new_peer(1, 1));
    pd_client.must_remove_peer(1, new_peer(2, 2));
    cluster.stop_node(2);

    // Use a channel to retrieve start_key and end_key in pre-vote messages.
    let (range_tx, range_rx) = mpsc::channel();
    let prevote_filter = PrevoteRangeFilter {
        // Only send 1 pre-vote message to peer 3 so if peer 3 drops it,
        // it needs to start a new election.
        filter: RegionPacketFilter::new(1000, 1) // new region id is 1000
            .msg_type(MessageType::MsgRequestPreVote)
            .direction(Direction::Send)
            .allow(1),
        before: Some(Mutex::new(range_tx)),
        after: None,
    };
    cluster
        .sim
        .wl()
        .add_send_filter(1, Box::new(prevote_filter));

    // Ensure pre-vote response is really sended.
    let (tx, rx) = mpsc::channel();
    let prevote_resp_notifier = Box::new(MessageTypeNotifier::new(
        MessageType::MsgRequestPreVoteResponse,
        tx,
        Arc::from(AtomicBool::new(true)),
    ));
    cluster.sim.wl().add_send_filter(3, prevote_resp_notifier);

    // After split, pre-vote message should be sent to peer 2.
    fail::cfg("apply_before_split_1_3", "pause").unwrap();
    cluster.must_split(&region, b"k2");
    let range = range_rx.recv_timeout(Duration::from_millis(100)).unwrap();
    assert_eq!(range.0, b"");
    assert_eq!(range.1, b"k2");

    // After the follower split success, it will response to the pending vote.
    fail::cfg("apply_before_split_1_3", "off").unwrap();
    assert!(rx.recv_timeout(Duration::from_millis(100)).is_ok());
}

#[test]
fn test_split_lost_request_vote() {
    let mut cluster = new_node_cluster(0, 3);
    let pd_client = Arc::clone(&cluster.pd_client);
    pd_client.disable_default_operator();
    cluster.run();
    let region = cluster.get_region(b"");

    // Only need peer 1 and 3. Stop node 2 to avoid extra vote messages.
    cluster.must_transfer_leader(1, new_peer(1, 1));
    pd_client.must_remove_peer(1, new_peer(2, 2));
    cluster.stop_node(2);

    // Use a channel to retrieve start_key and end_key in pre-vote messages.
    let (range_tx, range_rx) = mpsc::channel();
    let (after_sent_tx, after_sent_rx) = mpsc::channel();
    let prevote_filter = PrevoteRangeFilter {
        // Only send 1 pre-vote message to peer 3 so if peer 3 drops it,
        // it needs to start a new election.
        filter: RegionPacketFilter::new(1000, 1) // new region id is 1000
            .msg_type(MessageType::MsgRequestPreVote)
            .direction(Direction::Send)
            .allow(1),
        before: Some(Mutex::new(range_tx)),
        after: Some(Mutex::new(after_sent_tx)),
    };
    cluster
        .sim
        .wl()
        .add_send_filter(1, Box::new(prevote_filter));

    // Ensure pre-vote response is really sent.
    let (tx, rx) = mpsc::channel();
    let prevote_resp_notifier = Box::new(MessageTypeNotifier::new(
        MessageType::MsgRequestPreVoteResponse,
        tx,
        Arc::from(AtomicBool::new(true)),
    ));
    cluster.sim.wl().add_send_filter(3, prevote_resp_notifier);

    // After split, pre-vote message should be sent to peer 3.
    fail::cfg("apply_after_split_1_3", "pause").unwrap();
    cluster.must_split(&region, b"k2");
    let range = range_rx.recv_timeout(Duration::from_millis(100)).unwrap();
    assert_eq!(range.0, b"");
    assert_eq!(range.1, b"k2");

    // Make sure the message has sent to peer 3.
    let _sent = after_sent_rx
        .recv_timeout(Duration::from_millis(100))
        .unwrap();

    // Make sure pre-vote is handled.
    let new_region = cluster.pd_client.get_region(b"").unwrap();
    let pending_create_peer = new_region
        .get_peers()
        .iter()
        .find(|p| p.get_store_id() == 3)
        .unwrap()
        .to_owned();
    let _ = read_on_peer(
        &mut cluster,
        pending_create_peer,
        region,
        b"k1",
        false,
        Duration::from_millis(100),
    );

    // Make sure pre-vote is cached in pending votes.
    {
        let store_meta = cluster.store_metas.get(&3).unwrap();
        let meta = store_meta.lock().unwrap();
        assert!(meta.pending_msgs.iter().any(|m| {
            m.region_id == new_region.id
                && raftstore::store::util::is_first_message(m.get_message())
        }));
    }

    // After the follower split success, it will response to the pending vote.
    fail::cfg("apply_after_split_1_3", "off").unwrap();
    assert!(rx.recv_timeout(Duration::from_millis(100)).is_ok());
}

fn gen_split_region() -> (Region, Region, Region) {
    let mut cluster = new_server_cluster(0, 2);
    let region_max_size = 50000;
    let region_split_size = 30000;
    cluster.cfg.raft_store.split_region_check_tick_interval = ReadableDuration::millis(20);
    cluster.cfg.coprocessor.region_max_size = ReadableSize(region_max_size);
    cluster.cfg.coprocessor.region_split_size = ReadableSize(region_split_size);

    let mut range = 1..;
    cluster.run();
    let pd_client = Arc::clone(&cluster.pd_client);
    let region = pd_client.get_region(b"").unwrap();
    let last_key = put_till_size(&mut cluster, region_split_size, &mut range);
    let target = pd_client.get_region(&last_key).unwrap();

    assert_eq!(region, target);

    let max_key = put_cf_till_size(&mut cluster, CF_WRITE, region_max_size, &mut range);

    let left = pd_client.get_region(b"").unwrap();
    let right = pd_client.get_region(&max_key).unwrap();
    if left == right {
        cluster.wait_region_split_max_cnt(&region, 20, 10, false);
    }

    let left = pd_client.get_region(b"").unwrap();
    let right = pd_client.get_region(&max_key).unwrap();

    (region, left, right)
}

#[test]
fn test_pause_split_when_snap_gen_will_split() {
    let is_generating_snapshot = "is_generating_snapshot";
    fail::cfg(is_generating_snapshot, "return()").unwrap();

    let (region, left, right) = gen_split_region();

    assert_ne!(left, right);
    assert_eq!(region.get_start_key(), left.get_start_key());
    assert_eq!(region.get_end_key(), right.get_end_key());

    fail::remove(is_generating_snapshot);
}

#[test]
fn test_pause_split_when_snap_gen_never_split() {
    let is_generating_snapshot = "is_generating_snapshot";
    let region_split_skip_max_count = "region_split_skip_max_count";
    fail::cfg(region_split_skip_max_count, "return()").unwrap();
    fail::cfg(is_generating_snapshot, "return()").unwrap();

    let (region, left, right) = gen_split_region();

    assert_eq!(region, left);
    assert_eq!(left, right);

    fail::remove(is_generating_snapshot);
    fail::remove(region_split_skip_max_count);
}

type FilterSender<T> = Mutex<mpsc::Sender<T>>;

// Filter prevote message and record the range.
struct PrevoteRangeFilter {
    filter: RegionPacketFilter,
    before: Option<FilterSender<(Vec<u8>, Vec<u8>)>>,
    after: Option<FilterSender<()>>,
}

impl Filter for PrevoteRangeFilter {
    fn before(&self, msgs: &mut Vec<RaftMessage>) -> Result<()> {
        self.filter.before(msgs)?;
        if let Some(msg) = msgs.iter().filter(|m| is_vote_msg(m.get_message())).last() {
            let start_key = msg.get_start_key().to_owned();
            let end_key = msg.get_end_key().to_owned();
            if let Some(before) = self.before.as_ref() {
                let tx = before.lock().unwrap();
                let _ = tx.send((start_key, end_key));
            }
        }
        Ok(())
    }
    fn after(&self, _: Result<()>) -> Result<()> {
        if let Some(after) = self.after.as_ref() {
            let tx = after.lock().unwrap();
            let _ = tx.send(());
        }
        Ok(())
    }
}

// Test if a peer is created from splitting when another initialized peer with the same
// region id has already existed. In previous implementation, it can be created and panic
// will happen because there are two initialized peer with the same region id.
#[test]
fn test_split_not_to_split_existing_region() {
    let mut cluster = new_node_cluster(0, 4);
    configure_for_merge(&mut cluster);
    cluster.cfg.raft_store.right_derive_when_split = true;
    cluster.cfg.raft_store.apply_batch_system.max_batch_size = Some(1);
    cluster.cfg.raft_store.apply_batch_system.pool_size = 2;
    let pd_client = Arc::clone(&cluster.pd_client);
    pd_client.disable_default_operator();

    let r1 = cluster.run_conf_change();
    pd_client.must_add_peer(r1, new_peer(2, 2));
    pd_client.must_add_peer(r1, new_peer(3, 3));

    let mut region_a = pd_client.get_region(b"k1").unwrap();
    // [-∞, k2), [k2, +∞)
    //    b         a
    cluster.must_split(&region_a, b"k2");

    cluster.put(b"k0", b"v0").unwrap();
    must_get_equal(&cluster.get_engine(3), b"k0", b"v0");

    let region_b = pd_client.get_region(b"k0").unwrap();
    let peer_b_1 = find_peer(&region_b, 1).cloned().unwrap();
    cluster.must_transfer_leader(region_b.get_id(), peer_b_1);

    let peer_b_3 = find_peer(&region_b, 3).cloned().unwrap();
    assert_eq!(peer_b_3.get_id(), 1003);
    let on_handle_apply_1003_fp = "on_handle_apply_1003";
    fail::cfg(on_handle_apply_1003_fp, "pause").unwrap();
    // [-∞, k1), [k1, k2), [k2, +∞)
    //    c         b          a
    cluster.must_split(&region_b, b"k1");

    pd_client.must_remove_peer(region_b.get_id(), peer_b_3);
    pd_client.must_add_peer(region_b.get_id(), new_peer(4, 4));

    let mut region_c = pd_client.get_region(b"k0").unwrap();
    let peer_c_3 = find_peer(&region_c, 3).cloned().unwrap();
    pd_client.must_remove_peer(region_c.get_id(), peer_c_3);
    pd_client.must_add_peer(region_c.get_id(), new_peer(4, 5));
    // [-∞, k2), [k2, +∞)
    //     c        a
    pd_client.must_merge(region_b.get_id(), region_c.get_id());

    region_a = pd_client.get_region(b"k2").unwrap();
    let peer_a_3 = find_peer(&region_a, 3).cloned().unwrap();
    pd_client.must_remove_peer(region_a.get_id(), peer_a_3);
    pd_client.must_add_peer(region_a.get_id(), new_peer(4, 6));
    // [-∞, +∞)
    //    c
    pd_client.must_merge(region_a.get_id(), region_c.get_id());

    region_c = pd_client.get_region(b"k1").unwrap();
    // [-∞, k2), [k2, +∞)
    //     d        c
    cluster.must_split(&region_c, b"k2");

    let peer_c_4 = find_peer(&region_c, 4).cloned().unwrap();
    pd_client.must_remove_peer(region_c.get_id(), peer_c_4);
    pd_client.must_add_peer(region_c.get_id(), new_peer(3, 7));

    cluster.put(b"k2", b"v2").unwrap();
    must_get_equal(&cluster.get_engine(3), b"k2", b"v2");

    fail::remove(on_handle_apply_1003_fp);

    // If peer_c_3 is created, `must_get_none` will fail.
    must_get_none(&cluster.get_engine(3), b"k0");
}

// Test if a peer is created from splitting when another initialized peer with the same
// region id existed before and has been destroyed now.
#[test]
fn test_split_not_to_split_existing_tombstone_region() {
    let mut cluster = new_node_cluster(0, 3);
    configure_for_merge(&mut cluster);
    cluster.cfg.raft_store.right_derive_when_split = true;
    cluster.cfg.raft_store.store_batch_system.max_batch_size = Some(1);
    cluster.cfg.raft_store.store_batch_system.pool_size = 2;
    cluster.cfg.raft_store.apply_batch_system.max_batch_size = Some(1);
    cluster.cfg.raft_store.apply_batch_system.pool_size = 2;
    let pd_client = Arc::clone(&cluster.pd_client);
    pd_client.disable_default_operator();

    fail::cfg("on_raft_gc_log_tick", "return()").unwrap();
    let r1 = cluster.run_conf_change();

    pd_client.must_add_peer(r1, new_peer(3, 3));

    assert_eq!(r1, 1);
    let before_check_snapshot_1_2_fp = "before_check_snapshot_1_2";
    fail::cfg(before_check_snapshot_1_2_fp, "pause").unwrap();
    pd_client.must_add_peer(r1, new_peer(2, 2));

    cluster.must_put(b"k1", b"v1");
    cluster.must_put(b"k2", b"v2");

    let region = pd_client.get_region(b"k1").unwrap();
    cluster.must_split(&region, b"k2");
    cluster.must_put(b"k22", b"v22");

    must_get_equal(&cluster.get_engine(2), b"k1", b"v1");

    let left = pd_client.get_region(b"k1").unwrap();
    let left_peer_2 = find_peer(&left, 2).cloned().unwrap();
    pd_client.must_remove_peer(left.get_id(), left_peer_2);
    must_get_none(&cluster.get_engine(2), b"k1");

    let on_handle_apply_2_fp = "on_handle_apply_2";
    fail::cfg("on_handle_apply_2", "pause").unwrap();

    fail::remove(before_check_snapshot_1_2_fp);

    // Wait for the logs
    sleep_ms(100);

    // If left_peer_2 can be created, dropping all msg to make it exist.
    cluster.add_send_filter(IsolationFilterFactory::new(2));
    // Also don't send check stale msg to PD
    let peer_check_stale_state_fp = "peer_check_stale_state";
    fail::cfg(peer_check_stale_state_fp, "return()").unwrap();

    fail::remove(on_handle_apply_2_fp);

    // If value of `k22` is equal to `v22`, the previous split log must be applied.
    must_get_equal(&cluster.get_engine(2), b"k22", b"v22");

    // If left_peer_2 is created, `must_get_none` will fail.
    must_get_none(&cluster.get_engine(2), b"k1");

    cluster.clear_send_filters();

    pd_client.must_add_peer(left.get_id(), new_peer(2, 4));

    must_get_equal(&cluster.get_engine(2), b"k1", b"v1");
}

// Test if a peer can be created from splitting when another uninitialied peer with the same
// peer id has been created on this store.
#[test]
fn test_split_should_split_existing_same_uninitialied_peer() {
    let mut cluster = new_node_cluster(0, 3);
    configure_for_merge(&mut cluster);
    cluster.cfg.raft_store.right_derive_when_split = true;
    cluster.cfg.raft_store.store_batch_system.max_batch_size = Some(1);
    cluster.cfg.raft_store.store_batch_system.pool_size = 2;
    cluster.cfg.raft_store.apply_batch_system.max_batch_size = Some(1);
    cluster.cfg.raft_store.apply_batch_system.pool_size = 2;
    let pd_client = Arc::clone(&cluster.pd_client);
    pd_client.disable_default_operator();

    fail::cfg("on_raft_gc_log_tick", "return()").unwrap();
    fail::cfg("peer_check_stale_state", "return()").unwrap();

    let r1 = cluster.run_conf_change();

    pd_client.must_add_peer(r1, new_peer(3, 3));

    assert_eq!(r1, 1);

    let before_check_snapshot_1_2_fp = "before_check_snapshot_1_2";
    fail::cfg(before_check_snapshot_1_2_fp, "pause").unwrap();

    pd_client.must_add_peer(r1, new_peer(2, 2));

    cluster.must_put(b"k1", b"v1");
    cluster.must_put(b"k2", b"v2");

    let before_check_snapshot_1000_2_fp = "before_check_snapshot_1000_2";
    fail::cfg(before_check_snapshot_1000_2_fp, "pause").unwrap();

    let region = pd_client.get_region(b"k1").unwrap();
    cluster.must_split(&region, b"k2");
    let left = pd_client.get_region(b"k1").unwrap();
    assert_eq!(left.get_id(), 1000);

    cluster.must_put(b"k11", b"v11");

    // Wait for region 1000 sending heartbeat and snapshot to store 2
    sleep_ms(200);

    fail::remove(before_check_snapshot_1_2_fp);
    // peer 2 applied snapshot
    must_get_equal(&cluster.get_engine(2), b"k1", b"v1");

    fail::remove(before_check_snapshot_1000_2_fp);

    must_get_equal(&cluster.get_engine(2), b"k11", b"v11");
}

// Test if a peer can be created from splitting when another uninitialied peer with different
// peer id has been created on this store.
#[test]
fn test_split_not_to_split_existing_different_uninitialied_peer() {
    let mut cluster = new_node_cluster(0, 3);
    configure_for_merge(&mut cluster);
    cluster.cfg.raft_store.right_derive_when_split = true;
    cluster.cfg.raft_store.store_batch_system.max_batch_size = Some(1);
    cluster.cfg.raft_store.store_batch_system.pool_size = 2;
    cluster.cfg.raft_store.apply_batch_system.max_batch_size = Some(1);
    cluster.cfg.raft_store.apply_batch_system.pool_size = 2;
    let pd_client = Arc::clone(&cluster.pd_client);
    pd_client.disable_default_operator();

    fail::cfg("on_raft_gc_log_tick", "return()").unwrap();
    let r1 = cluster.run_conf_change();

    pd_client.must_add_peer(r1, new_peer(3, 3));

    assert_eq!(r1, 1);

    let before_check_snapshot_1_2_fp = "before_check_snapshot_1_2";
    fail::cfg(before_check_snapshot_1_2_fp, "pause").unwrap();

    pd_client.must_add_peer(r1, new_peer(2, 2));

    cluster.must_put(b"k1", b"v1");
    cluster.must_put(b"k2", b"v2");

    // Wait for region 1 sending heartbeat and snapshot to store 2
    sleep_ms(200);

    cluster.add_send_filter(IsolationFilterFactory::new(2));

    let region = pd_client.get_region(b"k1").unwrap();
    cluster.must_split(&region, b"k2");
    let left = pd_client.get_region(b"k1").unwrap();
    assert_eq!(left.get_id(), 1000);
    let left_peer_2 = find_peer(&left, 2).cloned().unwrap();

    pd_client.must_remove_peer(left.get_id(), left_peer_2);
    pd_client.must_add_peer(left.get_id(), new_peer(2, 4));

    let before_check_snapshot_1000_2_fp = "before_check_snapshot_1000_2";
    fail::cfg(before_check_snapshot_1000_2_fp, "pause").unwrap();

    cluster.clear_send_filters();

    // Wait for region 1000 sending heartbeat and snapshot to store 2
    sleep_ms(200);

    fail::remove(before_check_snapshot_1_2_fp);

    // peer 2 applied snapshot
    must_get_equal(&cluster.get_engine(2), b"k2", b"v2");
    // But only the right part because there is a peer 4 of region 1000 on local store
    must_get_none(&cluster.get_engine(2), b"k1");

    fail::remove(before_check_snapshot_1000_2_fp);
    must_get_equal(&cluster.get_engine(2), b"k1", b"v1");
}

/// A filter that collects all snapshots.
///
/// It's different from the one in simulate_transport in three aspects:
/// 1. It will not flush the collected snapshots.
/// 2. It will not report error when collecting snapshots.
/// 3. It callers can access the collected snapshots.
pub struct CollectSnapshotFilter {
    pending_msg: Arc<Mutex<HashMap<u64, RaftMessage>>>,
    pending_count_sender: Mutex<mpsc::Sender<usize>>,
}

impl CollectSnapshotFilter {
    pub fn new(sender: mpsc::Sender<usize>) -> CollectSnapshotFilter {
        CollectSnapshotFilter {
            pending_msg: Arc::default(),
            pending_count_sender: Mutex::new(sender),
        }
    }
}

impl Filter for CollectSnapshotFilter {
    fn before(&self, msgs: &mut Vec<RaftMessage>) -> Result<()> {
        let mut to_send = vec![];
        let mut pending_msg = self.pending_msg.lock().unwrap();
        for msg in msgs.drain(..) {
            let (is_pending, from_peer_id) = {
                if msg.get_message().get_msg_type() == MessageType::MsgSnapshot {
                    let from_peer_id = msg.get_from_peer().get_id();
                    if pending_msg.contains_key(&from_peer_id) {
                        // Drop this snapshot message directly since it's from a seen peer
                        continue;
                    } else {
                        // Pile the snapshot from unseen peer
                        (true, from_peer_id)
                    }
                } else {
                    (false, 0)
                }
            };
            if is_pending {
                pending_msg.insert(from_peer_id, msg);
                let sender = self.pending_count_sender.lock().unwrap();
                sender.send(pending_msg.len()).unwrap();
            } else {
                to_send.push(msg);
            }
        }
        msgs.extend(to_send);
        check_messages(msgs)?;
        Ok(())
    }
}

/// If the uninitialized peer and split peer are fetched into one batch, and the first
/// one doesn't generate ready, the second one does, ready should not be mapped to the
/// first one.
#[test]
fn test_split_duplicated_batch() {
    let mut cluster = new_node_cluster(0, 3);
    configure_for_request_snapshot(&mut cluster);
    // Disable raft log gc in this test case.
    cluster.cfg.raft_store.raft_log_gc_tick_interval = ReadableDuration::secs(60);
    // Use one thread to make it more possible to be fetched into one batch.
    cluster.cfg.raft_store.store_batch_system.pool_size = 1;

    let pd_client = Arc::clone(&cluster.pd_client);
    // Disable default max peer count check.
    pd_client.disable_default_operator();

    let r1 = cluster.run_conf_change();
    cluster.must_put(b"k1", b"v1");
    pd_client.must_add_peer(r1, new_peer(2, 2));
    // Force peer 2 to be followers all the way.
    cluster.add_send_filter(CloneFilterFactory(
        RegionPacketFilter::new(r1, 2)
            .msg_type(MessageType::MsgRequestVote)
            .direction(Direction::Send),
    ));
    cluster.must_transfer_leader(r1, new_peer(1, 1));
    cluster.must_put(b"k3", b"v3");

    // Pile up snapshots of overlapped region ranges
    let (tx, rx) = mpsc::channel();
    let filter = CollectSnapshotFilter::new(tx);
    let pending_msgs = filter.pending_msg.clone();
    cluster.sim.wl().add_recv_filter(3, Box::new(filter));
    pd_client.must_add_peer(r1, new_peer(3, 3));
    let region = cluster.get_region(b"k1");
    // Ensure the snapshot of range ("", "") is sent and piled in filter.
    if let Err(e) = rx.recv_timeout(Duration::from_secs(1)) {
        panic!("the snapshot is not sent before split, e: {:?}", e);
    }
    // Split the region range and then there should be another snapshot for the split ranges.
    cluster.must_split(&region, b"k2");
    // Ensure second is also sent and piled in filter.
    if let Err(e) = rx.recv_timeout(Duration::from_secs(1)) {
        panic!("the snapshot is not sent before split, e: {:?}", e);
    }

    let (tx1, rx1) = mpsc::sync_channel(0);
    let tx1 = Mutex::new(tx1);
    fail::cfg_callback("on_split", move || {
        // First is for notification, second is waiting for configuration.
        let _ = tx1.lock().unwrap().send(());
        let _ = tx1.lock().unwrap().send(());
    })
    .unwrap();

    let r2 = cluster.get_region(b"k0");
    let filter_r2 = Arc::new(AtomicBool::new(true));
    // So uninitialized peer will not generate ready for response.
    cluster.add_send_filter(CloneFilterFactory(
        RegionPacketFilter::new(r2.get_id(), 3)
            .when(filter_r2.clone())
            .direction(Direction::Recv),
    ));
    // So peer can catch up logs and execute split
    cluster.add_send_filter(CloneFilterFactory(
        RegionPacketFilter::new(r1, 3)
            .msg_type(MessageType::MsgSnapshot)
            .direction(Direction::Recv),
    ));
    cluster.sim.wl().clear_recv_filters(3);
    // Start applying snapshot in source peer.
    for (peer_id, msg) in pending_msgs.lock().unwrap().iter() {
        if *peer_id < 1000 {
            cluster.sim.wl().send_raft_msg(msg.clone()).unwrap();
        }
    }

    let (tx2, rx2) = mpsc::sync_channel(0);
    // r1 has split.
    rx1.recv_timeout(Duration::from_secs(3)).unwrap();
    // Notify uninitialized peer to be ready be fetched at next try.
    for (peer_id, msg) in pending_msgs.lock().unwrap().iter() {
        if *peer_id >= 1000 {
            cluster.sim.wl().send_raft_msg(msg.clone()).unwrap();
        }
    }
    let tx2 = Mutex::new(tx2);
    fail::cfg_callback("after_split", move || {
        // First is for notification, second is waiting for configuration.
        let _ = tx2.lock().unwrap().send(());
        let _ = tx2.lock().unwrap().send(());
    })
    .unwrap();
    // Resume on_split hook.
    rx1.recv_timeout(Duration::from_secs(3)).unwrap();
    // Pause at the end of on_split.
    rx2.recv_timeout(Duration::from_secs(3)).unwrap();
    // New peer is generated, no need to filter any more.
    filter_r2.store(false, Ordering::SeqCst);
    // Force generating new messages so split peer will be notified and ready to
    // be fetched at next try.
    cluster.must_put(b"k11", b"v11");
    // Exit on_split hook.
    rx2.recv_timeout(Duration::from_secs(3)).unwrap();
    must_get_equal(&cluster.get_engine(3), b"k11", b"v11");
}

/// We depend on split-check task to update approximate size of region even if this region does not
/// need to split.
#[test]
fn test_report_approximate_size_after_split_check() {
    let mut cluster = new_server_cluster(0, 3);
    cluster.cfg.raft_store = RaftstoreConfig::default();
    cluster.cfg.raft_store.pd_heartbeat_tick_interval = ReadableDuration::millis(100);
    cluster.cfg.raft_store.split_region_check_tick_interval = ReadableDuration::millis(100);
    cluster.cfg.raft_store.region_split_check_diff = ReadableSize::kb(64);
    cluster.cfg.raft_store.raft_base_tick_interval = ReadableDuration::millis(50);
    cluster.cfg.raft_store.raft_store_max_leader_lease = ReadableDuration::millis(300);
    cluster.run();
    cluster.must_put_cf("write", b"k0", b"k1");
    let region_id = cluster.get_region_id(b"k0");
    let approximate_size = cluster
        .pd_client
        .get_region_approximate_size(region_id)
        .unwrap_or_default();
    let approximate_keys = cluster
        .pd_client
        .get_region_approximate_keys(region_id)
        .unwrap_or_default();
    assert!(approximate_size == 0 && approximate_keys == 0);
    let (tx, rx) = mpsc::sync_channel(10);
    let tx = Arc::new(Mutex::new(tx));

    fail::cfg_callback("on_split_region_check_tick", move || {
        // notify split region tick
        let _ = tx.lock().unwrap().send(());
        let tx1 = tx.clone();
        fail::cfg_callback("on_approximate_region_size", move || {
            // notify split check finished
            let _ = tx1.lock().unwrap().send(());
            let tx2 = tx1.clone();
            fail::cfg_callback("test_raftstore::pd::region_heartbeat", move || {
                // notify heartbeat region
                let _ = tx2.lock().unwrap().send(());
            })
            .unwrap();
        })
        .unwrap();
    })
    .unwrap();
    let value = vec![1_u8; 8096];
    for i in 0..10 {
        let mut reqs = vec![];
        for j in 0..10 {
            let k = format!("k{}", i * 10 + j);
            reqs.push(new_put_cf_cmd("write", k.as_bytes(), &value));
        }
        cluster.batch_put("k100".as_bytes(), reqs).unwrap();
    }
    rx.recv().unwrap();
    fail::remove("on_split_region_check_tick");
    rx.recv().unwrap();
    fail::remove("on_approximate_region_size");
    rx.recv().unwrap();
    fail::remove("test_raftstore::pd::region_heartbeat");
    let size = cluster
        .pd_client
        .get_region_approximate_size(region_id)
        .unwrap_or_default();
    // The region does not split, but it still refreshes the approximate_size.
    let region_number = cluster.pd_client.get_regions_number();
    assert_eq!(region_number, 1);
    assert!(size > approximate_size);
}

<<<<<<< HEAD
/// Logs are gced asynchronously. If an uninitialized peer is destroyed before being replaced by
/// split, then the asynchronous log gc response may arrive after the peer is replaced, hence
/// it will lead to incorrect memory state. Actually, there is nothing to be gc for uninitialized
/// peer. The case is to guarantee such incorrect state will not happen.
#[test]
fn test_split_replace_skip_log_gc() {
    let mut cluster = new_node_cluster(0, 3);
    cluster.cfg.raft_store.raft_log_gc_count_limit = Some(15);
    cluster.cfg.raft_store.raft_log_gc_threshold = 15;
    cluster.cfg.raft_store.right_derive_when_split = true;
    cluster.cfg.raft_store.store_batch_system.max_batch_size = Some(1);
    cluster.cfg.raft_store.store_batch_system.pool_size = 2;
    let pd_client = cluster.pd_client.clone();

    // Disable default max peer number check.
    pd_client.disable_default_operator();
    let r = cluster.run_conf_change();
    pd_client.must_add_peer(r, new_peer(3, 3));
    cluster.must_put(b"k1", b"v1");
    must_get_equal(&cluster.get_engine(3), b"k1", b"v1");

    let before_check_snapshot_1_2_fp = "before_check_snapshot_1_2";
    fail::cfg(before_check_snapshot_1_2_fp, "pause").unwrap();

    // So the split peer on store 2 always uninitialized.
    let filter = RegionPacketFilter::new(1000, 2).msg_type(MessageType::MsgSnapshot);
    cluster.add_send_filter(CloneFilterFactory(filter));

    pd_client.must_add_peer(r, new_peer(2, 2));
    let region = pd_client.get_region(b"k1").unwrap();
    // [-∞, k2), [k2, +∞)
    //    b         a
    cluster.must_split(&region, b"k2");

    cluster.must_put(b"k3", b"v3");

    // Because a is not initialized, so b must be created using heartbeat on store 3.

    // Simulate raft log gc stall.
    let gc_fp = "worker_gc_raft_log_flush";
    let destroy_fp = "destroy_peer_after_pending_move";

    fail::cfg(gc_fp, "pause").unwrap();
    let (tx, rx) = crossbeam::channel::bounded(0);
    fail::cfg_callback(destroy_fp, move || {
        let _ = tx.send(());
        let _ = tx.send(());
    })
    .unwrap();

    let left = pd_client.get_region(b"k1").unwrap();
    let left_peer_on_store_2 = find_peer(&left, 2).unwrap();
    pd_client.must_remove_peer(left.get_id(), left_peer_on_store_2.clone());
    // Wait till destroy is triggered.
    rx.recv_timeout(Duration::from_secs(3)).unwrap();
    // Make it split.
    fail::remove(before_check_snapshot_1_2_fp);
    // Wait till split is finished.
    must_get_equal(&cluster.get_engine(2), b"k3", b"v3");
    // Wait a little bit so the uninitialized peer is replaced.
    thread::sleep(Duration::from_millis(10));
    // Resume destroy.
    rx.recv_timeout(Duration::from_secs(3)).unwrap();
    // Resume gc.
    fail::remove(gc_fp);
    // Check store 3 is still working correctly.
    cluster.must_put(b"k4", b"v4");
    must_get_equal(&cluster.get_engine(2), b"k4", b"v4");
=======
#[test]
fn test_split_store_channel_full() {
    let mut cluster = new_node_cluster(0, 1);
    cluster.cfg.raft_store.notify_capacity = 10;
    cluster.cfg.raft_store.store_batch_system.max_batch_size = Some(1);
    cluster.cfg.raft_store.messages_per_tick = 1;
    let pd_client = cluster.pd_client.clone();
    pd_client.disable_default_operator();
    cluster.run();
    cluster.must_put(b"k1", b"v1");
    cluster.must_put(b"k2", b"v2");
    let region = pd_client.get_region(b"k2").unwrap();
    let apply_fp = "before_nofity_apply_res";
    fail::cfg(apply_fp, "pause").unwrap();
    let (tx, rx) = mpsc::channel();
    cluster.split_region(
        &region,
        b"k2",
        Callback::write(Box::new(move |_| tx.send(()).unwrap())),
    );
    rx.recv().unwrap();
    let sender_fp = "loose_bounded_sender_check_interval";
    fail::cfg(sender_fp, "return").unwrap();
    let store_fp = "begin_raft_poller";
    fail::cfg(store_fp, "pause").unwrap();
    let raft_router = cluster.sim.read().unwrap().get_router(1).unwrap();
    for _ in 0..50 {
        raft_router.force_send(1, PeerMsg::Noop).unwrap();
    }
    fail::remove(apply_fp);
    fail::remove(store_fp);
    sleep_ms(300);
    let region = pd_client.get_region(b"k1").unwrap();
    assert_ne!(region.id, 1);
    fail::remove(sender_fp);
>>>>>>> 17e281af
}<|MERGE_RESOLUTION|>--- conflicted
+++ resolved
@@ -730,76 +730,6 @@
     assert!(size > approximate_size);
 }
 
-<<<<<<< HEAD
-/// Logs are gced asynchronously. If an uninitialized peer is destroyed before being replaced by
-/// split, then the asynchronous log gc response may arrive after the peer is replaced, hence
-/// it will lead to incorrect memory state. Actually, there is nothing to be gc for uninitialized
-/// peer. The case is to guarantee such incorrect state will not happen.
-#[test]
-fn test_split_replace_skip_log_gc() {
-    let mut cluster = new_node_cluster(0, 3);
-    cluster.cfg.raft_store.raft_log_gc_count_limit = Some(15);
-    cluster.cfg.raft_store.raft_log_gc_threshold = 15;
-    cluster.cfg.raft_store.right_derive_when_split = true;
-    cluster.cfg.raft_store.store_batch_system.max_batch_size = Some(1);
-    cluster.cfg.raft_store.store_batch_system.pool_size = 2;
-    let pd_client = cluster.pd_client.clone();
-
-    // Disable default max peer number check.
-    pd_client.disable_default_operator();
-    let r = cluster.run_conf_change();
-    pd_client.must_add_peer(r, new_peer(3, 3));
-    cluster.must_put(b"k1", b"v1");
-    must_get_equal(&cluster.get_engine(3), b"k1", b"v1");
-
-    let before_check_snapshot_1_2_fp = "before_check_snapshot_1_2";
-    fail::cfg(before_check_snapshot_1_2_fp, "pause").unwrap();
-
-    // So the split peer on store 2 always uninitialized.
-    let filter = RegionPacketFilter::new(1000, 2).msg_type(MessageType::MsgSnapshot);
-    cluster.add_send_filter(CloneFilterFactory(filter));
-
-    pd_client.must_add_peer(r, new_peer(2, 2));
-    let region = pd_client.get_region(b"k1").unwrap();
-    // [-∞, k2), [k2, +∞)
-    //    b         a
-    cluster.must_split(&region, b"k2");
-
-    cluster.must_put(b"k3", b"v3");
-
-    // Because a is not initialized, so b must be created using heartbeat on store 3.
-
-    // Simulate raft log gc stall.
-    let gc_fp = "worker_gc_raft_log_flush";
-    let destroy_fp = "destroy_peer_after_pending_move";
-
-    fail::cfg(gc_fp, "pause").unwrap();
-    let (tx, rx) = crossbeam::channel::bounded(0);
-    fail::cfg_callback(destroy_fp, move || {
-        let _ = tx.send(());
-        let _ = tx.send(());
-    })
-    .unwrap();
-
-    let left = pd_client.get_region(b"k1").unwrap();
-    let left_peer_on_store_2 = find_peer(&left, 2).unwrap();
-    pd_client.must_remove_peer(left.get_id(), left_peer_on_store_2.clone());
-    // Wait till destroy is triggered.
-    rx.recv_timeout(Duration::from_secs(3)).unwrap();
-    // Make it split.
-    fail::remove(before_check_snapshot_1_2_fp);
-    // Wait till split is finished.
-    must_get_equal(&cluster.get_engine(2), b"k3", b"v3");
-    // Wait a little bit so the uninitialized peer is replaced.
-    thread::sleep(Duration::from_millis(10));
-    // Resume destroy.
-    rx.recv_timeout(Duration::from_secs(3)).unwrap();
-    // Resume gc.
-    fail::remove(gc_fp);
-    // Check store 3 is still working correctly.
-    cluster.must_put(b"k4", b"v4");
-    must_get_equal(&cluster.get_engine(2), b"k4", b"v4");
-=======
 #[test]
 fn test_split_store_channel_full() {
     let mut cluster = new_node_cluster(0, 1);
@@ -835,5 +765,74 @@
     let region = pd_client.get_region(b"k1").unwrap();
     assert_ne!(region.id, 1);
     fail::remove(sender_fp);
->>>>>>> 17e281af
+}
+
+/// Logs are gced asynchronously. If an uninitialized peer is destroyed before being replaced by
+/// split, then the asynchronous log gc response may arrive after the peer is replaced, hence
+/// it will lead to incorrect memory state. Actually, there is nothing to be gc for uninitialized
+/// peer. The case is to guarantee such incorrect state will not happen.
+#[test]
+fn test_split_replace_skip_log_gc() {
+    let mut cluster = new_node_cluster(0, 3);
+    cluster.cfg.raft_store.raft_log_gc_count_limit = Some(15);
+    cluster.cfg.raft_store.raft_log_gc_threshold = 15;
+    cluster.cfg.raft_store.right_derive_when_split = true;
+    cluster.cfg.raft_store.store_batch_system.max_batch_size = Some(1);
+    cluster.cfg.raft_store.store_batch_system.pool_size = 2;
+    let pd_client = cluster.pd_client.clone();
+
+    // Disable default max peer number check.
+    pd_client.disable_default_operator();
+    let r = cluster.run_conf_change();
+    pd_client.must_add_peer(r, new_peer(3, 3));
+    cluster.must_put(b"k1", b"v1");
+    must_get_equal(&cluster.get_engine(3), b"k1", b"v1");
+
+    let before_check_snapshot_1_2_fp = "before_check_snapshot_1_2";
+    fail::cfg(before_check_snapshot_1_2_fp, "pause").unwrap();
+
+    // So the split peer on store 2 always uninitialized.
+    let filter = RegionPacketFilter::new(1000, 2).msg_type(MessageType::MsgSnapshot);
+    cluster.add_send_filter(CloneFilterFactory(filter));
+
+    pd_client.must_add_peer(r, new_peer(2, 2));
+    let region = pd_client.get_region(b"k1").unwrap();
+    // [-∞, k2), [k2, +∞)
+    //    b         a
+    cluster.must_split(&region, b"k2");
+
+    cluster.must_put(b"k3", b"v3");
+
+    // Because a is not initialized, so b must be created using heartbeat on store 3.
+
+    // Simulate raft log gc stall.
+    let gc_fp = "worker_gc_raft_log_flush";
+    let destroy_fp = "destroy_peer_after_pending_move";
+
+    fail::cfg(gc_fp, "pause").unwrap();
+    let (tx, rx) = crossbeam::channel::bounded(0);
+    fail::cfg_callback(destroy_fp, move || {
+        let _ = tx.send(());
+        let _ = tx.send(());
+    })
+    .unwrap();
+
+    let left = pd_client.get_region(b"k1").unwrap();
+    let left_peer_on_store_2 = find_peer(&left, 2).unwrap();
+    pd_client.must_remove_peer(left.get_id(), left_peer_on_store_2.clone());
+    // Wait till destroy is triggered.
+    rx.recv_timeout(Duration::from_secs(3)).unwrap();
+    // Make it split.
+    fail::remove(before_check_snapshot_1_2_fp);
+    // Wait till split is finished.
+    must_get_equal(&cluster.get_engine(2), b"k3", b"v3");
+    // Wait a little bit so the uninitialized peer is replaced.
+    thread::sleep(Duration::from_millis(10));
+    // Resume destroy.
+    rx.recv_timeout(Duration::from_secs(3)).unwrap();
+    // Resume gc.
+    fail::remove(gc_fp);
+    // Check store 3 is still working correctly.
+    cluster.must_put(b"k4", b"v4");
+    must_get_equal(&cluster.get_engine(2), b"k4", b"v4");
 }