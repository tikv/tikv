--- conflicted
+++ resolved
@@ -107,15 +107,12 @@
             return;
         }
     }
-<<<<<<< HEAD
     is_compacted(
         &cluster.engines,
         &before_states,
         1,
         true, /*must_compacted*/
     );
-=======
-    panic!("cluster is not compacted after inserting 200 entries.");
 }
 
 // Test the case that async fetch is performed well while the peer is removed.
@@ -234,5 +231,4 @@
         let v = k.clone();
         must_get_equal(&cluster.get_engine(1), &k, &v);
     }
->>>>>>> 379180b2
 }