// Copyright 2017 TiKV Project Authors. Licensed under Apache-2.0.

use std::{
    fs,
    fs::File,
    io,
    io::prelude::*,
    path::PathBuf,
    sync::{atomic::Ordering, mpsc, Arc, Mutex},
    thread,
    time::Duration,
};

use engine_traits::RaftEngineReadOnly;
use kvproto::raft_serverpb::RaftMessage;
use raft::eraftpb::MessageType;
use test_raftstore::*;
use tikv_util::{config::*, time::Instant, HandyRwLock};

#[test]
fn test_overlap_cleanup() {
    let mut cluster = new_node_cluster(0, 3);
    // Disable raft log gc in this test case.
    cluster.cfg.raft_store.raft_log_gc_tick_interval = ReadableDuration::secs(60);

    let gen_snapshot_fp = "region_gen_snap";

    let mut pd_client = cluster.pd_client.clone();
    // Disable default max peer count check.
    pd_client.disable_default_operator();

    let region_id = cluster.run_conf_change();
    pd_client.must_add_peer(region_id, new_peer(2, 2));

    cluster.must_put(b"k1", b"v1");
    must_get_equal(&cluster.get_engine(2), b"k1", b"v1");

    cluster.must_transfer_leader(region_id, new_peer(2, 2));
    // This will only pause the bootstrapped region, so the split region
    // can still work as expected.
    fail::cfg(gen_snapshot_fp, "pause").unwrap();
    pd_client.must_add_peer(region_id, new_peer(3, 3));
    cluster.must_put(b"k3", b"v3");
    assert_snapshot(&cluster.get_snap_dir(2), region_id, true);
    let region1 = cluster.get_region(b"k1");
    cluster.must_split(&region1, b"k2");
    // Wait till the snapshot of split region is applied, whose range is ["", "k2").
    must_get_equal(&cluster.get_engine(3), b"k1", b"v1");
    // Resume the fail point and pause it again. So only the paused snapshot is
    // generated. And the paused snapshot's range is ["", ""), hence overlap.
    fail::cfg(gen_snapshot_fp, "pause").unwrap();
    // Overlap snapshot should be deleted.
    assert_snapshot(&cluster.get_snap_dir(3), region_id, false);
    fail::remove(gen_snapshot_fp);
}

// When resolving remote address, all messages will be dropped and
// report unreachable. However unreachable won't reset follower's
// progress if it's in Snapshot state. So trying to send a snapshot
// when the address is being resolved will leave follower's progress
// stay in Snapshot forever.
#[test]
fn test_server_snapshot_on_resolve_failure() {
    let mut cluster = new_server_cluster(1, 2);
    configure_for_snapshot(&mut cluster.cfg);

    let on_send_store_fp = "transport_on_send_snapshot";

    let pd_client = cluster.pd_client.clone();
    // Disable default max peer count check.
    pd_client.disable_default_operator();
    cluster.run_conf_change();

    cluster.must_put(b"k1", b"v1");

    let ready_notify = Arc::default();
    let (notify_tx, notify_rx) = mpsc::channel();
    cluster.sim.write().unwrap().add_send_filter(
        1,
        Box::new(MessageTypeNotifier::new(
            MessageType::MsgSnapshot,
            notify_tx,
            Arc::clone(&ready_notify),
        )),
    );

    // "return(2)" those failure occurs if TiKV resolves or sends to store 2.
    fail::cfg(on_send_store_fp, "return(2)").unwrap();
    pd_client.add_peer(1, new_learner_peer(2, 2));

    // We are ready to recv notify.
    ready_notify.store(true, Ordering::SeqCst);
    notify_rx.recv_timeout(Duration::from_secs(3)).unwrap();

    let engine2 = cluster.get_engine(2);
    must_get_none(&engine2, b"k1");

    // If snapshot status is reported correctly, sending snapshot should be retried.
    notify_rx.recv_timeout(Duration::from_secs(3)).unwrap();
}

#[test]
fn test_generate_snapshot() {
    let mut cluster = new_server_cluster(1, 5);
    cluster.cfg.raft_store.raft_log_gc_tick_interval = ReadableDuration::millis(20);
    cluster.cfg.raft_store.raft_log_gc_count_limit = Some(8);
    cluster.cfg.raft_store.merge_max_log_gap = 3;
    let pd_client = cluster.pd_client.clone();
    pd_client.disable_default_operator();

    cluster.run();
    cluster.must_transfer_leader(1, new_peer(1, 1));
    cluster.stop_node(4);
    cluster.stop_node(5);
    (0..10).for_each(|_| cluster.must_put(b"k2", b"v2"));
    // Sleep for a while to ensure all logs are compacted.
    thread::sleep(Duration::from_millis(100));

    fail::cfg("snapshot_delete_after_send", "pause").unwrap();

    // Let store 4 inform leader to generate a snapshot.
    cluster.run_node(4).unwrap();
    must_get_equal(&cluster.get_engine(4), b"k2", b"v2");

    fail::cfg("snapshot_enter_do_build", "pause").unwrap();
    cluster.run_node(5).unwrap();
    thread::sleep(Duration::from_millis(100));

    fail::cfg("snapshot_delete_after_send", "off").unwrap();
    must_empty_dir(cluster.get_snap_dir(1));

    // The task is droped so that we can't get the snapshot on store 5.
    fail::cfg("snapshot_enter_do_build", "pause").unwrap();
    must_get_none(&cluster.get_engine(5), b"k2");

    fail::cfg("snapshot_enter_do_build", "off").unwrap();
    must_get_equal(&cluster.get_engine(5), b"k2", b"v2");

    fail::remove("snapshot_enter_do_build");
    fail::remove("snapshot_delete_after_send");
}

fn must_empty_dir(path: String) {
    for _ in 0..500 {
        thread::sleep(Duration::from_millis(10));
        if fs::read_dir(&path).unwrap().count() == 0 {
            return;
        }
    }

    let entries = fs::read_dir(&path)
        .and_then(|dir| dir.collect::<io::Result<Vec<_>>>())
        .unwrap();
    if !entries.is_empty() {
        panic!(
            "the directory {:?} should be empty, but has entries: {:?}",
            path, entries
        );
    }
}

fn assert_snapshot(snap_dir: &str, region_id: u64, exist: bool) {
    let region_id = format!("{}", region_id);
    let timer = Instant::now();
    loop {
        for p in fs::read_dir(snap_dir).unwrap() {
            let name = p.unwrap().file_name().into_string().unwrap();
            let mut parts = name.split('_');
            parts.next();
            if parts.next().unwrap() == region_id && exist {
                return;
            }
        }
        if !exist {
            return;
        }

        if timer.saturating_elapsed() < Duration::from_secs(6) {
            thread::sleep(Duration::from_millis(20));
        } else {
            panic!(
                "assert snapshot [exist: {}, region: {}] fail",
                exist, region_id
            );
        }
    }
}

// A peer on store 3 is isolated and is applying snapshot. (add failpoint so
// it's always pending) Then two conf change happens, this peer is removed and a
// new peer is added on store 3. Then isolation clear, this peer will be
// destroyed because of a bigger peer id in msg. In previous implementation,
// peer fsm can be destroyed synchronously because snapshot state is pending and
// can be canceled, but panic may happen if the applyfsm runs very slow.
#[test]
fn test_destroy_peer_on_pending_snapshot() {
    let mut cluster = new_server_cluster(0, 3);
<<<<<<< HEAD
    configure_for_snapshot(&mut cluster);
    let mut pd_client = cluster.pd_client.clone();
=======
    configure_for_snapshot(&mut cluster.cfg);
    let pd_client = Arc::clone(&cluster.pd_client);
>>>>>>> b82036ea
    pd_client.disable_default_operator();

    fail::cfg_callback("engine_rocks_raft_engine_clean_seek", move || {
        if std::thread::current().name().unwrap().contains("raftstore") {
            panic!("seek should not happen in raftstore threads");
        }
    })
    .unwrap();
    let r1 = cluster.run_conf_change();
    pd_client.must_add_peer(r1, new_peer(2, 2));
    pd_client.must_add_peer(r1, new_peer(3, 3));

    cluster.must_put(b"k1", b"v1");
    // Ensure peer 3 is initialized.
    must_get_equal(&cluster.get_engine(3), b"k1", b"v1");

    cluster.must_transfer_leader(1, new_peer(1, 1));

    cluster.add_send_filter(IsolationFilterFactory::new(3));

    for i in 0..20 {
        cluster.must_put(format!("k1{}", i).as_bytes(), b"v1");
    }

    let apply_snapshot_fp = "apply_pending_snapshot";
    fail::cfg(apply_snapshot_fp, "return()").unwrap();

    cluster.clear_send_filters();
    // Wait for leader send snapshot.
    sleep_ms(100);

    cluster.add_send_filter(IsolationFilterFactory::new(3));
    // Don't send check stale msg to PD
    let peer_check_stale_state_fp = "peer_check_stale_state";
    fail::cfg(peer_check_stale_state_fp, "return()").unwrap();

    pd_client.must_remove_peer(r1, new_peer(3, 3));
    pd_client.must_add_peer(r1, new_peer(3, 4));

    let before_handle_normal_3_fp = "before_handle_normal_3";
    fail::cfg(before_handle_normal_3_fp, "pause").unwrap();

    cluster.clear_send_filters();
    // Wait for leader send msg to peer 3.
    // Then destroy peer 3 and create peer 4.
    sleep_ms(100);

    fail::remove(apply_snapshot_fp);
    fail::remove(before_handle_normal_3_fp);

    cluster.must_put(b"k120", b"v1");
    // After peer 4 has applied snapshot, data should be got.
    must_get_equal(&cluster.get_engine(3), b"k120", b"v1");
}

// The peer 3 in store 3 is isolated for a while and then recovered.
// During its applying snapshot, however the peer is destroyed and thus applying
// snapshot is canceled. And when it's destroyed (destroy is not finished
// either), the machine restarted. After the restart, the snapshot should be
// applied successfully.println! And new data should be written to store 3
// successfully.
#[test]
fn test_destroy_peer_on_pending_snapshot_and_restart() {
    let mut cluster = new_server_cluster(0, 3);
<<<<<<< HEAD
    configure_for_snapshot(&mut cluster);
    let mut pd_client = cluster.pd_client.clone();
=======
    configure_for_snapshot(&mut cluster.cfg);
    let pd_client = Arc::clone(&cluster.pd_client);
>>>>>>> b82036ea
    pd_client.disable_default_operator();

    let r1 = cluster.run_conf_change();
    pd_client.must_add_peer(r1, new_peer(2, 2));
    pd_client.must_add_peer(r1, new_peer(3, 3));

    cluster.must_put(b"k1", b"v1");
    // Ensure peer 3 is initialized.
    must_get_equal(&cluster.get_engine(3), b"k1", b"v1");

    cluster.must_transfer_leader(1, new_peer(1, 1));
    let destroy_peer_fp = "destroy_peer_after_pending_move";
    fail::cfg(destroy_peer_fp, "return(true)").unwrap();

    cluster.add_send_filter(IsolationFilterFactory::new(3));

    for i in 0..20 {
        cluster.must_put(format!("k1{}", i).as_bytes(), b"v1");
    }

    // skip applying snapshot into RocksDB to keep peer status is Applying
    let apply_snapshot_fp = "apply_pending_snapshot";
    fail::cfg(apply_snapshot_fp, "return()").unwrap();

    cluster.clear_send_filters();
    // Wait for leader send snapshot.
    sleep_ms(100);

    // Don't send check stale msg to PD
    let peer_check_stale_state_fp = "peer_check_stale_state";
    fail::cfg(peer_check_stale_state_fp, "return()").unwrap();

    pd_client.must_remove_peer(r1, new_peer(3, 3));
    // Without it, pd_client.must_remove_peer does not trigger destroy_peer!
    pd_client.must_add_peer(r1, new_peer(3, 4));

    let before_handle_normal_3_fp = "before_handle_normal_3";
    // to pause ApplyTaskRes::Destroy so that peer gc could finish
    fail::cfg(before_handle_normal_3_fp, "pause").unwrap();
    // Wait for leader send msg to peer 3.
    // Then destroy peer 3
    sleep_ms(100);

    fail::remove(before_handle_normal_3_fp); // allow destroy run

    // restart node 3
    cluster.stop_node(3);
    fail::remove(apply_snapshot_fp);
    fail::remove(peer_check_stale_state_fp);
    fail::remove(destroy_peer_fp);
    cluster.run_node(3).unwrap();
    must_get_equal(&cluster.get_engine(3), b"k1", b"v1");
    // After peer 3 has applied snapshot, data should be got.
    must_get_equal(&cluster.get_engine(3), b"k119", b"v1");
    // In the end the snapshot file should be gc-ed anyway, either by new peer or by
    // store
    let now = Instant::now();
    loop {
        let mut snap_files = vec![];
        let snap_dir = cluster.get_snap_dir(3);
        // snapfiles should be gc.
        snap_files.extend(fs::read_dir(snap_dir).unwrap().map(|p| p.unwrap().path()));
        if snap_files.is_empty() {
            break;
        }
        if now.saturating_elapsed() > Duration::from_secs(5) {
            panic!("snap files are not gc-ed");
        }
        sleep_ms(20);
    }

    cluster.must_put(b"k120", b"v1");
    // new data should be replicated to peer 4 in store 3
    must_get_equal(&cluster.get_engine(3), b"k120", b"v1");
}

#[test]
fn test_shutdown_when_snap_gc() {
    let mut cluster = new_node_cluster(0, 2);
    // So that batch system can handle a snap_gc event before shutting down.
    cluster.cfg.raft_store.store_batch_system.max_batch_size = Some(1);
    cluster.cfg.raft_store.snap_mgr_gc_tick_interval = ReadableDuration::millis(20);
    let mut pd_client = cluster.pd_client.clone();
    pd_client.disable_default_operator();
    let r1 = cluster.run_conf_change();

    // Only save a snapshot on peer 2, but do not apply it really.
    fail::cfg("skip_schedule_applying_snapshot", "return").unwrap();
    pd_client.must_add_peer(r1, new_learner_peer(2, 2));

    // Snapshot directory on store 2 shouldn't be empty.
    let snap_dir = &cluster.get_snap_dir(2);
    for i in 0..=100 {
        if i == 100 {
            panic!("store 2 snap dir must not be empty");
        }
        let dir = fs::read_dir(snap_dir).unwrap();
        if dir.count() > 0 {
            break;
        }
        sleep_ms(10);
    }

    fail::cfg("peer_2_handle_snap_mgr_gc", "pause").unwrap();
    std::thread::spawn(|| {
        // Sleep a while to wait snap_gc event to reach batch system.
        sleep_ms(500);
        fail::cfg("peer_2_handle_snap_mgr_gc", "off").unwrap();
    });

    sleep_ms(100);
    cluster.stop_node(2);

    let snap_dir = cluster.get_snap_dir(2);
    let dir = fs::read_dir(snap_dir).unwrap();
    if dir.count() == 0 {
        panic!("store 2 snap dir must not be empty");
    }
}

// Test if a peer handle the old snapshot properly.
#[test]
fn test_receive_old_snapshot() {
    let mut cluster = new_node_cluster(0, 3);
    configure_for_snapshot(&mut cluster.cfg);
    cluster.cfg.raft_store.right_derive_when_split = true;

    let mut pd_client = cluster.pd_client.clone();
    pd_client.disable_default_operator();
    let r1 = cluster.run_conf_change();

    // Bypass the snapshot gc because the snapshot may be used twice.
    let peer_2_handle_snap_mgr_gc_fp = "peer_2_handle_snap_mgr_gc";
    fail::cfg(peer_2_handle_snap_mgr_gc_fp, "return()").unwrap();

    pd_client.must_add_peer(r1, new_peer(2, 2));
    pd_client.must_add_peer(r1, new_peer(3, 3));

    cluster.must_transfer_leader(r1, new_peer(1, 1));

    cluster.must_put(b"k00", b"v1");
    // Ensure peer 2 is initialized.
    must_get_equal(&cluster.get_engine(2), b"k00", b"v1");

    cluster.add_send_filter(IsolationFilterFactory::new(2));

    for i in 0..20 {
        cluster.must_put(format!("k{}", i).as_bytes(), b"v1");
    }

    let dropped_msgs = Arc::new(Mutex::new(Vec::new()));
    let recv_filter = Box::new(
        RegionPacketFilter::new(r1, 2)
            .direction(Direction::Recv)
            .msg_type(MessageType::MsgSnapshot)
            .reserve_dropped(Arc::clone(&dropped_msgs)),
    );
    cluster.sim.wl().add_recv_filter(2, recv_filter);
    cluster.clear_send_filters();

    for _ in 0..20 {
        let guard = dropped_msgs.lock().unwrap();
        if !guard.is_empty() {
            break;
        }
        drop(guard);
        sleep_ms(10);
    }
    let msgs: Vec<_> = {
        let mut guard = dropped_msgs.lock().unwrap();
        if guard.is_empty() {
            drop(guard);
            panic!("do not receive snapshot msg in 200ms");
        }
        std::mem::take(guard.as_mut())
    };

    cluster.sim.wl().clear_recv_filters(2);

    for i in 20..40 {
        cluster.must_put(format!("k{}", i).as_bytes(), b"v1");
    }
    must_get_equal(&cluster.get_engine(2), b"k39", b"v1");

    let router = cluster.sim.wl().get_router(2).unwrap();
    // Send the old snapshot
    for raft_msg in msgs {
        router.send_raft_message(raft_msg).unwrap();
    }

    cluster.must_put(b"k40", b"v1");
    must_get_equal(&cluster.get_engine(2), b"k40", b"v1");

    pd_client.must_remove_peer(r1, new_peer(2, 2));

    must_get_none(&cluster.get_engine(2), b"k40");

    let region = cluster.get_region(b"k1");
    cluster.must_split(&region, b"k5");

    let left = cluster.get_region(b"k1");
    pd_client.must_add_peer(left.get_id(), new_peer(2, 4));

    cluster.must_put(b"k11", b"v1");
    // If peer 2 handles previous old snapshot properly and does not leave over
    // metadata in `pending_snapshot_regions`, peer 4 should be created
    // normally.
    must_get_equal(&cluster.get_engine(2), b"k11", b"v1");

    fail::remove(peer_2_handle_snap_mgr_gc_fp);
}

/// Test if snapshot can be genereated when there is a ready with no newly
/// committed entries.
/// The failpoint `before_no_ready_gen_snap_task` is used for skipping
/// the code path that snapshot is generated when there is no ready.
#[test]
fn test_gen_snapshot_with_no_committed_entries_ready() {
    let mut cluster = new_node_cluster(0, 3);
    configure_for_snapshot(&mut cluster.cfg);

    let pd_client = cluster.pd_client.clone();
    pd_client.disable_default_operator();
    let on_raft_gc_log_tick_fp = "on_raft_gc_log_tick";
    fail::cfg(on_raft_gc_log_tick_fp, "return()").unwrap();

    let before_no_ready_gen_snap_task_fp = "before_no_ready_gen_snap_task";
    fail::cfg(before_no_ready_gen_snap_task_fp, "return()").unwrap();

    cluster.run();

    cluster.add_send_filter(IsolationFilterFactory::new(3));

    for i in 1..10 {
        cluster.must_put(format!("k{}", i).as_bytes(), b"v1");
    }

    fail::remove(on_raft_gc_log_tick_fp);
    sleep_ms(100);

    cluster.clear_send_filters();
    // Snapshot should be generated and sent after leader 1 receives the heartbeat
    // response from peer 3.
    must_get_equal(&cluster.get_engine(3), b"k9", b"v1");
}

// Test snapshot generating can be canceled by Raft log GC correctly. It does
// 1. pause snapshot generating with a failpoint, and then add a new peer;
// 2. append more Raft logs to the region to trigger raft log compactions;
// 3. disable the failpoint to continue snapshot generating;
// 4. the generated snapshot should have a larger index than the latest
// `truncated_idx`.
#[test]
fn test_cancel_snapshot_generating() {
    let mut cluster = new_node_cluster(0, 5);
    cluster.cfg.raft_store.snap_mgr_gc_tick_interval = ReadableDuration(Duration::from_secs(100));
    cluster.cfg.raft_store.raft_log_gc_tick_interval = ReadableDuration::millis(10);
    cluster.cfg.raft_store.raft_log_gc_count_limit = Some(10);
    cluster.cfg.raft_store.merge_max_log_gap = 5;

    let mut pd_client = cluster.pd_client.clone();
    pd_client.disable_default_operator();
    let rid = cluster.run_conf_change();
    let snap_dir = cluster.get_snap_dir(1);

    pd_client.must_add_peer(rid, new_peer(2, 2));
    cluster.must_put(b"k0", b"v0");
    must_get_equal(&cluster.get_engine(2), b"k0", b"v0");
    pd_client.must_add_peer(rid, new_peer(3, 3));
    cluster.must_put(b"k1", b"v1");
    must_get_equal(&cluster.get_engine(3), b"k1", b"v1");

    // Remove snapshot files generated for initial configuration changes.
    for entry in fs::read_dir(&snap_dir).unwrap() {
        let entry = entry.unwrap();
        fs::remove_file(entry.path()).unwrap();
    }

    fail::cfg("before_region_gen_snap", "pause").unwrap();
    pd_client.must_add_peer(rid, new_learner_peer(4, 4));

    // Snapshot generatings will be canceled by raft log GC.
    let mut truncated_idx = cluster.truncated_state(rid, 1).get_index();
    truncated_idx += 20;
    (0..20).for_each(|_| cluster.must_put(b"kk", b"vv"));
    cluster.wait_log_truncated(rid, 1, truncated_idx);

    fail::cfg("before_region_gen_snap", "off").unwrap();
    // Wait for all snapshot generating tasks are consumed.
    thread::sleep(Duration::from_millis(100));

    // New generated snapshot files should have a larger index than truncated index.
    for entry in fs::read_dir(&snap_dir).unwrap() {
        let entry = entry.unwrap();
        let path = entry.path();
        let file_name = path.file_name().unwrap().to_str().unwrap();
        if !file_name.ends_with(".meta") {
            continue;
        }
        let parts: Vec<_> = file_name[0..file_name.len() - 5].split('_').collect();
        let snap_index = parts[3].parse::<u64>().unwrap();
        assert!(snap_index > truncated_idx);
    }
}

#[test]
fn test_snapshot_gc_after_failed() {
    let mut cluster = new_server_cluster(0, 3);
    configure_for_snapshot(&mut cluster.cfg);
    cluster.cfg.raft_store.snap_gc_timeout = ReadableDuration::millis(300);

    let mut pd_client = cluster.pd_client.clone();
    // Disable default max peer count check.
    pd_client.disable_default_operator();
    let r1 = cluster.run_conf_change();
    cluster.must_put(b"k1", b"v1");
    pd_client.must_add_peer(r1, new_peer(2, 2));
    must_get_equal(&cluster.get_engine(2), b"k1", b"v1");
    pd_client.must_add_peer(r1, new_peer(3, 3));
    let snap_dir = cluster.get_snap_dir(3);
    fail::cfg("get_snapshot_for_gc", "return(0)").unwrap();
    for idx in 1..3 {
        // idx 1 will fail in fail_point("get_snapshot_for_gc"), but idx 2 will succeed
        for suffix in &[".meta", "_default.sst"] {
            let f = format!("gen_{}_{}_{}{}", 2, 6, idx, suffix);
            let mut snap_file_path = PathBuf::from(&snap_dir);
            snap_file_path.push(&f);
            let snap_file_path = snap_file_path.as_path();
            let mut file = match File::create(snap_file_path) {
                Err(why) => panic!("couldn't create {:?}: {}", snap_file_path, why),
                Ok(file) => file,
            };

            // write any data, in fact we don't check snapshot file corrupted or not in GC;
            if let Err(why) = file.write_all(b"some bytes") {
                panic!("couldn't write to {:?}: {}", snap_file_path, why)
            }
        }
    }
    let now = Instant::now();
    loop {
        let snap_keys = cluster.get_snap_mgr(3).list_idle_snap().unwrap();
        if snap_keys.is_empty() {
            panic!("no snapshot file is found");
        }

        let mut found_unexpected_file = false;
        let mut found_expected_file = false;
        for (snap_key, _is_sending) in snap_keys {
            if snap_key.region_id == 2 && snap_key.idx == 1 {
                found_expected_file = true;
            }
            if snap_key.idx == 2 && snap_key.region_id == 2 {
                if now.saturating_elapsed() > Duration::from_secs(10) {
                    panic!("unexpected snapshot file found. {:?}", snap_key);
                }
                found_unexpected_file = true;
                break;
            }
        }

        if !found_expected_file {
            panic!("The expected snapshot file is not found");
        }

        if !found_unexpected_file {
            break;
        }

        sleep_ms(400);
    }
    fail::cfg("get_snapshot_for_gc", "off").unwrap();
    cluster.sim.wl().clear_recv_filters(3);
}

#[test]
fn test_sending_fail_with_net_error() {
    let mut cluster = new_server_cluster(1, 2);
    configure_for_snapshot(&mut cluster.cfg);
    cluster.cfg.raft_store.snap_gc_timeout = ReadableDuration::millis(300);

    let mut pd_client = cluster.pd_client.clone();
    // Disable default max peer count check.
    pd_client.disable_default_operator();
    let r1 = cluster.run_conf_change();
    cluster.must_put(b"k1", b"v1");
    let (send_tx, send_rx) = mpsc::sync_channel(1);
    // only send one MessageType::MsgSnapshot message
    cluster.sim.wl().add_send_filter(
        1,
        Box::new(
            RegionPacketFilter::new(r1, 1)
                .allow(1)
                .direction(Direction::Send)
                .msg_type(MessageType::MsgSnapshot)
                .set_msg_callback(Arc::new(move |m: &RaftMessage| {
                    if m.get_message().get_msg_type() == MessageType::MsgSnapshot {
                        let _ = send_tx.send(());
                    }
                })),
        ),
    );

    // peer2 will interrupt in receiving snapshot
    fail::cfg("receiving_snapshot_net_error", "return()").unwrap();
    pd_client.must_add_peer(r1, new_learner_peer(2, 2));

    // ready to send notify.
    send_rx.recv_timeout(Duration::from_secs(3)).unwrap();
    // need to wait receiver handle the snapshot request
    sleep_ms(100);

    // peer2 will not become learner so ti will has k1 key and receiving count will
    // zero
    let engine2 = cluster.get_engine(2);
    must_get_none(&engine2, b"k1");
    assert_eq!(cluster.get_snap_mgr(2).stats().receiving_count, 0);
}

/// Logs scan are now moved to raftlog gc threads. The case is to test if logs
/// are still cleaned up when there is stale logs before first index during
/// applying snapshot. It's expected to schedule a gc task after applying
/// snapshot.
#[test]
fn test_snapshot_clean_up_logs_with_unfinished_log_gc() {
    let mut cluster = new_node_cluster(0, 3);
    cluster.cfg.raft_store.raft_log_gc_count_limit = Some(15);
    cluster.cfg.raft_store.raft_log_gc_threshold = 15;
    // Speed up log gc.
    cluster.cfg.raft_store.raft_log_compact_sync_interval = ReadableDuration::millis(1);
    let pd_client = cluster.pd_client.clone();

    // Disable default max peer number check.
    pd_client.disable_default_operator();
    cluster.run();
    // Simulate raft log gc tasks are lost during shutdown.
    let fp = "worker_gc_raft_log";
    fail::cfg(fp, "return").unwrap();

    let state = cluster.truncated_state(1, 3);
    for i in 0..30 {
        let b = format!("k{}", i).into_bytes();
        cluster.must_put(&b, &b);
    }
    must_get_equal(&cluster.get_engine(3), b"k29", b"k29");
    cluster.wait_log_truncated(1, 3, state.get_index() + 1);
    cluster.stop_node(3);
    let truncated_index = cluster.truncated_state(1, 3).get_index();
    let raft_engine = cluster.engines[&3].raft.clone();
    // Make sure there are stale logs.
    raft_engine.get_entry(1, truncated_index).unwrap().unwrap();

    let last_index = cluster.raft_local_state(1, 3).get_last_index();
    for i in 30..60 {
        let b = format!("k{}", i).into_bytes();
        cluster.must_put(&b, &b);
    }
    cluster.wait_log_truncated(1, 2, last_index + 1);

    fail::remove(fp);
    // So peer (3, 3) will accept a snapshot. And all stale logs before first
    // index should be cleaned up.
    cluster.run_node(3).unwrap();
    must_get_equal(&cluster.get_engine(3), b"k59", b"k59");
    cluster.must_put(b"k60", b"v60");
    must_get_equal(&cluster.get_engine(3), b"k60", b"v60");

    let truncated_index = cluster.truncated_state(1, 3).get_index();
    let mut dest = vec![];
    raft_engine.get_all_entries_to(1, &mut dest).unwrap();
    // Only previous log should be cleaned up.
    assert!(dest[0].get_index() > truncated_index, "{:?}", dest);
}

/// Redo snapshot apply after restart when kvdb state is updated but raftdb
/// state is not.
#[test]
fn test_snapshot_recover_from_raft_write_failure() {
    let mut cluster = new_server_cluster(0, 3);
    configure_for_snapshot(&mut cluster.cfg);
    // Avoid triggering snapshot at final step.
    cluster.cfg.raft_store.raft_log_gc_count_limit = Some(10);
    let mut pd_client = cluster.pd_client.clone();
    pd_client.disable_default_operator();

    let r1 = cluster.run_conf_change();
    pd_client.must_add_peer(r1, new_peer(2, 2));
    pd_client.must_add_peer(r1, new_peer(3, 3));

    cluster.must_put(b"k1", b"v1");
    must_get_equal(&cluster.get_engine(3), b"k1", b"v1");

    cluster.must_transfer_leader(r1, new_peer(3, 3));

    cluster.add_send_filter(IsolationFilterFactory::new(1));

    for i in 0..20 {
        cluster.must_put(format!("k1{}", i).as_bytes(), b"v1");
    }

    // Raft writes are dropped.
    let raft_before_save_on_store_1_fp = "raft_before_save_on_store_1";
    fail::cfg(raft_before_save_on_store_1_fp, "return").unwrap();
    // Skip applying snapshot into RocksDB to keep peer status in Applying.
    let apply_snapshot_fp = "apply_pending_snapshot";
    fail::cfg(apply_snapshot_fp, "return()").unwrap();

    cluster.clear_send_filters();
    // Wait for leader send snapshot.
    sleep_ms(100);

    cluster.stop_node(1);
    fail::remove(raft_before_save_on_store_1_fp);
    fail::remove(apply_snapshot_fp);
    cluster.run_node(1).unwrap();
    // Snapshot is applied.
    must_get_equal(&cluster.get_engine(1), b"k119", b"v1");
    let mut ents = Vec::new();
    cluster
        .get_raft_engine(1)
        .get_all_entries_to(1, &mut ents)
        .unwrap();
    // Raft logs are cleared.
    assert!(ents.is_empty());

    // Final step: append some more entries to make sure raftdb is healthy.
    for i in 20..25 {
        cluster.must_put(format!("k1{}", i).as_bytes(), b"v1");
    }
}

/// Test whether applying snapshot is resumed properly when last_index before
/// applying snapshot is larger than the snapshot index and applying is aborted
/// between kv write and raft write.
#[test]
fn test_snapshot_recover_from_raft_write_failure_with_uncommitted_log() {
    let mut cluster = new_server_cluster(0, 3);
    configure_for_snapshot(&mut cluster.cfg);
    // Avoid triggering snapshot at final step.
    cluster.cfg.raft_store.raft_log_gc_count_limit = Some(10);
    let pd_client = cluster.pd_client.clone();
    pd_client.disable_default_operator();

    // We use three peers([1, 2, 3]) for this test.
    cluster.run();

    sleep_ms(500);

    // Guarantee peer 1 is leader.
    cluster.must_transfer_leader(1, new_peer(1, 1));

    cluster.must_put(b"k1", b"v1");
    for i in 1..4 {
        must_get_equal(&cluster.get_engine(i), b"k1", b"v1");
    }

    // Guarantee that peer 2 and 3 won't receive any entries,
    // so these entries cannot be committed.
    cluster.add_send_filter(CloneFilterFactory(
        RegionPacketFilter::new(1, 1)
            .msg_type(MessageType::MsgAppend)
            .direction(Direction::Send),
    ));

    // Peer 1 appends entries which is never committed.
    for i in 1..20 {
        let region = cluster.get_region(b"");
        let reqs = vec![new_put_cmd(format!("k2{}", i).as_bytes(), b"v2")];
        let mut put = new_request(
            region.get_id(),
            region.get_region_epoch().clone(),
            reqs,
            false,
        );
        put.mut_header().set_peer(new_peer(1, 1));
        let _ = cluster.call_command_on_node(1, put, Duration::from_secs(1));
    }

    for i in 1..4 {
        must_get_none(&cluster.get_engine(i), b"k210");
    }
    // Now peer 1 should have much longer log than peer 2 and 3.

    // Hack: down peer 1 in order to change leader to peer 3.
    cluster.stop_node(1);
    sleep_ms(100);
    cluster.clear_send_filters();
    sleep_ms(100);
    cluster.must_transfer_leader(1, new_peer(3, 3));

    for i in 0..20 {
        cluster.must_put(format!("k3{}", i).as_bytes(), b"v3");
    }

    // Peer 1 back to cluster
    cluster.add_send_filter(IsolationFilterFactory::new(1));
    sleep_ms(100);
    cluster.run_node(1).unwrap();
    sleep_ms(100);
    must_get_none(&cluster.get_engine(1), b"k319");
    must_get_equal(&cluster.get_engine(2), b"k319", b"v3");
    must_get_equal(&cluster.get_engine(3), b"k319", b"v3");

    // Raft writes are dropped.
    let raft_before_save_on_store_1_fp = "raft_before_save_on_store_1";
    fail::cfg(raft_before_save_on_store_1_fp, "return").unwrap();
    // Skip applying snapshot into RocksDB to keep peer status in Applying.
    let apply_snapshot_fp = "apply_pending_snapshot";
    fail::cfg(apply_snapshot_fp, "return()").unwrap();
    cluster.clear_send_filters();
    // Wait for leader send snapshot.
    sleep_ms(100);

    cluster.stop_node(1);
    fail::remove(raft_before_save_on_store_1_fp);
    fail::remove(apply_snapshot_fp);
    // Recover from applying state and validate states,
    // may fail in this step due to invalid states.
    cluster.run_node(1).unwrap();
    // Snapshot is applied.
    must_get_equal(&cluster.get_engine(1), b"k319", b"v3");
    let mut ents = Vec::new();
    cluster
        .get_raft_engine(1)
        .get_all_entries_to(1, &mut ents)
        .unwrap();
    // Raft logs are cleared.
    assert!(ents.is_empty());

    // Final step: append some more entries to make sure raftdb is healthy.
    for i in 20..25 {
        cluster.must_put(format!("k1{}", i).as_bytes(), b"v1");
    }
}<|MERGE_RESOLUTION|>--- conflicted
+++ resolved
@@ -195,13 +195,8 @@
 #[test]
 fn test_destroy_peer_on_pending_snapshot() {
     let mut cluster = new_server_cluster(0, 3);
-<<<<<<< HEAD
-    configure_for_snapshot(&mut cluster);
+    configure_for_snapshot(&mut cluster.cfg);
     let mut pd_client = cluster.pd_client.clone();
-=======
-    configure_for_snapshot(&mut cluster.cfg);
-    let pd_client = Arc::clone(&cluster.pd_client);
->>>>>>> b82036ea
     pd_client.disable_default_operator();
 
     fail::cfg_callback("engine_rocks_raft_engine_clean_seek", move || {
@@ -266,14 +261,8 @@
 #[test]
 fn test_destroy_peer_on_pending_snapshot_and_restart() {
     let mut cluster = new_server_cluster(0, 3);
-<<<<<<< HEAD
-    configure_for_snapshot(&mut cluster);
+    configure_for_snapshot(&mut cluster.cfg);
     let mut pd_client = cluster.pd_client.clone();
-=======
-    configure_for_snapshot(&mut cluster.cfg);
-    let pd_client = Arc::clone(&cluster.pd_client);
->>>>>>> b82036ea
-    pd_client.disable_default_operator();
 
     let r1 = cluster.run_conf_change();
     pd_client.must_add_peer(r1, new_peer(2, 2));
