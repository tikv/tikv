--- conflicted
+++ resolved
@@ -686,7 +686,6 @@
     fail::cfg("get_snapshot_for_gc", "off").unwrap();
     cluster.sim.wl().clear_recv_filters(3);
 }
-<<<<<<< HEAD
 
 /// Logs scan are now moved to raftlog gc threads. The case is to test if logs
 /// are still cleaned up when there is stale logs before first index during applying
@@ -746,7 +745,8 @@
         key,
         last_truncated_key
     );
-=======
+}
+
 #[test]
 fn test_sending_fail_with_net_error() {
     let mut cluster = new_server_cluster(1, 2);
@@ -788,5 +788,4 @@
     let engine2 = cluster.get_engine(2);
     must_get_none(&engine2, b"k1");
     assert_eq!(cluster.get_snap_mgr(2).stats().receiving_count, 0);
->>>>>>> 04265bdc
 }