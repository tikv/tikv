// Copyright 2017 TiKV Project Authors. Licensed under Apache-2.0.

use raft::eraftpb::MessageType;
use std::sync::atomic::Ordering;
use std::sync::{mpsc, Arc, Mutex};
use std::time::Duration;
use std::{fs, io, mem, thread};

<<<<<<< HEAD
use raft::eraftpb::MessageType;
=======
>>>>>>> 8c30d1b9
use raftstore::store::*;
use std::fs::File;
use std::io::prelude::*;
use std::path::PathBuf;
use test_raftstore::*;
use tikv_util::config::*;
use tikv_util::time::Instant;
use tikv_util::HandyRwLock;

#[test]
fn test_overlap_cleanup() {
    let mut cluster = new_node_cluster(0, 3);
    // Disable raft log gc in this test case.
    cluster.cfg.raft_store.raft_log_gc_tick_interval = ReadableDuration::secs(60);

    let gen_snapshot_fp = "region_gen_snap";

    let pd_client = Arc::clone(&cluster.pd_client);
    // Disable default max peer count check.
    pd_client.disable_default_operator();

    let region_id = cluster.run_conf_change();
    pd_client.must_add_peer(region_id, new_peer(2, 2));

    cluster.must_put(b"k1", b"v1");
    must_get_equal(&cluster.get_engine(2), b"k1", b"v1");

    cluster.must_transfer_leader(region_id, new_peer(2, 2));
    // This will only pause the bootstrapped region, so the split region
    // can still work as expected.
    fail::cfg(gen_snapshot_fp, "pause").unwrap();
    pd_client.must_add_peer(region_id, new_peer(3, 3));
    cluster.must_put(b"k3", b"v3");
    assert_snapshot(&cluster.get_snap_dir(2), region_id, true);
    let region1 = cluster.get_region(b"k1");
    cluster.must_split(&region1, b"k2");
    // Wait till the snapshot of split region is applied, whose range is ["", "k2").
    must_get_equal(&cluster.get_engine(3), b"k1", b"v1");
    // Resume the fail point and pause it again. So only the paused snapshot is generated.
    // And the paused snapshot's range is ["", ""), hence overlap.
    fail::cfg(gen_snapshot_fp, "pause").unwrap();
    // Overlap snapshot should be deleted.
    assert_snapshot(&cluster.get_snap_dir(3), region_id, false);
    fail::remove(gen_snapshot_fp);
}

// When resolving remote address, all messages will be dropped and
// report unreachable. However unreachable won't reset follower's
// progress if it's in Snapshot state. So trying to send a snapshot
// when the address is being resolved will leave follower's progress
// stay in Snapshot forever.
#[test]
fn test_server_snapshot_on_resolve_failure() {
    let mut cluster = new_server_cluster(1, 2);
    configure_for_snapshot(&mut cluster);

    let on_send_store_fp = "transport_on_send_snapshot";

    let pd_client = Arc::clone(&cluster.pd_client);
    // Disable default max peer count check.
    pd_client.disable_default_operator();
    cluster.run_conf_change();

    cluster.must_put(b"k1", b"v1");

    let ready_notify = Arc::default();
    let (notify_tx, notify_rx) = mpsc::channel();
    cluster.sim.write().unwrap().add_send_filter(
        1,
        Box::new(MessageTypeNotifier::new(
            MessageType::MsgSnapshot,
            notify_tx,
            Arc::clone(&ready_notify),
        )),
    );

    // "return(2)" those failure occurs if TiKV resolves or sends to store 2.
    fail::cfg(on_send_store_fp, "return(2)").unwrap();
    pd_client.add_peer(1, new_learner_peer(2, 2));

    // We are ready to recv notify.
    ready_notify.store(true, Ordering::SeqCst);
    notify_rx.recv_timeout(Duration::from_secs(3)).unwrap();

    let engine2 = cluster.get_engine(2);
    must_get_none(&engine2, b"k1");

    // If snapshot status is reported correctly, sending snapshot should be retried.
    notify_rx.recv_timeout(Duration::from_secs(3)).unwrap();
}

#[test]
fn test_generate_snapshot() {
    let mut cluster = new_server_cluster(1, 5);
    cluster.cfg.raft_store.raft_log_gc_tick_interval = ReadableDuration::millis(20);
    cluster.cfg.raft_store.raft_log_gc_count_limit = 8;
    cluster.cfg.raft_store.merge_max_log_gap = 3;
    let pd_client = Arc::clone(&cluster.pd_client);
    pd_client.disable_default_operator();

    cluster.run();
    cluster.must_transfer_leader(1, new_peer(1, 1));
    cluster.stop_node(4);
    cluster.stop_node(5);
    (0..10).for_each(|_| cluster.must_put(b"k2", b"v2"));
    // Sleep for a while to ensure all logs are compacted.
    thread::sleep(Duration::from_millis(100));

    fail::cfg("snapshot_delete_after_send", "pause").unwrap();

    // Let store 4 inform leader to generate a snapshot.
    cluster.run_node(4).unwrap();
    must_get_equal(&cluster.get_engine(4), b"k2", b"v2");

    fail::cfg("snapshot_enter_do_build", "pause").unwrap();
    cluster.run_node(5).unwrap();
    thread::sleep(Duration::from_millis(100));

    fail::cfg("snapshot_delete_after_send", "off").unwrap();
    must_empty_dir(cluster.get_snap_dir(1));

    // The task is droped so that we can't get the snapshot on store 5.
    fail::cfg("snapshot_enter_do_build", "pause").unwrap();
    must_get_none(&cluster.get_engine(5), b"k2");

    fail::cfg("snapshot_enter_do_build", "off").unwrap();
    must_get_equal(&cluster.get_engine(5), b"k2", b"v2");

    fail::remove("snapshot_enter_do_build");
    fail::remove("snapshot_delete_after_send");
}

fn must_empty_dir(path: String) {
    for _ in 0..500 {
        thread::sleep(Duration::from_millis(10));
        if fs::read_dir(&path).unwrap().count() == 0 {
            return;
        }
    }

    let entries = fs::read_dir(&path)
        .and_then(|dir| dir.collect::<io::Result<Vec<_>>>())
        .unwrap();
    if !entries.is_empty() {
        panic!(
            "the directory {:?} should be empty, but has entries: {:?}",
            path, entries
        );
    }
}

fn assert_snapshot(snap_dir: &str, region_id: u64, exist: bool) {
    let region_id = format!("{}", region_id);
    let timer = Instant::now();
    loop {
        for p in fs::read_dir(&snap_dir).unwrap() {
            let name = p.unwrap().file_name().into_string().unwrap();
            let mut parts = name.split('_');
            parts.next();
            if parts.next().unwrap() == region_id && exist {
                return;
            }
        }
        if !exist {
            return;
        }

        if timer.saturating_elapsed() < Duration::from_secs(6) {
            thread::sleep(Duration::from_millis(20));
        } else {
            panic!(
                "assert snapshot [exist: {}, region: {}] fail",
                exist, region_id
            );
        }
    }
}

#[test]
fn test_node_request_snapshot_on_split() {
    let mut cluster = new_node_cluster(0, 3);
    configure_for_request_snapshot(&mut cluster);
    cluster.run();

    let region = cluster.get_region(b"");
    // Make sure peer 2 does not in the pending state.
    cluster.must_transfer_leader(1, new_peer(2, 2));
    for _ in 0..100 {
        cluster.must_put(&[7; 100], &[7; 100]);
    }
    cluster.must_transfer_leader(1, new_peer(3, 3));

    let split_fp = "apply_before_split_1_3";
    fail::cfg(split_fp, "pause").unwrap();
    let (split_tx, split_rx) = mpsc::channel();
    cluster.split_region(
        &region,
        b"k1",
        Callback::write(Box::new(move |_| {
            split_tx.send(()).unwrap();
        })),
    );
    // Split is stopped on peer3.
    split_rx
        .recv_timeout(Duration::from_millis(100))
        .unwrap_err();

    // Request snapshot.
    let committed_index = cluster.must_request_snapshot(2, region.get_id());

    // Install snapshot filter after requesting snapshot.
    let (tx, rx) = mpsc::channel();
    let notifier = Mutex::new(Some(tx));
    cluster.sim.wl().add_recv_filter(
        2,
        Box::new(RecvSnapshotFilter {
            notifier,
            region_id: region.get_id(),
        }),
    );
    // There is no snapshot as long as we pause the split.
    rx.recv_timeout(Duration::from_millis(500)).unwrap_err();

    // Continue split.
    fail::remove(split_fp);
    split_rx.recv().unwrap();
    let mut m = rx.recv().unwrap();
    let snapshot = m.take_message().take_snapshot();

    // Requested snapshot_index >= committed_index.
    assert!(
        snapshot.get_metadata().get_index() >= committed_index,
        "{:?} | {}",
        m,
        committed_index
    );
}

// A peer on store 3 is isolated and is applying snapshot. (add failpoint so it's always pending)
// Then two conf change happens, this peer is removed and a new peer is added on store 3.
// Then isolation clear, this peer will be destroyed because of a bigger peer id in msg.
// In previous implementation, peer fsm can be destroyed synchronously because snapshot state is
// pending and can be canceled, but panic may happen if the applyfsm runs very slow.
#[test]
fn test_destroy_peer_on_pending_snapshot() {
    let mut cluster = new_server_cluster(0, 3);
    configure_for_snapshot(&mut cluster);
    let pd_client = Arc::clone(&cluster.pd_client);
    pd_client.disable_default_operator();

    let r1 = cluster.run_conf_change();
    pd_client.must_add_peer(r1, new_peer(2, 2));
    pd_client.must_add_peer(r1, new_peer(3, 3));

    cluster.must_put(b"k1", b"v1");
    // Ensure peer 3 is initialized.
    must_get_equal(&cluster.get_engine(3), b"k1", b"v1");

    cluster.must_transfer_leader(1, new_peer(1, 1));

    cluster.add_send_filter(IsolationFilterFactory::new(3));

    for i in 0..20 {
        cluster.must_put(format!("k1{}", i).as_bytes(), b"v1");
    }

    let apply_snapshot_fp = "apply_pending_snapshot";
    fail::cfg(apply_snapshot_fp, "return()").unwrap();

    cluster.clear_send_filters();
    // Wait for leader send snapshot.
    sleep_ms(100);

    cluster.add_send_filter(IsolationFilterFactory::new(3));
    // Don't send check stale msg to PD
    let peer_check_stale_state_fp = "peer_check_stale_state";
    fail::cfg(peer_check_stale_state_fp, "return()").unwrap();

    pd_client.must_remove_peer(r1, new_peer(3, 3));
    pd_client.must_add_peer(r1, new_peer(3, 4));

    let before_handle_normal_3_fp = "before_handle_normal_3";
    fail::cfg(before_handle_normal_3_fp, "pause").unwrap();

    cluster.clear_send_filters();
    // Wait for leader send msg to peer 3.
    // Then destroy peer 3 and create peer 4.
    sleep_ms(100);

    fail::remove(apply_snapshot_fp);

    fail::remove(before_handle_normal_3_fp);

    cluster.must_put(b"k120", b"v1");
    // After peer 4 has applied snapshot, data should be got.
    must_get_equal(&cluster.get_engine(3), b"k120", b"v1");
}

#[test]
fn test_shutdown_when_snap_gc() {
    let mut cluster = new_node_cluster(0, 2);
    // So that batch system can handle a snap_gc event before shutting down.
    cluster.cfg.raft_store.store_batch_system.max_batch_size = Some(1);
    cluster.cfg.raft_store.snap_mgr_gc_tick_interval = ReadableDuration::millis(20);
    let pd_client = Arc::clone(&cluster.pd_client);
    pd_client.disable_default_operator();
    let r1 = cluster.run_conf_change();

    // Only save a snapshot on peer 2, but do not apply it really.
    fail::cfg("skip_schedule_applying_snapshot", "return").unwrap();
    pd_client.must_add_peer(r1, new_learner_peer(2, 2));

    // Snapshot directory on store 2 shouldn't be empty.
    let snap_dir = cluster.get_snap_dir(2);
    for i in 0..=100 {
        if i == 100 {
            panic!("store 2 snap dir must not be empty");
        }
        let dir = fs::read_dir(&snap_dir).unwrap();
        if dir.count() > 0 {
            break;
        }
        sleep_ms(10);
    }

    fail::cfg("peer_2_handle_snap_mgr_gc", "pause").unwrap();
    std::thread::spawn(|| {
        // Sleep a while to wait snap_gc event to reach batch system.
        sleep_ms(500);
        fail::cfg("peer_2_handle_snap_mgr_gc", "off").unwrap();
    });

    sleep_ms(100);
    cluster.stop_node(2);

    let snap_dir = cluster.get_snap_dir(2);
    let dir = fs::read_dir(&snap_dir).unwrap();
    if dir.count() == 0 {
        panic!("store 2 snap dir must not be empty");
    }
}

// Test if a peer handle the old snapshot properly.
#[test]
fn test_receive_old_snapshot() {
    let mut cluster = new_node_cluster(0, 3);
    configure_for_snapshot(&mut cluster);
    cluster.cfg.raft_store.right_derive_when_split = true;

    let pd_client = Arc::clone(&cluster.pd_client);
    pd_client.disable_default_operator();
    let r1 = cluster.run_conf_change();

    // Bypass the snapshot gc because the snapshot may be used twice.
    let peer_2_handle_snap_mgr_gc_fp = "peer_2_handle_snap_mgr_gc";
    fail::cfg(peer_2_handle_snap_mgr_gc_fp, "return()").unwrap();

    pd_client.must_add_peer(r1, new_peer(2, 2));
    pd_client.must_add_peer(r1, new_peer(3, 3));

    cluster.must_transfer_leader(r1, new_peer(1, 1));

    cluster.must_put(b"k00", b"v1");
    // Ensure peer 2 is initialized.
    must_get_equal(&cluster.get_engine(2), b"k00", b"v1");

    cluster.add_send_filter(IsolationFilterFactory::new(2));

    for i in 0..20 {
        cluster.must_put(format!("k{}", i).as_bytes(), b"v1");
    }

    let dropped_msgs = Arc::new(Mutex::new(Vec::new()));
    let recv_filter = Box::new(
        RegionPacketFilter::new(r1, 2)
            .direction(Direction::Recv)
            .msg_type(MessageType::MsgSnapshot)
            .reserve_dropped(Arc::clone(&dropped_msgs)),
    );
    cluster.sim.wl().add_recv_filter(2, recv_filter);

    cluster.clear_send_filters();

    for _ in 0..20 {
        let guard = dropped_msgs.lock().unwrap();
        if !guard.is_empty() {
            break;
        }
        drop(guard);
        sleep_ms(10);
    }
    let msgs = {
        let mut guard = dropped_msgs.lock().unwrap();
        if guard.is_empty() {
            drop(guard);
            panic!("do not receive snapshot msg in 200ms");
        }
        mem::replace(guard.as_mut(), vec![])
    };

    cluster.sim.wl().clear_recv_filters(2);

    for i in 20..40 {
        cluster.must_put(format!("k{}", i).as_bytes(), b"v1");
    }
    must_get_equal(&cluster.get_engine(2), b"k39", b"v1");

    let router = cluster.sim.wl().get_router(2).unwrap();
    // Send the old snapshot
    for raft_msg in msgs {
        router.send_raft_message(raft_msg).unwrap();
    }

    cluster.must_put(b"k40", b"v1");
    must_get_equal(&cluster.get_engine(2), b"k40", b"v1");

    pd_client.must_remove_peer(r1, new_peer(2, 2));

    must_get_none(&cluster.get_engine(2), b"k40");

    let region = cluster.get_region(b"k1");
    cluster.must_split(&region, b"k5");

    let left = cluster.get_region(b"k1");
    pd_client.must_add_peer(left.get_id(), new_peer(2, 4));

    cluster.must_put(b"k11", b"v1");
    // If peer 2 handles previous old snapshot properly and does not leave over metadata
    // in `pending_snapshot_regions`, peer 4 should be created normally.
    must_get_equal(&cluster.get_engine(2), b"k11", b"v1");

    fail::remove(peer_2_handle_snap_mgr_gc_fp);
}

/// Test if snapshot can be genereated when there is a ready with no newly
/// committed entries.
/// The failpoint `before_no_ready_gen_snap_task` is used for skipping
/// the code path that snapshot is generated when there is no ready.
#[test]
fn test_gen_snapshot_with_no_committed_entries_ready() {
    let mut cluster = new_node_cluster(0, 3);
    configure_for_snapshot(&mut cluster);

    let pd_client = Arc::clone(&cluster.pd_client);
    pd_client.disable_default_operator();
    let on_raft_gc_log_tick_fp = "on_raft_gc_log_tick";
    fail::cfg(on_raft_gc_log_tick_fp, "return()").unwrap();

    let before_no_ready_gen_snap_task_fp = "before_no_ready_gen_snap_task";
    fail::cfg(before_no_ready_gen_snap_task_fp, "return()").unwrap();

    cluster.run();

    cluster.add_send_filter(IsolationFilterFactory::new(3));

    for i in 1..10 {
        cluster.must_put(format!("k{}", i).as_bytes(), b"v1");
    }

    fail::remove(on_raft_gc_log_tick_fp);
    sleep_ms(100);

    cluster.clear_send_filters();
    // Snapshot should be generated and sent after leader 1 receives the heartbeat
    // response from peer 3.
    must_get_equal(&cluster.get_engine(3), b"k9", b"v1");
}

#[test]
fn test_snapshot_gc_after_failed() {
    let mut cluster = new_server_cluster(0, 3);
    configure_for_snapshot(&mut cluster);
    cluster.cfg.raft_store.snap_gc_timeout = ReadableDuration::millis(300);

    let pd_client = Arc::clone(&cluster.pd_client);
    // Disable default max peer count check.
    pd_client.disable_default_operator();
    let r1 = cluster.run_conf_change();
    cluster.must_put(b"k1", b"v1");
    pd_client.must_add_peer(r1, new_peer(2, 2));
    must_get_equal(&cluster.get_engine(2), b"k1", b"v1");
    pd_client.must_add_peer(r1, new_peer(3, 3));
    let snap_dir = cluster.get_snap_dir(3);
    fail::cfg("get_snapshot_for_gc", "return(0)").unwrap();
    for idx in 1..3 {
        // idx 1 will fail in fail_point("get_snapshot_for_gc"), but idx 2 will succeed
        for suffix in &[".meta", "_default.sst"] {
            let f = format!("gen_{}_{}_{}{}", 2, 6, idx, suffix);
            let mut snap_file_path = PathBuf::from(&snap_dir);
            snap_file_path.push(&f);
            let snap_file_path = snap_file_path.as_path();
            let mut file = match File::create(&snap_file_path) {
                Err(why) => panic!("couldn't create {:?}: {}", snap_file_path, why),
                Ok(file) => file,
            };

            // write any data, in fact we don't check snapshot file corrupted or not in GC;
            if let Err(why) = file.write_all(b"some bytes") {
                panic!("couldn't write to {:?}: {}", snap_file_path, why)
            }
        }
    }
    let now = Instant::now();
    loop {
        let snap_keys = cluster.get_snap_mgr(3).list_idle_snap().unwrap();
        if snap_keys.is_empty() {
            panic!("no snapshot file is found");
        }

        let mut found_unexpected_file = false;
        let mut found_expected_file = false;
        for (snap_key, _is_sending) in snap_keys {
            if snap_key.region_id == 2 && snap_key.idx == 1 {
                found_expected_file = true;
            }
            if snap_key.idx == 2 && snap_key.region_id == 2 {
                if now.saturating_elapsed() > Duration::from_secs(10) {
                    panic!("unexpected snapshot file found. {:?}", snap_key);
                }
                found_unexpected_file = true;
                break;
            }
        }

        if !found_expected_file {
            panic!("The expected snapshot file is not found");
        }

        if !found_unexpected_file {
            break;
        }

        sleep_ms(400);
    }
    fail::cfg("get_snapshot_for_gc", "off").unwrap();
    cluster.sim.wl().clear_recv_filters(3);
}<|MERGE_RESOLUTION|>--- conflicted
+++ resolved
@@ -6,10 +6,7 @@
 use std::time::Duration;
 use std::{fs, io, mem, thread};
 
-<<<<<<< HEAD
 use raft::eraftpb::MessageType;
-=======
->>>>>>> 8c30d1b9
 use raftstore::store::*;
 use std::fs::File;
 use std::io::prelude::*;
