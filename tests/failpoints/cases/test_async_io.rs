--- conflicted
+++ resolved
@@ -97,14 +97,8 @@
 fn test_async_io_cannot_destroy_when_persist_snapshot() {
     let mut cluster = new_node_cluster(0, 3);
     cluster.cfg.raft_store.store_io_pool_size = 2;
-<<<<<<< HEAD
-    configure_for_snapshot(&mut cluster);
-    let mut pd_client = cluster.pd_client.clone();
-=======
     configure_for_snapshot(&mut cluster.cfg);
-    let pd_client = Arc::clone(&cluster.pd_client);
->>>>>>> b82036ea
-    pd_client.disable_default_operator();
+    let mut pd_client = cluster.pd_client.clone();
 
     cluster.run();
 
@@ -185,14 +179,8 @@
 fn test_async_io_cannot_handle_ready_when_persist_snapshot() {
     let mut cluster = new_node_cluster(0, 3);
     cluster.cfg.raft_store.store_io_pool_size = 2;
-<<<<<<< HEAD
-    configure_for_snapshot(&mut cluster);
-    let mut pd_client = cluster.pd_client.clone();
-=======
     configure_for_snapshot(&mut cluster.cfg);
-    let pd_client = Arc::clone(&cluster.pd_client);
->>>>>>> b82036ea
-    pd_client.disable_default_operator();
+    let mut pd_client = cluster.pd_client.clone();
 
     let r1 = cluster.run_conf_change();
     pd_client.must_add_peer(r1, new_peer(2, 2));
