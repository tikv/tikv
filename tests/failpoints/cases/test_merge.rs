// Copyright 2017 TiKV Project Authors. Licensed under Apache-2.0.

use std::sync::atomic::AtomicBool;
use std::sync::*;
use std::thread;
use std::time::*;

use kvproto::metapb::Region;
use kvproto::raft_serverpb::{PeerState, RegionLocalState};
use raft::eraftpb::MessageType;

use engine_rocks::Compat;
use engine_traits::{Peekable, CF_RAFT};
use pd_client::PdClient;
use raftstore::store::*;
use test_raftstore::*;
use tikv_util::config::*;
use tikv_util::HandyRwLock;

/// Test if merge is rollback as expected.
#[test]
fn test_node_merge_rollback() {
    let mut cluster = new_node_cluster(0, 3);
    configure_for_merge(&mut cluster);
    let pd_client = Arc::clone(&cluster.pd_client);
    pd_client.disable_default_operator();

    cluster.run_conf_change();

    let region = pd_client.get_region(b"k1").unwrap();
    cluster.must_split(&region, b"k2");
    let left = pd_client.get_region(b"k1").unwrap();
    let right = pd_client.get_region(b"k2").unwrap();

    pd_client.must_add_peer(left.get_id(), new_peer(2, 2));
    pd_client.must_add_peer(right.get_id(), new_peer(2, 4));

    cluster.must_put(b"k1", b"v1");
    cluster.must_put(b"k3", b"v3");

    let region = pd_client.get_region(b"k1").unwrap();
    let target_region = pd_client.get_region(b"k3").unwrap();

    let schedule_merge_fp = "on_schedule_merge";
    fail::cfg(schedule_merge_fp, "return()").unwrap();

    // The call is finished when prepare_merge is applied.
    cluster.try_merge(region.get_id(), target_region.get_id());

    // Add a peer to trigger rollback.
    pd_client.must_add_peer(right.get_id(), new_peer(3, 5));
    cluster.must_put(b"k4", b"v4");
    must_get_equal(&cluster.get_engine(3), b"k4", b"v4");

    let mut region = pd_client.get_region(b"k1").unwrap();
    // After split and prepare_merge, version becomes 1 + 2 = 3;
    assert_eq!(region.get_region_epoch().get_version(), 3);
    // After ConfChange and prepare_merge, conf version becomes 1 + 2 = 3;
    assert_eq!(region.get_region_epoch().get_conf_ver(), 3);
    fail::remove(schedule_merge_fp);
    // Wait till rollback.
    cluster.must_put(b"k11", b"v11");

    // After rollback, version becomes 3 + 1 = 4;
    region.mut_region_epoch().set_version(4);
    for i in 1..3 {
        must_get_equal(&cluster.get_engine(i), b"k11", b"v11");
        let state_key = keys::region_state_key(region.get_id());
        let state: RegionLocalState = cluster
            .get_engine(i)
            .c()
            .get_msg_cf(CF_RAFT, &state_key)
            .unwrap()
            .unwrap();
        assert_eq!(state.get_state(), PeerState::Normal);
        assert_eq!(*state.get_region(), region);
    }

    pd_client.must_remove_peer(right.get_id(), new_peer(3, 5));
    fail::cfg(schedule_merge_fp, "return()").unwrap();

    let target_region = pd_client.get_region(b"k1").unwrap();
    cluster.try_merge(region.get_id(), target_region.get_id());
    let mut region = pd_client.get_region(b"k1").unwrap();

    // Split to trigger rollback.
    cluster.must_split(&right, b"k3");
    fail::remove(schedule_merge_fp);
    // Wait till rollback.
    cluster.must_put(b"k12", b"v12");

    // After premerge and rollback, version becomes 4 + 2 = 6;
    region.mut_region_epoch().set_version(4);
    for i in 1..3 {
        must_get_equal(&cluster.get_engine(i), b"k12", b"v12");
        let state_key = keys::region_state_key(region.get_id());
        let state: RegionLocalState = cluster
            .get_engine(i)
            .c()
            .get_msg_cf(CF_RAFT, &state_key)
            .unwrap()
            .unwrap();
        assert_eq!(state.get_state(), PeerState::Normal);
        assert_eq!(*state.get_region(), region);
    }
}

/// Test if merge is still working when restart a cluster during merge.
#[test]
fn test_node_merge_restart() {
    let mut cluster = new_node_cluster(0, 3);
    configure_for_merge(&mut cluster);
    cluster.run();

    let pd_client = Arc::clone(&cluster.pd_client);
    let region = pd_client.get_region(b"k1").unwrap();
    cluster.must_split(&region, b"k2");
    let left = pd_client.get_region(b"k1").unwrap();
    let right = pd_client.get_region(b"k2").unwrap();

    cluster.must_put(b"k1", b"v1");
    cluster.must_put(b"k3", b"v3");

    let schedule_merge_fp = "on_schedule_merge";
    fail::cfg(schedule_merge_fp, "return()").unwrap();

    cluster.try_merge(left.get_id(), right.get_id());
    let leader = cluster.leader_of_region(left.get_id()).unwrap();

    cluster.shutdown();
    let engine = cluster.get_engine(leader.get_store_id());
    let state_key = keys::region_state_key(left.get_id());
    let state: RegionLocalState = engine.c().get_msg_cf(CF_RAFT, &state_key).unwrap().unwrap();
    assert_eq!(state.get_state(), PeerState::Merging, "{:?}", state);
    let state_key = keys::region_state_key(right.get_id());
    let state: RegionLocalState = engine.c().get_msg_cf(CF_RAFT, &state_key).unwrap().unwrap();
    assert_eq!(state.get_state(), PeerState::Normal, "{:?}", state);
    fail::remove(schedule_merge_fp);
    cluster.start().unwrap();

    // Wait till merge is finished.
    pd_client.check_merged_timeout(left.get_id(), Duration::from_secs(5));

    cluster.must_put(b"k4", b"v4");

    for i in 1..4 {
        must_get_equal(&cluster.get_engine(i), b"k4", b"v4");
        let state_key = keys::region_state_key(left.get_id());
        let state: RegionLocalState = cluster
            .get_engine(i)
            .c()
            .get_msg_cf(CF_RAFT, &state_key)
            .unwrap()
            .unwrap();
        assert_eq!(state.get_state(), PeerState::Tombstone, "{:?}", state);
        let state_key = keys::region_state_key(right.get_id());
        let state: RegionLocalState = cluster
            .get_engine(i)
            .c()
            .get_msg_cf(CF_RAFT, &state_key)
            .unwrap()
            .unwrap();
        assert_eq!(state.get_state(), PeerState::Normal, "{:?}", state);
        assert!(state.get_region().get_start_key().is_empty());
        assert!(state.get_region().get_end_key().is_empty());
    }

    // Now test if cluster works fine when it crash after merge is applied
    // but before notifying raftstore thread.
    let region = pd_client.get_region(b"k1").unwrap();
    let peer_on_store1 = find_peer(&region, 1).unwrap().to_owned();
    cluster.must_transfer_leader(region.get_id(), peer_on_store1);
    cluster.must_split(&region, b"k2");
    let left = pd_client.get_region(b"k1").unwrap();
    let right = pd_client.get_region(b"k2").unwrap();
    let peer_on_store1 = find_peer(&left, 1).unwrap().to_owned();
    cluster.must_transfer_leader(left.get_id(), peer_on_store1);
    cluster.must_put(b"k11", b"v11");
    must_get_equal(&cluster.get_engine(3), b"k11", b"v11");
    let skip_destroy_fp = "raft_store_skip_destroy_peer";
    fail::cfg(skip_destroy_fp, "return()").unwrap();
    cluster.add_send_filter(IsolationFilterFactory::new(3));
    pd_client.must_merge(left.get_id(), right.get_id());
    let peer = find_peer(&right, 3).unwrap().to_owned();
    pd_client.must_remove_peer(right.get_id(), peer);
    cluster.shutdown();
    fail::remove(skip_destroy_fp);
    cluster.clear_send_filters();
    cluster.start().unwrap();
    must_get_none(&cluster.get_engine(3), b"k1");
    must_get_none(&cluster.get_engine(3), b"k3");
}

/// Test if merge is still working when restart a cluster during catching up logs for merge.
#[test]
fn test_node_merge_catch_up_logs_restart() {
    let mut cluster = new_node_cluster(0, 3);
    configure_for_merge(&mut cluster);
    cluster.run();

    cluster.must_put(b"k1", b"v1");
    cluster.must_put(b"k3", b"v3");

    let pd_client = Arc::clone(&cluster.pd_client);
    let region = pd_client.get_region(b"k1").unwrap();
    let peer_on_store1 = find_peer(&region, 1).unwrap().to_owned();
    cluster.must_transfer_leader(region.get_id(), peer_on_store1);
    cluster.must_split(&region, b"k2");
    let left = pd_client.get_region(b"k1").unwrap();
    let right = pd_client.get_region(b"k2").unwrap();

    // make sure the peer of left region on engine 3 has caught up logs.
    cluster.must_put(b"k0", b"v0");
    must_get_equal(&cluster.get_engine(3), b"k0", b"v0");

    cluster.add_send_filter(CloneFilterFactory(
        RegionPacketFilter::new(left.get_id(), 3)
            .direction(Direction::Recv)
            .msg_type(MessageType::MsgAppend),
    ));
    cluster.must_put(b"k11", b"v11");
    must_get_none(&cluster.get_engine(3), b"k11");

    // after source peer is applied but before set it to tombstone
    fail::cfg("after_handle_catch_up_logs_for_merge_1003", "return()").unwrap();
    pd_client.must_merge(left.get_id(), right.get_id());
    thread::sleep(Duration::from_millis(100));
    cluster.shutdown();

    fail::remove("after_handle_catch_up_logs_for_merge_1003");
    cluster.start().unwrap();
    must_get_equal(&cluster.get_engine(3), b"k11", b"v11");
}

/// Test if leader election is working properly when catching up logs for merge.
#[test]
fn test_node_merge_catch_up_logs_leader_election() {
    let mut cluster = new_node_cluster(0, 3);
    configure_for_merge(&mut cluster);
    cluster.cfg.raft_store.raft_base_tick_interval = ReadableDuration::millis(10);
    cluster.cfg.raft_store.raft_election_timeout_ticks = 25;
    cluster.cfg.raft_store.raft_log_gc_threshold = 12;
    cluster.cfg.raft_store.raft_log_gc_count_limit = 12;
    cluster.cfg.raft_store.raft_log_gc_tick_interval = ReadableDuration::millis(100);
    cluster.run();

    cluster.must_put(b"k1", b"v1");
    cluster.must_put(b"k3", b"v3");

    let pd_client = Arc::clone(&cluster.pd_client);
    let region = pd_client.get_region(b"k1").unwrap();
    let peer_on_store1 = find_peer(&region, 1).unwrap().to_owned();
    cluster.must_transfer_leader(region.get_id(), peer_on_store1);
    cluster.must_split(&region, b"k2");
    let left = pd_client.get_region(b"k1").unwrap();
    let right = pd_client.get_region(b"k2").unwrap();

    let state1 = cluster.truncated_state(1000, 1);
    // let the entries committed but not applied
    fail::cfg("on_handle_apply_1003", "pause").unwrap();
    for i in 2..20 {
        cluster.must_put(format!("k1{}", i).as_bytes(), b"v");
    }

    // wait to trigger compact raft log
    for _ in 0..50 {
        let state2 = cluster.truncated_state(1000, 1);
        if state1.get_index() != state2.get_index() {
            break;
        }
        sleep_ms(10);
    }

    cluster.add_send_filter(CloneFilterFactory(
        RegionPacketFilter::new(left.get_id(), 3)
            .direction(Direction::Recv)
            .msg_type(MessageType::MsgAppend),
    ));
    cluster.must_put(b"k11", b"v11");
    must_get_none(&cluster.get_engine(3), b"k11");

    // let peer not destroyed before election timeout
    fail::cfg("before_peer_destroy_1003", "pause").unwrap();
    fail::remove("on_handle_apply_1003");
    pd_client.must_merge(left.get_id(), right.get_id());

    // wait election timeout
    thread::sleep(Duration::from_millis(500));
    fail::remove("before_peer_destroy_1003");

    must_get_equal(&cluster.get_engine(3), b"k11", b"v11");
}

// Test if merge is working properly if no need to catch up logs,
// also there may be a propose of compact log after prepare merge is proposed.
#[test]
fn test_node_merge_catch_up_logs_no_need() {
    let mut cluster = new_node_cluster(0, 3);
    configure_for_merge(&mut cluster);
    cluster.cfg.raft_store.raft_base_tick_interval = ReadableDuration::millis(10);
    cluster.cfg.raft_store.raft_election_timeout_ticks = 25;
    cluster.cfg.raft_store.raft_log_gc_threshold = 12;
    cluster.cfg.raft_store.raft_log_gc_count_limit = 12;
    cluster.cfg.raft_store.raft_log_gc_tick_interval = ReadableDuration::millis(100);
    cluster.run();

    cluster.must_put(b"k1", b"v1");
    cluster.must_put(b"k3", b"v3");

    let pd_client = Arc::clone(&cluster.pd_client);
    let region = pd_client.get_region(b"k1").unwrap();
    let peer_on_store1 = find_peer(&region, 1).unwrap().to_owned();
    cluster.must_transfer_leader(region.get_id(), peer_on_store1);
    cluster.must_split(&region, b"k2");
    let left = pd_client.get_region(b"k1").unwrap();
    let right = pd_client.get_region(b"k2").unwrap();

    // put some keys to trigger compact raft log
    for i in 2..20 {
        cluster.must_put(format!("k1{}", i).as_bytes(), b"v");
    }

    // let the peer of left region on store 3 falls behind.
    cluster.add_send_filter(CloneFilterFactory(
        RegionPacketFilter::new(left.get_id(), 3)
            .direction(Direction::Recv)
            .msg_type(MessageType::MsgAppend),
    ));

    // make sure the peer is isolated.
    cluster.must_put(b"k11", b"v11");
    must_get_none(&cluster.get_engine(3), b"k11");

    // propose merge but not let apply index make progress.
    fail::cfg("apply_after_prepare_merge", "pause").unwrap();
    pd_client.merge_region(left.get_id(), right.get_id());
    must_get_none(&cluster.get_engine(3), b"k11");

    // wait to trigger compact raft log
    thread::sleep(Duration::from_millis(100));

    // let source region not merged
    fail::cfg("before_handle_catch_up_logs_for_merge", "pause").unwrap();
    fail::cfg("after_handle_catch_up_logs_for_merge", "pause").unwrap();
    // due to `before_handle_catch_up_logs_for_merge` failpoint, we already pass `apply_index < catch_up_logs.merge.get_commit()`
    // so now can let apply index make progress.
    fail::remove("apply_after_prepare_merge");

    // make sure all the logs are committed, including the compact command
    cluster.clear_send_filters();
    thread::sleep(Duration::from_millis(50));

    // let merge process continue
    fail::remove("before_handle_catch_up_logs_for_merge");
    fail::remove("after_handle_catch_up_logs_for_merge");
    thread::sleep(Duration::from_millis(50));

    // the source region should be merged and the peer should be destroyed.
    assert!(pd_client.check_merged(left.get_id()));
    must_get_equal(&cluster.get_engine(3), b"k11", b"v11");
    cluster.must_region_not_exist(left.get_id(), 3);
}

/// Test if merging state will be removed after accepting a snapshot.
#[test]
fn test_node_merge_recover_snapshot() {
    let mut cluster = new_node_cluster(0, 3);
    configure_for_merge(&mut cluster);
    cluster.cfg.raft_store.raft_log_gc_threshold = 12;
    cluster.cfg.raft_store.raft_log_gc_count_limit = 12;
    let pd_client = Arc::clone(&cluster.pd_client);
    pd_client.disable_default_operator();

    cluster.run();

    let region = pd_client.get_region(b"k1").unwrap();
    cluster.must_split(&region, b"k2");
    let left = pd_client.get_region(b"k1").unwrap();

    cluster.must_put(b"k1", b"v1");
    cluster.must_put(b"k3", b"v3");

    let region = pd_client.get_region(b"k3").unwrap();
    let target_region = pd_client.get_region(b"k1").unwrap();

    let schedule_merge_fp = "on_schedule_merge";
    fail::cfg(schedule_merge_fp, "return()").unwrap();

    cluster.try_merge(region.get_id(), target_region.get_id());

    // Remove a peer to trigger rollback.
    pd_client.must_remove_peer(left.get_id(), left.get_peers()[0].to_owned());
    must_get_none(&cluster.get_engine(3), b"k4");

    let step_store_3_region_1 = "step_message_3_1";
    fail::cfg(step_store_3_region_1, "return()").unwrap();
    fail::remove(schedule_merge_fp);

    for i in 0..100 {
        cluster.must_put(format!("k4{}", i).as_bytes(), b"v4");
    }
    fail::remove(step_store_3_region_1);
    must_get_equal(&cluster.get_engine(3), b"k40", b"v4");
    cluster.must_transfer_leader(1, new_peer(3, 3));
    cluster.must_put(b"k40", b"v5");
}

// Test if a merge handled properly when there are two different snapshots of one region arrive
// in one raftstore tick.
#[test]
fn test_node_merge_multiple_snapshots_together() {
    test_node_merge_multiple_snapshots(true)
}

// Test if a merge handled properly when there are two different snapshots of one region arrive
// in different raftstore tick.
#[test]
fn test_node_merge_multiple_snapshots_not_together() {
    test_node_merge_multiple_snapshots(false)
}

fn test_node_merge_multiple_snapshots(together: bool) {
    let mut cluster = new_node_cluster(0, 3);
    configure_for_merge(&mut cluster);
    do_not_ensure_all_target_peer_exist(&mut cluster);
    let pd_client = Arc::clone(&cluster.pd_client);
    pd_client.disable_default_operator();
    // make it gc quickly to trigger snapshot easily
    cluster.cfg.raft_store.raft_log_gc_tick_interval = ReadableDuration::millis(20);
    cluster.cfg.raft_store.raft_base_tick_interval = ReadableDuration::millis(10);
    cluster.cfg.raft_store.raft_log_gc_count_limit = 10;
    cluster.cfg.raft_store.merge_max_log_gap = 9;
    cluster.run();

    cluster.must_put(b"k1", b"v1");
    cluster.must_put(b"k3", b"v3");

    let region = pd_client.get_region(b"k1").unwrap();
    cluster.must_split(&region, b"k2");
    let left = pd_client.get_region(b"k1").unwrap();
    let right = pd_client.get_region(b"k3").unwrap();

    let target_leader = right
        .get_peers()
        .iter()
        .find(|p| p.get_store_id() == 1)
        .unwrap()
        .clone();
    cluster.must_transfer_leader(right.get_id(), target_leader);
    let target_leader = left
        .get_peers()
        .iter()
        .find(|p| p.get_store_id() == 2)
        .unwrap()
        .clone();
    cluster.must_transfer_leader(left.get_id(), target_leader);
    must_get_equal(&cluster.get_engine(1), b"k3", b"v3");

    // So cluster becomes:
    //  left region: 1         2(leader) I 3
    // right region: 1(leader) 2         I 3
    // I means isolation.(here just means 3 can not receive append log)
    cluster.add_send_filter(CloneFilterFactory(
        RegionPacketFilter::new(right.get_id(), 3)
            .direction(Direction::Recv)
            .msg_type(MessageType::MsgAppend),
    ));
    cluster.add_send_filter(CloneFilterFactory(
        RegionPacketFilter::new(left.get_id(), 3)
            .direction(Direction::Recv)
            .msg_type(MessageType::MsgAppend),
    ));

    // Add a collect snapshot filter, it will delay snapshots until have collected multiple snapshots from different peers
    cluster.sim.wl().add_recv_filter(
        3,
        Box::new(LeadingDuplicatedSnapshotFilter::new(
            Arc::new(AtomicBool::new(false)),
            together,
        )),
    );
    // Write some data to trigger a snapshot of right region.
    for i in 200..210 {
        let key = format!("k{}", i);
        let value = format!("v{}", i);
        cluster.must_put(key.as_bytes(), value.as_bytes());
    }
    // Wait for snapshot to generate and send
    thread::sleep(Duration::from_millis(100));

    // Merge left and right region, due to isolation, the regions on store 3 are not merged yet.
    pd_client.must_merge(left.get_id(), right.get_id());
    thread::sleep(Duration::from_millis(200));

    // Let peer of right region on store 3 to make append response to trigger a new snapshot
    // one is snapshot before merge, the other is snapshot after merge.
    // Here blocks raftstore for a while to make it not to apply snapshot and receive new log now.
    fail::cfg("on_raft_ready", "sleep(100)").unwrap();
    cluster.clear_send_filters();
    thread::sleep(Duration::from_millis(200));
    // Filter message again to make sure peer on store 3 can not catch up CommitMerge log
    cluster.add_send_filter(CloneFilterFactory(
        RegionPacketFilter::new(left.get_id(), 3)
            .direction(Direction::Recv)
            .msg_type(MessageType::MsgAppend),
    ));
    cluster.add_send_filter(CloneFilterFactory(
        RegionPacketFilter::new(right.get_id(), 3)
            .direction(Direction::Recv)
            .msg_type(MessageType::MsgAppend),
    ));
    // Cause filter is added again, no need to block raftstore anymore
    fail::cfg("on_raft_ready", "off").unwrap();

    // Wait some time to let already merged peer on store 1 or store 2 to notify
    // the peer of left region on store 3 is stale.
    thread::sleep(Duration::from_millis(300));

    cluster.must_put(b"k9", b"v9");
    // let follower can reach the new log, then commit merge
    cluster.clear_send_filters();
    must_get_equal(&cluster.get_engine(3), b"k9", b"v9");
}

fn prepare_request_snapshot_cluster() -> (Cluster<NodeCluster>, Region, Region) {
    let mut cluster = new_node_cluster(0, 3);
    configure_for_merge(&mut cluster);
    let pd_client = Arc::clone(&cluster.pd_client);
    pd_client.disable_default_operator();

    cluster.run();

    let region = pd_client.get_region(b"k1").unwrap();
    cluster.must_split(&region, b"k2");

    cluster.must_put(b"k1", b"v1");
    cluster.must_put(b"k3", b"v3");

    let region = pd_client.get_region(b"k3").unwrap();
    let target_region = pd_client.get_region(b"k1").unwrap();

    // Make sure peer 1 is the leader.
    cluster.must_transfer_leader(region.get_id(), new_peer(1, 1));

    (cluster, region, target_region)
}

// Test if request snapshot is rejected during merging.
#[test]
fn test_node_merge_reject_request_snapshot() {
    let (mut cluster, region, target_region) = prepare_request_snapshot_cluster();

    let apply_prepare_merge_fp = "apply_before_prepare_merge";
    fail::cfg(apply_prepare_merge_fp, "pause").unwrap();
    let prepare_merge = new_prepare_merge(target_region);
    let mut req = new_admin_request(region.get_id(), region.get_region_epoch(), prepare_merge);
    req.mut_header().set_peer(new_peer(1, 1));
    cluster
        .sim
        .rl()
        .async_command_on_node(1, req, Callback::None)
        .unwrap();
    sleep_ms(200);

    // Install snapshot filter before requesting snapshot.
    let (tx, rx) = mpsc::channel();
    let notifier = Mutex::new(Some(tx));
    cluster.sim.wl().add_recv_filter(
        2,
        Box::new(RecvSnapshotFilter {
            notifier,
            region_id: region.get_id(),
        }),
    );
    cluster.must_request_snapshot(2, region.get_id());
    // Leader should reject request snapshot while merging.
    rx.recv_timeout(Duration::from_millis(500)).unwrap_err();

    // Transfer leader to peer 3, new leader should reject request snapshot too.
    cluster.must_transfer_leader(region.get_id(), new_peer(3, 3));
    rx.recv_timeout(Duration::from_millis(500)).unwrap_err();
    fail::remove(apply_prepare_merge_fp);
}

// Test if merge is rejected during requesting snapshot.
#[test]
fn test_node_request_snapshot_reject_merge() {
    let (cluster, region, target_region) = prepare_request_snapshot_cluster();

    // Pause generating snapshot.
    let region_gen_snap_fp = "region_gen_snap";
    fail::cfg(region_gen_snap_fp, "pause").unwrap();

    // Install snapshot filter before requesting snapshot.
    let (tx, rx) = mpsc::channel();
    let notifier = Mutex::new(Some(tx));
    cluster.sim.wl().add_recv_filter(
        2,
        Box::new(RecvSnapshotFilter {
            notifier,
            region_id: region.get_id(),
        }),
    );
    cluster.must_request_snapshot(2, region.get_id());
    // Leader can not generate a snapshot.
    rx.recv_timeout(Duration::from_millis(500)).unwrap_err();

    let prepare_merge = new_prepare_merge(target_region.clone());
    let mut req = new_admin_request(region.get_id(), region.get_region_epoch(), prepare_merge);
    req.mut_header().set_peer(new_peer(1, 1));
    cluster
        .sim
        .rl()
        .async_command_on_node(1, req, Callback::None)
        .unwrap();
    sleep_ms(200);

    // Merge will never happen.
    let target = cluster.get_region(target_region.get_start_key());
    assert_eq!(target, target_region);
    fail::remove(region_gen_snap_fp);
    // Drop cluster to ensure notifier will not send any message after rx is dropped.
    drop(cluster);
}

// Test if compact log is ignored after premerge was applied and restart
// I.e. is_merging flag should be set after restart
#[test]
fn test_node_merge_restart_after_apply_premerge_before_apply_compact_log() {
    let mut cluster = new_node_cluster(0, 3);
    configure_for_merge(&mut cluster);
    cluster.cfg.raft_store.merge_max_log_gap = 10;
    cluster.cfg.raft_store.raft_log_gc_count_limit = 11;
    // Rely on this config to trigger a compact log
    cluster.cfg.raft_store.raft_log_gc_size_limit = ReadableSize(1);
    cluster.cfg.raft_store.raft_log_gc_tick_interval = ReadableDuration::millis(10);

    let pd_client = Arc::clone(&cluster.pd_client);
    pd_client.disable_default_operator();

    cluster.run();
    // Prevent gc_log_tick to propose a compact log
    let raft_gc_log_tick_fp = "on_raft_gc_log_tick";
    fail::cfg(raft_gc_log_tick_fp, "return()").unwrap();
    cluster.must_put(b"k1", b"v1");
    cluster.must_put(b"k3", b"v3");

    let region = pd_client.get_region(b"k1").unwrap();
    cluster.must_split(&region, b"k2");

    let left = pd_client.get_region(b"k1").unwrap();
    let right = pd_client.get_region(b"k2").unwrap();
    let left_peer_1 = find_peer(&left, 1).cloned().unwrap();
    cluster.must_transfer_leader(left.get_id(), left_peer_1);

    // Make log gap between store 1 and store 3, for min_index in preMerge
    cluster.add_send_filter(IsolationFilterFactory::new(3));
    for i in 0..6 {
        cluster.must_put(format!("k1{}", i).as_bytes(), b"v1");
    }
    // Prevent on_apply_res to update merge_state in Peer
    // If not, almost everything cannot propose including compact log
    let on_apply_res_fp = "on_apply_res";
    fail::cfg(on_apply_res_fp, "return()").unwrap();

    cluster.try_merge(left.get_id(), right.get_id());

    cluster.clear_send_filters();
    // Prevent apply fsm to apply compact log
    let handle_apply_fp = "on_handle_apply";
    fail::cfg(handle_apply_fp, "return()").unwrap();

    let state1 = cluster.truncated_state(left.get_id(), 1);
    fail::remove(raft_gc_log_tick_fp);

    // Wait for compact log to be proposed and committed maybe
    sleep_ms(30);

    cluster.shutdown();

    fail::remove(handle_apply_fp);
    fail::remove(on_apply_res_fp);
    // Prevent sched_merge_tick to propose CommitMerge
    let schedule_merge_fp = "on_schedule_merge";
    fail::cfg(schedule_merge_fp, "return()").unwrap();

    cluster.start().unwrap();

    // Wait for compact log to apply
    for _ in 0..50 {
        let state2 = cluster.truncated_state(left.get_id(), 1);
        if state1.get_index() != state2.get_index() {
            break;
        }
        sleep_ms(10);
    }
    // Now schedule merge
    fail::remove(schedule_merge_fp);

    pd_client.check_merged_timeout(left.get_id(), Duration::from_secs(5));

    cluster.must_put(b"k123", b"v2");
    must_get_equal(&cluster.get_engine(3), b"k123", b"v2");
}

/// Tests whether stale merge is rollback properly if it merge to the same target region again later.
#[test]
fn test_node_failed_merge_before_succeed_merge() {
    let mut cluster = new_node_cluster(0, 3);
    configure_for_merge(&mut cluster);
    cluster.cfg.raft_store.merge_max_log_gap = 30;
    cluster.cfg.raft_store.store_batch_system.max_batch_size = 1;
    cluster.cfg.raft_store.store_batch_system.pool_size = 2;
    let pd_client = Arc::clone(&cluster.pd_client);
    pd_client.disable_default_operator();

    cluster.run();

    for i in 0..10 {
        cluster.must_put(format!("k{}", i).as_bytes(), b"v1");
    }
    let region = pd_client.get_region(b"k1").unwrap();
    cluster.must_split(&region, b"k5");

    let left = pd_client.get_region(b"k1").unwrap();
    let mut right = pd_client.get_region(b"k5").unwrap();
    let left_peer_1 = find_peer(&left, 1).cloned().unwrap();
    cluster.must_transfer_leader(left.get_id(), left_peer_1);

    let left_peer_3 = find_peer(&left, 3).cloned().unwrap();
    assert_eq!(left_peer_3.get_id(), 1003);

    // Prevent sched_merge_tick to propose CommitMerge
    let schedule_merge_fp = "on_schedule_merge";
    fail::cfg(schedule_merge_fp, "return()").unwrap();

    // To minimize peers log gap for merging
    cluster.must_put(b"k11", b"v2");
    must_get_equal(&cluster.get_engine(2), b"k11", b"v2");
    must_get_equal(&cluster.get_engine(3), b"k11", b"v2");
    // Make peer 1003 can't receive PrepareMerge and RollbackMerge log
    cluster.add_send_filter(IsolationFilterFactory::new(3));

    cluster.try_merge(left.get_id(), right.get_id());

    // Change right region's epoch to make this merge failed
    cluster.must_split(&right, b"k8");
    fail::remove(schedule_merge_fp);
    // Wait for left region to rollback merge
    cluster.must_put(b"k12", b"v2");
    // Prevent the `PrepareMerge` and `RollbackMerge` log sending to apply fsm after
    // cleaning send filter. Since this method is just to check `RollbackMerge`,
    // the `PrepareMerge` may escape, but it makes the best effort.
    let before_send_rollback_merge_1003_fp = "before_send_rollback_merge_1003";
    fail::cfg(before_send_rollback_merge_1003_fp, "return").unwrap();
    cluster.clear_send_filters();

    right = pd_client.get_region(b"k5").unwrap();
    let right_peer_1 = find_peer(&right, 1).cloned().unwrap();
    cluster.must_transfer_leader(right.get_id(), right_peer_1);
    // Add some data for checking data integrity check at a later time
    for i in 0..5 {
        cluster.must_put(format!("k2{}", i).as_bytes(), b"v3");
    }
    // Do a really succeed merge
    pd_client.must_merge(left.get_id(), right.get_id());
    // Wait right region to send CatchUpLogs to left region.
    sleep_ms(100);
    // After executing CatchUpLogs in source peer fsm, the committed log will send
    // to apply fsm in the end of this batch. So even the first `on_ready_prepare_merge`
    // is executed after CatchUplogs, the latter committed logs is still sent to apply fsm
    // if CatchUpLogs and `on_ready_prepare_merge` is in different batch.
    //
    // In this case, the data is complete because the wrong up-to-date msg from the
    // first `on_ready_prepare_merge` is sent after all committed log.
    // Sleep a while to wait apply fsm to send `on_ready_prepare_merge` to peer fsm.
    let after_send_to_apply_1003_fp = "after_send_to_apply_1003";
    fail::cfg(after_send_to_apply_1003_fp, "sleep(300)").unwrap();

    fail::remove(before_send_rollback_merge_1003_fp);
    // Wait `after_send_to_apply_1003` timeout
    sleep_ms(300);
    fail::remove(after_send_to_apply_1003_fp);
    // Check the data integrity
    for i in 0..5 {
        must_get_equal(&cluster.get_engine(3), format!("k2{}", i).as_bytes(), b"v3");
    }
}

/// Tests whether the source peer is destroyed correctly when transferring leader during committing merge.
///
/// In the previous merge flow, target peer deletes meta of source peer without marking it as pending remove.
/// If source peer becomes leader at the same time, it will panic due to corrupted meta.
#[test]
fn test_node_merge_transfer_leader() {
    let mut cluster = new_node_cluster(0, 3);
    configure_for_merge(&mut cluster);
    cluster.cfg.raft_store.store_batch_system.max_batch_size = 1;
    cluster.cfg.raft_store.store_batch_system.pool_size = 2;
    let pd_client = Arc::clone(&cluster.pd_client);
    pd_client.disable_default_operator();

    cluster.run();

    let region = pd_client.get_region(b"k1").unwrap();
    cluster.must_split(&region, b"k2");

    cluster.must_put(b"k1", b"v1");
    cluster.must_put(b"k3", b"v3");

    let left = pd_client.get_region(b"k1").unwrap();
    let right = pd_client.get_region(b"k2").unwrap();

    let left_peer_1 = find_peer(&left, 1).unwrap().to_owned();
    cluster.must_transfer_leader(left.get_id(), left_peer_1.clone());

    let schedule_merge_fp = "on_schedule_merge";
    fail::cfg(schedule_merge_fp, "return()").unwrap();

    cluster.try_merge(left.get_id(), right.get_id());

    let left_peer_3 = find_peer(&left, 3).unwrap().to_owned();
    assert_eq!(left_peer_3.get_id(), 1003);
    // Prevent peer 1003 to handle ready when it's leader
    let before_handle_raft_ready_1003 = "before_handle_raft_ready_1003";
    fail::cfg(before_handle_raft_ready_1003, "pause").unwrap();

    let epoch = cluster.get_region_epoch(left.get_id());
    let mut transfer_leader_req =
        new_admin_request(left.get_id(), &epoch, new_transfer_leader_cmd(left_peer_3));
    transfer_leader_req.mut_header().set_peer(left_peer_1);
    cluster
        .sim
        .rl()
        .async_command_on_node(1, transfer_leader_req, Callback::None)
        .unwrap();
    fail::remove(schedule_merge_fp);

    pd_client.check_merged_timeout(left.get_id(), Duration::from_secs(5));

    fail::remove(before_handle_raft_ready_1003);
    sleep_ms(100);
    cluster.must_put(b"k4", b"v4");
    must_get_equal(&cluster.get_engine(3), b"k4", b"v4");
}

#[test]
fn test_node_merge_cascade_merge_with_apply_yield() {
    let mut cluster = new_node_cluster(0, 3);
    configure_for_merge(&mut cluster);
    let pd_client = Arc::clone(&cluster.pd_client);
    pd_client.disable_default_operator();

    cluster.run();

    let region = pd_client.get_region(b"k1").unwrap();
    cluster.must_split(&region, b"k5");
    let region = pd_client.get_region(b"k5").unwrap();
    cluster.must_split(&region, b"k9");

    for i in 0..10 {
        cluster.must_put(format!("k{}", i).as_bytes(), b"v1");
    }

    let r1 = pd_client.get_region(b"k1").unwrap();
    let r2 = pd_client.get_region(b"k5").unwrap();
    let r3 = pd_client.get_region(b"k9").unwrap();

    pd_client.must_merge(r2.get_id(), r1.get_id());
    assert_eq!(r1.get_id(), 1000);
    let yield_apply_1000_fp = "yield_apply_1000";
    fail::cfg(yield_apply_1000_fp, "80%3*return()").unwrap();

    for i in 0..10 {
        cluster.must_put(format!("k{}", i).as_bytes(), b"v2");
    }

    pd_client.must_merge(r3.get_id(), r1.get_id());

    for i in 0..10 {
        cluster.must_put(format!("k{}", i).as_bytes(), b"v3");
    }
}

// Test if the rollback merge proposal is proposed before the majority of peers want to rollback
#[test]
fn test_node_mutiple_rollback_merge() {
    let mut cluster = new_node_cluster(0, 3);
    configure_for_merge(&mut cluster);
    cluster.cfg.raft_store.right_derive_when_split = true;
    cluster.cfg.raft_store.merge_check_tick_interval = ReadableDuration::millis(20);
    let pd_client = Arc::clone(&cluster.pd_client);
    pd_client.disable_default_operator();

    cluster.run();

    for i in 0..10 {
        cluster.must_put(format!("k{}", i).as_bytes(), b"v");
    }

    let region = pd_client.get_region(b"k1").unwrap();
    cluster.must_split(&region, b"k2");

    let left = pd_client.get_region(b"k1").unwrap();
    let right = pd_client.get_region(b"k2").unwrap();

    let left_peer_1 = find_peer(&left, 1).unwrap().to_owned();
    cluster.must_transfer_leader(left.get_id(), left_peer_1.clone());
    assert_eq!(left_peer_1.get_id(), 1001);

    let on_schedule_merge_fp = "on_schedule_merge";
    let on_check_merge_not_1001_fp = "on_check_merge_not_1001";

    let mut right_peer_1_id = find_peer(&right, 1).unwrap().get_id();

    for i in 0..3 {
        fail::cfg(on_schedule_merge_fp, "return()").unwrap();
        cluster.try_merge(left.get_id(), right.get_id());
        // Change the epoch of target region and the merge will fail
        pd_client.must_remove_peer(right.get_id(), new_peer(1, right_peer_1_id));
        right_peer_1_id += 100;
        pd_client.must_add_peer(right.get_id(), new_peer(1, right_peer_1_id));
        // Only the source leader is running `on_check_merge`
        fail::cfg(on_check_merge_not_1001_fp, "return()").unwrap();
        fail::remove(on_schedule_merge_fp);
        // In previous implementation, rollback merge proposal can be proposed by leader itself
        // So wait for the leader propose rollback merge if possible
        sleep_ms(100);
        // Check if the source region is still in merging mode.
        let mut l_r = pd_client.get_region(b"k1").unwrap();
        let req = new_request(
            l_r.get_id(),
            l_r.take_region_epoch(),
            vec![new_put_cf_cmd(
                "default",
                format!("k1{}", i).as_bytes(),
                b"vv",
            )],
            false,
        );
        let resp = cluster
            .call_command_on_leader(req, Duration::from_millis(100))
            .unwrap();
        assert!(resp
            .get_header()
            .get_error()
            .get_message()
            .contains("merging mode"));

        fail::remove(on_check_merge_not_1001_fp);
        // Write data for waiting the merge to rollback easily
        cluster.must_put(format!("k1{}", i).as_bytes(), b"vv");
        // Make sure source region is not merged to target region
        assert_eq!(pd_client.get_region(b"k1").unwrap().get_id(), left.get_id());
    }
}

// In the previous implementation, the source peer will propose rollback merge
// after the local target peer's epoch is larger than recorded previously.
// But it's wrong. This test constructs a case that writing data to the source region
// after merging. This operation can succeed in the previous implementation which
// causes data loss.
// In the current implementation, the rollback merge proposal can be proposed only when
// the number of peers who want to rollback merge is greater than the majority of all
// peers. If so, this merge is impossible to succeed.
// PS: A peer who wants to rollback merge means its local target peer's epoch is larger
// than recorded.
#[test]
fn test_node_merge_write_data_to_source_region_after_merging() {
    let mut cluster = new_node_cluster(0, 3);
    cluster.cfg.raft_store.merge_check_tick_interval = ReadableDuration::millis(100);
    // For snapshot after merging
    cluster.cfg.raft_store.merge_max_log_gap = 10;
    cluster.cfg.raft_store.raft_log_gc_count_limit = 12;
<<<<<<< HEAD
    cluster.cfg.raft_store.apply_max_batch_size = 1;
    cluster.cfg.raft_store.apply_pool_size = 2;
=======
    cluster.cfg.raft_store.apply_batch_system.max_batch_size = 1;
    cluster.cfg.raft_store.apply_batch_system.pool_size = 2;
>>>>>>> c0613a06
    let pd_client = Arc::clone(&cluster.pd_client);
    pd_client.disable_default_operator();

    cluster.run();

    cluster.must_put(b"k1", b"v1");
    cluster.must_put(b"k2", b"v2");

    let mut region = pd_client.get_region(b"k1").unwrap();
    cluster.must_split(&region, b"k2");

    let left = pd_client.get_region(b"k1").unwrap();
    let right = pd_client.get_region(b"k2").unwrap();

    let right_peer_2 = find_peer(&right, 2).cloned().unwrap();
    assert_eq!(right_peer_2.get_id(), 2);
    let on_handle_apply_2_fp = "on_handle_apply_2";
    fail::cfg(on_handle_apply_2_fp, "pause").unwrap();

    let right_peer_1 = find_peer(&right, 1).cloned().unwrap();
    cluster.must_transfer_leader(right.get_id(), right_peer_1);

    let left_peer_3 = find_peer(&left, 3).cloned().unwrap();
    cluster.must_transfer_leader(left.get_id(), left_peer_3.clone());

    let schedule_merge_fp = "on_schedule_merge";
    fail::cfg(schedule_merge_fp, "return()").unwrap();

    cluster.try_merge(left.get_id(), right.get_id());

    cluster.add_send_filter(IsolationFilterFactory::new(3));

    fail::remove(schedule_merge_fp);

    pd_client.check_merged_timeout(left.get_id(), Duration::from_secs(5));

    region = pd_client.get_region(b"k1").unwrap();
    cluster.must_split(&region, b"k2");
    let state1 = cluster.apply_state(region.get_id(), 1);
    for i in 0..15 {
        cluster.must_put(format!("k2{}", i).as_bytes(), b"v2");
    }
    // Wait for log compaction
    for _ in 0..50 {
        let state2 = cluster.apply_state(region.get_id(), 1);
        if state2.get_truncated_state().get_index() >= state1.get_applied_index() {
            break;
        }
        sleep_ms(10);
    }
    // Ignore this msg to make left region exist.
<<<<<<< HEAD
    let on_need_gc_merge_fp = "on_need_gc_merge";
    fail::cfg(on_need_gc_merge_fp, "return").unwrap();
=======
    let on_has_merge_target_fp = "on_has_merge_target";
    fail::cfg(on_has_merge_target_fp, "return").unwrap();
>>>>>>> c0613a06

    cluster.clear_send_filters();
    // On store 3, now the right region is updated by snapshot not applying logs
    // so the left region still exist.
    // Wait for left region to rollback merge (in previous wrong implementation)
    sleep_ms(200);
    // Write data to left region
    let mut new_left = left;
    let mut epoch = new_left.take_region_epoch();
    // prepareMerge => conf_ver + 1, version + 1
    // rollbackMerge => version + 1
    epoch.set_conf_ver(epoch.get_conf_ver() + 1);
    epoch.set_version(epoch.get_version() + 2);
    let mut req = new_request(
        new_left.get_id(),
        epoch,
        vec![new_put_cf_cmd("default", b"k11", b"v11")],
        false,
    );
    req.mut_header().set_peer(left_peer_3);
    if let Ok(()) = cluster
        .sim
        .rl()
        .async_command_on_node(3, req, Callback::None)
    {
        sleep_ms(200);
        // The write must not succeed
        must_get_none(&cluster.get_engine(2), b"k11");
        must_get_none(&cluster.get_engine(3), b"k11");
    }

    fail::remove(on_handle_apply_2_fp);
}<|MERGE_RESOLUTION|>--- conflicted
+++ resolved
@@ -972,13 +972,8 @@
     // For snapshot after merging
     cluster.cfg.raft_store.merge_max_log_gap = 10;
     cluster.cfg.raft_store.raft_log_gc_count_limit = 12;
-<<<<<<< HEAD
-    cluster.cfg.raft_store.apply_max_batch_size = 1;
-    cluster.cfg.raft_store.apply_pool_size = 2;
-=======
     cluster.cfg.raft_store.apply_batch_system.max_batch_size = 1;
     cluster.cfg.raft_store.apply_batch_system.pool_size = 2;
->>>>>>> c0613a06
     let pd_client = Arc::clone(&cluster.pd_client);
     pd_client.disable_default_operator();
 
@@ -1030,13 +1025,8 @@
         sleep_ms(10);
     }
     // Ignore this msg to make left region exist.
-<<<<<<< HEAD
-    let on_need_gc_merge_fp = "on_need_gc_merge";
-    fail::cfg(on_need_gc_merge_fp, "return").unwrap();
-=======
     let on_has_merge_target_fp = "on_has_merge_target";
     fail::cfg(on_has_merge_target_fp, "return").unwrap();
->>>>>>> c0613a06
 
     cluster.clear_send_filters();
     // On store 3, now the right region is updated by snapshot not applying logs
