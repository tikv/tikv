// Copyright 2017 TiKV Project Authors. Licensed under Apache-2.0.

use std::sync::atomic::AtomicBool;
use std::sync::Arc;
use std::thread;
use std::time::*;

use fail;

use kvproto::metapb::Region;
use kvproto::raft_serverpb::{PeerState, RaftMessage, RegionLocalState};
use raft::eraftpb::MessageType;

use engine::*;
use test_raftstore::*;
use tikv::pd::PdClient;
use tikv::raftstore::store::{keys, Callback};
use tikv_util::config::*;
use tikv_util::HandyRwLock;

/// Test if merge is rollback as expected.
#[test]
fn test_node_merge_rollback() {
    let _guard = crate::setup();
    let mut cluster = new_node_cluster(0, 3);
    configure_for_merge(&mut cluster);
    let pd_client = Arc::clone(&cluster.pd_client);
    pd_client.disable_default_operator();

    cluster.run_conf_change();

    let region = pd_client.get_region(b"k1").unwrap();
    cluster.must_split(&region, b"k2");
    let left = pd_client.get_region(b"k1").unwrap();
    let right = pd_client.get_region(b"k2").unwrap();

    pd_client.must_add_peer(left.get_id(), new_peer(2, 2));
    pd_client.must_add_peer(right.get_id(), new_peer(2, 4));

    cluster.must_put(b"k1", b"v1");
    cluster.must_put(b"k3", b"v3");

    let region = pd_client.get_region(b"k1").unwrap();
    let target_region = pd_client.get_region(b"k3").unwrap();

    let schedule_merge_fp = "on_schedule_merge";
    fail::cfg(schedule_merge_fp, "return()").unwrap();

    // The call is finished when prepare_merge is applied.
    cluster.try_merge(region.get_id(), target_region.get_id());

    // Add a peer to trigger rollback.
    pd_client.must_add_peer(right.get_id(), new_peer(3, 5));
    cluster.must_put(b"k4", b"v4");
    must_get_equal(&cluster.get_engine(3), b"k4", b"v4");

    let mut region = pd_client.get_region(b"k1").unwrap();
    // After split and prepare_merge, version becomes 1 + 2 = 3;
    assert_eq!(region.get_region_epoch().get_version(), 3);
    // After ConfChange and prepare_merge, conf version becomes 1 + 2 = 3;
    assert_eq!(region.get_region_epoch().get_conf_ver(), 3);
    fail::remove(schedule_merge_fp);
    // Wait till rollback.
    cluster.must_put(b"k11", b"v11");

    // After rollback, version becomes 3 + 1 = 4;
    region.mut_region_epoch().set_version(4);
    for i in 1..3 {
        must_get_equal(&cluster.get_engine(i), b"k11", b"v11");
        let state_key = keys::region_state_key(region.get_id());
        let state: RegionLocalState = cluster
            .get_engine(i)
            .get_msg_cf(CF_RAFT, &state_key)
            .unwrap()
            .unwrap();
        assert_eq!(state.get_state(), PeerState::Normal);
        assert_eq!(*state.get_region(), region);
    }

    pd_client.must_remove_peer(right.get_id(), new_peer(3, 5));
    fail::cfg(schedule_merge_fp, "return()").unwrap();

    let target_region = pd_client.get_region(b"k1").unwrap();
    cluster.try_merge(region.get_id(), target_region.get_id());
    let mut region = pd_client.get_region(b"k1").unwrap();

    // Split to trigger rollback.
    cluster.must_split(&right, b"k3");
    fail::remove(schedule_merge_fp);
    // Wait till rollback.
    cluster.must_put(b"k12", b"v12");

    // After premerge and rollback, version becomes 4 + 2 = 6;
    region.mut_region_epoch().set_version(4);
    for i in 1..3 {
        must_get_equal(&cluster.get_engine(i), b"k12", b"v12");
        let state_key = keys::region_state_key(region.get_id());
        let state: RegionLocalState = cluster
            .get_engine(i)
            .get_msg_cf(CF_RAFT, &state_key)
            .unwrap()
            .unwrap();
        assert_eq!(state.get_state(), PeerState::Normal);
        assert_eq!(*state.get_region(), region);
    }
}

/// Test if merge is still working when restart a cluster during merge.
#[test]
fn test_node_merge_restart() {
    let _guard = crate::setup();
    let mut cluster = new_node_cluster(0, 3);
    configure_for_merge(&mut cluster);
    cluster.run();

    let pd_client = Arc::clone(&cluster.pd_client);
    let region = pd_client.get_region(b"k1").unwrap();
    cluster.must_split(&region, b"k2");
    let left = pd_client.get_region(b"k1").unwrap();
    let right = pd_client.get_region(b"k2").unwrap();

    cluster.must_put(b"k1", b"v1");
    cluster.must_put(b"k3", b"v3");

    let schedule_merge_fp = "on_schedule_merge";
    fail::cfg(schedule_merge_fp, "return()").unwrap();

    cluster.try_merge(left.get_id(), right.get_id());
    let leader = cluster.leader_of_region(left.get_id()).unwrap();

    cluster.shutdown();
    let engine = cluster.get_engine(leader.get_store_id());
    let state_key = keys::region_state_key(left.get_id());
    let state: RegionLocalState = engine.get_msg_cf(CF_RAFT, &state_key).unwrap().unwrap();
    assert_eq!(state.get_state(), PeerState::Merging, "{:?}", state);
    let state_key = keys::region_state_key(right.get_id());
    let state: RegionLocalState = engine.get_msg_cf(CF_RAFT, &state_key).unwrap().unwrap();
    assert_eq!(state.get_state(), PeerState::Normal, "{:?}", state);
    fail::remove(schedule_merge_fp);
    cluster.start().unwrap();

    // Wait till merge is finished.
    pd_client.check_merged_timeout(left.get_id(), Duration::from_secs(5));

    cluster.must_put(b"k4", b"v4");

    for i in 1..4 {
        must_get_equal(&cluster.get_engine(i), b"k4", b"v4");
        let state_key = keys::region_state_key(left.get_id());
        let state: RegionLocalState = cluster
            .get_engine(i)
            .get_msg_cf(CF_RAFT, &state_key)
            .unwrap()
            .unwrap();
        assert_eq!(state.get_state(), PeerState::Tombstone, "{:?}", state);
        let state_key = keys::region_state_key(right.get_id());
        let state: RegionLocalState = cluster
            .get_engine(i)
            .get_msg_cf(CF_RAFT, &state_key)
            .unwrap()
            .unwrap();
        assert_eq!(state.get_state(), PeerState::Normal, "{:?}", state);
        assert!(state.get_region().get_start_key().is_empty());
        assert!(state.get_region().get_end_key().is_empty());
    }

    // Now test if cluster works fine when it crash after merge is applied
    // but before notifying raftstore thread.
    let region = pd_client.get_region(b"k1").unwrap();
    let peer_on_store1 = find_peer(&region, 1).unwrap().to_owned();
    cluster.must_transfer_leader(region.get_id(), peer_on_store1);
    cluster.must_split(&region, b"k2");
    let left = pd_client.get_region(b"k1").unwrap();
    let right = pd_client.get_region(b"k2").unwrap();
    let peer_on_store1 = find_peer(&left, 1).unwrap().to_owned();
    cluster.must_transfer_leader(left.get_id(), peer_on_store1);
    cluster.must_put(b"k11", b"v11");
    must_get_equal(&cluster.get_engine(3), b"k11", b"v11");
    let skip_destroy_fp = "raft_store_skip_destroy_peer";
    fail::cfg(skip_destroy_fp, "return()").unwrap();
    cluster.add_send_filter(IsolationFilterFactory::new(3));
    pd_client.must_merge(left.get_id(), right.get_id());
    let peer = find_peer(&right, 3).unwrap().to_owned();
    pd_client.must_remove_peer(right.get_id(), peer);
    cluster.shutdown();
    fail::remove(skip_destroy_fp);
    cluster.clear_send_filters();
    cluster.start().unwrap();
    must_get_none(&cluster.get_engine(3), b"k1");
    must_get_none(&cluster.get_engine(3), b"k3");
}

/// Test if merge is still working when restart a cluster during catching up logs for merge.
#[test]
fn test_node_merge_catch_up_logs_restart() {
    let _guard = crate::setup();
    let mut cluster = new_node_cluster(0, 3);
    configure_for_merge(&mut cluster);
    cluster.run();

    cluster.must_put(b"k1", b"v1");
    cluster.must_put(b"k3", b"v3");

    let pd_client = Arc::clone(&cluster.pd_client);
    let region = pd_client.get_region(b"k1").unwrap();
    let peer_on_store1 = find_peer(&region, 1).unwrap().to_owned();
    cluster.must_transfer_leader(region.get_id(), peer_on_store1);
    cluster.must_split(&region, b"k2");
    let left = pd_client.get_region(b"k1").unwrap();
    let right = pd_client.get_region(b"k2").unwrap();

    // make sure the peer of left region on engine 3 has caught up logs.
    cluster.must_put(b"k0", b"v0");
    must_get_equal(&cluster.get_engine(3), b"k0", b"v0");

    cluster.add_send_filter(CloneFilterFactory(
        RegionPacketFilter::new(left.get_id(), 3)
            .direction(Direction::Recv)
            .msg_type(MessageType::MsgAppend),
    ));
    cluster.must_put(b"k11", b"v11");
    must_get_none(&cluster.get_engine(3), b"k11");

    // after source peer is applied but before set it to tombstone
    fail::cfg("after_handle_catch_up_logs_for_merge_1003", "return()").unwrap();
    pd_client.must_merge(left.get_id(), right.get_id());
    thread::sleep(Duration::from_millis(100));
    cluster.shutdown();

    fail::remove("after_handle_catch_up_logs_for_merge_1003");
    cluster.start().unwrap();
    must_get_equal(&cluster.get_engine(3), b"k11", b"v11");
}

/// Test if leader election is working properly when catching up logs for merge.
#[test]
fn test_node_merge_catch_up_logs_leader_election() {
    let _guard = crate::setup();
    let mut cluster = new_node_cluster(0, 3);
    configure_for_merge(&mut cluster);
    cluster.cfg.raft_store.raft_base_tick_interval = ReadableDuration::millis(10);
    cluster.cfg.raft_store.raft_election_timeout_ticks = 25;
    cluster.cfg.raft_store.raft_log_gc_threshold = 12;
    cluster.cfg.raft_store.raft_log_gc_count_limit = 12;
    cluster.cfg.raft_store.raft_log_gc_tick_interval = ReadableDuration::millis(100);
    cluster.run();

    cluster.must_put(b"k1", b"v1");
    cluster.must_put(b"k3", b"v3");

    let pd_client = Arc::clone(&cluster.pd_client);
    let region = pd_client.get_region(b"k1").unwrap();
    let peer_on_store1 = find_peer(&region, 1).unwrap().to_owned();
    cluster.must_transfer_leader(region.get_id(), peer_on_store1);
    cluster.must_split(&region, b"k2");
    let left = pd_client.get_region(b"k1").unwrap();
    let right = pd_client.get_region(b"k2").unwrap();

    let state1 = cluster.truncated_state(1000, 1);
    // let the entries committed but not applied
    fail::cfg("on_handle_apply_1003", "pause").unwrap();
    for i in 2..20 {
        cluster.must_put(format!("k1{}", i).as_bytes(), b"v");
    }

    // wait to trigger compact raft log
    for _ in 0..50 {
        let state2 = cluster.truncated_state(1000, 1);
        if state1.get_index() != state2.get_index() {
            break;
        }
        sleep_ms(10);
    }

    cluster.add_send_filter(CloneFilterFactory(
        RegionPacketFilter::new(left.get_id(), 3)
            .direction(Direction::Recv)
            .msg_type(MessageType::MsgAppend),
    ));
    cluster.must_put(b"k11", b"v11");
    must_get_none(&cluster.get_engine(3), b"k11");

    // let peer not destroyed before election timeout
    fail::cfg("before_peer_destroy_1003", "pause").unwrap();
    fail::remove("on_handle_apply_1003");
    pd_client.must_merge(left.get_id(), right.get_id());

    // wait election timeout
    thread::sleep(Duration::from_millis(500));
    fail::remove("before_peer_destroy_1003");

    must_get_equal(&cluster.get_engine(3), b"k11", b"v11");
}

// Test if merge is working properly if no need to catch up logs,
// also there may be a propose of compact log after prepare merge is proposed.
#[test]
fn test_node_merge_catch_up_logs_no_need() {
    let _guard = crate::setup();
    let mut cluster = new_node_cluster(0, 3);
    configure_for_merge(&mut cluster);
    cluster.cfg.raft_store.raft_base_tick_interval = ReadableDuration::millis(10);
    cluster.cfg.raft_store.raft_election_timeout_ticks = 25;
    cluster.cfg.raft_store.raft_log_gc_threshold = 12;
    cluster.cfg.raft_store.raft_log_gc_count_limit = 12;
    cluster.cfg.raft_store.raft_log_gc_tick_interval = ReadableDuration::millis(100);
    cluster.run();

    cluster.must_put(b"k1", b"v1");
    cluster.must_put(b"k3", b"v3");

    let pd_client = Arc::clone(&cluster.pd_client);
    let region = pd_client.get_region(b"k1").unwrap();
    let peer_on_store1 = find_peer(&region, 1).unwrap().to_owned();
    cluster.must_transfer_leader(region.get_id(), peer_on_store1);
    cluster.must_split(&region, b"k2");
    let left = pd_client.get_region(b"k1").unwrap();
    let right = pd_client.get_region(b"k2").unwrap();

    // put some keys to trigger compact raft log
    for i in 2..20 {
        cluster.must_put(format!("k1{}", i).as_bytes(), b"v");
    }

    // let the peer of left region on store 3 falls behind.
    cluster.add_send_filter(CloneFilterFactory(
        RegionPacketFilter::new(left.get_id(), 3)
            .direction(Direction::Recv)
            .msg_type(MessageType::MsgAppend),
    ));

    // make sure the peer is isolated.
    cluster.must_put(b"k11", b"v11");
    must_get_none(&cluster.get_engine(3), b"k11");

    // propose merge but not let apply index make progress.
    fail::cfg("apply_after_prepare_merge", "pause").unwrap();
    pd_client.merge_region(left.get_id(), right.get_id());
    must_get_none(&cluster.get_engine(3), b"k11");

    // wait to trigger compact raft log
    thread::sleep(Duration::from_millis(100));

    // let source region not merged
    fail::cfg("before_handle_catch_up_logs_for_merge", "pause").unwrap();
    fail::cfg("after_handle_catch_up_logs_for_merge", "pause").unwrap();
    // due to `before_handle_catch_up_logs_for_merge` failpoint, we already pass `apply_index < catch_up_logs.merge.get_commit()`
    // so now can let apply index make progress.
    fail::remove("apply_after_prepare_merge");

    // make sure all the logs are committed, including the compact command
    cluster.clear_send_filters();
    thread::sleep(Duration::from_millis(50));

    // let merge process continue
    fail::remove("before_handle_catch_up_logs_for_merge");
    fail::remove("after_handle_catch_up_logs_for_merge");
    thread::sleep(Duration::from_millis(50));

    // the source region should be merged and the peer should be destroyed.
    assert!(pd_client.check_merged(left.get_id()));
    must_get_equal(&cluster.get_engine(3), b"k11", b"v11");
    cluster.must_region_not_exist(left.get_id(), 3);
}

/// Test if merging state will be removed after accepting a snapshot.
#[test]
fn test_node_merge_recover_snapshot() {
    let _guard = crate::setup();
    let mut cluster = new_node_cluster(0, 3);
    configure_for_merge(&mut cluster);
    cluster.cfg.raft_store.raft_log_gc_threshold = 12;
    cluster.cfg.raft_store.raft_log_gc_count_limit = 12;
    let pd_client = Arc::clone(&cluster.pd_client);
    pd_client.disable_default_operator();

    cluster.run();

    let region = pd_client.get_region(b"k1").unwrap();
    cluster.must_split(&region, b"k2");
    let left = pd_client.get_region(b"k1").unwrap();

    cluster.must_put(b"k1", b"v1");
    cluster.must_put(b"k3", b"v3");

    let region = pd_client.get_region(b"k3").unwrap();
    let target_region = pd_client.get_region(b"k1").unwrap();

    let schedule_merge_fp = "on_schedule_merge";
    fail::cfg(schedule_merge_fp, "return()").unwrap();

    cluster.try_merge(region.get_id(), target_region.get_id());

    // Remove a peer to trigger rollback.
    pd_client.must_remove_peer(left.get_id(), left.get_peers()[0].to_owned());
    must_get_none(&cluster.get_engine(3), b"k4");

    let step_store_3_region_1 = "step_message_3_1";
    fail::cfg(step_store_3_region_1, "return()").unwrap();
    fail::remove(schedule_merge_fp);

    for i in 0..100 {
        cluster.must_put(format!("k4{}", i).as_bytes(), b"v4");
    }
    fail::remove(step_store_3_region_1);
    must_get_equal(&cluster.get_engine(3), b"k40", b"v4");
    cluster.must_transfer_leader(1, new_peer(3, 3));
    cluster.must_put(b"k40", b"v5");
}

// Test if a merge handled properly when there are two different snapshots of one region arrive
// in one raftstore tick.
#[test]
fn test_node_merge_multiple_snapshots_together() {
    test_node_merge_multiple_snapshots(true)
}

// Test if a merge handled properly when there are two different snapshots of one region arrive
// in different raftstore tick.
#[test]
fn test_node_merge_multiple_snapshots_not_together() {
    test_node_merge_multiple_snapshots(false)
}

fn test_node_merge_multiple_snapshots(together: bool) {
    let _guard = crate::setup();
    let mut cluster = new_node_cluster(0, 3);
    configure_for_merge(&mut cluster);
    ignore_merge_target_integrity(&mut cluster);
    let pd_client = Arc::clone(&cluster.pd_client);
    pd_client.disable_default_operator();
    // make it gc quickly to trigger snapshot easily
    cluster.cfg.raft_store.raft_log_gc_tick_interval = ReadableDuration::millis(20);
    cluster.cfg.raft_store.raft_base_tick_interval = ReadableDuration::millis(10);
    cluster.cfg.raft_store.raft_log_gc_count_limit = 10;
    cluster.cfg.raft_store.merge_max_log_gap = 9;
    cluster.run();

    cluster.must_put(b"k1", b"v1");
    cluster.must_put(b"k3", b"v3");

    let region = pd_client.get_region(b"k1").unwrap();
    cluster.must_split(&region, b"k2");
    let left = pd_client.get_region(b"k1").unwrap();
    let right = pd_client.get_region(b"k3").unwrap();

    let target_leader = right
        .get_peers()
        .iter()
        .find(|p| p.get_store_id() == 1)
        .unwrap()
        .clone();
    cluster.must_transfer_leader(right.get_id(), target_leader);
    let target_leader = left
        .get_peers()
        .iter()
        .find(|p| p.get_store_id() == 2)
        .unwrap()
        .clone();
    cluster.must_transfer_leader(left.get_id(), target_leader);
    must_get_equal(&cluster.get_engine(1), b"k3", b"v3");

    // So cluster becomes:
    //  left region: 1         2(leader) I 3
    // right region: 1(leader) 2         I 3
    // I means isolation.(here just means 3 can not receive append log)
    cluster.add_send_filter(CloneFilterFactory(
        RegionPacketFilter::new(right.get_id(), 3)
            .direction(Direction::Recv)
            .msg_type(MessageType::MsgAppend),
    ));
    cluster.add_send_filter(CloneFilterFactory(
        RegionPacketFilter::new(left.get_id(), 3)
            .direction(Direction::Recv)
            .msg_type(MessageType::MsgAppend),
    ));

    // Add a collect snapshot filter, it will delay snapshots until have collected multiple snapshots from different peers
    cluster.sim.wl().add_recv_filter(
        3,
        Box::new(LeadingDuplicatedSnapshotFilter::new(
            Arc::new(AtomicBool::new(false)),
            together,
        )),
    );
    // Write some data to trigger a snapshot of right region.
    for i in 200..210 {
        let key = format!("k{}", i);
        let value = format!("v{}", i);
        cluster.must_put(key.as_bytes(), value.as_bytes());
    }
    // Wait for snapshot to generate and send
    thread::sleep(Duration::from_millis(100));

    // Merge left and right region, due to isolation, the regions on store 3 are not merged yet.
    pd_client.must_merge(left.get_id(), right.get_id());
    thread::sleep(Duration::from_millis(200));

    // Let peer of right region on store 3 to make append response to trigger a new snapshot
    // one is snapshot before merge, the other is snapshot after merge.
    // Here blocks raftstore for a while to make it not to apply snapshot and receive new log now.
    fail::cfg("on_raft_ready", "sleep(100)").unwrap();
    cluster.clear_send_filters();
    thread::sleep(Duration::from_millis(200));
    // Filter message again to make sure peer on store 3 can not catch up CommitMerge log
    cluster.add_send_filter(CloneFilterFactory(
        RegionPacketFilter::new(left.get_id(), 3)
            .direction(Direction::Recv)
            .msg_type(MessageType::MsgAppend),
    ));
    cluster.add_send_filter(CloneFilterFactory(
        RegionPacketFilter::new(right.get_id(), 3)
            .direction(Direction::Recv)
            .msg_type(MessageType::MsgAppend),
    ));
    // Cause filter is added again, no need to block raftstore anymore
    fail::cfg("on_raft_ready", "off").unwrap();

    // Wait some time to let already merged peer on store 1 or store 2 to notify
    // the peer of left region on store 3 is stale.
    thread::sleep(Duration::from_millis(300));

    cluster.must_put(b"k9", b"v9");
    // let follower can reach the new log, then commit merge
    cluster.clear_send_filters();
    must_get_equal(&cluster.get_engine(3), b"k9", b"v9");
}

// Test if compact log is ignored after premerge was applied and restart
// I.e. is_merging flag should be set after restart
#[test]
fn test_node_merge_restart_after_apply_premerge_before_apply_compact_log() {
    let _guard = crate::setup();
    let mut cluster = new_node_cluster(0, 3);
    configure_for_merge(&mut cluster);
    cluster.cfg.raft_store.merge_max_log_gap = 10;
    cluster.cfg.raft_store.raft_log_gc_count_limit = 11;
    // Rely on this config to trigger a compact log
    cluster.cfg.raft_store.raft_log_gc_size_limit = ReadableSize(1);
    cluster.cfg.raft_store.raft_log_gc_tick_interval = ReadableDuration::millis(10);

    let pd_client = Arc::clone(&cluster.pd_client);
    pd_client.disable_default_operator();

    cluster.run();
    // Prevent gc_log_tick to propose a compact log
    let raft_gc_log_tick_fp = "on_raft_gc_log_tick";
    fail::cfg(raft_gc_log_tick_fp, "return()").unwrap();
    cluster.must_put(b"k1", b"v1");
    cluster.must_put(b"k3", b"v3");

    let region = pd_client.get_region(b"k1").unwrap();
    cluster.must_split(&region, b"k2");

    let left = pd_client.get_region(b"k1").unwrap();
    let right = pd_client.get_region(b"k2").unwrap();
    let left_peer_1 = find_peer(&left, 1).cloned().unwrap();
    cluster.must_transfer_leader(left.get_id(), left_peer_1);

    // Make log gap between store 1 and store 3, for min_index in preMerge
    cluster.add_send_filter(IsolationFilterFactory::new(3));
    for i in 0..6 {
        cluster.must_put(format!("k1{}", i).as_bytes(), b"v1");
    }
    // Prevent on_apply_res to update merge_state in Peer
    // If not, almost everything cannot propose including compact log
    let on_apply_res_fp = "on_apply_res";
    fail::cfg(on_apply_res_fp, "return()").unwrap();

    cluster.try_merge(left.get_id(), right.get_id());

    cluster.clear_send_filters();
    // Prevent apply fsm to apply compact log
    let handle_apply_fp = "on_handle_apply";
    fail::cfg(handle_apply_fp, "return()").unwrap();

    let state1 = cluster.truncated_state(left.get_id(), 1);
    fail::remove(raft_gc_log_tick_fp);

    // Wait for compact log to be proposed and committed maybe
    sleep_ms(30);

    cluster.shutdown();

    fail::remove(handle_apply_fp);
    fail::remove(on_apply_res_fp);
    // Prevent sched_merge_tick to propose CommitMerge
    let schedule_merge_fp = "on_schedule_merge";
    fail::cfg(schedule_merge_fp, "return()").unwrap();

    cluster.start().unwrap();

    // Wait for compact log to apply
    for _ in 0..50 {
        let state2 = cluster.truncated_state(left.get_id(), 1);
        if state1.get_index() != state2.get_index() {
            break;
        }
        sleep_ms(10);
    }
    // Now schedule merge
    fail::remove(schedule_merge_fp);

    pd_client.check_merged_timeout(left.get_id(), Duration::from_secs(5));

    cluster.must_put(b"k123", b"v2");
    must_get_equal(&cluster.get_engine(3), b"k123", b"v2");
}

/// Tests whether stale merge is rollback properly if it merge to the same target region again later.
#[test]
fn test_node_failed_merge_before_succeed_merge() {
    let _guard = crate::setup();
    let mut cluster = new_node_cluster(0, 3);
    configure_for_merge(&mut cluster);
    cluster.cfg.raft_store.merge_max_log_gap = 30;
    cluster.cfg.raft_store.store_max_batch_size = 1;
    cluster.cfg.raft_store.store_pool_size = 2;
    let pd_client = Arc::clone(&cluster.pd_client);
    pd_client.disable_default_operator();

    cluster.run();

    for i in 0..10 {
        cluster.must_put(format!("k{}", i).as_bytes(), b"v1");
    }
    let region = pd_client.get_region(b"k1").unwrap();
    cluster.must_split(&region, b"k5");

    let left = pd_client.get_region(b"k1").unwrap();
    let mut right = pd_client.get_region(b"k5").unwrap();
    let left_peer_1 = find_peer(&left, 1).cloned().unwrap();
    cluster.must_transfer_leader(left.get_id(), left_peer_1.clone());

    let left_peer_3 = find_peer(&left, 3).cloned().unwrap();
    assert_eq!(left_peer_3.get_id(), 1003);

    // Prevent sched_merge_tick to propose CommitMerge
    let schedule_merge_fp = "on_schedule_merge";
    fail::cfg(schedule_merge_fp, "return()").unwrap();

    // To minimize peers log gap for merging
    cluster.must_put(b"k11", b"v2");
    must_get_equal(&cluster.get_engine(2), b"k11", b"v2");
    must_get_equal(&cluster.get_engine(3), b"k11", b"v2");
    // Make peer 1003 can't receive PrepareMerge and RollbackMerge log
    cluster.add_send_filter(IsolationFilterFactory::new(3));

    cluster.try_merge(left.get_id(), right.get_id());

    // Change right region's epoch to make this merge failed
    cluster.must_split(&right, b"k8");
    fail::remove(schedule_merge_fp);
    // Wait for left region to rollback merge
    cluster.must_put(b"k12", b"v2");
    // Prevent the `PrepareMerge` and `RollbackMerge` log sending to apply fsm after
    // cleaning send filter. Since this method is just to check `RollbackMerge`,
    // the `PrepareMerge` may escape, but it makes the best effort.
    let before_send_rollback_merge_1003_fp = "before_send_rollback_merge_1003";
    fail::cfg(before_send_rollback_merge_1003_fp, "pause").unwrap();
    cluster.clear_send_filters();

    right = pd_client.get_region(b"k5").unwrap();
    let right_peer_1 = find_peer(&right, 1).cloned().unwrap();
    cluster.must_transfer_leader(right.get_id(), right_peer_1);
    // Add some data for checking data integrity check at a later time
    for i in 0..5 {
        cluster.must_put(format!("k2{}", i).as_bytes(), b"v3");
    }
    // Do a really succeed merge
    pd_client.must_merge(left.get_id(), right.get_id());
    // Wait right region to send CatchUpLogs to left region.
    sleep_ms(100);
    // After executing CatchUpLogs in source peer fsm, the committed log will send
    // to apply fsm in the end of this batch. So even the first `on_ready_prepare_merge`
    // is executed after CatchUplogs, the latter committed logs is still sent to apply fsm
    // if CatchUpLogs and `on_ready_prepare_merge` is in different batch.
    //
    // In this case, the data is complete because the wrong up-to-date msg from the
    // first `on_ready_prepare_merge` is sent after all committed log.
    // Sleep a while to wait apply fsm to send `on_ready_prepare_merge` to peer fsm.
    let after_send_to_apply_1003_fp = "after_send_to_apply_1003";
    fail::cfg(after_send_to_apply_1003_fp, "sleep(300)").unwrap();

    fail::remove(before_send_rollback_merge_1003_fp);
    // Wait `after_send_to_apply_1003` timeout
    sleep_ms(300);
    fail::remove(after_send_to_apply_1003_fp);
    // Check the data integrity
    for i in 0..5 {
        must_get_equal(&cluster.get_engine(3), format!("k2{}", i).as_bytes(), b"v3");
    }
}

/// Tests whether the source peer is destroyed correctly when transferring leader during committing merge.
///
/// In the previous merge flow, target peer deletes meta of source peer without marking it as pending remove.
/// If source peer becomes leader at the same time, it will panic due to corrupted meta.
#[test]
fn test_node_merge_transfer_leader() {
    let _guard = crate::setup();
    let mut cluster = new_node_cluster(0, 3);
    configure_for_merge(&mut cluster);
    cluster.cfg.raft_store.store_max_batch_size = 1;
    cluster.cfg.raft_store.store_pool_size = 2;
    let pd_client = Arc::clone(&cluster.pd_client);
    pd_client.disable_default_operator();

    cluster.run();

    let region = pd_client.get_region(b"k1").unwrap();
    cluster.must_split(&region, b"k2");

    cluster.must_put(b"k1", b"v1");
    cluster.must_put(b"k3", b"v3");

    let left = pd_client.get_region(b"k1").unwrap();
    let right = pd_client.get_region(b"k2").unwrap();

    let left_peer_1 = find_peer(&left, 1).unwrap().to_owned();
    cluster.must_transfer_leader(left.get_id(), left_peer_1.clone());

    let schedule_merge_fp = "on_schedule_merge";
    fail::cfg(schedule_merge_fp, "return()").unwrap();

    cluster.try_merge(left.get_id(), right.get_id());

    let left_peer_3 = find_peer(&left, 3).unwrap().to_owned();
    assert_eq!(left_peer_3.get_id(), 1003);
    // Prevent peer 1003 to handle ready when it's leader
    let before_handle_raft_ready_1003 = "before_handle_raft_ready_1003";
    fail::cfg(before_handle_raft_ready_1003, "pause").unwrap();

    let epoch = cluster.get_region_epoch(left.get_id());
    let mut transfer_leader_req =
        new_admin_request(left.get_id(), &epoch, new_transfer_leader_cmd(left_peer_3));
    transfer_leader_req.mut_header().set_peer(left_peer_1);
    cluster
        .sim
        .rl()
        .async_command_on_node(1, transfer_leader_req, Callback::None)
        .unwrap();
    fail::remove(schedule_merge_fp);

    pd_client.check_merged_timeout(left.get_id(), Duration::from_secs(5));

    fail::remove(before_handle_raft_ready_1003);
    sleep_ms(100);
    cluster.must_put(b"k4", b"v4");
    must_get_equal(&cluster.get_engine(3), b"k4", b"v4");
}

#[test]
fn test_node_merge_cascade_merge_with_apply_yield() {
    let _guard = crate::setup();
    let mut cluster = new_node_cluster(0, 3);
    configure_for_merge(&mut cluster);
    let pd_client = Arc::clone(&cluster.pd_client);
    pd_client.disable_default_operator();

    cluster.run();

    let region = pd_client.get_region(b"k1").unwrap();
    cluster.must_split(&region, b"k5");
    let region = pd_client.get_region(b"k5").unwrap();
    cluster.must_split(&region, b"k9");

    for i in 0..10 {
        cluster.must_put(format!("k{}", i).as_bytes(), b"v1");
    }

    let r1 = pd_client.get_region(b"k1").unwrap();
    let r2 = pd_client.get_region(b"k5").unwrap();
    let r3 = pd_client.get_region(b"k9").unwrap();

    pd_client.must_merge(r2.get_id(), r1.get_id());
    assert_eq!(r1.get_id(), 1000);
    let yield_apply_1000_fp = "yield_apply_1000";
    fail::cfg(yield_apply_1000_fp, "80%3*return()").unwrap();

    for i in 0..10 {
        cluster.must_put(format!("k{}", i).as_bytes(), b"v2");
    }

    pd_client.must_merge(r3.get_id(), r1.get_id());

    for i in 0..10 {
        cluster.must_put(format!("k{}", i).as_bytes(), b"v3");
    }
}

// Test if the rollback merge proposal is proposed before the majority of peers want to rollback
#[test]
fn test_node_mutiple_rollback_merge() {
    let _guard = crate::setup();
    let mut cluster = new_node_cluster(0, 3);
    configure_for_merge(&mut cluster);
    cluster.cfg.raft_store.right_derive_when_split = true;
    cluster.cfg.raft_store.merge_check_tick_interval = ReadableDuration::millis(20);
    let pd_client = Arc::clone(&cluster.pd_client);
    pd_client.disable_default_operator();

    cluster.run();

    for i in 0..10 {
        cluster.must_put(format!("k{}", i).as_bytes(), b"v");
    }

    let region = pd_client.get_region(b"k1").unwrap();
    cluster.must_split(&region, b"k2");

    let left = pd_client.get_region(b"k1").unwrap();
    let right = pd_client.get_region(b"k2").unwrap();

    let left_peer_1 = find_peer(&left, 1).unwrap().to_owned();
    cluster.must_transfer_leader(left.get_id(), left_peer_1.clone());
    assert_eq!(left_peer_1.get_id(), 1001);

    let on_schedule_merge_fp = "on_schedule_merge";
    let on_check_merge_not_1001_fp = "on_check_merge_not_1001";

    let mut right_peer_1_id = find_peer(&right, 1).unwrap().get_id();

    for i in 0..3 {
        fail::cfg(on_schedule_merge_fp, "return()").unwrap();
        cluster.try_merge(left.get_id(), right.get_id());
        // Change the epoch of target region and the merge will fail
        pd_client.must_remove_peer(right.get_id(), new_peer(1, right_peer_1_id));
        right_peer_1_id += 100;
        pd_client.must_add_peer(right.get_id(), new_peer(1, right_peer_1_id));
        // Only the source leader is running `on_check_merge`
        fail::cfg(on_check_merge_not_1001_fp, "return()").unwrap();
        fail::remove(on_schedule_merge_fp);
        // In previous implementation, rollback merge proposal can be proposed by leader itself
        // So wait for the leader propose rollback merge if possible
        sleep_ms(100);
        // Check if the source region is still in merging mode.
        let mut l_r = pd_client.get_region(b"k1").unwrap();
        let req = new_request(
            l_r.get_id(),
            l_r.take_region_epoch(),
            vec![new_put_cf_cmd(
                "default",
                format!("k1{}", i).as_bytes(),
                b"vv",
            )],
            false,
        );
        let resp = cluster
            .call_command_on_leader(req, Duration::from_millis(100))
            .unwrap();
        assert!(resp
            .get_header()
            .get_error()
            .get_message()
            .contains("merging mode"));

        fail::remove(on_check_merge_not_1001_fp);
        // Write data for waiting the merge to rollback easily
        cluster.must_put(format!("k1{}", i).as_bytes(), b"vv");
        // Make sure source region is not merged to target region
        assert_eq!(pd_client.get_region(b"k1").unwrap().get_id(), left.get_id());
    }
}

// In the previous implementation, the source peer will propose rollback merge
// after the local target peer's epoch is larger than recorded previously.
// But it's wrong. This test constructs a case that writing data to the source region
// after merging. This operation can succeed in the previous implementation which
// causes data loss.
// In the current implementation, the rollback merge proposal can be proposed only when
// the number of peers who want to rollback merge is greater than the majority of all
// peers. If so, this merge is impossible to succeed.
// PS: A peer who wants to rollback merge means its local target peer's epoch is larger
// than recorded.
#[test]
fn test_node_merge_write_data_to_source_region_after_merging() {
<<<<<<< HEAD
=======
    let _guard = crate::setup();
>>>>>>> 82551304
    let mut cluster = new_node_cluster(0, 3);
    cluster.cfg.raft_store.merge_check_tick_interval = ReadableDuration::millis(100);
    // For snapshot after merging
    cluster.cfg.raft_store.merge_max_log_gap = 10;
    cluster.cfg.raft_store.raft_log_gc_count_limit = 12;
<<<<<<< HEAD
    cluster.cfg.raft_store.apply_batch_system.max_batch_size = 1;
    cluster.cfg.raft_store.apply_batch_system.pool_size = 2;
=======
    cluster.cfg.raft_store.apply_max_batch_size = 1;
    cluster.cfg.raft_store.apply_pool_size = 2;
>>>>>>> 82551304
    let pd_client = Arc::clone(&cluster.pd_client);
    pd_client.disable_default_operator();

    cluster.run();

    cluster.must_put(b"k1", b"v1");
    cluster.must_put(b"k2", b"v2");

    let mut region = pd_client.get_region(b"k1").unwrap();
    cluster.must_split(&region, b"k2");

    let left = pd_client.get_region(b"k1").unwrap();
    let right = pd_client.get_region(b"k2").unwrap();

    let right_peer_2 = find_peer(&right, 2).cloned().unwrap();
    assert_eq!(right_peer_2.get_id(), 2);
    let on_handle_apply_2_fp = "on_handle_apply_2";
    fail::cfg(on_handle_apply_2_fp, "pause").unwrap();

    let right_peer_1 = find_peer(&right, 1).cloned().unwrap();
    cluster.must_transfer_leader(right.get_id(), right_peer_1);

    let left_peer_3 = find_peer(&left, 3).cloned().unwrap();
    cluster.must_transfer_leader(left.get_id(), left_peer_3.clone());

    let schedule_merge_fp = "on_schedule_merge";
    fail::cfg(schedule_merge_fp, "return()").unwrap();

    cluster.try_merge(left.get_id(), right.get_id());

    cluster.add_send_filter(IsolationFilterFactory::new(3));

    fail::remove(schedule_merge_fp);

    pd_client.check_merged_timeout(left.get_id(), Duration::from_secs(5));

    region = pd_client.get_region(b"k1").unwrap();
    cluster.must_split(&region, b"k2");
    let state1 = cluster.apply_state(region.get_id(), 1);
    for i in 0..15 {
        cluster.must_put(format!("k2{}", i).as_bytes(), b"v2");
    }
    // Wait for log compaction
    for _ in 0..50 {
        let state2 = cluster.apply_state(region.get_id(), 1);
        if state2.get_truncated_state().get_index() >= state1.get_applied_index() {
            break;
        }
        sleep_ms(10);
    }
    // Ignore this msg to make left region exist.
<<<<<<< HEAD
    let on_has_merge_target_fp = "on_has_merge_target";
    fail::cfg(on_has_merge_target_fp, "return").unwrap();
=======
    let on_need_gc_merge_fp = "on_need_gc_merge";
    fail::cfg(on_need_gc_merge_fp, "return").unwrap();
>>>>>>> 82551304

    cluster.clear_send_filters();
    // On store 3, now the right region is updated by snapshot not applying logs
    // so the left region still exist.
    // Wait for left region to rollback merge (in previous wrong implementation)
    sleep_ms(200);
    // Write data to left region
<<<<<<< HEAD
    let mut new_left = left;
=======
    let mut new_left = left.clone();
>>>>>>> 82551304
    let mut epoch = new_left.take_region_epoch();
    // prepareMerge => conf_ver + 1, version + 1
    // rollbackMerge => version + 1
    epoch.set_conf_ver(epoch.get_conf_ver() + 1);
    epoch.set_version(epoch.get_version() + 2);
    let mut req = new_request(
        new_left.get_id(),
        epoch,
        vec![new_put_cf_cmd("default", b"k11", b"v11")],
        false,
    );
    req.mut_header().set_peer(left_peer_3);
    if let Ok(()) = cluster
        .sim
        .rl()
        .async_command_on_node(3, req, Callback::None)
    {
        sleep_ms(200);
        // The write must not succeed
        must_get_none(&cluster.get_engine(2), b"k11");
        must_get_none(&cluster.get_engine(3), b"k11");
    }

    fail::remove(on_handle_apply_2_fp);
<<<<<<< HEAD
}

/// In previous implementation, destroying its source peer(s) and applying snapshot is not **atomic**.
/// It may break the rule of our merging process.
///
/// A tikv crash after its source peers have destroyed but this target peer does not become to
/// `Applying` state which means it will not apply snapshot after this tikv restarts.
/// After this tikv restarts, a new leader may send logs to this target peer, then the panic may happen
/// because it can not find its source peers when applying `CommitMerge` log.
///
/// This test is to reproduce above situation.
#[test]
fn test_node_merge_crash_before_snapshot_then_catch_up_logs() {
    let mut cluster = new_node_cluster(0, 3);
    cluster.cfg.raft_store.merge_max_log_gap = 10;
    cluster.cfg.raft_store.raft_log_gc_count_limit = 11;
    cluster.cfg.raft_store.raft_log_gc_tick_interval = ReadableDuration::millis(50);
    // Make merge check resume quickly.
    cluster.cfg.raft_store.raft_base_tick_interval = ReadableDuration::millis(10);
    cluster.cfg.raft_store.raft_election_timeout_ticks = 10;
    // election timeout must be greater than lease
    cluster.cfg.raft_store.raft_store_max_leader_lease = ReadableDuration::millis(99);
    cluster.cfg.raft_store.merge_check_tick_interval = ReadableDuration::millis(100);
    cluster.cfg.raft_store.peer_stale_state_check_interval = ReadableDuration::millis(500);

    let pd_client = Arc::clone(&cluster.pd_client);
    pd_client.disable_default_operator();

    let on_raft_gc_log_tick_fp = "on_raft_gc_log_tick";
    fail::cfg(on_raft_gc_log_tick_fp, "return()").unwrap();

    cluster.run();

    let mut region = pd_client.get_region(b"k1").unwrap();
    cluster.must_split(&region, b"k2");

    let left = pd_client.get_region(b"k1").unwrap();
    let right = pd_client.get_region(b"k2").unwrap();

    let left_on_store1 = find_peer(&left, 1).unwrap().to_owned();
    cluster.must_transfer_leader(left.get_id(), left_on_store1);
    let right_on_store1 = find_peer(&right, 1).unwrap().to_owned();
    cluster.must_transfer_leader(right.get_id(), right_on_store1);

    cluster.must_put(b"k1", b"v1");

    cluster.add_send_filter(IsolationFilterFactory::new(3));

    pd_client.must_merge(left.get_id(), right.get_id());

    region = pd_client.get_region(b"k1").unwrap();
    // Write some logs and the logs' number is greater than `raft_log_gc_count_limit`
    // for latter log compaction
    for i in 2..15 {
        cluster.must_put(format!("k{}", i).as_bytes(), b"v");
    }

    // Aim at making peer 2 only know the compact log but do not know it is committed
    let condition = Arc::new(AtomicBool::new(false));
    let recv_filter = Box::new(
        RegionPacketFilter::new(region.get_id(), 2)
            .direction(Direction::Recv)
            .when(condition.clone())
            .set_msg_callback(Arc::new(move |msg: &RaftMessage| {
                if !condition.load(Ordering::Acquire)
                    && msg.get_message().get_msg_type() == MessageType::MsgAppend
                    && !msg.get_message().get_entries().is_empty()
                {
                    condition.store(true, Ordering::Release);
                }
            })),
    );
    cluster.sim.wl().add_recv_filter(2, recv_filter);

    let state1 = cluster.truncated_state(region.get_id(), 1);
    // Remove log compaction failpoint
    fail::remove(on_raft_gc_log_tick_fp);
    // Wait to trigger compact raft log
    let timer = Instant::now();
    loop {
        let state2 = cluster.truncated_state(region.get_id(), 1);
        if state1.get_index() != state2.get_index() {
            break;
        }
        if timer.elapsed() > Duration::from_secs(3) {
            panic!("log compaction not finish after 3 seconds.");
        }
        sleep_ms(10);
    }

    let peer_on_store3 = find_peer(&region, 3).unwrap().to_owned();
    assert_eq!(peer_on_store3.get_id(), 3);
    // Make peer 3 do not handle snapshot ready
    // In previous implementation, destroying its source peer and applying snapshot is not atomic.
    // So making its source peer be destroyed and do not apply snapshot to reproduce the problem
    let before_handle_snapshot_ready_3_fp = "before_handle_snapshot_ready_3";
    fail::cfg(before_handle_snapshot_ready_3_fp, "return()").unwrap();

    cluster.clear_send_filters();
    // Peer 1 will send snapshot to peer 3
    // Source peer sends msg to others to get target region info until the election timeout.
    // The max election timeout is 2 * 10 * 10 = 200ms
    let election_timeout = 2
        * cluster.cfg.raft_store.raft_base_tick_interval.as_millis()
        * cluster.cfg.raft_store.raft_election_timeout_ticks as u64;
    sleep_ms(election_timeout + 100);

    cluster.stop_node(1);
    cluster.stop_node(3);

    cluster.sim.wl().clear_recv_filters(2);
    fail::remove(before_handle_snapshot_ready_3_fp);
    cluster.run_node(3).unwrap();
    // Peer 2 will become leader and it don't know the compact log is committed.
    // So it will send logs not snapshot to peer 3
    for i in 20..30 {
        cluster.must_put(format!("k{}", i).as_bytes(), b"v");
    }
    must_get_equal(&cluster.get_engine(3), b"k29", b"v");
}

/// Test if snapshot is applying correctly when crash happens.
#[test]
fn test_node_merge_crash_when_snapshot() {
    let mut cluster = new_node_cluster(0, 3);
    cluster.cfg.raft_store.merge_max_log_gap = 10;
    cluster.cfg.raft_store.raft_log_gc_count_limit = 11;
    cluster.cfg.raft_store.raft_log_gc_tick_interval = ReadableDuration::millis(50);
    // Make merge check resume quickly.
    cluster.cfg.raft_store.raft_base_tick_interval = ReadableDuration::millis(10);
    cluster.cfg.raft_store.raft_election_timeout_ticks = 10;
    // election timeout must be greater than lease
    cluster.cfg.raft_store.raft_store_max_leader_lease = ReadableDuration::millis(99);
    cluster.cfg.raft_store.merge_check_tick_interval = ReadableDuration::millis(100);
    cluster.cfg.raft_store.peer_stale_state_check_interval = ReadableDuration::millis(500);

    let pd_client = Arc::clone(&cluster.pd_client);
    pd_client.disable_default_operator();

    let on_raft_gc_log_tick_fp = "on_raft_gc_log_tick";
    fail::cfg(on_raft_gc_log_tick_fp, "return()").unwrap();

    cluster.run();

    let mut region = pd_client.get_region(b"k1").unwrap();
    cluster.must_split(&region, b"k2");

    region = pd_client.get_region(b"k2").unwrap();
    cluster.must_split(&region, b"k3");

    region = pd_client.get_region(b"k3").unwrap();
    cluster.must_split(&region, b"k4");

    region = pd_client.get_region(b"k4").unwrap();
    cluster.must_split(&region, b"k5");

    let r1 = pd_client.get_region(b"k1").unwrap();
    let r1_on_store1 = find_peer(&r1, 1).unwrap().to_owned();
    cluster.transfer_leader(r1.get_id(), r1_on_store1);
    let r2 = pd_client.get_region(b"k2").unwrap();
    let r2_on_store1 = find_peer(&r2, 1).unwrap().to_owned();
    cluster.transfer_leader(r2.get_id(), r2_on_store1);
    let r3 = pd_client.get_region(b"k3").unwrap();
    let r3_on_store1 = find_peer(&r3, 1).unwrap().to_owned();
    cluster.transfer_leader(r3.get_id(), r3_on_store1);
    let r4 = pd_client.get_region(b"k4").unwrap();
    let r4_on_store1 = find_peer(&r4, 1).unwrap().to_owned();
    cluster.transfer_leader(r4.get_id(), r4_on_store1);
    let r5 = pd_client.get_region(b"k5").unwrap();
    let r5_on_store1 = find_peer(&r5, 1).unwrap().to_owned();
    cluster.transfer_leader(r5.get_id(), r5_on_store1);

    for i in 1..5 {
        cluster.must_put(format!("k{}", i).as_bytes(), b"v");
        must_get_equal(&cluster.get_engine(3), format!("k{}", i).as_bytes(), b"v");
    }

    cluster.add_send_filter(IsolationFilterFactory::new(3));

    pd_client.must_merge(r2.get_id(), r3.get_id());
    pd_client.must_merge(r4.get_id(), r3.get_id());
    pd_client.must_merge(r1.get_id(), r3.get_id());
    pd_client.must_merge(r5.get_id(), r3.get_id());

    for i in 1..5 {
        for j in 1..20 {
            cluster.must_put(format!("k{}{}", i, j).as_bytes(), b"vvv");
        }
    }

    region = pd_client.get_region(b"k1").unwrap();

    let state1 = cluster.truncated_state(region.get_id(), 1);
    // Remove log compaction failpoint
    fail::remove(on_raft_gc_log_tick_fp);
    // Wait to trigger compact raft log
    let timer = Instant::now();
    loop {
        let state2 = cluster.truncated_state(region.get_id(), 1);
        if state1.get_index() != state2.get_index() {
            break;
        }
        if timer.elapsed() > Duration::from_secs(3) {
            panic!("log compaction not finish after 3 seconds.");
        }
        sleep_ms(10);
    }

    let on_region_worker_apply_fp = "on_region_worker_apply";
    fail::cfg(on_region_worker_apply_fp, "return()").unwrap();
    let on_region_worker_destroy_fp = "on_region_worker_destroy";
    fail::cfg(on_region_worker_destroy_fp, "return()").unwrap();

    cluster.clear_send_filters();
    let timer = Instant::now();
    loop {
        let local_state = cluster.region_local_state(region.get_id(), 3);
        if local_state.get_state() == PeerState::Applying {
            break;
        }
        if timer.elapsed() > Duration::from_secs(1) {
            panic!("not become applying state after 1 seconds.");
        }
        sleep_ms(10);
    }
    cluster.stop_node(3);
    fail::remove(on_region_worker_apply_fp);
    fail::remove(on_region_worker_destroy_fp);
    cluster.run_node(3).unwrap();

    for i in 1..5 {
        for j in 1..20 {
            must_get_equal(
                &cluster.get_engine(3),
                format!("k{}{}", i, j).as_bytes(),
                b"vvv",
            );
        }
    }
=======
>>>>>>> 82551304
}<|MERGE_RESOLUTION|>--- conflicted
+++ resolved
@@ -875,22 +875,14 @@
 // than recorded.
 #[test]
 fn test_node_merge_write_data_to_source_region_after_merging() {
-<<<<<<< HEAD
-=======
-    let _guard = crate::setup();
->>>>>>> 82551304
+    let _guard = crate::setup();
     let mut cluster = new_node_cluster(0, 3);
     cluster.cfg.raft_store.merge_check_tick_interval = ReadableDuration::millis(100);
     // For snapshot after merging
     cluster.cfg.raft_store.merge_max_log_gap = 10;
     cluster.cfg.raft_store.raft_log_gc_count_limit = 12;
-<<<<<<< HEAD
-    cluster.cfg.raft_store.apply_batch_system.max_batch_size = 1;
-    cluster.cfg.raft_store.apply_batch_system.pool_size = 2;
-=======
     cluster.cfg.raft_store.apply_max_batch_size = 1;
     cluster.cfg.raft_store.apply_pool_size = 2;
->>>>>>> 82551304
     let pd_client = Arc::clone(&cluster.pd_client);
     pd_client.disable_default_operator();
 
@@ -942,13 +934,8 @@
         sleep_ms(10);
     }
     // Ignore this msg to make left region exist.
-<<<<<<< HEAD
     let on_has_merge_target_fp = "on_has_merge_target";
     fail::cfg(on_has_merge_target_fp, "return").unwrap();
-=======
-    let on_need_gc_merge_fp = "on_need_gc_merge";
-    fail::cfg(on_need_gc_merge_fp, "return").unwrap();
->>>>>>> 82551304
 
     cluster.clear_send_filters();
     // On store 3, now the right region is updated by snapshot not applying logs
@@ -956,11 +943,7 @@
     // Wait for left region to rollback merge (in previous wrong implementation)
     sleep_ms(200);
     // Write data to left region
-<<<<<<< HEAD
     let mut new_left = left;
-=======
-    let mut new_left = left.clone();
->>>>>>> 82551304
     let mut epoch = new_left.take_region_epoch();
     // prepareMerge => conf_ver + 1, version + 1
     // rollbackMerge => version + 1
@@ -985,7 +968,6 @@
     }
 
     fail::remove(on_handle_apply_2_fp);
-<<<<<<< HEAD
 }
 
 /// In previous implementation, destroying its source peer(s) and applying snapshot is not **atomic**.
@@ -999,6 +981,7 @@
 /// This test is to reproduce above situation.
 #[test]
 fn test_node_merge_crash_before_snapshot_then_catch_up_logs() {
+    let _guard = crate::setup();
     let mut cluster = new_node_cluster(0, 3);
     cluster.cfg.raft_store.merge_max_log_gap = 10;
     cluster.cfg.raft_store.raft_log_gc_count_limit = 11;
@@ -1110,6 +1093,7 @@
 /// Test if snapshot is applying correctly when crash happens.
 #[test]
 fn test_node_merge_crash_when_snapshot() {
+    let _guard = crate::setup();
     let mut cluster = new_node_cluster(0, 3);
     cluster.cfg.raft_store.merge_max_log_gap = 10;
     cluster.cfg.raft_store.raft_log_gc_count_limit = 11;
@@ -1225,6 +1209,4 @@
             );
         }
     }
-=======
->>>>>>> 82551304
 }