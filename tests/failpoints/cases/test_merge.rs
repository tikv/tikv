// Copyright 2017 TiKV Project Authors. Licensed under Apache-2.0.

use std::sync::atomic::{AtomicBool, Ordering};
use std::sync::*;
use std::thread;
use std::time::Duration;

use grpcio::{ChannelBuilder, Environment};
use kvproto::kvrpcpb::*;
use kvproto::raft_serverpb::{PeerState, RaftMessage, RegionLocalState};
use kvproto::tikvpb::TikvClient;
use raft::eraftpb::MessageType;

use engine_rocks::Compat;
use engine_traits::{Peekable, CF_RAFT};
use pd_client::PdClient;
use raftstore::store::*;
use test_raftstore::*;
use tikv_util::config::*;
use tikv_util::time::Instant;
use tikv_util::HandyRwLock;

/// Test if merge is rollback as expected.
#[test]
fn test_node_merge_rollback() {
    let mut cluster = new_node_cluster(0, 3);
    configure_for_merge(&mut cluster);
    let pd_client = Arc::clone(&cluster.pd_client);
    pd_client.disable_default_operator();

    cluster.run_conf_change();

    let region = pd_client.get_region(b"k1").unwrap();
    cluster.must_split(&region, b"k2");
    let left = pd_client.get_region(b"k1").unwrap();
    let right = pd_client.get_region(b"k2").unwrap();

    pd_client.must_add_peer(left.get_id(), new_peer(2, 2));
    pd_client.must_add_peer(right.get_id(), new_peer(2, 4));

    cluster.must_put(b"k1", b"v1");
    cluster.must_put(b"k3", b"v3");

    let region = pd_client.get_region(b"k1").unwrap();
    let target_region = pd_client.get_region(b"k3").unwrap();

    let schedule_merge_fp = "on_schedule_merge";
    fail::cfg(schedule_merge_fp, "return()").unwrap();

    // The call is finished when prepare_merge is applied.
    cluster.must_try_merge(region.get_id(), target_region.get_id());

    // Add a peer to trigger rollback.
    pd_client.must_add_peer(right.get_id(), new_peer(3, 5));
    cluster.must_put(b"k4", b"v4");
    must_get_equal(&cluster.get_engine(3), b"k4", b"v4");

    let mut region = pd_client.get_region(b"k1").unwrap();
    // After split and prepare_merge, version becomes 1 + 2 = 3;
    assert_eq!(region.get_region_epoch().get_version(), 3);
    // After ConfChange and prepare_merge, conf version becomes 1 + 2 = 3;
    assert_eq!(region.get_region_epoch().get_conf_ver(), 3);
    fail::remove(schedule_merge_fp);
    // Wait till rollback.
    cluster.must_put(b"k11", b"v11");

    // After rollback, version becomes 3 + 1 = 4;
    region.mut_region_epoch().set_version(4);
    for i in 1..3 {
        must_get_equal(&cluster.get_engine(i), b"k11", b"v11");
        let state_key = keys::region_state_key(region.get_id());
        let state: RegionLocalState = cluster
            .get_engine(i)
            .c()
            .get_msg_cf(CF_RAFT, &state_key)
            .unwrap()
            .unwrap();
        assert_eq!(state.get_state(), PeerState::Normal);
        assert_eq!(*state.get_region(), region);
    }

    pd_client.must_remove_peer(right.get_id(), new_peer(3, 5));
    fail::cfg(schedule_merge_fp, "return()").unwrap();

    let target_region = pd_client.get_region(b"k3").unwrap();
    cluster.must_try_merge(region.get_id(), target_region.get_id());
    let mut region = pd_client.get_region(b"k1").unwrap();

    // Split to trigger rollback.
    cluster.must_split(&right, b"k3");
    fail::remove(schedule_merge_fp);
    // Wait till rollback.
    cluster.must_put(b"k12", b"v12");

    // After premerge and rollback, conf_ver becomes 3 + 1 = 4, version becomes 4 + 2 = 6;
    region.mut_region_epoch().set_conf_ver(4);
    region.mut_region_epoch().set_version(6);
    for i in 1..3 {
        must_get_equal(&cluster.get_engine(i), b"k12", b"v12");
        let state_key = keys::region_state_key(region.get_id());
        let state: RegionLocalState = cluster
            .get_engine(i)
            .c()
            .get_msg_cf(CF_RAFT, &state_key)
            .unwrap()
            .unwrap();
        assert_eq!(state.get_state(), PeerState::Normal);
        assert_eq!(*state.get_region(), region);
    }
}

/// Test if merge is still working when restart a cluster during merge.
#[test]
fn test_node_merge_restart() {
    let mut cluster = new_node_cluster(0, 3);
    configure_for_merge(&mut cluster);
    cluster.run();

    let pd_client = Arc::clone(&cluster.pd_client);
    let region = pd_client.get_region(b"k1").unwrap();
    cluster.must_split(&region, b"k2");
    let left = pd_client.get_region(b"k1").unwrap();
    let right = pd_client.get_region(b"k2").unwrap();

    cluster.must_put(b"k1", b"v1");
    cluster.must_put(b"k3", b"v3");

    let schedule_merge_fp = "on_schedule_merge";
    fail::cfg(schedule_merge_fp, "return()").unwrap();

    cluster.must_try_merge(left.get_id(), right.get_id());
    let leader = cluster.leader_of_region(left.get_id()).unwrap();

    cluster.shutdown();
    let engine = cluster.get_engine(leader.get_store_id());
    let state_key = keys::region_state_key(left.get_id());
    let state: RegionLocalState = engine.c().get_msg_cf(CF_RAFT, &state_key).unwrap().unwrap();
    assert_eq!(state.get_state(), PeerState::Merging, "{:?}", state);
    let state_key = keys::region_state_key(right.get_id());
    let state: RegionLocalState = engine.c().get_msg_cf(CF_RAFT, &state_key).unwrap().unwrap();
    assert_eq!(state.get_state(), PeerState::Normal, "{:?}", state);
    fail::remove(schedule_merge_fp);
    cluster.start().unwrap();

    // Wait till merge is finished.
    pd_client.check_merged_timeout(left.get_id(), Duration::from_secs(5));

    cluster.must_put(b"k4", b"v4");

    for i in 1..4 {
        must_get_equal(&cluster.get_engine(i), b"k4", b"v4");
        let state_key = keys::region_state_key(left.get_id());
        let state: RegionLocalState = cluster
            .get_engine(i)
            .c()
            .get_msg_cf(CF_RAFT, &state_key)
            .unwrap()
            .unwrap();
        assert_eq!(state.get_state(), PeerState::Tombstone, "{:?}", state);
        let state_key = keys::region_state_key(right.get_id());
        let state: RegionLocalState = cluster
            .get_engine(i)
            .c()
            .get_msg_cf(CF_RAFT, &state_key)
            .unwrap()
            .unwrap();
        assert_eq!(state.get_state(), PeerState::Normal, "{:?}", state);
        assert!(state.get_region().get_start_key().is_empty());
        assert!(state.get_region().get_end_key().is_empty());
    }

    // Now test if cluster works fine when it crash after merge is applied
    // but before notifying raftstore thread.
    let region = pd_client.get_region(b"k1").unwrap();
    let peer_on_store1 = find_peer(&region, 1).unwrap().to_owned();
    cluster.must_transfer_leader(region.get_id(), peer_on_store1);
    cluster.must_split(&region, b"k2");
    let left = pd_client.get_region(b"k1").unwrap();
    let right = pd_client.get_region(b"k2").unwrap();
    let peer_on_store1 = find_peer(&left, 1).unwrap().to_owned();
    cluster.must_transfer_leader(left.get_id(), peer_on_store1);
    cluster.must_put(b"k11", b"v11");
    must_get_equal(&cluster.get_engine(3), b"k11", b"v11");
    let skip_destroy_fp = "raft_store_skip_destroy_peer";
    fail::cfg(skip_destroy_fp, "return()").unwrap();
    cluster.add_send_filter(IsolationFilterFactory::new(3));
    pd_client.must_merge(left.get_id(), right.get_id());
    let peer = find_peer(&right, 3).unwrap().to_owned();
    pd_client.must_remove_peer(right.get_id(), peer);
    cluster.shutdown();
    fail::remove(skip_destroy_fp);
    cluster.clear_send_filters();
    cluster.start().unwrap();
    must_get_none(&cluster.get_engine(3), b"k1");
    must_get_none(&cluster.get_engine(3), b"k3");
}

/// Test if merge is still working when restart a cluster during catching up logs for merge.
#[test]
fn test_node_merge_catch_up_logs_restart() {
    let mut cluster = new_node_cluster(0, 3);
    configure_for_merge(&mut cluster);
    cluster.run();

    cluster.must_put(b"k1", b"v1");
    cluster.must_put(b"k3", b"v3");

    let pd_client = Arc::clone(&cluster.pd_client);
    let region = pd_client.get_region(b"k1").unwrap();
    let peer_on_store1 = find_peer(&region, 1).unwrap().to_owned();
    cluster.must_transfer_leader(region.get_id(), peer_on_store1);
    cluster.must_split(&region, b"k2");
    let left = pd_client.get_region(b"k1").unwrap();
    let right = pd_client.get_region(b"k2").unwrap();

    // make sure the peer of left region on engine 3 has caught up logs.
    cluster.must_put(b"k0", b"v0");
    must_get_equal(&cluster.get_engine(3), b"k0", b"v0");

    cluster.add_send_filter(CloneFilterFactory(
        RegionPacketFilter::new(left.get_id(), 3)
            .direction(Direction::Recv)
            .msg_type(MessageType::MsgAppend),
    ));
    cluster.must_put(b"k11", b"v11");
    must_get_none(&cluster.get_engine(3), b"k11");

    // after source peer is applied but before set it to tombstone
    fail::cfg("after_handle_catch_up_logs_for_merge_1003", "return()").unwrap();
    pd_client.must_merge(left.get_id(), right.get_id());
    thread::sleep(Duration::from_millis(100));
    cluster.shutdown();

    fail::remove("after_handle_catch_up_logs_for_merge_1003");
    cluster.start().unwrap();
    must_get_equal(&cluster.get_engine(3), b"k11", b"v11");
}

/// Test if leader election is working properly when catching up logs for merge.
#[test]
fn test_node_merge_catch_up_logs_leader_election() {
    let mut cluster = new_node_cluster(0, 3);
    configure_for_merge(&mut cluster);
    cluster.cfg.raft_store.raft_base_tick_interval = ReadableDuration::millis(10);
    cluster.cfg.raft_store.raft_election_timeout_ticks = 25;
    cluster.cfg.raft_store.raft_log_gc_threshold = 12;
    cluster.cfg.raft_store.raft_log_gc_count_limit = 12;
    cluster.cfg.raft_store.raft_log_gc_tick_interval = ReadableDuration::millis(100);
    cluster.run();

    cluster.must_put(b"k1", b"v1");
    cluster.must_put(b"k3", b"v3");

    let pd_client = Arc::clone(&cluster.pd_client);
    let region = pd_client.get_region(b"k1").unwrap();
    let peer_on_store1 = find_peer(&region, 1).unwrap().to_owned();
    cluster.must_transfer_leader(region.get_id(), peer_on_store1);
    cluster.must_split(&region, b"k2");
    let left = pd_client.get_region(b"k1").unwrap();
    let right = pd_client.get_region(b"k2").unwrap();

    let state1 = cluster.truncated_state(1000, 1);
    // let the entries committed but not applied
    fail::cfg("on_handle_apply_1003", "pause").unwrap();
    for i in 2..20 {
        cluster.must_put(format!("k1{}", i).as_bytes(), b"v");
    }

    // wait to trigger compact raft log
    cluster.wait_log_truncated(1000, 1, state1.get_index() + 1);

    cluster.add_send_filter(CloneFilterFactory(
        RegionPacketFilter::new(left.get_id(), 3)
            .direction(Direction::Recv)
            .msg_type(MessageType::MsgAppend),
    ));
    cluster.must_put(b"k11", b"v11");
    must_get_none(&cluster.get_engine(3), b"k11");

    // let peer not destroyed before election timeout
    fail::cfg("before_peer_destroy_1003", "pause").unwrap();
    fail::remove("on_handle_apply_1003");
    pd_client.must_merge(left.get_id(), right.get_id());

    // wait election timeout
    thread::sleep(Duration::from_millis(500));
    fail::remove("before_peer_destroy_1003");

    must_get_equal(&cluster.get_engine(3), b"k11", b"v11");
}

// Test if merge is working properly if no need to catch up logs,
// also there may be a propose of compact log after prepare merge is proposed.
#[test]
fn test_node_merge_catch_up_logs_no_need() {
    let mut cluster = new_node_cluster(0, 3);
    configure_for_merge(&mut cluster);
    cluster.cfg.raft_store.raft_base_tick_interval = ReadableDuration::millis(10);
    cluster.cfg.raft_store.raft_election_timeout_ticks = 25;
    cluster.cfg.raft_store.raft_log_gc_threshold = 12;
    cluster.cfg.raft_store.raft_log_gc_count_limit = 12;
    cluster.cfg.raft_store.raft_log_gc_tick_interval = ReadableDuration::millis(100);
    cluster.run();

    cluster.must_put(b"k1", b"v1");
    cluster.must_put(b"k3", b"v3");

    let pd_client = Arc::clone(&cluster.pd_client);
    let region = pd_client.get_region(b"k1").unwrap();
    let peer_on_store1 = find_peer(&region, 1).unwrap().to_owned();
    cluster.must_transfer_leader(region.get_id(), peer_on_store1);
    cluster.must_split(&region, b"k2");
    let left = pd_client.get_region(b"k1").unwrap();
    let right = pd_client.get_region(b"k2").unwrap();

    // put some keys to trigger compact raft log
    for i in 2..20 {
        cluster.must_put(format!("k1{}", i).as_bytes(), b"v");
    }

    // let the peer of left region on store 3 falls behind.
    cluster.add_send_filter(CloneFilterFactory(
        RegionPacketFilter::new(left.get_id(), 3)
            .direction(Direction::Recv)
            .msg_type(MessageType::MsgAppend),
    ));

    // make sure the peer is isolated.
    cluster.must_put(b"k11", b"v11");
    must_get_none(&cluster.get_engine(3), b"k11");

    // propose merge but not let apply index make progress.
    fail::cfg("apply_after_prepare_merge", "pause").unwrap();
    pd_client.merge_region(left.get_id(), right.get_id());
    must_get_none(&cluster.get_engine(3), b"k11");

    // wait to trigger compact raft log
    thread::sleep(Duration::from_millis(100));

    // let source region not merged
    fail::cfg("before_handle_catch_up_logs_for_merge", "pause").unwrap();
    fail::cfg("after_handle_catch_up_logs_for_merge", "pause").unwrap();
    // due to `before_handle_catch_up_logs_for_merge` failpoint, we already pass `apply_index < catch_up_logs.merge.get_commit()`
    // so now can let apply index make progress.
    fail::remove("apply_after_prepare_merge");

    // make sure all the logs are committed, including the compact command
    cluster.clear_send_filters();
    thread::sleep(Duration::from_millis(50));

    // let merge process continue
    fail::remove("before_handle_catch_up_logs_for_merge");
    fail::remove("after_handle_catch_up_logs_for_merge");
    thread::sleep(Duration::from_millis(50));

    // the source region should be merged and the peer should be destroyed.
    assert!(pd_client.check_merged(left.get_id()));
    must_get_equal(&cluster.get_engine(3), b"k11", b"v11");
    cluster.must_region_not_exist(left.get_id(), 3);
}

/// Test if merging state will be removed after accepting a snapshot.
#[test]
fn test_node_merge_recover_snapshot() {
    let mut cluster = new_node_cluster(0, 3);
    configure_for_merge(&mut cluster);
    cluster.cfg.raft_store.raft_log_gc_threshold = 12;
    cluster.cfg.raft_store.raft_log_gc_count_limit = 12;
    let pd_client = Arc::clone(&cluster.pd_client);
    pd_client.disable_default_operator();

    // Start the cluster and evict the region leader from peer 3.
    cluster.run();
    cluster.must_transfer_leader(1, new_peer(1, 1));

    let region = pd_client.get_region(b"k1").unwrap();
    cluster.must_split(&region, b"k2");
    let left = pd_client.get_region(b"k1").unwrap();

    cluster.must_put(b"k1", b"v1");
    cluster.must_put(b"k3", b"v3");

    let region = pd_client.get_region(b"k3").unwrap();
    let target_region = pd_client.get_region(b"k1").unwrap();

    let schedule_merge_fp = "on_schedule_merge";
    fail::cfg(schedule_merge_fp, "return()").unwrap();

    cluster.must_try_merge(region.get_id(), target_region.get_id());

    // Remove a peer to trigger rollback.
    pd_client.must_remove_peer(left.get_id(), left.get_peers()[0].to_owned());
    must_get_none(&cluster.get_engine(3), b"k4");

    let step_store_3_region_1 = "step_message_3_1";
    fail::cfg(step_store_3_region_1, "return()").unwrap();
    fail::remove(schedule_merge_fp);

    for i in 0..100 {
        cluster.must_put(format!("k4{}", i).as_bytes(), b"v4");
    }
    fail::remove(step_store_3_region_1);
    must_get_equal(&cluster.get_engine(3), b"k40", b"v4");
    cluster.must_transfer_leader(1, new_peer(3, 3));
    cluster.must_put(b"k40", b"v5");
}

// Test if a merge handled properly when there are two different snapshots of one region arrive
// in one raftstore tick.
#[test]
fn test_node_merge_multiple_snapshots_together() {
    test_node_merge_multiple_snapshots(true)
}

// Test if a merge handled properly when there are two different snapshots of one region arrive
// in different raftstore tick.
#[test]
fn test_node_merge_multiple_snapshots_not_together() {
    test_node_merge_multiple_snapshots(false)
}

fn test_node_merge_multiple_snapshots(together: bool) {
    let mut cluster = new_node_cluster(0, 3);
    configure_for_merge(&mut cluster);
    ignore_merge_target_integrity(&mut cluster);
    let pd_client = Arc::clone(&cluster.pd_client);
    pd_client.disable_default_operator();
    // make it gc quickly to trigger snapshot easily
    cluster.cfg.raft_store.raft_log_gc_tick_interval = ReadableDuration::millis(20);
    cluster.cfg.raft_store.raft_base_tick_interval = ReadableDuration::millis(10);
    cluster.cfg.raft_store.raft_log_gc_count_limit = 10;
    cluster.cfg.raft_store.merge_max_log_gap = 9;
    cluster.run();

    cluster.must_put(b"k1", b"v1");
    cluster.must_put(b"k3", b"v3");

    let region = pd_client.get_region(b"k1").unwrap();
    cluster.must_split(&region, b"k2");
    let left = pd_client.get_region(b"k1").unwrap();
    let right = pd_client.get_region(b"k3").unwrap();

    let target_leader = right
        .get_peers()
        .iter()
        .find(|p| p.get_store_id() == 1)
        .unwrap()
        .clone();
    cluster.must_transfer_leader(right.get_id(), target_leader);
    let target_leader = left
        .get_peers()
        .iter()
        .find(|p| p.get_store_id() == 2)
        .unwrap()
        .clone();
    cluster.must_transfer_leader(left.get_id(), target_leader);
    must_get_equal(&cluster.get_engine(1), b"k3", b"v3");

    // So cluster becomes:
    //  left region: 1         2(leader) I 3
    // right region: 1(leader) 2         I 3
    // I means isolation.(here just means 3 can not receive append log)
    cluster.add_send_filter(CloneFilterFactory(
        RegionPacketFilter::new(right.get_id(), 3)
            .direction(Direction::Recv)
            .msg_type(MessageType::MsgAppend),
    ));
    cluster.add_send_filter(CloneFilterFactory(
        RegionPacketFilter::new(left.get_id(), 3)
            .direction(Direction::Recv)
            .msg_type(MessageType::MsgAppend),
    ));

    // Add a collect snapshot filter, it will delay snapshots until have collected multiple snapshots from different peers
    cluster.sim.wl().add_recv_filter(
        3,
        Box::new(LeadingDuplicatedSnapshotFilter::new(
            Arc::new(AtomicBool::new(false)),
            together,
        )),
    );
    // Write some data to trigger a snapshot of right region.
    for i in 200..210 {
        let key = format!("k{}", i);
        let value = format!("v{}", i);
        cluster.must_put(key.as_bytes(), value.as_bytes());
    }
    // Wait for snapshot to generate and send
    thread::sleep(Duration::from_millis(100));

    // Merge left and right region, due to isolation, the regions on store 3 are not merged yet.
    pd_client.must_merge(left.get_id(), right.get_id());
    thread::sleep(Duration::from_millis(200));

    // Let peer of right region on store 3 to make append response to trigger a new snapshot
    // one is snapshot before merge, the other is snapshot after merge.
    // Here blocks raftstore for a while to make it not to apply snapshot and receive new log now.
    fail::cfg("on_raft_ready", "sleep(100)").unwrap();
    cluster.clear_send_filters();
    thread::sleep(Duration::from_millis(200));
    // Filter message again to make sure peer on store 3 can not catch up CommitMerge log
    cluster.add_send_filter(CloneFilterFactory(
        RegionPacketFilter::new(left.get_id(), 3)
            .direction(Direction::Recv)
            .msg_type(MessageType::MsgAppend),
    ));
    cluster.add_send_filter(CloneFilterFactory(
        RegionPacketFilter::new(right.get_id(), 3)
            .direction(Direction::Recv)
            .msg_type(MessageType::MsgAppend),
    ));
    // Cause filter is added again, no need to block raftstore anymore
    fail::cfg("on_raft_ready", "off").unwrap();

    // Wait some time to let already merged peer on store 1 or store 2 to notify
    // the peer of left region on store 3 is stale.
    thread::sleep(Duration::from_millis(300));

    cluster.must_put(b"k9", b"v9");
    // let follower can reach the new log, then commit merge
    cluster.clear_send_filters();
    must_get_equal(&cluster.get_engine(3), b"k9", b"v9");
}

// Test if compact log is ignored after premerge was applied and restart
// I.e. is_merging flag should be set after restart
#[test]
fn test_node_merge_restart_after_apply_premerge_before_apply_compact_log() {
    let mut cluster = new_node_cluster(0, 3);
    configure_for_merge(&mut cluster);
    cluster.cfg.raft_store.merge_max_log_gap = 10;
    cluster.cfg.raft_store.raft_log_gc_count_limit = 11;
    // Rely on this config to trigger a compact log
    cluster.cfg.raft_store.raft_log_gc_size_limit = ReadableSize(1);
    cluster.cfg.raft_store.raft_log_gc_tick_interval = ReadableDuration::millis(10);

    let pd_client = Arc::clone(&cluster.pd_client);
    pd_client.disable_default_operator();

    cluster.run();
    // Prevent gc_log_tick to propose a compact log
    let raft_gc_log_tick_fp = "on_raft_gc_log_tick";
    fail::cfg(raft_gc_log_tick_fp, "return()").unwrap();
    cluster.must_put(b"k1", b"v1");
    cluster.must_put(b"k3", b"v3");

    let region = pd_client.get_region(b"k1").unwrap();
    cluster.must_split(&region, b"k2");

    let left = pd_client.get_region(b"k1").unwrap();
    let right = pd_client.get_region(b"k2").unwrap();
    let left_peer_1 = find_peer(&left, 1).cloned().unwrap();
    cluster.must_transfer_leader(left.get_id(), left_peer_1);

    // Make log gap between store 1 and store 3, for min_index in preMerge
    cluster.add_send_filter(IsolationFilterFactory::new(3));
    for i in 0..6 {
        cluster.must_put(format!("k1{}", i).as_bytes(), b"v1");
    }
    // Prevent on_apply_res to update merge_state in Peer
    // If not, almost everything cannot propose including compact log
    let on_apply_res_fp = "on_apply_res";
    fail::cfg(on_apply_res_fp, "return()").unwrap();

    cluster.must_try_merge(left.get_id(), right.get_id());

    cluster.clear_send_filters();
    // Prevent apply fsm to apply compact log
    let handle_apply_fp = "on_handle_apply";
    fail::cfg(handle_apply_fp, "return()").unwrap();
    fail::remove(raft_gc_log_tick_fp);

    // Wait for compact log to be proposed and committed maybe
    sleep_ms(30);

    cluster.shutdown();

    fail::remove(handle_apply_fp);
    fail::remove(on_apply_res_fp);
    // Prevent sched_merge_tick to propose CommitMerge
    let schedule_merge_fp = "on_schedule_merge";
    fail::cfg(schedule_merge_fp, "return()").unwrap();

    cluster.start().unwrap();

    let last_index = cluster.raft_local_state(left.get_id(), 1).get_last_index();
    // Wait for compact log to apply
    let timer = Instant::now();
    loop {
        let apply_index = cluster.apply_state(left.get_id(), 1).get_applied_index();
        if apply_index >= last_index {
            break;
        }
        if timer.saturating_elapsed() > Duration::from_secs(3) {
            panic!("logs are not applied after 3 seconds");
        }
        thread::sleep(Duration::from_millis(20));
    }
    // Now schedule merge
    fail::remove(schedule_merge_fp);

    pd_client.check_merged_timeout(left.get_id(), Duration::from_secs(5));

    cluster.must_put(b"k123", b"v2");
    must_get_equal(&cluster.get_engine(3), b"k123", b"v2");
}

/// Tests whether stale merge is rollback properly if it merges to the same target region again later.
#[test]
fn test_node_failed_merge_before_succeed_merge() {
    let mut cluster = new_node_cluster(0, 3);
    configure_for_merge(&mut cluster);
    cluster.cfg.raft_store.merge_max_log_gap = 30;
    cluster.cfg.raft_store.store_batch_system.max_batch_size = Some(1);
    cluster.cfg.raft_store.store_batch_system.pool_size = 2;
    let pd_client = Arc::clone(&cluster.pd_client);
    pd_client.disable_default_operator();

    cluster.run();

    for i in 0..10 {
        cluster.must_put(format!("k{}", i).as_bytes(), b"v1");
    }
    let region = pd_client.get_region(b"k1").unwrap();
    cluster.must_split(&region, b"k5");

    let left = pd_client.get_region(b"k1").unwrap();
    let mut right = pd_client.get_region(b"k5").unwrap();
    let left_peer_1 = find_peer(&left, 1).cloned().unwrap();
    cluster.must_transfer_leader(left.get_id(), left_peer_1);

    let left_peer_3 = find_peer(&left, 3).cloned().unwrap();
    assert_eq!(left_peer_3.get_id(), 1003);

    // Prevent sched_merge_tick to propose CommitMerge
    let schedule_merge_fp = "on_schedule_merge";
    fail::cfg(schedule_merge_fp, "return").unwrap();

    // To minimize peers log gap for merging
    cluster.must_put(b"k11", b"v2");
    must_get_equal(&cluster.get_engine(2), b"k11", b"v2");
    must_get_equal(&cluster.get_engine(3), b"k11", b"v2");
    // Make peer 1003 can't receive PrepareMerge and RollbackMerge log
    cluster.add_send_filter(IsolationFilterFactory::new(3));

    cluster.must_try_merge(left.get_id(), right.get_id());

    // Change right region's epoch to make this merge failed
    cluster.must_split(&right, b"k8");
    fail::remove(schedule_merge_fp);
    // Wait for left region to rollback merge
    cluster.must_put(b"k12", b"v2");
    // Prevent apply fsm applying the `PrepareMerge` and `RollbackMerge` log after
    // cleaning send filter.
    let before_handle_normal_1003_fp = "before_handle_normal_1003";
    fail::cfg(before_handle_normal_1003_fp, "return").unwrap();
    cluster.clear_send_filters();

    right = pd_client.get_region(b"k5").unwrap();
    let right_peer_1 = find_peer(&right, 1).cloned().unwrap();
    cluster.must_transfer_leader(right.get_id(), right_peer_1);
    // Add some data for checking data integrity check at a later time
    for i in 0..5 {
        cluster.must_put(format!("k2{}", i).as_bytes(), b"v3");
    }
    // Do a really succeed merge
    pd_client.must_merge(left.get_id(), right.get_id());
    // Wait right region to send CatchUpLogs to left region.
    sleep_ms(100);
    // After executing CatchUpLogs in source peer fsm, the committed log will send
    // to apply fsm in the end of this batch. So even the first `on_ready_prepare_merge`
    // is executed after CatchUplogs, the latter committed logs is still sent to apply fsm
    // if CatchUpLogs and `on_ready_prepare_merge` is in different batch.
    //
    // In this case, the data is complete because the wrong up-to-date msg from the
    // first `on_ready_prepare_merge` is sent after all committed log.
    // Sleep a while to wait apply fsm to send `on_ready_prepare_merge` to peer fsm.
    let after_send_to_apply_1003_fp = "after_send_to_apply_1003";
    fail::cfg(after_send_to_apply_1003_fp, "sleep(300)").unwrap();

    fail::remove(before_handle_normal_1003_fp);
    // Wait `after_send_to_apply_1003` timeout
    sleep_ms(300);
    fail::remove(after_send_to_apply_1003_fp);
    // Check the data integrity
    for i in 0..5 {
        must_get_equal(&cluster.get_engine(3), format!("k2{}", i).as_bytes(), b"v3");
    }
}

/// Tests whether the source peer is destroyed correctly when transferring leader during committing merge.
///
/// In the previous merge flow, target peer deletes meta of source peer without marking it as pending remove.
/// If source peer becomes leader at the same time, it will panic due to corrupted meta.
#[test]
fn test_node_merge_transfer_leader() {
    let mut cluster = new_node_cluster(0, 3);
    configure_for_merge(&mut cluster);
    cluster.cfg.raft_store.store_batch_system.max_batch_size = Some(1);
    cluster.cfg.raft_store.store_batch_system.pool_size = 2;
    let pd_client = Arc::clone(&cluster.pd_client);
    pd_client.disable_default_operator();

    cluster.run();

    // To ensure the region has applied to its current term so that later `split` can success
    // without any retries. Then, `left_peer_3` will must be `1003`.
    let region = pd_client.get_region(b"k1").unwrap();
    let peer_1 = find_peer(&region, 1).unwrap().to_owned();
    cluster.must_transfer_leader(region.get_id(), peer_1);
    let k = b"k1_for_apply_to_current_term";
    cluster.must_put(k, b"value");
    must_get_equal(&cluster.get_engine(1), k, b"value");

    cluster.must_split(&region, b"k2");

    cluster.must_put(b"k1", b"v1");
    cluster.must_put(b"k3", b"v3");

    let left = pd_client.get_region(b"k1").unwrap();
    let right = pd_client.get_region(b"k2").unwrap();

    let left_peer_1 = find_peer(&left, 1).unwrap().to_owned();
    cluster.must_transfer_leader(left.get_id(), left_peer_1.clone());

    let left_peer_3 = find_peer(&left, 3).unwrap().to_owned();
    assert_eq!(left_peer_3.get_id(), 1003);

    let schedule_merge_fp = "on_schedule_merge";
    fail::cfg(schedule_merge_fp, "return()").unwrap();

    cluster.must_try_merge(left.get_id(), right.get_id());

    // Prevent peer 1003 to handle ready when it's leader
    let before_handle_raft_ready_1003 = "before_handle_raft_ready_1003";
    fail::cfg(before_handle_raft_ready_1003, "pause").unwrap();

    let epoch = cluster.get_region_epoch(left.get_id());
    let mut transfer_leader_req =
        new_admin_request(left.get_id(), &epoch, new_transfer_leader_cmd(left_peer_3));
    transfer_leader_req.mut_header().set_peer(left_peer_1);
    cluster
        .sim
        .rl()
        .async_command_on_node(1, transfer_leader_req, Callback::None)
        .unwrap();
    fail::remove(schedule_merge_fp);

    pd_client.check_merged_timeout(left.get_id(), Duration::from_secs(5));

    fail::remove(before_handle_raft_ready_1003);
    sleep_ms(100);
    cluster.must_put(b"k4", b"v4");
    must_get_equal(&cluster.get_engine(3), b"k4", b"v4");
}

#[test]
fn test_node_merge_cascade_merge_with_apply_yield() {
    let mut cluster = new_node_cluster(0, 3);
    configure_for_merge(&mut cluster);
    let pd_client = Arc::clone(&cluster.pd_client);
    pd_client.disable_default_operator();

    cluster.run();

    let region = pd_client.get_region(b"k1").unwrap();
    cluster.must_split(&region, b"k5");
    let region = pd_client.get_region(b"k5").unwrap();
    cluster.must_split(&region, b"k9");

    for i in 0..10 {
        cluster.must_put(format!("k{}", i).as_bytes(), b"v1");
    }

    let r1 = pd_client.get_region(b"k1").unwrap();
    let r2 = pd_client.get_region(b"k5").unwrap();
    let r3 = pd_client.get_region(b"k9").unwrap();

    pd_client.must_merge(r2.get_id(), r1.get_id());
    assert_eq!(r1.get_id(), 1000);
    let yield_apply_1000_fp = "yield_apply_1000";
    fail::cfg(yield_apply_1000_fp, "80%3*return()").unwrap();

    for i in 0..10 {
        cluster.must_put(format!("k{}", i).as_bytes(), b"v2");
    }

    pd_client.must_merge(r3.get_id(), r1.get_id());

    for i in 0..10 {
        cluster.must_put(format!("k{}", i).as_bytes(), b"v3");
    }
}

// Test if the rollback merge proposal is proposed before the majority of peers want to rollback
#[test]
fn test_node_multiple_rollback_merge() {
    let mut cluster = new_node_cluster(0, 3);
    configure_for_merge(&mut cluster);
    cluster.cfg.raft_store.right_derive_when_split = true;
    cluster.cfg.raft_store.merge_check_tick_interval = ReadableDuration::millis(20);
    let pd_client = Arc::clone(&cluster.pd_client);
    pd_client.disable_default_operator();

    cluster.run();

    for i in 0..10 {
        cluster.must_put(format!("k{}", i).as_bytes(), b"v");
    }

    let region = pd_client.get_region(b"k1").unwrap();
    cluster.must_split(&region, b"k2");

    let left = pd_client.get_region(b"k1").unwrap();
    let right = pd_client.get_region(b"k2").unwrap();

    let left_peer_1 = find_peer(&left, 1).unwrap().to_owned();
    cluster.must_transfer_leader(left.get_id(), left_peer_1.clone());
    assert_eq!(left_peer_1.get_id(), 1001);

    let on_schedule_merge_fp = "on_schedule_merge";
    let on_check_merge_not_1001_fp = "on_check_merge_not_1001";

    let mut right_peer_1_id = find_peer(&right, 1).unwrap().get_id();

    for i in 0..3 {
        fail::cfg(on_schedule_merge_fp, "return()").unwrap();
        cluster.must_try_merge(left.get_id(), right.get_id());
        // Change the epoch of target region and the merge will fail
        pd_client.must_remove_peer(right.get_id(), new_peer(1, right_peer_1_id));
        right_peer_1_id += 100;
        pd_client.must_add_peer(right.get_id(), new_peer(1, right_peer_1_id));
        // Only the source leader is running `on_check_merge`
        fail::cfg(on_check_merge_not_1001_fp, "return()").unwrap();
        fail::remove(on_schedule_merge_fp);
        // In previous implementation, rollback merge proposal can be proposed by leader itself
        // So wait for the leader propose rollback merge if possible
        sleep_ms(100);
        // Check if the source region is still in merging mode.
        let mut l_r = pd_client.get_region(b"k1").unwrap();
        let req = new_request(
            l_r.get_id(),
            l_r.take_region_epoch(),
            vec![new_put_cf_cmd(
                "default",
                format!("k1{}", i).as_bytes(),
                b"vv",
            )],
            false,
        );
        let resp = cluster
            .call_command_on_leader(req, Duration::from_millis(100))
            .unwrap();
        if !resp
            .get_header()
            .get_error()
            .get_message()
            .contains("merging mode")
        {
            panic!("resp {:?} does not contain merging mode error", resp);
        }

        fail::remove(on_check_merge_not_1001_fp);
        // Write data for waiting the merge to rollback easily
        cluster.must_put(format!("k1{}", i).as_bytes(), b"vv");
        // Make sure source region is not merged to target region
        assert_eq!(pd_client.get_region(b"k1").unwrap().get_id(), left.get_id());
    }
}

// In the previous implementation, the source peer will propose rollback merge
// after the local target peer's epoch is larger than recorded previously.
// But it's wrong. This test constructs a case that writing data to the source region
// after merging. This operation can succeed in the previous implementation which
// causes data loss.
// In the current implementation, the rollback merge proposal can be proposed only when
// the number of peers who want to rollback merge is greater than the majority of all
// peers. If so, this merge is impossible to succeed.
// PS: A peer who wants to rollback merge means its local target peer's epoch is larger
// than recorded.
#[test]
fn test_node_merge_write_data_to_source_region_after_merging() {
    let mut cluster = new_node_cluster(0, 3);
    cluster.cfg.raft_store.merge_check_tick_interval = ReadableDuration::millis(100);
    // For snapshot after merging
    cluster.cfg.raft_store.merge_max_log_gap = 10;
    cluster.cfg.raft_store.raft_log_gc_count_limit = 12;
    cluster.cfg.raft_store.apply_batch_system.max_batch_size = Some(1);
    cluster.cfg.raft_store.apply_batch_system.pool_size = 2;
    let pd_client = Arc::clone(&cluster.pd_client);
    pd_client.disable_default_operator();

    cluster.run();

    cluster.must_put(b"k1", b"v1");
    cluster.must_put(b"k2", b"v2");

    let mut region = pd_client.get_region(b"k1").unwrap();
    cluster.must_split(&region, b"k2");

    let left = pd_client.get_region(b"k1").unwrap();
    let right = pd_client.get_region(b"k2").unwrap();

    let right_peer_2 = find_peer(&right, 2).cloned().unwrap();
    assert_eq!(right_peer_2.get_id(), 2);

    // Make sure peer 2 finish split before pause
    cluster.must_put(b"k2pause", b"vpause");
    must_get_equal(&cluster.get_engine(2), b"k2pause", b"vpause");

    let on_handle_apply_2_fp = "on_handle_apply_2";
    fail::cfg(on_handle_apply_2_fp, "pause").unwrap();

    let right_peer_1 = find_peer(&right, 1).cloned().unwrap();
    cluster.must_transfer_leader(right.get_id(), right_peer_1);

    let left_peer_3 = find_peer(&left, 3).cloned().unwrap();
    cluster.must_transfer_leader(left.get_id(), left_peer_3.clone());

    let schedule_merge_fp = "on_schedule_merge";
    fail::cfg(schedule_merge_fp, "return()").unwrap();

    cluster.must_try_merge(left.get_id(), right.get_id());

    cluster.add_send_filter(IsolationFilterFactory::new(3));

    fail::remove(schedule_merge_fp);

    pd_client.check_merged_timeout(left.get_id(), Duration::from_secs(5));

    region = pd_client.get_region(b"k1").unwrap();
    cluster.must_split(&region, b"k2");
    let state1 = cluster.apply_state(region.get_id(), 1);
    for i in 0..15 {
        cluster.must_put(format!("k2{}", i).as_bytes(), b"v2");
    }
    cluster.wait_log_truncated(region.get_id(), 1, state1.get_applied_index());
    // Ignore this msg to make left region exist.
    let on_has_merge_target_fp = "on_has_merge_target";
    fail::cfg(on_has_merge_target_fp, "return").unwrap();

    cluster.clear_send_filters();
    // On store 3, now the right region is updated by snapshot not applying logs
    // so the left region still exist.
    // Wait for left region to rollback merge (in previous wrong implementation)
    sleep_ms(200);
    // Write data to left region
    let mut new_left = left;
    let mut epoch = new_left.take_region_epoch();
    // prepareMerge => conf_ver + 1, version + 1
    // rollbackMerge => version + 1
    epoch.set_conf_ver(epoch.get_conf_ver() + 1);
    epoch.set_version(epoch.get_version() + 2);
    let mut req = new_request(
        new_left.get_id(),
        epoch,
        vec![new_put_cf_cmd("default", b"k11", b"v11")],
        false,
    );
    req.mut_header().set_peer(left_peer_3);
    if let Ok(()) = cluster
        .sim
        .rl()
        .async_command_on_node(3, req, Callback::None)
    {
        sleep_ms(200);
        // The write must not succeed
        must_get_none(&cluster.get_engine(2), b"k11");
        must_get_none(&cluster.get_engine(3), b"k11");
    }

    fail::remove(on_handle_apply_2_fp);
}

/// In previous implementation, destroying its source peer(s) and applying snapshot is not **atomic**.
/// It may break the rule of our merging process.
///
/// A tikv crash after its source peers have destroyed but this target peer does not become to
/// `Applying` state which means it will not apply snapshot after this tikv restarts.
/// After this tikv restarts, a new leader may send logs to this target peer, then the panic may happen
/// because it can not find its source peers when applying `CommitMerge` log.
///
/// This test is to reproduce above situation.
#[test]
fn test_node_merge_crash_before_snapshot_then_catch_up_logs() {
    let mut cluster = new_node_cluster(0, 3);
    cluster.cfg.raft_store.merge_max_log_gap = 10;
    cluster.cfg.raft_store.raft_log_gc_count_limit = 11;
    cluster.cfg.raft_store.raft_log_gc_tick_interval = ReadableDuration::millis(50);
    // Make merge check resume quickly.
    cluster.cfg.raft_store.raft_base_tick_interval = ReadableDuration::millis(10);
    cluster.cfg.raft_store.raft_election_timeout_ticks = 10;
    // election timeout must be greater than lease
    cluster.cfg.raft_store.raft_store_max_leader_lease = ReadableDuration::millis(90);
    cluster.cfg.raft_store.merge_check_tick_interval = ReadableDuration::millis(100);
    cluster.cfg.raft_store.peer_stale_state_check_interval = ReadableDuration::millis(500);

    let pd_client = Arc::clone(&cluster.pd_client);
    pd_client.disable_default_operator();

    let on_raft_gc_log_tick_fp = "on_raft_gc_log_tick";
    fail::cfg(on_raft_gc_log_tick_fp, "return()").unwrap();

    cluster.run();

    let mut region = pd_client.get_region(b"k1").unwrap();
    cluster.must_split(&region, b"k2");

    let left = pd_client.get_region(b"k1").unwrap();
    let right = pd_client.get_region(b"k2").unwrap();

    let left_on_store1 = find_peer(&left, 1).unwrap().to_owned();
    cluster.must_transfer_leader(left.get_id(), left_on_store1);
    let right_on_store1 = find_peer(&right, 1).unwrap().to_owned();
    cluster.must_transfer_leader(right.get_id(), right_on_store1);

    cluster.must_put(b"k1", b"v1");

    cluster.add_send_filter(IsolationFilterFactory::new(3));

    pd_client.must_merge(left.get_id(), right.get_id());

    region = pd_client.get_region(b"k1").unwrap();
    // Write some logs and the logs' number is greater than `raft_log_gc_count_limit`
    // for latter log compaction
    for i in 2..15 {
        cluster.must_put(format!("k{}", i).as_bytes(), b"v");
    }

    // Aim at making peer 2 only know the compact log but do not know it is committed
    let condition = Arc::new(AtomicBool::new(false));
    let recv_filter = Box::new(
        RegionPacketFilter::new(region.get_id(), 2)
            .direction(Direction::Recv)
            .when(condition.clone())
            .set_msg_callback(Arc::new(move |msg: &RaftMessage| {
                if !condition.load(Ordering::Acquire)
                    && msg.get_message().get_msg_type() == MessageType::MsgAppend
                    && !msg.get_message().get_entries().is_empty()
                {
                    condition.store(true, Ordering::Release);
                }
            })),
    );
    cluster.sim.wl().add_recv_filter(2, recv_filter);

    let state1 = cluster.truncated_state(region.get_id(), 1);
    // Remove log compaction failpoint
    fail::remove(on_raft_gc_log_tick_fp);
    // Wait to trigger compact raft log
    cluster.wait_log_truncated(region.get_id(), 1, state1.get_index() + 1);

    let peer_on_store3 = find_peer(&region, 3).unwrap().to_owned();
    assert_eq!(peer_on_store3.get_id(), 3);
    // Make peer 3 do not handle snapshot ready
    // In previous implementation, destroying its source peer and applying snapshot is not atomic.
    // So making its source peer be destroyed and do not apply snapshot to reproduce the problem
    let before_handle_snapshot_ready_3_fp = "before_handle_snapshot_ready_3";
    fail::cfg(before_handle_snapshot_ready_3_fp, "return()").unwrap();

    cluster.clear_send_filters();
    // Peer 1 will send snapshot to peer 3
    // Source peer sends msg to others to get target region info until the election timeout.
    // The max election timeout is 2 * 10 * 10 = 200ms
    let election_timeout = 2
        * cluster.cfg.raft_store.raft_base_tick_interval.as_millis()
        * cluster.cfg.raft_store.raft_election_timeout_ticks as u64;
    sleep_ms(election_timeout + 100);

    cluster.stop_node(1);
    cluster.stop_node(3);

    cluster.sim.wl().clear_recv_filters(2);
    fail::remove(before_handle_snapshot_ready_3_fp);
    cluster.run_node(3).unwrap();
    // Peer 2 will become leader and it don't know the compact log is committed.
    // So it will send logs not snapshot to peer 3
    for i in 20..30 {
        cluster.must_put(format!("k{}", i).as_bytes(), b"v");
    }
    must_get_equal(&cluster.get_engine(3), b"k29", b"v");
}

/// Test if snapshot is applying correctly when crash happens.
#[test]
fn test_node_merge_crash_when_snapshot() {
    let mut cluster = new_node_cluster(0, 3);
    cluster.cfg.raft_store.merge_max_log_gap = 10;
    cluster.cfg.raft_store.raft_log_gc_count_limit = 11;
    cluster.cfg.raft_store.raft_log_gc_tick_interval = ReadableDuration::millis(50);
    // Make merge check resume quickly.
    cluster.cfg.raft_store.raft_base_tick_interval = ReadableDuration::millis(10);
    cluster.cfg.raft_store.raft_election_timeout_ticks = 10;
    // election timeout must be greater than lease
    cluster.cfg.raft_store.raft_store_max_leader_lease = ReadableDuration::millis(90);
    cluster.cfg.raft_store.merge_check_tick_interval = ReadableDuration::millis(100);
    cluster.cfg.raft_store.peer_stale_state_check_interval = ReadableDuration::millis(500);

    let pd_client = Arc::clone(&cluster.pd_client);
    pd_client.disable_default_operator();

    let on_raft_gc_log_tick_fp = "on_raft_gc_log_tick";
    fail::cfg(on_raft_gc_log_tick_fp, "return()").unwrap();

    cluster.run();

    let mut region = pd_client.get_region(b"k1").unwrap();
    cluster.must_split(&region, b"k2");

    region = pd_client.get_region(b"k2").unwrap();
    cluster.must_split(&region, b"k3");

    region = pd_client.get_region(b"k3").unwrap();
    cluster.must_split(&region, b"k4");

    region = pd_client.get_region(b"k4").unwrap();
    cluster.must_split(&region, b"k5");

    let r1 = pd_client.get_region(b"k1").unwrap();
    let r1_on_store1 = find_peer(&r1, 1).unwrap().to_owned();
    cluster.must_transfer_leader(r1.get_id(), r1_on_store1);
    let r2 = pd_client.get_region(b"k2").unwrap();
    let r2_on_store1 = find_peer(&r2, 1).unwrap().to_owned();
    cluster.must_transfer_leader(r2.get_id(), r2_on_store1);
    let r3 = pd_client.get_region(b"k3").unwrap();
    let r3_on_store1 = find_peer(&r3, 1).unwrap().to_owned();
    cluster.must_transfer_leader(r3.get_id(), r3_on_store1);
    let r4 = pd_client.get_region(b"k4").unwrap();
    let r4_on_store1 = find_peer(&r4, 1).unwrap().to_owned();
    cluster.must_transfer_leader(r4.get_id(), r4_on_store1);
    let r5 = pd_client.get_region(b"k5").unwrap();
    let r5_on_store1 = find_peer(&r5, 1).unwrap().to_owned();
    cluster.must_transfer_leader(r5.get_id(), r5_on_store1);

    for i in 1..5 {
        cluster.must_put(format!("k{}", i).as_bytes(), b"v");
        must_get_equal(&cluster.get_engine(3), format!("k{}", i).as_bytes(), b"v");
    }

    cluster.add_send_filter(IsolationFilterFactory::new(3));

    pd_client.must_merge(r2.get_id(), r3.get_id());
    pd_client.must_merge(r4.get_id(), r3.get_id());
    pd_client.must_merge(r1.get_id(), r3.get_id());
    pd_client.must_merge(r5.get_id(), r3.get_id());

    for i in 1..5 {
        for j in 1..20 {
            cluster.must_put(format!("k{}{}", i, j).as_bytes(), b"vvv");
        }
    }

    region = pd_client.get_region(b"k1").unwrap();

    let state1 = cluster.truncated_state(region.get_id(), 1);
    // Remove log compaction failpoint
    fail::remove(on_raft_gc_log_tick_fp);
    // Wait to trigger compact raft log
    cluster.wait_log_truncated(region.get_id(), 1, state1.get_index() + 1);

    let on_region_worker_apply_fp = "on_region_worker_apply";
    fail::cfg(on_region_worker_apply_fp, "return()").unwrap();
    let on_region_worker_destroy_fp = "on_region_worker_destroy";
    fail::cfg(on_region_worker_destroy_fp, "return()").unwrap();

    cluster.clear_send_filters();
    let timer = Instant::now();
    loop {
        let local_state = cluster.region_local_state(region.get_id(), 3);
        if local_state.get_state() == PeerState::Applying {
            break;
        }
        if timer.saturating_elapsed() > Duration::from_secs(1) {
            panic!("not become applying state after 1 seconds.");
        }
        sleep_ms(10);
    }
    cluster.stop_node(3);
    fail::remove(on_region_worker_apply_fp);
    fail::remove(on_region_worker_destroy_fp);
    cluster.run_node(3).unwrap();

    for i in 1..5 {
        for j in 1..20 {
            must_get_equal(
                &cluster.get_engine(3),
                format!("k{}{}", i, j).as_bytes(),
                b"vvv",
            );
        }
    }
}

#[test]
fn test_prewrite_before_max_ts_is_synced() {
    let mut cluster = new_server_cluster(0, 3);
    configure_for_merge(&mut cluster);
    cluster.run();

    // Transfer leader to node 1 first to ensure all operations happen on node 1
    cluster.must_transfer_leader(1, new_peer(1, 1));

    cluster.must_put(b"k1", b"v1");
    cluster.must_put(b"k3", b"v3");

    let region = cluster.get_region(b"k1");
    cluster.must_split(&region, b"k2");
    let left = cluster.get_region(b"k1");
    let right = cluster.get_region(b"k3");

    let addr = cluster.sim.rl().get_addr(1);
    let env = Arc::new(Environment::new(1));
    let channel = ChannelBuilder::new(env).connect(&addr);
    let client = TikvClient::new(channel);

    let do_prewrite = |cluster: &mut Cluster<ServerCluster>| {
        let region_id = right.get_id();
        let leader = cluster.leader_of_region(region_id).unwrap();
        let epoch = cluster.get_region_epoch(region_id);
        let mut ctx = Context::default();
        ctx.set_region_id(region_id);
        ctx.set_peer(leader);
        ctx.set_region_epoch(epoch);

        let mut req = PrewriteRequest::default();
        req.set_context(ctx);
        req.set_primary_lock(b"key".to_vec());
        let mut mutation = Mutation::default();
        mutation.set_op(Op::Put);
        mutation.set_key(b"key".to_vec());
        mutation.set_value(b"value".to_vec());
        req.mut_mutations().push(mutation);
        req.set_start_version(100);
        req.set_lock_ttl(20000);
        req.set_use_async_commit(true);
        client.kv_prewrite(&req).unwrap()
    };

    fail::cfg("test_raftstore_get_tso", "return(50)").unwrap();
    cluster.pd_client.must_merge(left.get_id(), right.get_id());
    let resp = do_prewrite(&mut cluster);
    assert!(resp.get_region_error().has_max_timestamp_not_synced());
    fail::remove("test_raftstore_get_tso");
    thread::sleep(Duration::from_millis(200));
    let resp = do_prewrite(&mut cluster);
    assert!(!resp.get_region_error().has_max_timestamp_not_synced());
}

<<<<<<< HEAD
/// If term is changed in catching up logs, follower needs to update the term
/// correctly, otherwise will leave corrupted states.
#[test]
fn test_merge_election_and_restart() {
    let mut cluster = new_node_cluster(0, 3);
    configure_for_merge(&mut cluster);

    let pd_client = Arc::clone(&cluster.pd_client);
    pd_client.disable_default_operator();

    let on_raft_gc_log_tick_fp = "on_raft_gc_log_tick";
    fail::cfg(on_raft_gc_log_tick_fp, "return()").unwrap();

    cluster.run();

    let region = pd_client.get_region(b"k1").unwrap();
    cluster.must_split(&region, b"k2");

    let r1 = pd_client.get_region(b"k1").unwrap();
    let r1_on_store1 = find_peer(&r1, 1).unwrap().to_owned();
    cluster.must_transfer_leader(r1.get_id(), r1_on_store1.clone());
    cluster.must_put(b"k11", b"v11");
    must_get_equal(&cluster.get_engine(2), b"k11", b"v11");

    let r1_on_store2 = find_peer(&r1, 2).unwrap().to_owned();
    cluster.must_transfer_leader(r1.get_id(), r1_on_store2);
    cluster.must_put(b"k12", b"v12");
    must_get_equal(&cluster.get_engine(1), b"k12", b"v12");

    cluster.add_send_filter(CloneFilterFactory(RegionPacketFilter::new(r1.get_id(), 2)));

    // Wait new leader elected.
    cluster.must_transfer_leader(r1.get_id(), r1_on_store1);
    cluster.must_put(b"k13", b"v13");
    must_get_equal(&cluster.get_engine(1), b"k13", b"v13");
    must_get_none(&cluster.get_engine(2), b"k13");

    // Don't actually execute commit merge
    fail::cfg("after_handle_catch_up_logs_for_merge", "return()").unwrap();
    // Now region 1 can still be merged into region 2 because leader has committed index cache.
    let r2 = pd_client.get_region(b"k3").unwrap();
    cluster.must_try_merge(r1.get_id(), r2.get_id());
    // r1 on store 2 should be able to apply all committed logs.
    must_get_equal(&cluster.get_engine(2), b"k13", b"v13");

    cluster.shutdown();
    cluster.clear_send_filters();
    fail::remove("after_handle_catch_up_logs_for_merge");
    cluster.start().unwrap();

    // Wait for region elected to avoid timeout and backoff.
    cluster.leader_of_region(r2.get_id());
    // If merge can be resumed correctly, the put should succeed.
    cluster.must_put(b"k14", b"v14");
    // If logs from different term are process correctly, store 2 should have latest updates.
    must_get_equal(&cluster.get_engine(2), b"k14", b"v14");
=======
// Testing that when the source peer is destroyed while merging, it should not persist the `merge_state`
// thus won't generate gc message to destroy other peers
#[test]
fn test_destroy_source_peer_while_merging() {
    let mut cluster = new_node_cluster(0, 5);
    configure_for_merge(&mut cluster);
    let pd_client = Arc::clone(&cluster.pd_client);
    pd_client.disable_default_operator();

    cluster.run();

    cluster.must_put(b"k1", b"v1");
    cluster.must_put(b"k3", b"v3");
    for i in 1..=5 {
        must_get_equal(&cluster.get_engine(i), b"k1", b"v1");
        must_get_equal(&cluster.get_engine(i), b"k3", b"v3");
    }

    cluster.must_split(&pd_client.get_region(b"k1").unwrap(), b"k2");
    let left = pd_client.get_region(b"k1").unwrap();
    let right = pd_client.get_region(b"k3").unwrap();
    cluster.must_transfer_leader(right.get_id(), new_peer(1, 1));

    let schedule_merge_fp = "on_schedule_merge";
    fail::cfg(schedule_merge_fp, "return()").unwrap();

    // Start merge and wait until peer 5 apply prepare merge
    cluster.must_try_merge(right.get_id(), left.get_id());
    cluster.must_peer_state(right.get_id(), 5, PeerState::Merging);

    // filter heartbeat and append message for peer 5
    cluster.add_send_filter(CloneFilterFactory(
        RegionPacketFilter::new(right.get_id(), 5)
            .direction(Direction::Recv)
            .msg_type(MessageType::MsgHeartbeat)
            .msg_type(MessageType::MsgAppend),
    ));

    // remove peer from target region to trigger merge rollback.
    pd_client.must_remove_peer(left.get_id(), find_peer(&left, 2).unwrap().clone());
    must_get_none(&cluster.get_engine(2), b"k1");

    // Merge must rollbacked if we can put more data to the source region
    fail::remove(schedule_merge_fp);
    cluster.must_put(b"k4", b"v4");
    for i in 1..=4 {
        must_get_equal(&cluster.get_engine(i), b"k4", b"v4");
    }

    // remove peer 5 from peer list so it will destroy itself by tombstone message
    // and should not persist the `merge_state`
    pd_client.must_remove_peer(right.get_id(), new_peer(5, 5));
    must_get_none(&cluster.get_engine(5), b"k3");

    // so that other peers will send message to store 5
    pd_client.must_add_peer(right.get_id(), new_peer(5, 6));
    // but it is still in tombstone state due to the message filter
    let state = cluster.region_local_state(right.get_id(), 5);
    assert_eq!(state.get_state(), PeerState::Tombstone);

    // let the peer on store 4 have a larger peer id
    pd_client.must_remove_peer(right.get_id(), new_peer(4, 4));
    pd_client.must_add_peer(right.get_id(), new_peer(4, 7));
    must_get_equal(&cluster.get_engine(4), b"k4", b"v4");

    // if store 5 have persist the merge state, peer 2 and peer 3 will be destroyed because
    // store 5 will response their request vote message with a gc message, and peer 7 will cause
    // store 5 panic because peer 7 have larger peer id than the peer in the merge state
    cluster.clear_send_filters();
    cluster.add_send_filter(IsolationFilterFactory::new(1));

    cluster.must_put(b"k5", b"v5");
    assert!(!state.has_merge_state(), "{:?}", state);
    for i in 2..=5 {
        must_get_equal(&cluster.get_engine(i), b"k5", b"v5");
    }
>>>>>>> ac8f1460
}<|MERGE_RESOLUTION|>--- conflicted
+++ resolved
@@ -1246,7 +1246,6 @@
     assert!(!resp.get_region_error().has_max_timestamp_not_synced());
 }
 
-<<<<<<< HEAD
 /// If term is changed in catching up logs, follower needs to update the term
 /// correctly, otherwise will leave corrupted states.
 #[test]
@@ -1303,7 +1302,8 @@
     cluster.must_put(b"k14", b"v14");
     // If logs from different term are process correctly, store 2 should have latest updates.
     must_get_equal(&cluster.get_engine(2), b"k14", b"v14");
-=======
+}
+
 // Testing that when the source peer is destroyed while merging, it should not persist the `merge_state`
 // thus won't generate gc message to destroy other peers
 #[test]
@@ -1380,5 +1380,4 @@
     for i in 2..=5 {
         must_get_equal(&cluster.get_engine(i), b"k5", b"v5");
     }
->>>>>>> ac8f1460
 }