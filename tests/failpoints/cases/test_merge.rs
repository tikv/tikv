--- conflicted
+++ resolved
@@ -1346,13 +1346,8 @@
                 ttl: 3000,
                 for_update_ts: 20.into(),
                 min_commit_ts: 30.into(),
-<<<<<<< HEAD
                 last_change: LastChange::make_exist(15.into(), 3),
-=======
-                last_change_ts: 15.into(),
-                versions_to_last_change: 3,
                 is_locked_with_conflict: false,
->>>>>>> a24d9d68
             },
         )])
         .unwrap();
@@ -1440,13 +1435,8 @@
         ttl: 3000,
         for_update_ts: 20.into(),
         min_commit_ts: 30.into(),
-<<<<<<< HEAD
         last_change: LastChange::make_exist(15.into(), 3),
-=======
-        last_change_ts: 15.into(),
-        versions_to_last_change: 3,
         is_locked_with_conflict: false,
->>>>>>> a24d9d68
     };
     txn_ext
         .pessimistic_locks
@@ -1526,13 +1516,8 @@
         ttl: 3000,
         for_update_ts: 20.into(),
         min_commit_ts: 30.into(),
-<<<<<<< HEAD
         last_change: LastChange::make_exist(15.into(), 3),
-=======
-        last_change_ts: 15.into(),
-        versions_to_last_change: 3,
         is_locked_with_conflict: false,
->>>>>>> a24d9d68
     };
     txn_ext
         .pessimistic_locks
@@ -1607,13 +1592,8 @@
         ttl: 3000,
         for_update_ts: 20.into(),
         min_commit_ts: 30.into(),
-<<<<<<< HEAD
         last_change: LastChange::make_exist(15.into(), 3),
-=======
-        last_change_ts: 15.into(),
-        versions_to_last_change: 3,
         is_locked_with_conflict: false,
->>>>>>> a24d9d68
     };
     txn_ext
         .pessimistic_locks
