--- conflicted
+++ resolved
@@ -56,14 +56,9 @@
     fail::cfg(schedule_merge_fp, "return()").unwrap();
 
     let (tx, rx) = channel();
-<<<<<<< HEAD
-    fail::cfg_callback("on_apply_res_prepare_merge", move || {
-        tx.send(()).unwrap();
-=======
     let tx = Mutex::new(tx);
     fail::cfg_callback("on_apply_res_prepare_merge", move || {
         tx.lock().unwrap().send(()).unwrap();
->>>>>>> e29d3a98
     })
     .unwrap();
 
@@ -1853,8 +1848,6 @@
     cluster.must_put(b"k4", b"v4");
 }
 
-<<<<<<< HEAD
-=======
 #[test]
 fn test_deterministic_commit_rollback_merge() {
     use test_raftstore_v2::*;
@@ -1947,7 +1940,6 @@
     cluster.must_put(b"k4", b"v4");
 }
 
->>>>>>> e29d3a98
 struct MsgVoteFilter {}
 
 impl Filter for MsgVoteFilter {
@@ -1976,10 +1968,7 @@
 //    AdminCmdType::CommitMerge and panic (due to compacted)
 #[test]
 fn test_restart_may_lose_merging_state() {
-<<<<<<< HEAD
     test_util::init_log_for_test();
-=======
->>>>>>> e29d3a98
     use test_raftstore_v2::*;
     let mut cluster = new_node_cluster(0, 2);
     configure_for_merge(&mut cluster.cfg);
@@ -1991,20 +1980,12 @@
     cluster.run();
     fail::cfg("maybe_propose_compact_log", "return").unwrap();
     fail::cfg("on_ask_commit_merge", "return").unwrap();
-<<<<<<< HEAD
-    fail::cfg("flush_before_cluse_threshold", "return(0)").unwrap();
-
-    let (tx, rx) = channel();
-    fail::cfg_callback("on_apply_res_prepare_merge", move || {
-        tx.send(()).unwrap();
-=======
     fail::cfg("flush_before_close_threshold", "return(0)").unwrap();
 
     let (tx, rx) = channel();
     let tx = Mutex::new(tx);
     fail::cfg_callback("on_apply_res_prepare_merge", move || {
         tx.lock().unwrap().send(()).unwrap();
->>>>>>> e29d3a98
     })
     .unwrap();
 
@@ -2050,14 +2031,9 @@
     rx.recv().unwrap();
 
     let (tx, rx) = channel();
-<<<<<<< HEAD
-    fail::cfg_callback("on_apply_res_commit_merge_2", move || {
-        tx.send(()).unwrap();
-=======
     let tx = Mutex::new(tx);
     fail::cfg_callback("on_apply_res_commit_merge_2", move || {
         tx.lock().unwrap().send(()).unwrap();
->>>>>>> e29d3a98
     })
     .unwrap();
 
@@ -2065,14 +2041,9 @@
     // Need to avoid propose commit merge, before node 1 becomes leader. Otherwise,
     // the commit merge will be rejected.
     let (tx2, rx2) = channel();
-<<<<<<< HEAD
-    fail::cfg_callback("on_applied_current_term", move || {
-        tx2.send(()).unwrap();
-=======
     let tx2 = Mutex::new(tx2);
     fail::cfg_callback("on_applied_current_term", move || {
         tx2.lock().unwrap().send(()).unwrap();
->>>>>>> e29d3a98
     })
     .unwrap();
 
