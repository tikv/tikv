--- conflicted
+++ resolved
@@ -1304,28 +1304,62 @@
     must_get_equal(&cluster.get_engine(2), b"k14", b"v14");
 }
 
-<<<<<<< HEAD
+/// Testing that the source peer's read delegate should not be removed by the target peer
+/// and only removed when the peer is destroyed
+#[test]
+fn test_source_peer_read_delegate_after_apply() {
+    let mut cluster = new_node_cluster(0, 3);
+    configure_for_merge(&mut cluster);
+
+    let pd_client = Arc::clone(&cluster.pd_client);
+    pd_client.disable_default_operator();
+
+    cluster.run();
+
+    cluster.must_split(&cluster.get_region(b""), b"k2");
+    let target = cluster.get_region(b"k1");
+    let source = cluster.get_region(b"k3");
+
+    cluster.must_transfer_leader(target.get_id(), find_peer(&target, 1).unwrap().to_owned());
+
+    let on_destroy_peer_fp = "destroy_peer";
+    fail::cfg(on_destroy_peer_fp, "pause").unwrap();
+
+    // Merge finish means the leader of the target region have call `on_ready_commit_merge`
+    pd_client.must_merge(source.get_id(), target.get_id());
+
+    // The source peer's `ReadDelegate` should not be removed yet and mark as `pending_remove`
+    assert!(
+        cluster.store_metas[&1]
+            .lock()
+            .unwrap()
+            .readers
+            .get(&source.get_id())
+            .unwrap()
+            .pending_remove
+    );
+
+    fail::remove(on_destroy_peer_fp);
+    // Wait for source peer is destroyed
+    sleep_ms(100);
+
+    assert!(
+        cluster.store_metas[&1]
+            .lock()
+            .unwrap()
+            .readers
+            .get(&source.get_id())
+            .is_none()
+    );
+}
+
 #[test]
 fn test_merge_with_concurrent_pessimistic_locking() {
     let mut cluster = new_server_cluster(0, 2);
     configure_for_merge(&mut cluster);
     cluster.cfg.pessimistic_txn.pipelined = true;
     cluster.cfg.pessimistic_txn.in_memory = true;
-=======
-/// Testing that the source peer's read delegate should not be removed by the target peer
-/// and only removed when the peer is destroyed
-#[test]
-fn test_source_peer_read_delegate_after_apply() {
-    let mut cluster = new_node_cluster(0, 3);
-    configure_for_merge(&mut cluster);
-
->>>>>>> e8718be2
-    let pd_client = Arc::clone(&cluster.pd_client);
-    pd_client.disable_default_operator();
-
-    cluster.run();
-
-<<<<<<< HEAD
+
     cluster.must_transfer_leader(1, new_peer(1, 1));
 
     cluster.must_put(b"k1", b"v1");
@@ -1487,41 +1521,4 @@
 
     let resp2 = resp2.join().unwrap();
     assert!(resp2.has_region_error());
-=======
-    cluster.must_split(&cluster.get_region(b""), b"k2");
-    let target = cluster.get_region(b"k1");
-    let source = cluster.get_region(b"k3");
-
-    cluster.must_transfer_leader(target.get_id(), find_peer(&target, 1).unwrap().to_owned());
-
-    let on_destroy_peer_fp = "destroy_peer";
-    fail::cfg(on_destroy_peer_fp, "pause").unwrap();
-
-    // Merge finish means the leader of the target region have call `on_ready_commit_merge`
-    pd_client.must_merge(source.get_id(), target.get_id());
-
-    // The source peer's `ReadDelegate` should not be removed yet and mark as `pending_remove`
-    assert!(
-        cluster.store_metas[&1]
-            .lock()
-            .unwrap()
-            .readers
-            .get(&source.get_id())
-            .unwrap()
-            .pending_remove
-    );
-
-    fail::remove(on_destroy_peer_fp);
-    // Wait for source peer is destroyed
-    sleep_ms(100);
-
-    assert!(
-        cluster.store_metas[&1]
-            .lock()
-            .unwrap()
-            .readers
-            .get(&source.get_id())
-            .is_none()
-    );
->>>>>>> e8718be2
 }