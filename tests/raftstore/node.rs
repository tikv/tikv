--- conflicted
+++ resolved
@@ -166,19 +166,10 @@
             Arc::clone(&self.pd_client),
         );
 
-<<<<<<< HEAD
-        let (snap_mgr, tmp) = if node_id == 0 ||
-            !self.trans.rl().snap_paths.contains_key(&node_id)
+        let (snap_mgr, tmp) = if node_id == 0 || !self.trans.rl().snap_paths.contains_key(&node_id)
         {
             let tmp = TempDir::new("test_cluster").unwrap();
             let snap_mgr = SnapManager::new(tmp.path().to_str().unwrap(), Some(node.get_sendch()));
-=======
-        let (snap_mgr, tmp) = if node_id == 0 || !self.trans.rl().snap_paths.contains_key(&node_id)
-        {
-            let tmp = TempDir::new("test_cluster").unwrap();
-            let snap_mgr =
-                SnapManager::new(tmp.path().to_str().unwrap(), Some(node.get_sendch()), None);
->>>>>>> 3ebb9cf6
             (snap_mgr, Some(tmp))
         } else {
             let trans = self.trans.rl();
