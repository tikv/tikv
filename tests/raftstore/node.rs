// Copyright 2016 PingCAP, Inc.
//
// Licensed under the Apache License, Version 2.0 (the "License");
// you may not use this file except in compliance with the License.
// You may obtain a copy of the License at
//
//     http://www.apache.org/licenses/LICENSE-2.0
//
// Unless required by applicable law or agreed to in writing, software
// distributed under the License is distributed on an "AS IS" BASIS,
// See the License for the specific language governing permissions and
// limitations under the License.

use std::collections::{HashMap, HashSet};
use std::sync::{mpsc, Arc, Mutex, RwLock};
use std::time::Duration;
use std::ops::Deref;
use std::path::Path;

use tempdir::TempDir;

use super::cluster::{Cluster, Simulator};
use super::util::dummpy_filter;
use tikv::server::Node;
use tikv::raftstore::store::*;
use kvproto::metapb;
use kvproto::raft_cmdpb::*;
use kvproto::raft_serverpb::{self, RaftMessage};
use kvproto::eraftpb::MessageType;
use tikv::config::TiKvConfig;
use tikv::raftstore::Result;
use tikv::raftstore::coprocessor::CoprocessorHost;
use tikv::util::HandyRwLock;
use tikv::util::worker::FutureWorker;
use tikv::util::transport::SendCh;
use tikv::util::rocksdb::{self, CompactionListener};
use tikv::server::transport::{RaftStoreRouter, ServerRaftStoreRouter};
use tikv::raft::SnapshotStatus;
use tikv::storage::CF_DEFAULT;
use super::pd::TestPdClient;
use super::transport_simulate::*;
use super::util::wait_cb;

pub struct ChannelTransportCore {
    snap_paths: HashMap<u64, (SnapManager, TempDir)>,
    routers: HashMap<u64, SimulateTransport<Msg, ServerRaftStoreRouter>>,
}

#[derive(Clone)]
pub struct ChannelTransport {
    core: Arc<RwLock<ChannelTransportCore>>,
}

impl ChannelTransport {
    pub fn new() -> ChannelTransport {
        ChannelTransport {
            core: Arc::new(RwLock::new(ChannelTransportCore {
                snap_paths: HashMap::new(),
                routers: HashMap::new(),
            })),
        }
    }
}

impl Deref for ChannelTransport {
    type Target = Arc<RwLock<ChannelTransportCore>>;

    fn deref(&self) -> &Self::Target {
        &self.core
    }
}

impl Channel<RaftMessage> for ChannelTransport {
    fn send(&self, msg: RaftMessage) -> Result<()> {
        let from_store = msg.get_from_peer().get_store_id();
        let to_store = msg.get_to_peer().get_store_id();
        let to_peer_id = msg.get_to_peer().get_id();
        let region_id = msg.get_region_id();
        let is_snapshot = msg.get_message().get_msg_type() == MessageType::MsgSnapshot;

        if msg.get_message().get_msg_type() == MessageType::MsgSnapshot {
            let snap = msg.get_message().get_snapshot();
            let key = SnapKey::from_snap(snap).unwrap();
            let from = match self.rl().snap_paths.get(&from_store) {
                Some(p) => {
                    p.0.register(key.clone(), SnapEntry::Sending);
                    p.0.get_snapshot_for_sending(&key).unwrap()
                }
                None => return Err(box_err!("missing temp dir for store {}", from_store)),
            };
            let to = match self.rl().snap_paths.get(&to_store) {
                Some(p) => {
                    p.0.register(key.clone(), SnapEntry::Receiving);
                    let data = msg.get_message().get_snapshot().get_data();
                    p.0.get_snapshot_for_receiving(&key, data).unwrap()
                }
                None => return Err(box_err!("missing temp dir for store {}", to_store)),
            };

            defer!({
                let core = self.rl();
                core.snap_paths[&from_store]
                    .0
                    .deregister(&key, &SnapEntry::Sending);
                core.snap_paths[&to_store]
                    .0
                    .deregister(&key, &SnapEntry::Receiving);
            });

            copy_snapshot(from, to)?;
        }

        match self.core.rl().routers.get(&to_store) {
            Some(h) => {
                h.send_raft_msg(msg)?;
                if is_snapshot {
                    // should report snapshot finish.
                    let core = self.rl();
                    core.routers[&from_store]
                        .report_snapshot_status(region_id, to_peer_id, SnapshotStatus::Finish)
                        .unwrap();
                }
                Ok(())
            }
            _ => Err(box_err!("missing sender for store {}", to_store)),
        }
    }
}

type SimulateChannelTransport = SimulateTransport<RaftMessage, ChannelTransport>;

pub struct NodeCluster {
    trans: ChannelTransport,
    pd_client: Arc<TestPdClient>,
    nodes: HashMap<u64, Node<TestPdClient>>,
    simulate_trans: HashMap<u64, SimulateChannelTransport>,
}

impl NodeCluster {
    pub fn new(pd_client: Arc<TestPdClient>) -> NodeCluster {
        NodeCluster {
            trans: ChannelTransport::new(),
            pd_client: pd_client,
            nodes: HashMap::new(),
            simulate_trans: HashMap::new(),
        }
    }
}

impl NodeCluster {
    #[allow(dead_code)]
    pub fn get_node_router(&self, node_id: u64) -> SimulateTransport<Msg, ServerRaftStoreRouter> {
        self.trans.rl().routers.get(&node_id).cloned().unwrap()
    }
}

impl Simulator for NodeCluster {
    fn run_node(
        &mut self,
        node_id: u64,
        cfg: TiKvConfig,
        engines: Option<Engines>,
    ) -> (u64, Engines, Option<TempDir>) {
        assert!(node_id == 0 || !self.nodes.contains_key(&node_id));

        let mut event_loop = create_event_loop(&cfg.raft_store).unwrap();
        let (snap_status_sender, snap_status_receiver) = mpsc::channel();
        let pd_worker = FutureWorker::new("test-pd-worker");

        let simulate_trans = SimulateTransport::new(self.trans.clone());
        let mut node = Node::new(
            &mut event_loop,
            &cfg.server,
            &cfg.raft_store,
            Arc::clone(&self.pd_client),
        );

<<<<<<< HEAD
        // Create engine
        let mut path = None;
        let engines = match engines {
            Some(e) => e,
            None => {
                path = Some(TempDir::new("test_cluster").unwrap());
                let mut kv_db_opt = cfg.rocksdb.build_opt();
                let store_ch = Mutex::new(node.get_sendch());
                let cmpacted_handler = box move |event| {
                    store_ch
                        .lock()
                        .unwrap()
                        .send(Msg::CompactedEvent(event))
                        .unwrap();
                };
                kv_db_opt.add_event_listener(CompactionListener::new(
                    cmpacted_handler,
                    Some(dummpy_filter),
                ));
                let kv_cfs_opt = cfg.rocksdb.build_cf_opts();
                let engine = Arc::new(
                    rocksdb::new_engine_opt(
                        path.as_ref().unwrap().path().to_str().unwrap(),
                        kv_db_opt,
                        kv_cfs_opt,
                    ).unwrap(),
                );
                let raft_path = path.as_ref().unwrap().path().join(Path::new("raft"));
                let raft_engine = Arc::new(
                    rocksdb::new_engine(raft_path.to_str().unwrap(), &[CF_DEFAULT], None).unwrap(),
                );
                Engines::new(engine, raft_engine)
            }
        };

        let (snap_mgr, tmp) =
            if node_id == 0 || !self.trans.rl().snap_paths.contains_key(&node_id) {
                let tmp = TempDir::new("test_cluster").unwrap();
                let snap_mgr =
                    SnapManager::new(tmp.path().to_str().unwrap(), Some(node.get_sendch()), None);
                (snap_mgr, Some(tmp))
            } else {
                let trans = self.trans.rl();
                let &(ref snap_mgr, _) = &trans.snap_paths[&node_id];
                (snap_mgr.clone(), None)
            };
=======
        let (snap_mgr, tmp) = if node_id == 0 || !self.trans.rl().snap_paths.contains_key(&node_id)
        {
            let tmp = TempDir::new("test_cluster").unwrap();
            let snap_mgr =
                SnapManager::new(tmp.path().to_str().unwrap(), Some(node.get_sendch()), None);
            (snap_mgr, Some(tmp))
        } else {
            let trans = self.trans.rl();
            let &(ref snap_mgr, _) = &trans.snap_paths[&node_id];
            (snap_mgr.clone(), None)
        };
>>>>>>> b0740b9a

        // Create coprocessor.
        let coprocessor_host = CoprocessorHost::new(cfg.coprocessor, node.get_sendch());

        node.start(
            event_loop,
            engines.clone(),
            simulate_trans.clone(),
            snap_mgr.clone(),
            snap_status_receiver,
            pd_worker,
            coprocessor_host,
        ).unwrap();
        assert!(
            Arc::clone(&engines.kv_engine)
                .get_msg::<metapb::Region>(keys::PREPARE_BOOTSTRAP_KEY)
                .unwrap()
                .is_none()
        );
        assert!(node_id == 0 || node_id == node.id());
        debug!(
            "node_id: {} tmp: {:?}",
            node_id,
            tmp.as_ref().map(|p| p.path().to_str().unwrap().to_owned())
        );
        if let Some(tmp) = tmp {
            self.trans
                .wl()
                .snap_paths
                .insert(node.id(), (snap_mgr, tmp));
        }

        let node_id = node.id();
        let router = ServerRaftStoreRouter::new(node.get_sendch(), snap_status_sender.clone());
        self.trans
            .wl()
            .routers
            .insert(node_id, SimulateTransport::new(router));
        self.nodes.insert(node_id, node);
        self.simulate_trans.insert(node_id, simulate_trans);

        (node_id, engines, path)
    }

    fn get_snap_dir(&self, node_id: u64) -> String {
        self.trans.wl().snap_paths[&node_id]
            .1
            .path()
            .to_str()
            .unwrap()
            .to_owned()
    }

    fn stop_node(&mut self, node_id: u64) {
        if let Some(mut node) = self.nodes.remove(&node_id) {
            node.stop().unwrap();
        }
        self.trans.wl().routers.remove(&node_id).unwrap();
    }

    fn get_node_ids(&self) -> HashSet<u64> {
        self.nodes.keys().cloned().collect()
    }

    fn call_command_on_node(
        &self,
        node_id: u64,
        request: RaftCmdRequest,
        timeout: Duration,
    ) -> Result<RaftCmdResponse> {
        if !self.trans.rl().routers.contains_key(&node_id) {
            return Err(box_err!("missing sender for store {}", node_id));
        }

        let router = self.trans.rl().routers.get(&node_id).cloned().unwrap();
        wait_cb(router, request, timeout)
    }

    fn send_raft_msg(&mut self, msg: raft_serverpb::RaftMessage) -> Result<()> {
        self.trans.send(msg)
    }

    fn add_send_filter(&mut self, node_id: u64, filter: SendFilter) {
        self.simulate_trans
            .get_mut(&node_id)
            .unwrap()
            .add_filter(filter);
    }

    fn clear_send_filters(&mut self, node_id: u64) {
        self.simulate_trans
            .get_mut(&node_id)
            .unwrap()
            .clear_filters();
    }

    fn add_recv_filter(&mut self, node_id: u64, filter: RecvFilter) {
        let mut trans = self.trans.wl();
        trans.routers.get_mut(&node_id).unwrap().add_filter(filter);
    }

    fn clear_recv_filters(&mut self, node_id: u64) {
        let mut trans = self.trans.wl();
        trans.routers.get_mut(&node_id).unwrap().clear_filters();
    }

    fn get_store_sendch(&self, node_id: u64) -> Option<SendCh<Msg>> {
        self.nodes.get(&node_id).map(|node| node.get_sendch())
    }
}

pub fn new_node_cluster(id: u64, count: usize) -> Cluster<NodeCluster> {
    let pd_client = Arc::new(TestPdClient::new(id));
<<<<<<< HEAD
    let sim = Arc::new(RwLock::new(NodeCluster::new(pd_client.clone())));
    Cluster::new(id, count, sim, pd_client)
=======
    let sim = Arc::new(RwLock::new(NodeCluster::new(Arc::clone(&pd_client))));
    Cluster::new(id, count, &[], sim, pd_client)
>>>>>>> b0740b9a
}<|MERGE_RESOLUTION|>--- conflicted
+++ resolved
@@ -175,7 +175,6 @@
             Arc::clone(&self.pd_client),
         );
 
-<<<<<<< HEAD
         // Create engine
         let mut path = None;
         let engines = match engines {
@@ -211,18 +210,6 @@
             }
         };
 
-        let (snap_mgr, tmp) =
-            if node_id == 0 || !self.trans.rl().snap_paths.contains_key(&node_id) {
-                let tmp = TempDir::new("test_cluster").unwrap();
-                let snap_mgr =
-                    SnapManager::new(tmp.path().to_str().unwrap(), Some(node.get_sendch()), None);
-                (snap_mgr, Some(tmp))
-            } else {
-                let trans = self.trans.rl();
-                let &(ref snap_mgr, _) = &trans.snap_paths[&node_id];
-                (snap_mgr.clone(), None)
-            };
-=======
         let (snap_mgr, tmp) = if node_id == 0 || !self.trans.rl().snap_paths.contains_key(&node_id)
         {
             let tmp = TempDir::new("test_cluster").unwrap();
@@ -234,7 +221,6 @@
             let &(ref snap_mgr, _) = &trans.snap_paths[&node_id];
             (snap_mgr.clone(), None)
         };
->>>>>>> b0740b9a
 
         // Create coprocessor.
         let coprocessor_host = CoprocessorHost::new(cfg.coprocessor, node.get_sendch());
@@ -348,11 +334,6 @@
 
 pub fn new_node_cluster(id: u64, count: usize) -> Cluster<NodeCluster> {
     let pd_client = Arc::new(TestPdClient::new(id));
-<<<<<<< HEAD
-    let sim = Arc::new(RwLock::new(NodeCluster::new(pd_client.clone())));
+    let sim = Arc::new(RwLock::new(NodeCluster::new(Arc::clone(&pd_client))));
     Cluster::new(id, count, sim, pd_client)
-=======
-    let sim = Arc::new(RwLock::new(NodeCluster::new(Arc::clone(&pd_client))));
-    Cluster::new(id, count, &[], sim, pd_client)
->>>>>>> b0740b9a
 }