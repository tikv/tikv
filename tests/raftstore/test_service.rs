--- conflicted
+++ resolved
@@ -701,7 +701,6 @@
 }
 
 #[test]
-<<<<<<< HEAD
 #[cfg(not(feature = "no-fail"))]
 fn test_debug_fail_point() {
     let (_cluster, debug_client, _) = must_new_cluster_and_debug_client();
@@ -716,7 +715,9 @@
     let mut recover_req = debugpb::RecoverFailPointRequest::new();
     recover_req.set_name(fp.to_owned());
     debug_client.recover_fail_point(recover_req).unwrap();
-=======
+}
+
+#[test]
 fn test_debug_scan_mvcc() {
     let (cluster, debug_client, store_id) = must_new_cluster_and_debug_client();
     let engine = cluster.get_engine(store_id);
@@ -746,5 +747,4 @@
     let keys = future.wait().unwrap();
     assert_eq!(keys.len(), 1);
     assert_eq!(keys[0], keys::data_key(b"meta_lock_1"));
->>>>>>> 1b3f0a8c
 }