--- conflicted
+++ resolved
@@ -30,12 +30,9 @@
 use tikv::util::HandyRwLock;
 use tikv::server::Config as ServerConfig;
 use super::pd::TestPdClient;
-<<<<<<< HEAD
-use super::transport_simulate::{Strategy, Filter};
 use tikv::raftstore::store::keys::data_key;
-=======
 use super::transport_simulate::*;
->>>>>>> 759dae8e
+
 
 // We simulate 3 or 5 nodes, each has a store.
 // Sometimes, we use fixed id to test, which means the id
@@ -53,12 +50,8 @@
     fn get_node_ids(&self) -> HashSet<u64>;
     fn call_command(&self, request: RaftCmdRequest, timeout: Duration) -> Result<RaftCmdResponse>;
     fn send_raft_msg(&self, msg: RaftMessage) -> Result<()>;
-<<<<<<< HEAD
-    fn hook_transport(&self, node_id: u64, filters: Vec<RwLock<Box<Filter>>>);
     fn get_store_sendch(&self, node_id: u64) -> Option<SendCh>;
-=======
     fn hook_transport(&self, node_id: u64, filters: Vec<Box<Filter>>);
->>>>>>> 759dae8e
 }
 
 pub struct Cluster<T: Simulator> {
@@ -491,7 +484,6 @@
             sim.hook_transport(node_id, vec![]);
         }
     }
-<<<<<<< HEAD
 
     pub fn ask_split(&mut self, region: &metapb::Region, split_key: &[u8]) {
         // Now we can't control split easily in pd, so here we use store send channel
@@ -511,14 +503,6 @@
 
         self.pd_client.must_split(region, split_key)
     }
-}
-
-struct PartitionFilter {
-    node_ids: Arc<HashSet<u64>>,
-    drop: bool,
-}
-=======
->>>>>>> 759dae8e
 
     // it's so common that we provide an API for it
     pub fn partition(&self, s1: Vec<u64>, s2: Vec<u64>) {
