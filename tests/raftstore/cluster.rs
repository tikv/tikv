--- conflicted
+++ resolved
@@ -160,12 +160,7 @@
     }
 
     fn call_command_on_leader_once(&mut self,
-<<<<<<< HEAD
-                                   region_id: u64,
                                    request: RaftCmdRequest,
-=======
-                                   mut request: RaftCmdRequest,
->>>>>>> 43bf71c7
                                    timeout: Duration)
                                    -> Result<RaftCmdResponse> {
         let region_id = request.get_header().get_region_id();
@@ -196,38 +191,30 @@
         }
     }
 
-<<<<<<< HEAD
-    pub fn leader_of_region(&mut self, region_id: u64) -> Option<u64> {
-        if let Some(l) = self.leaders.get(&region_id) {
-            return Some(*l);
-=======
-    fn query_leader(&self, store_id: u64, region_id: u64) -> Option<metapb::Peer> {
+    fn query_leader(&self, store_id: u64, region_id: u64) -> Option<u64> {
         // For some tests, we stop the node but pd still has this information,
         // and we must skip this.
         if !self.sim.rl().get_node_ids().contains(&store_id) {
             return None;
         }
 
-        // To get region leader, we don't care real peer id, so use 0 instead.
-        let peer = new_peer(store_id, 0);
-        let find_leader = new_status_request(region_id, peer, new_region_leader_cmd());
-        let mut resp = self.call_command(find_leader, Duration::from_secs(3)).unwrap();
-        let mut region_leader = resp.take_status_response().take_region_leader();
+        let find_leader = new_status_request(region_id, new_region_leader_cmd());
+        let mut resp = self.call_command(store_id, find_leader, Duration::from_secs(3)).unwrap();
+        let region_leader = resp.take_status_response().take_region_leader();
         // NOTE: node id can't be 0.
-        if self.sim.rl().get_node_ids().contains(&region_leader.get_leader().get_store_id()) {
-            Some(region_leader.take_leader())
+        if self.sim.rl().get_node_ids().contains(&region_leader.get_leader_store_id()) {
+            Some(region_leader.get_leader_store_id())
         } else {
             None
         }
     }
 
-    pub fn leader_of_region(&mut self, region_id: u64) -> Option<metapb::Peer> {
+    pub fn leader_of_region(&mut self, region_id: u64) -> Option<u64> {
         if let Some(l) = self.leaders.get(&region_id) {
             // leader may be stopped in some tests.
-            if self.sim.rl().get_node_ids().contains(&l.get_store_id()) {
-                return Some(l.clone());
-            }
->>>>>>> 43bf71c7
+            if self.sim.rl().get_node_ids().contains(&l) {
+                return Some(*l);
+            }
         }
         self.reset_leader_of_region(region_id);
         let mut leader = None;
@@ -240,34 +227,12 @@
             count = 0;
             leader = None;
             for store in &stores {
-<<<<<<< HEAD
-                // For some tests, we stop the node but pd still has this information,
-                // and we must skip this.
-                if !node_ids.contains(&store.get_id()) {
-                    continue;
-                }
-
-
-                let find_leader = new_status_request(region_id, new_region_leader_cmd());
-                let resp = self.call_command(store.get_id(), find_leader, Duration::from_secs(3))
-                               .unwrap();
-                let region_leader = resp.get_status_response().get_region_leader();
-                if region_leader.has_leader_store_id() &&
-                   (leader.is_none() ||
-                    *leader.as_ref().unwrap() == region_leader.get_leader_store_id()) {
-                    debug!("found leader {:?} from {}",
-                           region_leader.get_leader_store_id(),
-                           store.get_id());
-                    count += 1;
-                    leader = Some(region_leader.get_leader_store_id());
-=======
                 let l = self.query_leader(store.get_id(), region_id);
                 if leader.is_none() {
                     leader = l;
                     count = 1;
                 } else if l == leader {
                     count += 1;
->>>>>>> 43bf71c7
                 }
             }
             sleep_ms(10);
@@ -483,13 +448,8 @@
         let epoch = self.get_region_epoch(region_id);
         let change_peer = new_admin_request(region_id,
                                             &epoch,
-<<<<<<< HEAD
                                             new_change_peer_cmd(change_type, store_id));
-        let resp = self.call_command_on_leader(region_id, change_peer, Duration::from_secs(3))
-=======
-                                            new_change_peer_cmd(change_type, peer));
         let resp = self.call_command_on_leader(change_peer, Duration::from_secs(3))
->>>>>>> 43bf71c7
                        .unwrap();
         assert!(resp.get_admin_response().get_cmd_type() == AdminCmdType::ChangePeer,
                 format!("{:?}", resp));
@@ -505,13 +465,8 @@
         // TODO: use region instead of region_id
         let split = new_admin_request(region_id,
                                       region.get_region_epoch(),
-<<<<<<< HEAD
                                       new_split_region_cmd(split_key, new_region_id));
-        let resp = self.call_command_on_leader(region_id, split, Duration::from_secs(3)).unwrap();
-=======
-                                      new_split_region_cmd(split_key, new_region_id, peer_ids));
         let resp = self.call_command_on_leader(split, Duration::from_secs(3)).unwrap();
->>>>>>> 43bf71c7
 
         assert_eq!(resp.get_admin_response().get_cmd_type(),
                    AdminCmdType::Split);
