// Copyright 2016 PingCAP, Inc.
//
// Licensed under the Apache License, Version 2.0 (the "License");
// you may not use this file except in compliance with the License.
// You may obtain a copy of the License at
//
//     http://www.apache.org/licenses/LICENSE-2.0
//
// Unless required by applicable law or agreed to in writing, software
// distributed under the License is distributed on an "AS IS" BASIS,
// See the License for the specific language governing permissions and
// limitations under the License.


use std::collections::{HashMap, HashSet};
use std::sync::{self, Arc, RwLock};
use std::time::*;
use std::{result, thread};
use std::path::Path;

use rocksdb::DB;
use tempdir::TempDir;
use futures::Future;

use tikv::raftstore::{Error, Result};
use tikv::raftstore::store::*;
use tikv::config::TiKvConfig;
use tikv::storage::{ALL_CFS, CF_DEFAULT};
use super::util::*;
use kvproto::pdpb;
use kvproto::raft_cmdpb::*;
use kvproto::metapb::{self, RegionEpoch};
use kvproto::raft_serverpb::RaftMessage;
use kvproto::errorpb::Error as PbError;
use tikv::pd::PdClient;
use tikv::util::{escape, rocksdb, HandyRwLock};
use tikv::util::transport::SendCh;
use super::pd::TestPdClient;
use super::transport_simulate::*;

// We simulate 3 or 5 nodes, each has a store.
// Sometimes, we use fixed id to test, which means the id
// isn't allocated by pd, and node id, store id are same.
// E,g, for node 1, the node id and store id are both 1.

pub trait Simulator {
    // Pass 0 to let pd allocate a node id if db is empty.
    // If node id > 0, the node must be created in db already,
    // and the node id must be the same as given argument.
    // Return the node id.
    // TODO: we will rename node name here because now we use store only.
    fn run_node(&mut self, node_id: u64, cfg: TiKvConfig, engines: Engines) -> u64;
    fn stop_node(&mut self, node_id: u64);
    fn get_node_ids(&self) -> HashSet<u64>;
    fn call_command_on_node(
        &self,
        node_id: u64,
        request: RaftCmdRequest,
        timeout: Duration,
    ) -> Result<RaftCmdResponse>;
    fn send_raft_msg(&mut self, msg: RaftMessage) -> Result<()>;
    fn get_snap_dir(&self, node_id: u64) -> String;
    fn get_store_sendch(&self, node_id: u64) -> Option<SendCh<Msg>>;
    fn add_send_filter(&mut self, node_id: u64, filter: SendFilter);
    fn clear_send_filters(&mut self, node_id: u64);
    fn add_recv_filter(&mut self, node_id: u64, filter: RecvFilter);
    fn clear_recv_filters(&mut self, node_id: u64);

    fn call_command(&self, request: RaftCmdRequest, timeout: Duration) -> Result<RaftCmdResponse> {
        let node_id = request.get_header().get_peer().get_store_id();
        self.call_command_on_node(node_id, request, timeout)
    }
}

pub struct Cluster<T: Simulator> {
    pub cfg: TiKvConfig,
    leaders: HashMap<u64, metapb::Peer>,
    paths: Vec<TempDir>,
    dbs: Vec<Engines>,

    // node id -> {db, raft_db} engine.
    pub engines: HashMap<u64, Engines>,

    pub sim: Arc<RwLock<T>>,
    pub pd_client: Arc<TestPdClient>,
}

impl<T: Simulator> Cluster<T> {
    // Create the default Store cluster.
    pub fn new(
        id: u64,
        count: usize,
        cfs: &[&str],
        sim: Arc<RwLock<T>>,
        pd_client: Arc<TestPdClient>,
    ) -> Cluster<T> {
        let mut c = Cluster {
            cfg: new_tikv_config(id),
            leaders: HashMap::new(),
            paths: vec![],
            dbs: vec![],
            engines: HashMap::new(),
            sim: sim,
            pd_client: pd_client,
        };

        c.create_engines(count, cfs);

        c
    }

    pub fn id(&self) -> u64 {
        self.cfg.server.cluster_id
    }

    fn create_engines(&mut self, count: usize, cfs: &[&str]) {
        for _ in 0..count {
            self.paths.push(TempDir::new("test_cluster").unwrap());
        }

        let mut kv_cfs = vec![];
        kv_cfs.extend_from_slice(ALL_CFS);
        kv_cfs.extend_from_slice(cfs);
        for item in &self.paths {
            let engine = Arc::new(
                rocksdb::new_engine(item.path().to_str().unwrap(), &kv_cfs).unwrap(),
            );
            let raft_path = item.path().join(Path::new("raft"));
            let raft_engine = Arc::new(
                rocksdb::new_engine(raft_path.to_str().unwrap(), &[CF_DEFAULT]).unwrap(),
            );
            self.dbs.push(Engines::new(engine, raft_engine));
        }
    }

    pub fn start(&mut self) {
        if self.engines.is_empty() {
            let mut sim = self.sim.wl();
            for engines in &self.dbs {
                let node_id = sim.run_node(0, self.cfg.clone(), engines.clone());
                self.engines.insert(node_id, engines.clone());
            }
        } else {
            // recover from last shutdown.
            let node_ids = self.engines.keys().cloned().collect::<Vec<_>>();
            for node_id in node_ids {
                self.run_node(node_id);
            }
        }
    }

    // Bootstrap the store with fixed ID (like 1, 2, .. 5) and
    // initialize first region in all stores, then start the cluster.
    pub fn run(&mut self) {
        self.bootstrap_region().unwrap();
        self.start();
    }

    // Bootstrap the store with fixed ID (like 1, 2, .. 5) and
    // initialize first region in store 1, then start the cluster.
    pub fn run_conf_change(&mut self) -> u64 {
        let region_id = self.bootstrap_conf_change();
        self.start();
        region_id
    }

    pub fn run_node(&mut self, node_id: u64) {
        debug!("starting node {}", node_id);
        self.sim
            .wl()
            .run_node(node_id, self.cfg.clone(), self.engines[&node_id].clone());
        debug!("node {} started", node_id);
    }

    pub fn stop_node(&mut self, node_id: u64) {
        debug!("stopping node {}", node_id);
        self.sim.wl().stop_node(node_id);
        debug!("node {} stopped", node_id);
    }

    pub fn get_engine(&self, node_id: u64) -> Arc<DB> {
        self.engines[&node_id].kv_engine.clone()
    }

    pub fn get_raft_engine(&self, node_id: u64) -> Arc<DB> {
        self.engines[&node_id].raft_engine.clone()
    }

    pub fn send_raft_msg(&mut self, msg: RaftMessage) -> Result<()> {
        self.sim.wl().send_raft_msg(msg)
    }

    pub fn call_command_on_node(
        &self,
        node_id: u64,
        request: RaftCmdRequest,
        timeout: Duration,
    ) -> Result<RaftCmdResponse> {
        match self.sim
            .rl()
            .call_command_on_node(node_id, request.clone(), timeout)
        {
            Err(e) => {
                warn!("failed to call command {:?}: {:?}", request, e);
                Err(e)
            }
            a => a,
        }
    }

    pub fn call_command(
        &self,
        request: RaftCmdRequest,
        timeout: Duration,
    ) -> Result<RaftCmdResponse> {
        match self.sim.rl().call_command(request.clone(), timeout) {
            Err(e) => {
                warn!("failed to call command {:?}: {:?}", request, e);
                Err(e)
            }
            a => a,
        }
    }

    pub fn call_command_on_leader(
        &mut self,
        mut request: RaftCmdRequest,
        timeout: Duration,
    ) -> Result<RaftCmdResponse> {
        let mut retry_cnt = 0;
        let region_id = request.get_header().get_region_id();
        loop {
            let leader = match self.leader_of_region(region_id) {
                None => return Err(box_err!("can't get leader of region {}", region_id)),
                Some(l) => l,
            };
            request.mut_header().set_peer(leader);
            let resp = match self.call_command(request.clone(), timeout) {
                e @ Err(_) => return e,
                Ok(resp) => resp,
            };
            if self.refresh_leader_if_needed(&resp, region_id) && retry_cnt < 10 {
                retry_cnt += 1;
                warn!(
                    "{:?} is no longer leader, let's retry",
                    request.get_header().get_peer()
                );
                continue;
            }
            return Ok(resp);
        }
    }

    fn valid_leader_id(&self, region_id: u64, leader_id: u64) -> bool {
        let store_ids = match self.store_ids_of_region(region_id) {
            None => return false,
            Some(ids) => ids,
        };
        let node_ids = self.sim.rl().get_node_ids();
        store_ids.contains(&leader_id) && node_ids.contains(&leader_id)
    }

    fn store_ids_of_region(&self, region_id: u64) -> Option<Vec<u64>> {
        self.pd_client
            .get_region_by_id(region_id)
            .wait()
            .unwrap()
            .map(|region| {
                region
                    .get_peers()
                    .into_iter()
                    .map(|p| p.get_store_id())
                    .collect()
            })
    }

    pub fn query_leader(&self, store_id: u64, region_id: u64) -> Option<metapb::Peer> {
        // To get region leader, we don't care real peer id, so use 0 instead.
        let peer = new_peer(store_id, 0);
        let find_leader = new_status_request(region_id, peer, new_region_leader_cmd());
        let mut resp = self.call_command(find_leader, Duration::from_secs(5))
            .unwrap();
        let mut region_leader = resp.take_status_response().take_region_leader();
        // NOTE: node id can't be 0.
        if self.valid_leader_id(region_id, region_leader.get_leader().get_store_id()) {
            Some(region_leader.take_leader())
        } else {
            None
        }
    }

    pub fn leader_of_region(&mut self, region_id: u64) -> Option<metapb::Peer> {
        let store_ids = match self.store_ids_of_region(region_id) {
            None => return None,
            Some(ids) => ids,
        };
        if let Some(l) = self.leaders.get(&region_id) {
            // leader may be stopped in some tests.
            if self.valid_leader_id(region_id, l.get_store_id()) {
                return Some(l.clone());
            }
        }
        self.reset_leader_of_region(region_id);
        let mut leader = None;
        let mut retry_cnt = 500;

        let node_ids = self.sim.rl().get_node_ids();
        let mut count = 0;
        while (leader.is_none() || count < store_ids.len()) && retry_cnt > 0 {
            count = 0;
            leader = None;
            for store_id in &store_ids {
                // For some tests, we stop the node but pd still has this information,
                // and we must skip this.
                if !node_ids.contains(store_id) {
                    count += 1;
                    continue;
                }
                let l = self.query_leader(*store_id, region_id);
                if l.is_none() {
                    continue;
                }
                if leader.is_none() {
                    leader = l;
                    count += 1;
                } else if l == leader {
                    count += 1;
                }
            }
            sleep_ms(10);
            retry_cnt -= 1;
        }

        if let Some(l) = leader {
            self.leaders.insert(region_id, l);
        }

        self.leaders.get(&region_id).cloned()
    }

    pub fn check_regions_number(&self, len: u32) {
        assert_eq!(self.pd_client.get_regions_number() as u32, len)
    }

    // For test when a node is already bootstraped the cluster with the first region
    // But another node may request bootstrap at same time and get is_bootstrap false
    // Add Region but not set bootstrap to true
    pub fn add_first_region(&self) -> Result<()> {
        let mut region = metapb::Region::new();
        let region_id = self.pd_client.alloc_id().unwrap();
        let peer_id = self.pd_client.alloc_id().unwrap();
        region.set_id(region_id);
        region.set_start_key(keys::EMPTY_KEY.to_vec());
        region.set_end_key(keys::EMPTY_KEY.to_vec());
        region.mut_region_epoch().set_version(1);
        region.mut_region_epoch().set_conf_ver(1);
        let peer = new_peer(peer_id, peer_id);
        region.mut_peers().push(peer.clone());
        self.pd_client.add_region(&region);
        Ok(())
    }

    // Multiple nodes with fixed node id, like node 1, 2, .. 5,
    // First region 1 is in all stores with peer 1, 2, .. 5.
    // Peer 1 is in node 1, store 1, etc.
    fn bootstrap_region(&mut self) -> Result<()> {
        for (id, engines) in self.dbs.iter().enumerate() {
            let id = id as u64 + 1;
            self.engines.insert(id, engines.clone());
        }

        let mut region = metapb::Region::new();
        region.set_id(1);
        region.set_start_key(keys::EMPTY_KEY.to_vec());
        region.set_end_key(keys::EMPTY_KEY.to_vec());
        region.mut_region_epoch().set_version(1);
        region.mut_region_epoch().set_conf_ver(1);

        for (&id, engines) in &self.engines {
            let peer = new_peer(id, id);
            region.mut_peers().push(peer.clone());
            bootstrap_store(engines, self.id(), id).unwrap();
        }

        for engines in self.engines.values() {
            write_prepare_bootstrap(engines, &region)?;
        }

        self.bootstrap_cluster(region);

        Ok(())
    }

    // Return first region id.
    fn bootstrap_conf_change(&mut self) -> u64 {
        for (id, engines) in self.dbs.iter().enumerate() {
            let id = id as u64 + 1;
            self.engines.insert(id, engines.clone());
        }

        for (&id, engines) in &self.engines {
            bootstrap_store(engines, self.id(), id).unwrap();
        }

        let node_id = 1;
        let region = prepare_bootstrap(&self.engines[&node_id], 1, 1, 1).unwrap();
        let rid = region.get_id();
        self.bootstrap_cluster(region);
        rid
    }


    // This is only for fixed id test.
    fn bootstrap_cluster(&mut self, region: metapb::Region) {
        self.pd_client
            .bootstrap_cluster(new_store(1, "".to_owned()), region)
            .unwrap();

        for &id in self.engines.keys() {
            self.pd_client
                .put_store(new_store(id, "".to_owned()))
                .unwrap();
        }
    }

    pub fn reset_leader_of_region(&mut self, region_id: u64) {
        self.leaders.remove(&region_id);
    }

    pub fn assert_quorum<F: FnMut(&DB) -> bool>(&self, mut condition: F) {
        if self.engines.is_empty() {
            return;
        }
        let half = self.engines.len() / 2;
        let mut qualified_cnt = 0;
        for (id, engines) in &self.engines {
            if !condition(&engines.kv_engine) {
                debug!("store {} is not qualified yet.", id);
                continue;
            }
            debug!("store {} is qualified", id);
            qualified_cnt += 1;
            if half < qualified_cnt {
                return;
            }
        }

        panic!(
            "need at lease {} qualified stores, but only got {}",
            half + 1,
            qualified_cnt
        );
    }

    pub fn shutdown(&mut self) {
        debug!("about to shutdown cluster");
        let keys;
        match self.sim.try_read() {
            Ok(s) => keys = s.get_node_ids(),
            Err(sync::TryLockError::Poisoned(e)) => {
                let s = e.into_inner();
                keys = s.get_node_ids();
            }
            Err(sync::TryLockError::WouldBlock) => unreachable!(),
        }
        for id in keys {
            self.stop_node(id);
        }
        self.leaders.clear();
        debug!("all nodes are shut down.");
    }

    // If the resp is "not leader error", get the real leader.
    // Sometimes, we may still can't get leader even in "not leader error",
    // returns a INVALID_PEER for this.
    pub fn refresh_leader_if_needed(&mut self, resp: &RaftCmdResponse, region_id: u64) -> bool {
        if !is_error_response(resp) {
            return false;
        }

        let err = resp.get_header().get_error();
        if err.has_stale_command() {
            // command got truncated, leadership may have changed.
            self.reset_leader_of_region(region_id);
            return true;
        }
        if !err.has_not_leader() {
            return false;
        }

        let err = err.get_not_leader();
        if !err.has_leader() {
            self.reset_leader_of_region(region_id);
            return true;
        }
        self.leaders.insert(region_id, err.get_leader().clone());
        true
    }

    pub fn request(
        &mut self,
        key: &[u8],
        reqs: Vec<Request>,
        read_quorum: bool,
        timeout: Duration,
    ) -> RaftCmdResponse {
        for _ in 0..20 {
            let mut region = self.get_region(key);
            let region_id = region.get_id();
            let req = new_request(
                region_id,
                region.take_region_epoch(),
                reqs.clone(),
                read_quorum,
            );
            let result = self.call_command_on_leader(req, timeout);

            if let Err(Error::Timeout(_)) = result {
                warn!("call command timeout, let's retry");
                sleep_ms(100);
                continue;
            }

            let resp = result.unwrap();
            if resp.get_header().get_error().has_stale_epoch() {
                warn!("seems split, let's retry");
                sleep_ms(100);
                continue;
            }
            return resp;
        }
        panic!("request failed after retry for 20 times");
    }

    pub fn get_region(&self, key: &[u8]) -> metapb::Region {
        for _ in 0..100 {
            match self.pd_client.get_region(key) {
                Ok(region) => return region,
                Err(_) => {
                    // We may meet range gap after split, so here we will
                    // retry to get the region again.
                    sleep_ms(20);
                    continue;
                }
            };
        }

        panic!("find no region for {:?}", escape(key));
    }

    pub fn get_region_id(&self, key: &[u8]) -> u64 {
        self.get_region(key).get_id()
    }

    pub fn get_down_peers(&self) -> HashMap<u64, pdpb::PeerStats> {
        self.pd_client.get_down_peers()
    }

    pub fn get(&mut self, key: &[u8]) -> Option<Vec<u8>> {
        self.get_impl(key, false)
    }

    pub fn must_get(&mut self, key: &[u8]) -> Option<Vec<u8>> {
        self.get_impl(key, true)
    }

    fn get_impl(&mut self, key: &[u8], read_quorum: bool) -> Option<Vec<u8>> {
        let mut resp = self.request(
            key,
            vec![new_get_cmd(key)],
            read_quorum,
            Duration::from_secs(5),
        );
        if resp.get_header().has_error() {
            panic!("response {:?} has error", resp);
        }
        assert_eq!(resp.get_responses().len(), 1);
        assert_eq!(resp.get_responses()[0].get_cmd_type(), CmdType::Get);
<<<<<<< HEAD
        if resp.mut_responses()[0].has_get() {
            Some(resp.mut_responses()[0].take_get().take_value())
=======
        if resp.get_responses()[0].has_get() {
            Some(resp.mut_responses()[0].mut_get().take_value())
>>>>>>> 162631ef
        } else {
            None
        }
    }

    pub fn must_put(&mut self, key: &[u8], value: &[u8]) {
        self.must_put_cf("default", key, value);
    }

    pub fn must_put_cf(&mut self, cf: &str, key: &[u8], value: &[u8]) {
        let resp = self.request(
            key,
            vec![new_put_cf_cmd(cf, key, value)],
            false,
            Duration::from_secs(5),
        );
        if resp.get_header().has_error() {
            panic!("response {:?} has error", resp);
        }
        assert_eq!(resp.get_responses().len(), 1);
        assert_eq!(resp.get_responses()[0].get_cmd_type(), CmdType::Put);
    }

    pub fn put(&mut self, key: &[u8], value: &[u8]) -> result::Result<(), PbError> {
        let resp = self.request(
            key,
            vec![new_put_cf_cmd("default", key, value)],
            false,
            Duration::from_secs(5),
        );
        if resp.get_header().has_error() {
            Err(resp.get_header().get_error().clone())
        } else {
            Ok(())
        }
    }

    pub fn must_delete(&mut self, key: &[u8]) {
        self.must_delete_cf("default", key)
    }

    pub fn must_delete_cf(&mut self, cf: &str, key: &[u8]) {
        let resp = self.request(
            key,
            vec![new_delete_cmd(cf, key)],
            false,
            Duration::from_secs(5),
        );
        if resp.get_header().has_error() {
            panic!("response {:?} has error", resp);
        }
        assert_eq!(resp.get_responses().len(), 1);
        assert_eq!(resp.get_responses()[0].get_cmd_type(), CmdType::Delete);
    }

    pub fn must_delete_range(&mut self, start: &[u8], end: &[u8]) {
        self.must_delete_range_cf("default", start, end)
    }

    pub fn must_delete_range_cf(&mut self, cf: &str, start: &[u8], end: &[u8]) {
        let resp = self.request(
            start,
            vec![new_delete_range_cmd(cf, start, end)],
            false,
            Duration::from_secs(5),
        );
        if resp.get_header().has_error() {
            panic!("response {:?} has error", resp);
        }
        assert_eq!(resp.get_responses().len(), 1);
        assert_eq!(resp.get_responses()[0].get_cmd_type(), CmdType::DeleteRange);
    }

    pub fn must_flush(&mut self, sync: bool) {
        for engines in &self.dbs {
            engines.kv_engine.flush(sync).unwrap();
            engines.raft_engine.flush(sync).unwrap();
        }
    }

    pub fn get_region_epoch(&self, region_id: u64) -> RegionEpoch {
        self.pd_client
            .get_region_by_id(region_id)
            .wait()
            .unwrap()
            .unwrap()
            .take_region_epoch()
    }

    pub fn region_detail(&mut self, region_id: u64, peer_id: u64) -> RegionDetailResponse {
        let status_cmd = new_region_detail_cmd();
        let peer = new_peer(peer_id, peer_id);
        let req = new_status_request(region_id, peer, status_cmd);
        let resp = self.call_command(req, Duration::from_secs(5));
        assert!(resp.is_ok(), "{:?}", resp);

        let mut resp = resp.unwrap();
        assert!(resp.has_status_response());
        let mut status_resp = resp.take_status_response();
        assert_eq!(status_resp.get_cmd_type(), StatusCmdType::RegionDetail);
        assert!(status_resp.has_region_detail());
        status_resp.take_region_detail()
    }

    pub fn add_send_filter<F: FilterFactory>(&self, factory: F) {
        let mut sim = self.sim.wl();
        for node_id in sim.get_node_ids() {
            for filter in factory.generate(node_id) {
                sim.add_send_filter(node_id, filter);
            }
        }
    }

    pub fn transfer_leader(&mut self, region_id: u64, leader: metapb::Peer) {
        let epoch = self.get_region_epoch(region_id);
        let transfer_leader = new_admin_request(region_id, &epoch, new_transfer_leader_cmd(leader));
        let resp = self.call_command_on_leader(transfer_leader, Duration::from_secs(5))
            .unwrap();
        assert_eq!(
            resp.get_admin_response().get_cmd_type(),
            AdminCmdType::TransferLeader,
            "{:?}",
            resp
        );
    }

    pub fn must_transfer_leader(&mut self, region_id: u64, leader: metapb::Peer) {
        let mut try_cnt = 0;
        loop {
            self.reset_leader_of_region(region_id);
            if self.leader_of_region(region_id) == Some(leader.clone()) {
                return;
            }
            if try_cnt > 250 {
                panic!("failed to transfer leader to [{}] {:?}", region_id, leader);
            }
            if try_cnt % 50 == 0 {
                self.transfer_leader(region_id, leader.clone());
            }
            try_cnt += 1;
        }
    }

    pub fn get_snap_dir(&self, node_id: u64) -> String {
        self.sim.rl().get_snap_dir(node_id)
    }

    pub fn clear_send_filters(&mut self) {
        let mut sim = self.sim.wl();
        for node_id in sim.get_node_ids() {
            sim.clear_send_filters(node_id);
        }
    }

    // It's similar to `ask_split`, the difference is the msg, it sends, is `Msg::SplitRegion`,
    // and `region` will not be embedded to that msg.
    // Caller must ensure that the `split_key` is in the `region`.
    pub fn split_region(&mut self, region: &metapb::Region, split_key: &[u8], cb: Callback) {
        let leader = self.leader_of_region(region.get_id()).unwrap();
        let ch = self.sim
            .rl()
            .get_store_sendch(leader.get_store_id())
            .unwrap();
        let split_key = split_key.to_vec();
        ch.try_send(Msg::SplitRegion {
            region_id: region.get_id(),
            region_epoch: region.get_region_epoch().clone(),
            split_key: split_key.clone(),
            callback: Some(cb),
        }).unwrap();
    }

    pub fn must_split(&mut self, region: &metapb::Region, split_key: &[u8]) {
        let mut try_cnt = 0;
        let split_count = self.pd_client.get_split_count();
        loop {
            // In case ask split message is ignored, we should retry.
            if try_cnt % 50 == 0 {
                self.reset_leader_of_region(region.get_id());
                let key = split_key.to_vec();
                let check = Box::new(move |mut resp: RaftCmdResponse| {
                    if resp.get_header().has_error() {
                        let error = resp.get_header().get_error();
                        if error.has_stale_epoch() || error.has_not_leader() {
                            warn!("fail to split: {:?}, ignore.", error);
                            return;
                        }
                        panic!("failed to split: {:?}", error);
                    }
                    let admin_resp = resp.mut_admin_response();
                    let split_resp = admin_resp.mut_split();
                    let mut left = split_resp.take_left();
                    let mut right = split_resp.take_right();
                    assert_eq!(left.get_end_key(), key.as_slice());
                    assert_eq!(left.take_end_key(), right.take_start_key());
                });
                self.split_region(region, split_key, check);
            }

            if self.pd_client.check_split(region, split_key) &&
                self.pd_client.get_split_count() > split_count
            {
                return;
            }

            if try_cnt > 250 {
                panic!(
                    "region {:?} has not been split by {:?}",
                    region,
                    escape(split_key)
                );
            }
            try_cnt += 1;
            sleep_ms(20);
        }
    }

    /// Make sure region exists on that store.
    pub fn must_region_exist(&mut self, region_id: u64, store_id: u64) {
        let mut try_cnt = 0;
        loop {
            let find_leader =
                new_status_request(region_id, new_peer(store_id, 0), new_region_leader_cmd());
            let resp = self.call_command(find_leader, Duration::from_secs(5))
                .unwrap();

            if !is_error_response(&resp) {
                return;
            }

            if try_cnt > 250 {
                panic!(
                    "region {} doesn't exist on store {} after {} tries",
                    region_id,
                    store_id,
                    try_cnt
                );
            }
            try_cnt += 1;
            sleep_ms(20);
        }

    }

    pub fn must_remove_region(&mut self, store_id: u64, region_id: u64) {
        let timer = Instant::now();
        loop {
            let peer = new_peer(store_id, 0);
            let find_leader = new_status_request(region_id, peer, new_region_leader_cmd());
            let resp = self.call_command(find_leader, Duration::from_secs(5))
                .unwrap();

            if is_error_response(&resp) {
                assert!(
                    resp.get_header().get_error().has_region_not_found(),
                    "unexpected error resp: {:?}",
                    resp
                );
                break;
            }
            if timer.elapsed() > Duration::from_secs(60) {
                panic!("region {} is not removed after 60s.", region_id);
            }
            thread::sleep(Duration::from_millis(100));
        }
    }

    // it's so common that we provide an API for it
    pub fn partition(&self, s1: Vec<u64>, s2: Vec<u64>) {
        self.add_send_filter(PartitionFilterFactory::new(s1, s2));
    }
}

impl<T: Simulator> Drop for Cluster<T> {
    fn drop(&mut self) {
        self.shutdown();
    }
}<|MERGE_RESOLUTION|>--- conflicted
+++ resolved
@@ -576,13 +576,8 @@
         }
         assert_eq!(resp.get_responses().len(), 1);
         assert_eq!(resp.get_responses()[0].get_cmd_type(), CmdType::Get);
-<<<<<<< HEAD
-        if resp.mut_responses()[0].has_get() {
-            Some(resp.mut_responses()[0].take_get().take_value())
-=======
         if resp.get_responses()[0].has_get() {
             Some(resp.mut_responses()[0].mut_get().take_value())
->>>>>>> 162631ef
         } else {
             None
         }
