// Copyright 2016 PingCAP, Inc.
//
// Licensed under the Apache License, Version 2.0 (the "License");
// you may not use this file except in compliance with the License.
// You may obtain a copy of the License at
//
//     http://www.apache.org/licenses/LICENSE-2.0
//
// Unless required by applicable law or agreed to in writing, software
// distributed under the License is distributed on an "AS IS" BASIS,
// See the License for the specific language governing permissions and
// limitations under the License.


use std::collections::{HashMap, HashSet};
use std::sync::{self, Arc, RwLock};
use std::time::*;
use std::{result, thread};
use std::path::Path;

use rocksdb::DB;
use tempdir::TempDir;
use futures::Future;

use tikv::raftstore::{Error, Result};
use tikv::raftstore::store::*;
use tikv::config::TiKvConfig;
use tikv::storage::ALL_CFS;
use super::util::*;
use kvproto::pdpb;
use kvproto::raft_cmdpb::*;
use kvproto::metapb::{self, RegionEpoch};
use kvproto::raft_serverpb::RaftMessage;
use kvproto::errorpb::Error as PbError;
use tikv::pd::PdClient;
use tikv::util::{escape, rocksdb, HandyRwLock};
use tikv::util::transport::SendCh;
use super::pd::TestPdClient;
use tikv::raftstore::store::keys::data_key;
use super::transport_simulate::*;

// We simulate 3 or 5 nodes, each has a store.
// Sometimes, we use fixed id to test, which means the id
// isn't allocated by pd, and node id, store id are same.
// E,g, for node 1, the node id and store id are both 1.

pub trait Simulator {
    // Pass 0 to let pd allocate a node id if db is empty.
    // If node id > 0, the node must be created in db already,
    // and the node id must be the same as given argument.
    // Return the node id.
    // TODO: we will rename node name here because now we use store only.
    fn run_node(&mut self,
                node_id: u64,
                cfg: TiKvConfig,
                engine: Arc<DB>,
                raft_engine: Arc<DB>)
                -> u64;
    fn stop_node(&mut self, node_id: u64);
    fn get_node_ids(&self) -> HashSet<u64>;
    fn call_command_on_node(
        &self,
        node_id: u64,
        request: RaftCmdRequest,
        timeout: Duration,
    ) -> Result<RaftCmdResponse>;
    fn send_raft_msg(&mut self, msg: RaftMessage) -> Result<()>;
    fn get_snap_dir(&self, node_id: u64) -> String;
    fn get_store_sendch(&self, node_id: u64) -> Option<SendCh<Msg>>;
    fn add_send_filter(&mut self, node_id: u64, filter: SendFilter);
    fn clear_send_filters(&mut self, node_id: u64);
    fn add_recv_filter(&mut self, node_id: u64, filter: RecvFilter);
    fn clear_recv_filters(&mut self, node_id: u64);

    fn call_command(&self, request: RaftCmdRequest, timeout: Duration) -> Result<RaftCmdResponse> {
        let node_id = request.get_header().get_peer().get_store_id();
        self.call_command_on_node(node_id, request, timeout)
    }
}

pub struct Cluster<T: Simulator> {
    pub cfg: TiKvConfig,
    leaders: HashMap<u64, metapb::Peer>,
    paths: Vec<TempDir>,
    dbs: Vec<Engines>,

    // node id -> {db, raft_db} engine.
    pub engines: HashMap<u64, Engines>,

    pub sim: Arc<RwLock<T>>,
    pub pd_client: Arc<TestPdClient>,
}

impl<T: Simulator> Cluster<T> {
    // Create the default Store cluster.
    pub fn new(
        id: u64,
        count: usize,
        cfs: &[&str],
        sim: Arc<RwLock<T>>,
        pd_client: Arc<TestPdClient>,
    ) -> Cluster<T> {
        let mut c = Cluster {
            cfg: new_tikv_config(id),
            leaders: HashMap::new(),
            paths: vec![],
            dbs: vec![],
            engines: HashMap::new(),
            sim: sim,
            pd_client: pd_client,
        };

        c.create_engines(count, cfs);

        c
    }

    pub fn id(&self) -> u64 {
        self.cfg.server.cluster_id
    }

    fn create_engines(&mut self, count: usize, cfs: &[&str]) {
        for _ in 0..count {
            self.paths.push(TempDir::new("test_cluster").unwrap());
        }

        let mut kv_cfs = vec![];
        kv_cfs.extend_from_slice(ALL_CFS);
        kv_cfs.extend_from_slice(cfs);
        for item in &self.paths {
<<<<<<< HEAD
            let engine = Arc::new(rocksdb::new_engine(item.path().to_str().unwrap(), &kv_cfs)
                .unwrap());
            let raft_path = item.path().join(Path::new("raft"));
            let raft_engine = Arc::new(rocksdb::new_engine(raft_path.to_str().unwrap(), &[])
                .unwrap());
            self.dbs.push(Engines::new(engine, raft_engine));
=======
            self.dbs.push(Arc::new(
                rocksdb::new_engine(item.path().to_str().unwrap(), cfs).unwrap(),
            ));
>>>>>>> 4ccb9a86
        }
    }

    pub fn start(&mut self) {
        if self.engines.is_empty() {
            let mut sim = self.sim.wl();
            for engines in &self.dbs {
                let node_id = sim.run_node(0,
                                           self.cfg.clone(),
                                           engines.engine.clone(),
                                           engines.raft_engine.clone());
                self.engines.insert(node_id, engines.clone());
            }
        } else {
            // recover from last shutdown.
            let node_ids = self.engines.keys().cloned().collect::<Vec<_>>();
            for node_id in node_ids {
                self.run_node(node_id);
            }
        }
    }

    // Bootstrap the store with fixed ID (like 1, 2, .. 5) and
    // initialize first region in all stores, then start the cluster.
    pub fn run(&mut self) {
        self.bootstrap_region().unwrap();
        self.start();
    }

    // Bootstrap the store with fixed ID (like 1, 2, .. 5) and
    // initialize first region in store 1, then start the cluster.
    pub fn run_conf_change(&mut self) -> u64 {
        let region_id = self.bootstrap_conf_change();
        self.start();
        region_id
    }

    pub fn run_node(&mut self, node_id: u64) {
        debug!("starting node {}", node_id);
        let engines = self.engines[&node_id].clone();
        self.sim.wl().run_node(node_id,
                               self.cfg.clone(),
                               engines.engine,
                               engines.raft_engine);
        debug!("node {} started", node_id);
    }

    pub fn stop_node(&mut self, node_id: u64) {
        debug!("stopping node {}", node_id);
        self.sim.wl().stop_node(node_id);
        debug!("node {} stopped", node_id);
    }

    pub fn get_engine(&self, node_id: u64) -> Arc<DB> {
        self.engines[&node_id].engine.clone()
    }

    pub fn get_raft_engine(&self, node_id: u64) -> Arc<DB> {
        self.engines[&node_id].raft_engine.clone()
    }

    pub fn send_raft_msg(&mut self, msg: RaftMessage) -> Result<()> {
        self.sim.wl().send_raft_msg(msg)
    }

    pub fn call_command_on_node(
        &self,
        node_id: u64,
        request: RaftCmdRequest,
        timeout: Duration,
    ) -> Result<RaftCmdResponse> {
        match self.sim
            .rl()
            .call_command_on_node(node_id, request.clone(), timeout)
        {
            Err(e) => {
                warn!("failed to call command {:?}: {:?}", request, e);
                Err(e)
            }
            a => a,
        }
    }

    pub fn call_command(
        &self,
        request: RaftCmdRequest,
        timeout: Duration,
    ) -> Result<RaftCmdResponse> {
        match self.sim.rl().call_command(request.clone(), timeout) {
            Err(e) => {
                warn!("failed to call command {:?}: {:?}", request, e);
                Err(e)
            }
            a => a,
        }
    }

    pub fn call_command_on_leader(
        &mut self,
        mut request: RaftCmdRequest,
        timeout: Duration,
    ) -> Result<RaftCmdResponse> {
        let mut retry_cnt = 0;
        let region_id = request.get_header().get_region_id();
        loop {
            let leader = match self.leader_of_region(region_id) {
                None => return Err(box_err!("can't get leader of region {}", region_id)),
                Some(l) => l,
            };
            request.mut_header().set_peer(leader);
            let resp = match self.call_command(request.clone(), timeout) {
                e @ Err(_) => return e,
                Ok(resp) => resp,
            };
            if self.refresh_leader_if_needed(&resp, region_id) && retry_cnt < 10 {
                retry_cnt += 1;
                warn!(
                    "{:?} is no longer leader, let's retry",
                    request.get_header().get_peer()
                );
                continue;
            }
            return Ok(resp);
        }
    }

    fn valid_leader_id(&self, region_id: u64, leader_id: u64) -> bool {
        let store_ids = match self.store_ids_of_region(region_id) {
            None => return false,
            Some(ids) => ids,
        };
        let node_ids = self.sim.rl().get_node_ids();
        store_ids.contains(&leader_id) && node_ids.contains(&leader_id)
    }

    fn store_ids_of_region(&self, region_id: u64) -> Option<Vec<u64>> {
        self.pd_client
            .get_region_by_id(region_id)
            .wait()
            .unwrap()
            .map(|region| {
                region
                    .get_peers()
                    .into_iter()
                    .map(|p| p.get_store_id())
                    .collect()
            })
    }

    pub fn query_leader(&self, store_id: u64, region_id: u64) -> Option<metapb::Peer> {
        // To get region leader, we don't care real peer id, so use 0 instead.
        let peer = new_peer(store_id, 0);
        let find_leader = new_status_request(region_id, peer, new_region_leader_cmd());
        let mut resp = self.call_command(find_leader, Duration::from_secs(5))
            .unwrap();
        let mut region_leader = resp.take_status_response().take_region_leader();
        // NOTE: node id can't be 0.
        if self.valid_leader_id(region_id, region_leader.get_leader().get_store_id()) {
            Some(region_leader.take_leader())
        } else {
            None
        }
    }

    pub fn leader_of_region(&mut self, region_id: u64) -> Option<metapb::Peer> {
        let store_ids = match self.store_ids_of_region(region_id) {
            None => return None,
            Some(ids) => ids,
        };
        if let Some(l) = self.leaders.get(&region_id) {
            // leader may be stopped in some tests.
            if self.valid_leader_id(region_id, l.get_store_id()) {
                return Some(l.clone());
            }
        }
        self.reset_leader_of_region(region_id);
        let mut leader = None;
        let mut retry_cnt = 500;

        let node_ids = self.sim.rl().get_node_ids();
        let mut count = 0;
        while (leader.is_none() || count < store_ids.len()) && retry_cnt > 0 {
            count = 0;
            leader = None;
            for store_id in &store_ids {
                // For some tests, we stop the node but pd still has this information,
                // and we must skip this.
                if !node_ids.contains(store_id) {
                    count += 1;
                    continue;
                }
                let l = self.query_leader(*store_id, region_id);
                if l.is_none() {
                    continue;
                }
                if leader.is_none() {
                    leader = l;
                    count += 1;
                } else if l == leader {
                    count += 1;
                }
            }
            sleep_ms(10);
            retry_cnt -= 1;
        }

        if let Some(l) = leader {
            self.leaders.insert(region_id, l);
        }

        self.leaders.get(&region_id).cloned()
    }

    pub fn check_regions_number(&self, len: u32) {
        assert_eq!(self.pd_client.get_regions_number() as u32, len)
    }

    // For test when a node is already bootstraped the cluster with the first region
    // But another node may request bootstrap at same time and get is_bootstrap false
    // Add Region but not set bootstrap to true
    pub fn add_first_region(&self) -> Result<()> {
        let mut region = metapb::Region::new();
        let region_id = self.pd_client.alloc_id().unwrap();
        let peer_id = self.pd_client.alloc_id().unwrap();
        region.set_id(region_id);
        region.set_start_key(keys::EMPTY_KEY.to_vec());
        region.set_end_key(keys::EMPTY_KEY.to_vec());
        region.mut_region_epoch().set_version(1);
        region.mut_region_epoch().set_conf_ver(1);
        let peer = new_peer(peer_id, peer_id);
        region.mut_peers().push(peer.clone());
        self.pd_client.add_region(&region);
        Ok(())
    }

    // Multiple nodes with fixed node id, like node 1, 2, .. 5,
    // First region 1 is in all stores with peer 1, 2, .. 5.
    // Peer 1 is in node 1, store 1, etc.
    fn bootstrap_region(&mut self) -> Result<()> {
        for (id, engines) in self.dbs.iter().enumerate() {
            let id = id as u64 + 1;
            self.engines.insert(id, engines.clone());
        }

        let mut region = metapb::Region::new();
        region.set_id(1);
        region.set_start_key(keys::EMPTY_KEY.to_vec());
        region.set_end_key(keys::EMPTY_KEY.to_vec());
        region.mut_region_epoch().set_version(1);
        region.mut_region_epoch().set_conf_ver(1);

        for (&id, engines) in &self.engines {
            let peer = new_peer(id, id);
            region.mut_peers().push(peer.clone());
            bootstrap_store(engines, self.id(), id).unwrap();
        }

        for engines in self.engines.values() {
            try!(write_prepare_bootstrap(engines, &region));
        }

        self.bootstrap_cluster(region);

        Ok(())
    }

    // Return first region id.
    fn bootstrap_conf_change(&mut self) -> u64 {
        for (id, engines) in self.dbs.iter().enumerate() {
            let id = id as u64 + 1;
            self.engines.insert(id, engines.clone());
        }

        for (&id, engines) in &self.engines {
            bootstrap_store(engines, self.id(), id).unwrap();
        }

        let node_id = 1;
        let region = prepare_bootstrap(&self.engines[&node_id], 1, 1, 1).unwrap();
        let rid = region.get_id();
        self.bootstrap_cluster(region);
        rid
    }


    // This is only for fixed id test.
    fn bootstrap_cluster(&mut self, region: metapb::Region) {
        self.pd_client
            .bootstrap_cluster(new_store(1, "".to_owned()), region)
            .unwrap();

        for &id in self.engines.keys() {
            self.pd_client
                .put_store(new_store(id, "".to_owned()))
                .unwrap();
        }
    }

    pub fn reset_leader_of_region(&mut self, region_id: u64) {
        self.leaders.remove(&region_id);
    }

    pub fn assert_quorum<F: FnMut(&DB) -> bool>(&self, mut condition: F) {
        if self.engines.is_empty() {
            return;
        }
        let half = self.engines.len() / 2;
        let mut qualified_cnt = 0;
        for (id, engines) in &self.engines {
            if !condition(&engines.engine) {
                debug!("store {} is not qualified yet.", id);
                continue;
            }
            debug!("store {} is qualified", id);
            qualified_cnt += 1;
            if half < qualified_cnt {
                return;
            }
        }

        panic!(
            "need at lease {} qualified stores, but only got {}",
            half + 1,
            qualified_cnt
        );
    }

    pub fn shutdown(&mut self) {
        debug!("about to shutdown cluster");
        let keys;
        match self.sim.try_read() {
            Ok(s) => keys = s.get_node_ids(),
            Err(sync::TryLockError::Poisoned(e)) => {
                let s = e.into_inner();
                keys = s.get_node_ids();
            }
            Err(sync::TryLockError::WouldBlock) => unreachable!(),
        }
        for id in keys {
            self.stop_node(id);
        }
        self.leaders.clear();
        debug!("all nodes are shut down.");
    }

    // If the resp is "not leader error", get the real leader.
    // Sometimes, we may still can't get leader even in "not leader error",
    // returns a INVALID_PEER for this.
    pub fn refresh_leader_if_needed(&mut self, resp: &RaftCmdResponse, region_id: u64) -> bool {
        if !is_error_response(resp) {
            return false;
        }

        let err = resp.get_header().get_error();
        if err.has_stale_command() {
            // command got truncated, leadership may have changed.
            self.reset_leader_of_region(region_id);
            return true;
        }
        if !err.has_not_leader() {
            return false;
        }

        let err = err.get_not_leader();
        if !err.has_leader() {
            self.reset_leader_of_region(region_id);
            return true;
        }
        self.leaders.insert(region_id, err.get_leader().clone());
        true
    }

    pub fn request(
        &mut self,
        key: &[u8],
        reqs: Vec<Request>,
        read_quorum: bool,
        timeout: Duration,
    ) -> RaftCmdResponse {
        for _ in 0..20 {
            let mut region = self.get_region(key);
            let region_id = region.get_id();
            let req = new_request(
                region_id,
                region.take_region_epoch(),
                reqs.clone(),
                read_quorum,
            );
            let result = self.call_command_on_leader(req, timeout);

            if let Err(Error::Timeout(_)) = result {
                warn!("call command timeout, let's retry");
                sleep_ms(100);
                continue;
            }

            let resp = result.unwrap();
            if resp.get_header().get_error().has_stale_epoch() {
                warn!("seems split, let's retry");
                sleep_ms(100);
                continue;
            }
            return resp;
        }
        panic!("request failed after retry for 20 times");
    }

    pub fn get_region(&self, key: &[u8]) -> metapb::Region {
        for _ in 0..100 {
            match self.pd_client.get_region(key) {
                Ok(region) => return region,
                Err(_) => {
                    // We may meet range gap after split, so here we will
                    // retry to get the region again.
                    sleep_ms(20);
                    continue;
                }
            };
        }

        panic!("find no region for {:?}", escape(key));
    }

    pub fn get_region_id(&self, key: &[u8]) -> u64 {
        self.get_region(key).get_id()
    }

    pub fn get_down_peers(&self) -> HashMap<u64, pdpb::PeerStats> {
        self.pd_client.get_down_peers()
    }

    pub fn get(&mut self, key: &[u8]) -> Option<Vec<u8>> {
        self.get_impl(key, false)
    }

    pub fn must_get(&mut self, key: &[u8]) -> Option<Vec<u8>> {
        self.get_impl(key, true)
    }

    fn get_impl(&mut self, key: &[u8], read_quorum: bool) -> Option<Vec<u8>> {
        let mut resp = self.request(
            key,
            vec![new_get_cmd(key)],
            read_quorum,
            Duration::from_secs(5),
        );
        if resp.get_header().has_error() {
            panic!("response {:?} has error", resp);
        }
        assert_eq!(resp.get_responses().len(), 1);
        assert_eq!(resp.get_responses()[0].get_cmd_type(), CmdType::Get);
        let mut get = resp.mut_responses()[0].take_get();
        if get.has_value() {
            Some(get.take_value())
        } else {
            None
        }
    }

    pub fn must_put(&mut self, key: &[u8], value: &[u8]) {
        self.must_put_cf("default", key, value);
    }

    pub fn must_put_cf(&mut self, cf: &str, key: &[u8], value: &[u8]) {
        let resp = self.request(
            key,
            vec![new_put_cf_cmd(cf, key, value)],
            false,
            Duration::from_secs(5),
        );
        if resp.get_header().has_error() {
            panic!("response {:?} has error", resp);
        }
        assert_eq!(resp.get_responses().len(), 1);
        assert_eq!(resp.get_responses()[0].get_cmd_type(), CmdType::Put);
    }

    pub fn put(&mut self, key: &[u8], value: &[u8]) -> result::Result<(), PbError> {
        let resp = self.request(
            key,
            vec![new_put_cf_cmd("default", key, value)],
            false,
            Duration::from_secs(5),
        );
        if resp.get_header().has_error() {
            Err(resp.get_header().get_error().clone())
        } else {
            Ok(())
        }
    }

    pub fn must_delete(&mut self, key: &[u8]) {
        self.must_delete_cf("default", key)
    }

    pub fn must_delete_cf(&mut self, cf: &str, key: &[u8]) {
        let resp = self.request(
            key,
            vec![new_delete_cmd(cf, key)],
            false,
            Duration::from_secs(5),
        );
        if resp.get_header().has_error() {
            panic!("response {:?} has error", resp);
        }
        assert_eq!(resp.get_responses().len(), 1);
        assert_eq!(resp.get_responses()[0].get_cmd_type(), CmdType::Delete);
    }

    pub fn must_delete_range(&mut self, start: &[u8], end: &[u8]) {
        self.must_delete_range_cf("default", start, end)
    }

    pub fn must_delete_range_cf(&mut self, cf: &str, start: &[u8], end: &[u8]) {
        let resp = self.request(
            start,
            vec![new_delete_range_cmd(cf, start, end)],
            false,
            Duration::from_secs(5),
        );
        if resp.get_header().has_error() {
            panic!("response {:?} has error", resp);
        }
        assert_eq!(resp.get_responses().len(), 1);
        assert_eq!(resp.get_responses()[0].get_cmd_type(), CmdType::DeleteRange);
    }

    pub fn must_flush(&mut self, sync: bool) {
        for engines in &self.dbs {
            engines.engine.flush(sync).unwrap();
            engines.raft_engine.flush(sync).unwrap();
        }
    }

    pub fn get_region_epoch(&self, region_id: u64) -> RegionEpoch {
        self.pd_client
            .get_region_by_id(region_id)
            .wait()
            .unwrap()
            .unwrap()
            .take_region_epoch()
    }

    pub fn region_detail(&mut self, region_id: u64, peer_id: u64) -> RegionDetailResponse {
        let status_cmd = new_region_detail_cmd();
        let peer = new_peer(peer_id, peer_id);
        let req = new_status_request(region_id, peer, status_cmd);
        let resp = self.call_command(req, Duration::from_secs(5));
        assert!(resp.is_ok(), "{:?}", resp);

        let mut resp = resp.unwrap();
        assert!(resp.has_status_response());
        let mut status_resp = resp.take_status_response();
        assert_eq!(status_resp.get_cmd_type(), StatusCmdType::RegionDetail);
        assert!(status_resp.has_region_detail());
        status_resp.take_region_detail()
    }

    pub fn add_send_filter<F: FilterFactory>(&self, factory: F) {
        let mut sim = self.sim.wl();
        for node_id in sim.get_node_ids() {
            for filter in factory.generate(node_id) {
                sim.add_send_filter(node_id, filter);
            }
        }
    }

    pub fn transfer_leader(&mut self, region_id: u64, leader: metapb::Peer) {
        let epoch = self.get_region_epoch(region_id);
        let transfer_leader = new_admin_request(region_id, &epoch, new_transfer_leader_cmd(leader));
        let resp = self.call_command_on_leader(transfer_leader, Duration::from_secs(5))
            .unwrap();
        assert_eq!(
            resp.get_admin_response().get_cmd_type(),
            AdminCmdType::TransferLeader,
            "{:?}",
            resp
        );
    }

    pub fn must_transfer_leader(&mut self, region_id: u64, leader: metapb::Peer) {
        let mut try_cnt = 0;
        loop {
            self.reset_leader_of_region(region_id);
            if self.leader_of_region(region_id) == Some(leader.clone()) {
                return;
            }
            if try_cnt > 250 {
                panic!("failed to transfer leader to [{}] {:?}", region_id, leader);
            }
            if try_cnt % 50 == 0 {
                self.transfer_leader(region_id, leader.clone());
            }
            try_cnt += 1;
        }
    }

    pub fn get_snap_dir(&self, node_id: u64) -> String {
        self.sim.rl().get_snap_dir(node_id)
    }

    pub fn clear_send_filters(&mut self) {
        let mut sim = self.sim.wl();
        for node_id in sim.get_node_ids() {
            sim.clear_send_filters(node_id);
        }
    }

    pub fn ask_split(&mut self, region: &metapb::Region, split_key: &[u8]) {
        // Now we can't control split easily in pd, so here we use store send channel
        // directly to send the AskSplit request.
        let leader = self.leader_of_region(region.get_id()).unwrap();
        let ch = self.sim
            .rl()
            .get_store_sendch(leader.get_store_id())
            .unwrap();
        ch.try_send(Msg::SplitCheckResult {
            region_id: region.get_id(),
            epoch: region.get_region_epoch().clone(),
            split_key: data_key(split_key),
        }).unwrap();
    }

    pub fn must_split(&mut self, region: &metapb::Region, split_key: &[u8]) {
        let mut try_cnt = 0;
        let split_count = self.pd_client.get_split_count();
        loop {
            // In case ask split message is ignored, we should retry.
            if try_cnt % 50 == 0 {
                self.reset_leader_of_region(region.get_id());
                self.ask_split(region, split_key);
            }

            if self.pd_client.check_split(region, split_key) &&
                self.pd_client.get_split_count() > split_count
            {
                return;
            }

            if try_cnt > 250 {
                panic!(
                    "region {:?} has not been split by {:?}",
                    region,
                    escape(split_key)
                );
            }
            try_cnt += 1;
            sleep_ms(20);
        }
    }

    /// Make sure region exists on that store.
    pub fn must_region_exist(&mut self, region_id: u64, store_id: u64) {
        let mut try_cnt = 0;
        loop {
            let find_leader =
                new_status_request(region_id, new_peer(store_id, 0), new_region_leader_cmd());
            let resp = self.call_command(find_leader, Duration::from_secs(5))
                .unwrap();

            if !is_error_response(&resp) {
                return;
            }

            if try_cnt > 250 {
                panic!(
                    "region {} doesn't exist on store {} after {} tries",
                    region_id,
                    store_id,
                    try_cnt
                );
            }
            try_cnt += 1;
            sleep_ms(20);
        }

    }

    pub fn must_remove_region(&mut self, store_id: u64, region_id: u64) {
        let timer = Instant::now();
        loop {
            let peer = new_peer(store_id, 0);
            let find_leader = new_status_request(region_id, peer, new_region_leader_cmd());
            let resp = self.call_command(find_leader, Duration::from_secs(5))
                .unwrap();

            if is_error_response(&resp) {
                assert!(
                    resp.get_header().get_error().has_region_not_found(),
                    "unexpected error resp: {:?}",
                    resp
                );
                break;
            }
            if timer.elapsed() > Duration::from_secs(60) {
                panic!("region {} is not removed after 60s.", region_id);
            }
            thread::sleep(Duration::from_millis(100));
        }
    }

    // it's so common that we provide an API for it
    pub fn partition(&self, s1: Vec<u64>, s2: Vec<u64>) {
        self.add_send_filter(PartitionFilterFactory::new(s1, s2));
    }
}

impl<T: Simulator> Drop for Cluster<T> {
    fn drop(&mut self) {
        self.shutdown();
    }
}<|MERGE_RESOLUTION|>--- conflicted
+++ resolved
@@ -50,12 +50,13 @@
     // and the node id must be the same as given argument.
     // Return the node id.
     // TODO: we will rename node name here because now we use store only.
-    fn run_node(&mut self,
-                node_id: u64,
-                cfg: TiKvConfig,
-                engine: Arc<DB>,
-                raft_engine: Arc<DB>)
-                -> u64;
+    fn run_node(
+        &mut self,
+        node_id: u64,
+        cfg: TiKvConfig,
+        engine: Arc<DB>,
+        raft_engine: Arc<DB>,
+    ) -> u64;
     fn stop_node(&mut self, node_id: u64);
     fn get_node_ids(&self) -> HashSet<u64>;
     fn call_command_on_node(
@@ -128,18 +129,14 @@
         kv_cfs.extend_from_slice(ALL_CFS);
         kv_cfs.extend_from_slice(cfs);
         for item in &self.paths {
-<<<<<<< HEAD
-            let engine = Arc::new(rocksdb::new_engine(item.path().to_str().unwrap(), &kv_cfs)
-                .unwrap());
+            let engine = Arc::new(
+                rocksdb::new_engine(item.path().to_str().unwrap(), &kv_cfs).unwrap(),
+            );
             let raft_path = item.path().join(Path::new("raft"));
-            let raft_engine = Arc::new(rocksdb::new_engine(raft_path.to_str().unwrap(), &[])
-                .unwrap());
+            let raft_engine = Arc::new(
+                rocksdb::new_engine(raft_path.to_str().unwrap(), &[]).unwrap(),
+            );
             self.dbs.push(Engines::new(engine, raft_engine));
-=======
-            self.dbs.push(Arc::new(
-                rocksdb::new_engine(item.path().to_str().unwrap(), cfs).unwrap(),
-            ));
->>>>>>> 4ccb9a86
         }
     }
 
@@ -147,10 +144,12 @@
         if self.engines.is_empty() {
             let mut sim = self.sim.wl();
             for engines in &self.dbs {
-                let node_id = sim.run_node(0,
-                                           self.cfg.clone(),
-                                           engines.engine.clone(),
-                                           engines.raft_engine.clone());
+                let node_id = sim.run_node(
+                    0,
+                    self.cfg.clone(),
+                    engines.engine.clone(),
+                    engines.raft_engine.clone(),
+                );
                 self.engines.insert(node_id, engines.clone());
             }
         } else {
@@ -180,10 +179,12 @@
     pub fn run_node(&mut self, node_id: u64) {
         debug!("starting node {}", node_id);
         let engines = self.engines[&node_id].clone();
-        self.sim.wl().run_node(node_id,
-                               self.cfg.clone(),
-                               engines.engine,
-                               engines.raft_engine);
+        self.sim.wl().run_node(
+            node_id,
+            self.cfg.clone(),
+            engines.engine,
+            engines.raft_engine,
+        );
         debug!("node {} started", node_id);
     }
 
