--- conflicted
+++ resolved
@@ -477,24 +477,6 @@
         assert_eq!(resp.get_responses()[0].get_cmd_type(), CmdType::Put);
     }
 
-<<<<<<< HEAD
-    pub fn must_seek(&mut self, key: &[u8]) -> Option<(Vec<u8>, Vec<u8>)> {
-        let resp = self.request(key, vec![new_seek_cmd(key)], false, Duration::from_secs(5));
-        if resp.get_header().has_error() {
-            panic!("response {:?} has error", resp);
-        }
-        assert_eq!(resp.get_responses().len(), 1);
-        let resp = &resp.get_responses()[0];
-        assert_eq!(resp.get_cmd_type(), CmdType::Seek);
-        if resp.has_seek() {
-            Some((resp.get_seek().get_key().to_vec(), resp.get_seek().get_value().to_vec()))
-        } else {
-            None
-        }
-    }
-
-=======
->>>>>>> 7aac5ce3
     pub fn must_delete(&mut self, key: &[u8]) {
         self.must_delete_cf("default", key)
     }
