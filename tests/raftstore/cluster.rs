// Copyright 2016 PingCAP, Inc.
//
// Licensed under the Apache License, Version 2.0 (the "License");
// you may not use this file except in compliance with the License.
// You may obtain a copy of the License at
//
//     http://www.apache.org/licenses/LICENSE-2.0
//
// Unless required by applicable law or agreed to in writing, software
// distributed under the License is distributed on an "AS IS" BASIS,
// See the License for the specific language governing permissions and
// limitations under the License.

#![allow(dead_code)]

use std::collections::{HashMap, HashSet};
use std::sync::{Arc, RwLock};
use std::time::Duration;

use rocksdb::DB;
use tempdir::TempDir;

use tikv::raftstore::{Result, Error};
use tikv::raftstore::store::*;
use super::util::*;
use kvproto::raft_cmdpb::*;
use kvproto::metapb::{self, RegionEpoch};
use kvproto::raftpb::ConfChangeType;
use kvproto::raft_serverpb::RaftMessage;
use tikv::pd::PdClient;
use tikv::util::HandyRwLock;
use tikv::server::Config as ServerConfig;
use super::pd::TestPdClient;
use super::transport_simulate::*;

// We simulate 3 or 5 nodes, each has a store.
// Sometimes, we use fixed id to test, which means the id
// isn't allocated by pd, and node id, store id are same.
// E,g, for node 1, the node id and store id are both 1.

pub trait Simulator {
    // Pass 0 to let pd allocate a node id if db is empty.
    // If node id > 0, the node must be created in db already,
    // and the node id must be the same as given argument.
    // Return the node id.
    // TODO: we will rename node name here because now we use store only.
    fn run_node(&mut self, node_id: u64, cfg: ServerConfig, engine: Arc<DB>) -> u64;
    fn stop_node(&mut self, node_id: u64);
    fn get_node_ids(&self) -> HashSet<u64>;
    fn call_command(&self, request: RaftCmdRequest, timeout: Duration) -> Result<RaftCmdResponse>;
    fn send_raft_msg(&self, msg: RaftMessage) -> Result<()>;
    fn hook_transport(&self, node_id: u64, filters: Vec<Box<Filter>>);
}

pub struct Cluster<T: Simulator> {
    pub cfg: ServerConfig,
    leaders: HashMap<u64, metapb::Peer>,
    paths: Vec<TempDir>,
    dbs: Vec<Arc<DB>>,

    // node id -> db engine.
    pub engines: HashMap<u64, Arc<DB>>,

    sim: Arc<RwLock<T>>,
    pub pd_client: Arc<TestPdClient>,
}

impl<T: Simulator> Cluster<T> {
    // Create the default Store cluster.
    pub fn new(id: u64,
               count: usize,
               sim: Arc<RwLock<T>>,
               pd_client: Arc<TestPdClient>)
               -> Cluster<T> {
        let mut c = Cluster {
            cfg: new_server_config(id),
            leaders: HashMap::new(),
            paths: vec![],
            dbs: vec![],
            engines: HashMap::new(),
            sim: sim,
            pd_client: pd_client,
        };

        c.create_engines(count);

        c
    }

    pub fn id(&self) -> u64 {
        self.cfg.cluster_id
    }

    fn create_engines(&mut self, count: usize) {
        for _ in 0..count {
            self.paths.push(TempDir::new("test_cluster").unwrap());
        }

        for item in &self.paths {
            self.dbs.push(new_engine(item));
        }
    }

    pub fn start(&mut self) {
        if self.engines.is_empty() {
            let mut sim = self.sim.wl();
            for engine in &self.dbs {
                let node_id = sim.run_node(0, self.cfg.clone(), engine.clone());
                self.engines.insert(node_id, engine.clone());
            }
        } else {
            // recover from last shutdown.
            let node_ids: Vec<u64> = self.engines.keys().cloned().collect();
            for node_id in node_ids {
                self.run_node(node_id);
            }
        }
    }

    pub fn run_node(&mut self, node_id: u64) {
        let engine = self.engines.get(&node_id).unwrap();
        self.sim.wl().run_node(node_id, self.cfg.clone(), engine.clone());
    }

    pub fn stop_node(&mut self, node_id: u64) {
        self.sim.wl().stop_node(node_id);
    }

    pub fn get_engine(&self, node_id: u64) -> Arc<DB> {
        self.engines.get(&node_id).unwrap().clone()
    }

    pub fn send_raft_msg(&self, msg: RaftMessage) -> Result<()> {
        self.sim.rl().send_raft_msg(msg)
    }

    pub fn call_command(&self,
                        request: RaftCmdRequest,
                        timeout: Duration)
                        -> Result<RaftCmdResponse> {
        self.sim.rl().call_command(request, timeout)
    }

    fn call_command_on_leader_once(&mut self,
                                   mut request: RaftCmdRequest,
                                   timeout: Duration)
                                   -> Result<RaftCmdResponse> {
        let region_id = request.get_header().get_region_id();
        if let Some(leader) = self.leader_of_region(region_id) {
            request.mut_header().set_peer(leader);
            return self.call_command(request, timeout);
        }
        Err(box_err!("can't get leader of region"))
    }

    pub fn call_command_on_leader(&mut self,
                                  request: RaftCmdRequest,
                                  timeout: Duration)
                                  -> Result<RaftCmdResponse> {
        let mut retry_cnt = 0;
        let region_id = request.get_header().get_region_id();
        loop {
            let result = self.call_command_on_leader_once(request.clone(), timeout);
            if result.is_err() {
                return result;
            }
            let resp = result.unwrap();
            if self.refresh_leader_if_needed(&resp, region_id) && retry_cnt < 10 {
                retry_cnt += 1;
                warn!("seems leader changed, let's retry");
                continue;
            }
            return Ok(resp);
        }
    }

    fn valid_leader_id(&self, region_id: u64, leader_id: u64) -> bool {
        let store_ids = self.store_ids_of_region(region_id);
        let node_ids = self.sim.rl().get_node_ids();
        store_ids.contains(&leader_id) && node_ids.contains(&leader_id)
    }

    fn store_ids_of_region(&self, region_id: u64) -> Vec<u64> {
        let peers = self.pd_client
            .get_region_by_id(region_id)
            .unwrap()
            .take_peers();
        peers.iter().map(|peer| peer.get_store_id()).collect()
    }

    fn query_leader(&self, store_id: u64, region_id: u64) -> Option<metapb::Peer> {
        // To get region leader, we don't care real peer id, so use 0 instead.
        let peer = new_peer(store_id, 0);
        let find_leader = new_status_request(region_id, peer, new_region_leader_cmd());
        let mut resp = self.call_command(find_leader, Duration::from_secs(3)).unwrap();
        let mut region_leader = resp.take_status_response().take_region_leader();
        // NOTE: node id can't be 0.
        if self.valid_leader_id(region_id, region_leader.get_leader().get_store_id()) {
            Some(region_leader.take_leader())
        } else {
            None
        }
    }

    pub fn leader_of_region(&mut self, region_id: u64) -> Option<metapb::Peer> {
        let store_ids = self.store_ids_of_region(region_id);
        if let Some(l) = self.leaders.get(&region_id) {
            // leader may be stopped in some tests.
            if self.valid_leader_id(region_id, l.get_store_id()) {
                return Some(l.clone());
            }
        }
        self.reset_leader_of_region(region_id);
        let mut leader = None;
        let mut retry_cnt = 500;

        let node_ids: HashSet<u64> = self.sim.rl().get_node_ids();
        let mut count = 0;
        while (leader.is_none() || count < store_ids.len()) && retry_cnt > 0 {
            count = 0;
            leader = None;
            for store_id in &store_ids {
                // For some tests, we stop the node but pd still has this information,
                // and we must skip this.
                if !node_ids.contains(store_id) {
                    count += 1;
                    continue;
                }
                let l = self.query_leader(*store_id, region_id);
                if l.is_none() {
                    continue;
                }
                if leader.is_none() {
                    leader = l;
                    count += 1;
                } else if l == leader {
                    count += 1;
                }
            }
            sleep_ms(10);
            retry_cnt -= 1;
        }

        if let Some(l) = leader {
            self.leaders.insert(region_id, l);
        }

        self.leaders.get(&region_id).cloned()
    }

    // Multiple nodes with fixed node id, like node 1, 2, .. 5,
    // First region 1 is in all stores with peer 1, 2, .. 5.
    // Peer 1 is in node 1, store 1, etc.
    pub fn bootstrap_region(&mut self) -> Result<()> {
        for (id, engine) in self.dbs.iter().enumerate() {
            let id = id as u64 + 1;
            self.engines.insert(id, engine.clone());
        }

        let mut region = metapb::Region::new();
        region.set_id(1);
        region.set_start_key(keys::EMPTY_KEY.to_vec());
        region.set_end_key(keys::EMPTY_KEY.to_vec());
        region.mut_region_epoch().set_version(1);
        region.mut_region_epoch().set_conf_ver(1);

        for (&id, engine) in &self.engines {
            let peer = new_peer(id, id);
            region.mut_peers().push(peer.clone());
            bootstrap_store(engine, self.id(), id).unwrap();
        }

        for engine in self.engines.values() {
            try!(write_region(&engine, &region));
        }

        self.bootstrap_cluster(region);

        Ok(())
    }

    // Return first region id.
    pub fn bootstrap_conf_change(&mut self) -> u64 {
        for (id, engine) in self.dbs.iter().enumerate() {
            let id = id as u64 + 1;
            self.engines.insert(id, engine.clone());
        }

        for (&id, engine) in &self.engines {
            bootstrap_store(engine, self.id(), id).unwrap();
        }

        let node_id = 1;
        let region = bootstrap_region(self.engines.get(&node_id).unwrap(), 1, 1, 1).unwrap();
        let rid = region.get_id();
        self.bootstrap_cluster(region);
        rid
    }


    // This is only for fixed id test.
    fn bootstrap_cluster(&mut self, region: metapb::Region) {
        self.pd_client
            .bootstrap_cluster(new_store(1, "".to_owned()), region)
            .unwrap();

        for &id in self.engines.keys() {
            self.pd_client.put_store(new_store(id, "".to_owned())).unwrap();
        }
    }

    pub fn reset_leader_of_region(&mut self, region_id: u64) {
        self.leaders.remove(&region_id);
    }

    pub fn check_quorum<F: FnMut(&&Arc<DB>) -> bool>(&self, condition: F) -> bool {
        if self.engines.is_empty() {
            return true;
        }
        self.engines.values().filter(condition).count() > self.engines.len() / 2
    }

    pub fn shutdown(&mut self) {
        let keys: HashSet<u64> = self.sim.rl().get_node_ids();
        for id in keys {
            self.stop_node(id);
        }
        self.leaders.clear();
        debug!("all nodes are shut down.");
    }

    // If the resp is "not leader error", get the real leader.
    // Sometimes, we may still can't get leader even in "not leader error",
    // returns a INVALID_PEER for this.
    pub fn refresh_leader_if_needed(&mut self, resp: &RaftCmdResponse, region_id: u64) -> bool {
        if !is_error_response(resp) {
            return false;
        }

        let err = resp.get_header().get_error();
        if !err.has_not_leader() {
            return false;
        }

        let err = err.get_not_leader();
        if !err.has_leader() {
            self.reset_leader_of_region(region_id);
            return true;
        }
        self.leaders.insert(region_id, err.get_leader().clone());
        true
    }

    pub fn request(&mut self,
                   key: &[u8],
                   reqs: Vec<Request>,
                   timeout: Duration)
                   -> RaftCmdResponse {
        for _ in 0..10 {
            let mut region = self.get_region(key);
            let region_id = region.get_id();
            let req = new_request(region_id, region.take_region_epoch().clone(), reqs.clone());
            let result = self.call_command_on_leader(req, timeout);

            if let Err(Error::Timeout(_)) = result {
                warn!("call command timeout, let's retry");
                continue;
            }

            let resp = result.unwrap();
            if resp.get_header().get_error().has_stale_epoch() {
                warn!("seems split, let's retry");
                continue;
            }
            return resp;
        }
        panic!("request failed after retry for 10 times");
    }

    pub fn get_region(&self, key: &[u8]) -> metapb::Region {
        self.pd_client
            .get_region(key)
            .unwrap()
    }

    pub fn get_region_id(&self, key: &[u8]) -> u64 {
        self.get_region(key).get_id()
    }

    pub fn get(&mut self, key: &[u8]) -> Option<Vec<u8>> {
        let mut resp = self.request(key, vec![new_get_cmd(key)], Duration::from_secs(3));
        if resp.get_header().has_error() {
            panic!("response {:?} has error", resp);
        }
        assert_eq!(resp.get_responses().len(), 1);
        assert_eq!(resp.get_responses()[0].get_cmd_type(), CmdType::Get);
        let mut get = resp.mut_responses()[0].take_get();
        if get.has_value() {
            Some(get.take_value())
        } else {
            None
        }
    }

    pub fn must_put(&mut self, key: &[u8], value: &[u8]) {
        let resp = self.request(key, vec![new_put_cmd(key, value)], Duration::from_secs(3));
        if resp.get_header().has_error() {
            panic!("response {:?} has error", resp);
        }
        assert_eq!(resp.get_responses().len(), 1);
        assert_eq!(resp.get_responses()[0].get_cmd_type(), CmdType::Put);
    }

    pub fn must_seek(&mut self, key: &[u8]) -> Option<(Vec<u8>, Vec<u8>)> {
        let resp = self.request(key, vec![new_seek_cmd(key)], Duration::from_secs(3));
        if resp.get_header().has_error() {
            panic!("response {:?} has error", resp);
        }
        assert_eq!(resp.get_responses().len(), 1);
        let resp = &resp.get_responses()[0];
        assert_eq!(resp.get_cmd_type(), CmdType::Seek);
        if resp.has_seek() {
            Some((resp.get_seek().get_key().to_vec(), resp.get_seek().get_value().to_vec()))
        } else {
            None
        }
    }

    pub fn must_delete(&mut self, key: &[u8]) {
        let resp = self.request(key, vec![new_delete_cmd(key)], Duration::from_secs(3));
        if resp.get_header().has_error() {
            panic!("response {:?} has error", resp);
        }
        assert_eq!(resp.get_responses().len(), 1);
        assert_eq!(resp.get_responses()[0].get_cmd_type(), CmdType::Delete);
    }

    pub fn get_region_epoch(&self, region_id: u64) -> RegionEpoch {
        self.pd_client
            .get_region_by_id(region_id)
            .unwrap()
            .get_region_epoch()
            .clone()
    }

    pub fn change_peer(&mut self,
                       region_id: u64,
                       change_type: ConfChangeType,
                       peer: metapb::Peer) {
        let epoch = self.get_region_epoch(region_id);
        let change_peer =
            new_admin_request(region_id, &epoch, new_change_peer_cmd(change_type, peer));
        let resp = self.call_command_on_leader(change_peer, Duration::from_secs(3))
            .unwrap();
        assert!(resp.get_admin_response().get_cmd_type() == AdminCmdType::ChangePeer,
                format!("{:?}", resp));

        let region = resp.get_admin_response().get_change_peer().get_region();
        self.pd_client.change_peer(region.clone()).unwrap();
    }

    pub fn split_region(&mut self, region_id: u64, split_key: Option<Vec<u8>>) {
        let new_region_id = self.pd_client.alloc_id().unwrap();
        let region = self.pd_client.get_region_by_id(region_id).unwrap();
        let peer_count = region.get_peers().len();
        let mut peer_ids: Vec<u64> = vec![];
        for _ in 0..peer_count {
            let peer_id = self.pd_client.alloc_id().unwrap();
            peer_ids.push(peer_id);
        }

        // TODO: use region instead of region_id
        let split = new_admin_request(region_id,
                                      region.get_region_epoch(),
                                      new_split_region_cmd(split_key, new_region_id, peer_ids));
        let resp = self.call_command_on_leader(split, Duration::from_secs(3)).unwrap();

        assert_eq!(resp.get_admin_response().get_cmd_type(),
                   AdminCmdType::Split);

        let left = resp.get_admin_response().get_split().get_left();
        let right = resp.get_admin_response().get_split().get_right();

        self.pd_client.split_region(left.clone(), right.clone()).unwrap();
    }

    pub fn region_detail(&mut self, region_id: u64, peer_id: u64) -> RegionDetailResponse {
        let status_cmd = new_region_detail_cmd();
        let peer = new_peer(peer_id, peer_id);
        let req = new_status_request(region_id, peer, status_cmd);
        let resp = self.call_command(req, Duration::from_secs(3));
        assert!(resp.is_ok(), format!("{:?}", resp));

        let mut resp = resp.unwrap();
        assert!(resp.has_status_response());
        let mut status_resp = resp.take_status_response();
        assert_eq!(status_resp.get_cmd_type(), StatusCmdType::RegionDetail);
        assert!(status_resp.has_region_detail());
        status_resp.take_region_detail()
    }

<<<<<<< HEAD
    // NOTE: if you have set transport hooks before, call this function will overwrite them
    pub fn partition(&mut self, s1: Arc<HashSet<u64>>, s2: Arc<HashSet<u64>>) {
        for node_id in s1.iter() {
            let filter = new_partition_filter(s2.clone());
            self.sim.rl().hook_transport(*node_id, vec![RwLock::new(filter)]);
        }
        for node_id in s2.iter() {
            let filter = new_partition_filter(s1.clone());
            self.sim.wl().hook_transport(*node_id, vec![RwLock::new(filter)]);
        }
    }

    pub fn reset_transport_hooks(&mut self) {
        for node_id in self.sim.rl().get_node_ids() {
            self.sim.rl().hook_transport(node_id, vec![]);
        }
    }

    pub fn hook_transport(&self, node_id: u64, filters: Vec<RwLock<Box<Filter>>>) {
        self.sim.rl().hook_transport(node_id, filters);
    }
}

struct PartitionFilter {
    node_ids: Arc<HashSet<u64>>,
    drop: bool,
}

impl Filter for PartitionFilter {
    fn before(&mut self, msg: &RaftMessage) -> bool {
        self.drop = self.node_ids.contains(&msg.get_message().get_to());
        self.drop
    }
    fn after(&mut self, r: Result<()>) -> Result<()> {
        if self.drop {
            return Err(Error::Timeout("drop by PartitionPacket in SimulateTransport".to_string()));
=======
    pub fn hook_transport<F: FilterFactory>(&self, factory: F) {
        let sim = self.sim.wl();
        for node_id in sim.get_node_ids() {
            let filter = factory.generate();
            sim.hook_transport(node_id, filter);
>>>>>>> 94d48069
        }
    }
}

<<<<<<< HEAD
pub fn new_partition_filter(node_ids: Arc<HashSet<u64>>) -> Box<Filter> {
    let ids = node_ids.clone();
    Box::new(PartitionFilter {
        node_ids: ids,
        drop: false,
    })
}

=======
>>>>>>> 94d48069
impl<T: Simulator> Drop for Cluster<T> {
    fn drop(&mut self) {
        self.shutdown();
    }
}<|MERGE_RESOLUTION|>--- conflicted
+++ resolved
@@ -499,65 +499,27 @@
         status_resp.take_region_detail()
     }
 
-<<<<<<< HEAD
-    // NOTE: if you have set transport hooks before, call this function will overwrite them
-    pub fn partition(&mut self, s1: Arc<HashSet<u64>>, s2: Arc<HashSet<u64>>) {
-        for node_id in s1.iter() {
-            let filter = new_partition_filter(s2.clone());
-            self.sim.rl().hook_transport(*node_id, vec![RwLock::new(filter)]);
-        }
-        for node_id in s2.iter() {
-            let filter = new_partition_filter(s1.clone());
-            self.sim.wl().hook_transport(*node_id, vec![RwLock::new(filter)]);
-        }
-    }
-
-    pub fn reset_transport_hooks(&mut self) {
-        for node_id in self.sim.rl().get_node_ids() {
-            self.sim.rl().hook_transport(node_id, vec![]);
-        }
-    }
-
-    pub fn hook_transport(&self, node_id: u64, filters: Vec<RwLock<Box<Filter>>>) {
-        self.sim.rl().hook_transport(node_id, filters);
-    }
-}
-
-struct PartitionFilter {
-    node_ids: Arc<HashSet<u64>>,
-    drop: bool,
-}
-
-impl Filter for PartitionFilter {
-    fn before(&mut self, msg: &RaftMessage) -> bool {
-        self.drop = self.node_ids.contains(&msg.get_message().get_to());
-        self.drop
-    }
-    fn after(&mut self, r: Result<()>) -> Result<()> {
-        if self.drop {
-            return Err(Error::Timeout("drop by PartitionPacket in SimulateTransport".to_string()));
-=======
     pub fn hook_transport<F: FilterFactory>(&self, factory: F) {
         let sim = self.sim.wl();
         for node_id in sim.get_node_ids() {
-            let filter = factory.generate();
+            let filter = factory.generate(node_id);
             sim.hook_transport(node_id, filter);
->>>>>>> 94d48069
-        }
+        }
+    }
+
+    pub fn reset_transport_hooks(&mut self) {
+        let sim = self.sim.wl();
+        for node_id in sim.get_node_ids() {
+            sim.hook_transport(node_id, vec![]);
+        }
+    }
+
+    // it's so common that we provide a API for it
+    pub fn partition(&self, s1: Vec<u64>, s2: Vec<u64>) {
+        self.hook_transport(Partition::new(s1, s2));
     }
 }
 
-<<<<<<< HEAD
-pub fn new_partition_filter(node_ids: Arc<HashSet<u64>>) -> Box<Filter> {
-    let ids = node_ids.clone();
-    Box::new(PartitionFilter {
-        node_ids: ids,
-        drop: false,
-    })
-}
-
-=======
->>>>>>> 94d48069
 impl<T: Simulator> Drop for Cluster<T> {
     fn drop(&mut self) {
         self.shutdown();
