// Copyright 2016 PingCAP, Inc.
//
// Licensed under the Apache License, Version 2.0 (the "License");
// you may not use this file except in compliance with the License.
// You may obtain a copy of the License at
//
//     http://www.apache.org/licenses/LICENSE-2.0
//
// Unless required by applicable law or agreed to in writing, software
// distributed under the License is distributed on an "AS IS" BASIS,
// See the License for the specific language governing permissions and
// limitations under the License.

use std::collections::{HashMap, HashSet};
use std::path::Path;
use std::sync::{self, Arc, RwLock};
use std::time::*;
use std::{result, thread};

use futures::Future;
use rocksdb::DB;
use tempdir::TempDir;

use super::pd::TestPdClient;
use super::transport_simulate::*;
use super::util::*;
use kvproto::errorpb::Error as PbError;
use kvproto::metapb::{self, RegionEpoch};
use kvproto::pdpb;
use kvproto::raft_cmdpb::*;
use kvproto::raft_serverpb::RaftMessage;
use tikv::config::TiKvConfig;
use tikv::pd::PdClient;
use tikv::raftstore::store::*;
use tikv::raftstore::{Error, Result};
use tikv::storage::CF_DEFAULT;
use tikv::util::transport::SendCh;
use tikv::util::{escape, rocksdb, HandyRwLock};

// We simulate 3 or 5 nodes, each has a store.
// Sometimes, we use fixed id to test, which means the id
// isn't allocated by pd, and node id, store id are same.
// E,g, for node 1, the node id and store id are both 1.

pub trait Simulator {
    // Pass 0 to let pd allocate a node id if db is empty.
    // If node id > 0, the node must be created in db already,
    // and the node id must be the same as given argument.
    // Return the node id.
    // TODO: we will rename node name here because now we use store only.
    fn run_node(
        &mut self,
        node_id: u64,
        cfg: TiKvConfig,
        Option<Engines>,
    ) -> (u64, Engines, Option<TempDir>);
    fn stop_node(&mut self, node_id: u64);
    fn get_node_ids(&self) -> HashSet<u64>;
    fn async_command_on_node(
        &self,
        node_id: u64,
        request: RaftCmdRequest,
        cb: Callback,
    ) -> Result<()>;
    fn send_raft_msg(&mut self, msg: RaftMessage) -> Result<()>;
    fn get_snap_dir(&self, node_id: u64) -> String;
    fn get_store_sendch(&self, node_id: u64) -> Option<SendCh<Msg>>;
    fn add_send_filter(&mut self, node_id: u64, filter: SendFilter);
    fn clear_send_filters(&mut self, node_id: u64);
    fn add_recv_filter(&mut self, node_id: u64, filter: RecvFilter);
    fn clear_recv_filters(&mut self, node_id: u64);

    fn call_command(&self, request: RaftCmdRequest, timeout: Duration) -> Result<RaftCmdResponse> {
        let node_id = request.get_header().get_peer().get_store_id();
        self.call_command_on_node(node_id, request, timeout)
    }
    fn call_command_on_node(
        &self,
        node_id: u64,
        request: RaftCmdRequest,
        timeout: Duration,
    ) -> Result<RaftCmdResponse> {
        let (cb, rx) = make_cb(&request);

        self.async_command_on_node(node_id, request, cb)?;
        rx.recv_timeout(timeout)
            .map_err(|_| Error::Timeout(format!("request timeout for {:?}", timeout)))
    }
}

pub struct Cluster<T: Simulator> {
    pub cfg: TiKvConfig,
    leaders: HashMap<u64, metapb::Peer>,
    paths: Vec<TempDir>,
    dbs: Vec<Engines>,
    count: usize,

    pub engines: HashMap<u64, Engines>,

    pub sim: Arc<RwLock<T>>,
    pub pd_client: Arc<TestPdClient>,
}

impl<T: Simulator> Cluster<T> {
    // Create the default Store cluster.
    pub fn new(
        id: u64,
        count: usize,
        sim: Arc<RwLock<T>>,
        pd_client: Arc<TestPdClient>,
    ) -> Cluster<T> {
        // TODO: In the future, maybe it's better to test both case where `use_delete_range` is true and false
        Cluster {
            cfg: new_tikv_config(id),
            leaders: HashMap::new(),
            paths: vec![],
            dbs: vec![],
            count,
            engines: HashMap::new(),
            sim,
            pd_client,
        }
    }

    pub fn id(&self) -> u64 {
        self.cfg.server.cluster_id
    }

    fn create_engines(&mut self) {
        for _ in 0..self.count {
            let path = TempDir::new("test_cluster").unwrap();
            let kv_db_opt = self.cfg.rocksdb.build_opt();
            let kv_cfs_opt = self.cfg.rocksdb.build_cf_opts();
            let engine = Arc::new(
                rocksdb::new_engine_opt(path.path().to_str().unwrap(), kv_db_opt, kv_cfs_opt)
                    .unwrap(),
            );
            let raft_path = path.path().join(Path::new("raft"));
            let raft_engine = Arc::new(
                rocksdb::new_engine(raft_path.to_str().unwrap(), &[CF_DEFAULT], None).unwrap(),
            );
            let engines = Engines::new(engine, raft_engine);
            self.dbs.push(engines);
            self.paths.push(path);
        }
    }

    pub fn start(&mut self) {
        if self.engines.is_empty() {
            let mut sim = self.sim.wl();
            for _ in 0..self.count {
                let (node_id, engines, path) = sim.run_node(0, self.cfg.clone(), None);
                self.dbs.push(engines.clone());
                self.engines.insert(node_id, engines);
                self.paths.push(path.unwrap());
            }
        } else {
            // recover from last shutdown.
            let mut node_ids: Vec<u64> = self.engines.iter().map(|(&id, _)| id).collect();
            for node_id in node_ids.drain(..) {
                self.run_node(node_id);
            }
        }
    }

    pub fn compact_data(&self) {
        for engine in self.engines.values() {
            let handle = rocksdb::get_cf_handle(&engine.kv_engine, "default").unwrap();
            rocksdb::compact_range(&engine.kv_engine, handle, None, None, false, 1);
        }
    }

    // Bootstrap the store with fixed ID (like 1, 2, .. 5) and
    // initialize first region in all stores, then start the cluster.
    pub fn run(&mut self) {
        self.create_engines();
        self.bootstrap_region().unwrap();
        self.start();
    }

    // Bootstrap the store with fixed ID (like 1, 2, .. 5) and
    // initialize first region in store 1, then start the cluster.
    pub fn run_conf_change(&mut self) -> u64 {
        self.create_engines();
        let region_id = self.bootstrap_conf_change();
        self.start();
        region_id
    }

    pub fn get_node_ids(&self) -> HashSet<u64> {
        self.sim.rl().get_node_ids()
    }

    pub fn run_node(&mut self, node_id: u64) {
        debug!("starting node {}", node_id);
        let engines = self.engines[&node_id].clone();
        self.sim
            .wl()
            .run_node(node_id, self.cfg.clone(), Some(engines));
        debug!("node {} started", node_id);
    }

    pub fn stop_node(&mut self, node_id: u64) {
        debug!("stopping node {}", node_id);
        self.sim.wl().stop_node(node_id);
        debug!("node {} stopped", node_id);
    }

    pub fn get_engine(&self, node_id: u64) -> Arc<DB> {
        Arc::clone(&self.engines[&node_id].kv_engine)
    }

    pub fn get_raft_engine(&self, node_id: u64) -> Arc<DB> {
        Arc::clone(&self.engines[&node_id].raft_engine)
    }

    pub fn send_raft_msg(&mut self, msg: RaftMessage) -> Result<()> {
        self.sim.wl().send_raft_msg(msg)
    }

    pub fn call_command_on_node(
        &self,
        node_id: u64,
        request: RaftCmdRequest,
        timeout: Duration,
    ) -> Result<RaftCmdResponse> {
        match self.sim
            .rl()
            .call_command_on_node(node_id, request.clone(), timeout)
        {
            Err(e) => {
                warn!("failed to call command {:?}: {:?}", request, e);
                Err(e)
            }
            a => a,
        }
    }

    pub fn call_command(
        &self,
        request: RaftCmdRequest,
        timeout: Duration,
    ) -> Result<RaftCmdResponse> {
        match self.sim.rl().call_command(request.clone(), timeout) {
            Err(e) => {
                warn!("failed to call command {:?}: {:?}", request, e);
                Err(e)
            }
            a => a,
        }
    }

    pub fn call_command_on_leader(
        &mut self,
        mut request: RaftCmdRequest,
        timeout: Duration,
    ) -> Result<RaftCmdResponse> {
        let mut retry_cnt = 0;
        let region_id = request.get_header().get_region_id();
        loop {
            let leader = match self.leader_of_region(region_id) {
                None => return Err(box_err!("can't get leader of region {}", region_id)),
                Some(l) => l,
            };
            request.mut_header().set_peer(leader);
            let resp = match self.call_command(request.clone(), timeout) {
                e @ Err(_) => return e,
                Ok(resp) => resp,
            };
            if self.refresh_leader_if_needed(&resp, region_id) && retry_cnt < 10 {
                retry_cnt += 1;
                warn!(
                    "{:?} is no longer leader, let's retry",
                    request.get_header().get_peer()
                );
                continue;
            }
            return Ok(resp);
        }
    }

    fn valid_leader_id(&self, region_id: u64, leader_id: u64) -> bool {
        let store_ids = match self.store_ids_of_region(region_id) {
            None => return false,
            Some(ids) => ids,
        };
        let node_ids = self.sim.rl().get_node_ids();
        store_ids.contains(&leader_id) && node_ids.contains(&leader_id)
    }

    fn store_ids_of_region(&self, region_id: u64) -> Option<Vec<u64>> {
        self.pd_client
            .get_region_by_id(region_id)
            .wait()
            .unwrap()
            .map(|region| {
                region
                    .get_peers()
                    .into_iter()
                    .map(|p| p.get_store_id())
                    .collect()
            })
    }

    pub fn query_leader(
        &self,
        store_id: u64,
        region_id: u64,
        timeout: Duration,
    ) -> Option<metapb::Peer> {
        // To get region leader, we don't care real peer id, so use 0 instead.
        let peer = new_peer(store_id, 0);
        let find_leader = new_status_request(region_id, peer, new_region_leader_cmd());
        let mut resp = match self.call_command(find_leader, timeout) {
            Ok(resp) => resp,
            Err(err) => {
                error!(
                    "fail to get leader of region {} on store {}, error: {:?}",
                    region_id, store_id, err
                );
                return None;
            }
        };
        let mut region_leader = resp.take_status_response().take_region_leader();
        // NOTE: node id can't be 0.
        if self.valid_leader_id(region_id, region_leader.get_leader().get_store_id()) {
            Some(region_leader.take_leader())
        } else {
            None
        }
    }

    pub fn leader_of_region(&mut self, region_id: u64) -> Option<metapb::Peer> {
        let store_ids = match self.store_ids_of_region(region_id) {
            None => return None,
            Some(ids) => ids,
        };
        if let Some(l) = self.leaders.get(&region_id) {
            // leader may be stopped in some tests.
            if self.valid_leader_id(region_id, l.get_store_id()) {
                return Some(l.clone());
            }
        }
        self.reset_leader_of_region(region_id);
        let mut leader = None;
        let mut retry_cnt = 500;

        let node_ids = self.sim.rl().get_node_ids();
        let mut count = 0;
        while (leader.is_none() || count < store_ids.len()) && retry_cnt > 0 {
            count = 0;
            leader = None;
            for store_id in &store_ids {
                // For some tests, we stop the node but pd still has this information,
                // and we must skip this.
                if !node_ids.contains(store_id) {
                    count += 1;
                    continue;
                }
                let l = self.query_leader(*store_id, region_id, Duration::from_millis(10));
                if l.is_none() {
                    continue;
                }
                if leader.is_none() {
                    leader = l;
                    count += 1;
                } else if l == leader {
                    count += 1;
                }
            }
            sleep_ms(10);
            retry_cnt -= 1;
        }

        if let Some(l) = leader {
            self.leaders.insert(region_id, l);
        }

        self.leaders.get(&region_id).cloned()
    }

    pub fn check_regions_number(&self, len: u32) {
        assert_eq!(self.pd_client.get_regions_number() as u32, len)
    }

    // For test when a node is already bootstraped the cluster with the first region
    // But another node may request bootstrap at same time and get is_bootstrap false
    // Add Region but not set bootstrap to true
    pub fn add_first_region(&self) -> Result<()> {
        let mut region = metapb::Region::new();
        let region_id = self.pd_client.alloc_id().unwrap();
        let peer_id = self.pd_client.alloc_id().unwrap();
        region.set_id(region_id);
        region.set_start_key(keys::EMPTY_KEY.to_vec());
        region.set_end_key(keys::EMPTY_KEY.to_vec());
        region.mut_region_epoch().set_version(1);
        region.mut_region_epoch().set_conf_ver(1);
        let peer = new_peer(peer_id, peer_id);
        region.mut_peers().push(peer.clone());
        self.pd_client.add_region(&region);
        Ok(())
    }

    // Multiple nodes with fixed node id, like node 1, 2, .. 5,
    // First region 1 is in all stores with peer 1, 2, .. 5.
    // Peer 1 is in node 1, store 1, etc.
    fn bootstrap_region(&mut self) -> Result<()> {
        for (id, engines) in self.dbs.iter().enumerate() {
            let id = id as u64 + 1;
            self.engines.insert(id, engines.clone());
        }

        let mut region = metapb::Region::new();
        region.set_id(1);
        region.set_start_key(keys::EMPTY_KEY.to_vec());
        region.set_end_key(keys::EMPTY_KEY.to_vec());
        region.mut_region_epoch().set_version(1);
        region.mut_region_epoch().set_conf_ver(1);

        for (&id, engines) in &self.engines {
            let peer = new_peer(id, id);
            region.mut_peers().push(peer.clone());
            bootstrap_store(engines, self.id(), id).unwrap();
        }

        for engines in self.engines.values() {
            write_prepare_bootstrap(engines, &region)?;
        }

        self.bootstrap_cluster(region);

        Ok(())
    }

    // Return first region id.
    fn bootstrap_conf_change(&mut self) -> u64 {
        for (id, engines) in self.dbs.iter().enumerate() {
            let id = id as u64 + 1;
            self.engines.insert(id, engines.clone());
        }

        for (&id, engines) in &self.engines {
            bootstrap_store(engines, self.id(), id).unwrap();
        }

        let node_id = 1;
        let region = prepare_bootstrap(&self.engines[&node_id], 1, 1, 1).unwrap();
        let rid = region.get_id();
        self.bootstrap_cluster(region);
        rid
    }

    // This is only for fixed id test.
    fn bootstrap_cluster(&mut self, region: metapb::Region) {
        self.pd_client
            .bootstrap_cluster(new_store(1, "".to_owned()), region)
            .unwrap();

        for &id in self.engines.keys() {
            self.pd_client
                .put_store(new_store(id, "".to_owned()))
                .unwrap();
        }
    }

    pub fn reset_leader_of_region(&mut self, region_id: u64) {
        self.leaders.remove(&region_id);
    }

    pub fn assert_quorum<F: FnMut(&DB) -> bool>(&self, mut condition: F) {
        if self.engines.is_empty() {
            return;
        }
        let half = self.engines.len() / 2;
        let mut qualified_cnt = 0;
        for (id, engines) in &self.engines {
            if !condition(&engines.kv_engine) {
                debug!("store {} is not qualified yet.", id);
                continue;
            }
            debug!("store {} is qualified", id);
            qualified_cnt += 1;
            if half < qualified_cnt {
                return;
            }
        }

        panic!(
            "need at lease {} qualified stores, but only got {}",
            half + 1,
            qualified_cnt
        );
    }

    pub fn shutdown(&mut self) {
        debug!("about to shutdown cluster");
        let keys;
        match self.sim.try_read() {
            Ok(s) => keys = s.get_node_ids(),
            Err(sync::TryLockError::Poisoned(e)) => {
                let s = e.into_inner();
                keys = s.get_node_ids();
            }
            Err(sync::TryLockError::WouldBlock) => unreachable!(),
        }
        for id in keys {
            self.stop_node(id);
        }
        self.leaders.clear();
        debug!("all nodes are shut down.");
    }

    // If the resp is "not leader error", get the real leader.
    // Sometimes, we may still can't get leader even in "not leader error",
    // returns a INVALID_PEER for this.
    pub fn refresh_leader_if_needed(&mut self, resp: &RaftCmdResponse, region_id: u64) -> bool {
        if !is_error_response(resp) {
            return false;
        }

        let err = resp.get_header().get_error();
        if err.has_stale_command() {
            // command got truncated, leadership may have changed.
            self.reset_leader_of_region(region_id);
            return true;
        }
        if !err.has_not_leader() {
            return false;
        }

        let err = err.get_not_leader();
        if !err.has_leader() {
            self.reset_leader_of_region(region_id);
            return true;
        }
        self.leaders.insert(region_id, err.get_leader().clone());
        true
    }

    pub fn request(
        &mut self,
        key: &[u8],
        reqs: Vec<Request>,
        read_quorum: bool,
        timeout: Duration,
    ) -> RaftCmdResponse {
        for _ in 0..20 {
            let mut region = self.get_region(key);
            let region_id = region.get_id();
            let req = new_request(
                region_id,
                region.take_region_epoch(),
                reqs.clone(),
                read_quorum,
            );
            let result = self.call_command_on_leader(req, timeout);

            if let Err(Error::Timeout(_)) = result {
                warn!("call command timeout, let's retry");
                sleep_ms(100);
                continue;
            }

            let resp = result.unwrap();
            if resp.get_header().get_error().has_stale_epoch() {
                warn!("seems split, let's retry");
                sleep_ms(100);
                continue;
            }
            if resp.get_header()
                .get_error()
                .get_message()
                .contains("merging mode")
            {
                warn!("seems waiting for merge, let's retry");
                sleep_ms(100);
                continue;
            }
            return resp;
        }
        panic!("request failed after retry for 20 times");
    }

<<<<<<< HEAD
    pub fn get_region_not_eq(&self, key: &[u8], region: Option<&metapb::Region>) -> metapb::Region {
        for _ in 0..100 {
            if let Ok(r) = self.pd_client.get_region(key) {
                if let Some(region) = region {
                    if region != &r {
                        return r;
                    }
                } else {
                    return r;
=======
    // Get region when the `filter` returns true.
    pub fn get_region_with<F>(&self, key: &[u8], filter: F) -> metapb::Region
    where
        F: Fn(&metapb::Region) -> bool,
    {
        for _ in 0..100 {
            if let Ok(region) = self.pd_client.get_region(key) {
                if filter(&region) {
                    return region;
>>>>>>> 9a0ca49a
                }
            }
            // We may meet range gap after split, so here we will
            // retry to get the region again.
            sleep_ms(20);
        }

        panic!("find no region for {:?}", escape(key));
    }

    pub fn get_region(&self, key: &[u8]) -> metapb::Region {
<<<<<<< HEAD
        self.get_region_not_eq(key, None)
=======
        self.get_region_with(key, |_| true)
>>>>>>> 9a0ca49a
    }

    pub fn get_region_id(&self, key: &[u8]) -> u64 {
        self.get_region(key).get_id()
    }

    pub fn get_down_peers(&self) -> HashMap<u64, pdpb::PeerStats> {
        self.pd_client.get_down_peers()
    }

    pub fn get(&mut self, key: &[u8]) -> Option<Vec<u8>> {
        self.get_impl("default", key, false)
    }

    pub fn get_cf(&mut self, cf: &str, key: &[u8]) -> Option<Vec<u8>> {
        self.get_impl(cf, key, false)
    }

    pub fn must_get(&mut self, key: &[u8]) -> Option<Vec<u8>> {
        self.get_impl("default", key, true)
    }

    fn get_impl(&mut self, cf: &str, key: &[u8], read_quorum: bool) -> Option<Vec<u8>> {
        let mut resp = self.request(
            key,
            vec![new_get_cf_cmd(cf, key)],
            read_quorum,
            Duration::from_secs(5),
        );
        if resp.get_header().has_error() {
            panic!("response {:?} has error", resp);
        }
        assert_eq!(resp.get_responses().len(), 1);
        assert_eq!(resp.get_responses()[0].get_cmd_type(), CmdType::Get);
        if resp.get_responses()[0].has_get() {
            Some(resp.mut_responses()[0].mut_get().take_value())
        } else {
            None
        }
    }

    pub fn must_put(&mut self, key: &[u8], value: &[u8]) {
        self.must_put_cf("default", key, value);
    }

    pub fn must_put_cf(&mut self, cf: &str, key: &[u8], value: &[u8]) {
        let resp = self.request(
            key,
            vec![new_put_cf_cmd(cf, key, value)],
            false,
            Duration::from_secs(5),
        );
        if resp.get_header().has_error() {
            panic!("response {:?} has error", resp);
        }
        assert_eq!(resp.get_responses().len(), 1);
        assert_eq!(resp.get_responses()[0].get_cmd_type(), CmdType::Put);
    }

    pub fn put(&mut self, key: &[u8], value: &[u8]) -> result::Result<(), PbError> {
        let resp = self.request(
            key,
            vec![new_put_cf_cmd("default", key, value)],
            false,
            Duration::from_secs(5),
        );
        if resp.get_header().has_error() {
            Err(resp.get_header().get_error().clone())
        } else {
            Ok(())
        }
    }

    pub fn must_delete(&mut self, key: &[u8]) {
        self.must_delete_cf("default", key)
    }

    pub fn must_delete_cf(&mut self, cf: &str, key: &[u8]) {
        let resp = self.request(
            key,
            vec![new_delete_cmd(cf, key)],
            false,
            Duration::from_secs(5),
        );
        if resp.get_header().has_error() {
            panic!("response {:?} has error", resp);
        }
        assert_eq!(resp.get_responses().len(), 1);
        assert_eq!(resp.get_responses()[0].get_cmd_type(), CmdType::Delete);
    }

    #[allow(dead_code)]
    pub fn must_delete_range(&mut self, start: &[u8], end: &[u8]) {
        self.must_delete_range_cf("default", start, end)
    }

    pub fn must_delete_range_cf(&mut self, cf: &str, start: &[u8], end: &[u8]) {
        let resp = self.request(
            start,
            vec![new_delete_range_cmd(cf, start, end)],
            false,
            Duration::from_secs(5),
        );
        if resp.get_header().has_error() {
            panic!("response {:?} has error", resp);
        }
        assert_eq!(resp.get_responses().len(), 1);
        assert_eq!(resp.get_responses()[0].get_cmd_type(), CmdType::DeleteRange);
    }

    pub fn must_flush_cf(&mut self, cf: &str, sync: bool) {
        for engines in &self.dbs {
            let handle = engines.kv_engine.cf_handle(cf).unwrap();
            engines.kv_engine.flush_cf(handle, sync).unwrap();
        }
    }

    pub fn get_region_epoch(&self, region_id: u64) -> RegionEpoch {
        self.pd_client
            .get_region_by_id(region_id)
            .wait()
            .unwrap()
            .unwrap()
            .take_region_epoch()
    }

    pub fn region_detail(&mut self, region_id: u64, peer_id: u64) -> RegionDetailResponse {
        let status_cmd = new_region_detail_cmd();
        let peer = new_peer(peer_id, peer_id);
        let req = new_status_request(region_id, peer, status_cmd);
        let resp = self.call_command(req, Duration::from_secs(5));
        assert!(resp.is_ok(), "{:?}", resp);

        let mut resp = resp.unwrap();
        assert!(resp.has_status_response());
        let mut status_resp = resp.take_status_response();
        assert_eq!(status_resp.get_cmd_type(), StatusCmdType::RegionDetail);
        assert!(status_resp.has_region_detail());
        status_resp.take_region_detail()
    }

    pub fn add_send_filter<F: FilterFactory>(&self, factory: F) {
        let mut sim = self.sim.wl();
        for node_id in sim.get_node_ids() {
            for filter in factory.generate(node_id) {
                sim.add_send_filter(node_id, filter);
            }
        }
    }

    pub fn transfer_leader(&mut self, region_id: u64, leader: metapb::Peer) {
        let epoch = self.get_region_epoch(region_id);
        let transfer_leader = new_admin_request(region_id, &epoch, new_transfer_leader_cmd(leader));
        let resp = self.call_command_on_leader(transfer_leader, Duration::from_secs(5))
            .unwrap();
        assert_eq!(
            resp.get_admin_response().get_cmd_type(),
            AdminCmdType::TransferLeader,
            "{:?}",
            resp
        );
    }

    pub fn must_transfer_leader(&mut self, region_id: u64, leader: metapb::Peer) {
        let mut try_cnt = 0;
        loop {
            self.reset_leader_of_region(region_id);
            if self.leader_of_region(region_id) == Some(leader.clone()) {
                return;
            }
            if try_cnt > 250 {
                panic!("failed to transfer leader to [{}] {:?}", region_id, leader);
            }
            if try_cnt % 50 == 0 {
                self.transfer_leader(region_id, leader.clone());
            }
            try_cnt += 1;
        }
    }

    pub fn get_snap_dir(&self, node_id: u64) -> String {
        self.sim.rl().get_snap_dir(node_id)
    }

    pub fn clear_send_filters(&mut self) {
        let mut sim = self.sim.wl();
        for node_id in sim.get_node_ids() {
            sim.clear_send_filters(node_id);
        }
    }

    // It's similar to `ask_split`, the difference is the msg, it sends, is `Msg::SplitRegion`,
    // and `region` will not be embedded to that msg.
    // Caller must ensure that the `split_key` is in the `region`.
    pub fn split_region(&mut self, region: &metapb::Region, split_key: &[u8], cb: Callback) {
        let leader = self.leader_of_region(region.get_id()).unwrap();
        let ch = self.sim
            .rl()
            .get_store_sendch(leader.get_store_id())
            .unwrap();
        let split_key = split_key.to_vec();
        ch.try_send(Msg::SplitRegion {
            region_id: region.get_id(),
            region_epoch: region.get_region_epoch().clone(),
            split_key: split_key.clone(),
            callback: cb,
        }).unwrap();
    }

    pub fn must_split(&mut self, region: &metapb::Region, split_key: &[u8]) {
        let mut try_cnt = 0;
        let split_count = self.pd_client.get_split_count();
        loop {
            // In case ask split message is ignored, we should retry.
            if try_cnt % 50 == 0 {
                self.reset_leader_of_region(region.get_id());
                let key = split_key.to_vec();
                let check = Box::new(move |write_resp: WriteResponse| {
                    let mut resp = write_resp.response;
                    if resp.get_header().has_error() {
                        let error = resp.get_header().get_error();
                        if error.has_stale_epoch() || error.has_not_leader()
                            || error.has_stale_command()
                        {
                            warn!("fail to split: {:?}, ignore.", error);
                            return;
                        }
                        panic!("failed to split: {:?}", resp);
                    }
                    let admin_resp = resp.mut_admin_response();
                    let split_resp = admin_resp.mut_split();
                    let mut left = split_resp.take_left();
                    let mut right = split_resp.take_right();
                    assert_eq!(left.get_end_key(), key.as_slice());
                    assert_eq!(left.take_end_key(), right.take_start_key());
                });
                self.split_region(region, split_key, Callback::Write(check));
            }

            if self.pd_client.check_split(region, split_key)
                && self.pd_client.get_split_count() > split_count
            {
                return;
            }

            if try_cnt > 250 {
                panic!(
                    "region {:?} has not been split by {:?}",
                    region,
                    escape(split_key)
                );
            }
            try_cnt += 1;
            sleep_ms(20);
        }
    }

    pub fn try_merge(&mut self, source: u64, target: u64) -> RaftCmdResponse {
        let region = self.pd_client
            .get_region_by_id(target)
            .wait()
            .unwrap()
            .unwrap();
        let prepare_merge = new_prepare_merge(region);
        let source = self.pd_client
            .get_region_by_id(source)
            .wait()
            .unwrap()
            .unwrap();
        let req = new_admin_request(source.get_id(), source.get_region_epoch(), prepare_merge);
        self.call_command_on_leader(req, Duration::from_secs(3))
            .unwrap()
    }

    /// Make sure region exists on that store.
    pub fn must_region_exist(&mut self, region_id: u64, store_id: u64) {
        let mut try_cnt = 0;
        loop {
            let find_leader =
                new_status_request(region_id, new_peer(store_id, 0), new_region_leader_cmd());
            let resp = self.call_command(find_leader, Duration::from_secs(5))
                .unwrap();

            if !is_error_response(&resp) {
                return;
            }

            if try_cnt > 250 {
                panic!(
                    "region {} doesn't exist on store {} after {} tries",
                    region_id, store_id, try_cnt
                );
            }
            try_cnt += 1;
            sleep_ms(20);
        }
    }

    pub fn must_remove_region(&mut self, store_id: u64, region_id: u64) {
        let timer = Instant::now();
        loop {
            let peer = new_peer(store_id, 0);
            let find_leader = new_status_request(region_id, peer, new_region_leader_cmd());
            let resp = self.call_command(find_leader, Duration::from_secs(5))
                .unwrap();

            if is_error_response(&resp) {
                assert!(
                    resp.get_header().get_error().has_region_not_found(),
                    "unexpected error resp: {:?}",
                    resp
                );
                break;
            }
            if timer.elapsed() > Duration::from_secs(60) {
                panic!("region {} is not removed after 60s.", region_id);
            }
            thread::sleep(Duration::from_millis(100));
        }
    }

    // it's so common that we provide an API for it
    pub fn partition(&self, s1: Vec<u64>, s2: Vec<u64>) {
        self.add_send_filter(PartitionFilterFactory::new(s1, s2));
    }
}

impl<T: Simulator> Drop for Cluster<T> {
    fn drop(&mut self) {
        self.shutdown();
    }
}<|MERGE_RESOLUTION|>--- conflicted
+++ resolved
@@ -581,17 +581,6 @@
         panic!("request failed after retry for 20 times");
     }
 
-<<<<<<< HEAD
-    pub fn get_region_not_eq(&self, key: &[u8], region: Option<&metapb::Region>) -> metapb::Region {
-        for _ in 0..100 {
-            if let Ok(r) = self.pd_client.get_region(key) {
-                if let Some(region) = region {
-                    if region != &r {
-                        return r;
-                    }
-                } else {
-                    return r;
-=======
     // Get region when the `filter` returns true.
     pub fn get_region_with<F>(&self, key: &[u8], filter: F) -> metapb::Region
     where
@@ -601,7 +590,6 @@
             if let Ok(region) = self.pd_client.get_region(key) {
                 if filter(&region) {
                     return region;
->>>>>>> 9a0ca49a
                 }
             }
             // We may meet range gap after split, so here we will
@@ -613,11 +601,7 @@
     }
 
     pub fn get_region(&self, key: &[u8]) -> metapb::Region {
-<<<<<<< HEAD
-        self.get_region_not_eq(key, None)
-=======
         self.get_region_with(key, |_| true)
->>>>>>> 9a0ca49a
     }
 
     pub fn get_region_id(&self, key: &[u8]) -> u64 {
