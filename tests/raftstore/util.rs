--- conflicted
+++ resolved
@@ -27,11 +27,7 @@
 use kvproto::raft_cmdpb::{AdminRequest, RaftCmdRequest, RaftCmdResponse, Request, StatusRequest};
 use raft::eraftpb::ConfChangeType;
 
-<<<<<<< HEAD
-use tikv::config::{ReadPoolConfig, TiKvConfig};
-=======
 use tikv::config::*;
->>>>>>> 9a0ca49a
 use tikv::raftstore::Result;
 use tikv::raftstore::store::Msg as StoreMsg;
 use tikv::raftstore::store::*;
@@ -414,17 +410,6 @@
     value: &[u8],
 ) {
     let timeout = Duration::from_secs(1);
-<<<<<<< HEAD
-    let resp = read_on_peer(cluster, peer, region, key, false, timeout).unwrap();
-    let v = must_get_value(&resp);
-    if v != value {
-        panic!(
-            "read key {}, expect value {}, got {}",
-            escape(key),
-            escape(value),
-            escape(&v)
-        )
-=======
     match read_on_peer(cluster, peer, region, key, false, timeout) {
         Ok(ref resp) if value == must_get_value(resp).as_slice() => (),
         other => panic!(
@@ -433,7 +418,6 @@
             value,
             other
         ),
->>>>>>> 9a0ca49a
     }
 }
 
