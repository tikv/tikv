// Copyright 2016 PingCAP, Inc.
//
// Licensed under the Apache License, Version 2.0 (the "License");
// you may not use this file except in compliance with the License.
// You may obtain a copy of the License at
//
//     http://www.apache.org/licenses/LICENSE-2.0
//
// Unless required by applicable law or agreed to in writing, software
// distributed under the License is distributed on an "AS IS" BASIS,
// See the License for the specific language governing permissions and
// limitations under the License.

use std::collections::{HashMap, HashSet};
use std::sync::{mpsc, Arc, RwLock};
use std::path::Path;

use grpc::EnvBuilder;
use tempdir::TempDir;

use tikv::config::TiKvConfig;
use tikv::server::{Server, ServerTransport};
use tikv::server::{create_raft_storage, Config, Node, PdStoreAddrResolver, RaftClient};
use tikv::server::resolve::{self, Task as ResolveTask};
use tikv::server::transport::ServerRaftStoreRouter;
use tikv::server::readpool::ReadPool;
use tikv::raftstore::{store, Result};
use tikv::raftstore::store::{Callback, Engines, Msg as StoreMsg, SnapManager};
use tikv::raftstore::coprocessor::CoprocessorHost;
use tikv::server::transport::RaftStoreRouter;
use tikv::util::transport::SendCh;
use tikv::util::security::SecurityManager;
use tikv::util::worker::{FutureWorker, Worker};
use tikv::storage::{self, Engine};
use tikv::import::{ImportSSTService, SSTImporter};
use kvproto::raft_serverpb::{self, RaftMessage};
use kvproto::raft_cmdpb::*;

use super::pd::TestPdClient;
use super::transport_simulate::*;
use super::cluster::{Cluster, Simulator};
use super::util::create_test_engine;

type SimulateStoreTransport = SimulateTransport<StoreMsg, ServerRaftStoreRouter>;
type SimulateServerTransport =
    SimulateTransport<RaftMessage, ServerTransport<SimulateStoreTransport, PdStoreAddrResolver>>;

struct ServerMeta {
    node: Node<TestPdClient>,
    server: Server<SimulateStoreTransport, PdStoreAddrResolver>,
    router: SimulateStoreTransport,
    sim_trans: SimulateServerTransport,
    store_ch: SendCh<StoreMsg>,
    worker: Worker<ResolveTask>,
}

pub struct ServerCluster {
    metas: HashMap<u64, ServerMeta>,
    addrs: HashMap<u64, String>,
    pub storages: HashMap<u64, Box<Engine>>,
    snap_paths: HashMap<u64, TempDir>,
    pd_client: Arc<TestPdClient>,
    raft_client: RaftClient,
}

impl ServerCluster {
    pub fn new(pd_client: Arc<TestPdClient>) -> ServerCluster {
        let env = Arc::new(
            EnvBuilder::new()
                .cq_count(1)
                .name_prefix(thd_name!("server-cluster"))
                .build(),
        );
        let security_mgr = Arc::new(SecurityManager::new(&Default::default()).unwrap());
        ServerCluster {
            metas: HashMap::new(),
            addrs: HashMap::new(),
            pd_client: pd_client,
            storages: HashMap::new(),
            snap_paths: HashMap::new(),
            raft_client: RaftClient::new(env, Arc::new(Config::default()), security_mgr),
        }
    }

    pub fn get_addr(&self, node_id: u64) -> &str {
        &self.addrs[&node_id]
    }
}

impl Simulator for ServerCluster {
    #[allow(useless_format)]
    fn run_node(
        &mut self,
        node_id: u64,
        mut cfg: TiKvConfig,
        engines: Option<Engines>,
    ) -> (u64, Engines, Option<TempDir>) {
        assert!(node_id == 0 || !self.metas.contains_key(&node_id));

        let (tmp_str, tmp) = if node_id == 0 || !self.snap_paths.contains_key(&node_id) {
            let p = TempDir::new("test_cluster").unwrap();
            (p.path().to_str().unwrap().to_owned(), Some(p))
        } else {
            let p = self.snap_paths[&node_id].path().to_str().unwrap();
            (p.to_owned(), None)
        };

        // Now we cache the store address, so here we should re-use last
        // listening address for the same store.
        if let Some(addr) = self.addrs.get(&node_id) {
            cfg.server.addr = addr.clone();
        }

        // Initialize raftstore channels.
        let mut event_loop = store::create_event_loop(&cfg.raft_store).unwrap();
        let store_sendch = SendCh::new(event_loop.channel(), "raftstore");
        let (snap_status_sender, snap_status_receiver) = mpsc::channel();
        let raft_router = ServerRaftStoreRouter::new(store_sendch.clone(), snap_status_sender);
        let sim_router = SimulateTransport::new(raft_router);

        // Create engine
        let (engines, path) = create_test_engine(engines, store_sendch.clone(), &cfg);

        // Create storage.
        let read_pool = ReadPool::new("readpool", &cfg.readpool.storage, || {
            || storage::ReadPoolContext::new(None)
        });
        let mut store = create_raft_storage(sim_router.clone(), &cfg.storage, read_pool).unwrap();
        store.start(&cfg.storage).unwrap();
        self.storages.insert(node_id, store.get_engine());

        // Create import service.
        let importer = {
            let dir = Path::new(engines.kv_engine.path()).join("import-sst");
            Arc::new(SSTImporter::new(dir).unwrap())
        };
        let import_service = ImportSSTService::new(
            cfg.import.clone(),
            sim_router.clone(),
            Arc::clone(&importer),
        );

        // Create pd client, snapshot manager, server.
        let (worker, resolver) = resolve::new_resolver(Arc::clone(&self.pd_client)).unwrap();
        let snap_mgr = SnapManager::new(tmp_str, Some(store_sendch));
        let pd_worker = FutureWorker::new("test-pd-worker");
        let server_cfg = Arc::new(cfg.server.clone());
        let security_mgr = Arc::new(SecurityManager::new(&cfg.security).unwrap());
        let mut server = Server::new(
            &server_cfg,
            &security_mgr,
            cfg.coprocessor.region_split_size.0 as usize,
            store.clone(),
            sim_router.clone(),
            resolver,
            snap_mgr.clone(),
            pd_worker.scheduler(),
            Some(engines.clone()),
            Some(import_service),
        ).unwrap();
        let addr = server.listening_addr();
        cfg.server.addr = format!("{}", addr);
        let trans = server.transport();
        let simulate_trans = SimulateTransport::new(trans.clone());
        let server_cfg = Arc::new(cfg.server.clone());

        // Create node.
        let mut node = Node::new(
            &mut event_loop,
            &cfg.server,
            &cfg.raft_store,
            Arc::clone(&self.pd_client),
        );

        // Create coprocessor.
        let coprocessor_host = CoprocessorHost::new(cfg.coprocessor, node.get_sendch());

        node.start(
            event_loop,
            engines.clone(),
            simulate_trans.clone(),
            snap_mgr.clone(),
            snap_status_receiver,
            pd_worker,
            coprocessor_host,
<<<<<<< HEAD
            None,
=======
            importer,
>>>>>>> b458d617
        ).unwrap();
        assert!(node_id == 0 || node_id == node.id());
        let node_id = node.id();
        if let Some(tmp) = tmp {
            self.snap_paths.insert(node_id, tmp);
        }

        server.start(server_cfg, security_mgr, None).unwrap();

        self.metas.insert(
            node_id,
            ServerMeta {
                store_ch: node.get_sendch(),
                node: node,
                server: server,
                router: sim_router,
                sim_trans: simulate_trans,
                worker: worker,
            },
        );
        self.addrs.insert(node_id, format!("{}", addr));

        (node_id, engines, path)
    }

    fn get_snap_dir(&self, node_id: u64) -> String {
        self.snap_paths[&node_id]
            .path()
            .to_str()
            .unwrap()
            .to_owned()
    }

    fn stop_node(&mut self, node_id: u64) {
        if let Some(mut meta) = self.metas.remove(&node_id) {
            meta.server.stop().unwrap();
            meta.node.stop().unwrap();
            meta.worker.stop().unwrap().join().unwrap();
        }
    }

    fn get_node_ids(&self) -> HashSet<u64> {
        self.metas.keys().cloned().collect()
    }

    fn async_command_on_node(
        &self,
        node_id: u64,
        request: RaftCmdRequest,
        cb: Callback,
    ) -> Result<()> {
        let router = match self.metas.get(&node_id) {
            None => return Err(box_err!("missing sender for store {}", node_id)),
            Some(meta) => meta.router.clone(),
        };
        router.send_command(request, cb)
    }

    fn send_raft_msg(&mut self, raft_msg: raft_serverpb::RaftMessage) -> Result<()> {
        let store_id = raft_msg.get_to_peer().get_store_id();
        let addr = self.get_addr(store_id).to_owned();
        self.raft_client.send(store_id, &addr, raft_msg).unwrap();
        self.raft_client.flush();
        Ok(())
    }

    fn add_send_filter(&mut self, node_id: u64, filter: SendFilter) {
        self.metas
            .get_mut(&node_id)
            .unwrap()
            .sim_trans
            .add_filter(filter);
    }

    fn clear_send_filters(&mut self, node_id: u64) {
        self.metas
            .get_mut(&node_id)
            .unwrap()
            .sim_trans
            .clear_filters();
    }

    fn add_recv_filter(&mut self, node_id: u64, filter: RecvFilter) {
        self.metas
            .get_mut(&node_id)
            .unwrap()
            .router
            .add_filter(filter);
    }

    fn clear_recv_filters(&mut self, node_id: u64) {
        self.metas.get_mut(&node_id).unwrap().router.clear_filters();
    }

    fn get_store_sendch(&self, node_id: u64) -> Option<SendCh<StoreMsg>> {
        self.metas.get(&node_id).map(|m| m.store_ch.clone())
    }
}

pub fn new_server_cluster(id: u64, count: usize) -> Cluster<ServerCluster> {
    let pd_client = Arc::new(TestPdClient::new(id));
    let sim = Arc::new(RwLock::new(ServerCluster::new(Arc::clone(&pd_client))));
    Cluster::new(id, count, sim, pd_client)
}<|MERGE_RESOLUTION|>--- conflicted
+++ resolved
@@ -183,11 +183,8 @@
             snap_status_receiver,
             pd_worker,
             coprocessor_host,
-<<<<<<< HEAD
+            importer,
             None,
-=======
-            importer,
->>>>>>> b458d617
         ).unwrap();
         assert!(node_id == 0 || node_id == node.id());
         let node_id = node.id();
