// Copyright 2016 PingCAP, Inc.
//
// Licensed under the Apache License, Version 2.0 (the "License");
// you may not use this file except in compliance with the License.
// You may obtain a copy of the License at
//
//     http://www.apache.org/licenses/LICENSE-2.0
//
// Unless required by applicable law or agreed to in writing, software
// distributed under the License is distributed on an "AS IS" BASIS,
// See the License for the specific language governing permissions and
// limitations under the License.

use std::collections::{HashMap, HashSet};
use std::net::SocketAddr;
use std::sync::{mpsc, Arc, RwLock};
use std::time::Duration;
use std::boxed::FnBox;

use grpc::Environment;
use rocksdb::DB;
use tempdir::TempDir;

use super::cluster::{Cluster, Simulator};
use tikv::config::TiKvConfig;
use tikv::server::{Server, ServerTransport};
use tikv::server::{create_raft_storage, Config, Node, PdStoreAddrResolver, RaftClient};
use tikv::server::resolve::{self, Task as ResolveTask};
use tikv::server::transport::ServerRaftStoreRouter;
use tikv::server::transport::RaftStoreRouter;
use tikv::raftstore::{store, Error, Result};
use tikv::raftstore::store::{Msg as StoreMsg, SnapManager};
use tikv::util::transport::SendCh;
use tikv::util::worker::Worker;
use tikv::storage::{CfName, Engine, ALL_CFS};
use kvproto::raft_serverpb::{self, RaftMessage};
use kvproto::raft_cmdpb::*;

use super::pd::TestPdClient;
use super::transport_simulate::*;

type SimulateStoreTransport = SimulateTransport<StoreMsg, ServerRaftStoreRouter>;
type SimulateServerTransport = SimulateTransport<
    RaftMessage,
    ServerTransport<SimulateStoreTransport, PdStoreAddrResolver>,
>;

struct ServerMeta {
    node: Node<TestPdClient>,
    server: Server<SimulateStoreTransport, PdStoreAddrResolver>,
    router: SimulateStoreTransport,
    sim_trans: SimulateServerTransport,
    store_ch: SendCh<StoreMsg>,
    worker: Worker<ResolveTask>,
}

pub struct ServerCluster {
    metas: HashMap<u64, ServerMeta>,
    addrs: HashMap<u64, SocketAddr>,
    pub storages: HashMap<u64, Box<Engine>>,
    snap_paths: HashMap<u64, TempDir>,
    pd_client: Arc<TestPdClient>,
    raft_client: RaftClient,
}

impl ServerCluster {
    pub fn new(pd_client: Arc<TestPdClient>) -> ServerCluster {
        ServerCluster {
            metas: HashMap::new(),
            addrs: HashMap::new(),
            pd_client: pd_client,
            storages: HashMap::new(),
            snap_paths: HashMap::new(),
            raft_client: RaftClient::new(Arc::new(Environment::new(1)), Config::default()),
        }
    }
}

impl Simulator for ServerCluster {
    #[allow(useless_format)]
    fn run_node(&mut self, node_id: u64, mut cfg: TiKvConfig, engine: Arc<DB>) -> u64 {
        assert!(node_id == 0 || !self.metas.contains_key(&node_id));

        let (tmp_str, tmp) = if node_id == 0 || !self.snap_paths.contains_key(&node_id) {
            let p = TempDir::new("test_cluster").unwrap();
            (p.path().to_str().unwrap().to_owned(), Some(p))
        } else {
            let p = self.snap_paths[&node_id].path().to_str().unwrap();
            (p.to_owned(), None)
        };

        // Now we cache the store address, so here we should re-use last
        // listening address for the same store.
        if let Some(addr) = self.addrs.get(&node_id) {
            cfg.server.addr = format!("{}", addr)
        }

        // Initialize raftstore channels.
        let mut event_loop = store::create_event_loop(&cfg.raft_store).unwrap();
        let store_sendch = SendCh::new(event_loop.channel(), "raftstore");
        let raft_router = ServerRaftStoreRouter::new(store_sendch.clone());
        let sim_router = SimulateTransport::new(raft_router);
        let (snap_status_sender, snap_status_receiver) = mpsc::channel();

        // Create storage.
        let mut store =
            create_raft_storage(sim_router.clone(), engine.clone(), &cfg.storage).unwrap();
        store.start(&cfg.storage).unwrap();
        self.storages.insert(node_id, store.get_engine());

        // Create pd client, snapshot manager, server.
        let (worker, resolver) = resolve::new_resolver(self.pd_client.clone()).unwrap();
<<<<<<< HEAD
        let snap_mgr = SnapManager::new(tmp_str, Some(store_sendch));
        let mut server = Server::new(&cfg.server,
                                     cfg.raft_store.region_split_size.0 as usize,
                                     store.clone(),
                                     sim_router.clone(),
                                     snap_status_sender,
                                     resolver,
                                     snap_mgr.clone())
            .unwrap();
=======
        let snap_mgr = SnapManager::new(
            tmp_str,
            Some(store_sendch),
            cfg.raft_store.use_sst_file_snapshot,
        );
        let mut server = Server::new(
            &cfg.server,
            cfg.raft_store.region_split_size.0 as usize,
            store.clone(),
            sim_router.clone(),
            snap_status_sender,
            resolver,
            snap_mgr.clone(),
        ).unwrap();
>>>>>>> aa6df942
        let addr = server.listening_addr();
        cfg.server.addr = format!("{}", addr);
        let trans = server.transport();
        let simulate_trans = SimulateTransport::new(trans.clone());

        // Create node.
        let mut node = Node::new(
            &mut event_loop,
            &cfg.server,
            &cfg.raft_store,
            self.pd_client.clone(),
        );
        node.start(
            event_loop,
            engine,
            simulate_trans.clone(),
            snap_mgr.clone(),
            snap_status_receiver,
        ).unwrap();
        assert!(node_id == 0 || node_id == node.id());
        let node_id = node.id();
        if let Some(tmp) = tmp {
            self.snap_paths.insert(node_id, tmp);
        }

        server.start(&cfg.server).unwrap();

        self.metas.insert(
            node_id,
            ServerMeta {
                store_ch: node.get_sendch(),
                node: node,
                server: server,
                router: sim_router,
                sim_trans: simulate_trans,
                worker: worker,
            },
        );
        self.addrs.insert(node_id, addr);

        node_id
    }

    fn get_snap_dir(&self, node_id: u64) -> String {
        self.snap_paths[&node_id]
            .path()
            .to_str()
            .unwrap()
            .to_owned()
    }

    fn stop_node(&mut self, node_id: u64) {
        if let Some(mut meta) = self.metas.remove(&node_id) {
            meta.server.stop().unwrap();
            meta.node.stop().unwrap();
            meta.worker.stop().unwrap().join().unwrap();
        }
    }

    fn get_node_ids(&self) -> HashSet<u64> {
        self.metas.keys().cloned().collect()
    }

    fn call_command_on_node(
        &self,
        node_id: u64,
        request: RaftCmdRequest,
        timeout: Duration,
    ) -> Result<RaftCmdResponse> {
        let router = match self.metas.get(&node_id) {
            None => return Err(box_err!("missing sender for store {}", node_id)),
            Some(meta) => meta.router.clone(),
        };
        wait_op!(
            |cb: Box<FnBox(RaftCmdResponse) + 'static + Send>| {
                router.send_command(request, cb).unwrap()
            },
            timeout
        ).ok_or_else(|| {
            Error::Timeout(format!("request timeout for {:?}", timeout))
        })
    }

    fn send_raft_msg(&mut self, raft_msg: raft_serverpb::RaftMessage) -> Result<()> {
        let store_id = raft_msg.get_to_peer().get_store_id();
        let addr = self.addrs[&store_id];
        self.raft_client.send(store_id, addr, raft_msg).unwrap();
        self.raft_client.flush();
        Ok(())
    }

    fn add_send_filter(&mut self, node_id: u64, filter: SendFilter) {
        self.metas
            .get_mut(&node_id)
            .unwrap()
            .sim_trans
            .add_filter(filter);
    }

    fn clear_send_filters(&mut self, node_id: u64) {
        self.metas
            .get_mut(&node_id)
            .unwrap()
            .sim_trans
            .clear_filters();
    }

    fn add_recv_filter(&mut self, node_id: u64, filter: RecvFilter) {
        self.metas
            .get_mut(&node_id)
            .unwrap()
            .router
            .add_filter(filter);
    }

    fn clear_recv_filters(&mut self, node_id: u64) {
        self.metas.get_mut(&node_id).unwrap().router.clear_filters();
    }

    fn get_store_sendch(&self, node_id: u64) -> Option<SendCh<StoreMsg>> {
        self.metas.get(&node_id).map(|m| m.store_ch.clone())
    }
}

pub fn new_server_cluster(id: u64, count: usize) -> Cluster<ServerCluster> {
    new_server_cluster_with_cfs(id, count, ALL_CFS)
}

pub fn new_server_cluster_with_cfs(
    id: u64,
    count: usize,
    cfs: &[CfName],
) -> Cluster<ServerCluster> {
    let pd_client = Arc::new(TestPdClient::new(id));
    let sim = Arc::new(RwLock::new(ServerCluster::new(pd_client.clone())));
    Cluster::new(id, count, cfs, sim, pd_client)
}<|MERGE_RESOLUTION|>--- conflicted
+++ resolved
@@ -110,7 +110,6 @@
 
         // Create pd client, snapshot manager, server.
         let (worker, resolver) = resolve::new_resolver(self.pd_client.clone()).unwrap();
-<<<<<<< HEAD
         let snap_mgr = SnapManager::new(tmp_str, Some(store_sendch));
         let mut server = Server::new(&cfg.server,
                                      cfg.raft_store.region_split_size.0 as usize,
@@ -120,22 +119,6 @@
                                      resolver,
                                      snap_mgr.clone())
             .unwrap();
-=======
-        let snap_mgr = SnapManager::new(
-            tmp_str,
-            Some(store_sendch),
-            cfg.raft_store.use_sst_file_snapshot,
-        );
-        let mut server = Server::new(
-            &cfg.server,
-            cfg.raft_store.region_split_size.0 as usize,
-            store.clone(),
-            sim_router.clone(),
-            snap_status_sender,
-            resolver,
-            snap_mgr.clone(),
-        ).unwrap();
->>>>>>> aa6df942
         let addr = server.listening_addr();
         cfg.server.addr = format!("{}", addr);
         let trans = server.transport();
