--- conflicted
+++ resolved
@@ -77,16 +77,12 @@
 
 impl Simulator for ServerCluster {
     #[allow(useless_format)]
-<<<<<<< HEAD
     fn run_node(&mut self,
                 node_id: u64,
-                mut cfg: Config,
+                mut cfg: TiKvConfig,
                 engine: Arc<DB>,
                 raft_engine: Arc<DB>)
                 -> u64 {
-=======
-    fn run_node(&mut self, node_id: u64, mut cfg: TiKvConfig, engine: Arc<DB>) -> u64 {
->>>>>>> 2e8382ca
         assert!(node_id == 0 || !self.metas.contains_key(&node_id));
 
         let (tmp_str, tmp) = if node_id == 0 || !self.snap_paths.contains_key(&node_id) {
@@ -135,15 +131,11 @@
         let simulate_trans = SimulateTransport::new(trans.clone());
 
         // Create node.
-<<<<<<< HEAD
         let engines = Engines::new(engine.clone(), raft_engine.clone());
-        let mut node = Node::new(&mut event_loop, &cfg, self.pd_client.clone());
-=======
         let mut node = Node::new(&mut event_loop,
                                  &cfg.server,
                                  &cfg.raft_store,
                                  self.pd_client.clone());
->>>>>>> 2e8382ca
         node.start(event_loop,
                    engines,
                    simulate_trans.clone(),
