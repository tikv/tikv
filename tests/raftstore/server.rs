--- conflicted
+++ resolved
@@ -116,13 +116,8 @@
         self.storages.insert(node_id, store.get_engine());
 
         // Create pd client, snapshot manager, server.
-<<<<<<< HEAD
-        let (worker, resolver) = resolve::new_resolver(self.pd_client.clone()).unwrap();
+        let (worker, resolver) = resolve::new_resolver(Arc::clone(&self.pd_client)).unwrap();
         let snap_mgr = SnapManager::new(tmp_str, Some(store_sendch));
-=======
-        let (worker, resolver) = resolve::new_resolver(Arc::clone(&self.pd_client)).unwrap();
-        let snap_mgr = SnapManager::new(tmp_str, Some(store_sendch), None);
->>>>>>> 3ebb9cf6
         let pd_worker = FutureWorker::new("test-pd-worker");
         let server_cfg = Arc::new(cfg.server.clone());
         let security_mgr = Arc::new(SecurityManager::new(&cfg.security).unwrap());
