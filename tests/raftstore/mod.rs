// Copyright 2016 PingCAP, Inc.
//
// Licensed under the Apache License, Version 2.0 (the "License");
// you may not use this file except in compliance with the License.
// You may obtain a copy of the License at
//
//     http://www.apache.org/licenses/LICENSE-2.0
//
// Unless required by applicable law or agreed to in writing, software
// distributed under the License is distributed on an "AS IS" BASIS,
// See the License for the specific language governing permissions and
// limitations under the License.

pub mod util;
pub mod cluster;
mod node;
mod server;
pub mod pd;
pub mod pd_ask;
pub mod transport_simulate;

mod test_single;
mod test_multi;
mod test_conf_change;
mod test_compact_log;
mod test_split_region;
mod test_status_command;
mod test_tombstone;
<<<<<<< HEAD
mod test_transport;
=======
mod test_pd;
>>>>>>> 94d48069
<|MERGE_RESOLUTION|>--- conflicted
+++ resolved
@@ -26,8 +26,5 @@
 mod test_split_region;
 mod test_status_command;
 mod test_tombstone;
-<<<<<<< HEAD
 mod test_transport;
-=======
-mod test_pd;
->>>>>>> 94d48069
+mod test_pd;