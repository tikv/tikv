// Copyright 2016 PingCAP, Inc.
//
// Licensed under the Apache License, Version 2.0 (the "License");
// you may not use this file except in compliance with the License.
// You may obtain a copy of the License at
//
//     http://www.apache.org/licenses/LICENSE-2.0
//
// Unless required by applicable law or agreed to in writing, software
// distributed under the License is distributed on an "AS IS" BASIS,
// See the License for the specific language governing permissions and
// limitations under the License.

use std::time::Duration;
use std::sync::Arc;
use std::thread;

use tikv::raftstore::store::*;
<<<<<<< HEAD
=======
use kvproto::raftpb::ConfChangeType;
use kvproto::raft_cmdpb::RaftResponseHeader;
>>>>>>> 759dae8e
use kvproto::metapb;
use tikv::pd::PdClient;

use super::cluster::{Cluster, Simulator};
use super::transport_simulate::*;
use super::node::new_node_cluster;
use super::server::new_server_cluster;
use super::util::*;
use super::pd::TestPdClient;


fn test_simple_conf_change<T: Simulator>(cluster: &mut Cluster<T>) {
    // init_log();
    let pd_client = cluster.pd_client.clone();
    // Disable default max peer number check.
    pd_client.disable_default_rule();

    let r1 = cluster.bootstrap_conf_change();
    cluster.start();

    // Now region 1 only has peer (1, 1, 1);
    let (key, value) = (b"a1", b"v1");

    cluster.must_put(key, value);
    assert_eq!(cluster.get(key), Some(value.to_vec()));

    let engine_2 = cluster.get_engine(2);
    must_get_none(&engine_2, b"a1");
    // add peer (2,2) to region 1.
    pd_client.must_add_peer(r1, new_peer(2, 2));

    let (key, value) = (b"a2", b"v2");
    cluster.must_put(key, value);
    assert_eq!(cluster.get(key), Some(value.to_vec()));

    // now peer 2 must have v1 and v2;
    must_get_equal(&engine_2, b"a1", b"v1");
    must_get_equal(&engine_2, b"a2", b"v2");

    let epoch = cluster.pd_client
        .get_region_by_id(1)
        .unwrap()
        .get_region_epoch()
        .clone();

    // Conf version must change.
    assert!(epoch.get_conf_ver() > 1);

    // peer 5 must not exist
    let engine_5 = cluster.get_engine(5);
    must_get_none(&engine_5, b"a1");

    // add peer (3, 3) to region 1.
    pd_client.must_add_peer(r1, new_peer(3, 3));
    // Remove peer (2, 2) from region 1.
    pd_client.must_remove_peer(r1, new_peer(2, 2));

    let (key, value) = (b"a3", b"v3");
    cluster.must_put(key, value);
    assert_eq!(cluster.get(key), Some(value.to_vec()));
    // now peer 3 must have v1, v2 and v3
    let engine_3 = cluster.get_engine(3);
    must_get_equal(&engine_3, b"a1", b"v1");
    must_get_equal(&engine_3, b"a2", b"v2");
    must_get_equal(&engine_3, b"a3", b"v3");

    // peer 2 has nothing
    must_get_none(&engine_2, b"a1");
    must_get_none(&engine_2, b"a2");

    // peer 3 must exist
    must_get_equal(&engine_3, b"a3", b"v3");

    // add peer 2 then remove it again.
    pd_client.must_add_peer(r1, new_peer(2, 2));

    // Force update a2 to check whether peer 2 added ok and received the snapshot.
    let (key, value) = (b"a2", b"v2");
    cluster.must_put(key, value);
    assert_eq!(cluster.get(key), Some(value.to_vec()));

    let engine_2 = cluster.get_engine(2);

    must_get_equal(&engine_2, b"a1", b"v1");
    must_get_equal(&engine_2, b"a2", b"v2");
    must_get_equal(&engine_2, b"a3", b"v3");

    // Make sure peer 2 is not in probe mode.
    cluster.must_put(b"a4", b"v4");
    assert_eq!(cluster.get(b"a4"), Some(b"v4".to_vec()));
    must_get_equal(&engine_2, b"a4", b"v4");

    // Remove peer (2, 2) from region 1.
    pd_client.must_remove_peer(r1, new_peer(2, 2));

    // add peer (2, 4) to region 1.
    pd_client.must_add_peer(r1, new_peer(2, 4));

    // Remove peer (3, 3) from region 1.
    pd_client.must_remove_peer(r1, new_peer(3, 3));

    let (key, value) = (b"a4", b"v4");
    cluster.must_put(key, value);
    assert_eq!(cluster.get(key), Some(value.to_vec()));
    // now peer 4 in store 2 must have v1, v2, v3, v4, we check v1 and v4 here.
    let engine_2 = cluster.get_engine(2);

    must_get_equal(&engine_2, b"a1", b"v1");
    must_get_equal(&engine_2, b"a4", b"v4");

    // peer 3 has nothing, we check v1 and v4 here.
    must_get_none(&engine_3, b"a1");
    must_get_none(&engine_3, b"a4");

    // TODO: add more tests.
}

fn new_conf_change_peer(store: &metapb::Store, pd_client: &Arc<TestPdClient>) -> metapb::Peer {
    let peer_id = pd_client.alloc_id().unwrap();
    new_peer(store.get_id(), peer_id)
}

fn test_pd_conf_change<T: Simulator>(cluster: &mut Cluster<T>) {
    // init_log();
    let pd_client = cluster.pd_client.clone();
    // Disable default max peer number check.
    pd_client.disable_default_rule();

    cluster.start();

    let region = &pd_client.get_region(b"").unwrap();
    let region_id = region.get_id();

    let mut stores = pd_client.get_stores().unwrap();

    // Must have only one peer
    assert_eq!(region.get_peers().len(), 1);

    let peer = &region.get_peers()[0];

    let i = stores.iter().position(|store| store.get_id() == peer.get_store_id()).unwrap();
    stores.swap(0, i);

    // Now the first store has first region. others have none.

    let (key, value) = (b"a1", b"v1");
    cluster.must_put(key, value);
    assert_eq!(cluster.get(key), Some(value.to_vec()));

    let peer2 = new_conf_change_peer(&stores[1], &pd_client);
    let engine_2 = cluster.get_engine(peer2.get_store_id());
    assert!(engine_2.get_value(&keys::data_key(b"a1")).unwrap().is_none());
    // add new peer to first region.
    pd_client.must_add_peer(region_id, peer2.clone());

    let (key, value) = (b"a2", b"v2");
    cluster.must_put(key, value);
    assert_eq!(cluster.get(key), Some(value.to_vec()));

    // now peer 2 must have v1 and v2;
    must_get_equal(&engine_2, b"a1", b"v1");
    must_get_equal(&engine_2, b"a2", b"v2");

    // add new peer to first region.
    let peer3 = new_conf_change_peer(&stores[2], &pd_client);
    pd_client.must_add_peer(region_id, peer3.clone());

    // Remove peer2 from first region.
    pd_client.must_remove_peer(region_id, peer2.clone());

    let (key, value) = (b"a3", b"v3");
    cluster.must_put(key, value);
    assert_eq!(cluster.get(key), Some(value.to_vec()));
    // now peer 3 must have v1, v2 and v3
    let engine_3 = cluster.get_engine(peer3.get_store_id());
    must_get_equal(&engine_3, b"a1", b"v1");
    must_get_equal(&engine_3, b"a2", b"v2");
    must_get_equal(&engine_3, b"a3", b"v3");

    // peer 2 has nothing
    must_get_none(&engine_2, b"a1");
    must_get_none(&engine_2, b"a2");
    // add peer4 to first region 1.
    let peer4 = new_conf_change_peer(&stores[1], &pd_client);
    pd_client.must_add_peer(region_id, peer4.clone());
    // Remove peer3 from first region.
    pd_client.must_remove_peer(region_id, peer3.clone());

    let (key, value) = (b"a4", b"v4");
    cluster.must_put(key, value);
    assert_eq!(cluster.get(key), Some(value.to_vec()));
    // now peer4 must have v1, v2, v3, v4, we check v1 and v4 here.
    let engine_2 = cluster.get_engine(peer4.get_store_id());

    must_get_equal(&engine_2, b"a1", b"v1");
    must_get_equal(&engine_2, b"a4", b"v4");

    // peer 3 has nothing, we check v1 and v4 here.
    must_get_none(&engine_3, b"a1");
    must_get_none(&engine_3, b"a4");


    // TODO: add more tests.
}

#[test]
fn test_node_simple_conf_change() {
    let count = 5;
    let mut cluster = new_node_cluster(0, count);
    test_simple_conf_change(&mut cluster);
}

#[test]
fn test_server_simple_conf_change() {
    let count = 5;
    let mut cluster = new_server_cluster(0, count);
    test_simple_conf_change(&mut cluster);
}

#[test]
fn test_node_pd_conf_change() {
    let count = 5;
    let mut cluster = new_node_cluster(0, count);
    test_pd_conf_change(&mut cluster);
}

#[test]
fn test_server_pd_conf_change() {
    let count = 5;
    let mut cluster = new_server_cluster(0, count);
    test_pd_conf_change(&mut cluster);
}

fn wait_till_reach_count(pd_client: Arc<TestPdClient>, region_id: u64, c: usize) {
    let mut replica_count = 0;
    for _ in 0..1000 {
        let region = pd_client.get_region_by_id(region_id).unwrap();
        replica_count = region.get_peers().len();
        if replica_count == c {
            return;
        }
        thread::sleep(Duration::from_millis(10));
    }
    panic!("replica count {} still not meet {} after 10 secs",
           replica_count,
           c);
}

fn test_auto_adjust_replica<T: Simulator>(cluster: &mut Cluster<T>) {
    cluster.start();

    let pd_client = cluster.pd_client.clone();
    let mut region = pd_client.get_region(b"").unwrap();
    let region_id = region.get_id();

    let stores = pd_client.get_stores().unwrap();

    // default replica is 5.
    wait_till_reach_count(pd_client.clone(), region_id, 5);

    let (key, value) = (b"a1", b"v1");
    cluster.must_put(key, value);
    assert_eq!(cluster.get(key), Some(value.to_vec()));

    region = pd_client.get_region_by_id(region_id).unwrap();
    let i = stores.iter()
        .position(|s| region.get_peers().iter().all(|p| s.get_id() != p.get_store_id()))
        .unwrap();

    let peer = new_conf_change_peer(&stores[i], &pd_client);
    let engine = cluster.get_engine(peer.get_store_id());
    must_get_none(&engine, b"a1");

    pd_client.must_add_peer(region_id, peer.clone());

    wait_till_reach_count(pd_client.clone(), region_id, 6);

    // it should remove extra replica.
    pd_client.reset_rule();
    wait_till_reach_count(pd_client.clone(), region_id, 5);

    region = pd_client.get_region_by_id(region_id).unwrap();
    let peer = region.get_peers().get(1).unwrap().clone();
    pd_client.must_remove_peer(region_id, peer);
    wait_till_reach_count(pd_client.clone(), region_id, 4);

    // it should add missing replica.
    pd_client.reset_rule();
    wait_till_reach_count(pd_client.clone(), region_id, 5);
}

#[test]
fn test_node_auto_adjust_replica() {
    let count = 7;
    let mut cluster = new_node_cluster(0, count);
    test_auto_adjust_replica(&mut cluster);
}

#[test]
fn test_server_auto_adjust_replica() {
    let count = 7;
    let mut cluster = new_server_cluster(0, count);
    test_auto_adjust_replica(&mut cluster);
}

fn test_after_remove_itself<T: Simulator>(cluster: &mut Cluster<T>) {
    let pd_client = cluster.pd_client.clone();
    // Disable default max peer number check.
    pd_client.disable_default_rule();

    // disable auto compact log.
    cluster.cfg.store_cfg.raft_log_gc_threshold = 10000;

    let r1 = cluster.bootstrap_conf_change();
    cluster.start();

    pd_client.must_add_peer(r1, new_peer(2, 2));
    pd_client.must_add_peer(r1, new_peer(3, 3));

    // 1, stop node 2
    // 2, add data to guarantee leader has more logs
    // 3, stop node 3
    // 4, remove leader itself and force compact log
    // 5, start node 2 again, so that we can commit log and apply.
    // For this scenario, peer 1 will do remove itself and then compact log
    // in the same ready result loop.
    cluster.stop_node(2);

    cluster.must_put(b"a1", b"v1");

    let engine1 = cluster.get_engine(1);
    let engine3 = cluster.get_engine(3);
    must_get_equal(&engine1, b"a1", b"v1");
    must_get_equal(&engine3, b"a1", b"v1");

    cluster.stop_node(3);

    pd_client.set_rule(box move |region| new_remove_change_peer(region, new_peer(1, 1)));

    let epoch = cluster.pd_client
        .get_region_by_id(1)
        .unwrap()
        .get_region_epoch()
        .clone();

    let engine1 = cluster.get_engine(1);
    let index = engine1.get_u64(&keys::raft_applied_index_key(r1)).unwrap().unwrap();
    let mut compact_log = new_admin_request(r1, &epoch, new_compact_log_cmd(index));
    compact_log.mut_header().set_peer(new_peer(1, 1));
    // ignore error, we just want to send this command to peer (1, 1),
    // and the command can't be executed because we have only one peer,
    // so here will return timeout error, we should ignore it.
    let _ = cluster.call_command(compact_log, Duration::from_millis(1));

    cluster.run_node(2);
    cluster.run_node(3);

    sleep_ms(2000);

    cluster.reset_leader_of_region(r1);
    cluster.must_put(b"a3", b"v3");

    // TODO: add split after removing itself test later.
}

#[test]
fn test_node_after_remove_itself() {
    let count = 3;
    let mut cluster = new_node_cluster(0, count);
    test_after_remove_itself(&mut cluster);
}

#[test]
fn test_server_after_remove_itself() {
    let count = 3;
    let mut cluster = new_server_cluster(0, count);
    test_after_remove_itself(&mut cluster);
}

fn test_split_brain<T: Simulator>(cluster: &mut Cluster<T>) {
    let r1 = cluster.bootstrap_conf_change();
    cluster.start();
    cluster.change_peer(r1, ConfChangeType::AddNode, new_peer(2, 2));
    cluster.change_peer(r1, ConfChangeType::AddNode, new_peer(3, 3));

    // leader isolation
    let leader = cluster.leader_of_region(r1);
    assert_eq!(leader, Some(new_peer(1, 1)));
    cluster.hook_transport(Isolate::new(1));

    // refresh region info, maybe no need
    cluster.must_put(b"k1", b"v1");

    // add [4,5,6] and remove [2,3]
    cluster.change_peer(r1, ConfChangeType::AddNode, new_peer(4, 4));
    cluster.change_peer(r1, ConfChangeType::AddNode, new_peer(5, 5));
    cluster.change_peer(r1, ConfChangeType::AddNode, new_peer(6, 6));
    cluster.change_peer(r1, ConfChangeType::RemoveNode, new_peer(2, 2));
    cluster.change_peer(r1, ConfChangeType::RemoveNode, new_peer(3, 3));

    // refresh region info, maybe no need
    cluster.must_put(b"k2", b"v2");

    // when network recovers, 1 will send request vote to [2,3]
    cluster.reset_transport_hooks();
    cluster.partition(vec![1, 2, 3], vec![4, 5, 6]);

    // refresh region info, maybe no need
    cluster.must_put(b"k3", b"v3");

    // check whether a new cluster [1,2,3] is formed
    // if so, both [1,2,3] and [4,5,6] think they serve for region r1
    // result in split brain
    let header0 = find_leader_response_header(cluster, r1, new_peer(2, 2));
    assert!(header0.get_error().has_region_not_found());

    // at least wait for a round of election timeout and check again
    let term = find_leader_response_header(cluster, r1, new_peer(1, 1)).get_current_term();
    let mut current_term = term;
    while current_term < term + 2 {
        sleep_ms(10);
        let header2 = find_leader_response_header(cluster, r1, new_peer(1, 1));
        current_term = header2.get_current_term();
    }

    let header1 = find_leader_response_header(cluster, r1, new_peer(2, 2));
    assert!(header1.get_error().has_region_not_found());
}

fn find_leader_response_header<T: Simulator>(cluster: &mut Cluster<T>,
                                             region_id: u64,
                                             peer: metapb::Peer)
                                             -> RaftResponseHeader {
    let find_leader = new_status_request(region_id, peer, new_region_leader_cmd());
    let resp = cluster.call_command(find_leader, Duration::from_secs(3));
    resp.unwrap().take_header()
}

#[test]
fn test_server_split_brain() {
    let count = 6;
    let mut cluster = new_server_cluster(0, count);
    test_split_brain(&mut cluster);
}

#[test]
fn test_node_split_brain() {
    let count = 6;
    let mut cluster = new_node_cluster(0, count);
    test_split_brain(&mut cluster);
}<|MERGE_RESOLUTION|>--- conflicted
+++ resolved
@@ -16,11 +16,7 @@
 use std::thread;
 
 use tikv::raftstore::store::*;
-<<<<<<< HEAD
-=======
-use kvproto::raftpb::ConfChangeType;
 use kvproto::raft_cmdpb::RaftResponseHeader;
->>>>>>> 759dae8e
 use kvproto::metapb;
 use tikv::pd::PdClient;
 
@@ -35,7 +31,7 @@
 fn test_simple_conf_change<T: Simulator>(cluster: &mut Cluster<T>) {
     // init_log();
     let pd_client = cluster.pd_client.clone();
-    // Disable default max peer number check.
+    // Disable default max peer count check.
     pd_client.disable_default_rule();
 
     let r1 = cluster.bootstrap_conf_change();
@@ -146,7 +142,7 @@
 fn test_pd_conf_change<T: Simulator>(cluster: &mut Cluster<T>) {
     // init_log();
     let pd_client = cluster.pd_client.clone();
-    // Disable default max peer number check.
+    // Disable default max peer count check.
     pd_client.disable_default_rule();
 
     cluster.start();
@@ -328,7 +324,7 @@
 
 fn test_after_remove_itself<T: Simulator>(cluster: &mut Cluster<T>) {
     let pd_client = cluster.pd_client.clone();
-    // Disable default max peer number check.
+    // Disable default max peer count check.
     pd_client.disable_default_rule();
 
     // disable auto compact log.
@@ -401,10 +397,15 @@
 }
 
 fn test_split_brain<T: Simulator>(cluster: &mut Cluster<T>) {
+    let pd_client = cluster.pd_client.clone();
+    // Disable default max peer number check.
+    pd_client.disable_default_rule();
+
     let r1 = cluster.bootstrap_conf_change();
     cluster.start();
-    cluster.change_peer(r1, ConfChangeType::AddNode, new_peer(2, 2));
-    cluster.change_peer(r1, ConfChangeType::AddNode, new_peer(3, 3));
+
+    pd_client.must_add_peer(r1, new_peer(2, 2));
+    pd_client.must_add_peer(r1, new_peer(3, 3));
 
     // leader isolation
     let leader = cluster.leader_of_region(r1);
@@ -415,11 +416,11 @@
     cluster.must_put(b"k1", b"v1");
 
     // add [4,5,6] and remove [2,3]
-    cluster.change_peer(r1, ConfChangeType::AddNode, new_peer(4, 4));
-    cluster.change_peer(r1, ConfChangeType::AddNode, new_peer(5, 5));
-    cluster.change_peer(r1, ConfChangeType::AddNode, new_peer(6, 6));
-    cluster.change_peer(r1, ConfChangeType::RemoveNode, new_peer(2, 2));
-    cluster.change_peer(r1, ConfChangeType::RemoveNode, new_peer(3, 3));
+    pd_client.must_add_peer(r1, new_peer(4, 4));
+    pd_client.must_add_peer(r1, new_peer(5, 5));
+    pd_client.must_add_peer(r1, new_peer(6, 6));
+    pd_client.must_remove_peer(r1, new_peer(2, 2));
+    pd_client.must_remove_peer(r1, new_peer(3, 3));
 
     // refresh region info, maybe no need
     cluster.must_put(b"k2", b"v2");
