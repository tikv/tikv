// Copyright 2016 PingCAP, Inc.
//
// Licensed under the Apache License, Version 2.0 (the "License");
// you may not use this file except in compliance with the License.
// You may obtain a copy of the License at
//
//     http://www.apache.org/licenses/LICENSE-2.0
//
// Unless required by applicable law or agreed to in writing, software
// distributed under the License is distributed on an "AS IS" BASIS,
// See the License for the specific language governing permissions and
// limitations under the License.

use std::cmp;
use std::i64;
use std::thread;

use protobuf::Message;

use kvproto::coprocessor::Response;
use kvproto::kvrpcpb::Context;
use tipb::expression::{Expr, ExprType, ScalarFuncSig};
use tipb::select::{Chunk, EncodeType};

use test_coprocessor::*;
use test_storage::*;
<<<<<<< HEAD
use tikv::coprocessor::codec::{datum, table, Datum};
use tikv::coprocessor::*;
use tikv::server::readpool::{self, ReadPool};
use tikv::server::{Config, OnResponse};
use tikv::storage::engine::{self, Engine, RocksEngine, TEMP_DIR};
use tikv::storage::{Key, Mutation, ALL_CFS};
=======
use tikv::coprocessor::codec::{datum, Datum};
use tikv::server::readpool;
use tikv::server::Config;
use tikv::storage::engine::{self, TEMP_DIR};
use tikv::storage::ALL_CFS;
>>>>>>> 682b0c84
use tikv::util::codec::number::*;

const FLAG_IGNORE_TRUNCATE: u64 = 1;
const FLAG_TRUNCATE_AS_WARNING: u64 = 1 << 1;

fn check_chunk_datum_count(chunks: &[Chunk], datum_limit: usize) {
    let mut iter = chunks.iter();
    let res = iter.any(|x| datum::decode(&mut x.get_rows_data()).unwrap().len() != datum_limit);
    if res {
        assert!(iter.next().is_none());
    }
}

<<<<<<< HEAD
struct DAGChunkSpliter {
    chunks: Vec<Chunk>,
    datums: Vec<Datum>,
    col_cnt: usize,
}

impl DAGChunkSpliter {
    fn new(chunks: Vec<Chunk>, col_cnt: usize) -> DAGChunkSpliter {
        DAGChunkSpliter {
            chunks,
            col_cnt,
            datums: Vec::with_capacity(0),
        }
    }
}

impl Iterator for DAGChunkSpliter {
    type Item = Vec<Datum>;

    fn next(&mut self) -> Option<Vec<Datum>> {
        loop {
            if self.chunks.is_empty() && self.datums.is_empty() {
                return None;
            } else if self.datums.is_empty() {
                let chunk = self.chunks.remove(0);
                let mut data = chunk.get_rows_data();
                self.datums = datum::decode(&mut data).unwrap();
                continue;
            }
            assert_eq!(self.datums.len() >= self.col_cnt, true);
            let mut cols = self.datums.split_off(self.col_cnt);
            mem::swap(&mut self.datums, &mut cols);
            return Some(cols);
        }
    }
}

#[derive(Clone, Copy)]
pub struct Column {
    id: i64,
    col_type: i32,
    // negative means not a index key, 0 means primary key, positive means normal index key.
    pub index: i64,
    default_val: Option<i64>, // TODO: change it to Vec<u8> if other type value is needed for test.
}

struct ColumnBuilder {
    col_type: i32,
    index: i64,
    default_val: Option<i64>,
}

impl ColumnBuilder {
    fn new() -> ColumnBuilder {
        ColumnBuilder {
            col_type: TYPE_LONG,
            index: -1,
            default_val: None,
        }
    }

    fn col_type(mut self, t: i32) -> ColumnBuilder {
        self.col_type = t;
        self
    }

    fn primary_key(mut self, b: bool) -> ColumnBuilder {
        if b {
            self.index = 0;
        } else {
            self.index = -1;
        }
        self
    }

    fn index_key(mut self, idx_id: i64) -> ColumnBuilder {
        self.index = idx_id;
        self
    }

    fn default(mut self, val: i64) -> ColumnBuilder {
        self.default_val = Some(val);
        self
    }

    fn build(self) -> Column {
        Column {
            id: next_id(),
            col_type: self.col_type,
            index: self.index,
            default_val: self.default_val,
        }
    }
}

pub struct Table {
    id: i64,
    handle_id: i64,
    cols: BTreeMap<i64, Column>,
    idxs: BTreeMap<i64, Vec<i64>>,
}

impl Table {
    fn get_table_info(&self) -> schema::TableInfo {
        let mut tb_info = schema::TableInfo::new();
        tb_info.set_table_id(self.id);
        tb_info.set_columns(RepeatedField::from_vec(self.get_table_columns()));
        tb_info
    }

    pub fn get_table_columns(&self) -> Vec<ColumnInfo> {
        let mut tb_info = Vec::new();
        for col in self.cols.values() {
            let mut c_info = ColumnInfo::new();
            c_info.set_column_id(col.id);
            c_info.set_tp(col.col_type);
            c_info.set_pk_handle(col.index == 0);
            if let Some(dv) = col.default_val {
                c_info.set_default_val(datum::encode_value(&[Datum::I64(dv)]).unwrap())
            }
            tb_info.push(c_info);
        }
        tb_info
    }

    fn get_index_info(&self, index: i64, store_handle: bool) -> schema::IndexInfo {
        let mut idx_info = schema::IndexInfo::new();
        idx_info.set_table_id(self.id);
        idx_info.set_index_id(index);
        let mut has_pk = false;
        for col_id in &self.idxs[&index] {
            let col = self.cols[col_id];
            let mut c_info = ColumnInfo::new();
            c_info.set_tp(col.col_type);
            c_info.set_column_id(col.id);
            if col.id == self.handle_id {
                c_info.set_pk_handle(true);
                has_pk = true
            }
            idx_info.mut_columns().push(c_info);
        }
        if !has_pk && store_handle {
            let mut handle_info = ColumnInfo::new();
            handle_info.set_tp(TYPE_LONG);
            handle_info.set_column_id(-1);
            handle_info.set_pk_handle(true);
            idx_info.mut_columns().push(handle_info);
        }
        idx_info
    }

    pub fn get_select_range(&self) -> KeyRange {
        let mut range = KeyRange::new();
        range.set_start(table::encode_row_key(self.id, i64::MIN));
        range.set_end(table::encode_row_key(self.id, i64::MAX));
        range
    }

    pub fn get_index_range(&self, idx: i64) -> KeyRange {
        let mut range = KeyRange::new();
        let mut buf = Vec::with_capacity(8);
        buf.encode_i64(i64::MIN).unwrap();
        range.set_start(table::encode_index_seek_key(self.id, idx, &buf));
        buf.clear();
        buf.encode_i64(i64::MAX).unwrap();
        range.set_end(table::encode_index_seek_key(self.id, idx, &buf));
        range
    }
}

struct TableBuilder {
    handle_id: i64,
    cols: BTreeMap<i64, Column>,
}

impl TableBuilder {
    fn new() -> TableBuilder {
        TableBuilder {
            handle_id: -1,
            cols: BTreeMap::new(),
        }
    }

    fn add_col(mut self, col: Column) -> TableBuilder {
        if col.index == 0 {
            if self.handle_id > 0 {
                self.handle_id = 0;
            } else if self.handle_id < 0 {
                // maybe need to check type.
                self.handle_id = col.id;
            }
        }
        self.cols.insert(col.id, col);
        self
    }

    fn build(mut self) -> Table {
        if self.handle_id <= 0 {
            self.handle_id = next_id();
        }
        let mut idx = BTreeMap::new();
        for (&id, col) in &self.cols {
            if col.index < 0 {
                continue;
            }
            let e = idx.entry(col.index).or_insert_with(Vec::new);
            e.push(id);
        }
        for (id, val) in &mut idx {
            if *id == 0 {
                continue;
            }
            // TODO: support uniq index.
            val.push(self.handle_id);
        }
        Table {
            id: next_id(),
            handle_id: self.handle_id,
            cols: self.cols,
            idxs: idx,
        }
    }
}

struct Insert<'a, E: Engine> {
    store: &'a mut Store<E>,
    table: &'a Table,
    values: BTreeMap<i64, Datum>,
}

impl<'a, E: Engine> Insert<'a, E> {
    fn new(store: &'a mut Store<E>, table: &'a Table) -> Self {
        Insert {
            store,
            table,
            values: BTreeMap::new(),
        }
    }

    fn set(mut self, col: Column, value: Datum) -> Self {
        assert!(self.table.cols.contains_key(&col.id));
        self.values.insert(col.id, value);
        self
    }

    fn execute(self) -> i64 {
        self.execute_with_ctx(Context::new())
    }

    fn execute_with_ctx(self, ctx: Context) -> i64 {
        let handle = self
            .values
            .get(&self.table.handle_id)
            .cloned()
            .unwrap_or_else(|| Datum::I64(next_id()));
        let key = table::encode_row_key(self.table.id, handle.i64());
        let ids: Vec<_> = self.values.keys().cloned().collect();
        let values: Vec<_> = self.values.values().cloned().collect();
        let value = table::encode_row(values, &ids).unwrap();
        let mut kvs = vec![];
        kvs.push((key, value));
        for (&id, idxs) in &self.table.idxs {
            let mut v: Vec<_> = idxs.iter().map(|id| self.values[id].clone()).collect();
            v.push(handle.clone());
            let encoded = datum::encode_key(&v).unwrap();
            let idx_key = table::encode_index_seek_key(self.table.id, id, &encoded);
            kvs.push((idx_key, vec![0]));
        }
        self.store.put(ctx, kvs);
        handle.i64()
    }
}

struct Delete<'a, E: Engine> {
    store: &'a mut Store<E>,
    table: &'a Table,
}

impl<'a, E: Engine> Delete<'a, E> {
    fn new(store: &'a mut Store<E>, table: &'a Table) -> Self {
        Delete { store, table }
    }

    fn execute(self, id: i64, row: Vec<Datum>) {
        let mut values = HashMap::new();
        for (&id, v) in self.table.cols.keys().zip(row) {
            values.insert(id, v);
        }
        let key = table::encode_row_key(self.table.id, id);
        let mut keys = vec![];
        keys.push(key);
        for (&idx_id, idx_cols) in &self.table.idxs {
            let mut v: Vec<_> = idx_cols.iter().map(|id| values[id].clone()).collect();
            v.push(Datum::I64(id));
            let encoded = datum::encode_key(&v).unwrap();
            let idx_key = table::encode_index_seek_key(self.table.id, idx_id, &encoded);
            keys.push(idx_key);
        }
        self.store.delete(keys);
    }
}

pub struct Store<E: Engine> {
    store: SyncStorage<E>,
    current_ts: u64,
    handles: Vec<Vec<u8>>,
}

impl<E: Engine> Store<E> {
    fn new(engine: E) -> Self {
        Self {
            store: SyncStorage::from_engine(engine, &Default::default()),
            current_ts: 1,
            handles: vec![],
        }
    }

    pub fn get_engine(&self) -> E {
        self.store.get_engine()
    }

    fn begin(&mut self) {
        self.current_ts = next_id() as u64;
        self.handles.clear();
    }

    fn insert_into<'a>(&'a mut self, table: &'a Table) -> Insert<'a, E> {
        Insert::new(self, table)
    }

    fn put(&mut self, ctx: Context, mut kv: Vec<(Vec<u8>, Vec<u8>)>) {
        self.handles.extend(kv.iter().map(|&(ref k, _)| k.clone()));
        let pk = kv[0].0.clone();
        let kv = kv
            .drain(..)
            .map(|(k, v)| Mutation::Put((Key::from_raw(&k), v)))
            .collect();
        self.store.prewrite(ctx, kv, pk, self.current_ts).unwrap();
    }

    fn delete_from<'a>(&'a mut self, table: &'a Table) -> Delete<'a, E> {
        Delete::new(self, table)
    }

    fn delete(&mut self, mut keys: Vec<Vec<u8>>) {
        self.handles.extend(keys.clone());
        let pk = keys[0].clone();
        let mutations = keys
            .drain(..)
            .map(|k| Mutation::Delete(Key::from_raw(&k)))
            .collect();
        self.store
            .prewrite(Context::new(), mutations, pk, self.current_ts)
            .unwrap();
    }

    fn commit(&mut self) {
        self.commit_with_ctx(Context::new());
    }

    fn commit_with_ctx(&mut self, ctx: Context) {
        let handles = self.handles.drain(..).map(|x| Key::from_raw(&x)).collect();
        self.store
            .commit(ctx, handles, self.current_ts, next_id() as u64)
            .unwrap();
    }
}

/// An example table for test purpose.
pub struct ProductTable {
    pub id: Column,
    pub name: Column,
    pub count: Column,
    pub table: Table,
}

impl ProductTable {
    pub fn new() -> ProductTable {
        let id = ColumnBuilder::new()
            .col_type(TYPE_LONG)
            .primary_key(true)
            .build();
        let idx_id = next_id();
        let name = ColumnBuilder::new()
            .col_type(TYPE_VAR_CHAR)
            .index_key(idx_id)
            .build();
        let count = ColumnBuilder::new()
            .col_type(TYPE_LONG)
            .index_key(idx_id)
            .build();
        let table = TableBuilder::new()
            .add_col(id)
            .add_col(name)
            .add_col(count)
            .build();

        ProductTable {
            id,
            name,
            count,
            table,
        }
    }
}

fn init_data_with_engine_and_commit<E: Engine>(
    ctx: Context,
    engine: E,
    tbl: &ProductTable,
    vals: &[(i64, Option<&str>, i64)],
    commit: bool,
) -> (Store<E>, Worker<EndPointTask<E>>) {
    init_data_with_details(ctx, engine, tbl, vals, commit, Config::default())
}

fn init_data_with_details<E: Engine>(
    ctx: Context,
    engine: E,
    tbl: &ProductTable,
    vals: &[(i64, Option<&str>, i64)],
    commit: bool,
    cfg: Config,
) -> (Store<E>, Worker<EndPointTask<E>>) {
    let mut store = Store::new(engine);

    store.begin();
    for &(id, name, count) in vals {
        store
            .insert_into(&tbl.table)
            .set(tbl.id, Datum::I64(id))
            .set(tbl.name, name.map(|s| s.as_bytes()).into())
            .set(tbl.count, Datum::I64(count))
            .execute_with_ctx(ctx.clone());
    }
    if commit {
        store.commit_with_ctx(ctx);
    }
    let pd_worker = FutureWorker::new("test-pd-worker");
    let pool = ReadPool::new("readpool", &readpool::Config::default_for_test(), || {
        || ReadPoolContext::new(pd_worker.scheduler())
    });
    let mut end_point = WorkerBuilder::new("test select worker")
        .batch_size(5)
        .create();
    let runner = EndPointHost::new(store.get_engine(), end_point.scheduler(), &cfg, pool);
    end_point.start(runner).unwrap();

    (store, end_point)
}

pub fn init_data_with_commit(
    tbl: &ProductTable,
    vals: &[(i64, Option<&str>, i64)],
    commit: bool,
) -> (Store<RocksEngine>, Worker<EndPointTask<RocksEngine>>) {
    let engine = engine::new_local_engine(TEMP_DIR, ALL_CFS).unwrap();
    init_data_with_engine_and_commit(Context::new(), engine, tbl, vals, commit)
}

// This function will create a Product table and initialize with the specified data.
fn init_with_data(
    tbl: &ProductTable,
    vals: &[(i64, Option<&str>, i64)],
) -> (Store<RocksEngine>, Worker<EndPointTask<RocksEngine>>) {
    init_data_with_commit(tbl, vals, true)
}

fn offset_for_column(cols: &[ColumnInfo], col_id: i64) -> i64 {
    for (offset, column) in cols.iter().enumerate() {
        if column.get_column_id() == col_id {
            return offset as i64;
        }
    }
    0 as i64
}

struct DAGSelect {
    execs: Vec<Executor>,
    cols: Vec<ColumnInfo>,
    order_by: Vec<ByItem>,
    limit: Option<u64>,
    aggregate: Vec<Expr>,
    group_by: Vec<Expr>,
    key_range: KeyRange,
    output_offsets: Option<Vec<u32>>,
}

impl DAGSelect {
    fn from(table: &Table) -> DAGSelect {
        let mut exec = Executor::new();
        exec.set_tp(ExecType::TypeTableScan);
        let mut tbl_scan = TableScan::new();
        let mut table_info = table.get_table_info();
        tbl_scan.set_table_id(table_info.get_table_id());
        let columns_info = table_info.take_columns();
        tbl_scan.set_columns(columns_info);
        exec.set_tbl_scan(tbl_scan);

        let mut range = KeyRange::new();
        range.set_start(table::encode_row_key(table.id, i64::MIN));
        range.set_end(table::encode_row_key(table.id, i64::MAX));

        DAGSelect {
            execs: vec![exec],
            cols: table.get_table_columns(),
            order_by: vec![],
            limit: None,
            aggregate: vec![],
            group_by: vec![],
            key_range: range,
            output_offsets: None,
        }
    }

    fn from_index(table: &Table, index: Column) -> DAGSelect {
        let idx = index.index;
        let mut exec = Executor::new();
        exec.set_tp(ExecType::TypeIndexScan);
        let mut scan = IndexScan::new();
        let mut index_info = table.get_index_info(idx, true);
        scan.set_table_id(index_info.get_table_id());
        scan.set_index_id(idx);

        let columns_info = index_info.take_columns();
        scan.set_columns(columns_info.clone());
        exec.set_idx_scan(scan);

        let range = table.get_index_range(idx);
        DAGSelect {
            execs: vec![exec],
            cols: columns_info.to_vec(),
            order_by: vec![],
            limit: None,
            aggregate: vec![],
            group_by: vec![],
            key_range: range,
            output_offsets: None,
        }
    }

    fn limit(mut self, n: u64) -> DAGSelect {
        self.limit = Some(n);
        self
    }

    fn order_by(mut self, col: Column, desc: bool) -> DAGSelect {
        let col_offset = offset_for_column(&self.cols, col.id);
        let mut item = ByItem::new();
        let mut expr = Expr::new();
        expr.set_tp(ExprType::ColumnRef);
        expr.mut_val().encode_i64(col_offset).unwrap();
        item.set_expr(expr);
        item.set_desc(desc);
        self.order_by.push(item);
        self
    }

    fn count(mut self) -> DAGSelect {
        let mut expr = Expr::new();
        expr.set_tp(ExprType::Count);
        self.aggregate.push(expr);
        self
    }

    fn aggr_col(mut self, col: Column, aggr_t: ExprType) -> DAGSelect {
        let col_offset = offset_for_column(&self.cols, col.id);
        let mut col_expr = Expr::new();
        col_expr.set_tp(ExprType::ColumnRef);
        col_expr.mut_val().encode_i64(col_offset).unwrap();
        let mut expr = Expr::new();
        expr.set_tp(aggr_t);
        expr.mut_children().push(col_expr);
        self.aggregate.push(expr);
        self
    }

    fn first(self, col: Column) -> DAGSelect {
        self.aggr_col(col, ExprType::First)
    }

    fn sum(self, col: Column) -> DAGSelect {
        self.aggr_col(col, ExprType::Sum)
    }

    fn avg(self, col: Column) -> DAGSelect {
        self.aggr_col(col, ExprType::Avg)
    }

    fn max(self, col: Column) -> DAGSelect {
        self.aggr_col(col, ExprType::Max)
    }

    fn min(self, col: Column) -> DAGSelect {
        self.aggr_col(col, ExprType::Min)
    }

    fn bit_and(self, col: Column) -> DAGSelect {
        self.aggr_col(col, ExprType::Agg_BitAnd)
    }

    fn bit_or(self, col: Column) -> DAGSelect {
        self.aggr_col(col, ExprType::Agg_BitOr)
    }

    fn bit_xor(self, col: Column) -> DAGSelect {
        self.aggr_col(col, ExprType::Agg_BitXor)
    }

    fn group_by(mut self, cols: &[Column]) -> DAGSelect {
        for col in cols {
            let offset = offset_for_column(&self.cols, col.id);
            let mut expr = Expr::new();
            expr.set_tp(ExprType::ColumnRef);
            expr.mut_val().encode_i64(offset).unwrap();
            self.group_by.push(expr);
        }
        self
    }

    fn output_offsets(mut self, output_offsets: Option<Vec<u32>>) -> DAGSelect {
        self.output_offsets = output_offsets;
        self
    }

    fn where_expr(mut self, expr: Expr) -> DAGSelect {
        let mut exec = Executor::new();
        exec.set_tp(ExecType::TypeSelection);
        let mut selection = Selection::new();
        selection.mut_conditions().push(expr);
        exec.set_selection(selection);
        self.execs.push(exec);
        self
    }

    fn build(self) -> Request {
        self.build_with(Context::new(), &[0])
    }

    fn build_with(mut self, ctx: Context, flags: &[u64]) -> Request {
        if !self.aggregate.is_empty() || !self.group_by.is_empty() {
            let mut exec = Executor::new();
            exec.set_tp(ExecType::TypeAggregation);
            let mut aggr = Aggregation::new();
            if !self.aggregate.is_empty() {
                aggr.set_agg_func(RepeatedField::from_vec(self.aggregate));
            }

            if !self.group_by.is_empty() {
                aggr.set_group_by(RepeatedField::from_vec(self.group_by));
            }
            exec.set_aggregation(aggr);
            self.execs.push(exec);
        }

        if !self.order_by.is_empty() {
            let mut exec = Executor::new();
            exec.set_tp(ExecType::TypeTopN);
            let mut topn = TopN::new();
            topn.set_order_by(RepeatedField::from_vec(self.order_by));
            if let Some(limit) = self.limit.take() {
                topn.set_limit(limit);
            }
            exec.set_topN(topn);
            self.execs.push(exec);
        }

        if let Some(l) = self.limit.take() {
            let mut exec = Executor::new();
            exec.set_tp(ExecType::TypeLimit);
            let mut limit = Limit::new();
            limit.set_limit(l);
            exec.set_limit(limit);
            self.execs.push(exec);
        }

        let mut dag = DAGRequest::new();
        dag.set_executors(RepeatedField::from_vec(self.execs));
        dag.set_start_ts(next_id() as u64);
        dag.set_flags(flags.iter().fold(0, |acc, f| acc | *f));
        dag.set_collect_range_counts(true);

        let output_offsets = if self.output_offsets.is_some() {
            self.output_offsets.take().unwrap()
        } else {
            (0..self.cols.len() as u32).collect()
        };
        dag.set_output_offsets(output_offsets);

        let mut req = Request::new();
        req.set_tp(REQ_TYPE_DAG);
        req.set_data(dag.write_to_bytes().unwrap());
        req.set_ranges(RepeatedField::from_vec(vec![self.key_range]));
        req.set_context(ctx);
        req
    }
}

=======
>>>>>>> 682b0c84
#[test]
fn test_select() {
    let data = vec![
        (1, Some("name:0"), 2),
        (2, Some("name:4"), 3),
        (4, Some("name:3"), 1),
        (5, Some("name:1"), 4),
    ];

    let product = ProductTable::new();
    let (_, mut end_point) = init_with_data(&product, &data);
    // for dag selection
    let req = DAGSelect::from(&product.table).build();
    let mut resp = handle_select(&end_point.scheduler(), req);
    let spliter = DAGChunkSpliter::new(resp.take_chunks().into_vec(), 3);
    for (row, (id, name, cnt)) in spliter.zip(data) {
        let name_datum = name.map(|s| s.as_bytes()).into();
        let expected_encoded =
            datum::encode_value(&[Datum::I64(id), name_datum, cnt.into()]).unwrap();
        let result_encoded = datum::encode_value(&row).unwrap();
        assert_eq!(result_encoded, &*expected_encoded);
    }

    end_point.stop().unwrap().join().unwrap();
}

#[test]
fn test_batch_row_limit() {
    let data = vec![
        (1, Some("name:0"), 2),
        (2, Some("name:4"), 3),
        (4, Some("name:3"), 1),
        (5, Some("name:1"), 4),
    ];
    let batch_row_limit = 3;
    let chunk_datum_limit = batch_row_limit * 3; // we have 3 fields.
    let product = ProductTable::new();
    let (_, mut end_point) = {
        let engine = engine::new_local_engine(TEMP_DIR, ALL_CFS).unwrap();
        let mut cfg = Config::default();
        cfg.end_point_batch_row_limit = batch_row_limit;
        init_data_with_details(
            Context::new(),
            engine,
            &product,
            &data,
            true,
            &cfg,
            &readpool::Config::default_for_test(),
        )
    };

    // for dag selection
    let req = DAGSelect::from(&product.table).build();
    let mut resp = handle_select(&end_point.scheduler(), req);
    check_chunk_datum_count(resp.get_chunks(), chunk_datum_limit);
    let spliter = DAGChunkSpliter::new(resp.take_chunks().into_vec(), 3);
    for (row, (id, name, cnt)) in spliter.zip(data) {
        let name_datum = name.map(|s| s.as_bytes()).into();
        let expected_encoded =
            datum::encode_value(&[Datum::I64(id), name_datum, cnt.into()]).unwrap();
        let result_encoded = datum::encode_value(&row).unwrap();
        assert_eq!(result_encoded, &*expected_encoded);
    }

    end_point.stop().unwrap().join().unwrap();
}

#[test]
fn test_stream_batch_row_limit() {
    let data = vec![
        (1, Some("name:0"), 2),
        (2, Some("name:4"), 3),
        (4, Some("name:3"), 1),
        (5, Some("name:1"), 4),
        (8, Some("name:2"), 4),
    ];

    let product = ProductTable::new();
    let stream_row_limit = 2;
    let (_, mut end_point) = {
        let engine = engine::new_local_engine(TEMP_DIR, ALL_CFS).unwrap();
        let mut cfg = Config::default();
        cfg.end_point_stream_batch_row_limit = stream_row_limit;
        init_data_with_details(
            Context::new(),
            engine,
            &product,
            &data,
            true,
            &cfg,
            &readpool::Config::default_for_test(),
        )
    };

    let req = DAGSelect::from(&product.table).build();
    assert_eq!(req.get_ranges().len(), 1);

    let mut expected_ranges_last_byte = vec![(0, 3), (3, 6), (6, 255)];
    let check_range = move |resp: &Response| {
        let (start_last_byte, end_last_byte) = expected_ranges_last_byte.remove(0);
        let start = resp.get_range().get_start();
        let end = resp.get_range().get_end();
        assert_eq!(start[start.len() - 1], start_last_byte);
        assert_eq!(end[end.len() - 1], end_last_byte);
    };

    let resps = handle_streaming_select(&end_point.scheduler(), req, check_range);
    assert_eq!(resps.len(), 3);
    let expected_output_counts = vec![vec![2 as i64], vec![2 as i64], vec![1 as i64]];
    for (i, resp) in resps.into_iter().enumerate() {
        // For now, we only support default encode type.
        assert_eq!(resp.get_encode_type(), EncodeType::TypeDefault);
        let mut chunk = Chunk::new();
        chunk.merge_from_bytes(resp.get_data()).unwrap();
        assert_eq!(
            resp.get_output_counts(),
            expected_output_counts[i].as_slice()
        );

        let chunks = vec![chunk];
        let chunk_data_limit = stream_row_limit * 3; // we have 3 fields.
        check_chunk_datum_count(&chunks, chunk_data_limit);

        let spliter = DAGChunkSpliter::new(chunks, 3);
        let j = cmp::min((i + 1) * stream_row_limit, data.len());
        let cur_data = &data[i * stream_row_limit..j];
        for (row, &(id, name, cnt)) in spliter.zip(cur_data) {
            let name_datum = name.map(|s| s.as_bytes()).into();
            let expected_encoded =
                datum::encode_value(&[Datum::I64(id), name_datum, cnt.into()]).unwrap();
            let result_encoded = datum::encode_value(&row).unwrap();
            assert_eq!(result_encoded, &*expected_encoded);
        }
    }

    end_point.stop().unwrap().join().unwrap();
}

#[test]
fn test_select_after_lease() {
    let data = vec![
        (1, Some("name:0"), 2),
        (2, Some("name:4"), 3),
        (4, Some("name:3"), 1),
        (5, Some("name:1"), 4),
    ];

    let product = ProductTable::new();
    let (cluster, raft_engine, ctx) = new_raft_engine(1, "");
    let (_, mut end_point) =
        init_data_with_engine_and_commit(ctx.clone(), raft_engine, &product, &data, true);

    // Sleep until the leader lease is expired.
    thread::sleep(cluster.cfg.raft_store.raft_store_max_leader_lease.0);
    let req = DAGSelect::from(&product.table).build_with(ctx.clone(), &[0]);
    let mut resp = handle_select(&end_point.scheduler(), req);
    let spliter = DAGChunkSpliter::new(resp.take_chunks().into_vec(), 3);
    for (row, (id, name, cnt)) in spliter.zip(data) {
        let name_datum = name.map(|s| s.as_bytes()).into();
        let expected_encoded =
            datum::encode_value(&[Datum::I64(id), name_datum, cnt.into()]).unwrap();
        let result_encoded = datum::encode_value(&row).unwrap();
        assert_eq!(result_encoded, &*expected_encoded);
    }

    end_point.stop().unwrap().join().unwrap();
}

#[test]
fn test_scan_detail() {
    let data = vec![
        (1, Some("name:0"), 2),
        (2, Some("name:4"), 3),
        (4, Some("name:3"), 1),
        (5, Some("name:1"), 4),
    ];

    let product = ProductTable::new();
    let (_, mut end_point) = {
        let engine = engine::new_local_engine(TEMP_DIR, ALL_CFS).unwrap();
        let mut cfg = Config::default();
        cfg.end_point_batch_row_limit = 50;
        init_data_with_details(
            Context::new(),
            engine,
            &product,
            &data,
            true,
            &cfg,
            &readpool::Config::default_for_test(),
        )
    };

    let reqs = vec![
        DAGSelect::from(&product.table).build(),
        DAGSelect::from_index(&product.table, product.name).build(),
    ];

    for mut req in reqs {
        req.mut_context().set_scan_detail(true);
        req.mut_context().set_handle_time(true);

        let resp = handle_request(&end_point.scheduler(), req);
        assert!(resp.get_exec_details().has_handle_time());

        let scan_detail = resp.get_exec_details().get_scan_detail();
        // Values would occur in data cf are inlined in write cf.
        assert_eq!(scan_detail.get_write().get_total(), 5);
        assert_eq!(scan_detail.get_write().get_processed(), 4);
        assert_eq!(scan_detail.get_lock().get_total(), 1);
    }

    end_point.stop().unwrap().join().unwrap();
}

#[test]
fn test_group_by() {
    let data = vec![
        (1, Some("name:0"), 2),
        (2, Some("name:2"), 3),
        (4, Some("name:0"), 1),
        (5, Some("name:1"), 4),
    ];

    let product = ProductTable::new();
    let (_, mut end_point) = init_with_data(&product, &data);
    // for dag
    let req = DAGSelect::from(&product.table)
        .group_by(&[product.name])
        .build();
    let mut resp = handle_select(&end_point.scheduler(), req);
    // should only have name:0, name:2 and name:1
    let mut row_count = 0;
    let spliter = DAGChunkSpliter::new(resp.take_chunks().into_vec(), 1);
    for (row, name) in spliter.zip(&[b"name:0", b"name:2", b"name:1"]) {
        let expected_encoded = datum::encode_value(&[Datum::Bytes(name.to_vec())]).unwrap();
        let result_encoded = datum::encode_value(&row).unwrap();
        assert_eq!(result_encoded, &*expected_encoded);
        row_count += 1;
    }
    assert_eq!(row_count, 3);

    end_point.stop().unwrap().join().unwrap();
}

#[test]
fn test_aggr_count() {
    let data = vec![
        (1, Some("name:0"), 2),
        (2, Some("name:3"), 3),
        (4, Some("name:0"), 1),
        (5, Some("name:5"), 4),
        (6, Some("name:5"), 4),
        (7, None, 4),
    ];

    let product = ProductTable::new();
    let (_, mut end_point) = init_with_data(&product, &data);
    let exp = vec![
        (Datum::Bytes(b"name:0".to_vec()), 2),
        (Datum::Bytes(b"name:3".to_vec()), 1),
        (Datum::Bytes(b"name:5".to_vec()), 2),
        (Datum::Null, 1),
    ];

    // for dag
    let req = DAGSelect::from(&product.table)
        .count()
        .group_by(&[product.name])
        .build();
    let mut resp = handle_select(&end_point.scheduler(), req);
    let mut row_count = 0;
    let exp_len = exp.len();
    let spliter = DAGChunkSpliter::new(resp.take_chunks().into_vec(), 2);
    for (row, (name, cnt)) in spliter.zip(exp) {
        let expected_datum = vec![Datum::U64(cnt), name];
        let expected_encoded = datum::encode_value(&expected_datum).unwrap();
        let result_encoded = datum::encode_value(&row).unwrap();
        assert_eq!(&*result_encoded, &*expected_encoded);
        row_count += 1;
    }
    assert_eq!(row_count, exp_len);

    let exp = vec![
        (vec![Datum::Bytes(b"name:0".to_vec()), Datum::I64(2)], 1),
        (vec![Datum::Bytes(b"name:3".to_vec()), Datum::I64(3)], 1),
        (vec![Datum::Bytes(b"name:0".to_vec()), Datum::I64(1)], 1),
        (vec![Datum::Bytes(b"name:5".to_vec()), Datum::I64(4)], 2),
        (vec![Datum::Null, Datum::I64(4)], 1),
    ];

    // for dag
    let req = DAGSelect::from(&product.table)
        .count()
        .group_by(&[product.name, product.count])
        .build();
    let mut resp = handle_select(&end_point.scheduler(), req);
    let mut row_count = 0;
    let exp_len = exp.len();
    let spliter = DAGChunkSpliter::new(resp.take_chunks().into_vec(), 3);
    for (row, (gk_data, cnt)) in spliter.zip(exp) {
        let mut expected_datum = vec![Datum::U64(cnt)];
        expected_datum.extend_from_slice(gk_data.as_slice());
        let expected_encoded = datum::encode_value(&expected_datum).unwrap();
        let result_encoded = datum::encode_value(&row).unwrap();
        assert_eq!(&*result_encoded, &*expected_encoded);
        row_count += 1;
    }
    assert_eq!(row_count, exp_len);

    end_point.stop().unwrap().join().unwrap();
}

#[test]
fn test_aggr_first() {
    let data = vec![
        (1, Some("name:0"), 2),
        (2, Some("name:3"), 3),
        (3, Some("name:5"), 3),
        (4, Some("name:0"), 1),
        (5, Some("name:5"), 4),
        (6, Some("name:5"), 4),
        (7, None, 4),
        (8, None, 5),
        (9, Some("name:5"), 5),
        (10, None, 6),
    ];

    let product = ProductTable::new();
    let (_, mut end_point) = init_with_data(&product, &data);

    let exp = vec![
        (Datum::Bytes(b"name:0".to_vec()), 1),
        (Datum::Bytes(b"name:3".to_vec()), 2),
        (Datum::Bytes(b"name:5".to_vec()), 3),
        (Datum::Null, 7),
    ];

    // for dag
    let req = DAGSelect::from(&product.table)
        .first(product.id)
        .group_by(&[product.name])
        .build();
    let mut resp = handle_select(&end_point.scheduler(), req);
    let mut row_count = 0;
    let exp_len = exp.len();
    let spliter = DAGChunkSpliter::new(resp.take_chunks().into_vec(), 2);
    for (row, (name, id)) in spliter.zip(exp) {
        let expected_datum = vec![Datum::I64(id), name];
        let expected_encoded = datum::encode_value(&expected_datum).unwrap();
        let result_encoded = datum::encode_value(&row).unwrap();
        assert_eq!(&*result_encoded, &*expected_encoded);
        row_count += 1;
    }
    assert_eq!(row_count, exp_len);

    let exp = vec![
        (2, Datum::Bytes(b"name:0".to_vec())),
        (3, Datum::Bytes(b"name:3".to_vec())),
        (1, Datum::Bytes(b"name:0".to_vec())),
        (4, Datum::Bytes(b"name:5".to_vec())),
        (5, Datum::Null),
        (6, Datum::Null),
    ];

    // for dag
    let req = DAGSelect::from(&product.table)
        .first(product.name)
        .group_by(&[product.count])
        .build();
    let mut resp = handle_select(&end_point.scheduler(), req);
    let mut row_count = 0;
    let exp_len = exp.len();
    let spliter = DAGChunkSpliter::new(resp.take_chunks().into_vec(), 2);
    for (row, (count, name)) in spliter.zip(exp) {
        let expected_datum = vec![name, Datum::I64(count)];
        let expected_encoded = datum::encode_value(&expected_datum).unwrap();
        let result_encoded = datum::encode_value(&row).unwrap();
        assert_eq!(&*result_encoded, &*expected_encoded);
        row_count += 1;
    }
    assert_eq!(row_count, exp_len);

    end_point.stop().unwrap().join().unwrap();
}

#[test]
fn test_aggr_avg() {
    let data = vec![
        (1, Some("name:0"), 2),
        (2, Some("name:3"), 3),
        (4, Some("name:0"), 1),
        (5, Some("name:5"), 4),
        (6, Some("name:5"), 4),
        (7, None, 4),
    ];

    let product = ProductTable::new();
    let (mut store, mut end_point) = init_with_data(&product, &data);

    store.begin();
    store
        .insert_into(&product.table)
        .set(product.id, Datum::I64(8))
        .set(product.name, Datum::Bytes(b"name:4".to_vec()))
        .set(product.count, Datum::Null)
        .execute();
    store.commit();

    let exp = vec![
        (Datum::Bytes(b"name:0".to_vec()), (Datum::Dec(3.into()), 2)),
        (Datum::Bytes(b"name:3".to_vec()), (Datum::Dec(3.into()), 1)),
        (Datum::Bytes(b"name:5".to_vec()), (Datum::Dec(8.into()), 2)),
        (Datum::Null, (Datum::Dec(4.into()), 1)),
        (Datum::Bytes(b"name:4".to_vec()), (Datum::Null, 0)),
    ];
    // for dag
    let req = DAGSelect::from(&product.table)
        .avg(product.count)
        .group_by(&[product.name])
        .build();
    let mut resp = handle_select(&end_point.scheduler(), req);
    let mut row_count = 0;
    let exp_len = exp.len();
    let spliter = DAGChunkSpliter::new(resp.take_chunks().into_vec(), 3);
    for (row, (name, (sum, cnt))) in spliter.zip(exp) {
        let expected_datum = vec![Datum::U64(cnt), sum, name];
        let expected_encoded = datum::encode_value(&expected_datum).unwrap();
        let result_encoded = datum::encode_value(&row).unwrap();
        assert_eq!(&*result_encoded, &*expected_encoded);
        row_count += 1;
    }
    assert_eq!(row_count, exp_len);

    end_point.stop().unwrap();
}

#[test]
fn test_aggr_sum() {
    let data = vec![
        (1, Some("name:0"), 2),
        (2, Some("name:3"), 3),
        (4, Some("name:0"), 1),
        (5, Some("name:5"), 4),
        (6, Some("name:5"), 4),
        (7, None, 4),
    ];

    let product = ProductTable::new();
    let (_, mut end_point) = init_with_data(&product, &data);

    let exp = vec![
        (Datum::Bytes(b"name:0".to_vec()), 3),
        (Datum::Bytes(b"name:3".to_vec()), 3),
        (Datum::Bytes(b"name:5".to_vec()), 8),
        (Datum::Null, 4),
    ];
    // for dag
    let req = DAGSelect::from(&product.table)
        .sum(product.count)
        .group_by(&[product.name])
        .build();
    let mut resp = handle_select(&end_point.scheduler(), req);
    let mut row_count = 0;
    let exp_len = exp.len();
    let spliter = DAGChunkSpliter::new(resp.take_chunks().into_vec(), 2);
    for (row, (name, cnt)) in spliter.zip(exp) {
        let expected_datum = vec![Datum::Dec(cnt.into()), name];
        let expected_encoded = datum::encode_value(&expected_datum).unwrap();
        let result_encoded = datum::encode_value(&row).unwrap();
        assert_eq!(&*result_encoded, &*expected_encoded);
        row_count += 1;
    }
    assert_eq!(row_count, exp_len);
    end_point.stop().unwrap();
}

#[test]
fn test_aggr_extre() {
    let data = vec![
        (1, Some("name:0"), 2),
        (2, Some("name:3"), 3),
        (4, Some("name:0"), 1),
        (5, Some("name:5"), 4),
        (6, Some("name:5"), 5),
        (7, None, 4),
    ];

    let product = ProductTable::new();
    let (mut store, mut end_point) = init_with_data(&product, &data);

    store.begin();
    for &(id, name) in &[(8, b"name:5"), (9, b"name:6")] {
        store
            .insert_into(&product.table)
            .set(product.id, Datum::I64(id))
            .set(product.name, Datum::Bytes(name.to_vec()))
            .set(product.count, Datum::Null)
            .execute();
    }
    store.commit();

    let exp = vec![
        (
            Datum::Bytes(b"name:0".to_vec()),
            Datum::I64(2),
            Datum::I64(1),
        ),
        (
            Datum::Bytes(b"name:3".to_vec()),
            Datum::I64(3),
            Datum::I64(3),
        ),
        (
            Datum::Bytes(b"name:5".to_vec()),
            Datum::I64(5),
            Datum::I64(4),
        ),
        (Datum::Null, Datum::I64(4), Datum::I64(4)),
        (Datum::Bytes(b"name:6".to_vec()), Datum::Null, Datum::Null),
    ];

    // for dag
    let req = DAGSelect::from(&product.table)
        .max(product.count)
        .min(product.count)
        .group_by(&[product.name])
        .build();
    let mut resp = handle_select(&end_point.scheduler(), req);
    let mut row_count = 0;
    let exp_len = exp.len();
    let spliter = DAGChunkSpliter::new(resp.take_chunks().into_vec(), 3);
    for (row, (name, max, min)) in spliter.zip(exp) {
        let expected_datum = vec![max, min, name];
        let expected_encoded = datum::encode_value(&expected_datum).unwrap();
        let result_encoded = datum::encode_value(&row).unwrap();
        assert_eq!(result_encoded, &*expected_encoded);
        row_count += 1;
    }
    assert_eq!(row_count, exp_len);

    end_point.stop().unwrap();
}

#[test]
fn test_aggr_bit_ops() {
    let data = vec![
        (1, Some("name:0"), 2),
        (2, Some("name:3"), 3),
        (4, Some("name:0"), 1),
        (5, Some("name:5"), 4),
        (6, Some("name:5"), 5),
        (7, None, 4),
    ];

    let product = ProductTable::new();
    let (mut store, mut end_point) = init_with_data(&product, &data);

    store.begin();
    for &(id, name) in &[(8, b"name:5"), (9, b"name:6")] {
        store
            .insert_into(&product.table)
            .set(product.id, Datum::I64(id))
            .set(product.name, Datum::Bytes(name.to_vec()))
            .set(product.count, Datum::Null)
            .execute();
    }
    store.commit();

    let exp = vec![
        (
            Datum::Bytes(b"name:0".to_vec()),
            Datum::U64(0),
            Datum::U64(3),
            Datum::U64(3),
        ),
        (
            Datum::Bytes(b"name:3".to_vec()),
            Datum::U64(3),
            Datum::U64(3),
            Datum::U64(3),
        ),
        (
            Datum::Bytes(b"name:5".to_vec()),
            Datum::U64(4),
            Datum::U64(5),
            Datum::U64(1),
        ),
        (Datum::Null, Datum::U64(4), Datum::U64(4), Datum::U64(4)),
        (
            Datum::Bytes(b"name:6".to_vec()),
            Datum::U64(18446744073709551615),
            Datum::U64(0),
            Datum::U64(0),
        ),
    ];

    // for dag
    let req = DAGSelect::from(&product.table)
        .bit_and(product.count)
        .bit_or(product.count)
        .bit_xor(product.count)
        .group_by(&[product.name])
        .build();
    let mut resp = handle_select(&end_point.scheduler(), req);
    let mut row_count = 0;
    let exp_len = exp.len();
    let spliter = DAGChunkSpliter::new(resp.take_chunks().into_vec(), 4);
    for (row, (name, bitand, bitor, bitxor)) in spliter.zip(exp) {
        let expected_datum = vec![bitand, bitor, bitxor, name];
        let expected_encoded = datum::encode_value(&expected_datum).unwrap();
        let result_encoded = datum::encode_value(&row).unwrap();
        assert_eq!(result_encoded, &*expected_encoded);
        row_count += 1;
    }
    assert_eq!(row_count, exp_len);

    end_point.stop().unwrap();
}

#[test]
fn test_order_by_column() {
    let data = vec![
        (1, Some("name:0"), 2),
        (2, Some("name:3"), 3),
        (4, Some("name:0"), 1),
        (5, Some("name:6"), 4),
        (6, Some("name:5"), 4),
        (7, Some("name:4"), 4),
        (8, None, 4),
    ];

    let exp = vec![
        (8, None, 4),
        (7, Some("name:4"), 4),
        (6, Some("name:5"), 4),
        (5, Some("name:6"), 4),
        (2, Some("name:3"), 3),
    ];

    let product = ProductTable::new();
    let (_, mut end_point) = init_with_data(&product, &data);
    // for dag
    let req = DAGSelect::from(&product.table)
        .order_by(product.count, true)
        .order_by(product.name, false)
        .limit(5)
        .build();
    let mut resp = handle_select(&end_point.scheduler(), req);
    let mut row_count = 0;
    let spliter = DAGChunkSpliter::new(resp.take_chunks().into_vec(), 3);
    for (row, (id, name, cnt)) in spliter.zip(exp) {
        let name_datum = name.map(|s| s.as_bytes()).into();
        let expected_encoded =
            datum::encode_value(&[i64::from(id).into(), name_datum, i64::from(cnt).into()])
                .unwrap();
        let result_encoded = datum::encode_value(&row).unwrap();
        assert_eq!(&*result_encoded, &*expected_encoded);
        row_count += 1;
    }
    assert_eq!(row_count, 5);
    end_point.stop().unwrap().join().unwrap();
}

#[test]
fn test_order_by_pk_with_select_from_index() {
    let mut data = vec![
        (8, Some("name:0"), 2),
        (7, Some("name:3"), 3),
        (6, Some("name:0"), 1),
        (5, Some("name:6"), 4),
        (4, Some("name:5"), 4),
        (3, Some("name:4"), 4),
        (2, None, 4),
    ];

    let product = ProductTable::new();
    let (_, mut end_point) = init_with_data(&product, &data);
    let expect: Vec<_> = data.drain(..5).collect();
    // for dag
    let req = DAGSelect::from_index(&product.table, product.name)
        .order_by(product.id, true)
        .limit(5)
        .build();
    let mut resp = handle_select(&end_point.scheduler(), req);
    let mut row_count = 0;
    let spliter = DAGChunkSpliter::new(resp.take_chunks().into_vec(), 3);
    for (row, (id, name, cnt)) in spliter.zip(expect) {
        let name_datum = name.map(|s| s.as_bytes()).into();
        let expected_encoded =
            datum::encode_value(&[name_datum, (cnt as i64).into(), (id as i64).into()]).unwrap();
        let result_encoded = datum::encode_value(&row).unwrap();
        assert_eq!(&*result_encoded, &*expected_encoded);
        row_count += 1;
    }
    assert_eq!(row_count, 5);
    end_point.stop().unwrap().join().unwrap();
}

#[test]
fn test_limit() {
    let mut data = vec![
        (1, Some("name:0"), 2),
        (2, Some("name:3"), 3),
        (4, Some("name:0"), 1),
        (5, Some("name:5"), 4),
        (6, Some("name:5"), 4),
        (7, None, 4),
    ];

    let product = ProductTable::new();
    let (_, mut end_point) = init_with_data(&product, &data);
    let expect: Vec<_> = data.drain(..5).collect();
    // for dag
    let req = DAGSelect::from(&product.table).limit(5).build();
    let mut resp = handle_select(&end_point.scheduler(), req);
    let mut row_count = 0;
    let spliter = DAGChunkSpliter::new(resp.take_chunks().into_vec(), 3);
    for (row, (id, name, cnt)) in spliter.zip(expect) {
        let name_datum = name.map(|s| s.as_bytes()).into();
        let expected_encoded = datum::encode_value(&[id.into(), name_datum, cnt.into()]).unwrap();
        let result_encoded = datum::encode_value(&row).unwrap();
        assert_eq!(&*result_encoded, &*expected_encoded);
        row_count += 1;
    }
    assert_eq!(row_count, 5);

    end_point.stop().unwrap().join().unwrap();
}

#[test]
fn test_reverse() {
    let mut data = vec![
        (1, Some("name:0"), 2),
        (2, Some("name:3"), 3),
        (4, Some("name:0"), 1),
        (5, Some("name:5"), 4),
        (6, Some("name:5"), 4),
        (7, None, 4),
    ];

    let product = ProductTable::new();
    let (_, mut end_point) = init_with_data(&product, &data);
    data.reverse();
    let expect: Vec<_> = data.drain(..5).collect();
    // for dag
    let req = DAGSelect::from(&product.table)
        .limit(5)
        .order_by(product.id, true)
        .build();
    let mut resp = handle_select(&end_point.scheduler(), req);
    let mut row_count = 0;
    let spliter = DAGChunkSpliter::new(resp.take_chunks().into_vec(), 3);
    for (row, (id, name, cnt)) in spliter.zip(expect) {
        let name_datum = name.map(|s| s.as_bytes()).into();
        let expected_encoded = datum::encode_value(&[id.into(), name_datum, cnt.into()]).unwrap();
        let result_encoded = datum::encode_value(&row).unwrap();
        assert_eq!(&*result_encoded, &*expected_encoded);
        row_count += 1;
    }
    assert_eq!(row_count, 5);

    end_point.stop().unwrap().join().unwrap();
}

#[test]
fn test_index() {
    let data = vec![
        (1, Some("name:0"), 2),
        (2, Some("name:3"), 3),
        (4, Some("name:0"), 1),
        (5, Some("name:5"), 4),
        (6, Some("name:5"), 4),
        (7, None, 4),
    ];

    let product = ProductTable::new();
    let (_, mut end_point) = init_with_data(&product, &data);
    // for dag
    let req = DAGSelect::from_index(&product.table, product.id).build();
    let mut resp = handle_select(&end_point.scheduler(), req);
    let mut row_count = 0;
    let spliter = DAGChunkSpliter::new(resp.take_chunks().into_vec(), 1);
    for (row, (id, _, _)) in spliter.zip(data) {
        let expected_encoded = datum::encode_value(&[id.into()]).unwrap();
        let result_encoded = datum::encode_value(&row).unwrap();
        assert_eq!(&*result_encoded, &*expected_encoded);
        row_count += 1;
    }
    assert_eq!(row_count, 6);

    end_point.stop().unwrap().join().unwrap();
}

#[test]
fn test_index_reverse_limit() {
    let mut data = vec![
        (1, Some("name:0"), 2),
        (2, Some("name:3"), 3),
        (4, Some("name:0"), 1),
        (5, Some("name:5"), 4),
        (6, Some("name:5"), 4),
        (7, None, 4),
    ];

    let product = ProductTable::new();
    let (_, mut end_point) = init_with_data(&product, &data);
    data.reverse();
    let expect: Vec<_> = data.drain(..5).collect();
    // for dag
    let req = DAGSelect::from_index(&product.table, product.id)
        .limit(5)
        .order_by(product.id, true)
        .build();

    let mut resp = handle_select(&end_point.scheduler(), req);
    let mut row_count = 0;
    let spliter = DAGChunkSpliter::new(resp.take_chunks().into_vec(), 1);
    for (row, (id, _, _)) in spliter.zip(expect) {
        let expected_encoded = datum::encode_value(&[id.into()]).unwrap();
        let result_encoded = datum::encode_value(&row).unwrap();
        assert_eq!(&*result_encoded, &*expected_encoded);
        row_count += 1;
    }
    assert_eq!(row_count, 5);

    end_point.stop().unwrap().join().unwrap();
}

#[test]
fn test_limit_oom() {
    let data = vec![
        (1, Some("name:0"), 2),
        (2, Some("name:3"), 3),
        (4, Some("name:0"), 1),
        (5, Some("name:5"), 4),
        (6, Some("name:5"), 4),
        (7, None, 4),
    ];

    let product = ProductTable::new();
    let (_, mut end_point) = init_with_data(&product, &data);
    // for dag
    let req = DAGSelect::from_index(&product.table, product.id)
        .limit(100000000)
        .build();
    let mut resp = handle_select(&end_point.scheduler(), req);
    let mut row_count = 0;
    let spliter = DAGChunkSpliter::new(resp.take_chunks().into_vec(), 1);
    for (row, (id, _, _)) in spliter.zip(data) {
        let expected_encoded = datum::encode_value(&[id.into()]).unwrap();
        let result_encoded = datum::encode_value(&row).unwrap();
        assert_eq!(&*result_encoded, &*expected_encoded);
        row_count += 1;
    }
    assert_eq!(row_count, 6);
    end_point.stop().unwrap().join().unwrap();
}

#[test]
fn test_del_select() {
    let mut data = vec![
        (1, Some("name:0"), 2),
        (2, Some("name:3"), 3),
        (4, Some("name:0"), 1),
        (5, Some("name:5"), 4),
        (6, Some("name:5"), 4),
        (7, None, 4),
    ];

    let product = ProductTable::new();
    let (mut store, mut end_point) = init_with_data(&product, &data);

    store.begin();
    let (id, name, cnt) = data.remove(3);
    let name_datum = name.map(|s| s.as_bytes()).into();
    store
        .delete_from(&product.table)
        .execute(id, vec![id.into(), name_datum, cnt.into()]);
    store.commit();

    // for dag
    let req = DAGSelect::from_index(&product.table, product.id).build();
    let mut resp = handle_select(&end_point.scheduler(), req);
    let spliter = DAGChunkSpliter::new(resp.take_chunks().into_vec(), 1);
    let mut row_count = 0;
    for _ in spliter {
        row_count += 1;
    }
    assert_eq!(row_count, 5);

    end_point.stop().unwrap().join().unwrap();
}

#[test]
fn test_index_group_by() {
    let data = vec![
        (1, Some("name:0"), 2),
        (2, Some("name:2"), 3),
        (4, Some("name:0"), 1),
        (5, Some("name:1"), 4),
    ];

    let product = ProductTable::new();
    let (_, mut end_point) = init_with_data(&product, &data);
    // for dag
    let req = DAGSelect::from_index(&product.table, product.name)
        .group_by(&[product.name])
        .build();
    let mut resp = handle_select(&end_point.scheduler(), req);
    // should only have name:0, name:2 and name:1
    let mut row_count = 0;
    let spliter = DAGChunkSpliter::new(resp.take_chunks().into_vec(), 1);
    for (row, name) in spliter.zip(&[b"name:0", b"name:1", b"name:2"]) {
        let expected_encoded = datum::encode_value(&[Datum::Bytes(name.to_vec())]).unwrap();
        let result_encoded = datum::encode_value(&row).unwrap();
        assert_eq!(&*result_encoded, &*expected_encoded);
        row_count += 1;
    }
    assert_eq!(row_count, 3);

    end_point.stop().unwrap().join().unwrap();
}

#[test]
fn test_index_aggr_count() {
    let data = vec![
        (1, Some("name:0"), 2),
        (2, Some("name:3"), 3),
        (4, Some("name:0"), 1),
        (5, Some("name:5"), 4),
        (6, Some("name:5"), 4),
        (7, None, 4),
    ];

    let product = ProductTable::new();
    let (_, mut end_point) = init_with_data(&product, &data);
    // for dag
    let req = DAGSelect::from_index(&product.table, product.name)
        .count()
        .build();
    let mut resp = handle_select(&end_point.scheduler(), req);
    let mut spliter = DAGChunkSpliter::new(resp.take_chunks().into_vec(), 1);
    let expected_encoded = datum::encode_value(&[Datum::U64(data.len() as u64)]).unwrap();
    let ret_data = spliter.next();
    assert_eq!(ret_data.is_some(), true);
    let result_encoded = datum::encode_value(&ret_data.unwrap()).unwrap();
    assert_eq!(&*result_encoded, &*expected_encoded);
    assert_eq!(spliter.next().is_none(), true);

    let exp = vec![
        (Datum::Null, 1),
        (Datum::Bytes(b"name:0".to_vec()), 2),
        (Datum::Bytes(b"name:3".to_vec()), 1),
        (Datum::Bytes(b"name:5".to_vec()), 2),
    ];
    // for dag
    let req = DAGSelect::from_index(&product.table, product.name)
        .count()
        .group_by(&[product.name])
        .build();
    resp = handle_select(&end_point.scheduler(), req);
    let mut row_count = 0;
    let exp_len = exp.len();
    let spliter = DAGChunkSpliter::new(resp.take_chunks().into_vec(), 2);
    for (row, (name, cnt)) in spliter.zip(exp) {
        let expected_datum = vec![Datum::U64(cnt), name];
        let expected_encoded = datum::encode_value(&expected_datum).unwrap();
        let result_encoded = datum::encode_value(&row).unwrap();
        assert_eq!(&*result_encoded, &*expected_encoded);
        row_count += 1;
    }
    assert_eq!(row_count, exp_len);

    let exp = vec![
        (vec![Datum::Null, Datum::I64(4)], 1),
        (vec![Datum::Bytes(b"name:0".to_vec()), Datum::I64(1)], 1),
        (vec![Datum::Bytes(b"name:0".to_vec()), Datum::I64(2)], 1),
        (vec![Datum::Bytes(b"name:3".to_vec()), Datum::I64(3)], 1),
        (vec![Datum::Bytes(b"name:5".to_vec()), Datum::I64(4)], 2),
    ];
    let req = DAGSelect::from_index(&product.table, product.name)
        .count()
        .group_by(&[product.name, product.count])
        .build();
    resp = handle_select(&end_point.scheduler(), req);
    let mut row_count = 0;
    let exp_len = exp.len();
    let spliter = DAGChunkSpliter::new(resp.take_chunks().into_vec(), 3);
    for (row, (gk_data, cnt)) in spliter.zip(exp) {
        let mut expected_datum = vec![Datum::U64(cnt)];
        expected_datum.extend_from_slice(gk_data.as_slice());
        let expected_encoded = datum::encode_value(&expected_datum).unwrap();
        let result_encoded = datum::encode_value(&row).unwrap();
        assert_eq!(&*result_encoded, &*expected_encoded);
        row_count += 1;
    }
    assert_eq!(row_count, exp_len);

    end_point.stop().unwrap().join().unwrap();
}

#[test]
fn test_index_aggr_first() {
    let data = vec![
        (1, Some("name:0"), 2),
        (2, Some("name:3"), 3),
        (4, Some("name:0"), 1),
        (5, Some("name:5"), 4),
        (6, Some("name:5"), 4),
        (7, None, 4),
    ];

    let product = ProductTable::new();
    let (_, mut end_point) = init_with_data(&product, &data);

    let exp = vec![
        (Datum::Null, 7),
        (Datum::Bytes(b"name:0".to_vec()), 4),
        (Datum::Bytes(b"name:3".to_vec()), 2),
        (Datum::Bytes(b"name:5".to_vec()), 5),
    ];
    // for dag
    let req = DAGSelect::from_index(&product.table, product.name)
        .first(product.id)
        .group_by(&[product.name])
        .build();
    let mut resp = handle_select(&end_point.scheduler(), req);
    let mut row_count = 0;
    let exp_len = exp.len();
    let spliter = DAGChunkSpliter::new(resp.take_chunks().into_vec(), 2);
    for (row, (name, id)) in spliter.zip(exp) {
        let expected_datum = vec![Datum::I64(id), name];
        let expected_encoded = datum::encode_value(&expected_datum).unwrap();
        let result_encoded = datum::encode_value(&row).unwrap();
        assert_eq!(&*result_encoded, &*expected_encoded);
        row_count += 1;
    }
    assert_eq!(row_count, exp_len);

    end_point.stop().unwrap().join().unwrap();
}

#[test]
fn test_index_aggr_avg() {
    let data = vec![
        (1, Some("name:0"), 2),
        (2, Some("name:3"), 3),
        (4, Some("name:0"), 1),
        (5, Some("name:5"), 4),
        (6, Some("name:5"), 4),
        (7, None, 4),
    ];

    let product = ProductTable::new();
    let (mut store, mut end_point) = init_with_data(&product, &data);

    store.begin();
    store
        .insert_into(&product.table)
        .set(product.id, Datum::I64(8))
        .set(product.name, Datum::Bytes(b"name:4".to_vec()))
        .set(product.count, Datum::Null)
        .execute();
    store.commit();

    let exp = vec![
        (Datum::Null, (Datum::Dec(4.into()), 1)),
        (Datum::Bytes(b"name:0".to_vec()), (Datum::Dec(3.into()), 2)),
        (Datum::Bytes(b"name:3".to_vec()), (Datum::Dec(3.into()), 1)),
        (Datum::Bytes(b"name:4".to_vec()), (Datum::Null, 0)),
        (Datum::Bytes(b"name:5".to_vec()), (Datum::Dec(8.into()), 2)),
    ];
    // for dag
    let req = DAGSelect::from_index(&product.table, product.name)
        .avg(product.count)
        .group_by(&[product.name])
        .build();
    let mut resp = handle_select(&end_point.scheduler(), req);
    let mut row_count = 0;
    let exp_len = exp.len();
    let spliter = DAGChunkSpliter::new(resp.take_chunks().into_vec(), 3);
    for (row, (name, (sum, cnt))) in spliter.zip(exp) {
        let expected_datum = vec![Datum::U64(cnt), sum, name];
        let expected_encoded = datum::encode_value(&expected_datum).unwrap();
        let result_encoded = datum::encode_value(&row).unwrap();
        assert_eq!(&*result_encoded, &*expected_encoded);
        row_count += 1;
    }
    assert_eq!(row_count, exp_len);
    end_point.stop().unwrap();
}

#[test]
fn test_index_aggr_sum() {
    let data = vec![
        (1, Some("name:0"), 2),
        (2, Some("name:3"), 3),
        (4, Some("name:0"), 1),
        (5, Some("name:5"), 4),
        (6, Some("name:5"), 4),
        (7, None, 4),
    ];

    let product = ProductTable::new();
    let (_, mut end_point) = init_with_data(&product, &data);

    let exp = vec![
        (Datum::Null, 4),
        (Datum::Bytes(b"name:0".to_vec()), 3),
        (Datum::Bytes(b"name:3".to_vec()), 3),
        (Datum::Bytes(b"name:5".to_vec()), 8),
    ];
    // for dag
    let req = DAGSelect::from_index(&product.table, product.name)
        .sum(product.count)
        .group_by(&[product.name])
        .build();
    let mut resp = handle_select(&end_point.scheduler(), req);
    let mut row_count = 0;
    let exp_len = exp.len();
    let spliter = DAGChunkSpliter::new(resp.take_chunks().into_vec(), 2);
    for (row, (name, cnt)) in spliter.zip(exp) {
        let expected_datum = vec![Datum::Dec(cnt.into()), name];
        let expected_encoded = datum::encode_value(&expected_datum).unwrap();
        let result_encoded = datum::encode_value(&row).unwrap();
        assert_eq!(&*result_encoded, &*expected_encoded);
        row_count += 1;
    }
    assert_eq!(row_count, exp_len);
    end_point.stop().unwrap();
}

#[test]
fn test_index_aggr_extre() {
    let data = vec![
        (1, Some("name:0"), 2),
        (2, Some("name:3"), 3),
        (4, Some("name:0"), 1),
        (5, Some("name:5"), 4),
        (6, Some("name:5"), 5),
        (7, None, 4),
    ];

    let product = ProductTable::new();
    let (mut store, mut end_point) = init_with_data(&product, &data);

    store.begin();
    for &(id, name) in &[(8, b"name:5"), (9, b"name:6")] {
        store
            .insert_into(&product.table)
            .set(product.id, Datum::I64(id))
            .set(product.name, Datum::Bytes(name.to_vec()))
            .set(product.count, Datum::Null)
            .execute();
    }
    store.commit();

    let exp = vec![
        (Datum::Null, Datum::I64(4), Datum::I64(4)),
        (
            Datum::Bytes(b"name:0".to_vec()),
            Datum::I64(2),
            Datum::I64(1),
        ),
        (
            Datum::Bytes(b"name:3".to_vec()),
            Datum::I64(3),
            Datum::I64(3),
        ),
        (
            Datum::Bytes(b"name:5".to_vec()),
            Datum::I64(5),
            Datum::I64(4),
        ),
        (Datum::Bytes(b"name:6".to_vec()), Datum::Null, Datum::Null),
    ];
    // for dag
    let req = DAGSelect::from_index(&product.table, product.name)
        .max(product.count)
        .min(product.count)
        .group_by(&[product.name])
        .build();
    let mut resp = handle_select(&end_point.scheduler(), req);
    let mut row_count = 0;
    let exp_len = exp.len();
    let spliter = DAGChunkSpliter::new(resp.take_chunks().into_vec(), 3);
    for (row, (name, max, min)) in spliter.zip(exp) {
        let expected_datum = vec![max, min, name];
        let expected_encoded = datum::encode_value(&expected_datum).unwrap();
        let result_encoded = datum::encode_value(&row).unwrap();
        assert_eq!(&*result_encoded, &*expected_encoded);
        row_count += 1;
    }
    assert_eq!(row_count, exp_len);
    end_point.stop().unwrap();
}

#[test]
fn test_where() {
    let data = vec![
        (1, Some("name:0"), 2),
        (2, Some("name:4"), 3),
        (4, Some("name:3"), 1),
        (5, Some("name:1"), 4),
    ];

    let product = ProductTable::new();
    let (_, mut end_point) = init_with_data(&product, &data);
    let cols = product.table.get_table_columns();
    let cond = {
        let mut col = Expr::new();
        col.set_tp(ExprType::ColumnRef);
        let count_offset = offset_for_column(&cols, product.count.id);
        col.mut_val().encode_i64(count_offset).unwrap();

        let mut value = Expr::new();
        value.set_tp(ExprType::String);
        value.set_val(String::from("2").into_bytes());
        let mut right = Expr::new();
        right.set_tp(ExprType::ScalarFunc);
        right.set_sig(ScalarFuncSig::CastStringAsInt);
        right.mut_children().push(value);

        let mut cond = Expr::new();
        cond.set_tp(ExprType::ScalarFunc);
        cond.set_sig(ScalarFuncSig::LTInt);
        cond.mut_children().push(col);
        cond.mut_children().push(right);
        cond
    };

    let req = DAGSelect::from(&product.table).where_expr(cond).build();
    let mut resp = handle_select(&end_point.scheduler(), req);
    let mut spliter = DAGChunkSpliter::new(resp.take_chunks().into_vec(), 3);
    let row = spliter.next().unwrap();
    let (id, name, cnt) = data[2];
    let name_datum = name.map(|s| s.as_bytes()).into();
    let expected_encoded = datum::encode_value(&[Datum::I64(id), name_datum, cnt.into()]).unwrap();
    let result_encoded = datum::encode_value(&row).unwrap();
    assert_eq!(&*result_encoded, &*expected_encoded);
    assert_eq!(spliter.next().is_none(), true);

    end_point.stop().unwrap().join().unwrap();
}

#[test]
fn test_handle_truncate() {
    let data = vec![
        (1, Some("name:0"), 2),
        (2, Some("name:4"), 3),
        (4, Some("name:3"), 1),
        (5, Some("name:1"), 4),
    ];

    let product = ProductTable::new();
    let (_, mut end_point) = init_with_data(&product, &data);
    let cols = product.table.get_table_columns();
    let cases = vec![
        {
            // count > "2x"
            let mut col = Expr::new();
            col.set_tp(ExprType::ColumnRef);
            let count_offset = offset_for_column(&cols, product.count.id);
            col.mut_val().encode_i64(count_offset).unwrap();

            // "2x" will be truncated.
            let mut value = Expr::new();
            value.set_tp(ExprType::String);
            value.set_val(String::from("2x").into_bytes());

            let mut right = Expr::new();
            right.set_tp(ExprType::ScalarFunc);
            right.set_sig(ScalarFuncSig::CastStringAsInt);
            right.mut_children().push(value);

            let mut cond = Expr::new();
            cond.set_tp(ExprType::ScalarFunc);
            cond.set_sig(ScalarFuncSig::LTInt);
            cond.mut_children().push(col);
            cond.mut_children().push(right);
            cond
        },
        {
            // id
            let mut col_id = Expr::new();
            col_id.set_tp(ExprType::ColumnRef);
            let id_offset = offset_for_column(&cols, product.id.id);
            col_id.mut_val().encode_i64(id_offset).unwrap();

            // "3x" will be truncated.
            let mut value = Expr::new();
            value.set_tp(ExprType::String);
            value.set_val(String::from("3x").into_bytes());

            let mut int_3 = Expr::new();
            int_3.set_tp(ExprType::ScalarFunc);
            int_3.set_sig(ScalarFuncSig::CastStringAsInt);
            int_3.mut_children().push(value);

            // count
            let mut col_count = Expr::new();
            col_count.set_tp(ExprType::ColumnRef);
            let count_offset = offset_for_column(&cols, product.count.id);
            col_count.mut_val().encode_i64(count_offset).unwrap();

            // "3x" + count
            let mut plus = Expr::new();
            plus.set_tp(ExprType::ScalarFunc);
            plus.set_sig(ScalarFuncSig::PlusInt);
            plus.mut_children().push(int_3);
            plus.mut_children().push(col_count);

            // id = "3x" + count
            let mut cond = Expr::new();
            cond.set_tp(ExprType::ScalarFunc);
            cond.set_sig(ScalarFuncSig::EQInt);
            cond.mut_children().push(col_id);
            cond.mut_children().push(plus);
            cond
        },
    ];

    for cond in cases {
        // Ignore truncate error.
        let req = DAGSelect::from(&product.table)
            .where_expr(cond.clone())
            .build_with(Context::new(), &[FLAG_IGNORE_TRUNCATE]);
        let resp = handle_select(&end_point.scheduler(), req);
        assert!(!resp.has_error());
        assert!(resp.get_warnings().is_empty());

        // truncate as warning
        let req = DAGSelect::from(&product.table)
            .where_expr(cond.clone())
            .build_with(Context::new(), &[FLAG_TRUNCATE_AS_WARNING]);
        let mut resp = handle_select(&end_point.scheduler(), req);
        assert!(!resp.has_error());
        assert!(!resp.get_warnings().is_empty());
        // check data
        let mut spliter = DAGChunkSpliter::new(resp.take_chunks().into_vec(), 3);
        let row = spliter.next().unwrap();
        let (id, name, cnt) = data[2];
        let name_datum = name.map(|s| s.as_bytes()).into();
        let expected_encoded =
            datum::encode_value(&[Datum::I64(id), name_datum, cnt.into()]).unwrap();
        let result_encoded = datum::encode_value(&row).unwrap();
        assert_eq!(&*result_encoded, &*expected_encoded);
        assert_eq!(spliter.next().is_none(), true);

        // Do NOT ignore truncate error.
        let req = DAGSelect::from(&product.table)
            .where_expr(cond.clone())
            .build();
        let mut resp = handle_select(&end_point.scheduler(), req);
        assert!(resp.has_error());
        assert!(resp.get_warnings().is_empty());
    }

    end_point.stop().unwrap().join().unwrap();
}

#[test]
fn test_default_val() {
    let mut data = vec![
        (1, Some("name:0"), 2),
        (2, Some("name:3"), 3),
        (4, Some("name:0"), 1),
        (5, Some("name:5"), 4),
        (6, Some("name:5"), 4),
        (7, None, 4),
    ];

    let product = ProductTable::new();
    let added = ColumnBuilder::new().col_type(TYPE_LONG).default(3).build();
    let mut tbl = TableBuilder::new()
        .add_col(product.id)
        .add_col(product.name)
        .add_col(product.count)
        .add_col(added)
        .build();
    tbl.id = product.table.id;

    let (_, mut end_point) = init_with_data(&product, &data);
    let expect: Vec<_> = data.drain(..5).collect();
    let req = DAGSelect::from(&tbl).limit(5).build();
    let mut resp = handle_select(&end_point.scheduler(), req);
    let mut row_count = 0;
    let spliter = DAGChunkSpliter::new(resp.take_chunks().into_vec(), 4);
    for (row, (id, name, cnt)) in spliter.zip(expect) {
        let name_datum = name.map(|s| s.as_bytes()).into();
        let expected_encoded =
            datum::encode_value(&[id.into(), name_datum, cnt.into(), Datum::I64(3)]).unwrap();
        let result_encoded = datum::encode_value(&row).unwrap();
        assert_eq!(&*result_encoded, &*expected_encoded);
        row_count += 1;
    }
    assert_eq!(row_count, 5);

    end_point.stop().unwrap().join().unwrap();
}

#[test]
fn test_output_offsets() {
    let data = vec![
        (1, Some("name:0"), 2),
        (2, Some("name:4"), 3),
        (4, Some("name:3"), 1),
        (5, Some("name:1"), 4),
    ];

    let product = ProductTable::new();
    let (_, mut end_point) = init_with_data(&product, &data);

    let req = DAGSelect::from(&product.table)
        .output_offsets(Some(vec![1]))
        .build();
    let mut resp = handle_select(&end_point.scheduler(), req);
    let spliter = DAGChunkSpliter::new(resp.take_chunks().into_vec(), 1);
    for (row, (_, name, _)) in spliter.zip(data) {
        let name_datum = name.map(|s| s.as_bytes()).into();
        let expected_encoded = datum::encode_value(&[name_datum]).unwrap();
        let result_encoded = datum::encode_value(&row).unwrap();
        assert_eq!(&*result_encoded, &*expected_encoded);
    }

    end_point.stop().unwrap().join().unwrap();
}

#[test]
fn test_key_is_locked_for_primary() {
    let data = vec![
        (1, Some("name:0"), 2),
        (2, Some("name:4"), 3),
        (4, Some("name:3"), 1),
        (5, Some("name:1"), 4),
    ];

    let product = ProductTable::new();
    let (_, mut end_point) = init_data_with_commit(&product, &data, false);

    let req = DAGSelect::from(&product.table).build();
    let resp = handle_request(&end_point.scheduler(), req);
    assert!(resp.get_data().is_empty(), "{:?}", resp);
    assert!(resp.has_locked(), "{:?}", resp);
    end_point.stop().unwrap().join().unwrap();
}

#[test]
fn test_key_is_locked_for_index() {
    let data = vec![
        (1, Some("name:0"), 2),
        (2, Some("name:4"), 3),
        (4, Some("name:3"), 1),
        (5, Some("name:1"), 4),
    ];

    let product = ProductTable::new();
    let (_, mut end_point) = init_data_with_commit(&product, &data, false);

    let req = DAGSelect::from_index(&product.table, product.name).build();
    let resp = handle_request(&end_point.scheduler(), req);
    assert!(resp.get_data().is_empty(), "{:?}", resp);
    assert!(resp.has_locked(), "{:?}", resp);
    end_point.stop().unwrap().join().unwrap();
}

#[test]
fn test_output_counts() {
    let data = vec![
        (1, Some("name:0"), 2),
        (2, Some("name:4"), 3),
        (4, Some("name:3"), 1),
        (5, Some("name:1"), 4),
    ];

    let product = ProductTable::new();
    let (_, mut end_point) = init_with_data(&product, &data);

    let req = DAGSelect::from(&product.table).build();
    let resp = handle_select(&end_point.scheduler(), req);
    assert_eq!(resp.get_output_counts(), [data.len() as i64]);

    end_point.stop().unwrap().join().unwrap();
}

#[test]
fn test_exec_details() {
    let data = vec![
        (1, Some("name:0"), 2),
        (2, Some("name:4"), 3),
        (4, Some("name:3"), 1),
        (5, Some("name:1"), 4),
    ];

    let product = ProductTable::new();
    let (_, mut end_point) = init_with_data(&product, &data);

    // get none
    let req = DAGSelect::from(&product.table).build();
    let resp = handle_request(&end_point.scheduler(), req);
    assert!(!resp.has_exec_details());

    let flags = &[0];

    // get handle_time
    let mut ctx = Context::new();
    ctx.set_handle_time(true);
    let req = DAGSelect::from(&product.table).build_with(ctx, flags);
    let resp = handle_request(&end_point.scheduler(), req);
    assert!(resp.has_exec_details());
    let exec_details = resp.get_exec_details();
    assert!(exec_details.has_handle_time());
    assert!(!exec_details.has_scan_detail());

    // get scan detail
    let mut ctx = Context::new();
    ctx.set_scan_detail(true);
    let req = DAGSelect::from(&product.table).build_with(ctx, flags);
    let resp = handle_request(&end_point.scheduler(), req);
    assert!(resp.has_exec_details());
    let exec_details = resp.get_exec_details();
    assert!(!exec_details.has_handle_time());
    assert!(exec_details.has_scan_detail());

    // get both
    let mut ctx = Context::new();
    ctx.set_scan_detail(true);
    ctx.set_handle_time(true);
    let req = DAGSelect::from(&product.table).build_with(ctx, flags);
    let resp = handle_request(&end_point.scheduler(), req);
    assert!(resp.has_exec_details());
    let exec_details = resp.get_exec_details();
    assert!(exec_details.has_handle_time());
    assert!(exec_details.has_scan_detail());

    end_point.stop().unwrap().join().unwrap();
}

#[test]
fn test_invalid_range() {
    let data = vec![
        (1, Some("name:0"), 2),
        (2, Some("name:4"), 3),
        (4, Some("name:3"), 1),
        (5, Some("name:1"), 4),
    ];

    let product = ProductTable::new();
    let (_, mut end_point) = init_with_data(&product, &data);

    let mut select = DAGSelect::from(&product.table);
    select.key_range.set_start(b"xxx".to_vec());
    select.key_range.set_end(b"zzz".to_vec());
    let req = select.build();
    let resp = handle_request(&end_point.scheduler(), req);
    assert!(!resp.get_other_error().is_empty());

    end_point.stop().unwrap().join().unwrap();
}<|MERGE_RESOLUTION|>--- conflicted
+++ resolved
@@ -24,20 +24,11 @@
 
 use test_coprocessor::*;
 use test_storage::*;
-<<<<<<< HEAD
-use tikv::coprocessor::codec::{datum, table, Datum};
-use tikv::coprocessor::*;
-use tikv::server::readpool::{self, ReadPool};
-use tikv::server::{Config, OnResponse};
-use tikv::storage::engine::{self, Engine, RocksEngine, TEMP_DIR};
-use tikv::storage::{Key, Mutation, ALL_CFS};
-=======
 use tikv::coprocessor::codec::{datum, Datum};
 use tikv::server::readpool;
 use tikv::server::Config;
 use tikv::storage::engine::{self, TEMP_DIR};
 use tikv::storage::ALL_CFS;
->>>>>>> 682b0c84
 use tikv::util::codec::number::*;
 
 const FLAG_IGNORE_TRUNCATE: u64 = 1;
@@ -51,707 +42,6 @@
     }
 }
 
-<<<<<<< HEAD
-struct DAGChunkSpliter {
-    chunks: Vec<Chunk>,
-    datums: Vec<Datum>,
-    col_cnt: usize,
-}
-
-impl DAGChunkSpliter {
-    fn new(chunks: Vec<Chunk>, col_cnt: usize) -> DAGChunkSpliter {
-        DAGChunkSpliter {
-            chunks,
-            col_cnt,
-            datums: Vec::with_capacity(0),
-        }
-    }
-}
-
-impl Iterator for DAGChunkSpliter {
-    type Item = Vec<Datum>;
-
-    fn next(&mut self) -> Option<Vec<Datum>> {
-        loop {
-            if self.chunks.is_empty() && self.datums.is_empty() {
-                return None;
-            } else if self.datums.is_empty() {
-                let chunk = self.chunks.remove(0);
-                let mut data = chunk.get_rows_data();
-                self.datums = datum::decode(&mut data).unwrap();
-                continue;
-            }
-            assert_eq!(self.datums.len() >= self.col_cnt, true);
-            let mut cols = self.datums.split_off(self.col_cnt);
-            mem::swap(&mut self.datums, &mut cols);
-            return Some(cols);
-        }
-    }
-}
-
-#[derive(Clone, Copy)]
-pub struct Column {
-    id: i64,
-    col_type: i32,
-    // negative means not a index key, 0 means primary key, positive means normal index key.
-    pub index: i64,
-    default_val: Option<i64>, // TODO: change it to Vec<u8> if other type value is needed for test.
-}
-
-struct ColumnBuilder {
-    col_type: i32,
-    index: i64,
-    default_val: Option<i64>,
-}
-
-impl ColumnBuilder {
-    fn new() -> ColumnBuilder {
-        ColumnBuilder {
-            col_type: TYPE_LONG,
-            index: -1,
-            default_val: None,
-        }
-    }
-
-    fn col_type(mut self, t: i32) -> ColumnBuilder {
-        self.col_type = t;
-        self
-    }
-
-    fn primary_key(mut self, b: bool) -> ColumnBuilder {
-        if b {
-            self.index = 0;
-        } else {
-            self.index = -1;
-        }
-        self
-    }
-
-    fn index_key(mut self, idx_id: i64) -> ColumnBuilder {
-        self.index = idx_id;
-        self
-    }
-
-    fn default(mut self, val: i64) -> ColumnBuilder {
-        self.default_val = Some(val);
-        self
-    }
-
-    fn build(self) -> Column {
-        Column {
-            id: next_id(),
-            col_type: self.col_type,
-            index: self.index,
-            default_val: self.default_val,
-        }
-    }
-}
-
-pub struct Table {
-    id: i64,
-    handle_id: i64,
-    cols: BTreeMap<i64, Column>,
-    idxs: BTreeMap<i64, Vec<i64>>,
-}
-
-impl Table {
-    fn get_table_info(&self) -> schema::TableInfo {
-        let mut tb_info = schema::TableInfo::new();
-        tb_info.set_table_id(self.id);
-        tb_info.set_columns(RepeatedField::from_vec(self.get_table_columns()));
-        tb_info
-    }
-
-    pub fn get_table_columns(&self) -> Vec<ColumnInfo> {
-        let mut tb_info = Vec::new();
-        for col in self.cols.values() {
-            let mut c_info = ColumnInfo::new();
-            c_info.set_column_id(col.id);
-            c_info.set_tp(col.col_type);
-            c_info.set_pk_handle(col.index == 0);
-            if let Some(dv) = col.default_val {
-                c_info.set_default_val(datum::encode_value(&[Datum::I64(dv)]).unwrap())
-            }
-            tb_info.push(c_info);
-        }
-        tb_info
-    }
-
-    fn get_index_info(&self, index: i64, store_handle: bool) -> schema::IndexInfo {
-        let mut idx_info = schema::IndexInfo::new();
-        idx_info.set_table_id(self.id);
-        idx_info.set_index_id(index);
-        let mut has_pk = false;
-        for col_id in &self.idxs[&index] {
-            let col = self.cols[col_id];
-            let mut c_info = ColumnInfo::new();
-            c_info.set_tp(col.col_type);
-            c_info.set_column_id(col.id);
-            if col.id == self.handle_id {
-                c_info.set_pk_handle(true);
-                has_pk = true
-            }
-            idx_info.mut_columns().push(c_info);
-        }
-        if !has_pk && store_handle {
-            let mut handle_info = ColumnInfo::new();
-            handle_info.set_tp(TYPE_LONG);
-            handle_info.set_column_id(-1);
-            handle_info.set_pk_handle(true);
-            idx_info.mut_columns().push(handle_info);
-        }
-        idx_info
-    }
-
-    pub fn get_select_range(&self) -> KeyRange {
-        let mut range = KeyRange::new();
-        range.set_start(table::encode_row_key(self.id, i64::MIN));
-        range.set_end(table::encode_row_key(self.id, i64::MAX));
-        range
-    }
-
-    pub fn get_index_range(&self, idx: i64) -> KeyRange {
-        let mut range = KeyRange::new();
-        let mut buf = Vec::with_capacity(8);
-        buf.encode_i64(i64::MIN).unwrap();
-        range.set_start(table::encode_index_seek_key(self.id, idx, &buf));
-        buf.clear();
-        buf.encode_i64(i64::MAX).unwrap();
-        range.set_end(table::encode_index_seek_key(self.id, idx, &buf));
-        range
-    }
-}
-
-struct TableBuilder {
-    handle_id: i64,
-    cols: BTreeMap<i64, Column>,
-}
-
-impl TableBuilder {
-    fn new() -> TableBuilder {
-        TableBuilder {
-            handle_id: -1,
-            cols: BTreeMap::new(),
-        }
-    }
-
-    fn add_col(mut self, col: Column) -> TableBuilder {
-        if col.index == 0 {
-            if self.handle_id > 0 {
-                self.handle_id = 0;
-            } else if self.handle_id < 0 {
-                // maybe need to check type.
-                self.handle_id = col.id;
-            }
-        }
-        self.cols.insert(col.id, col);
-        self
-    }
-
-    fn build(mut self) -> Table {
-        if self.handle_id <= 0 {
-            self.handle_id = next_id();
-        }
-        let mut idx = BTreeMap::new();
-        for (&id, col) in &self.cols {
-            if col.index < 0 {
-                continue;
-            }
-            let e = idx.entry(col.index).or_insert_with(Vec::new);
-            e.push(id);
-        }
-        for (id, val) in &mut idx {
-            if *id == 0 {
-                continue;
-            }
-            // TODO: support uniq index.
-            val.push(self.handle_id);
-        }
-        Table {
-            id: next_id(),
-            handle_id: self.handle_id,
-            cols: self.cols,
-            idxs: idx,
-        }
-    }
-}
-
-struct Insert<'a, E: Engine> {
-    store: &'a mut Store<E>,
-    table: &'a Table,
-    values: BTreeMap<i64, Datum>,
-}
-
-impl<'a, E: Engine> Insert<'a, E> {
-    fn new(store: &'a mut Store<E>, table: &'a Table) -> Self {
-        Insert {
-            store,
-            table,
-            values: BTreeMap::new(),
-        }
-    }
-
-    fn set(mut self, col: Column, value: Datum) -> Self {
-        assert!(self.table.cols.contains_key(&col.id));
-        self.values.insert(col.id, value);
-        self
-    }
-
-    fn execute(self) -> i64 {
-        self.execute_with_ctx(Context::new())
-    }
-
-    fn execute_with_ctx(self, ctx: Context) -> i64 {
-        let handle = self
-            .values
-            .get(&self.table.handle_id)
-            .cloned()
-            .unwrap_or_else(|| Datum::I64(next_id()));
-        let key = table::encode_row_key(self.table.id, handle.i64());
-        let ids: Vec<_> = self.values.keys().cloned().collect();
-        let values: Vec<_> = self.values.values().cloned().collect();
-        let value = table::encode_row(values, &ids).unwrap();
-        let mut kvs = vec![];
-        kvs.push((key, value));
-        for (&id, idxs) in &self.table.idxs {
-            let mut v: Vec<_> = idxs.iter().map(|id| self.values[id].clone()).collect();
-            v.push(handle.clone());
-            let encoded = datum::encode_key(&v).unwrap();
-            let idx_key = table::encode_index_seek_key(self.table.id, id, &encoded);
-            kvs.push((idx_key, vec![0]));
-        }
-        self.store.put(ctx, kvs);
-        handle.i64()
-    }
-}
-
-struct Delete<'a, E: Engine> {
-    store: &'a mut Store<E>,
-    table: &'a Table,
-}
-
-impl<'a, E: Engine> Delete<'a, E> {
-    fn new(store: &'a mut Store<E>, table: &'a Table) -> Self {
-        Delete { store, table }
-    }
-
-    fn execute(self, id: i64, row: Vec<Datum>) {
-        let mut values = HashMap::new();
-        for (&id, v) in self.table.cols.keys().zip(row) {
-            values.insert(id, v);
-        }
-        let key = table::encode_row_key(self.table.id, id);
-        let mut keys = vec![];
-        keys.push(key);
-        for (&idx_id, idx_cols) in &self.table.idxs {
-            let mut v: Vec<_> = idx_cols.iter().map(|id| values[id].clone()).collect();
-            v.push(Datum::I64(id));
-            let encoded = datum::encode_key(&v).unwrap();
-            let idx_key = table::encode_index_seek_key(self.table.id, idx_id, &encoded);
-            keys.push(idx_key);
-        }
-        self.store.delete(keys);
-    }
-}
-
-pub struct Store<E: Engine> {
-    store: SyncStorage<E>,
-    current_ts: u64,
-    handles: Vec<Vec<u8>>,
-}
-
-impl<E: Engine> Store<E> {
-    fn new(engine: E) -> Self {
-        Self {
-            store: SyncStorage::from_engine(engine, &Default::default()),
-            current_ts: 1,
-            handles: vec![],
-        }
-    }
-
-    pub fn get_engine(&self) -> E {
-        self.store.get_engine()
-    }
-
-    fn begin(&mut self) {
-        self.current_ts = next_id() as u64;
-        self.handles.clear();
-    }
-
-    fn insert_into<'a>(&'a mut self, table: &'a Table) -> Insert<'a, E> {
-        Insert::new(self, table)
-    }
-
-    fn put(&mut self, ctx: Context, mut kv: Vec<(Vec<u8>, Vec<u8>)>) {
-        self.handles.extend(kv.iter().map(|&(ref k, _)| k.clone()));
-        let pk = kv[0].0.clone();
-        let kv = kv
-            .drain(..)
-            .map(|(k, v)| Mutation::Put((Key::from_raw(&k), v)))
-            .collect();
-        self.store.prewrite(ctx, kv, pk, self.current_ts).unwrap();
-    }
-
-    fn delete_from<'a>(&'a mut self, table: &'a Table) -> Delete<'a, E> {
-        Delete::new(self, table)
-    }
-
-    fn delete(&mut self, mut keys: Vec<Vec<u8>>) {
-        self.handles.extend(keys.clone());
-        let pk = keys[0].clone();
-        let mutations = keys
-            .drain(..)
-            .map(|k| Mutation::Delete(Key::from_raw(&k)))
-            .collect();
-        self.store
-            .prewrite(Context::new(), mutations, pk, self.current_ts)
-            .unwrap();
-    }
-
-    fn commit(&mut self) {
-        self.commit_with_ctx(Context::new());
-    }
-
-    fn commit_with_ctx(&mut self, ctx: Context) {
-        let handles = self.handles.drain(..).map(|x| Key::from_raw(&x)).collect();
-        self.store
-            .commit(ctx, handles, self.current_ts, next_id() as u64)
-            .unwrap();
-    }
-}
-
-/// An example table for test purpose.
-pub struct ProductTable {
-    pub id: Column,
-    pub name: Column,
-    pub count: Column,
-    pub table: Table,
-}
-
-impl ProductTable {
-    pub fn new() -> ProductTable {
-        let id = ColumnBuilder::new()
-            .col_type(TYPE_LONG)
-            .primary_key(true)
-            .build();
-        let idx_id = next_id();
-        let name = ColumnBuilder::new()
-            .col_type(TYPE_VAR_CHAR)
-            .index_key(idx_id)
-            .build();
-        let count = ColumnBuilder::new()
-            .col_type(TYPE_LONG)
-            .index_key(idx_id)
-            .build();
-        let table = TableBuilder::new()
-            .add_col(id)
-            .add_col(name)
-            .add_col(count)
-            .build();
-
-        ProductTable {
-            id,
-            name,
-            count,
-            table,
-        }
-    }
-}
-
-fn init_data_with_engine_and_commit<E: Engine>(
-    ctx: Context,
-    engine: E,
-    tbl: &ProductTable,
-    vals: &[(i64, Option<&str>, i64)],
-    commit: bool,
-) -> (Store<E>, Worker<EndPointTask<E>>) {
-    init_data_with_details(ctx, engine, tbl, vals, commit, Config::default())
-}
-
-fn init_data_with_details<E: Engine>(
-    ctx: Context,
-    engine: E,
-    tbl: &ProductTable,
-    vals: &[(i64, Option<&str>, i64)],
-    commit: bool,
-    cfg: Config,
-) -> (Store<E>, Worker<EndPointTask<E>>) {
-    let mut store = Store::new(engine);
-
-    store.begin();
-    for &(id, name, count) in vals {
-        store
-            .insert_into(&tbl.table)
-            .set(tbl.id, Datum::I64(id))
-            .set(tbl.name, name.map(|s| s.as_bytes()).into())
-            .set(tbl.count, Datum::I64(count))
-            .execute_with_ctx(ctx.clone());
-    }
-    if commit {
-        store.commit_with_ctx(ctx);
-    }
-    let pd_worker = FutureWorker::new("test-pd-worker");
-    let pool = ReadPool::new("readpool", &readpool::Config::default_for_test(), || {
-        || ReadPoolContext::new(pd_worker.scheduler())
-    });
-    let mut end_point = WorkerBuilder::new("test select worker")
-        .batch_size(5)
-        .create();
-    let runner = EndPointHost::new(store.get_engine(), end_point.scheduler(), &cfg, pool);
-    end_point.start(runner).unwrap();
-
-    (store, end_point)
-}
-
-pub fn init_data_with_commit(
-    tbl: &ProductTable,
-    vals: &[(i64, Option<&str>, i64)],
-    commit: bool,
-) -> (Store<RocksEngine>, Worker<EndPointTask<RocksEngine>>) {
-    let engine = engine::new_local_engine(TEMP_DIR, ALL_CFS).unwrap();
-    init_data_with_engine_and_commit(Context::new(), engine, tbl, vals, commit)
-}
-
-// This function will create a Product table and initialize with the specified data.
-fn init_with_data(
-    tbl: &ProductTable,
-    vals: &[(i64, Option<&str>, i64)],
-) -> (Store<RocksEngine>, Worker<EndPointTask<RocksEngine>>) {
-    init_data_with_commit(tbl, vals, true)
-}
-
-fn offset_for_column(cols: &[ColumnInfo], col_id: i64) -> i64 {
-    for (offset, column) in cols.iter().enumerate() {
-        if column.get_column_id() == col_id {
-            return offset as i64;
-        }
-    }
-    0 as i64
-}
-
-struct DAGSelect {
-    execs: Vec<Executor>,
-    cols: Vec<ColumnInfo>,
-    order_by: Vec<ByItem>,
-    limit: Option<u64>,
-    aggregate: Vec<Expr>,
-    group_by: Vec<Expr>,
-    key_range: KeyRange,
-    output_offsets: Option<Vec<u32>>,
-}
-
-impl DAGSelect {
-    fn from(table: &Table) -> DAGSelect {
-        let mut exec = Executor::new();
-        exec.set_tp(ExecType::TypeTableScan);
-        let mut tbl_scan = TableScan::new();
-        let mut table_info = table.get_table_info();
-        tbl_scan.set_table_id(table_info.get_table_id());
-        let columns_info = table_info.take_columns();
-        tbl_scan.set_columns(columns_info);
-        exec.set_tbl_scan(tbl_scan);
-
-        let mut range = KeyRange::new();
-        range.set_start(table::encode_row_key(table.id, i64::MIN));
-        range.set_end(table::encode_row_key(table.id, i64::MAX));
-
-        DAGSelect {
-            execs: vec![exec],
-            cols: table.get_table_columns(),
-            order_by: vec![],
-            limit: None,
-            aggregate: vec![],
-            group_by: vec![],
-            key_range: range,
-            output_offsets: None,
-        }
-    }
-
-    fn from_index(table: &Table, index: Column) -> DAGSelect {
-        let idx = index.index;
-        let mut exec = Executor::new();
-        exec.set_tp(ExecType::TypeIndexScan);
-        let mut scan = IndexScan::new();
-        let mut index_info = table.get_index_info(idx, true);
-        scan.set_table_id(index_info.get_table_id());
-        scan.set_index_id(idx);
-
-        let columns_info = index_info.take_columns();
-        scan.set_columns(columns_info.clone());
-        exec.set_idx_scan(scan);
-
-        let range = table.get_index_range(idx);
-        DAGSelect {
-            execs: vec![exec],
-            cols: columns_info.to_vec(),
-            order_by: vec![],
-            limit: None,
-            aggregate: vec![],
-            group_by: vec![],
-            key_range: range,
-            output_offsets: None,
-        }
-    }
-
-    fn limit(mut self, n: u64) -> DAGSelect {
-        self.limit = Some(n);
-        self
-    }
-
-    fn order_by(mut self, col: Column, desc: bool) -> DAGSelect {
-        let col_offset = offset_for_column(&self.cols, col.id);
-        let mut item = ByItem::new();
-        let mut expr = Expr::new();
-        expr.set_tp(ExprType::ColumnRef);
-        expr.mut_val().encode_i64(col_offset).unwrap();
-        item.set_expr(expr);
-        item.set_desc(desc);
-        self.order_by.push(item);
-        self
-    }
-
-    fn count(mut self) -> DAGSelect {
-        let mut expr = Expr::new();
-        expr.set_tp(ExprType::Count);
-        self.aggregate.push(expr);
-        self
-    }
-
-    fn aggr_col(mut self, col: Column, aggr_t: ExprType) -> DAGSelect {
-        let col_offset = offset_for_column(&self.cols, col.id);
-        let mut col_expr = Expr::new();
-        col_expr.set_tp(ExprType::ColumnRef);
-        col_expr.mut_val().encode_i64(col_offset).unwrap();
-        let mut expr = Expr::new();
-        expr.set_tp(aggr_t);
-        expr.mut_children().push(col_expr);
-        self.aggregate.push(expr);
-        self
-    }
-
-    fn first(self, col: Column) -> DAGSelect {
-        self.aggr_col(col, ExprType::First)
-    }
-
-    fn sum(self, col: Column) -> DAGSelect {
-        self.aggr_col(col, ExprType::Sum)
-    }
-
-    fn avg(self, col: Column) -> DAGSelect {
-        self.aggr_col(col, ExprType::Avg)
-    }
-
-    fn max(self, col: Column) -> DAGSelect {
-        self.aggr_col(col, ExprType::Max)
-    }
-
-    fn min(self, col: Column) -> DAGSelect {
-        self.aggr_col(col, ExprType::Min)
-    }
-
-    fn bit_and(self, col: Column) -> DAGSelect {
-        self.aggr_col(col, ExprType::Agg_BitAnd)
-    }
-
-    fn bit_or(self, col: Column) -> DAGSelect {
-        self.aggr_col(col, ExprType::Agg_BitOr)
-    }
-
-    fn bit_xor(self, col: Column) -> DAGSelect {
-        self.aggr_col(col, ExprType::Agg_BitXor)
-    }
-
-    fn group_by(mut self, cols: &[Column]) -> DAGSelect {
-        for col in cols {
-            let offset = offset_for_column(&self.cols, col.id);
-            let mut expr = Expr::new();
-            expr.set_tp(ExprType::ColumnRef);
-            expr.mut_val().encode_i64(offset).unwrap();
-            self.group_by.push(expr);
-        }
-        self
-    }
-
-    fn output_offsets(mut self, output_offsets: Option<Vec<u32>>) -> DAGSelect {
-        self.output_offsets = output_offsets;
-        self
-    }
-
-    fn where_expr(mut self, expr: Expr) -> DAGSelect {
-        let mut exec = Executor::new();
-        exec.set_tp(ExecType::TypeSelection);
-        let mut selection = Selection::new();
-        selection.mut_conditions().push(expr);
-        exec.set_selection(selection);
-        self.execs.push(exec);
-        self
-    }
-
-    fn build(self) -> Request {
-        self.build_with(Context::new(), &[0])
-    }
-
-    fn build_with(mut self, ctx: Context, flags: &[u64]) -> Request {
-        if !self.aggregate.is_empty() || !self.group_by.is_empty() {
-            let mut exec = Executor::new();
-            exec.set_tp(ExecType::TypeAggregation);
-            let mut aggr = Aggregation::new();
-            if !self.aggregate.is_empty() {
-                aggr.set_agg_func(RepeatedField::from_vec(self.aggregate));
-            }
-
-            if !self.group_by.is_empty() {
-                aggr.set_group_by(RepeatedField::from_vec(self.group_by));
-            }
-            exec.set_aggregation(aggr);
-            self.execs.push(exec);
-        }
-
-        if !self.order_by.is_empty() {
-            let mut exec = Executor::new();
-            exec.set_tp(ExecType::TypeTopN);
-            let mut topn = TopN::new();
-            topn.set_order_by(RepeatedField::from_vec(self.order_by));
-            if let Some(limit) = self.limit.take() {
-                topn.set_limit(limit);
-            }
-            exec.set_topN(topn);
-            self.execs.push(exec);
-        }
-
-        if let Some(l) = self.limit.take() {
-            let mut exec = Executor::new();
-            exec.set_tp(ExecType::TypeLimit);
-            let mut limit = Limit::new();
-            limit.set_limit(l);
-            exec.set_limit(limit);
-            self.execs.push(exec);
-        }
-
-        let mut dag = DAGRequest::new();
-        dag.set_executors(RepeatedField::from_vec(self.execs));
-        dag.set_start_ts(next_id() as u64);
-        dag.set_flags(flags.iter().fold(0, |acc, f| acc | *f));
-        dag.set_collect_range_counts(true);
-
-        let output_offsets = if self.output_offsets.is_some() {
-            self.output_offsets.take().unwrap()
-        } else {
-            (0..self.cols.len() as u32).collect()
-        };
-        dag.set_output_offsets(output_offsets);
-
-        let mut req = Request::new();
-        req.set_tp(REQ_TYPE_DAG);
-        req.set_data(dag.write_to_bytes().unwrap());
-        req.set_ranges(RepeatedField::from_vec(vec![self.key_range]));
-        req.set_context(ctx);
-        req
-    }
-}
-
-=======
->>>>>>> 682b0c84
 #[test]
 fn test_select() {
     let data = vec![
