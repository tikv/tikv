--- conflicted
+++ resolved
@@ -1476,12 +1476,8 @@
 
 pub fn handle_request(end_point: &Worker<EndPointTask>, req: Request) -> Response {
     let (tx, rx) = mpsc::channel();
-<<<<<<< HEAD
     let on_resp = OnResponse::Unary(box move |r| tx.send(r).unwrap());
-    let req = RequestTask::new(req, on_resp, 100, 60).unwrap();
-=======
-    let req = RequestTask::new(req, box move |r| tx.send(r).unwrap(), 100);
->>>>>>> aea24b22
+    let req = RequestTask::new(req, on_resp, 100).unwrap();
     end_point.schedule(EndPointTask::Request(req)).unwrap();
     rx.recv().unwrap()
 }
@@ -2105,12 +2101,8 @@
             .where_expr(cond.clone())
             .build();
         let (tx, rx) = mpsc::channel();
-<<<<<<< HEAD
         let on_resp = OnResponse::Unary(box move |r| tx.send(r).unwrap());
-        let req = RequestTask::new(req, on_resp, 100, 60).unwrap();
-=======
-        let req = RequestTask::new(req, box move |r| tx.send(r).unwrap(), 100);
->>>>>>> aea24b22
+        let req = RequestTask::new(req, on_resp, 100).unwrap();
         end_point.schedule(EndPointTask::Request(req)).unwrap();
         let resp = rx.recv().unwrap();
         assert!(!resp.get_other_error().is_empty());
