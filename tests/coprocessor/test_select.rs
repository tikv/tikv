// Copyright 2016 PingCAP, Inc.
//
// Licensed under the Apache License, Version 2.0 (the "License");
// you may not use this file except in compliance with the License.
// You may obtain a copy of the License at
//
//     http://www.apache.org/licenses/LICENSE-2.0
//
// Unless required by applicable law or agreed to in writing, software
// distributed under the License is distributed on an "AS IS" BASIS,
// See the License for the specific language governing permissions and
// limitations under the License.

use std::collections::{HashMap, BTreeMap};
use std::sync::mpsc;
use std::sync::atomic::{AtomicUsize, Ordering};
use std::i64;
use std::thread;
use std::time::Duration;

use tikv::coprocessor::*;
use tikv::coprocessor;
use kvproto::kvrpcpb::Context;
use tikv::coprocessor::codec::{table, Datum, datum};
use tikv::util::codec::number::*;
use tikv::storage::{Mutation, Key, ALL_CFS};
use tikv::storage::engine::{self, Engine, TEMP_DIR};
use tikv::util::worker::Worker;
use kvproto::coprocessor::{Request, KeyRange, Response};
use tipb::select::{SelectRequest, DAGRequest, SelectResponse, Chunk};
use tipb::executor::{Executor, ExecType, TableScan, IndexScan, Selection, Aggregation, TopN, Limit};
use tipb::schema::{self, ColumnInfo};
use tipb::expression::{Expr, ExprType, ByItem};
use protobuf::{RepeatedField, Message};

use raftstore::util::MAX_LEADER_LEASE;
use storage::sync_storage::SyncStorage;
use storage::util::new_raft_engine;
use tikv::coprocessor::select::xeval::evaluator::FLAG_IGNORE_TRUNCATE;

static ID_GENERATOR: AtomicUsize = AtomicUsize::new(1);

const TYPE_VAR_CHAR: i32 = 1;
const TYPE_LONG: i32 = 2;

fn next_id() -> i64 {
    ID_GENERATOR.fetch_add(1, Ordering::Relaxed) as i64
}

fn row_cnt(chunks: &[Chunk]) -> usize {
    chunks.iter().fold(0, |l, r| l + r.get_rows_meta().len())
}

struct Row {
    handle: i64,
    data: Vec<u8>,
}

#[derive(Debug)]
struct ChunkSpliter {
    chunk: Vec<Chunk>,
    readed: usize,
    idx: usize,
}

impl ChunkSpliter {
    fn new(chunk: Vec<Chunk>) -> ChunkSpliter {
        ChunkSpliter {
            chunk: chunk,
            readed: 0,
            idx: 0,
        }
    }
}

impl Iterator for ChunkSpliter {
    type Item = Row;

    fn next(&mut self) -> Option<Row> {
        loop {
            if self.chunk.is_empty() {
                return None;
            }
            if self.idx == self.chunk[0].get_rows_meta().len() {
                assert_eq!(self.readed, self.chunk[0].get_rows_data().len());
                self.idx = 0;
                self.readed = 0;
                self.chunk.swap_remove(0);
                continue;
            }
            let metas = self.chunk[0].get_rows_meta();
            let data = self.chunk[0].get_rows_data();
            let data_len = metas[self.idx].get_length();
            let row = Row {
                handle: metas[self.idx].get_handle(),
                data: data[self.readed..self.readed + data_len as usize].to_vec(),
            };
            self.readed += data_len as usize;
            self.idx += 1;
            return Some(row);
        }
    }
}

#[derive(Clone, Copy)]
struct Column {
    id: i64,
    col_type: i32,
    // negative means not a index key, 0 means primary key, positive means normal index key.
    index: i64,
    default_val: Option<i64>, // TODO: change it to Vec<u8> if other type value is needed for test.
}

struct ColumnBuilder {
    col_type: i32,
    index: i64,
    default_val: Option<i64>,
}

impl ColumnBuilder {
    fn new() -> ColumnBuilder {
        ColumnBuilder {
            col_type: TYPE_LONG,
            index: -1,
            default_val: None,
        }
    }

    fn col_type(mut self, t: i32) -> ColumnBuilder {
        self.col_type = t;
        self
    }

    fn primary_key(mut self, b: bool) -> ColumnBuilder {
        if b {
            self.index = 0;
        } else {
            self.index = -1;
        }
        self
    }

    fn index_key(mut self, idx_id: i64) -> ColumnBuilder {
        self.index = idx_id;
        self
    }

    fn default(mut self, val: i64) -> ColumnBuilder {
        self.default_val = Some(val);
        self
    }

    fn build(self) -> Column {
        Column {
            id: next_id(),
            col_type: self.col_type,
            index: self.index,
            default_val: self.default_val,
        }
    }
}

struct Table {
    id: i64,
    handle_id: i64,
    cols: BTreeMap<i64, Column>,
    idxs: BTreeMap<i64, Vec<i64>>,
}

impl Table {
    fn get_table_info(&self) -> schema::TableInfo {
        let mut tb_info = schema::TableInfo::new();
        tb_info.set_table_id(self.id);
        tb_info.set_columns(RepeatedField::from_vec(self.get_table_columns()));
        tb_info
    }

    fn get_table_columns(&self) -> Vec<ColumnInfo> {
        let mut tb_info = Vec::new();
        for col in self.cols.values() {
            let mut c_info = ColumnInfo::new();
            c_info.set_column_id(col.id);
            c_info.set_tp(col.col_type);
            c_info.set_pk_handle(col.index == 0);
            if let Some(dv) = col.default_val {
                c_info.set_default_val(datum::encode_value(&[Datum::I64(dv)]).unwrap())
            }
            tb_info.push(c_info);
        }
        tb_info
    }

    fn get_index_info(&self, index: i64) -> schema::IndexInfo {
        let mut idx_info = schema::IndexInfo::new();
        idx_info.set_table_id(self.id);
        idx_info.set_index_id(index);
        for col_id in &self.idxs[&index] {
            let col = self.cols[col_id];
            let mut c_info = ColumnInfo::new();
            c_info.set_tp(col.col_type);
            c_info.set_column_id(col.id);
            c_info.set_pk_handle(col.id == self.handle_id);
            idx_info.mut_columns().push(c_info);
        }
        idx_info
    }
}

struct TableBuilder {
    handle_id: i64,
    cols: BTreeMap<i64, Column>,
}

impl TableBuilder {
    fn new() -> TableBuilder {
        TableBuilder {
            handle_id: -1,
            cols: BTreeMap::new(),
        }
    }

    fn add_col(mut self, col: Column) -> TableBuilder {
        if col.index == 0 {
            if self.handle_id > 0 {
                self.handle_id = 0;
            } else if self.handle_id < 0 {
                // maybe need to check type.
                self.handle_id = col.id;
            }
        }
        self.cols.insert(col.id, col);
        self
    }

    fn build(mut self) -> Table {
        if self.handle_id <= 0 {
            self.handle_id = next_id();
        }
        let mut idx = BTreeMap::new();
        for (&id, col) in &self.cols {
            if col.index < 0 {
                continue;
            }
            let e = idx.entry(col.index).or_insert_with(Vec::new);
            e.push(id);
        }
        for (id, val) in &mut idx {
            if *id == 0 {
                continue;
            }
            // TODO: support uniq index.
            val.push(self.handle_id);
        }
        Table {
            id: next_id(),
            handle_id: self.handle_id,
            cols: self.cols,
            idxs: idx,
        }
    }
}

struct Insert<'a> {
    store: &'a mut Store,
    table: &'a Table,
    values: BTreeMap<i64, Datum>,
}

impl<'a> Insert<'a> {
    fn new(store: &'a mut Store, table: &'a Table) -> Insert<'a> {
        Insert {
            store: store,
            table: table,
            values: BTreeMap::new(),
        }
    }

    fn set(mut self, col: Column, value: Datum) -> Insert<'a> {
        assert!(self.table.cols.contains_key(&col.id));
        self.values.insert(col.id, value);
        self
    }

    fn execute(mut self) -> i64 {
        let handle = self.values
            .get(&self.table.handle_id)
            .cloned()
            .unwrap_or_else(|| Datum::I64(next_id()));
        let key = build_row_key(self.table.id, handle.i64());
        let ids: Vec<_> = self.values.keys().cloned().collect();
        let values: Vec<_> = self.values.values().cloned().collect();
        let value = table::encode_row(values, &ids).unwrap();
        let mut kvs = vec![];
        kvs.push((key, value));
        for (&id, idxs) in &self.table.idxs {
            let mut v: Vec<_> = idxs.iter().map(|id| self.values[id].clone()).collect();
            v.push(handle.clone());
            let encoded = datum::encode_key(&v).unwrap();
            let idx_key = table::encode_index_seek_key(self.table.id, id, &encoded);
            kvs.push((idx_key, vec![0]));
        }
        self.store.put(kvs);
        handle.i64()
    }
}

struct Select<'a> {
    table: &'a Table,
    sel: SelectRequest,
    idx: i64,
}

impl<'a> Select<'a> {
    fn from(table: &'a Table) -> Select<'a> {
        Select::new(table, None)
    }

    fn from_index(table: &'a Table, index: Column) -> Select<'a> {
        Select::new(table, Some(index))
    }

    fn new(table: &'a Table, idx: Option<Column>) -> Select<'a> {
        let mut sel = SelectRequest::new();
        sel.set_start_ts(next_id() as u64);

        Select {
            table: table,
            sel: sel,
            idx: idx.map_or(-1, |c| c.index),
        }
    }

    fn limit(mut self, n: i64) -> Select<'a> {
        self.sel.set_limit(n);
        self
    }

    fn order_by_pk(mut self, desc: bool) -> Select<'a> {
        let mut item = ByItem::new();
        item.set_desc(desc);
        self.sel.mut_order_by().push(item);
        self
    }

    fn order_by(mut self, col: Column, desc: bool) -> Select<'a> {
        let mut item = ByItem::new();
        let mut expr = Expr::new();
        expr.set_tp(ExprType::ColumnRef);
        expr.mut_val().encode_i64(col.id).unwrap();
        item.set_expr(expr);
        item.set_desc(desc);
        self.sel.mut_order_by().push(item);
        self
    }

    fn count(mut self) -> Select<'a> {
        let mut expr = Expr::new();
        expr.set_tp(ExprType::Count);
        self.sel.mut_aggregates().push(expr);
        self
    }

    fn aggr_col(mut self, col: Column, aggr_t: ExprType) -> Select<'a> {
        let mut col_expr = Expr::new();
        col_expr.set_tp(ExprType::ColumnRef);
        col_expr.mut_val().encode_i64(col.id).unwrap();
        let mut expr = Expr::new();
        expr.set_tp(aggr_t);
        expr.mut_children().push(col_expr);
        self.sel.mut_aggregates().push(expr);
        self
    }

    fn first(self, col: Column) -> Select<'a> {
        self.aggr_col(col, ExprType::First)
    }

    fn sum(self, col: Column) -> Select<'a> {
        self.aggr_col(col, ExprType::Sum)
    }

    fn avg(self, col: Column) -> Select<'a> {
        self.aggr_col(col, ExprType::Avg)
    }

    fn max(self, col: Column) -> Select<'a> {
        self.aggr_col(col, ExprType::Max)
    }

    fn min(self, col: Column) -> Select<'a> {
        self.aggr_col(col, ExprType::Min)
    }

    fn group_by(mut self, cols: &[Column]) -> Select<'a> {
        for col in cols {
            let mut expr = Expr::new();
            expr.set_tp(ExprType::ColumnRef);
            expr.mut_val().encode_i64(col.id).unwrap();
            let mut item = ByItem::new();
            item.set_expr(expr);
            self.sel.mut_group_by().push(item);
        }
        self
    }

    fn where_expr(mut self, expr: Expr) -> Select<'a> {
        self.sel.set_field_where(expr);
        self
    }

    fn build(self) -> Request {
        self.build_with(&[0])
    }

    fn build_with(mut self, flags: &[u64]) -> Request {
        let mut req = Request::new();

        if self.idx < 0 {
            self.sel.set_table_info(self.table.get_table_info());
            req.set_tp(REQ_TYPE_SELECT);
        } else {
            self.sel.set_index_info(self.table.get_index_info(self.idx));
            req.set_tp(REQ_TYPE_INDEX);
        }
        self.sel.set_flags(flags.iter().fold(0, |acc, f| acc | *f));
        req.set_data(self.sel.write_to_bytes().unwrap());
        let mut range = KeyRange::new();
        let mut buf = Vec::with_capacity(8);
        buf.encode_i64(i64::MIN).unwrap();
        if self.idx < 0 {
            range.set_start(table::encode_row_key(self.table.id, &buf));
        } else {
            range.set_start(table::encode_index_seek_key(self.table.id, self.idx, &buf));
        }
        buf.clear();
        buf.encode_i64(i64::MAX).unwrap();
        if self.idx < 0 {
            range.set_end(table::encode_row_key(self.table.id, &buf));
        } else {
            range.set_end(table::encode_index_seek_key(self.table.id, self.idx, &buf));
        }
        req.set_ranges(RepeatedField::from_vec(vec![range]));
        req
    }
}

struct Delete<'a> {
    store: &'a mut Store,
    table: &'a Table,
}

impl<'a> Delete<'a> {
    fn new(store: &'a mut Store, table: &'a Table) -> Delete<'a> {
        Delete {
            store: store,
            table: table,
        }
    }

    fn execute(mut self, id: i64, row: Vec<Datum>) {
        let mut values = HashMap::new();
        for (&id, v) in self.table.cols.keys().zip(row) {
            values.insert(id, v);
        }
        let key = build_row_key(self.table.id, id);
        let mut keys = vec![];
        keys.push(key);
        for (&idx_id, idx_cols) in &self.table.idxs {
            let mut v: Vec<_> = idx_cols.iter().map(|id| values[id].clone()).collect();
            v.push(Datum::I64(id));
            let encoded = datum::encode_key(&v).unwrap();
            let idx_key = table::encode_index_seek_key(self.table.id, idx_id, &encoded);
            keys.push(idx_key);
        }
        self.store.delete(keys);
    }
}

struct Store {
    store: SyncStorage,
    current_ts: u64,
    handles: Vec<Vec<u8>>,
}

impl Store {
    fn new(engine: Box<Engine>) -> Store {
        Store {
            store: SyncStorage::from_engine(engine, &Default::default()),
            current_ts: 1,
            handles: vec![],
        }
    }

    fn get_engine(&self) -> Box<Engine> {
        self.store.get_engine()
    }

    fn begin(&mut self) {
        self.current_ts = next_id() as u64;
        self.handles.clear();
    }

    fn insert_into<'a>(&'a mut self, table: &'a Table) -> Insert<'a> {
        Insert::new(self, table)
    }

    fn put(&mut self, mut kv: Vec<(Vec<u8>, Vec<u8>)>) {
        self.handles.extend(kv.iter().map(|&(ref k, _)| k.clone()));
        let pk = kv[0].0.clone();
        let kv = kv.drain(..).map(|(k, v)| Mutation::Put((Key::from_raw(&k), v))).collect();
        self.store.prewrite(Context::new(), kv, pk, self.current_ts).unwrap();
    }

    fn delete_from<'a>(&'a mut self, table: &'a Table) -> Delete<'a> {
        Delete::new(self, table)
    }

    fn delete(&mut self, mut keys: Vec<Vec<u8>>) {
        self.handles.extend(keys.clone());
        let pk = keys[0].clone();
        let mutations = keys.drain(..).map(|k| Mutation::Delete(Key::from_raw(&k))).collect();
        self.store.prewrite(Context::new(), mutations, pk, self.current_ts).unwrap();
    }

    fn commit(&mut self) {
        let handles = self.handles.drain(..).map(|x| Key::from_raw(&x)).collect();
        self.store
            .commit(Context::new(), handles, self.current_ts, next_id() as u64)
            .unwrap();
    }
}


fn build_row_key(table_id: i64, id: i64) -> Vec<u8> {
    let mut buf = [0; 8];
    (&mut buf as &mut [u8]).encode_i64(id).unwrap();
    table::encode_row_key(table_id, &buf)
}

/// An example table for test purpose.
struct ProductTable {
    id: Column,
    name: Column,
    count: Column,
    table: Table,
}

impl ProductTable {
    fn new() -> ProductTable {
        let id = ColumnBuilder::new().col_type(TYPE_LONG).primary_key(true).build();
        let idx_id = next_id();
        let name = ColumnBuilder::new().col_type(TYPE_VAR_CHAR).index_key(idx_id).build();
        let count = ColumnBuilder::new().col_type(TYPE_LONG).index_key(idx_id).build();
        let table = TableBuilder::new().add_col(id).add_col(name).add_col(count).build();

        ProductTable {
            id: id,
            name: name,
            count: count,
            table: table,
        }
    }
}

fn init_data_with_commit(tbl: &ProductTable,
                         vals: &[(i64, Option<&str>, i64)],
                         commit: bool)
                         -> (Store, Worker<EndPointTask>) {
    let engine = engine::new_local_engine(TEMP_DIR, ALL_CFS).unwrap();
    let mut store = Store::new(engine);

    store.begin();
    for &(id, name, count) in vals {
        store.insert_into(&tbl.table)
            .set(tbl.id, Datum::I64(id))
            .set(tbl.name, name.map(|s| s.as_bytes()).into())
            .set(tbl.count, Datum::I64(count))
            .execute();
    }
    if commit {
        store.commit();
    }
    let mut end_point = Worker::new("test select worker");
    let runner = EndPointHost::new(store.get_engine(), end_point.scheduler(), 8);
    end_point.start_batch(runner, 5).unwrap();

    (store, end_point)
}

<<<<<<< HEAD
// This function will create a Product table and initialize with
// the specified data in raftkv engine.
fn init_data_with_raftkv(tbl: &ProductTable,
                  vals: &[(i64, Option<&str>, i64)])
                  -> (Store, Worker<EndPointTask>) {
    let (_, raft_engine, _) = new_raft_engine(1, "");
    let mut store = Store::new(raft_engine);

    store.begin();
    for &(id, name, count) in vals {
        store.insert_into(&tbl.table)
            .set(tbl.id, Datum::I64(id))
            .set(tbl.name, name.map(|s| s.as_bytes()).into())
            .set(tbl.count, Datum::I64(count))
            .execute();
    }
    store.commit();

    let mut end_point = Worker::new("test select worker");
    let runner = EndPointHost::new(store.get_engine(), end_point.scheduler(), 8);
    end_point.start_batch(runner, 5).unwrap();

    (store, end_point)
=======
// This function will create a Product table and initialize with the specified data.
fn init_with_data(tbl: &ProductTable,
                  vals: &[(i64, Option<&str>, i64)])
                  -> (Store, Worker<EndPointTask>) {
    init_data_with_commit(tbl, vals, true)
>>>>>>> b2edb456
}

fn offset_for_column(cols: &[ColumnInfo], col_id: i64) -> i64 {
    for (offset, column) in cols.iter().enumerate() {
        if column.get_column_id() == col_id {
            return offset as i64;
        }
    }
    0 as i64
}

struct DAGSelect {
    execs: Vec<Executor>,
    cols: Vec<ColumnInfo>,
    order_by: Vec<ByItem>,
    limit: Option<u64>,
    aggregate: Vec<Expr>,
    group_by: Vec<Expr>,
    key_range: KeyRange,
    output_offsets: Option<Vec<u32>>,
}

impl DAGSelect {
    fn from(table: &Table) -> DAGSelect {
        let mut exec = Executor::new();
        exec.set_tp(ExecType::TypeTableScan);
        let mut tbl_scan = TableScan::new();
        let mut table_info = table.get_table_info();
        tbl_scan.set_table_id(table_info.get_table_id());
        let columns_info = table_info.take_columns();
        tbl_scan.set_columns(columns_info);
        exec.set_tbl_scan(tbl_scan);

        let mut range = KeyRange::new();
        let mut buf = Vec::with_capacity(8);
        buf.encode_i64(i64::MIN).unwrap();
        range.set_start(table::encode_row_key(table.id, &buf));
        buf.clear();
        buf.encode_i64(i64::MAX).unwrap();
        range.set_end(table::encode_row_key(table.id, &buf));

        DAGSelect {
            execs: vec![exec],
            cols: table.get_table_columns(),
            order_by: vec![],
            limit: None,
            aggregate: vec![],
            group_by: vec![],
            key_range: range,
            output_offsets: None,
        }
    }

    fn from_index(table: &Table, index: Column) -> DAGSelect {
        let idx = index.index;
        let mut exec = Executor::new();
        exec.set_tp(ExecType::TypeIndexScan);
        let mut scan = IndexScan::new();
        let mut index_info = table.get_index_info(idx);
        scan.set_table_id(index_info.get_table_id());
        scan.set_index_id(idx);

        let columns_info = index_info.take_columns();
        scan.set_columns(columns_info.clone());
        exec.set_idx_scan(scan);

        let mut range = KeyRange::new();

        let mut buf = Vec::with_capacity(8);
        buf.encode_i64(i64::MIN).unwrap();
        range.set_start(table::encode_index_seek_key(table.id, idx, &buf));
        buf.clear();
        buf.encode_i64(i64::MAX).unwrap();
        range.set_end(table::encode_index_seek_key(table.id, idx, &buf));

        DAGSelect {
            execs: vec![exec],
            cols: columns_info.to_vec(),
            order_by: vec![],
            limit: None,
            aggregate: vec![],
            group_by: vec![],
            key_range: range,
            output_offsets: None,
        }
    }

    fn limit(mut self, n: u64) -> DAGSelect {
        self.limit = Some(n);
        self
    }

    fn order_by(mut self, col: Column, desc: bool) -> DAGSelect {
        let col_offset = offset_for_column(&self.cols, col.id);
        let mut item = ByItem::new();
        let mut expr = Expr::new();
        expr.set_tp(ExprType::ColumnRef);
        expr.mut_val().encode_i64(col_offset).unwrap();
        item.set_expr(expr);
        item.set_desc(desc);
        self.order_by.push(item);
        self
    }

    fn count(mut self) -> DAGSelect {
        let mut expr = Expr::new();
        expr.set_tp(ExprType::Count);
        self.aggregate.push(expr);
        self
    }

    fn aggr_col(mut self, col: Column, aggr_t: ExprType) -> DAGSelect {
        let col_offset = offset_for_column(&self.cols, col.id);
        let mut col_expr = Expr::new();
        col_expr.set_tp(ExprType::ColumnRef);
        col_expr.mut_val().encode_i64(col_offset).unwrap();
        let mut expr = Expr::new();
        expr.set_tp(aggr_t);
        expr.mut_children().push(col_expr);
        self.aggregate.push(expr);
        self
    }

    fn first(self, col: Column) -> DAGSelect {
        self.aggr_col(col, ExprType::First)
    }

    fn sum(self, col: Column) -> DAGSelect {
        self.aggr_col(col, ExprType::Sum)
    }

    fn avg(self, col: Column) -> DAGSelect {
        self.aggr_col(col, ExprType::Avg)
    }

    fn max(self, col: Column) -> DAGSelect {
        self.aggr_col(col, ExprType::Max)
    }

    fn min(self, col: Column) -> DAGSelect {
        self.aggr_col(col, ExprType::Min)
    }

    fn group_by(mut self, cols: &[Column]) -> DAGSelect {
        for col in cols {
            let offset = offset_for_column(&self.cols, col.id);
            let mut expr = Expr::new();
            expr.set_tp(ExprType::ColumnRef);
            expr.mut_val().encode_i64(offset).unwrap();
            self.group_by.push(expr);
        }
        self
    }

    fn output_offsets(mut self, output_offsets: Option<Vec<u32>>) -> DAGSelect {
        self.output_offsets = output_offsets;
        self
    }

    fn where_expr(mut self, expr: Expr) -> DAGSelect {
        let mut exec = Executor::new();
        exec.set_tp(ExecType::TypeSelection);
        let mut selection = Selection::new();
        selection.mut_conditions().push(expr);
        exec.set_selection(selection);
        self.execs.push(exec);
        self
    }

    fn build(self) -> Request {
        self.build_with(&[0])
    }

    fn build_with(mut self, flags: &[u64]) -> Request {
        if !self.aggregate.is_empty() || !self.group_by.is_empty() {
            let mut exec = Executor::new();
            exec.set_tp(ExecType::TypeAggregation);
            let mut aggr = Aggregation::new();
            if !self.aggregate.is_empty() {
                aggr.set_agg_func(RepeatedField::from_vec(self.aggregate));
            }

            if !self.group_by.is_empty() {
                aggr.set_group_by(RepeatedField::from_vec(self.group_by));
            }
            exec.set_aggregation(aggr);
            self.execs.push(exec);
        }

        if !self.order_by.is_empty() {
            let mut exec = Executor::new();
            exec.set_tp(ExecType::TypeTopN);
            let mut topn = TopN::new();
            topn.set_order_by(RepeatedField::from_vec(self.order_by));
            if let Some(limit) = self.limit.take() {
                topn.set_limit(limit);
            }
            exec.set_topN(topn);
            self.execs.push(exec);
        }

        if let Some(l) = self.limit.take() {
            let mut exec = Executor::new();
            exec.set_tp(ExecType::TypeLimit);
            let mut limit = Limit::new();
            limit.set_limit(l);
            exec.set_limit(limit);
            self.execs.push(exec);
        }

        let mut dag = DAGRequest::new();
        dag.set_executors(RepeatedField::from_vec(self.execs));
        dag.set_start_ts(next_id() as u64);
        dag.set_flags(flags.iter().fold(0, |acc, f| acc | *f));

        let output_offsets = if self.output_offsets.is_some() {
            self.output_offsets.take().unwrap()
        } else {
            (0..self.cols.len() as u32).collect()
        };
        dag.set_output_offsets(output_offsets);

        let mut req = Request::new();
        req.set_tp(REQ_TYPE_DAG);
        req.set_data(dag.write_to_bytes().unwrap());
        req.set_ranges(RepeatedField::from_vec(vec![self.key_range]));
        req
    }
}

#[test]
fn test_select() {
    let data = vec![
        (1, Some("name:0"), 2),
        (2, Some("name:4"), 3),
        (4, Some("name:3"), 1),
        (5, Some("name:1"), 4),
    ];

    let product = ProductTable::new();
    let (_, mut end_point) = init_with_data(&product, &data);

    // for selection
    let req = Select::from(&product.table).build();
    let mut resp = handle_select(&end_point, req);
    assert_eq!(row_cnt(resp.get_chunks()), data.len());
    let spliter = ChunkSpliter::new(resp.take_chunks().into_vec());
    for (row, (id, name, cnt)) in spliter.zip(data.clone()) {
        let name_datum = name.map(|s| s.as_bytes()).into();
        let expected_encoded = datum::encode_value(&[Datum::I64(id), name_datum, cnt.into()])
            .unwrap();
        assert_eq!(id, row.handle);
        assert_eq!(row.data, &*expected_encoded);
    }
    // for dag selection
    let req = DAGSelect::from(&product.table).build();
    let mut resp = handle_select(&end_point, req);
    assert_eq!(row_cnt(resp.get_chunks()), data.len());
    let spliter = ChunkSpliter::new(resp.take_chunks().into_vec());
    for (row, (id, name, cnt)) in spliter.zip(data) {
        let name_datum = name.map(|s| s.as_bytes()).into();
        let expected_encoded = datum::encode_value(&[Datum::I64(id), name_datum, cnt.into()])
            .unwrap();
        assert_eq!(id, row.handle);
        assert_eq!(row.data, &*expected_encoded);
    }

    end_point.stop().unwrap().join().unwrap();
}

#[test]
fn test_select_after_lease() {
    let data = vec![
        (1, Some("name:0"), 2),
        (2, Some("name:4"), 3),
        (4, Some("name:3"), 1),
        (5, Some("name:1"), 4),
    ];

    let product = ProductTable::new();
    let (_, mut end_point) = init_data_with_raftkv(&product, &data);

    let req = Select::from(&product.table).build();
    let mut resp = handle_select(&end_point, req);
    assert_eq!(row_cnt(resp.get_chunks()), data.len());
    let spliter = ChunkSpliter::new(resp.take_chunks().into_vec());
    for (row, (id, name, cnt)) in spliter.zip(data.clone()) {
        let name_datum = name.map(|s| s.as_bytes()).into();
        let expected_encoded = datum::encode_value(&[Datum::I64(id), name_datum, cnt.into()])
            .unwrap();
        assert_eq!(id, row.handle);
        assert_eq!(row.data, &*expected_encoded);
    }

    // Sleep until the leader lease is expired.
    thread::sleep(Duration::from_millis(MAX_LEADER_LEASE));
    let req = Select::from(&product.table).build();
    let mut resp = handle_select(&end_point, req);
    assert_eq!(row_cnt(resp.get_chunks()), data.len());
    let spliter = ChunkSpliter::new(resp.take_chunks().into_vec());
    for (row, (id, name, cnt)) in spliter.zip(data.clone()) {
        let name_datum = name.map(|s| s.as_bytes()).into();
        let expected_encoded = datum::encode_value(&[Datum::I64(id), name_datum, cnt.into()])
            .unwrap();
        assert_eq!(id, row.handle);
        assert_eq!(row.data, &*expected_encoded);
    }

    end_point.stop().unwrap().join().unwrap();
}

#[test]
fn test_group_by() {
    let data = vec![
        (1, Some("name:0"), 2),
        (2, Some("name:2"), 3),
        (4, Some("name:0"), 1),
        (5, Some("name:1"), 4),
    ];

    let product = ProductTable::new();
    let (_, mut end_point) = init_with_data(&product, &data);
    // for selection
    let req = Select::from(&product.table).group_by(&[product.name]).build();
    let mut resp = handle_select(&end_point, req);
    // should only have name:0, name:2 and name:1
    assert_eq!(row_cnt(resp.get_chunks()), 3);
    let spliter = ChunkSpliter::new(resp.take_chunks().into_vec());
    for (row, name) in spliter.zip(&[b"name:0", b"name:2", b"name:1"]) {
        let gk = datum::encode_value(&[Datum::Bytes(name.to_vec())]).unwrap();
        let expected_encoded = datum::encode_value(&[Datum::Bytes(gk)]).unwrap();
        assert_eq!(row.data, &*expected_encoded);
    }

    // for dag
    let req = DAGSelect::from(&product.table).group_by(&[product.name]).build();
    let mut resp = handle_select(&end_point, req);
    // should only have name:0, name:2 and name:1
    assert_eq!(row_cnt(resp.get_chunks()), 3);
    let spliter = ChunkSpliter::new(resp.take_chunks().into_vec());
    for (row, name) in spliter.zip(&[b"name:0", b"name:2", b"name:1"]) {
        let expected_encoded = datum::encode_value(&[Datum::Bytes(name.to_vec())]).unwrap();
        assert_eq!(row.data, &*expected_encoded);
    }

    end_point.stop().unwrap().join().unwrap();
}

#[test]
fn test_aggr_count() {
    let data = vec![
        (1, Some("name:0"), 2),
        (2, Some("name:3"), 3),
        (4, Some("name:0"), 1),
        (5, Some("name:5"), 4),
        (6, Some("name:5"), 4),
        (7, None, 4),
    ];

    let product = ProductTable::new();
    let (_, mut end_point) = init_with_data(&product, &data);

    let req = Select::from(&product.table).count().build();
    let mut resp = handle_select(&end_point, req);
    assert_eq!(row_cnt(resp.get_chunks()), 1);
    let mut spliter = ChunkSpliter::new(resp.take_chunks().into_vec());
    let gk = Datum::Bytes(coprocessor::SINGLE_GROUP.to_vec());
    let mut expected_encoded = datum::encode_value(&[gk, Datum::U64(data.len() as u64)]).unwrap();
    assert_eq!(spliter.next().unwrap().data, &*expected_encoded);

    let exp = vec![
        (Datum::Bytes(b"name:0".to_vec()), 2),
        (Datum::Bytes(b"name:3".to_vec()), 1),
        (Datum::Bytes(b"name:5".to_vec()), 2),
        (Datum::Null, 1),
    ];
    // for selection
    let req = Select::from(&product.table).count().group_by(&[product.name]).build();
    let mut resp = handle_select(&end_point, req);
    assert_eq!(row_cnt(resp.get_chunks()), exp.len());
    let spliter = ChunkSpliter::new(resp.take_chunks().into_vec());
    for (row, (name, cnt)) in spliter.zip(exp.clone()) {
        let gk = datum::encode_value(&[name]);
        let expected_datum = vec![Datum::Bytes(gk.unwrap()), Datum::U64(cnt)];
        expected_encoded = datum::encode_value(&expected_datum).unwrap();
        assert_eq!(row.data, &*expected_encoded);
    }
    // for dag
    let req = DAGSelect::from(&product.table).count().group_by(&[product.name]).build();
    let mut resp = handle_select(&end_point, req);
    assert_eq!(row_cnt(resp.get_chunks()), exp.len());
    let spliter = ChunkSpliter::new(resp.take_chunks().into_vec());
    for (row, (name, cnt)) in spliter.zip(exp) {
        let expected_datum = vec![Datum::U64(cnt), name];
        expected_encoded = datum::encode_value(&expected_datum).unwrap();
        assert_eq!(row.data, &*expected_encoded);
    }

    let exp = vec![
        (vec![Datum::Bytes(b"name:0".to_vec()), Datum::I64(2)], 1),
        (vec![Datum::Bytes(b"name:3".to_vec()), Datum::I64(3)], 1),
        (vec![Datum::Bytes(b"name:0".to_vec()), Datum::I64(1)], 1),
        (vec![Datum::Bytes(b"name:5".to_vec()), Datum::I64(4)], 2),
        (vec![Datum::Null, Datum::I64(4)], 1),
    ];

    // for selection
    let req = Select::from(&product.table).count().group_by(&[product.name, product.count]).build();
    let mut resp = handle_select(&end_point, req);
    assert_eq!(row_cnt(resp.get_chunks()), exp.len());
    let spliter = ChunkSpliter::new(resp.take_chunks().into_vec());
    for (row, (gk_data, cnt)) in spliter.zip(exp.clone()) {
        let gk = datum::encode_value(&gk_data);
        let expected_datum = vec![Datum::Bytes(gk.unwrap()), Datum::U64(cnt)];
        expected_encoded = datum::encode_value(&expected_datum).unwrap();
        assert_eq!(row.data, &*expected_encoded);
    }

    // for dag
    let req = DAGSelect::from(&product.table)
        .count()
        .group_by(&[product.name, product.count])
        .build();
    let mut resp = handle_select(&end_point, req);
    assert_eq!(row_cnt(resp.get_chunks()), exp.len());
    let spliter = ChunkSpliter::new(resp.take_chunks().into_vec());
    for (row, (gk_data, cnt)) in spliter.zip(exp) {
        let mut expected_datum = vec![Datum::U64(cnt)];
        expected_datum.extend_from_slice(gk_data.as_slice());
        expected_encoded = datum::encode_value(&expected_datum).unwrap();
        assert_eq!(row.data, &*expected_encoded);
    }

    end_point.stop().unwrap().join().unwrap();
}

#[test]
fn test_aggr_first() {
    let data = vec![
        (1, Some("name:0"), 2),
        (2, Some("name:3"), 3),
        (3, Some("name:5"), 3),
        (4, Some("name:0"), 1),
        (5, Some("name:5"), 4),
        (6, Some("name:5"), 4),
        (7, None, 4),
        (8, None, 5),
        (9, Some("name:5"), 5),
        (10, None, 6),
    ];

    let product = ProductTable::new();
    let (_, mut end_point) = init_with_data(&product, &data);

    let exp = vec![
        (Datum::Bytes(b"name:0".to_vec()), 1),
        (Datum::Bytes(b"name:3".to_vec()), 2),
        (Datum::Bytes(b"name:5".to_vec()), 3),
        (Datum::Null, 7),
    ];
    // for selection
    let req = Select::from(&product.table).first(product.id).group_by(&[product.name]).build();
    let mut resp = handle_select(&end_point, req);
    assert_eq!(row_cnt(resp.get_chunks()), exp.len());
    let spliter = ChunkSpliter::new(resp.take_chunks().into_vec());
    for (row, (name, id)) in spliter.zip(exp.clone()) {
        let gk = datum::encode_value(&[name]).unwrap();
        let expected_datum = vec![Datum::Bytes(gk), Datum::I64(id)];
        let expected_encoded = datum::encode_value(&expected_datum).unwrap();
        assert_eq!(row.data, &*expected_encoded);
    }

    // for dag
    let req = DAGSelect::from(&product.table).first(product.id).group_by(&[product.name]).build();
    let mut resp = handle_select(&end_point, req);
    assert_eq!(row_cnt(resp.get_chunks()), exp.len());
    let spliter = ChunkSpliter::new(resp.take_chunks().into_vec());
    for (row, (name, id)) in spliter.zip(exp) {
        let expected_datum = vec![Datum::I64(id), name];
        let expected_encoded = datum::encode_value(&expected_datum).unwrap();
        assert_eq!(row.data, &*expected_encoded);
    }

    let exp = vec![
        (2, Datum::Bytes(b"name:0".to_vec())),
        (3, Datum::Bytes(b"name:3".to_vec())),
        (1, Datum::Bytes(b"name:0".to_vec())),
        (4, Datum::Bytes(b"name:5".to_vec())),
        (5, Datum::Null),
        (6, Datum::Null),
    ];
    // for selection
    let req = Select::from(&product.table).first(product.name).group_by(&[product.count]).build();
    let mut resp = handle_select(&end_point, req);
    assert_eq!(row_cnt(resp.get_chunks()), exp.len());
    let spliter = ChunkSpliter::new(resp.take_chunks().into_vec());
    for (row, (count, name)) in spliter.zip(exp.clone()) {
        let gk = datum::encode_value(&[Datum::I64(count)]).unwrap();
        let expected_datum = vec![Datum::Bytes(gk), name];
        let expected_encoded = datum::encode_value(&expected_datum).unwrap();
        assert_eq!(row.data, &*expected_encoded);
    }
    // for dag
    let req =
        DAGSelect::from(&product.table).first(product.name).group_by(&[product.count]).build();
    let mut resp = handle_select(&end_point, req);
    assert_eq!(row_cnt(resp.get_chunks()), exp.len());
    let spliter = ChunkSpliter::new(resp.take_chunks().into_vec());
    for (row, (count, name)) in spliter.zip(exp) {
        let expected_datum = vec![name, Datum::I64(count)];
        let expected_encoded = datum::encode_value(&expected_datum).unwrap();
        assert_eq!(row.data, &*expected_encoded);
    }

    end_point.stop().unwrap().join().unwrap();
}

#[test]
fn test_aggr_avg() {
    let data = vec![
        (1, Some("name:0"), 2),
        (2, Some("name:3"), 3),
        (4, Some("name:0"), 1),
        (5, Some("name:5"), 4),
        (6, Some("name:5"), 4),
        (7, None, 4),
    ];

    let product = ProductTable::new();
    let (mut store, mut end_point) = init_with_data(&product, &data);

    store.begin();
    store.insert_into(&product.table)
        .set(product.id, Datum::I64(8))
        .set(product.name, Datum::Bytes(b"name:4".to_vec()))
        .set(product.count, Datum::Null)
        .execute();
    store.commit();

    let exp = vec![(Datum::Bytes(b"name:0".to_vec()), (Datum::Dec(3.into()), 2)),
                   (Datum::Bytes(b"name:3".to_vec()), (Datum::Dec(3.into()), 1)),
                   (Datum::Bytes(b"name:5".to_vec()), (Datum::Dec(8.into()), 2)),
                   (Datum::Null, (Datum::Dec(4.into()), 1)),
                   (Datum::Bytes(b"name:4".to_vec()), (Datum::Null, 0))];
    // for selection
    let req = Select::from(&product.table).avg(product.count).group_by(&[product.name]).build();
    let mut resp = handle_select(&end_point, req);
    assert_eq!(row_cnt(resp.get_chunks()), exp.len());
    let spliter = ChunkSpliter::new(resp.take_chunks().into_vec());
    for (row, (name, (sum, cnt))) in spliter.zip(exp.clone()) {
        let gk = datum::encode_value(&[name]).unwrap();
        let expected_datum = vec![Datum::Bytes(gk), Datum::U64(cnt), sum];
        let expected_encoded = datum::encode_value(&expected_datum).unwrap();
        assert_eq!(row.data, &*expected_encoded);
    }
    // for dag
    let req = DAGSelect::from(&product.table).avg(product.count).group_by(&[product.name]).build();
    let mut resp = handle_select(&end_point, req);
    assert_eq!(row_cnt(resp.get_chunks()), exp.len());
    let spliter = ChunkSpliter::new(resp.take_chunks().into_vec());
    for (row, (name, (sum, cnt))) in spliter.zip(exp) {
        let expected_datum = vec![Datum::U64(cnt), sum, name];
        let expected_encoded = datum::encode_value(&expected_datum).unwrap();
        assert_eq!(row.data, &*expected_encoded);
    }

    end_point.stop().unwrap();
}

#[test]
fn test_aggr_sum() {
    let data = vec![
        (1, Some("name:0"), 2),
        (2, Some("name:3"), 3),
        (4, Some("name:0"), 1),
        (5, Some("name:5"), 4),
        (6, Some("name:5"), 4),
        (7, None, 4),
    ];

    let product = ProductTable::new();
    let (_, mut end_point) = init_with_data(&product, &data);

    let exp = vec![
        (Datum::Bytes(b"name:0".to_vec()), 3),
        (Datum::Bytes(b"name:3".to_vec()), 3),
        (Datum::Bytes(b"name:5".to_vec()), 8),
        (Datum::Null, 4),
    ];
    // for selection
    let req = Select::from(&product.table).sum(product.count).group_by(&[product.name]).build();
    let mut resp = handle_select(&end_point, req);
    assert_eq!(row_cnt(resp.get_chunks()), exp.len());
    let spliter = ChunkSpliter::new(resp.take_chunks().into_vec());
    for (row, (name, cnt)) in spliter.zip(exp.clone()) {
        let gk = datum::encode_value(&[name]).unwrap();
        let expected_datum = vec![Datum::Bytes(gk), Datum::Dec(cnt.into())];
        let expected_encoded = datum::encode_value(&expected_datum).unwrap();
        assert_eq!(row.data, &*expected_encoded);
    }
    // for dag
    let req = DAGSelect::from(&product.table).sum(product.count).group_by(&[product.name]).build();
    let mut resp = handle_select(&end_point, req);
    assert_eq!(row_cnt(resp.get_chunks()), exp.len());
    let spliter = ChunkSpliter::new(resp.take_chunks().into_vec());
    for (row, (name, cnt)) in spliter.zip(exp) {
        let expected_datum = vec![Datum::Dec(cnt.into()), name];
        let expected_encoded = datum::encode_value(&expected_datum).unwrap();
        assert_eq!(row.data, &*expected_encoded);
    }
    end_point.stop().unwrap();
}

#[test]
fn test_aggr_extre() {
    let data = vec![
        (1, Some("name:0"), 2),
        (2, Some("name:3"), 3),
        (4, Some("name:0"), 1),
        (5, Some("name:5"), 4),
        (6, Some("name:5"), 5),
        (7, None, 4),
    ];

    let product = ProductTable::new();
    let (mut store, mut end_point) = init_with_data(&product, &data);

    store.begin();
    for &(id, name) in &[(8, b"name:5"), (9, b"name:6")] {
        store.insert_into(&product.table)
            .set(product.id, Datum::I64(id))
            .set(product.name, Datum::Bytes(name.to_vec()))
            .set(product.count, Datum::Null)
            .execute();
    }
    store.commit();

    let exp = vec![
        (Datum::Bytes(b"name:0".to_vec()), Datum::I64(2), Datum::I64(1)),
        (Datum::Bytes(b"name:3".to_vec()), Datum::I64(3), Datum::I64(3)),
        (Datum::Bytes(b"name:5".to_vec()), Datum::I64(5), Datum::I64(4)),
        (Datum::Null, Datum::I64(4), Datum::I64(4)),
        (Datum::Bytes(b"name:6".to_vec()), Datum::Null, Datum::Null),
    ];
    // for selection
    let req = Select::from(&product.table)
        .max(product.count)
        .min(product.count)
        .group_by(&[product.name])
        .build();
    let mut resp = handle_select(&end_point, req);
    assert_eq!(row_cnt(resp.get_chunks()), exp.len());
    let spliter = ChunkSpliter::new(resp.take_chunks().into_vec());
    for (row, (name, max, min)) in spliter.zip(exp.clone()) {
        let gk = datum::encode_value(&[name]).unwrap();
        let expected_datum = vec![Datum::Bytes(gk), max, min];
        let expected_encoded = datum::encode_value(&expected_datum).unwrap();
        assert_eq!(row.data, &*expected_encoded);
    }
    // for dag
    let req = DAGSelect::from(&product.table)
        .max(product.count)
        .min(product.count)
        .group_by(&[product.name])
        .build();
    let mut resp = handle_select(&end_point, req);
    assert_eq!(row_cnt(resp.get_chunks()), exp.len());
    let spliter = ChunkSpliter::new(resp.take_chunks().into_vec());
    for (row, (name, max, min)) in spliter.zip(exp) {
        let expected_datum = vec![max, min, name];
        let expected_encoded = datum::encode_value(&expected_datum).unwrap();
        assert_eq!(row.data, &*expected_encoded);
    }

    end_point.stop().unwrap();
}

#[test]
fn test_order_by_column() {
    let data = vec![
        (1, Some("name:0"), 2),
        (2, Some("name:3"), 3),
        (4, Some("name:0"), 1),
        (5, Some("name:6"), 4),
        (6, Some("name:5"), 4),
        (7, Some("name:4"), 4),
        (8, None, 4),
    ];

    let exp = vec![
        (8, None, 4),
        (7, Some("name:4"), 4),
        (6, Some("name:5"), 4),
        (5, Some("name:6"), 4),
        (2, Some("name:3"), 3),
    ];

    let product = ProductTable::new();
    let (_, mut end_point) = init_with_data(&product, &data);
    // for selection
    let req = Select::from(&product.table)
        .order_by(product.count, true)
        .order_by(product.name, false)
        .limit(5)
        .build();
    let mut resp = handle_select(&end_point, req);
    assert_eq!(row_cnt(resp.get_chunks()), 5);
    let spliter = ChunkSpliter::new(resp.take_chunks().into_vec());
    for (row, (id, name, cnt)) in spliter.zip(exp.clone()) {
        let name_datum = name.map(|s| s.as_bytes()).into();
        let expected_encoded =
            datum::encode_value(&[(id as i64).into(), name_datum, (cnt as i64).into()]).unwrap();
        assert_eq!(id as i64, row.handle);
        assert_eq!(row.data, &*expected_encoded);
    }
    // for dag
    let req = DAGSelect::from(&product.table)
        .order_by(product.count, true)
        .order_by(product.name, false)
        .limit(5)
        .build();
    let mut resp = handle_select(&end_point, req);
    assert_eq!(row_cnt(resp.get_chunks()), 5);
    let spliter = ChunkSpliter::new(resp.take_chunks().into_vec());
    for (row, (id, name, cnt)) in spliter.zip(exp) {
        let name_datum = name.map(|s| s.as_bytes()).into();
        let expected_encoded =
            datum::encode_value(&[(id as i64).into(), name_datum, (cnt as i64).into()]).unwrap();
        assert_eq!(id as i64, row.handle);
        assert_eq!(row.data, &*expected_encoded);
    }
    end_point.stop().unwrap().join().unwrap();
}

#[test]
fn test_order_by_pk_with_select_from_index() {
    let mut data = vec![
        (8, Some("name:0"), 2),
        (7, Some("name:3"), 3),
        (6, Some("name:0"), 1),
        (5, Some("name:6"), 4),
        (4, Some("name:5"), 4),
        (3, Some("name:4"), 4),
        (2, None, 4),
    ];

    let product = ProductTable::new();
    let (_, mut end_point) = init_with_data(&product, &data);
    let expect: Vec<_> = data.drain(..5).collect();
    // for selection
    let req = Select::from_index(&product.table, product.name)
        .order_by(product.id, true)
        .limit(5)
        .build();
    let mut resp = handle_select(&end_point, req);
    assert_eq!(row_cnt(resp.get_chunks()), 5);
    let spliter = ChunkSpliter::new(resp.take_chunks().into_vec());
    for (row, (id, _, _)) in spliter.zip(expect.clone()) {
        assert_eq!(id, row.handle);
    }
    // for dag
    let req = DAGSelect::from_index(&product.table, product.name)
        .order_by(product.id, true)
        .limit(5)
        .build();
    let mut resp = handle_select(&end_point, req);
    assert_eq!(row_cnt(resp.get_chunks()), 5);
    let spliter = ChunkSpliter::new(resp.take_chunks().into_vec());
    for (row, (id, _, _)) in spliter.zip(expect) {
        assert_eq!(id, row.handle);
    }
    end_point.stop().unwrap().join().unwrap();
}

#[test]
fn test_limit() {
    let mut data = vec![
        (1, Some("name:0"), 2),
        (2, Some("name:3"), 3),
        (4, Some("name:0"), 1),
        (5, Some("name:5"), 4),
        (6, Some("name:5"), 4),
        (7, None, 4),
    ];

    let product = ProductTable::new();
    let (_, mut end_point) = init_with_data(&product, &data);
    let expect: Vec<_> = data.drain(..5).collect();
    // for selection
    let req = Select::from(&product.table).limit(5).build();
    let mut resp = handle_select(&end_point, req);
    assert_eq!(row_cnt(resp.get_chunks()), 5);
    let spliter = ChunkSpliter::new(resp.take_chunks().into_vec());
    for (row, (id, name, cnt)) in spliter.zip(expect.clone()) {
        let name_datum = name.map(|s| s.as_bytes()).into();
        let expected_encoded = datum::encode_value(&[id.into(), name_datum, cnt.into()]).unwrap();
        assert_eq!(id, row.handle);
        assert_eq!(row.data, &*expected_encoded);
    }
    // for dag
    let req = DAGSelect::from(&product.table).limit(5).build();
    let mut resp = handle_select(&end_point, req);
    assert_eq!(row_cnt(resp.get_chunks()), 5);
    let spliter = ChunkSpliter::new(resp.take_chunks().into_vec());
    for (row, (id, name, cnt)) in spliter.zip(expect) {
        let name_datum = name.map(|s| s.as_bytes()).into();
        let expected_encoded = datum::encode_value(&[id.into(), name_datum, cnt.into()]).unwrap();
        assert_eq!(id, row.handle);
        assert_eq!(row.data, &*expected_encoded);
    }

    end_point.stop().unwrap().join().unwrap();
}

#[test]
fn test_reverse() {
    let mut data = vec![
        (1, Some("name:0"), 2),
        (2, Some("name:3"), 3),
        (4, Some("name:0"), 1),
        (5, Some("name:5"), 4),
        (6, Some("name:5"), 4),
        (7, None, 4),
    ];

    let product = ProductTable::new();
    let (_, mut end_point) = init_with_data(&product, &data);
    data.reverse();
    let expect: Vec<_> = data.drain(..5).collect();
    // for selection
    let req = Select::from(&product.table).limit(5).order_by_pk(true).build();
    let mut resp = handle_select(&end_point, req);
    assert_eq!(row_cnt(resp.get_chunks()), 5);
    let spliter = ChunkSpliter::new(resp.take_chunks().into_vec());

    for (row, (id, name, cnt)) in spliter.zip(expect.clone()) {
        let name_datum = name.map(|s| s.as_bytes()).into();
        let expected_encoded = datum::encode_value(&[id.into(), name_datum, cnt.into()]).unwrap();
        assert_eq!(id, row.handle);
        assert_eq!(row.data, &*expected_encoded);
    }
    // for dag
    let req = DAGSelect::from(&product.table).limit(5).order_by(product.id, true).build();
    let mut resp = handle_select(&end_point, req);
    assert_eq!(row_cnt(resp.get_chunks()), 5);
    let spliter = ChunkSpliter::new(resp.take_chunks().into_vec());
    for (row, (id, name, cnt)) in spliter.zip(expect) {
        let name_datum = name.map(|s| s.as_bytes()).into();
        let expected_encoded = datum::encode_value(&[id.into(), name_datum, cnt.into()]).unwrap();
        assert_eq!(id, row.handle);
        assert_eq!(row.data, &*expected_encoded);
    }

    end_point.stop().unwrap().join().unwrap();
}

fn handle_request(end_point: &Worker<EndPointTask>, req: Request) -> Response {
    let (tx, rx) = mpsc::channel();
    let req = RequestTask::new(req, box move |r| tx.send(r).unwrap());
    end_point.schedule(EndPointTask::Request(req)).unwrap();
    rx.recv().unwrap()
}

fn handle_select(end_point: &Worker<EndPointTask>, req: Request) -> SelectResponse {
    let resp = handle_request(end_point, req);
    assert!(!resp.get_data().is_empty(), "{:?}", resp);
    let mut sel_resp = SelectResponse::new();
    sel_resp.merge_from_bytes(resp.get_data()).unwrap();
    sel_resp
}

#[test]
fn test_index() {
    let data = vec![
        (1, Some("name:0"), 2),
        (2, Some("name:3"), 3),
        (4, Some("name:0"), 1),
        (5, Some("name:5"), 4),
        (6, Some("name:5"), 4),
        (7, None, 4),
    ];

    let product = ProductTable::new();
    let (_, mut end_point) = init_with_data(&product, &data);
    // for selection
    let req = Select::from_index(&product.table, product.id).build();
    let mut resp = handle_select(&end_point, req);
    assert_eq!(row_cnt(resp.get_chunks()), data.len());
    let spliter = ChunkSpliter::new(resp.take_chunks().into_vec());
    let mut handles: Vec<_> = spliter.map(|row| row.handle).collect();
    handles.sort();
    for (&h, (id, _, _)) in handles.iter().zip(data.clone()) {
        assert_eq!(id, h);
    }
    // for dag
    let req = DAGSelect::from_index(&product.table, product.id).build();
    let mut resp = handle_select(&end_point, req);
    assert_eq!(row_cnt(resp.get_chunks()), data.len());
    let spliter = ChunkSpliter::new(resp.take_chunks().into_vec());
    let mut handles: Vec<_> = spliter.map(|row| row.handle).collect();
    handles.sort();
    for (&h, (id, _, _)) in handles.iter().zip(data) {
        assert_eq!(id, h);
    }


    end_point.stop().unwrap().join().unwrap();
}

#[test]
fn test_index_reverse_limit() {
    let mut data = vec![
        (1, Some("name:0"), 2),
        (2, Some("name:3"), 3),
        (4, Some("name:0"), 1),
        (5, Some("name:5"), 4),
        (6, Some("name:5"), 4),
        (7, None, 4),
    ];

    let product = ProductTable::new();
    let (_, mut end_point) = init_with_data(&product, &data);
    data.reverse();
    let expect: Vec<_> = data.drain(..5).collect();
    // selection
    let req = Select::from_index(&product.table, product.id).limit(5).order_by_pk(true).build();
    let mut resp = handle_select(&end_point, req);
    assert_eq!(row_cnt(resp.get_chunks()), 5);
    let spliter = ChunkSpliter::new(resp.take_chunks().into_vec());
    let handles = spliter.map(|row| row.handle);
    for (h, (id, _, _)) in handles.zip(expect.clone()) {
        assert_eq!(id, h);
    }
    // for dag
    let req = DAGSelect::from_index(&product.table, product.id)
        .limit(5)
        .order_by(product.id, true)
        .build();

    let mut resp = handle_select(&end_point, req);
    assert_eq!(row_cnt(resp.get_chunks()), 5);
    let spliter = ChunkSpliter::new(resp.take_chunks().into_vec());
    let handles = spliter.map(|row| row.handle);
    data.reverse();
    for (h, (id, _, _)) in handles.zip(expect) {
        assert_eq!(id, h);
    }

    end_point.stop().unwrap().join().unwrap();
}

#[test]
fn test_limit_oom() {
    let data = vec![
        (1, Some("name:0"), 2),
        (2, Some("name:3"), 3),
        (4, Some("name:0"), 1),
        (5, Some("name:5"), 4),
        (6, Some("name:5"), 4),
        (7, None, 4),
    ];

    let product = ProductTable::new();
    let (_, mut end_point) = init_with_data(&product, &data);
    // for selection
    let req = Select::from_index(&product.table, product.id).limit(100000000).build();
    let mut resp = handle_select(&end_point, req);
    assert_eq!(row_cnt(resp.get_chunks()), data.len());
    let spliter = ChunkSpliter::new(resp.take_chunks().into_vec());
    let mut handles: Vec<_> = spliter.map(|row| row.handle).collect();
    handles.sort();
    for (&h, (id, _, _)) in handles.iter().zip(data.clone()) {
        assert_eq!(id, h);
    }
    // for dag
    let req = DAGSelect::from_index(&product.table, product.id).limit(100000000).build();
    let mut resp = handle_select(&end_point, req);
    assert_eq!(row_cnt(resp.get_chunks()), data.len());
    let spliter = ChunkSpliter::new(resp.take_chunks().into_vec());
    let mut handles: Vec<_> = spliter.map(|row| row.handle).collect();
    handles.sort();
    for (&h, (id, _, _)) in handles.iter().zip(data) {
        assert_eq!(id, h);
    }
    end_point.stop().unwrap().join().unwrap();
}

#[test]
fn test_del_select() {
    let mut data = vec![
        (1, Some("name:0"), 2),
        (2, Some("name:3"), 3),
        (4, Some("name:0"), 1),
        (5, Some("name:5"), 4),
        (6, Some("name:5"), 4),
        (7, None, 4),
    ];

    let product = ProductTable::new();
    let (mut store, mut end_point) = init_with_data(&product, &data);

    store.begin();
    let (id, name, cnt) = data.remove(3);
    let name_datum = name.map(|s| s.as_bytes()).into();
    store.delete_from(&product.table).execute(id, vec![id.into(), name_datum, cnt.into()]);
    store.commit();
    // for selection
    let req = Select::from_index(&product.table, product.id).build();
    let resp = handle_select(&end_point, req);
    assert_eq!(row_cnt(resp.get_chunks()), data.len());

    // for dag
    let req = DAGSelect::from_index(&product.table, product.id).build();
    let resp = handle_select(&end_point, req);
    assert_eq!(row_cnt(resp.get_chunks()), data.len());

    end_point.stop().unwrap().join().unwrap();
}

#[test]
fn test_index_group_by() {
    let data = vec![
        (1, Some("name:0"), 2),
        (2, Some("name:2"), 3),
        (4, Some("name:0"), 1),
        (5, Some("name:1"), 4),
    ];

    let product = ProductTable::new();
    let (_, mut end_point) = init_with_data(&product, &data);
    // for selection
    let req = Select::from_index(&product.table, product.name).group_by(&[product.name]).build();
    let mut resp = handle_select(&end_point, req);
    // should only have name:0, name:2 and name:1
    assert_eq!(row_cnt(resp.get_chunks()), 3);
    let spliter = ChunkSpliter::new(resp.take_chunks().into_vec());
    for (row, name) in spliter.zip(&[b"name:0", b"name:1", b"name:2"]) {
        let gk = datum::encode_value(&[Datum::Bytes(name.to_vec())]).unwrap();
        let expected_encoded = datum::encode_value(&[Datum::Bytes(gk)]).unwrap();
        assert_eq!(row.data, &*expected_encoded);
    }
    // for dag
    let req = DAGSelect::from_index(&product.table, product.name).group_by(&[product.name]).build();
    let mut resp = handle_select(&end_point, req);
    // should only have name:0, name:2 and name:1
    assert_eq!(row_cnt(resp.get_chunks()), 3);
    let spliter = ChunkSpliter::new(resp.take_chunks().into_vec());
    for (row, name) in spliter.zip(&[b"name:0", b"name:1", b"name:2"]) {
        let expected_encoded = datum::encode_value(&[Datum::Bytes(name.to_vec())]).unwrap();
        assert_eq!(row.data, &*expected_encoded);
    }

    end_point.stop().unwrap().join().unwrap();
}

#[test]
fn test_index_aggr_count() {
    let data = vec![
        (1, Some("name:0"), 2),
        (2, Some("name:3"), 3),
        (4, Some("name:0"), 1),
        (5, Some("name:5"), 4),
        (6, Some("name:5"), 4),
        (7, None, 4),
    ];

    let product = ProductTable::new();
    let (_, mut end_point) = init_with_data(&product, &data);
    // for selection
    let req = Select::from_index(&product.table, product.name).count().build();
    let mut resp = handle_select(&end_point, req);
    assert_eq!(row_cnt(resp.get_chunks()), 1);
    let mut spliter = ChunkSpliter::new(resp.take_chunks().into_vec());
    let gk = Datum::Bytes(coprocessor::SINGLE_GROUP.to_vec());
    let mut expected_encoded = datum::encode_value(&[gk, Datum::U64(data.len() as u64)]).unwrap();
    assert_eq!(spliter.next().unwrap().data, &*expected_encoded);

    // for dag
    let req = DAGSelect::from_index(&product.table, product.name).count().build();
    let mut resp = handle_select(&end_point, req);
    assert_eq!(row_cnt(resp.get_chunks()), 1);
    let mut spliter = ChunkSpliter::new(resp.take_chunks().into_vec());
    let gk = Datum::Bytes(coprocessor::SINGLE_GROUP.to_vec());
    expected_encoded = datum::encode_value(&[Datum::U64(data.len() as u64), gk]).unwrap();
    assert_eq!(spliter.next().unwrap().data, &*expected_encoded);

    let exp = vec![
        (Datum::Null, 1),
        (Datum::Bytes(b"name:0".to_vec()), 2),
        (Datum::Bytes(b"name:3".to_vec()), 1),
        (Datum::Bytes(b"name:5".to_vec()), 2),
    ];
    // for selection
    let req = Select::from_index(&product.table, product.name)
        .count()
        .group_by(&[product.name])
        .build();
    resp = handle_select(&end_point, req);
    assert_eq!(row_cnt(resp.get_chunks()), exp.len());
    let spliter = ChunkSpliter::new(resp.take_chunks().into_vec());
    for (row, (name, cnt)) in spliter.zip(exp.clone()) {
        let gk = datum::encode_value(&[name]);
        let expected_datum = vec![Datum::Bytes(gk.unwrap()), Datum::U64(cnt)];
        expected_encoded = datum::encode_value(&expected_datum).unwrap();
        assert_eq!(row.data, &*expected_encoded);
    }
    // for dag
    let req = DAGSelect::from_index(&product.table, product.name)
        .count()
        .group_by(&[product.name])
        .build();
    resp = handle_select(&end_point, req);
    assert_eq!(row_cnt(resp.get_chunks()), exp.len());
    let spliter = ChunkSpliter::new(resp.take_chunks().into_vec());
    for (row, (name, cnt)) in spliter.zip(exp) {
        let expected_datum = vec![Datum::U64(cnt), name];
        expected_encoded = datum::encode_value(&expected_datum).unwrap();
        assert_eq!(row.data, &*expected_encoded);
    }

    let exp = vec![
        (vec![Datum::Null, Datum::I64(4)], 1),
        (vec![Datum::Bytes(b"name:0".to_vec()), Datum::I64(1)], 1),
        (vec![Datum::Bytes(b"name:0".to_vec()), Datum::I64(2)], 1),
        (vec![Datum::Bytes(b"name:3".to_vec()), Datum::I64(3)], 1),
        (vec![Datum::Bytes(b"name:5".to_vec()), Datum::I64(4)], 2),
    ];
    // for selection
    let req = Select::from_index(&product.table, product.name)
        .count()
        .group_by(&[product.name, product.count])
        .build();
    resp = handle_select(&end_point, req);
    assert_eq!(row_cnt(resp.get_chunks()), exp.len());
    let spliter = ChunkSpliter::new(resp.take_chunks().into_vec());
    for (row, (gk_data, cnt)) in spliter.zip(exp.clone()) {
        let gk = datum::encode_value(&gk_data);
        let expected_datum = vec![Datum::Bytes(gk.unwrap()), Datum::U64(cnt)];
        expected_encoded = datum::encode_value(&expected_datum).unwrap();
        assert_eq!(row.data, &*expected_encoded);
    }
    // for dag
    let req = DAGSelect::from_index(&product.table, product.name)
        .count()
        .group_by(&[product.name, product.count])
        .build();
    resp = handle_select(&end_point, req);
    assert_eq!(row_cnt(resp.get_chunks()), exp.len());
    let spliter = ChunkSpliter::new(resp.take_chunks().into_vec());
    for (row, (gk_data, cnt)) in spliter.zip(exp) {
        let mut expected_datum = vec![Datum::U64(cnt)];
        expected_datum.extend_from_slice(gk_data.as_slice());
        expected_encoded = datum::encode_value(&expected_datum).unwrap();
        assert_eq!(row.data, &*expected_encoded);
    }

    end_point.stop().unwrap().join().unwrap();
}

#[test]
fn test_index_aggr_first() {
    let data = vec![
        (1, Some("name:0"), 2),
        (2, Some("name:3"), 3),
        (4, Some("name:0"), 1),
        (5, Some("name:5"), 4),
        (6, Some("name:5"), 4),
        (7, None, 4),
    ];

    let product = ProductTable::new();
    let (_, mut end_point) = init_with_data(&product, &data);

    let exp = vec![
        (Datum::Null, 7),
        (Datum::Bytes(b"name:0".to_vec()), 4),
        (Datum::Bytes(b"name:3".to_vec()), 2),
        (Datum::Bytes(b"name:5".to_vec()), 5),
    ];
    // for selection
    let req = Select::from_index(&product.table, product.name)
        .first(product.id)
        .group_by(&[product.name])
        .build();
    let mut resp = handle_select(&end_point, req);
    assert_eq!(row_cnt(resp.get_chunks()), exp.len());
    let spliter = ChunkSpliter::new(resp.take_chunks().into_vec());
    for (row, (name, id)) in spliter.zip(exp.clone()) {
        let gk = datum::encode_value(&[name]).unwrap();
        let expected_datum = vec![Datum::Bytes(gk), Datum::I64(id)];
        let expected_encoded = datum::encode_value(&expected_datum).unwrap();
        assert_eq!(row.data, &*expected_encoded);
    }
    // for dag
    let req = DAGSelect::from_index(&product.table, product.name)
        .first(product.id)
        .group_by(&[product.name])
        .build();
    let mut resp = handle_select(&end_point, req);
    assert_eq!(row_cnt(resp.get_chunks()), exp.len());
    let spliter = ChunkSpliter::new(resp.take_chunks().into_vec());
    for (row, (name, id)) in spliter.zip(exp) {
        let expected_datum = vec![Datum::I64(id), name];
        let expected_encoded = datum::encode_value(&expected_datum).unwrap();
        assert_eq!(row.data, &*expected_encoded);
    }

    end_point.stop().unwrap().join().unwrap();
}

#[test]
fn test_index_aggr_avg() {
    let data = vec![
        (1, Some("name:0"), 2),
        (2, Some("name:3"), 3),
        (4, Some("name:0"), 1),
        (5, Some("name:5"), 4),
        (6, Some("name:5"), 4),
        (7, None, 4),
    ];

    let product = ProductTable::new();
    let (mut store, mut end_point) = init_with_data(&product, &data);

    store.begin();
    store.insert_into(&product.table)
        .set(product.id, Datum::I64(8))
        .set(product.name, Datum::Bytes(b"name:4".to_vec()))
        .set(product.count, Datum::Null)
        .execute();
    store.commit();

    let exp = vec![(Datum::Null, (Datum::Dec(4.into()), 1)),
                   (Datum::Bytes(b"name:0".to_vec()), (Datum::Dec(3.into()), 2)),
                   (Datum::Bytes(b"name:3".to_vec()), (Datum::Dec(3.into()), 1)),
                   (Datum::Bytes(b"name:4".to_vec()), (Datum::Null, 0)),
                   (Datum::Bytes(b"name:5".to_vec()), (Datum::Dec(8.into()), 2))];
    // for selection
    let req = Select::from_index(&product.table, product.name)
        .avg(product.count)
        .group_by(&[product.name])
        .build();
    let mut resp = handle_select(&end_point, req);
    assert_eq!(row_cnt(resp.get_chunks()), exp.len());
    let spliter = ChunkSpliter::new(resp.take_chunks().into_vec());
    for (row, (name, (sum, cnt))) in spliter.zip(exp.clone()) {
        let gk = datum::encode_value(&[name]).unwrap();
        let expected_datum = vec![Datum::Bytes(gk), Datum::U64(cnt), sum];
        let expected_encoded = datum::encode_value(&expected_datum).unwrap();
        assert_eq!(row.data, &*expected_encoded);
    }
    // for dag
    let req = DAGSelect::from_index(&product.table, product.name)
        .avg(product.count)
        .group_by(&[product.name])
        .build();
    let mut resp = handle_select(&end_point, req);
    assert_eq!(row_cnt(resp.get_chunks()), exp.len());
    let spliter = ChunkSpliter::new(resp.take_chunks().into_vec());
    for (row, (name, (sum, cnt))) in spliter.zip(exp) {
        let expected_datum = vec![Datum::U64(cnt), sum, name];
        let expected_encoded = datum::encode_value(&expected_datum).unwrap();
        assert_eq!(row.data, &*expected_encoded);
    }
    end_point.stop().unwrap();
}

#[test]
fn test_index_aggr_sum() {
    let data = vec![
        (1, Some("name:0"), 2),
        (2, Some("name:3"), 3),
        (4, Some("name:0"), 1),
        (5, Some("name:5"), 4),
        (6, Some("name:5"), 4),
        (7, None, 4),
    ];

    let product = ProductTable::new();
    let (_, mut end_point) = init_with_data(&product, &data);

    let exp = vec![
        (Datum::Null, 4),
        (Datum::Bytes(b"name:0".to_vec()), 3),
        (Datum::Bytes(b"name:3".to_vec()), 3),
        (Datum::Bytes(b"name:5".to_vec()), 8),
    ];
    // for selection
    let req = Select::from_index(&product.table, product.name)
        .sum(product.count)
        .group_by(&[product.name])
        .build();
    let mut resp = handle_select(&end_point, req);
    assert_eq!(row_cnt(resp.get_chunks()), exp.len());
    let spliter = ChunkSpliter::new(resp.take_chunks().into_vec());
    for (row, (name, cnt)) in spliter.zip(exp.clone()) {
        let gk = datum::encode_value(&[name]).unwrap();
        let expected_datum = vec![Datum::Bytes(gk), Datum::Dec(cnt.into())];
        let expected_encoded = datum::encode_value(&expected_datum).unwrap();
        assert_eq!(row.data, &*expected_encoded);
    }
    // for dag
    let req = DAGSelect::from_index(&product.table, product.name)
        .sum(product.count)
        .group_by(&[product.name])
        .build();
    let mut resp = handle_select(&end_point, req);
    assert_eq!(row_cnt(resp.get_chunks()), exp.len());
    let spliter = ChunkSpliter::new(resp.take_chunks().into_vec());
    for (row, (name, cnt)) in spliter.zip(exp) {
        let expected_datum = vec![Datum::Dec(cnt.into()), name];
        let expected_encoded = datum::encode_value(&expected_datum).unwrap();
        assert_eq!(row.data, &*expected_encoded);
    }
    end_point.stop().unwrap();
}

#[test]
fn test_index_aggr_extre() {
    let data = vec![
        (1, Some("name:0"), 2),
        (2, Some("name:3"), 3),
        (4, Some("name:0"), 1),
        (5, Some("name:5"), 4),
        (6, Some("name:5"), 5),
        (7, None, 4),
    ];

    let product = ProductTable::new();
    let (mut store, mut end_point) = init_with_data(&product, &data);

    store.begin();
    for &(id, name) in &[(8, b"name:5"), (9, b"name:6")] {
        store.insert_into(&product.table)
            .set(product.id, Datum::I64(id))
            .set(product.name, Datum::Bytes(name.to_vec()))
            .set(product.count, Datum::Null)
            .execute();
    }
    store.commit();

    let exp = vec![
        (Datum::Null, Datum::I64(4), Datum::I64(4)),
        (Datum::Bytes(b"name:0".to_vec()), Datum::I64(2), Datum::I64(1)),
        (Datum::Bytes(b"name:3".to_vec()), Datum::I64(3), Datum::I64(3)),
        (Datum::Bytes(b"name:5".to_vec()), Datum::I64(5), Datum::I64(4)),
        (Datum::Bytes(b"name:6".to_vec()), Datum::Null, Datum::Null),
    ];
    // for selection
    let req = Select::from_index(&product.table, product.name)
        .max(product.count)
        .min(product.count)
        .group_by(&[product.name])
        .build();
    let mut resp = handle_select(&end_point, req);
    assert_eq!(row_cnt(resp.get_chunks()), exp.len());
    let spliter = ChunkSpliter::new(resp.take_chunks().into_vec());
    for (row, (name, max, min)) in spliter.zip(exp.clone()) {
        let gk = datum::encode_value(&[name]).unwrap();
        let expected_datum = vec![Datum::Bytes(gk), max, min];
        let expected_encoded = datum::encode_value(&expected_datum).unwrap();
        assert_eq!(row.data, &*expected_encoded);
    }
    // for dag
    let req = DAGSelect::from_index(&product.table, product.name)
        .max(product.count)
        .min(product.count)
        .group_by(&[product.name])
        .build();
    let mut resp = handle_select(&end_point, req);
    assert_eq!(row_cnt(resp.get_chunks()), exp.len());
    let spliter = ChunkSpliter::new(resp.take_chunks().into_vec());
    for (row, (name, max, min)) in spliter.zip(exp) {
        let expected_datum = vec![max, min, name];
        let expected_encoded = datum::encode_value(&expected_datum).unwrap();
        assert_eq!(row.data, &*expected_encoded);
    }
    end_point.stop().unwrap();
}

#[test]
fn test_where() {
    let data = vec![
        (1, Some("name:0"), 2),
        (2, Some("name:4"), 3),
        (4, Some("name:3"), 1),
        (5, Some("name:1"), 4),
    ];

    let product = ProductTable::new();
    let (_, mut end_point) = init_with_data(&product, &data);

    let cond = {
        let mut col = Expr::new();
        col.set_tp(ExprType::ColumnRef);
        col.mut_val().encode_i64(product.count.id).unwrap();

        let mut value = Expr::new();
        value.set_tp(ExprType::String);
        value.set_val(String::from("2").into_bytes());

        let mut cond = Expr::new();
        cond.set_tp(ExprType::LT);
        cond.mut_children().push(col);
        cond.mut_children().push(value);
        cond
    };

    let req = Select::from(&product.table).where_expr(cond).build();
    let mut resp = handle_select(&end_point, req);
    assert_eq!(row_cnt(resp.get_chunks()), 1);
    let mut spliter = ChunkSpliter::new(resp.take_chunks().into_vec());
    let row = spliter.next().unwrap();
    let (id, name, cnt) = data[2];
    let name_datum = name.map(|s| s.as_bytes()).into();
    let expected_encoded = datum::encode_value(&[Datum::I64(id), name_datum, cnt.into()]).unwrap();
    assert_eq!(id, row.handle);
    assert_eq!(row.data, &*expected_encoded);

    end_point.stop().unwrap().join().unwrap();
}


#[test]
fn test_where_for_dag() {
    let data = vec![
        (1, Some("name:0"), 2),
        (2, Some("name:4"), 3),
        (4, Some("name:3"), 1),
        (5, Some("name:1"), 4),
    ];

    let product = ProductTable::new();
    let (_, mut end_point) = init_with_data(&product, &data);
    let cols = product.table.get_table_columns();
    let cond = {
        let mut col = Expr::new();
        col.set_tp(ExprType::ColumnRef);
        let count_offset = offset_for_column(&cols, product.count.id);
        col.mut_val().encode_i64(count_offset).unwrap();

        let mut value = Expr::new();
        value.set_tp(ExprType::String);
        value.set_val(String::from("2").into_bytes());

        let mut cond = Expr::new();
        cond.set_tp(ExprType::LT);
        cond.mut_children().push(col);
        cond.mut_children().push(value);
        cond
    };

    let req = DAGSelect::from(&product.table).where_expr(cond).build();
    let mut resp = handle_select(&end_point, req);
    assert_eq!(row_cnt(resp.get_chunks()), 1);
    let mut spliter = ChunkSpliter::new(resp.take_chunks().into_vec());
    let row = spliter.next().unwrap();
    let (id, name, cnt) = data[2];
    let name_datum = name.map(|s| s.as_bytes()).into();
    let expected_encoded = datum::encode_value(&[Datum::I64(id), name_datum, cnt.into()]).unwrap();
    assert_eq!(id, row.handle);
    assert_eq!(row.data, &*expected_encoded);

    end_point.stop().unwrap().join().unwrap();
}

#[test]
fn test_handle_truncate() {
    let data = vec![
        (1, Some("name:0"), 2),
        (2, Some("name:4"), 3),
        (4, Some("name:3"), 1),
        (5, Some("name:1"), 4),
    ];

    let product = ProductTable::new();
    let (_, mut end_point) = init_with_data(&product, &data);

    let cases = vec![{
                         // count > "2x"
                         let mut col = Expr::new();
                         col.set_tp(ExprType::ColumnRef);
                         col.mut_val().encode_i64(product.count.id).unwrap();

                         // "2x" will be truncated.
                         let mut value = Expr::new();
                         value.set_tp(ExprType::String);
                         value.set_val(String::from("2x").into_bytes());

                         let mut cond = Expr::new();
                         cond.set_tp(ExprType::LT);
                         cond.mut_children().push(col);
                         cond.mut_children().push(value);
                         cond
                     },
                     {
                         // id
                         let mut col_id = Expr::new();
                         col_id.set_tp(ExprType::ColumnRef);
                         col_id.mut_val().encode_i64(product.id.id).unwrap();

                         // "3x" will be truncated.
                         let mut value = Expr::new();
                         value.set_tp(ExprType::String);
                         value.set_val(String::from("3x").into_bytes());

                         // count
                         let mut col_count = Expr::new();
                         col_count.set_tp(ExprType::ColumnRef);
                         col_count.mut_val().encode_i64(product.count.id).unwrap();

                         // "3x" + count
                         let mut plus = Expr::new();
                         plus.set_tp(ExprType::Plus);
                         plus.mut_children().push(value);
                         plus.mut_children().push(col_count);

                         // id = "3x" + count
                         let mut cond = Expr::new();
                         cond.set_tp(ExprType::EQ);
                         cond.mut_children().push(col_id);
                         cond.mut_children().push(plus);
                         cond
                     }];

    for cond in cases {
        // Ignore truncate error.
        let req = Select::from(&product.table)
            .where_expr(cond.clone())
            .build_with(&[FLAG_IGNORE_TRUNCATE]);
        let mut resp = handle_select(&end_point, req);
        assert_eq!(row_cnt(resp.get_chunks()), 1);
        let mut spliter = ChunkSpliter::new(resp.take_chunks().into_vec());
        let row = spliter.next().unwrap();
        let (id, name, cnt) = data[2];
        let name_datum = name.map(|s| s.as_bytes()).into();
        let expected_encoded = datum::encode_value(&[Datum::I64(id), name_datum, cnt.into()])
            .unwrap();
        assert_eq!(id, row.handle);
        assert_eq!(row.data, &*expected_encoded);

        // Do NOT ignore truncate error.
        let req = Select::from(&product.table).where_expr(cond.clone()).build();
        let (tx, rx) = mpsc::channel();
        let req = RequestTask::new(req, box move |r| tx.send(r).unwrap());
        end_point.schedule(EndPointTask::Request(req)).unwrap();
        let resp = rx.recv().unwrap();
        assert!(!resp.get_other_error().is_empty());
    }

    end_point.stop().unwrap().join().unwrap();
}

#[test]
fn test_handle_truncate_for_dag() {
    let data = vec![
        (1, Some("name:0"), 2),
        (2, Some("name:4"), 3),
        (4, Some("name:3"), 1),
        (5, Some("name:1"), 4),
    ];

    let product = ProductTable::new();
    let (_, mut end_point) = init_with_data(&product, &data);
    let cols = product.table.get_table_columns();
    let cases = vec![{
                         // count > "2x"
                         let mut col = Expr::new();
                         col.set_tp(ExprType::ColumnRef);
                         let count_offset = offset_for_column(&cols, product.count.id);
                         col.mut_val().encode_i64(count_offset).unwrap();

                         // "2x" will be truncated.
                         let mut value = Expr::new();
                         value.set_tp(ExprType::String);
                         value.set_val(String::from("2x").into_bytes());

                         let mut cond = Expr::new();
                         cond.set_tp(ExprType::LT);
                         cond.mut_children().push(col);
                         cond.mut_children().push(value);
                         cond
                     },
                     {
                         // id
                         let mut col_id = Expr::new();
                         col_id.set_tp(ExprType::ColumnRef);
                         let id_offset = offset_for_column(&cols, product.id.id);
                         col_id.mut_val().encode_i64(id_offset).unwrap();

                         // "3x" will be truncated.
                         let mut value = Expr::new();
                         value.set_tp(ExprType::String);
                         value.set_val(String::from("3x").into_bytes());

                         // count
                         let mut col_count = Expr::new();
                         col_count.set_tp(ExprType::ColumnRef);
                         let count_offset = offset_for_column(&cols, product.count.id);
                         col_count.mut_val().encode_i64(count_offset).unwrap();

                         // "3x" + count
                         let mut plus = Expr::new();
                         plus.set_tp(ExprType::Plus);
                         plus.mut_children().push(value);
                         plus.mut_children().push(col_count);

                         // id = "3x" + count
                         let mut cond = Expr::new();
                         cond.set_tp(ExprType::EQ);
                         cond.mut_children().push(col_id);
                         cond.mut_children().push(plus);
                         cond
                     }];

    for cond in cases {
        // Ignore truncate error.
        let req = DAGSelect::from(&product.table)
            .where_expr(cond.clone())
            .build_with(&[FLAG_IGNORE_TRUNCATE]);
        let mut resp = handle_select(&end_point, req);
        assert_eq!(row_cnt(resp.get_chunks()), 1);
        let mut spliter = ChunkSpliter::new(resp.take_chunks().into_vec());
        let row = spliter.next().unwrap();
        let (id, name, cnt) = data[2];
        let name_datum = name.map(|s| s.as_bytes()).into();
        let expected_encoded = datum::encode_value(&[Datum::I64(id), name_datum, cnt.into()])
            .unwrap();
        assert_eq!(id, row.handle);
        assert_eq!(row.data, &*expected_encoded);

        // Do NOT ignore truncate error.
        let req = DAGSelect::from(&product.table).where_expr(cond.clone()).build();
        let (tx, rx) = mpsc::channel();
        let req = RequestTask::new(req, box move |r| tx.send(r).unwrap());
        end_point.schedule(EndPointTask::Request(req)).unwrap();
        let resp = rx.recv().unwrap();
        assert!(!resp.get_other_error().is_empty());
    }

    end_point.stop().unwrap().join().unwrap();
}

#[test]
fn test_default_val() {
    let mut data = vec![
        (1, Some("name:0"), 2),
        (2, Some("name:3"), 3),
        (4, Some("name:0"), 1),
        (5, Some("name:5"), 4),
        (6, Some("name:5"), 4),
        (7, None, 4),
    ];

    let product = ProductTable::new();
    let added = ColumnBuilder::new().col_type(TYPE_LONG).default(3).build();
    let mut tbl = TableBuilder::new()
        .add_col(product.id)
        .add_col(product.name)
        .add_col(product.count)
        .add_col(added)
        .build();
    tbl.id = product.table.id;

    let (_, mut end_point) = init_with_data(&product, &data);
    let expect: Vec<_> = data.drain(..5).collect();
    // for selection
    let req = Select::from(&tbl).limit(5).build();
    let mut resp = handle_select(&end_point, req);
    assert_eq!(row_cnt(resp.get_chunks()), 5);
    let spliter = ChunkSpliter::new(resp.take_chunks().into_vec());
    for (row, (id, name, cnt)) in spliter.zip(expect.clone()) {
        let name_datum = name.map(|s| s.as_bytes()).into();
        let expected_encoded =
            datum::encode_value(&[id.into(), name_datum, cnt.into(), Datum::I64(3)]).unwrap();
        assert_eq!(id, row.handle);
        assert_eq!(row.data, &*expected_encoded);
    }
    // for dag
    let req = DAGSelect::from(&tbl).limit(5).build();
    let mut resp = handle_select(&end_point, req);
    assert_eq!(row_cnt(resp.get_chunks()), 5);
    let spliter = ChunkSpliter::new(resp.take_chunks().into_vec());
    for (row, (id, name, cnt)) in spliter.zip(expect) {
        let name_datum = name.map(|s| s.as_bytes()).into();
        let expected_encoded =
            datum::encode_value(&[id.into(), name_datum, cnt.into(), Datum::I64(3)]).unwrap();
        assert_eq!(id, row.handle);
        assert_eq!(row.data, &*expected_encoded);
    }

    end_point.stop().unwrap().join().unwrap();
}


#[test]
fn test_output_offsets() {
    let data = vec![
        (1, Some("name:0"), 2),
        (2, Some("name:4"), 3),
        (4, Some("name:3"), 1),
        (5, Some("name:1"), 4),
    ];

    let product = ProductTable::new();
    let (_, mut end_point) = init_with_data(&product, &data);

    let req = DAGSelect::from(&product.table).output_offsets(Some(vec![1])).build();
    let mut resp = handle_select(&end_point, req);
    assert_eq!(row_cnt(resp.get_chunks()), data.len());
    let spliter = ChunkSpliter::new(resp.take_chunks().into_vec());
    for (row, (id, name, _)) in spliter.zip(data) {
        let name_datum = name.map(|s| s.as_bytes()).into();
        let expected_encoded = datum::encode_value(&[name_datum]).unwrap();
        assert_eq!(id, row.handle);
        assert_eq!(row.data, &*expected_encoded);
    }

    end_point.stop().unwrap().join().unwrap();
}

#[test]
fn test_key_is_locked_for_primary() {
    let data = vec![
        (1, Some("name:0"), 2),
        (2, Some("name:4"), 3),
        (4, Some("name:3"), 1),
        (5, Some("name:1"), 4),
    ];

    let product = ProductTable::new();
    let (_, mut end_point) = init_data_with_commit(&product, &data, false);

    let req = DAGSelect::from(&product.table).build();
    let resp = handle_request(&end_point, req);
    assert!(resp.get_data().is_empty(), "{:?}", resp);
    assert!(resp.has_locked(), "{:?}", resp);
    end_point.stop().unwrap().join().unwrap();
}

#[test]
fn test_key_is_locked_for_index() {
    let data = vec![
        (1, Some("name:0"), 2),
        (2, Some("name:4"), 3),
        (4, Some("name:3"), 1),
        (5, Some("name:1"), 4),
    ];

    let product = ProductTable::new();
    let (_, mut end_point) = init_data_with_commit(&product, &data, false);

    let req = DAGSelect::from_index(&product.table, product.name).build();
    let resp = handle_request(&end_point, req);
    assert!(resp.get_data().is_empty(), "{:?}", resp);
    assert!(resp.has_locked(), "{:?}", resp);
    end_point.stop().unwrap().join().unwrap();
}<|MERGE_RESOLUTION|>--- conflicted
+++ resolved
@@ -587,7 +587,22 @@
     (store, end_point)
 }
 
-<<<<<<< HEAD
+// This function will create a Product table and initialize with the specified data.
+fn init_with_data(tbl: &ProductTable,
+                  vals: &[(i64, Option<&str>, i64)])
+                  -> (Store, Worker<EndPointTask>) {
+    init_data_with_commit(tbl, vals, true)
+}
+
+fn offset_for_column(cols: &[ColumnInfo], col_id: i64) -> i64 {
+    for (offset, column) in cols.iter().enumerate() {
+        if column.get_column_id() == col_id {
+            return offset as i64;
+        }
+    }
+    0 as i64
+}
+
 // This function will create a Product table and initialize with
 // the specified data in raftkv engine.
 fn init_data_with_raftkv(tbl: &ProductTable,
@@ -611,22 +626,6 @@
     end_point.start_batch(runner, 5).unwrap();
 
     (store, end_point)
-=======
-// This function will create a Product table and initialize with the specified data.
-fn init_with_data(tbl: &ProductTable,
-                  vals: &[(i64, Option<&str>, i64)])
-                  -> (Store, Worker<EndPointTask>) {
-    init_data_with_commit(tbl, vals, true)
->>>>>>> b2edb456
-}
-
-fn offset_for_column(cols: &[ColumnInfo], col_id: i64) -> i64 {
-    for (offset, column) in cols.iter().enumerate() {
-        if column.get_column_id() == col_id {
-            return offset as i64;
-        }
-    }
-    0 as i64
 }
 
 struct DAGSelect {
