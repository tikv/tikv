--- conflicted
+++ resolved
@@ -38,49 +38,18 @@
 GO_ARCH = darwin
 endif
 
-<<<<<<< HEAD
-prepare_rust:
-	sh ~/rust/lib/rustlib/uninstall.sh && sh ~/rust-installer/rustup.sh --date=${RUSTC_DATE} --prefix=~/rust --disable-sudo --channel=nightly
-
-prepare-rustfmt: | prepare_rust
-=======
-${LOCAL_DIR}/bin/pd-server:
-	mkdir -p /tmp/goroot && \
-	cd /tmp/goroot && \
-	curl -L https://storage.googleapis.com/golang/go1.7.${GO_ARCH}-amd64.tar.gz -o go.tar.gz && \
-	tar xf go.tar.gz && \
-	export GOPATH=/tmp/gopath && \
-	export GOROOT=/tmp/goroot/go && \
-	export PATH=/tmp/goroot/go/bin:${PATH} && \
-	mkdir -p /tmp/gopath/src/github.com/pingcap && \
-	cd /tmp/gopath/src/github.com/pingcap && \
-	git clone --depth=1 https://github.com/pingcap/pd && \
-	cd pd && \
-	make build && \
-	mkdir -p ${LOCAL_DIR}/bin && \
-	cp bin/pd-server ${LOCAL_DIR}/bin/pd-server
-
 prepare-rustfmt:
->>>>>>> b65d0f60
 	curl -L https://github.com/tennix/rustfmt/releases/download/v0.6/rustfmt-${RUSTFMT_VERSION}-linux-amd64.tar.gz -o rustfmt-${RUSTFMT_VERSION}-linux-amd64.tar.gz && \
 	mkdir -p ${HOME}/.cargo/bin && tar xzf rustfmt-${RUSTFMT_VERSION}-linux-amd64.tar.gz -C ${HOME}/.cargo/bin --strip-components=1
 	# cargo install --vers =0.6.0 rustfmt || exit 0
 
-<<<<<<< HEAD
-prepare_linux: ${LOCAL_DIR}/lib/librocksdb.so ${LOCAL_DIR}/bin/kcov prepare-rustfmt | prepare_rust
-=======
-prepare_linux: ${LOCAL_DIR}/lib/librocksdb.so ${LOCAL_DIR}/bin/kcov ${LOCAL_DIR}/bin/pd-server prepare-rustfmt
->>>>>>> b65d0f60
+prepare_linux: ${LOCAL_DIR}/lib/librocksdb.so ${LOCAL_DIR}/bin/kcov  prepare-rustfmt
 
 prepare_brew:
 	brew update && \
 	brew install gflags snappy rocksdb
 
-<<<<<<< HEAD
-prepare_osx: prepare_brew prepare_rust
-=======
-prepare_osx: ${LOCAL_DIR}/bin/pd-server | prepare_brew
->>>>>>> b65d0f60
+prepare_osx: prepare_brew
 
 test_linux test_osx:
 	export CI=true && ${CI_BUILD_DIR}/test.sh
