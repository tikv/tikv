## TiKV config template
##  Human-readable big numbers:
##   File size(based on byte, binary units): KB, MB, GB, TB, PB
##    e.g.: 1_048_576 = "1MB"
##   Time(based on ms): ms, s, m, h
##    e.g.: 78_000 = "1.3m"

## Log levels: trace, debug, info, warning, error, critical.
## Note that `debug` and `trace` are only available in development builds.
# log-level = "info"

## File to store logs.
## If it is not set, logs will be appended to stderr.
# log-file = ""

## Log format, one of json, text. Default to text.
# log-format = "text"

## File to store slow logs.
## If "log-file" is set, but this is not set, the slow logs will be appeneded
## to "log-file". If both "log-file" and "slow-log-file" are not set, all logs
## will be appended to stderr.
# slow-log-file = ""

## The minimum operation cost to output relative logs.
# slow-log-threshold = "1s"

## Timespan between rotating the log files.
## Once this timespan passes, log files will be rotated, i.e. existing log file will have a
## timestamp appended to its name and a new file will be created.
# log-rotation-timespan = "24h"

## Size of log file that triggers the log rotation.
## Once the size of log file exceeds the threshold value, the log file will be rotated
## and place the old log file in a new file named by orginal file name subbfixed by a timestamp.
# log-rotation-size = "300MB"

## Enable io snoop which utilize eBPF to get accurate disk io of TiKV
## It won't take effect when compiling without BCC_IOSNOOP=1. 
# enable-io-snoop = true

## Use abort when TiKV panic. By default TiKV will use _exit() on panic, in that case
## core dump file will not be generated, regardless of system settings.
## If this config is enabled, core dump files needs to be cleanup to avoid disk space
## being filled up.
# abort-on-panic = false

## Memory usage limit for the TiKV instance. Generally it's unnecessary to configure it
## explicitly, in which case it will be set to 75% of total available system memory.
## Considering the behavior of `block-cache.capacity`, it means 25% memory is reserved for
## OS page cache.
##
## It's still unnecessary to configure it for deploying multiple TiKV nodes on a single
## physical machine. It will be calculated as `5/3 * block-cache.capacity`.
##
## For different system memory capacity, the default memory quota will be:
## * system=8G    block-cache=3.6G    memory-usage-limit=6G   page-cache=2G.
## * system=16G   block-cache=7.2G    memory-usage-limit=12G  page-cache=4G
## * system=32G   block-cache=14.4G   memory-usage-limit=24G  page-cache=8G
##
## So how can `memory-usage-limit` influence TiKV? When a TiKV's memory usage almost reaches
## this threshold, it can squeeze some internal components (e.g. evicting cached Raft entries)
## to release memory.
# memory-usage-limit = "0B"

## Configurations for the single thread pool serving read requests.
[readpool.unified]
## The minimal working thread count of the thread pool.
# min-thread-count = 1

## The maximum working thread count of the thread pool.
## The default value is max(4, LOGICAL_CPU_NUM * 0.8).
# max-thread-count = 8

## Size of the stack for each thread in the thread pool.
# stack-size = "10MB"

## Max running tasks of each worker, reject if exceeded.
# max-tasks-per-worker = 2000

[readpool.storage]
## Whether to use the unified read pool to handle storage requests.
# use-unified-pool = true

## The following configurations only take effect when `use-unified-pool` is false.

## Size of the thread pool for high-priority operations.
# high-concurrency = 4

## Size of the thread pool for normal-priority operations.
# normal-concurrency = 4

## Size of the thread pool for low-priority operations.
# low-concurrency = 4

## Max running high-priority operations of each worker, reject if exceeded.
# max-tasks-per-worker-high = 2000

## Max running normal-priority operations of each worker, reject if exceeded.
# max-tasks-per-worker-normal = 2000

## Max running low-priority operations of each worker, reject if exceeded.
# max-tasks-per-worker-low = 2000

## Size of the stack for each thread in the thread pool.
# stack-size = "10MB"

[readpool.coprocessor]
## Whether to use the unified read pool to handle coprocessor requests.
# use-unified-pool = true

## The following configurations only take effect when `use-unified-pool` is false.

## Most read requests from TiDB are sent to the coprocessor of TiKV. high/normal/low-concurrency is
## used to set the number of threads of the coprocessor.
## If there are many read requests, you can increase these config values (but keep it within the
## number of system CPU cores). For example, for a 32-core machine deployed with TiKV, you can even
## set these config to 30 in heavy read scenarios.
## If CPU_NUM > 8, the default thread pool size for coprocessors is set to CPU_NUM * 0.8.

# high-concurrency = 8
# normal-concurrency = 8
# low-concurrency = 8
# max-tasks-per-worker-high = 2000
# max-tasks-per-worker-normal = 2000
# max-tasks-per-worker-low = 2000

[server]
## Listening address.
# addr = "127.0.0.1:20160"

## Advertise listening address for client communication.
## If not set, `addr` will be used.
# advertise-addr = ""

## Status address.
## This is used for reporting the status of TiKV directly through 
## the HTTP address. Notice that there is a risk of leaking status
## information if this port is exposed to the public.
## Empty string means disabling it.
# status-addr = "127.0.0.1:20180"

## Set the maximum number of worker threads for the status report HTTP service.
# status-thread-pool-size = 1

## Compression type for gRPC channel: none, deflate or gzip.
# grpc-compression-type = "none"

## Size of the thread pool for the gRPC server.
# grpc-concurrency = 5

## The number of max concurrent streams/requests on a client connection.
# grpc-concurrent-stream = 1024

## Limit the memory size can be used by gRPC. Default is unlimited.
## gRPC usually works well to reclaim memory by itself. Limit the memory in case OOM
## is observed. Note that limit the usage can lead to potential stall.
# grpc-memory-pool-quota = "32G"

## The number of connections with each TiKV server to send Raft messages.
# grpc-raft-conn-num = 1

## Amount to read ahead on individual gRPC streams.
# grpc-stream-initial-window-size = "2MB"

## Time to wait before sending out a ping to check if server is still alive.
## This is only for communications between TiKV instances.
# grpc-keepalive-time = "10s"

## Time to wait before closing the connection without receiving KeepAlive ping Ack.
# grpc-keepalive-timeout = "3s"

## Set maximum message length in bytes that gRPC can send. `-1` means unlimited.
# max-grpc-send-msg-len = 10485760

## How many snapshots can be sent concurrently.
# concurrent-send-snap-limit = 32

## How many snapshots can be received concurrently.
# concurrent-recv-snap-limit = 32

## Max allowed recursion level when decoding Coprocessor DAG expression.
# end-point-recursion-limit = 1000

## Max time to handle Coprocessor requests before timeout.
# end-point-request-max-handle-duration = "60s"

## Max bytes that snapshot can be written to disk in one second.
## It should be set based on your disk performance.
# snap-max-write-bytes-per-sec = "100MB"

## Whether to enable request batch.
# enable-request-batch = true

## Attributes about this server, e.g. `{ zone = "us-west-1", disk = "ssd" }`.
# labels = {}

## The working thread count of the background pool, which include the endpoint of and br, split-check,
## region thread and other thread of delay-insensitive tasks.
## The default value is 2 if the number of CPU cores is less than 16, otherwise 3.
# background-thread-count = 2

## If handle time is larger than the threshold, it will print slow log in endpoint.
## The default value is 1s.
# end-point-slow-log-threshold = "1s"

[storage]
## The path to RocksDB directory.
# data-dir = "./"

## The number of slots in Scheduler latches, which controls write concurrency.
## In most cases you can use the default value. When importing data, you can set it to a larger
## value.
# scheduler-concurrency = 524288

## Scheduler's worker pool size, i.e. the number of write threads.
## It should be less than total CPU cores. When there are frequent write operations, set it to a
## higher value. More specifically, you can run `top -H -p tikv-pid` to check whether the threads
## named `sched-worker-pool` are busy.
# scheduler-worker-pool-size = 4

## When the pending write bytes exceeds this threshold, the "scheduler too busy" error is displayed.
# scheduler-pending-write-threshold = "100MB"

## For async commit transactions, it's possible to response to the client before applying prewrite
## requests. Enabling this can ease reduce latency when apply duration is significant, or reduce
## latency jittering when apply duration is not stable.
# enable-async-apply-prewrite = false

## Reserve some space to ensure recovering the store from `no space left` must succeed.
## `max(reserve-space, capacity * 5%)` will be reserved exactly.
##
## Set it to 0 will cause no space is reserved at all. It's generally used for tests.
# reserve-space = "5GB"

[storage.block-cache]
## Whether to create a shared block cache for all RocksDB column families.
##
## Block cache is used by RocksDB to cache uncompressed blocks. Big block cache can speed up read.
## It is recommended to turn on shared block cache. Since only the total cache size need to be
## set, it is easier to config. In most cases it should be able to auto-balance cache usage
## between column families with standard LRU algorithm.
##
## The rest of config in the storage.block-cache session is effective only when shared block cache
## is on.
# shared = true

## Size of the shared block cache. Normally it should be tuned to 30%-50% of system's total memory.
## When the config is not set, it is decided by the sum of the following fields or their default
## value:
##   * rocksdb.defaultcf.block-cache-size or 25% of system's total memory
##   * rocksdb.writecf.block-cache-size   or 15% of system's total memory
##   * rocksdb.lockcf.block-cache-size    or  2% of system's total memory
##   * raftdb.defaultcf.block-cache-size  or  2% of system's total memory
##
## To deploy multiple TiKV nodes on a single physical machine, configure this parameter explicitly.
## Otherwise, the OOM problem might occur in TiKV.
##
## If it's not set, 45% of available system memory will be used.
# capacity = "1GB"

[storage.flow-control]
## Flow controller is used to throttle the write rate at scheduler level, aiming
## to substitute the write stall mechanism of RocksDB. It features in two points:
##   * throttle at scheduler, so raftstore and apply won't be blocked anymore
##   * better control on the throttle rate to avoid QPS drop under heavy write
##
## Support change dynamically. 
## When enabled, it disables kvdb's write stall and raftdb's write stall(except memtable) and vice versa.
# enable = true

## When the number of immutable memtables of kvdb reaches the threshold, the flow controller begins to work
# memtables-threshold = 5

## When the number of SST files of level-0 of kvdb reaches the threshold, the flow controller begins to work
# l0-files-threshold = 20

## When the number of pending compaction bytes of kvdb reaches the threshold, the flow controller begins to 
## reject some write requests with `ServerIsBusy` error. 
# soft-pending-compaction-bytes-limit = "192GB"

## When the number of pending compaction bytes of kvdb reaches the threshold, the flow controller begins to 
## reject all write requests with `ServerIsBusy` error. 
# hard-pending-compaction-bytes-limit = "1024GB"

[storage.io-rate-limit]
## Maximum I/O bytes that this server can write to or read from disk (determined by mode)
## in one second. Internally it prefers throttling background operations over foreground
## ones. This value should be set to the disk's optimal IO bandwidth, e.g. maximum IO
## bandwidth specified by cloud disk vendors.
##
## When set to zero, disk IO operations are not limited.
# max-bytes-per-sec = "0MB"

## Determine which types of IO operations are counted and restrained below threshold.
## Three different modes are: write-only, read-only, all-io.
##
## Only write-only mode is supported for now.
# mode = "write-only"

[pd]
## PD endpoints.
# endpoints = ["127.0.0.1:2379"]

## The interval at which to retry a PD connection initialization.
## Default is 300ms.
# retry-interval = "300ms"

## If the client observes an error, it can can skip reporting it except every `n` times.
## Set to 1 to disable this feature.
## Default is 10.
# retry-log-every = 10

## The maximum number of times to retry a PD connection initialization.
## Set to 0 to disable retry.
## Default is -1, meaning isize::MAX times.
# retry-max-count = -1

[raftstore]
## Whether to enable Raft prevote.
## Prevote minimizes disruption when a partitioned node rejoins the cluster by using a two phase
## election.
# prevote = true

## The path to RaftDB directory.
## If not set, it will be `{data-dir}/raft`.
## If there are multiple disks on the machine, storing the data of Raft RocksDB on a differen disk
## can improve TiKV performance.
# raftdb-path = ""

## Store capacity, i.e. max data size allowed.
## If it is not set, disk capacity is used.
# capacity = 0

## Internal notify capacity.
## 40960 is suitable for about 7000 Regions. It is recommended to use the default value.
# notify-capacity = 40960

## Maximum number of internal messages to process in a tick.
# messages-per-tick = 4096

## Region heartbeat tick interval for reporting to PD.
# pd-heartbeat-tick-interval = "60s"

## Store heartbeat tick interval for reporting to PD.
# pd-store-heartbeat-tick-interval = "10s"

## The threshold of triggering Region split check.
## When Region size change exceeds this config, TiKV will check whether the Region should be split
## or not. To reduce the cost of scanning data in the checking process, you can set the value to
## 32MB during checking and set it back to the default value in normal operations.
# region-split-check-diff = "6MB"

## The interval of triggering Region split check.
# split-region-check-tick-interval = "10s"

## When the number of Raft entries exceeds the max size, TiKV rejects to propose the entry.
# raft-entry-max-size = "8MB"

## Interval to compact unnecessary Raft log.
# raft-log-compact-sync-interval = "2s"

## Interval to GC unnecessary Raft log.
# raft-log-gc-tick-interval = "3s"

## Threshold to GC stale Raft log, must be >= 1.
# raft-log-gc-threshold = 50

## When the entry count exceeds this value, GC will be forced to trigger.
# raft-log-gc-count-limit = 73728

## When the approximate size of Raft log entries exceeds this value, GC will be forced trigger.
## It's recommanded to set it to 3/4 of `region-split-size`.
# raft-log-gc-size-limit = "72MB"

## Old Raft logs could be reserved if `raft_log_gc_threshold` is not reached.
## GC them after ticks `raft_log_reserve_max_ticks` times.
# raft_log_reserve_max_ticks = 6

## Raft engine is a replaceable component. For some implementations, it's necessary to purge
## old log files to recycle disk space ASAP.
# raft-engine-purge-interval = "10s"

## How long the peer will be considered down and reported to PD when it hasn't been active for this
## time.
# max-peer-down-duration = "10m"

## Interval to check whether to start manual compaction for a Region.
# region-compact-check-interval = "5m"

## Number of Regions for each time to check.
# region-compact-check-step = 100

## The minimum number of delete tombstones to trigger manual compaction.
# region-compact-min-tombstones = 10000

## The minimum percentage of delete tombstones to trigger manual compaction.
## It should be set between 1 and 100. Manual compaction is only triggered when the number of
## delete tombstones exceeds `region-compact-min-tombstones` and the percentage of delete tombstones
## exceeds `region-compact-tombstones-percent`.
# region-compact-tombstones-percent = 30

## Interval to check whether to start a manual compaction for Lock Column Family.
## If written bytes reach `lock-cf-compact-bytes-threshold` for Lock Column Family, TiKV will
## trigger a manual compaction for Lock Column Family.
# lock-cf-compact-interval = "10m"
# lock-cf-compact-bytes-threshold = "256MB"

## Interval to check region whether the data is consistent.
# consistency-check-interval = "0s"

## Interval to clean up import SST files.
# cleanup-import-sst-interval = "10m"

## Use how many threads to handle log apply
# apply-pool-size = 2

## Use how many threads to handle raft messages
# store-pool-size = 2

## Use how many threads to handle raft io tasks
## If it is 0, it means io tasks are handled in store threads.
# store-io-pool-size = 0

## When the size of raft db writebatch exceeds this value, write will be triggered.
# raft-write-size-limit = "1MB"

[coprocessor]
## When it is set to `true`, TiKV will try to split a Region with table prefix if that Region
## crosses tables.
## It is recommended to turn off this option if there will be a large number of tables created.
# split-region-on-table = false

## One split check produces several split keys in batch. This config limits the number of produced
## split keys in one batch.
# batch-split-limit = 10

## When Region [a,e) size exceeds `region_max_size`, it will be split into several Regions [a,b),
## [b,c), [c,d), [d,e) and the size of [a,b), [b,c), [c,d) will be `region_split_size` (or a
## little larger).
# region-max-size = "144MB"
# region-split-size = "96MB"

## When the number of keys in Region [a,e) exceeds the `region_max_keys`, it will be split into
## several Regions [a,b), [b,c), [c,d), [d,e) and the number of keys in [a,b), [b,c), [c,d) will be
## `region_split_keys`.
# region-max-keys = 1440000
# region-split-keys = 960000

## Set to "mvcc" to do consistency check for MVCC data, or "raw" for raw data.
# consistency-check-method = "mvcc"

[coprocessor-v2]
## Path to the directory where compiled coprocessor plugins are located.
## Plugins in this directory will be automatically loaded by TiKV.
## If the config value is not set, the coprocessor plugin will be disabled.
# coprocessor-plugin-directory = "./coprocessors"

[rocksdb]
## Maximum number of threads of RocksDB background jobs.
## The background tasks include compaction and flush. For detailed information why RocksDB needs to
## do compaction, see RocksDB-related materials.
## When write traffic (like the importing data size) is big, it is recommended to enable more
## threads. But set the number of the enabled threads smaller than that of CPU cores. For example,
## when importing data, for a machine with a 32-core CPU, set the value to 28.
## The default value is set to 8 or CPU_NUM - 1, whichever is smaller.
# max-background-jobs = 8

## Maximum number of threads of RocksDB background memtable flush jobs.
## The default value is set to 2 or max_background_jobs / 4, whichever is bigger.
# max-background-flushes = 2

## Represents the maximum number of threads that will concurrently perform a sub-compaction job by
## breaking it into multiple, smaller ones running simultaneously.
## The default value is set to 3 or the largest number to allow for two compactions, whichever is
## smaller.
# max-sub-compactions = 3

## Number of open files that can be used by the DB.
## Value -1 means files opened are always kept open and RocksDB will prefetch index and filter
## blocks into block cache at startup. So if your database has a large working set, it will take
## several minutes to open the DB. You may need to increase this if your database has a large
## working set. You can estimate the number of files based on `target-file-size-base` and
## `target_file_size_multiplier` for level-based compaction.
# max-open-files = 40960

## Max size of RocksDB's MANIFEST file.
## For detailed explanation, please refer to https://github.com/facebook/rocksdb/wiki/MANIFEST
# max-manifest-file-size = "128MB"

## If the value is `true`, the database will be created if it is missing.
# create-if-missing = true

## RocksDB Write-Ahead Logs (WAL) recovery mode.
## "tolerate-corrupted-tail-records", tolerate incomplete record in trailing data on all logs;
## "absolute-consistency", We don't expect to find any corruption in the WAL;
## "point-in-time", Recover to point-in-time consistency;
## "skip-any-corrupted-records", Recovery after a disaster;
# wal-recovery-mode = "point-in-time"

## KV RocksDB WAL directory.
## This config specifies the absolute directory path for WAL.
## If it is not set, the log files will be in the same directory as data.
## If there are two disks on the machine, storing RocksDB data and WAL logs on different disks can
## improve performance.
## Do not set this config the same as `raftdb.wal-dir`.
# wal-dir = ""

## The following two fields affect how archived WAL will be deleted.
## 1. If both values are set to 0, logs will be deleted ASAP and will not get into the archive.
## 2. If `wal-ttl-seconds` is 0 and `wal-size-limit` is not 0, WAL files will be checked every 10
##    min and if total size is greater than `wal-size-limit`, they will be deleted starting with the
##    earliest until `wal-size-limit` is met. All empty files will be deleted.
## 3. If `wal-ttl-seconds` is not 0 and `wal-size-limit` is 0, then WAL files will be checked every
##    `wal-ttl-seconds / 2` and those that are older than `wal-ttl-seconds` will be deleted.
## 4. If both are not 0, WAL files will be checked every 10 min and both checks will be performed
##    with ttl being first.
## When you set the path to RocksDB directory in memory like in `/dev/shm`, you may want to set
## `wal-ttl-seconds` to a value greater than 0 (like 86400) and backup your DB on a regular basis.
## See https://github.com/facebook/rocksdb/wiki/How-to-persist-in-memory-RocksDB-database .
# wal-ttl-seconds = 0
# wal-size-limit = 0

## Max RocksDB WAL size in total
# max-total-wal-size = "4GB"

## RocksDB Statistics provides cumulative stats over time.
## Turning statistics on will introduce about 5%-10% overhead for RocksDB, but it can help you to
## know the internal status of RocksDB.
# enable-statistics = true

## Dump statistics periodically in information logs.
## Same as RocksDB's default value (10 min).
# stats-dump-period = "10m"

## Refer to: https://github.com/facebook/rocksdb/wiki/RocksDB-FAQ
## If you want to use RocksDB on multi disks or spinning disks, you should set value at least 2MB.
# compaction-readahead-size = 0

## Max buffer size that is used by WritableFileWrite.
# writable-file-max-buffer-size = "1MB"

## Use O_DIRECT for both reads and writes in background flush and compactions.
# use-direct-io-for-flush-and-compaction = false

## Limit the disk IO of compaction and flush.
## Compaction and flush can cause terrible spikes if they exceed a certain threshold. Consider
## setting this to 50% ~ 80% of the disk throughput for a more stable result. However, in heavy
## write workload, limiting compaction and flush speed can cause write stalls too.
## 1. rate-bytes-per-sec is the only parameter you want to set most of the time. It controls the
##    total write rate of compaction and flush in bytes per second. Currently, RocksDB does not
##    enforce rate limit for anything other than flush and compaction, e.g. write to WAL.
## 2. rate-limiter-refill-period controls how often IO tokens are refilled. Smaller value will flatten
##    IO bursts while introducing more CPU overhead.
## 3. rate-limiter-mode indicates which types of operations count against the limit.
##    "read-only"
##    "write-only"
##    "all-io"
## 4. rate-limiter-auto_tuned enables dynamic adjustment of rate limit within the range
##    [10MB/s, rate_bytes_per_sec], according to the recent demand for background I/O.
# rate-bytes-per-sec = "10GB"
# rate-limiter-refill-period = "100ms"
# rate-limiter-mode = "write-only"
# rate-limiter-auto-tuned = true

## Enable or disable the pipelined write.
# enable-pipelined-write = true

## Allows OS to incrementally sync files to disk while they are being written, asynchronously,
## in the background.
# bytes-per-sync = "1MB"

## Allows OS to incrementally sync WAL to disk while it is being written.
# wal-bytes-per-sync = "512KB"

## Specify the maximal size of the RocksDB info log file.
## If the log file is larger than this config, a new info log file will be created.
## If it is set to 0, all logs will be written to one log file.
# info-log-max-size = "1GB"

## Time for the RocksDB info log file to roll (in seconds).
## If the log file has been active longer than this config, it will be rolled.
## If it is set to 0, rolling will be disabled.
# info-log-roll-time = "0s"

## Maximal RocksDB info log files to be kept.
# info-log-keep-log-file-num = 10

## Specifies the RocksDB info log directory.
## If it is empty, the log files will be in the same directory as data.
## If it is not empty, the log files will be in the specified directory, and the DB data directory's
## absolute path will be used as the log file name's prefix.
# info-log-dir = ""

## RocksDB log levels
# info-log-level = "info"

## Options for `Titan`.
[rocksdb.titan]
## Enables or disables `Titan`. Note that Titan is still an experimental feature. Once
## enabled, it can't fall back. Forced fallback may result in data loss.
## default: false
# enabled = false

## Maximum number of threads of `Titan` background gc jobs.
## default: 4
# max-background-gc = 4

## Options for "Default" Column Family, which stores actual user data.
[rocksdb.defaultcf]
## Compression method (if any) is used to compress a block.
##   no:     kNoCompression
##   snappy: kSnappyCompression
##   zlib:   kZlibCompression
##   bzip2:  kBZip2Compression
##   lz4:    kLZ4Compression
##   lz4hc:  kLZ4HCCompression
##   zstd:   kZSTD
## `lz4` is a compression algorithm with moderate speed and compression ratio. The compression
## ratio of `zlib` is high. It is friendly to the storage space, but its compression speed is
## slow. This compression occupies many CPU resources.

## Per level compression.
## This config should be chosen carefully according to CPU and I/O resources. For example, if you
## use the compression mode of "no:no:lz4:lz4:lz4:zstd:zstd" and find much I/O pressure of the
## system (run the `iostat` command to find %util lasts 100%, or run the `top` command to find many
## iowaits) when writing (importing) a lot of data while the CPU resources are adequate, you can
## compress level-0 and level-1 and exchange CPU resources for I/O resources. If you use the
## compression mode of "no:no:lz4:lz4:lz4:zstd:zstd" and you find the I/O pressure of the system is
## not big when writing a lot of data, but CPU resources are inadequate. Then run the `top` command
## and choose the `-H` option. If you find a lot of bg threads (namely the compression thread of
## RocksDB) are running, you can exchange I/O resources for CPU resources and change the compression
## mode to "no:no:no:lz4:lz4:zstd:zstd". In a word, it aims at making full use of the existing
## resources of the system and improving TiKV performance in terms of the current resources.
# compression-per-level = ["no", "no", "lz4", "lz4", "lz4", "zstd", "zstd"]

## Set zstd compression for the bottommost level.
## This config overrides compression-per-level. It use zstd for bottommost level to ensure
## consistent compression ratio, regardless of overall data size. If explicitly setting compression type
## for the bottommost level is not desired, "disable" should be used.
# bottommost-level-compression = "zstd"

## The data block size. RocksDB compresses data based on the unit of block.
## Similar to page in other databases, block is the smallest unit cached in block-cache. Note that
## the block size specified here corresponds to uncompressed data.
# block-size = "64KB"

## If you're doing point lookups you definitely want to turn bloom filters on. We use bloom filters
## to avoid unnecessary disk reads. Default bits_per_key is 10, which yields ~1% false positive
## rate. Larger `bloom-filter-bits-per-key` values will reduce false positive rate, but increase
## memory usage and space amplification.
# bloom-filter-bits-per-key = 10

## `false` means one SST file one bloom filter, `true` means every block has a corresponding bloom
## filter.
# block-based-bloom-filter = false

# level0-file-num-compaction-trigger = 4

## Soft limit on number of level-0 files.
## When the number of SST files of level-0 reaches the limit of `level0-slowdown-writes-trigger`,
## RocksDB tries to slow down the write operation, because too many SST files of level-0 can cause
## higher read pressure of RocksDB.
# level0-slowdown-writes-trigger = 20

## Maximum number of level-0 files.
## When the number of SST files of level-0 reaches the limit of `level0-stop-writes-trigger`,
## RocksDB stalls the new write operation.
# level0-stop-writes-trigger = 36

## Amount of data to build up in memory (backed by an unsorted log on disk) before converting to a
## sorted on-disk file. It is the RocksDB MemTable size.
# write-buffer-size = "128MB"

## The maximum number of the MemTables. The data written into RocksDB is first recorded in the WAL
## log, and then inserted into MemTables. When the MemTable reaches the size limit of
## `write-buffer-size`, it turns into read only and generates a new MemTable receiving new write
## operations. The flush threads of RocksDB will flush the read only MemTable to the disks to become
## an SST file of level0. `max-background-flushes` controls the maximum number of flush threads.
## When the flush threads are busy, resulting in the number of the MemTables waiting to be flushed
## to the disks reaching the limit of `max-write-buffer-number`, RocksDB stalls the new operation.
## "Stall" is a flow control mechanism of RocksDB. When importing data, you can set the
## `max-write-buffer-number` value higher, like 10.
# max-write-buffer-number = 5

## The minimum number of write buffers that will be merged together before writing to storage.
# min-write-buffer-number-to-merge = 1

## Control maximum total data size for base level (level 1).
## When the level-1 data size reaches the limit value of `max-bytes-for-level-base`, the SST files
## of level-1 and their overlap SST files of level-2 will be compacted. The golden rule: the first
## reference principle of setting `max-bytes-for-level-base` is guaranteeing that the
## `max-bytes-for-level-base` value is roughly equal to the data volume of level-0. Thus
## unnecessary compaction is reduced. For example, if the compression mode is
## "no:no:lz4:lz4:lz4:lz4:lz4", the `max-bytes-for-level-base` value can be `write-buffer-size * 4`,
## because there is no compression of level-0 and level-1 and the trigger condition of compaction
## for level-0 is that the number of the SST files reaches 4 (the default value). When both level-0
## and level-1 adopt compaction, it is necessary to analyze RocksDB logs to know the size of an SST
## file compressed from a MemTable. For example, if the file size is 32MB, the proposed value of
## `max-bytes-for-level-base` is 32MB * 4 = 128MB.
# max-bytes-for-level-base = "512MB"

## Target file size for compaction.
## The SST file size of level-0 is influenced by the compaction algorithm of `write-buffer-size`
## and level0. `target-file-size-base` is used to control the size of a single SST file of level1 to
## level6.
# target-file-size-base = "8MB"

## Max bytes for `compaction.max_compaction_bytes`.
## If it's necessary to enlarge value of this entry, it's better to also enlarge `reserve-space`
## in `storage` to ensure that a restarted TiKV instance can perform compactions successfully.
# max-compaction-bytes = "2GB"

## There are four different compaction priorities.
## "by-compensated-size"
## "oldest-largest-seq-first"
## "oldest-smallest-seq-first"
## "min-overlapping-ratio"
# compaction-pri = "min-overlapping-ratio"

## Indicating if we'd put index/filter blocks to the block cache.
## If not specified, each "table reader" object will pre-load index/filter block during table
## initialization.
# cache-index-and-filter-blocks = true

## Pin level-0 filter and index blocks in cache.
# pin-l0-filter-and-index-blocks = true

## Enable read amplification statistics.
## value  =>  memory usage (percentage of loaded blocks memory)
## 1      =>  12.50 %
## 2      =>  06.25 %
## 4      =>  03.12 %
## 8      =>  01.56 %
## 16     =>  00.78 %
# read-amp-bytes-per-bit = 0

## Pick target size of each level dynamically.
# dynamic-level-bytes = true

## Optimizes bloom filters. If true, RocksDB won't create bloom filters for the max level of
## the LSM to reduce metadata that should fit in RAM.
## This value is setted to true for `default` cf by default because its kv data could be determined
## whether really exists by upper logic instead of bloom filters. But we suggest to set it to false
## while using `Raw` mode.
# optimize-filters-for-hits = true

## Enable compaction guard, which is an optimization to split SST files at TiKV region boundaries.
## The optimization can help reduce compaction IO, and allow us to use larger SST file size
## (thus less SST files overall) while making sure we can still efficiently cleanup stale data on
## region migration.
## This config is available to default CF and write CF.
# enable-compaction-guard = true

## The lower bound of SST file size when compaction guard is enabled. The config prevent SST files
## being too small when compaction guard is enabled.
# compaction-guard-min-output-file-size = "8M"

## The upper bound of SST file size when compaction guard is enabled. The config prevent SST files
## being too large when compaction guard is enabled. This config overrides target-file-size-base
## for the same CF.
# compaction-guard-max-output-file-size = "128M"

## Options for "Default" Column Family for `Titan`.
[rocksdb.defaultcf.titan]
## The smallest value to store in blob files. Value smaller than
## this threshold will be inlined in base DB.
## default: 1KB
# min-blob-size = "1KB"

## The compression algorithm used to compress data in blob files.
## Compression method.
##   no:     kNoCompression
##   snappy: kSnappyCompression
##   zlib:   kZlibCompression
##   bzip2:  kBZip2Compression
##   lz4:    kLZ4Compression
##   lz4hc:  kLZ4HCCompression
##   zstd:   kZSTD
## default: lz4
# blob-file-compression = "lz4"

## Specifics cache size for blob records
## default: 0
# blob-cache-size = "0GB"

## If the ratio of discardable size of a blob file is larger than
## this threshold, the blob file will be GCed out.
## default: 0.5
# discardable-ratio = 0.5

## The mode used to process blob files. In read-only mode Titan
## stops writing value into blob log. In fallback mode Titan
## converts blob index into real value on flush and compaction.
## This option is especially useful for downgrading Titan.
##   default:   kNormal
##   read-only: kReadOnly
##   fallback:  kFallback
## default: normal
# blob-run-mode = "normal"

## If set true, values in blob file will be merged to a new blob file while
## their corresponding keys are compacted to last two level in LSM-Tree.
##
## With this feature enabled, Titan could get better scan performance, and
## better write performance during GC, but will suffer around 1.1 space
## amplification and 3 more write amplification if no GC needed (eg. uniformly
## distributed keys) under default rocksdb setting.
##
## Requirement: level_compaction_dynamic_level_base = true
## default: false
# level-merge = false

## Use merge operator to rewrite GC blob index.
## default: false
# gc-merge-rewrite = false

## Options for "Write" Column Family, which stores MVCC commit information
[rocksdb.writecf]
## Recommend to set it the same as `rocksdb.defaultcf.compression-per-level`.
# compression-per-level = ["no", "no", "lz4", "lz4", "lz4", "zstd", "zstd"]
# block-size = "64KB"

## Recommend to set it the same as `rocksdb.defaultcf.write-buffer-size`.
# write-buffer-size = "128MB"
# max-write-buffer-number = 5
# min-write-buffer-number-to-merge = 1

## Recommend to set it the same as `rocksdb.defaultcf.max-bytes-for-level-base`.
# max-bytes-for-level-base = "512MB"
# target-file-size-base = "8MB"

# level0-file-num-compaction-trigger = 4
# level0-slowdown-writes-trigger = 20
# level0-stop-writes-trigger = 36
# cache-index-and-filter-blocks = true
# pin-l0-filter-and-index-blocks = true
# compaction-pri = "min-overlapping-ratio"
# read-amp-bytes-per-bit = 0
# dynamic-level-bytes = true
# optimize-filters-for-hits = false
# enable-compaction-guard = true
# compaction-guard-min-output-file-size = "8M"
# compaction-guard-max-output-file-size = "128M"

[rocksdb.lockcf]
# compression-per-level = ["no", "no", "no", "no", "no", "no", "no"]
# block-size = "16KB"
# write-buffer-size = "32MB"
# max-write-buffer-number = 5
# min-write-buffer-number-to-merge = 1
# max-bytes-for-level-base = "128MB"
# target-file-size-base = "8MB"
# level0-file-num-compaction-trigger = 1
# level0-slowdown-writes-trigger = 20
# level0-stop-writes-trigger = 36
# cache-index-and-filter-blocks = true
# pin-l0-filter-and-index-blocks = true
# compaction-pri = "by-compensated-size"
# read-amp-bytes-per-bit = 0
# dynamic-level-bytes = true
# optimize-filters-for-hits = false
# enable-compaction-guard = false

[raftdb]
# max-background-jobs = 4
# max-sub-compactions = 2
# max-open-files = 40960
# max-manifest-file-size = "20MB"
# create-if-missing = true

# enable-statistics = true
# stats-dump-period = "10m"

## Raft RocksDB WAL directory.
## This config specifies the absolute directory path for WAL.
## If it is not set, the log files will be in the same directory as data.
## If there are two disks on the machine, storing RocksDB data and WAL logs on different disks can
## improve performance.
## Do not set this config the same as `rocksdb.wal-dir`.
# wal-dir = ""

# compaction-readahead-size = 0
# writable-file-max-buffer-size = "1MB"
# use-direct-io-for-flush-and-compaction = false
# enable-pipelined-write = true
# allow-concurrent-memtable-write = true
# bytes-per-sync = "1MB"
# wal-bytes-per-sync = "512KB"

# info-log-max-size = "1GB"
# info-log-roll-time = "0s"
# info-log-keep-log-file-num = 10
# info-log-dir = ""
# info-log-level = "info"

[raftdb.defaultcf]
## Recommend to set it the same as `rocksdb.defaultcf.compression-per-level`.
# compression-per-level = ["no", "no", "lz4", "lz4", "lz4", "zstd", "zstd"]
# block-size = "64KB"

## Recommend to set it the same as `rocksdb.defaultcf.write-buffer-size`.
# write-buffer-size = "128MB"
# max-write-buffer-number = 5
# min-write-buffer-number-to-merge = 1

## Recommend to set it the same as `rocksdb.defaultcf.max-bytes-for-level-base`.
# max-bytes-for-level-base = "512MB"
# target-file-size-base = "8MB"

# level0-file-num-compaction-trigger = 4
# level0-slowdown-writes-trigger = 20
# level0-stop-writes-trigger = 36
# cache-index-and-filter-blocks = true
# pin-l0-filter-and-index-blocks = true
# compaction-pri = "by-compensated-size"
# read-amp-bytes-per-bit = 0
# dynamic-level-bytes = true
# optimize-filters-for-hits = true
# enable-compaction-guard = false

[raft-engine]
## When enabled, configurations of `raftdb` will be ignored.
# enable = false

<<<<<<< HEAD
## The path to Raft engine directory.
## If not set, it will be `{data-dir}/raft-engine`.
## If there are multiple disks on the machine, storing the data of Raft engine on a different disk
## can improve TiKV performance.
# dir = ""

## Recovery mode. Candidates are `tolerate-corrupted-tail-records` and `absolute-consistency`.
# recovery_mode = "tolerate-corrupted-tail-records"
# bytes-per-sync = "256KB"
=======
## Directory to store log files. Will be created on startup if not exists.
## If not set, it will be `{data-dir}/raft-engine`.
# dir = ""

## Compress a log batch if its size exceeds this value.
## It set to zero, compression is disabled.
# batch-compression-threshold = "8KB"

## Flush buffered writes to disk when their accumulative size exceed this threshold.
## Setting it to zero disables incremental sync.
# bytes-per-sync = "4MB"

## Target file size for rotating log files.
>>>>>>> fd24cc9e
# target-file-size = "128MB"

## Purge main log queue if its file size exceeds this value.
# purge-threshold = "10GB"

## How to deal with file corruption during recovery. Candidates:
##   absolute-consistency
##   tolerate-tail-corruption
##   tolerate-any-corruption
# recovery-mode = "tolerate-tail-corruption"

## Minimum I/O size for reading log files during recovery.
##
## Default: "16KB". Minimum: "512B".
# recovery-read-block-size = "16KB"

## The number of threads used to scan and recovery log files.
##
## Default: 4. Minimum: 1.
# recovery-threads = 4

[security]
## The path for TLS certificates. Empty string means disabling secure connections.
# ca-path = ""
# cert-path = ""
# key-path = ""
# cert-allowed-cn = []
#
## Avoid outputing data (e.g. user keys) to info log. It currently does not avoid printing
## user data altogether, but greatly reduce those logs.
## Default is false.
# redact-info-log = false

## Configurations for encryption at rest. Experimental.
[security.encryption]
## Encryption method to use for data files.
## Possible values are "plaintext", "aes128-ctr", "aes192-ctr" and "aes256-ctr". Value other than
## "plaintext" means encryption is enabled, in which case master key must be specified.
# data-encryption-method = "plaintext"

## Specifies how often TiKV rotates data encryption key.
# data-key-rotation-period = "7d"

## Enable an optimization to reduce IO and mutex contention for encryption metadata management.
## Once the option is turned on (which is the default after 4.0.9), the data format is not
## compatible with TiKV <= 4.0.8. In order to downgrade to TiKV <= 4.0.8, one can turn off this
## option and restart TiKV, after which TiKV will convert the data format to be compatible with
## previous versions.
# enable-file-dictionary-log = true

## Specifies master key if encryption is enabled. There are three types of master key:
##
##   * "plaintext":
##
##     Plaintext as master key means no master key is given and only applicable when
##     encryption is not enabled, i.e. data-encryption-method = "plaintext". This type doesn't
##     have sub-config items. Example:
##     
##     [security.encryption.master-key]
##     type = "plaintext"
##
##   * "kms":
##
##     Use a KMS service to supply master key. Currently only AWS KMS is supported. This type of
##     master key is recommended for production use. Example:
##
##     [security.encryption.master-key]
##     type = "kms"
##     ## KMS CMK key id. Must be a valid KMS CMK where the TiKV process has access to.
##     ## In production is recommended to grant access of the CMK to TiKV using IAM.
##     key-id = "1234abcd-12ab-34cd-56ef-1234567890ab"
##     ## AWS region of the KMS CMK.
##     region = "us-west-2"
##     ## (Optional) AWS KMS service endpoint. Only required when non-default KMS endpoint is
##     ## desired.
##     endpoint = "https://kms.us-west-2.amazonaws.com"
##
##   * "file":
##
##     Supply a custom encryption key stored in a file. It is recommended NOT to use in production,
##     as it breaks the purpose of encryption at rest, unless the file is stored in tempfs.
##     The file must contain a 256-bits (32 bytes, regardless of key length implied by 
##     data-encryption-method) key encoded as hex string and end with newline ("\n"). Example:
##
##     [security.encryption.master-key]
##     type = "file"
##     path = "/path/to/master/key/file"
##
# [security.encryption.master-key]
# type = "plaintext"

## Specifies the old master key when rotating master key. Same config format as master-key.
## The key is only access once during TiKV startup, after that TiKV do not need access to the key.
## And it is okay to leave the stale previous-master-key config after master key rotation.
# [security.encryption.previous-master-key]
# type = "plaintext"

[import]
## Number of threads to handle RPC requests.
# num-threads = 8

## Stream channel window size, stream will be blocked on channel full.
# stream-channel-window = 128

[backup]
## Number of threads to perform backup tasks.
## The default value is set to min(CPU_NUM * 0.75, 32).
# num-threads = 24

## Number of ranges to backup in one batch.
# batch-size = 8

## When Backup region [a,e) size exceeds `sst-max-size`, it will be backuped into several Files [a,b),
## [b,c), [c,d), [d,e) and the size of [a,b), [b,c), [c,d) will be `sst-max-size` (or a
## little larger).
# sst-max-size = "144MB"

## Automatically reduce the number of backup threads when the current workload is high,
## in order to reduce impact on the cluster's performance during back up.
# enable-auto-tune = false 

[backup.hadoop]
## let TiKV know how to find the hdfs shell command.
## Equivalent to the $HADOOP_HOME enviroment variable.
# home = ""

## TiKV will run the hdfs shell command under this linux user.
## TiKV will use the current linux user if not provided.
# linux-user = ""

[pessimistic-txn]
## The default and maximum delay before responding to TiDB when pessimistic
## transactions encounter locks
# wait-for-lock-timeout = "1s"

## If more than one transaction is waiting for the same lock, only the one with smallest
## start timestamp will be waked up immediately when the lock is released. Others will
## be waked up after `wake_up_delay_duration` to reduce contention and make the oldest
## one more likely acquires the lock.
# wake-up-delay-duration = "20ms"

## Enable pipelined pessimistic lock, only effect when processing perssimistic transactions
## Enabled this will improve performance, but slightly increase the transcation failure rate
# pipelined = true

[gc]
## The number of keys to GC in one batch.
# batch-keys = 512

## Max bytes that GC worker can write to rocksdb in one second.
## If it is set to 0, there is no limit.
# max-write-bytes-per-sec = "0"

## Enable GC by compaction filter or not.
# enable-compaction-filter = true

## Garbage ratio threshold to trigger a GC.
# ratio-threshold = 1.1<|MERGE_RESOLUTION|>--- conflicted
+++ resolved
@@ -923,21 +923,12 @@
 ## When enabled, configurations of `raftdb` will be ignored.
 # enable = false
 
-<<<<<<< HEAD
-## The path to Raft engine directory.
+## Directory to store log files. Will be created on startup if not exists.
 ## If not set, it will be `{data-dir}/raft-engine`.
 ## If there are multiple disks on the machine, storing the data of Raft engine on a different disk
 ## can improve TiKV performance.
 # dir = ""
 
-## Recovery mode. Candidates are `tolerate-corrupted-tail-records` and `absolute-consistency`.
-# recovery_mode = "tolerate-corrupted-tail-records"
-# bytes-per-sync = "256KB"
-=======
-## Directory to store log files. Will be created on startup if not exists.
-## If not set, it will be `{data-dir}/raft-engine`.
-# dir = ""
-
 ## Compress a log batch if its size exceeds this value.
 ## It set to zero, compression is disabled.
 # batch-compression-threshold = "8KB"
@@ -947,7 +938,6 @@
 # bytes-per-sync = "4MB"
 
 ## Target file size for rotating log files.
->>>>>>> fd24cc9e
 # target-file-size = "128MB"
 
 ## Purge main log queue if its file size exceeds this value.
