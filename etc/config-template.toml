# TiKV config template
#  Human-readable big numbers:
#   File size(based on byte): KB, MB, GB, TB, PB
#    e.g.: 1_048_576 = "1MB"
#   Time(based on ms): ms, s, m, h
#    e.g.: 78_000 = "1.3m"

# log level: trace, debug, info, warn, error, off.
# log-level = "info"
# file to store log, write to stderr if it's empty.
# log-file = ""

[readpool.storage]
# size of thread pool for high-priority read operations
# high-concurrency = 8
# size of thread pool for normal-priority read operations
# normal-concurrency = 8
# size of thread pool for low-priority read operations
# low-concurrency = 8
# max running high-priority read operations, reject if exceed
# max-tasks-high = 16000
# max running normal-priority read operations, reject if exceed
# max-tasks-normal = 16000
# max running low-priority read operations, reject if exceed
# max-tasks-low = 16000
# size of stack size for each thread pool
# stack-size = "10MB"

[server]
# set listening address.
# addr = "127.0.0.1:20160"
# set advertise listening address for client communication, if not set, use addr instead.
# advertise-addr = ""
# notify capacity, 40960 is suitable for about 7000 regions.
# notify-capacity = 40960
# maximum number of messages can be processed in one tick.
# messages-per-tick = 4096

# size of thread pool for grpc server.
# grpc-concurrency = 4
# The number of max concurrent streams/requests on a client connection.
# grpc-concurrent-stream = 1024
# The number of connections with each tikv server to send raft messages.
# grpc-raft-conn-num = 10
# Amount to read ahead on individual grpc streams.
# grpc-stream-initial-window-size = "2MB"

# size of thread pool for endpoint task, should less than total cpu cores.
# end-point-concurrency = 8

# max count of tasks being handled, new tasks will be rejected.
# end-point-max-tasks = 2000

# stack size of endpoint, complicated tasks may involve very deep recursion.
# end-point-stack-size = "10MB"
# max recursion level allowed when decoding dag expression
# end-point-recursion-limit = 1000

# max time to handle coprocessor request before timeout
# end-point-request-max-handle-duration = "60s"

# the max bytes that snapshot can be written to disk in one second,
# should be set based on your disk performance
# snap-max-write-bytes-per-sec = "100MB"

# set attributes about this server, e.g. { zone = "us-west-1", disk = "ssd" }.
# labels = {}

[storage]
# set the path to rocksdb directory.
# data-dir = "/tmp/tikv/store"

# notify capacity of scheduler's channel
# scheduler-notify-capacity = 10240

# maximum number of messages can be processed in one tick
# scheduler-messages-per-tick = 1024

# the number of slots in scheduler latches, concurrency control for write.
# scheduler-concurrency = 102400

# scheduler's worker pool size, should increase it in heavy write cases,
# also should less than total cpu cores.
# scheduler-worker-pool-size = 4

# When the pending write bytes exceeds this threshold,
# the "scheduler too busy" error is displayed.
# scheduler-pending-write-threshold = "100MB"

[pd]
# pd endpoints
# endpoints = []

[metric]
# the Prometheus client push interval. Setting the value to 0s stops Prometheus client from pushing.
# interval = "15s"
# the Prometheus pushgateway address. Leaving it empty stops Prometheus client from pushing.
# address = ""
# the Prometheus client push job name. Note: A node id will automatically append, e.g., "tikv_1".
# job = "tikv"

[raftstore]
# true (default value) for high reliability, this can prevent data loss when power failure.
# sync-log = true

# set the path to raftdb directory, default value is data-dir/raft
# raftdb-path = ""

# set store capacity, if no set, use disk capacity.
# capacity = 0

# notify capacity, 40960 is suitable for about 7000 regions.
# notify-capacity = 40960

# maximum number of messages can be processed in one tick.
# messages-per-tick = 4096

# Region heartbeat tick interval for reporting to pd.
# pd-heartbeat-tick-interval = "60s"
# Store heartbeat tick interval for reporting to pd.
# pd-store-heartbeat-tick-interval = "10s"

# When region size changes exceeds region-split-check-diff, we should check
# whether the region should be split or not.
# region-split-check-diff = "6MB"

# Interval to check region whether need to be split or not.
# split-region-check-tick-interval = "10s"

# When raft entry exceed the max size, reject to propose the entry.
# raft-entry-max-size = "8MB"

# Interval to gc unnecessary raft log.
# raft-log-gc-tick-interval = "10s"
# A threshold to gc stale raft log, must >= 1.
# raft-log-gc-threshold = 50
# When entry count exceed this value, gc will be forced trigger.
# raft-log-gc-count-limit = 72000
# When the approximate size of raft log entries exceed this value, gc will be forced trigger.
# It's recommanded to set it to 3/4 of region-split-size.
# raft-log-gc-size-limit = "72MB"

# When a peer hasn't been active for max-peer-down-duration,
# we will consider this peer to be down and report it to pd.
# max-peer-down-duration = "5m"

# Interval to check whether start manual compaction for a region,
# region-compact-check-interval = "5m"
# Number of regions for each time to check.
# region-compact-check-step = 100
# The minimum number of delete tombstones to trigger manual compaction.
# region-compact-min-tombstones = 10000
# Interval to check whether should start a manual compaction for lock column family,
# if written bytes reach lock-cf-compact-threshold for lock column family, will fire
# a manual compaction for lock column family.
# lock-cf-compact-interval = "10m"
# lock-cf-compact-bytes-threshold = "256MB"

# Interval (s) to check region whether the data are consistent.
# consistency-check-interval = 0

# Use delete range to drop a large number of continuous keys.
# use-delete-range = true

<<<<<<< HEAD
# delay time before deleting a stale peer
# clean-stale-peer-delay = "60s"
=======
# Interval to cleanup import sst files.
# cleanup-import-sst-interval = "10m"
>>>>>>> 1bbaf665

[coprocessor]
# When it is true, it will try to split a region with table prefix if
# that region crosses tables. It is recommended to turn off this option
# if there will be a large number of tables created.
# split-region-on-table = true
# When the region's size exceeds region-max-size, we will split the region
# into two which the left region's size will be region-split-size or a little
# bit smaller.
# region-max-size = "144MB"
# region-split-size = "96MB"

[rocksdb]
# Maximum number of concurrent background jobs (compactions and flushes)
# max-background-jobs = 8

# This value represents the maximum number of threads that will concurrently perform a
# compaction job by breaking it into multiple, smaller ones that are run simultaneously.
# Default: 1 (i.e. no subcompactions)
# max-sub-compactions = 1

# Number of open files that can be used by the DB.  You may need to
# increase this if your database has a large working set. Value -1 means
# files opened are always kept open. You can estimate number of files based
# on target_file_size_base and target_file_size_multiplier for level-based
# compaction.
# If max-open-files = -1, RocksDB will prefetch index and filter blocks into
# block cache at startup, so if your database has a large working set, it will
# take several minutes to open the db.
# max-open-files = 40960

# Max size of rocksdb's MANIFEST file.
# For detailed explanation please refer to https://github.com/facebook/rocksdb/wiki/MANIFEST
# max-manifest-file-size = "20MB"

# If true, the database will be created if it is missing.
# create-if-missing = true

# rocksdb wal recovery mode
# 0 : TolerateCorruptedTailRecords, tolerate incomplete record in trailing data on all logs;
# 1 : AbsoluteConsistency, We don't expect to find any corruption in the WAL;
# 2 : PointInTimeRecovery, Recover to point-in-time consistency;
# 3 : SkipAnyCorruptedRecords, Recovery after a disaster;
# wal-recovery-mode = 2

# rocksdb write-ahead logs dir path
# This specifies the absolute dir path for write-ahead logs (WAL).
# If it is empty, the log files will be in the same dir as data.
# When you set the path to rocksdb directory in memory like in /dev/shm, you may want to set
# wal-dir to a directory on a persistent storage.
# See https://github.com/facebook/rocksdb/wiki/How-to-persist-in-memory-RocksDB-database
# wal-dir = "/tmp/tikv/store"

# The following two fields affect how archived write-ahead logs will be deleted.
# 1. If both set to 0, logs will be deleted asap and will not get into the archive.
# 2. If wal-ttl-seconds is 0 and wal-size-limit is not 0,
#    WAL files will be checked every 10 min and if total size is greater
#    then wal-size-limit, they will be deleted starting with the
#    earliest until size_limit is met. All empty files will be deleted.
# 3. If wal-ttl-seconds is not 0 and wal-size-limit is 0, then
#    WAL files will be checked every wal-ttl-seconds / 2 and those that
#    are older than wal-ttl-seconds will be deleted.
# 4. If both are not 0, WAL files will be checked every 10 min and both
#    checks will be performed with ttl being first.
# When you set the path to rocksdb directory in memory like in /dev/shm, you may want to set
# wal-ttl-seconds to a value greater than 0 (like 86400) and backup your db on a regular basis.
# See https://github.com/facebook/rocksdb/wiki/How-to-persist-in-memory-RocksDB-database
# wal-ttl-seconds = 0
# wal-size-limit = 0

# rocksdb max total wal size
# max-total-wal-size = "4GB"

# rocksdb writable file max buffer size
# writable-file-max-buffer-size = "1MB"

# Rocksdb Statistics provides cumulative stats over time.
# Turn statistics on will introduce about 5%-10% overhead for RocksDB,
# but it is worthy to know the internal status of RocksDB.
# enable-statistics = true

# Dump statistics periodically in information logs.
# Same as rocksdb's default value (10 min).
# stats-dump-period = "10m"

# Due to Rocksdb FAQ: https://github.com/facebook/rocksdb/wiki/RocksDB-FAQ,
# If you want to use rocksdb on multi disks or spinning disks, you should set value at
# least 2MB;
# compaction-readahead-size = 0

# This is the maximum buffer size that is used by WritableFileWrite
# writable-file-max-buffer-size = "1MB"

# Use O_DIRECT for both reads and writes in background flush and compactions
# use-direct-io-for-flush-and-compaction = false

# Limit the disk IO of compaction and flush. Compaction and flush can cause
# terrible spikes if they exceed a certain threshold. Consider setting this to
# 50% ~ 80% of the disk throughput for a more stable result. However, in heavy
# write workload, limiting compaction and flush speed can cause write stalls too.
# rate-bytes-per-sec = 0

# Enable or disable the pipelined write
# enable-pipelined-write = true

# Allows OS to incrementally sync files to disk while they are being
# written, asynchronously, in the background.
# bytes-per-sync = "0MB"

# Allows OS to incrementally sync WAL to disk while it is being written.
# wal-bytes-per-sync = "0KB"

# Column Family default used to store actual data of the database.
[rocksdb.defaultcf]
# compression method (if any) is used to compress a block.
#   no:     kNoCompression
#   snappy: kSnappyCompression
#   zlib:   kZlibCompression
#   bzip2:  kBZip2Compression
#   lz4:    kLZ4Compression
#   lz4hc:  kLZ4HCCompression
#   zstd:   kZSTD

# per level compression
# compression-per-level = ["no", "no", "lz4", "lz4", "lz4", "zstd", "zstd"]

# Approximate size of user data packed per block.  Note that the
# block size specified here corresponds to uncompressed data.
# block-size = "64KB"

# If you're doing point lookups you definitely want to turn bloom filters on, We use
# bloom filters to avoid unnecessary disk reads. Default bits_per_key is 10, which
# yields ~1% false positive rate. Larger bits_per_key values will reduce false positive
# rate, but increase memory usage and space amplification.
# bloom-filter-bits-per-key = 10

# false means one sst file one bloom filter, true means evry block has a corresponding bloom filter
# block-based-bloom-filter = false

# level0-file-num-compaction-trigger = 4

# Soft limit on number of level-0 files. We start slowing down writes at this point.
# level0-slowdown-writes-trigger = 20

# Maximum number of level-0 files.  We stop writes at this point.
# level0-stop-writes-trigger = 36

# Amount of data to build up in memory (backed by an unsorted log
# on disk) before converting to a sorted on-disk file.
# write-buffer-size = "128MB"

# The maximum number of write buffers that are built up in memory.
# max-write-buffer-number = 5

# The minimum number of write buffers that will be merged together
# before writing to storage.
# min-write-buffer-number-to-merge = 1

# Control maximum total data size for base level (level 1).
# max-bytes-for-level-base = "512MB"

# Target file size for compaction.
# target-file-size-base = "8MB"

# Max bytes for compaction.max_compaction_bytes
# max-compaction-bytes = "2GB"

# There are four different algorithms to pick files to compact.
# 0 : ByCompensatedSize
# 1 : OldestLargestSeqFirst
# 2 : OldestSmallestSeqFirst
# 3 : MinOverlappingRatio
# compaction-pri = 3

# block-cache used to cache uncompressed blocks, big block-cache can speed up read.
# in normal cases should tune to 30%-50% system's total memory.
# block-cache-size = "1GB"

# Indicating if we'd put index/filter blocks to the block cache.
# If not specified, each "table reader" object will pre-load index/filter block
# during table initialization.
# cache-index-and-filter-blocks = true

# Pin level0 filter and index blocks in cache.
# pin-l0-filter-and-index-blocks = true

# Enable read amplication statistics.
# value  =>  memory usage (percentage of loaded blocks memory)
# 1      =>  12.50 %
# 2      =>  06.25 %
# 4      =>  03.12 %
# 8      =>  01.56 %
# 16     =>  00.78 %
# read-amp-bytes-per-bit = 0

# Pick target size of each level dynamically.
# dynamic-level-bytes = false

# Options for Column Family write
# Column Family write used to store commit informations in MVCC model
[rocksdb.writecf]
# compression-per-level = ["no", "no", "lz4", "lz4", "lz4", "zstd", "zstd"]
# block-size = "64KB"
# write-buffer-size = "128MB"
# max-write-buffer-number = 5
# min-write-buffer-number-to-merge = 1
# max-bytes-for-level-base = "512MB"
# target-file-size-base = "8MB"

# in normal cases should tune to 10%-30% system's total memory.
# block-cache-size = "256MB"
# level0-file-num-compaction-trigger = 4
# level0-slowdown-writes-trigger = 20
# level0-stop-writes-trigger = 36
# cache-index-and-filter-blocks = true
# pin-l0-filter-and-index-blocks = true
# compaction-pri = 3
# read-amp-bytes-per-bit = 0
# dynamic-level-bytes = false

[rocksdb.lockcf]
# compression-per-level = ["no", "no", "no", "no", "no", "no", "no"]
# block-size = "16KB"
# write-buffer-size = "128MB"
# max-write-buffer-number = 5
# min-write-buffer-number-to-merge = 1
# max-bytes-for-level-base = "128MB"
# target-file-size-base = "8MB"
# block-cache-size = "256MB"
# level0-file-num-compaction-trigger = 1
# level0-slowdown-writes-trigger = 20
# level0-stop-writes-trigger = 36
# cache-index-and-filter-blocks = true
# pin-l0-filter-and-index-blocks = true
# compaction-pri = 0
# read-amp-bytes-per-bit = 0
# dynamic-level-bytes = false

[raftdb]
# max-sub-compactions = 1
# max-open-files = 40960
# max-manifest-file-size = "20MB"
# create-if-missing = true
# writable-file-max-buffer-size = "1MB"

# enable-statistics = true
# stats-dump-period = "10m"

# compaction-readahead-size = 0
# writable-file-max-buffer-size = "1MB"
# use-direct-io-for-flush-and-compaction = false
# enable-pipelined-write = true
# allow-concurrent-memtable-write = false

[raftdb.defaultcf]
# compression-per-level = ["no", "no", "lz4", "lz4", "lz4", "zstd", "zstd"]
# block-size = "64KB"
# write-buffer-size = "128MB"
# max-write-buffer-number = 5
# min-write-buffer-number-to-merge = 1
# max-bytes-for-level-base = "512MB"
# target-file-size-base = "8MB"

# should tune to 256MB~2GB.
# block-cache-size = "256MB"
# level0-file-num-compaction-trigger = 4
# level0-slowdown-writes-trigger = 20
# level0-stop-writes-trigger = 36
# cache-index-and-filter-blocks = true
# pin-l0-filter-and-index-blocks = true
# compaction-pri = 0
# read-amp-bytes-per-bit = 0
# wal-bytes-per-sync = 0
# dynamic-level-bytes = false

[security]
# set the path for certificates. Empty string means disabling secure connectoins.
# ca-path = ""
# cert-path = ""
# key-path = ""

[import]
# number of threads to handle RPC requests.
# num-threads = 8
# stream channel window size, stream will be blocked on channel full.
# stream-channel-window = 128<|MERGE_RESOLUTION|>--- conflicted
+++ resolved
@@ -162,13 +162,12 @@
 # Use delete range to drop a large number of continuous keys.
 # use-delete-range = true
 
-<<<<<<< HEAD
 # delay time before deleting a stale peer
 # clean-stale-peer-delay = "60s"
-=======
+
 # Interval to cleanup import sst files.
 # cleanup-import-sst-interval = "10m"
->>>>>>> 1bbaf665
+
 
 [coprocessor]
 # When it is true, it will try to split a region with table prefix if
