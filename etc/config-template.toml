# TiKV config template
#  Human-readable big numbers: 
#   File size(based on byte): KB, MB, GB, TB, PB (or lowercase)
#    e.g.: 1_048_576 = "1MB"
#   Time(based on ms): ms, s, m, h
#    e.g.: 78_000 = "1.3m"

[server]
# set listening address.
addr = "127.0.0.1:20160"
# if not set, use addr instead. set advertise listening address for client communication.
advertise-addr = ""
# set which dsn to use, warning: default is rocksdb without persistent.
dsn = "rocksdb"
# set the path to rocksdb directory.
store = "/tmp/tikv/store"
# log level: trace, debug, info, warn, error, off.
log-level = "info"
# notify capacity, 40960 is suitable for about 7000 regions.
notify-capacity = 40960
<<<<<<< HEAD
# maximum number of messages can be processed in one tick.
messages-per-tick = 4096
=======
# socket send/recv buffer size.
send-buffer-size = 131072
recv-buffer-size = 131072
>>>>>>> 8de823b8

# set store capacity, if no set, use unlimited or disk size later.
# capacity = 0 # 0 is unlimited.

[metric]
# if host applied then `udp` will be activated.
# remote statsd server address.
addr = ""
# metric prefix.
prefix = "tikv"

[raftstore]
# notify capacity, 40960 is suitable for about 7000 regions.
notify-capacity = 40960

# maximum number of messages can be processed in one tick.
messages-per-tick = 4096

# Region heartbeat tick interval (ms) for reporting to pd. 
pd-heartbeat-tick-interval = "5000ms"
# Store heartbeat tick interval (ms) for reporting to pd.
pd-store-heartbeat-tick-interval = "10000ms"

# When the region's size exceeds region-max-size, we will split the region 
# into two which the left region's size will be region-split-size or a little 
# bit smaller. 
region-max-size = "80MB"
region-split-size = "64MB"
# When region size changes exceeds region-split-check-diff, we should check 
# whether the region should be split or not. 
region-split-check-diff = "8MB"

[raft]
# set cluster id, must greater than 0.
cluster-id = 1

[etcd]
# etcd endpoints 
endpoints = ""
# pd root path in etcd 
pd-root = "/pd"

# For detailed explanation please refer to https://github.com/facebook/rocksdb/blob/master/include/rocksdb/options.h
[rocksdb]
# compression method (if any) is used to compress a block.
#   no:     kNoCompression
#   snappy: kSnappyCompression
#   zlib:   kZlibCompression
#   bzip2:  kBZip2Compression
#   lz4:    kLZ4Compression
#   lz4hc:  kLZ4HCCompression

# per level compression
compression_per_level = "lz4:lz4:lz4:lz4:lz4:lz4:lz4"

# Amount of data to build up in memory (backed by an unsorted log
# on disk) before converting to a sorted on-disk file.
write-buffer-size = "64MB"

# The maximum number of write buffers that are built up in memory.
max-write-buffer-number = 5

# The minimum number of write buffers that will be merged together
# before writing to storage.
min-write-buffer-number-to-merge = 1

# Maximum number of concurrent background compaction jobs, submitted to
# the default LOW priority thread pool.
max-background-compactions = 4

# Control maximum total data size for base level (level 1).
max-bytes-for-level-base = "64MB"

# Target file size for compaction.
target-file-size-base = "16MB"

# If true, the database will be created if it is missing.
create-if-missing = true

# Soft limit on number of level-0 files. We start slowing down writes at this point.
level0-slowdown-writes-trigger = 12

# Maximum number of level-0 files.  We stop writes at this point.
level0-stop-writes-trigger = 16

# For detailed explanation please refer to https://github.com/facebook/rocksdb/blob/master/include/rocksdb/table.h
[rocksdb.block-based-table]
# Approximate size of user data packed per block.  Note that the 
# block size specified here corresponds to uncompressed data.
block-size = "64KB"<|MERGE_RESOLUTION|>--- conflicted
+++ resolved
@@ -18,14 +18,11 @@
 log-level = "info"
 # notify capacity, 40960 is suitable for about 7000 regions.
 notify-capacity = 40960
-<<<<<<< HEAD
 # maximum number of messages can be processed in one tick.
 messages-per-tick = 4096
-=======
 # socket send/recv buffer size.
 send-buffer-size = 131072
 recv-buffer-size = 131072
->>>>>>> 8de823b8
 
 # set store capacity, if no set, use unlimited or disk size later.
 # capacity = 0 # 0 is unlimited.
