--- conflicted
+++ resolved
@@ -238,14 +238,11 @@
 description = ''
 workaround = ''
 
-<<<<<<< HEAD
-=======
 [error.KV-Raft-ConfChangeError]
 error = 'KV-Raft-ConfChangeError'
 description = ''
 workaround = ''
 
->>>>>>> 3d6c0e97
 [error.KV-Raftstore-EntryTooLarge]
 error = 'KV-Raftstore-EntryTooLarge'
 description = ''
