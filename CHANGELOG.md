# TiKV Change Log
All notable changes to this project are documented in this file.
See also [TiDB Changelog](https://github.com/pingcap/tidb/blob/master/CHANGELOG.md) and [PD Changelog](https://github.com/pingcap/pd/blob/master/CHANGELOG.md).

## [Unreleased]
<<<<<<< HEAD
- Leader responds to learner read index message. (https://github.com/pingcap/raft-rs/pull/220)
- Snapshot may lose some applied results. (https://github.com/tikv/tikv/pull/4716)
- Make several `INFO` logs `DEBUG` and refined some log messages. (https://github.com/tikv/tikv/pull/4768)
=======

## [3.0.0]

+ Engine
  - Introduce Titan, a key-value plugin that improves write performance for
  scenarios with value sizes greater than 1KiB, and relieves write
  amplification in certain degrees
  - Optimize memory management to reduce memory allocation and copying for `Iterator Key Bound Option` 
  - Support `block cache` sharing among different column families

+ Server
  - Support reversed `raw_scan` and `raw_batch_scan`
  - Support batch receiving and sending Raft messages, improving TPS by 7% for write intensive scenarios
  - Support getting monitoring information via HTTP
  - Support Local Reader in RawKV to improve performance  
  - Reduce context switch overhead from `batch commands`

+ Raftstore
  - Support Multi-thread Raftstore and Multi-thread Apply to improve scalabilities,
    concurrency capacity, and resource usage within a single node.
    Performance improves by 70% under the same level of pressure
  - Support checking RocksDB Level 0 files before applying snapshots to avoid write stall
  - Support Hibernate Regions to optimize CPU consumption from RaftStore (Experimental)
  - Remove the local reader thread

+ Transaction
  - Support distributed GC and concurrent lock resolving for improved GC performance
  - Support the pessimistic transaction model (Experimental)
  - Modify the semantics of `Insert` to allow Prewrite to succeed only when there is no Key
  - Remove `txn scheduler `
  - Add monitoring items related to `read index` and `GC worker`

+ Coprocessor
  - Refactor the computation framework to implement vector operators, computation
  using vector expressions, and vector aggregations to improve performance  
  - Support providing operator execution status for the `EXPLAIN ANALYZE` statement
  in TiDB  
  - Switch to the `work-stealing` thread pool model to reduce context switch cost

+ Misc
  - Develop a unified log format specification with restructured log system to
  facilitate collection and analysis by tools
  - Add performance metrics related to configuration information and key bound crossing. 

## [3.0.0-rc.3]

+ Engine
    - Check iterator status when scanning. [4936](https://github.com/tikv/tikv/pull/4936)
    - Fix the issue that ingested files and directory are not synchronized. [4937](https://github.com/tikv/tikv/pull/4937)

+ Server
    - Sanitize block size configuration. [4928](https://github.com/tikv/tikv/pull/4928)
    - Support replicating the `delete_range` request without deleting the data when applying. [4490](https://github.com/tikv/tikv/pull/4490)
    - Add read index related metrics. [4830](https://github.com/tikv/tikv/pull/4830)
    - Add GC worker related metrics. [4922](https://github.com/tikv/tikv/pull/4922)

+ Raftstore
    - Fix the issue that local reader cache is not cleared correctly. [4778](https://github.com/tikv/tikv/pull/4778)
    - Fix request latency jetter when transferring leader and conf changes. [4734](https://github.com/tikv/tikv/pull/4734)
    - Remove invalid empty callbacks. [4682](https://github.com/tikv/tikv/pull/4682)
    - Clear stale reads after role change. [4810](https://github.com/tikv/tikv/pull/4810)
    - Synchronize all CF files for the received snapshots. [4807](https://github.com/tikv/tikv/pull/4807)
    - Fix missing fsync calls for snapshots. [4850](https://github.com/tikv/tikv/pull/4850)

+ Coprocessor
    - Improve coprocessor batch executor. [4877](https://github.com/tikv/tikv/pull/4877)

+ Transaction 
    - Support `ResolveLockLite` to allow only resolving specified lock keys. [4882](https://github.com/tikv/tikv/pull/4882)
    - Improve pessimistic lock transaction. [4889](https://github.com/tikv/tikv/pull/4889)

+ Tikv-ctl 
    - Improve `bad-regions` and `tombstone` subcommands. [4862](https://github.com/tikv/tikv/pull/4862)

+ Misc
    - Add dist_release. [4841](https://github.com/tikv/tikv/pull/4841)

## [3.0.0-rc.2]

+ Engine
    - Support multiple column families sharing a block cache [#4563](https://github.com/tikv/tikv/pull/4563)

+ Server
    - Remove `TxnScheduler` [#4098](https://github.com/tikv/tikv/pull/4098)
    - Support pessimistic lock transactions [#4698](https://github.com/tikv/tikv/pull/4698)

+ Raftstore
    - Support hibernate Regions to reduce the consumption of the raftstore CPU [#4591](https://github.com/tikv/tikv/pull/4591)
    - Fix the issue that the leader does not reply to the `ReadIndex` requests for the learner [#4653](https://github.com/tikv/tikv/pull/4653)
    - Fix the issue of transferring leader failure in some cases [#4684](https://github.com/tikv/tikv/pull/4684)
    - Fix the possible dirty read issue in some cases [#4688](https://github.com/tikv/tikv/pull/4688)
    - Fix the issue that a snapshot lacks data in some cases [#4716](https://github.com/tikv/tikv/pull/4716)

+ Coprocessor
    - Add more RPN functions
        - `LogicalOr` [#4691](https://github.com/tikv/tikv/pull/4601)
        - `LTReal` [#4602](https://github.com/tikv/tikv/pull/4602)
        - `LEReal` [#4602](https://github.com/tikv/tikv/pull/4602)
        - `GTReal` [#4602](https://github.com/tikv/tikv/pull/4602)
        - `GEReal` [#4602](https://github.com/tikv/tikv/pull/4602)
        - `NEReal` [#4602](https://github.com/tikv/tikv/pull/4602)
        - `EQReal` [#4602](https://github.com/tikv/tikv/pull/4602)
        - `IsNull` [#4720](https://github.com/tikv/tikv/pull/4720)
        - `IsTrue` [#4720](https://github.com/tikv/tikv/pull/4720)
        - `IsFalse` [#4720](https://github.com/tikv/tikv/pull/4720)
        - Support comparison arithmetic for `Int` [#4625](https://github.com/tikv/tikv/pull/4625)
        - Support comparison arithmetic for `Decimal` [#4625](https://github.com/tikv/tikv/pull/4625)
        - Support comparison arithmetic for  `String` [#4625](https://github.com/tikv/tikv/pull/4625)
        - Support comparison arithmetic for  `Time` [#4625](https://github.com/tikv/tikv/pull/4625)
        - Support comparison arithmetic for  `Duration` [#4625](https://github.com/tikv/tikv/pull/4625)
        - Support comparison arithmetic for  `Json` [#4625](https://github.com/tikv/tikv/pull/4625)
        - Support plus arithmetic for `Int` [#4733](https://github.com/tikv/tikv/pull/4733)
        - Support plus arithmetic for `Real` [#4733](https://github.com/tikv/tikv/pull/4733)
        - Support plus arithmetic for `Decimal` [#4733](https://github.com/tikv/tikv/pull/4733)
        - Support MOD functions for `Int` [#4727](https://github.com/tikv/tikv/pull/4727)
        - Support MOD functions for `Real` [#4727](https://github.com/tikv/tikv/pull/4727)
        - Support MOD functions for `Decimal` [#4727](https://github.com/tikv/tikv/pull/4727)
        - Support minus arithmetic for `Int` [#4746](https://github.com/tikv/tikv/pull/4746)
        - Support minus arithmetic for `Real` [#4746](https://github.com/tikv/tikv/pull/4746)
        - Support minus arithmetic for `Decimal` [#4746](https://github.com/tikv/tikv/pull/4746)

## [3.0.0-rc.1]
+ Engine
    - Fix the issue that may cause incorrect statistics on read traffic [#4436](https://github.com/tikv/tikv/pull/4436)
    - Fix the issue that may cause prefix extractor panic when deleting a range [#4503](https://github.com/tikv/tikv/pull/4503)
    - Optimize memory management to reduce memory allocation and copying for `Iterator Key Bound Option` [#4537](https://github.com/tikv/tikv/pull/4537)
    - Fix the issue that failing to consider learner log gap may in some cases cause panic [#4559](https://github.com/tikv/tikv/pull/4559)
    - Support `block cache` sharing  among different `column families`[#4612](https://github.com/tikv/tikv/pull/4612)

+ Server
    - Reduce context switch overhead of  `batch commands` [#4473](https://github.com/tikv/tikv/pull/4473)
    - Check the validity of seek iterator status [#4470](https://github.com/tikv/tikv/pull/4470)

+ RaftStore
    - Support configurable `properties index distance` [#4517](https://github.com/tikv/tikv/pull/4517)

+ Coprocessor
    - Add batch index scan executor [#4419](https://github.com/tikv/tikv/pull/4419)
    - Add vectorized evaluation framework [#4322](https://github.com/tikv/tikv/pull/4322)
    - Add execution summary framework for batch executors [#4433](https://github.com/tikv/tikv/pull/4433)
    - Check the maximum column when constructing the RPN expression to avoid invalid column offset that may cause evaluation panic [#4481](https://github.com/tikv/tikv/pull/4481)
    - Add `BatchLimitExecutor` [#4469](https://github.com/tikv/tikv/pull/4469)
    - Replace the original `futures-cpupool` with `tokio-threadpool` in ReadPool to reduce context switch [#4486](https://github.com/tikv/tikv/pull/4486)
    - Add batch aggregation framework [#4533](https://github.com/tikv/tikv/pull/4533)
    - Add `BatchSelectionExecutor` [#4562](https://github.com/tikv/tikv/pull/4562)
    - Add batch aggression function `AVG` [#4570](https://github.com/tikv/tikv/pull/4570)
    - Add RPN function `LogicalAnd`[#4575](https://github.com/tikv/tikv/pull/4575)

+ Misc
    - Support `tcmalloc` as a memory allocator [#4370](https://github.com/tikv/tikv/pull/4370)
>>>>>>> 32a36799

## [3.0.0-beta.1]
- Optimize the Coprocessor calculation execution framework and implement the TableScan section, with the Single TableScan performance improved by 5% ~ 30%
    - Implement the definition of the `BatchRows` row and the `BatchColumn` column [#3660](https://github.com/tikv/tikv/pull/3660)
    - Implement `VectorLike` to support accessing encoded and decoded data in the same way [#4242](https://github.com/tikv/tikv/pull/4242)
    - Define the `BatchExecutor` to interface and implement the way of converting requests to `BatchExecutor` [#4243](https://github.com/tikv/tikv/pull/4243)
    - Implement transforming the expression tree into the RPN format [#4329](https://github.com/tikv/tikv/pull/4329)
    - Implement the `BatchTableScanExecutor` vectorization calculation operator [#4351](https://github.com/tikv/tikv/pull/4351)
- Unify the log format for easy collection and analysis by tools
- Support using the Local Reader to read in the Raw Read interface [#4222](https://github.com/tikv/tikv/pull/4222)
- Add metrics about configuration information [#4206](https://github.com/tikv/tikv/pull/4206)
- Add metrics about key exceeding bound [#4255](https://github.com/tikv/tikv/pull/4255)
- Add an option to control panic or return an error when encountering the key exceeding bound error [#4254](https://github.com/tikv/tikv/pull/4254)
- Add support for the `INSERT` operation, make prewrite succeed only when keys do not exist, and eliminate `Batch Get` [#4085](https://github.com/tikv/tikv/pull/4085)
- Use more fair batch strategy in the Batch System [#4200](https://github.com/tikv/tikv/pull/4200)
- Support Raw scan in tikv-ctl [#3825](https://github.com/tikv/tikv/pull/3825)
- Support hibernating regions [#4591](https://github.com/tikv/tikv/pull/4591)

## [3.0.0-beta]
- Support distributed GC [#3179](https://github.com/tikv/tikv/pull/3179)
- Check RocksDB Level 0 files before applying snapshots to avoid Write Stall [#3606](https://github.com/tikv/tikv/pull/3606)
- Support reverse `raw_scan` and `raw_batch_scan` [#3724](https://github.com/tikv/tikv/pull/3724)
- Support using HTTP to obtain monitoring information [#3855](https://github.com/tikv/tikv/pull/3855)
- Support DST better [#3786](https://github.com/tikv/tikv/pull/3786)
- Support receiving and sending Raft messages in batch [#3913](https://github.com/tikv/tikv/pull/3913)
- Introduce a new storage engine Titan [#3985](https://github.com/tikv/tikv/pull/3985)
- Upgrade gRPC to v1.17.2 [#4023](https://github.com/tikv/tikv/pull/4023)
- Support receiving the client requests and sending replies in batch [#4043](https://github.com/tikv/tikv/pull/4043)
- Support multi-thread Apply [#4044](https://github.com/tikv/tikv/pull/4044)
- Support multi-thread Raftstore [#4066](https://github.com/tikv/tikv/pull/4066)

## [2.1.2]
- Support the configuration format in the unit of `DAY` (`d`) and fix the configuration compatibility issue [#3931](https://github.com/tikv/tikv/pull/3931)
- Fix the possible panic issue caused by `Approximate Size Split` [#3942](https://github.com/tikv/tikv/pull/3942)
- Fix two issues about Region merge [#3822](https://github.com/tikv/tikv/pull/3822), [#3873](https://github.com/tikv/tikv/pull/3873)

## [2.1.1]
- Avoid transferring the leader to a newly created peer, to optimize the possible delay [#3878](https://github.com/tikv/tikv/pull/3878)

## [2.1.0]
+ Coprocessor
    - Add more built-in functions
    - [Add Coprocessor `ReadPool` to improve the concurrency in processing the requests](https://github.com/tikv/rfcs/blob/master/text/2017-12-22-read-pool.md)
    - Fix the time function parsing issue and the time zone related issues
    - Optimize the memory usage for pushdown aggregation computing

+ Transaction
    - Optimize the read logic and memory usage of MVCC to improve the performance of the scan operation and the performance of full table scan is 1 time better than that in TiDB 2.0
    - Fold the continuous Rollback records to ensure the read performance
    - [Add the `UnsafeDestroyRange` API to support to collecting space for the dropping table/index](https://github.com/tikv/rfcs/blob/master/text/2018-08-29-unsafe-destroy-range.md)
    - Separate the GC module to reduce the impact on write
    - Add the`upper bound` support in the `kv_scan` command

+ Raftstore
    - Improve the snapshot writing process to avoid RocksDB stall
    - [Add the `LocalReader` thread to process read requests and reduce the delay for read requests](https://github.com/tikv/rfcs/pull/17)
    - [Support `BatchSplit` to avoid large Region brought by large amounts of write](https://github.com/tikv/rfcs/pull/6)
    - Support `Region Split` according to statistics to reduce the I/O overhead
    - Support `Region Split` according to the number of keys to improve the concurrency of index scan
    - Improve the Raft message process to avoid unnecessary delay brought by `Region Split`
    - Enable the `PreVote` feature by default to reduce the impact of network isolation on services

+ Storage Engine
    - Fix the `CompactFiles` bug in RocksDB and reduce the impact on importing data using Lightning
    - Upgrade RocksDB to v5.15 to fix the possible issue of snapshot file corruption
    - Improve `IngestExternalFile` to avoid the issue that flush could block write

+ tikv-ctl
    - [Add the `ldb` command to diagnose RocksDB related issues](https://github.com/tikv/tikv/blob/master/docs/tools/tikv-control.md#ldb-command)
    - The `compact` command supports specifying whether to compact data in the bottommost level

+ Tools
    - Fast full import of large amounts of data: [TiDB-Lightning](https://pingcap.com/docs/tools/lightning/overview-architecture/)
    - Support new [TiDB-Binlog](https://pingcap.com/docs/tools/tidb-binlog-cluster/)

## [2.1.0-rc.5]
- Improve the error message of `WriteConflict` [#3750](https://github.com/tikv/tikv/pull/3750)
- Add the panic mark file [#3746](https://github.com/tikv/tikv/pull/3746)
- Downgrade grpcio to avoid the segment fault issue caused by the new version of gRPC [#3650](https://github.com/tikv/tikv/pull/3650)
- Add the upper limit to the `kv_scan` interface [#3749](https://github.com/tikv/tikv/pull/3749)

## [2.1.0-rc.4]
- Optimize the RocksDB Write stall issue caused by applying snapshots [#3606](https://github.com/tikv/tikv/pull/3606)
- Add raftstore `tick` metrics [#3657](https://github.com/tikv/tikv/pull/3657)
- Upgrade RocksDB and fix the Write block issue and that the source file might be damaged by the Write operation when performing `IngestExternalFile` [#3661](https://github.com/tikv/tikv/pull/3661)
- Upgrade grpcio and fix the issue that “too many pings” is wrongly reported [#3650](https://github.com/tikv/tikv/pull/3650)

## [2.1.0-rc.3]
### Performance
- Optimize the concurrency for coprocessor requests [#3515](https://github.com/tikv/tikv/pull/3515)
### New features
- Add the support for Log functions [#3603](https://github.com/tikv/tikv/pull/3603)
- Add the support for the `sha1` function [#3612](https://github.com/tikv/tikv/pull/3612)
- Add the support for the `truncate_int` function [#3532](https://github.com/tikv/tikv/pull/3532)
- Add the support for the `year` function [#3622](https://github.com/tikv/tikv/pull/3622)
- Add the support for the `truncate_real` function [#3633](https://github.com/tikv/tikv/pull/3633)
### Bug fixes
- Fix the reporting error behavior related to time functions [#3487](https://github.com/tikv/tikv/pull/3487), [#3615](https://github.com/tikv/tikv/pull/3615)
- Fix the issue that the time parsed from string is inconsistent with that in TiDB [#3589](https://github.com/tikv/tikv/pull/3589)

## [2.1.0-rc.2]
### Performance
* Support splitting Regions based on statistics estimation to reduce the I/O cost [#3511](https://github.com/tikv/tikv/pull/3511)
* Reduce clone in the transaction scheduler [#3530](https://github.com/tikv/tikv/pull/3530)
### Improvements
* Add the pushdown support for a large number of built-in functions
* Add the `leader-transfer-max-log-lag` configuration to fix the failure issue of leader scheduling in specific scenarios [#3507](https://github.com/tikv/tikv/pull/3507)
* Add the `max-open-engines` configuration to limit the number of engines opened by `tikv-importer` simultaneously [#3496](https://github.com/tikv/tikv/pull/3496)
* Limit the cleanup speed of garbage data to reduce the impact on `snapshot apply` [#3547](https://github.com/tikv/tikv/pull/3547)
* Broadcast the commit message for crucial Raft messages to avoid unnecessary delay [#3592](https://github.com/tikv/tikv/pull/3592)
### Bug fixes
* Fix the leader election issue caused by discarding the `PreVote` message of the newly split Region [#3557](https://github.com/tikv/tikv/pull/3557)
* Fix follower related statistics after merging Regions [#3573](https://github.com/tikv/tikv/pull/3573)
* Fix the issue that the local reader uses obsolete Region information [#3565](https://github.com/tikv/tikv/pull/3565)
* Support UnsafeDestroyRange API to speedup garbage data cleaning after table/index has been truncated/dropped [#3560](https://github.com/tikv/tikv/pull/3560)

## [2.1.0-rc.1]
### Features
* Support `batch split` to avoid too large Regions caused by the Write operation on hot Regions
* Support splitting Regions based on the number of rows to improve the index scan efficiency
### Performance
* Use `LocalReader` to separate the Read operation from the raftstore thread to lower the Read latency
* Refactor the MVCC framework, optimize the memory usage and improve the scan Read performance
* Support splitting Regions based on statistics estimation to reduce the I/O usage
* Optimize the issue that the Read performance is affected by continuous Write operations on the rollback record
* Reduce the memory usage of pushdown aggregation computing
### Improvements
* Add the pushdown support for a large number of built-in functions and better charset support
* Optimize the GC workflow, improve the GC speed and decrease the impact of GC on the system
* Enable `prevote` to speed up service recovery when the network is abnormal
* Add the related configuration items of RocksDB log files
* Adjust the default configuration of `scheduler_latch`
* Support setting whether to compact the data in the bottom layer of RocksDB when using tikv-ctl to compact data manually
* Add the check for environment variables when starting TiKV
* Support dynamically configuring the `dynamic_level_bytes` parameter based on the existing data
* Support customizing the log format
* Integrate tikv-fail in tikv-ctl
* Add I/O metrics of threads
### Bug fixes
* Fix decimal related issues
* Fix the issue that `gRPC max_send_message_len` is set mistakenly
* Fix the issue caused by misconfiguration of `region_size`

## [2.1.0-beta]
### Features
* Upgrade Rust to the `nightly-2018-06-14` version
* Provide a `Raft PreVote` configuration to avoid leader reelection generated when network recovers after network isolation
* Add a metric to display the number of files and `ingest` related information in each layer of RocksDB
* Print `key` with too many versions when GC works
### Performance
* Use `static metric` to optimize multi-label metric performance (YCSB `raw get` is improved by 3%)
* Remove `box` in multiple modules and use patterns to improve the operating performance (YCSB `raw get` is improved by 3%)
* Use `asynchronous log` to improve the performance of writing logs
* Add a metric to collect the thread status
* Decease memory copy times by decreasing `box` used in the application to improve the performance

## [2.0.4]
### Features
* Add the RocksDB `PerfContext` interface for debugging
* Add the `region-properties` command for `tikv-ctl`
### Improvements
* Make GC record the log when GC encounters many versions of data
* Remove the `import-mode` parameter
### Bug Fixes
* Fix the issue that `reverse-seek` is slow when many RocksDB tombstones exist
* Fix the crash issue caused by `do_sub`

## [2.0.3]
### Bug Fixes
* Correct wrong peer meta for learners
* Report an error instead of getting a result if divisor/dividend is 0 in do_div_mod

## [2.0.2]
### Improvements
* Support configuring more gRPC related parameters
* Support configuring the timeout range of leader election
### Bug Fixes
* Fix the issue that the Raft log is not printed
* Fix the issue that obsolete learner is not deleted
* Fix the issue that the snapshot intermediate file is mistakenly deleted

## [2.0.1]
### Performance
* Reduced number of `thread_yield` calls
* Fix the issue that `SELECT FOR UPDATE` prevents others from reading
### Improvements
* More verbose logs for slow query
* Speed up delete range
### Bug Fixes
* Fix the bug that raftstore is accidentally blocked when generating the snapshot
* Fix the issue that Learner cannot be successfully elected in special conditions
* Fix the issue that split might cause dirty read in extreme conditions
* Correct the default value of the read thread pool configuration

## [2.0.0] - 2018-04-27
### Features
* Protect critical configuration from incorrect modification
* Support `Region Merge` [experimental]
* Add the `Raw DeleteRange` API
* Add the `GetMetric` API
* Add `Raw Batch Put`, `Raw Batch Get`, `Raw Batch Delete` and `Raw Batch Scan`
* Add Column Family options for the RawKV API and support executing operation on a specific Column Family
* Support Streaming and Streaming Aggregation in Coprocessor
* Support configuring the request timeout of Coprocessor
* Carry timestamps with Region heartbeats
* Support modifying some RocksDB parameters online, such as `block-cache-size`
* Support configuring the behavior of Coprocessor when it encounters some warnings or errors
* Support starting in the importing data mode to reduce write amplification during the data importing process
* Support manually splitting Region in halves
* Improve the data recovery tool `tikv-ctl`
* Return more statistics in Coprocessor to guide the behavior of TiDB
* Support the `ImportSST` API to import SST files [experimental]
* Add the TiKV Importer binary to integrate with TiDB Lightning to import data quickly [experimental]
### Performance
* Optimize read performance using `ReadPool` and increase the `raw_get/get/batch_get` by 30%
* Improve metrics performance
* Inform PD immediately once the Raft snapshot process is completed to speed up balancing
* Solve performance jitter caused by RocksDB flushing
* Optimize the space reclaiming mechanism after deleting data
* Speed up garbage cleaning while starting the server
* Reduce the I/O overhead during replica migration using `DeleteFilesInRanges`
### Stability
* Fix the issue that gRPC call does not returned when the PD leader switches
* Fix the issue that it is slow to offline nodes caused by snapshots
* Limit the temporary space usage consumed by migrating replicas
* Report the Regions that cannot elect a leader for a long time
* Update the Region size information in time according to compaction events
* Limit the size of scan lock to avoid request timeout
* Limit the memory usage when receiving snapshots to avoid OOM
* Increase the speed of CI test
* Fix the OOM issue caused by too many snapshots
* Configure `keepalive` of gRPC
* Fix the OOM issue caused by an increase of the Region number

## [2.0.0-rc6] - 2018-04-19
### Improvements
* Reduce lock contention in Worker
* Add metrics to the FuturePool
### Bug Fixes
* Fix misused metrics in Coprocessor

## [2.0.0-rc.5] - 2018-04-17
### New Features
* Support compacting Regions in `tikv-ctl`
* Add raw batch put/get/delete/scan API for TiKV service
* Add ImportKV service
* Support eval error in Coprocessor
* Support dynamic adjustment of RocksDB cache size by `tikv-ctl`
* Collect number of rows scanned for each range in Coprocessor
* Support treating overflow as warning in Coprocessor
* Support learner in raftstore
### Improvements
* Increase snap GC timeout

## [2.0.0-rc.4] - 2018-04-01
### New Features
* Limit the memory usage during receiving snapshots, to avoid OOM in extreme conditions
* Support configuring the behavior of Coprocessor when it encounters warnings
* Support importing the data pattern in TiKV
* Support splitting Region in the middle
### Improvements
* Fix the issue that too many logs are output caused by leader missing when TiKV is isolated
* Use crossbeam channel in worker

## [2.0.0-rc.3] - 2018-03-23
### New Features
* Support Region Merge
* Add the Raw DeleteRange API
* Add the GetMetric API
* Support streaming in Coprocessor
* Support modifying RocksDB parameters online
### Improvements
* Inform PD immediately once the Raft snapshot process is completed, to speed up balancing
* Reduce the I/O fluctuation caused by RocksDB sync files
* Optimize the space reclaiming mechanism after deleting data
* Improve the data recovery tool `tikv-ctl`
* Fix the issue that it is slow to make nodes down caused by snapshot
* Increase the raw_get/get/batch_get by 30% with ReadPool
* Support configuring the request timeout of Coprocessor
* Carry time information in Region heartbeats
* Limit the space usage of snapshot files to avoid consuming too much disk space
* Record and report the Regions that cannot elect a leader for a long time
* Speed up garbage cleaning when starting the server
* Update the size information about the corresponding Region according to compaction events
* Limit the size of scan lock to avoid request timeout
* Use DeleteRange to speed up Region deletion

## [2.0.0-rc.2] - 2018-03-15
### New Features
* Implement IngestSST API
* `tikv-ctl` now can send consistency-check requests to TiKV
* Support dumping stats of RocksDB and malloc in `tikv-ctl`
### Improvements
* Reclaim disk space after data have been deleted

## [2.0.0-rc.1] - 2018-03-09
### New Features
* Protect important configuration which cannot be changed after initial configuration
* Check whether SSD is used when you start the cluster
### Improvements
* Fix the issue that gRPC call is not cancelled when PD leaders switch
* Optimize the read performance using ReadPool, and improve the performance by 30% for raw get
* Improve metrics and optimize the usage of metrics

## [1.1.0-beta] - 2018-02-24
### Improvements
* Traverse locks using offset + limit to avoid potential GC problems
* Support resolving locks in batches to improve GC speed
* Support GC concurrency to improve GC speed
* Update the Region size using the RocksDB compaction listener for more accurate PD scheduling
* Delete the outdated data in batches using DeleteFilesInRanges, to make TiKV start faster
* Configure the Raft snapshot max size to avoid the retained files taking up too much space
* Support more recovery operations in tikv-ctl
* Optimize the ordered flow aggregation operation

## [1.0.8] - 2018-02-11
### Improvements
* Use DeleteFilesInRanges to clear stale data and improve the TiKV starting speed
* Sync the metadata of the received Snapshot compulsorily to ensure its safety
### Bug Fixes
* Use Decimal in Coprocessor sum

## [1.0.7] - 2018-01-22
### Improvements
* Support key-only option in Table Scan executor
* Support the remote mode in tikv-ctl
* Fix the loss of scheduling command from PD
### Bug Fixes
* Fix the format compatibility issue of tikv-ctl proto
* Add timeout in Push metric


## [1.1.0-alpha] - 2018-01-19
### New Features
* Support Raft learner
* Support TLS
### Improvements
* Optimize Raft Snapshot and reduce the I/O overhead
* Optimize the RocksDB configuration to improve performance
* Optimize count (*) and query performance of unique index in Coprocessor
* Solve the reconnection issue between PD and TiKV
* Enhance the features of the data recovery tool `tikv-ctl`
* Support the Delete Range feature
* Support splitting according to table in Regions
* Support setting the I/O limit caused by snapshot
* Improve the flow control mechanism<|MERGE_RESOLUTION|>--- conflicted
+++ resolved
@@ -3,11 +3,7 @@
 See also [TiDB Changelog](https://github.com/pingcap/tidb/blob/master/CHANGELOG.md) and [PD Changelog](https://github.com/pingcap/pd/blob/master/CHANGELOG.md).
 
 ## [Unreleased]
-<<<<<<< HEAD
-- Leader responds to learner read index message. (https://github.com/pingcap/raft-rs/pull/220)
-- Snapshot may lose some applied results. (https://github.com/tikv/tikv/pull/4716)
 - Make several `INFO` logs `DEBUG` and refined some log messages. (https://github.com/tikv/tikv/pull/4768)
-=======
 
 ## [3.0.0]
 
@@ -158,7 +154,6 @@
 
 + Misc
     - Support `tcmalloc` as a memory allocator [#4370](https://github.com/tikv/tikv/pull/4370)
->>>>>>> 32a36799
 
 ## [3.0.0-beta.1]
 - Optimize the Coprocessor calculation execution framework and implement the TableScan section, with the Single TableScan performance improved by 5% ~ 30%
