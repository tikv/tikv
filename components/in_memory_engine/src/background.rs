--- conflicted
+++ resolved
@@ -1,15 +1,12 @@
 // Copyright 2024 TiKV Project Authors. Licensed under Apache-2.0.
 
-<<<<<<< HEAD
 use core::slice::SlicePattern;
 use std::{
+    borrow::Cow,
     fmt,
     sync::{atomic::Ordering, Arc},
     time::Duration,
 };
-=======
-use std::{borrow::Cow, fmt, sync::Arc, time::Duration};
->>>>>>> 4ebb3001
 
 use bytes::Bytes;
 use crossbeam::{
