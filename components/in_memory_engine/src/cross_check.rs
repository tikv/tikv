--- conflicted
+++ resolved
@@ -81,11 +81,7 @@
     ) -> Result<()> {
         info!(
             "ime cross check region";
-<<<<<<< HEAD
-            "region" => ?range_snap.snapshot_meta().region,
-=======
             "region" => ?region_snap.snapshot_meta().region,
->>>>>>> 0b1124b9
         );
         let opts = iter_option(
             &region_snap.snapshot_meta().region.start,
@@ -231,11 +227,7 @@
                     Ok(write) => write,
                     Err(e) => {
                         panic!(
-<<<<<<< HEAD
-                            "cross check fail(parse error);
-=======
-                            "ime cross check fail(parse error); 
->>>>>>> 0b1124b9
+                            "ime cross check fail(parse error);
                             cache_region={:?}; cache_key={:?}, cache_val={:?}; sequence_numer={}; Error={:?}",
                             region_snap.snapshot_meta().region,
                             log_wrappers::Value(mem_iter.key()),
@@ -280,11 +272,7 @@
                         Ok(write) => write,
                         Err(e) => {
                             panic!(
-<<<<<<< HEAD
-                                "cross check fail(parse error);
-=======
-                                "ime cross check fail(parse error); 
->>>>>>> 0b1124b9
+                                "ime cross check fail(parse error);
                                 cache_region={:?}; cache_key={:?}, cache_val={:?}; sequence_numer={}; Error={:?}",
                                 region_snap.snapshot_meta().region,
                                 log_wrappers::Value(mem_iter.key()),
@@ -347,11 +335,7 @@
 
         info!(
             "ime cross check range done";
-<<<<<<< HEAD
-            "region" => ?range_snap.snapshot_meta().region,
-=======
             "region" => ?region_snap.snapshot_meta().region,
->>>>>>> 0b1124b9
         );
 
         Ok(())
@@ -407,11 +391,7 @@
                 // CF_LOCK should always have the same view
                 if disk_key != mem_key {
                     panic!(
-<<<<<<< HEAD
-                        "cross check fail(key not equal): lock cf not match;
-=======
-                        "ime cross check fail(key not equal): lock cf not match; 
->>>>>>> 0b1124b9
+                        "ime cross check fail(key not equal): lock cf not match;
                         cache_region={:?}; cache_key={:?}, disk_key={:?}; sequence_numer={};",
                         cached_region,
                         log_wrappers::Value(mem_key),
@@ -421,11 +401,7 @@
                 }
                 if mem_iter.value() != disk_iter.value() {
                     panic!(
-<<<<<<< HEAD
-                        "cross check fail(value not equal): lock cf not match;
-=======
-                        "ime cross check fail(value not equal): lock cf not match; 
->>>>>>> 0b1124b9
+                        "ime cross check fail(value not equal): lock cf not match;
                         cache_region={:?}; key={:?}, mem_value={:?} disk_key={:?};",
                         cached_region,
                         log_wrappers::Value(mem_key),
@@ -439,11 +415,7 @@
             if disk_key == mem_key {
                 if mem_iter.value() != disk_iter.value() {
                     panic!(
-<<<<<<< HEAD
-                        "cross check fail(value not equal): write cf not match;
-=======
-                        "ime cross check fail(value not equal): write cf not match; 
->>>>>>> 0b1124b9
+                        "ime cross check fail(value not equal): write cf not match;
                         cache_region={:?}; key={:?}, mem_value={:?} disk_key={:?};",
                         cached_region,
                         log_wrappers::Value(mem_key),
@@ -461,11 +433,7 @@
                 Ok(write) => write,
                 Err(e) => {
                     panic!(
-<<<<<<< HEAD
-                        "cross check fail(parse error);
-=======
-                        "ime cross check fail(parse error); 
->>>>>>> 0b1124b9
+                        "ime cross check fail(parse error);
                         cache_region={:?}; cache_key={:?}, cache_val={:?}; sequence_numer={}; Error={:?}",
                         cached_region,
                         log_wrappers::Value(mem_iter.key()),
@@ -645,11 +613,7 @@
             // IME and rocks enigne should have the same data view for CF_LOCK
             if *cf == CF_LOCK {
                 panic!(
-<<<<<<< HEAD
-                    "cross check fail(key should exist): lock cf not match;
-=======
-                    "ime cross check fail(key should exist): lock cf not match; 
->>>>>>> 0b1124b9
+                    "ime cross check fail(key should exist): lock cf not match;
                     cache_region={:?}; disk_key={:?}; sequence_numer={};",
                     cached_region,
                     log_wrappers::Value(disk_iter.key()),
@@ -689,11 +653,7 @@
                 Ok(write) => write,
                 Err(e) => {
                     panic!(
-<<<<<<< HEAD
-                        "cross check fail(parse error);
-=======
-                        "ime cross check fail(parse error); 
->>>>>>> 0b1124b9
+                        "ime cross check fail(parse error);
                         cache_region={:?}; cache_key={:?}, cache_val={:?}; sequence_numer={}; Error={:?}",
                         cached_region,
                         log_wrappers::Value(mem_iter.key()),
