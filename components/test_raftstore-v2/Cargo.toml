[package]
name = "test_raftstore-v2"
version = "0.0.1"
edition = "2021"
publish = false

[features]
default = ["test-engine-kv-rocksdb", "test-engine-raft-raft-engine", "cloud-aws", "cloud-gcp", "cloud-azure"]
cloud-aws = ["encryption_export/cloud-aws"]
cloud-gcp = ["encryption_export/cloud-gcp"]
cloud-azure = ["encryption_export/cloud-azure"]
test-engine-kv-rocksdb = [
  "raftstore/test-engine-kv-rocksdb"
]
test-engine-raft-raft-engine = [
  "raftstore/test-engine-raft-raft-engine"
]
test-engines-rocksdb = [
  "raftstore/test-engines-rocksdb",
]
test-engines-panic = [
  "raftstore/test-engines-panic",
]

[dependencies]
api_version = { workspace = true }
backtrace = "0.3"
causal_ts = { workspace = true, features = ["testexport"] }
collections = { workspace = true }
concurrency_manager = { workspace = true }
crossbeam = "0.8"
encryption_export = { workspace = true }
engine_rocks = { workspace = true }
engine_rocks_helper = { workspace = true }
engine_test = { workspace = true }
engine_traits = { workspace = true }
fail = "0.5"
file_system = { workspace = true }
futures = "0.3"
grpcio = { workspace = true }
grpcio-health = { workspace = true }
keys = { workspace = true }
kvproto = { workspace = true }
lazy_static = "1.3"
log_wrappers = { workspace = true }
pd_client = { workspace = true }
protobuf = { version = "2.8", features = ["bytes"] }
raft = { workspace = true }
raftstore = { workspace = true, features = ["testexport"] }
raftstore-v2 = { workspace = true, features = ["testexport"] }
rand = "0.8"
resolved_ts = { workspace = true }
resource_control = { workspace = true }
resource_metering = { workspace = true }
security = { workspace = true }
server = { workspace = true }
<<<<<<< HEAD
service = { workspace = true }
slog = { version = "2.3", features = ["max_level_trace", "release_max_level_debug"] }
=======
slog = { workspace = true }
>>>>>>> 8e216c87
# better to not use slog-global, but pass in the logger
slog-global = { workspace = true }
tempfile = "3.0"
test_pd_client = { workspace = true }
test_raftstore = { workspace = true }
test_util = { workspace = true }
tikv = { workspace = true }
tikv_util = { workspace = true }
tokio = { version = "1.5", features = ["rt-multi-thread"] }
tokio-timer = { workspace = true }
txn_types = { workspace = true }<|MERGE_RESOLUTION|>--- conflicted
+++ resolved
@@ -54,12 +54,8 @@
 resource_metering = { workspace = true }
 security = { workspace = true }
 server = { workspace = true }
-<<<<<<< HEAD
 service = { workspace = true }
-slog = { version = "2.3", features = ["max_level_trace", "release_max_level_debug"] }
-=======
 slog = { workspace = true }
->>>>>>> 8e216c87
 # better to not use slog-global, but pass in the logger
 slog-global = { workspace = true }
 tempfile = "3.0"
