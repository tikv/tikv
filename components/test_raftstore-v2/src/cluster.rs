--- conflicted
+++ resolved
@@ -28,12 +28,8 @@
         Response, StatusCmdType,
     },
     raft_serverpb::{
-<<<<<<< HEAD
         PeerState, RaftApplyState, RaftLocalState, RaftMessage, RaftTruncatedState,
         RegionLocalState, StoreIdent,
-=======
-        PeerState, RaftApplyState, RaftLocalState, RaftMessage, RegionLocalState, StoreIdent,
->>>>>>> 21ef3640
     },
 };
 use pd_client::PdClient;
@@ -315,8 +311,6 @@
         self.async_peer_msg_on_node(node_id, region_id, msg)
             .unwrap();
     }
-
-    fn send_raft_msg(&mut self, msg: RaftMessage) -> Result<()>;
 }
 
 pub struct Cluster<T: Simulator> {
@@ -644,10 +638,6 @@
             self.raft_engines[&node_id].clone(),
             self.tablet_registries[&node_id].clone(),
         )
-    }
-
-    pub fn send_raft_msg(&mut self, msg: RaftMessage) -> Result<()> {
-        self.sim.wl().send_raft_msg(msg)
     }
 
     pub fn read(
