// Copyright 2022 TiKV Project Authors. Licensed under Apache-2.0.

use std::{
    collections::hash_map::Entry as MapEntry,
    result,
    sync::{Arc, Mutex, RwLock},
    thread,
    time::Duration,
};

use collections::{HashMap, HashSet};
use encryption_export::DataKeyManager;
use engine_rocks::{RocksDbVector, RocksEngine, RocksSnapshot, RocksStatistics};
use engine_test::raft::RaftTestEngine;
use engine_traits::{
    Iterable, MiscExt, Peekable, RaftEngine, RaftEngineReadOnly, RaftLogBatch, ReadOptions,
    SyncMutable, TabletRegistry, CF_DEFAULT,
};
use file_system::IoRateLimiter;
use futures::{compat::Future01CompatExt, executor::block_on, select, Future, FutureExt};
use keys::{data_key, validate_data_key, DATA_PREFIX_KEY};
use kvproto::{
    errorpb::Error as PbError,
    kvrpcpb::ApiVersion,
    metapb::{self, Buckets, PeerRole, RegionEpoch},
    raft_cmdpb::{
        AdminCmdType, CmdType, RaftCmdRequest, RaftCmdResponse, RegionDetailResponse, Request,
        Response, StatusCmdType,
    },
    raft_serverpb::{
        PeerState, RaftApplyState, RaftLocalState, RaftMessage, RaftTruncatedState,
        RegionLocalState, StoreIdent,
    },
};
use pd_client::PdClient;
use raftstore::{
    store::{
        cmd_resp, initial_region, util::check_key_in_region, Bucket, BucketRange, Callback,
        RegionSnapshot, WriteResponse, INIT_EPOCH_CONF_VER, INIT_EPOCH_VER,
    },
    Error, Result,
};
use raftstore_v2::{
    router::{PeerMsg, QueryResult},
    write_initial_states, SimpleWriteEncoder, StoreMeta, StoreRouter,
};
use resource_control::ResourceGroupManager;
use tempfile::TempDir;
use test_pd_client::TestPdClient;
use test_raftstore::{
    is_error_response, new_admin_request, new_delete_cmd, new_delete_range_cmd, new_get_cf_cmd,
    new_peer, new_prepare_merge, new_put_cf_cmd, new_region_detail_cmd, new_region_leader_cmd,
    new_request, new_snap_cmd, new_status_request, new_store, new_tikv_config_with_api_ver,
    new_transfer_leader_cmd, sleep_ms, Config, Filter, FilterFactory, PartitionFilterFactory,
    RawEngine,
};
use tikv::server::Result as ServerResult;
use tikv_util::{
    box_err, box_try, debug, error, safe_panic,
    thread_group::GroupProperties,
    time::{Instant, ThreadReadId},
    timer::GLOBAL_TIMER_HANDLE,
    warn,
    worker::LazyWorker,
    HandyRwLock,
};

use crate::create_test_engine;

// We simulate 3 or 5 nodes, each has a store.
// Sometimes, we use fixed id to test, which means the id
// isn't allocated by pd, and node id, store id are same.
// E,g, for node 1, the node id and store id are both 1.
pub trait Simulator {
    // Pass 0 to let pd allocate a node id if db is empty.
    // If node id > 0, the node must be created in db already,
    // and the node id must be the same as given argument.
    // Return the node id.
    // TODO: we will rename node name here because now we use store only.
    fn run_node(
        &mut self,
        node_id: u64,
        cfg: Config,
        store_meta: Arc<Mutex<StoreMeta<RocksEngine>>>,
        key_mgr: Option<Arc<DataKeyManager>>,
        raft_engine: RaftTestEngine,
        tablet_registry: TabletRegistry<RocksEngine>,
        resource_manager: &Option<Arc<ResourceGroupManager>>,
    ) -> ServerResult<u64>;

    fn stop_node(&mut self, node_id: u64);
    fn get_node_ids(&self) -> HashSet<u64>;

    fn add_send_filter(&mut self, node_id: u64, filter: Box<dyn Filter>);
    fn clear_send_filters(&mut self, node_id: u64);

    fn add_recv_filter(&mut self, node_id: u64, filter: Box<dyn Filter>);
    fn clear_recv_filters(&mut self, node_id: u64);

    fn get_router(&self, node_id: u64) -> Option<StoreRouter<RocksEngine, RaftTestEngine>>;
    fn get_snap_dir(&self, node_id: u64) -> String;
    fn send_raft_msg(&mut self, msg: RaftMessage) -> Result<()>;

    fn read(&mut self, request: RaftCmdRequest, timeout: Duration) -> Result<RaftCmdResponse> {
        let timeout_f = GLOBAL_TIMER_HANDLE
            .delay(std::time::Instant::now() + timeout)
            .compat();
        futures::executor::block_on(async move {
            futures::select! {
                res = self.async_read(request).fuse() => res,
                e = timeout_f.fuse() => {
                    Err(Error::Timeout(format!("request timeout for {:?}: {:?}", timeout,e)))
                },
            }
        })
    }

    fn async_read(
        &mut self,
        request: RaftCmdRequest,
    ) -> impl Future<Output = Result<RaftCmdResponse>> + Send {
        let mut req_clone = request.clone();
        req_clone.clear_requests();
        req_clone.mut_requests().push(new_snap_cmd());
        let snap = self.async_snapshot(req_clone);
        async move {
            match snap.await {
                Ok(snap) => {
                    let requests = request.get_requests();
                    let mut response = RaftCmdResponse::default();
                    let mut responses = Vec::with_capacity(requests.len());
                    for req in requests {
                        let cmd_type = req.get_cmd_type();
                        match cmd_type {
                            CmdType::Get => {
                                let mut resp = Response::default();
                                let key = req.get_get().get_key();
                                let cf = req.get_get().get_cf();
                                let region = snap.get_region();

                                if let Err(e) = check_key_in_region(key, region) {
                                    return Ok(cmd_resp::new_error(e));
                                }

                                let res = if cf.is_empty() {
                                    snap.get_value(key).unwrap_or_else(|e| {
                                        panic!(
                                            "[region {}] failed to get {} with cf {}: {:?}",
                                            snap.get_region().get_id(),
                                            log_wrappers::Value::key(key),
                                            cf,
                                            e
                                        )
                                    })
                                } else {
                                    snap.get_value_cf(cf, key).unwrap_or_else(|e| {
                                        panic!(
                                            "[region {}] failed to get {}: {:?}",
                                            snap.get_region().get_id(),
                                            log_wrappers::Value::key(key),
                                            e
                                        )
                                    })
                                };
                                if let Some(res) = res {
                                    resp.mut_get().set_value(res.to_vec());
                                }
                                resp.set_cmd_type(cmd_type);
                                responses.push(resp);
                            }
                            _ => unimplemented!(),
                        }
                    }
                    response.set_responses(responses.into());

                    Ok(response)
                }
                Err(e) => Ok(e),
            }
        }
    }

    fn async_snapshot(
        &mut self,
        request: RaftCmdRequest,
    ) -> impl Future<
        Output = std::result::Result<RegionSnapshot<engine_rocks::RocksSnapshot>, RaftCmdResponse>,
    > + Send;

    fn async_peer_msg_on_node(&self, node_id: u64, region_id: u64, msg: PeerMsg) -> Result<()>;

    fn call_query(&self, request: RaftCmdRequest, timeout: Duration) -> Result<RaftCmdResponse> {
        let node_id = request.get_header().get_peer().get_store_id();
        self.call_query_on_node(node_id, request, timeout)
    }

    fn call_query_on_node(
        &self,
        node_id: u64,
        request: RaftCmdRequest,
        timeout: Duration,
    ) -> Result<RaftCmdResponse> {
        let region_id = request.get_header().get_region_id();
        let (msg, sub) = PeerMsg::raft_query(request);
        match self.async_peer_msg_on_node(node_id, region_id, msg) {
            Ok(()) => {}
            Err(e) => {
                let mut resp = RaftCmdResponse::default();
                resp.mut_header().set_error(e.into());
                return Ok(resp);
            }
        }

        let timeout_f = GLOBAL_TIMER_HANDLE.delay(std::time::Instant::now() + timeout);
        // todo: unwrap?
        match block_on(async move {
            select! {
                res = sub.result().fuse() => Ok(res.unwrap()),
                _ = timeout_f.compat().fuse() => Err(Error::Timeout(format!("request timeout for {:?}", timeout))),

            }
        }).unwrap() {
            QueryResult::Read(_) => unreachable!(),
            QueryResult::Response(resp) => Ok(resp),
        }
    }

    fn call_command(&self, request: RaftCmdRequest, timeout: Duration) -> Result<RaftCmdResponse> {
        let node_id = request.get_header().get_peer().get_store_id();
        self.call_command_on_node(node_id, request, timeout)
    }

    fn call_command_on_node(
        &self,
        node_id: u64,
        mut request: RaftCmdRequest,
        timeout: Duration,
    ) -> Result<RaftCmdResponse> {
        let region_id = request.get_header().get_region_id();

        let (msg, sub) = if request.has_admin_request() {
            PeerMsg::admin_command(request)
        } else {
            let requests = request.get_requests();
            let mut write_encoder = SimpleWriteEncoder::with_capacity(64);
            for req in requests {
                match req.get_cmd_type() {
                    CmdType::Put => {
                        let put = req.get_put();
                        write_encoder.put(put.get_cf(), put.get_key(), put.get_value());
                    }
                    CmdType::Delete => {
                        let delete = req.get_delete();
                        write_encoder.delete(delete.get_cf(), delete.get_key());
                    }
                    CmdType::DeleteRange => {
                        unimplemented!()
                    }
                    _ => unreachable!(),
                }
            }
            PeerMsg::simple_write(Box::new(request.take_header()), write_encoder.encode())
        };

        match self.async_peer_msg_on_node(node_id, region_id, msg) {
            Ok(()) => {}
            Err(e) => {
                let mut resp = RaftCmdResponse::default();
                resp.mut_header().set_error(e.into());
                return Ok(resp);
            }
        }

        let timeout_f = GLOBAL_TIMER_HANDLE.delay(std::time::Instant::now() + timeout);
        block_on(async move {
            select! {
                // todo: unwrap?
                res = sub.result().fuse() => Ok(res.unwrap()),
                _ = timeout_f.compat().fuse() => Err(Error::Timeout(format!("request timeout for {:?}", timeout))),
            }
        })
    }

    fn async_command_on_node(&self, node_id: u64, mut request: RaftCmdRequest) {
        let region_id = request.get_header().get_region_id();

        let (msg, _sub) = if request.has_admin_request() {
            PeerMsg::admin_command(request)
        } else {
            let requests = request.get_requests();
            let mut write_encoder = SimpleWriteEncoder::with_capacity(64);
            for req in requests {
                match req.get_cmd_type() {
                    CmdType::Put => {
                        let put = req.get_put();
                        write_encoder.put(put.get_cf(), put.get_key(), put.get_value());
                    }
                    CmdType::Delete => {
                        let delete = req.get_delete();
                        write_encoder.delete(delete.get_cf(), delete.get_key());
                    }
                    CmdType::DeleteRange => {
                        unimplemented!()
                    }
                    _ => unreachable!(),
                }
            }
            PeerMsg::simple_write(Box::new(request.take_header()), write_encoder.encode())
        };

        self.async_peer_msg_on_node(node_id, region_id, msg)
            .unwrap();
    }
}

pub struct Cluster<T: Simulator> {
    pub cfg: Config,
    leaders: HashMap<u64, metapb::Peer>,
    pub count: usize,

    pub paths: Vec<TempDir>,
    pub engines: Vec<(TabletRegistry<RocksEngine>, RaftTestEngine)>,
    pub tablet_registries: HashMap<u64, TabletRegistry<RocksEngine>>,
    pub raft_engines: HashMap<u64, RaftTestEngine>,
    pub store_metas: HashMap<u64, Arc<Mutex<StoreMeta<RocksEngine>>>>,
    key_managers: Vec<Option<Arc<DataKeyManager>>>,
    pub io_rate_limiter: Option<Arc<IoRateLimiter>>,
    key_managers_map: HashMap<u64, Option<Arc<DataKeyManager>>>,
    group_props: HashMap<u64, GroupProperties>,
    pub sst_workers: Vec<LazyWorker<String>>,
    pub sst_workers_map: HashMap<u64, usize>,
    pub kv_statistics: Vec<Arc<RocksStatistics>>,
    pub raft_statistics: Vec<Option<Arc<RocksStatistics>>>,
    pub sim: Arc<RwLock<T>>,
    pub pd_client: Arc<TestPdClient>,
    resource_manager: Option<Arc<ResourceGroupManager>>,
}

impl<T: Simulator> Cluster<T> {
    pub fn new(
        id: u64,
        count: usize,
        sim: Arc<RwLock<T>>,
        pd_client: Arc<TestPdClient>,
        api_version: ApiVersion,
    ) -> Cluster<T> {
        Cluster {
            cfg: Config {
                tikv: new_tikv_config_with_api_ver(id, api_version),
                prefer_mem: true,
            },
            count,
            tablet_registries: HashMap::default(),
            key_managers_map: HashMap::default(),
            group_props: HashMap::default(),
            raft_engines: HashMap::default(),
            store_metas: HashMap::default(),
            leaders: HashMap::default(),
            kv_statistics: vec![],
            raft_statistics: vec![],
            sst_workers: vec![],
            sst_workers_map: HashMap::default(),
            paths: vec![],
            engines: vec![],
            key_managers: vec![],
            io_rate_limiter: None,
            resource_manager: Some(Arc::new(ResourceGroupManager::default())),
            sim,
            pd_client,
        }
    }

    pub fn id(&self) -> u64 {
        self.cfg.server.cluster_id
    }

    pub fn flush_data(&self) {
        for reg in self.tablet_registries.values() {
            reg.for_each_opened_tablet(|_, cached| -> bool {
                if let Some(tablet) = cached.latest() {
                    tablet.flush_cf(CF_DEFAULT, true /* sync */).unwrap();
                }
                true
            });
        }
    }

    // Bootstrap the store with fixed ID (like 1, 2, .. 5) and
    // initialize first region in all stores, then start the cluster.
    pub fn run(&mut self) {
        self.create_engines();
        self.bootstrap_region().unwrap();
        self.start().unwrap();
    }

    // Bootstrap the store with fixed ID (like 1, 2, .. 5) and
    // initialize first region in store 1, then start the cluster.
    pub fn run_conf_change(&mut self) -> u64 {
        self.create_engines();
        let region_id = self.bootstrap_conf_change();
        self.start().unwrap();
        region_id
    }

    pub fn create_engines(&mut self) {
        self.io_rate_limiter = Some(Arc::new(
            self.cfg
                .storage
                .io_rate_limit
                .build(true /* enable_statistics */),
        ));
        for id in 1..self.count + 1 {
            self.create_engine(Some((self.id(), id as u64)));
        }
    }

    // id indicates cluster id store_id
    fn create_engine(&mut self, id: Option<(u64, u64)>) {
        let (reg, raft_engine, key_manager, dir, sst_worker, kv_statistics, raft_statistics) =
            create_test_engine(id, self.io_rate_limiter.clone(), &self.cfg);
        self.engines.push((reg, raft_engine));
        self.key_managers.push(key_manager);
        self.paths.push(dir);
        self.sst_workers.push(sst_worker);
        self.kv_statistics.push(kv_statistics);
        self.raft_statistics.push(raft_statistics);
    }

    pub fn start(&mut self) -> ServerResult<()> {
        if self.cfg.raft_store.store_io_pool_size == 0 {
            // v2 always use async write.
            self.cfg.raft_store.store_io_pool_size = 1;
        }

        let node_ids: Vec<u64> = self.tablet_registries.iter().map(|(&id, _)| id).collect();
        for node_id in node_ids {
            self.run_node(node_id)?;
        }

        // Try start new nodes.
        for id in self.raft_engines.len()..self.count {
            let id = id as u64 + 1;
            self.create_engine(Some((self.id(), id)));
            let (tablet_registry, raft_engine) = self.engines.last().unwrap().clone();

            let key_mgr = self.key_managers.last().unwrap().clone();
            let store_meta = Arc::new(Mutex::new(StoreMeta::new(id)));

            let props = GroupProperties::default();
            tikv_util::thread_group::set_properties(Some(props.clone()));

            // todo: GroupProperties
            let mut sim = self.sim.wl();
            let node_id = sim.run_node(
                id,
                self.cfg.clone(),
                store_meta.clone(),
                key_mgr.clone(),
                raft_engine.clone(),
                tablet_registry.clone(),
                &self.resource_manager,
            )?;
            assert_eq!(id, node_id);
            self.group_props.insert(node_id, props);
            self.raft_engines.insert(node_id, raft_engine.clone());
            self.tablet_registries
                .insert(node_id, tablet_registry.clone());
            self.store_metas.insert(node_id, store_meta);
            self.key_managers_map.insert(node_id, key_mgr);
        }

        Ok(())
    }

    pub fn run_node(&mut self, node_id: u64) -> ServerResult<()> {
        debug!("starting node {}", node_id);
        let tablet_registry = self.tablet_registries[&node_id].clone();
        let raft_engine = self.raft_engines[&node_id].clone();
        let cfg = self.cfg.clone();

        // if let Some(labels) = self.labels.get(&node_id) {
        //     cfg.server.labels = labels.to_owned();
        // }
        let store_meta = match self.store_metas.entry(node_id) {
            MapEntry::Occupied(o) => {
                let mut meta = o.get().lock().unwrap();
                *meta = StoreMeta::new(node_id);
                o.get().clone()
            }
            MapEntry::Vacant(v) => v
                .insert(Arc::new(Mutex::new(StoreMeta::new(node_id))))
                .clone(),
        };

        let props = GroupProperties::default();
        self.group_props.insert(node_id, props.clone());
        tikv_util::thread_group::set_properties(Some(props));

        debug!("calling run node"; "node_id" => node_id);
        let key_mgr = self.key_managers_map.get(&node_id).unwrap().clone();
        self.sim.wl().run_node(
            node_id,
            cfg,
            store_meta,
            key_mgr,
            raft_engine,
            tablet_registry,
            &self.resource_manager,
        )?;
        debug!("node {} started", node_id);
        Ok(())
    }

    pub fn stop_node(&mut self, node_id: u64) {
        debug!("stopping node {}", node_id);
        self.group_props[&node_id].mark_shutdown();

        // Simulate shutdown behavior of server shutdown. It's not enough to just set
        // the map above as current thread may also query properties during shutdown.
        let previous_prop = tikv_util::thread_group::current_properties();
        tikv_util::thread_group::set_properties(Some(self.group_props[&node_id].clone()));
        match self.sim.write() {
            Ok(mut sim) => sim.stop_node(node_id),
            Err(_) => safe_panic!("failed to acquire write lock."),
        }
        self.pd_client.shutdown_store(node_id);

        let mut regions = vec![];
        let reg = &self.tablet_registries[&node_id];
        reg.for_each_opened_tablet(|region_id, _| {
            regions.push(region_id);
            true
        });
        for region_id in regions {
            if let Some(mut tablet) = reg.get(region_id) {
                if let Some(tablet) = tablet.latest() {
                    let mut tried = 0;
                    while tried < 10 {
                        if Arc::strong_count(tablet.as_inner()) <= 3 {
                            break;
                        }
                        thread::sleep(Duration::from_millis(10));
                        tried += 1;
                    }
                }
            }
            reg.remove(region_id);
        }

        debug!("node {} stopped", node_id);
        tikv_util::thread_group::set_properties(previous_prop);
    }

    /// Multiple nodes with fixed node id, like node 1, 2, .. 5,
    /// First region 1 is in all stores with peer 1, 2, .. 5.
    /// Peer 1 is in node 1, store 1, etc.
    ///
    /// Must be called after `create_engines`.
    pub fn bootstrap_region(&mut self) -> Result<()> {
        for (i, (tablet_registry, raft_engine)) in self.engines.iter().enumerate() {
            let id = i as u64 + 1;
            self.tablet_registries.insert(id, tablet_registry.clone());
            self.raft_engines.insert(id, raft_engine.clone());
            let store_meta = Arc::new(Mutex::new(StoreMeta::new(id)));
            self.store_metas.insert(id, store_meta);
            self.key_managers_map
                .insert(id, self.key_managers[i].clone());
            self.sst_workers_map.insert(id, i);
        }

        let mut region = metapb::Region::default();
        region.set_id(1);
        region.set_start_key(keys::EMPTY_KEY.to_vec());
        region.set_end_key(keys::EMPTY_KEY.to_vec());
        region.mut_region_epoch().set_version(INIT_EPOCH_VER);
        region.mut_region_epoch().set_conf_ver(INIT_EPOCH_CONF_VER);

        for &id in self.raft_engines.keys() {
            let peer = new_peer(id, id);
            region.mut_peers().push(peer.clone());
        }

        for raft_engine in self.raft_engines.values() {
            let mut wb = raft_engine.log_batch(10);
            wb.put_prepare_bootstrap_region(&region)?;
            write_initial_states(&mut wb, region.clone())?;
            box_try!(raft_engine.consume(&mut wb, true));
        }

        self.bootstrap_cluster(region);

        Ok(())
    }

    pub fn bootstrap_conf_change(&mut self) -> u64 {
        for (i, (tablet_registry, raft_engine)) in self.engines.iter().enumerate() {
            let id = i as u64 + 1;
            self.tablet_registries.insert(id, tablet_registry.clone());
            self.raft_engines.insert(id, raft_engine.clone());
            let store_meta = Arc::new(Mutex::new(StoreMeta::new(id)));
            self.store_metas.insert(id, store_meta);
            self.key_managers_map
                .insert(id, self.key_managers[i].clone());
            self.sst_workers_map.insert(id, i);
        }

        let node_id = 1;
        let region_id = 1;
        let peer_id = 1;

        let region = initial_region(node_id, region_id, peer_id);
        let raft_engine = self.raft_engines[&node_id].clone();
        let mut wb = raft_engine.log_batch(10);
        wb.put_prepare_bootstrap_region(&region).unwrap();
        write_initial_states(&mut wb, region.clone()).unwrap();
        raft_engine.consume(&mut wb, true).unwrap();

        self.bootstrap_cluster(region);

        region_id
    }

    // This is only for fixed id test
    fn bootstrap_cluster(&mut self, region: metapb::Region) {
        self.pd_client
            .bootstrap_cluster(new_store(1, "".to_owned()), region)
            .unwrap();
        for id in self.raft_engines.keys() {
            let store = new_store(*id, "".to_owned());
            // todo: labels
            self.pd_client.put_store(store).unwrap();
        }
    }

    pub fn get_engine(&self, node_id: u64) -> WrapFactory {
        WrapFactory::new(
            self.pd_client.clone(),
            self.raft_engines[&node_id].clone(),
            self.tablet_registries[&node_id].clone(),
        )
    }

    pub fn read(
        &self,
        // v2 does not need this
        _batch_id: Option<ThreadReadId>,
        request: RaftCmdRequest,
        timeout: Duration,
    ) -> Result<RaftCmdResponse> {
        match self.sim.wl().read(request.clone(), timeout) {
            Err(e) => {
                warn!("failed to read {:?}: {:?}", request, e);
                Err(e)
            }
            a => a,
        }
    }

    // mixed read and write requests are not supportted
    pub fn call_command(
        &mut self,
        request: RaftCmdRequest,
        timeout: Duration,
    ) -> Result<RaftCmdResponse> {
        let mut is_read = false;
        let mut not_read = false;
        for req in request.get_requests() {
            match req.get_cmd_type() {
                CmdType::Get | CmdType::Snap | CmdType::ReadIndex => {
                    is_read = true;
                }
                _ => {
                    not_read = true;
                }
            }
        }
        let ret = if is_read {
            assert!(!not_read);
            self.sim.wl().read(request.clone(), timeout)
        } else if request.has_status_request() {
            self.sim.wl().call_query(request.clone(), timeout)
        } else {
            self.sim.wl().call_command(request.clone(), timeout)
        };
        match ret {
            Err(e) => {
                warn!("failed to call command {:?}: {:?}", request, e);
                Err(e)
            }
            a => a,
        }
    }

    pub fn call_command_on_leader(
        &mut self,
        mut request: RaftCmdRequest,
        timeout: Duration,
    ) -> Result<RaftCmdResponse> {
        let timer = Instant::now();
        let region_id = request.get_header().get_region_id();
        loop {
            let leader = match self.leader_of_region(region_id) {
                None => return Err(Error::NotLeader(region_id, None)),
                Some(l) => l,
            };
            request.mut_header().set_peer(leader);
            let resp = match self.call_command(request.clone(), timeout) {
                e @ Err(_) => return e,
                Ok(resp) => resp,
            };
            if self.refresh_leader_if_needed(&resp, region_id)
                && timer.saturating_elapsed() < timeout
            {
                warn!(
                    "{:?} is no longer leader, let's retry",
                    request.get_header().get_peer()
                );
                continue;
            }
            return Ok(resp);
        }
    }

    pub fn send_raft_msg(&mut self, msg: RaftMessage) -> Result<()> {
        self.sim.wl().send_raft_msg(msg)
    }

    pub fn call_command_on_node(
        &self,
        node_id: u64,
        request: RaftCmdRequest,
        timeout: Duration,
    ) -> Result<RaftCmdResponse> {
        match self
            .sim
            .rl()
            .call_command_on_node(node_id, request.clone(), timeout)
        {
            Err(e) => {
                warn!("failed to call command {:?}: {:?}", request, e);
                Err(e)
            }
            a => a,
        }
    }

    pub fn leader_of_region(&mut self, region_id: u64) -> Option<metapb::Peer> {
        let timer = Instant::now_coarse();
        let timeout = Duration::from_secs(5);
        let mut store_ids = None;
        while timer.saturating_elapsed() < timeout {
            match self.voter_store_ids_of_region(region_id) {
                None => thread::sleep(Duration::from_millis(10)),
                Some(ids) => {
                    store_ids = Some(ids);
                    break;
                }
            }
        }
        let store_ids = store_ids?;
        if let Some(l) = self.leaders.get(&region_id) {
            // leader may be stopped in some tests.
            if self.valid_leader_id(region_id, l.get_store_id()) {
                return Some(l.clone());
            }
        }
        self.reset_leader_of_region(region_id);
        let mut leader = None;
        let mut leaders = HashMap::default();

        let node_ids = self.sim.rl().get_node_ids();
        // For some tests, we stop the node but pd still has this information,
        // and we must skip this.
        let alive_store_ids: Vec<_> = store_ids
            .iter()
            .filter(|id| node_ids.contains(id))
            .cloned()
            .collect();
        while timer.saturating_elapsed() < timeout {
            for store_id in &alive_store_ids {
                let l = match self.query_leader(*store_id, region_id, Duration::from_secs(1)) {
                    None => continue,
                    Some(l) => l,
                };
                leaders
                    .entry(l.get_id())
                    .or_insert((l, vec![]))
                    .1
                    .push(*store_id);
            }
            if let Some((_, (l, c))) = leaders.iter().max_by_key(|(_, (_, c))| c.len()) {
                if c.contains(&l.get_store_id()) {
                    leader = Some(l.clone());
                    // Technically, correct calculation should use two quorum when in joint
                    // state. Here just for simplicity.
                    if c.len() > store_ids.len() / 2 {
                        break;
                    }
                }
            }
            debug!("failed to detect leaders"; "leaders" => ?leaders, "store_ids" => ?store_ids);
            sleep_ms(10);
            leaders.clear();
        }

        if let Some(l) = leader {
            self.leaders.insert(region_id, l);
        }

        self.leaders.get(&region_id).cloned()
    }

    pub fn query_leader(
        &mut self,
        store_id: u64,
        region_id: u64,
        timeout: Duration,
    ) -> Option<metapb::Peer> {
        // To get region leader, we don't care real peer id, so use 0 instead.
        let peer = new_peer(store_id, 0);
        let find_leader = new_status_request(region_id, peer, new_region_leader_cmd());
        let mut resp = match self.call_command(find_leader, timeout) {
            Ok(resp) => resp,
            Err(err) => {
                error!(
                    "fail to get leader of region {} on store {}, error: {:?}",
                    region_id, store_id, err
                );
                return None;
            }
        };
        let mut region_leader = resp.take_status_response().take_region_leader();
        // NOTE: node id can't be 0.
        if self.valid_leader_id(region_id, region_leader.get_leader().get_store_id()) {
            Some(region_leader.take_leader())
        } else {
            None
        }
    }

    fn valid_leader_id(&self, region_id: u64, leader_store_id: u64) -> bool {
        let store_ids = match self.voter_store_ids_of_region(region_id) {
            None => return false,
            Some(ids) => ids,
        };
        let node_ids = self.sim.rl().get_node_ids();
        store_ids.contains(&leader_store_id) && node_ids.contains(&leader_store_id)
    }

    fn voter_store_ids_of_region(&self, region_id: u64) -> Option<Vec<u64>> {
        block_on(self.pd_client.get_region_by_id(region_id))
            .unwrap()
            .map(|region| {
                region
                    .get_peers()
                    .iter()
                    .flat_map(|p| {
                        if p.get_role() != PeerRole::Learner {
                            Some(p.get_store_id())
                        } else {
                            None
                        }
                    })
                    .collect()
            })
    }

    pub fn reset_leader_of_region(&mut self, region_id: u64) {
        self.leaders.remove(&region_id);
    }

    // If the resp is "not leader error", get the real leader.
    // Otherwise reset or refresh leader if needed.
    // Returns if the request should retry.
    fn refresh_leader_if_needed(&mut self, resp: &RaftCmdResponse, region_id: u64) -> bool {
        if !is_error_response(resp) {
            return false;
        }

        let err = resp.get_header().get_error();
        if err
            .get_message()
            .contains("peer has not applied to current term")
        {
            // leader peer has not applied to current term
            return true;
        }

        // If command is stale, leadership may have changed.
        // EpochNotMatch is not checked as leadership is checked first in raftstore.
        if err.has_stale_command() {
            self.reset_leader_of_region(region_id);
            return true;
        }

        if !err.has_not_leader() {
            return false;
        }
        let err = err.get_not_leader();
        if !err.has_leader() {
            self.reset_leader_of_region(region_id);
            return true;
        }
        self.leaders.insert(region_id, err.get_leader().clone());
        true
    }

    pub fn request(
        &mut self,
        key: &[u8],
        reqs: Vec<Request>,
        read_quorum: bool,
        timeout: Duration,
    ) -> RaftCmdResponse {
        let timer = Instant::now();
        let mut tried_times = 0;
        while tried_times < 2 || timer.saturating_elapsed() < timeout {
            tried_times += 1;
            let mut region = self.get_region(key);
            let region_id = region.get_id();
            let req = new_request(
                region_id,
                region.take_region_epoch(),
                reqs.clone(),
                read_quorum,
            );
            let result = self.call_command_on_leader(req, timeout);

            let resp = match result {
                e @ Err(Error::Timeout(_))
                | e @ Err(Error::NotLeader(..))
                | e @ Err(Error::StaleCommand) => {
                    warn!("call command failed, retry it"; "err" => ?e);
                    sleep_ms(100);
                    continue;
                }
                Err(e) => panic!("call command failed {:?}", e),
                Ok(resp) => resp,
            };

            if resp.get_header().get_error().has_epoch_not_match() {
                warn!("seems split, let's retry");
                sleep_ms(100);
                continue;
            }
            if resp
                .get_header()
                .get_error()
                .get_message()
                .contains("merging mode")
            {
                warn!("seems waiting for merge, let's retry");
                sleep_ms(100);
                continue;
            }
            return resp;
        }
        panic!("request timeout");
    }

    pub fn get_region(&self, key: &[u8]) -> metapb::Region {
        self.get_region_with(key, |_| true)
    }

    pub fn get_region_id(&self, key: &[u8]) -> u64 {
        self.get_region(key).get_id()
    }

    // Get region ids of all opened tablets in a store
    pub fn region_ids(&self, store_id: u64) -> Vec<u64> {
        let mut ids = vec![];
        let registry = self.tablet_registries.get(&store_id).unwrap();
        registry.for_each_opened_tablet(|id, _| -> bool {
            ids.push(id);
            true
        });
        ids
    }

    pub fn scan<F>(
        &self,
        store_id: u64,
        cf: &str,
        start_key: &[u8],
        end_key: &[u8],
        fill_cache: bool,
        mut f: F,
    ) -> engine_traits::Result<()>
    where
        F: FnMut(&[u8], &[u8]) -> engine_traits::Result<bool>,
    {
        let region_ids = self.region_ids(store_id);
        for id in region_ids {
            self.scan_region(store_id, id, cf, start_key, end_key, fill_cache, &mut f)?;
        }
        Ok(())
    }

    // start_key and end_key should be `data key`
    fn scan_region<F>(
        &self,
        store_id: u64,
        region_id: u64,
        cf: &str,
        start_key: &[u8],
        end_key: &[u8],
        fill_cache: bool,
        f: F,
    ) -> engine_traits::Result<()>
    where
        F: FnMut(&[u8], &[u8]) -> engine_traits::Result<bool>,
    {
        let tablet_registry = self.tablet_registries.get(&store_id).unwrap();
        let tablet = tablet_registry
            .get(region_id)
            .unwrap()
            .latest()
            .unwrap()
            .clone();

        let region = block_on(self.pd_client.get_region_by_id(region_id))
            .unwrap()
            .unwrap();
        let region_start_key: &[u8] = &data_key(region.get_start_key());
        let region_end_key: &[u8] = &data_key(region.get_end_key());

        let amended_start_key = if start_key > region_start_key {
            start_key
        } else {
            region_start_key
        };
        let amended_end_key = if end_key < region_end_key || region_end_key.is_empty() {
            end_key
        } else {
            region_end_key
        };

        if amended_start_key > amended_end_key {
            return Ok(());
        }

        tablet.scan(cf, amended_start_key, amended_end_key, fill_cache, f)
    }

    pub fn get_raft_engine(&self, node_id: u64) -> RaftTestEngine {
        self.raft_engines[&node_id].clone()
    }

    pub fn get_region_epoch(&self, region_id: u64) -> RegionEpoch {
        block_on(self.pd_client.get_region_by_id(region_id))
            .unwrap()
            .unwrap()
            .take_region_epoch()
    }

    pub fn region_detail(&mut self, region_id: u64, store_id: u64) -> RegionDetailResponse {
        let status_cmd = new_region_detail_cmd();
        let peer = new_peer(store_id, 0);
        let req = new_status_request(region_id, peer, status_cmd);
        let resp = self.call_command(req, Duration::from_secs(5));
        assert!(resp.is_ok(), "{:?}", resp);

        let mut resp = resp.unwrap();
        assert!(resp.has_status_response());
        let mut status_resp = resp.take_status_response();
        assert_eq!(status_resp.get_cmd_type(), StatusCmdType::RegionDetail);
        assert!(status_resp.has_region_detail());
        status_resp.take_region_detail()
    }

    pub fn truncated_state(&self, region_id: u64, store_id: u64) -> RaftTruncatedState {
        self.apply_state(region_id, store_id).take_truncated_state()
    }

    pub fn wait_log_truncated(&self, region_id: u64, store_id: u64, index: u64) {
        let timer = Instant::now();
        loop {
            let truncated_state = self.truncated_state(region_id, store_id);
            if truncated_state.get_index() >= index {
                return;
            }
            if timer.saturating_elapsed() >= Duration::from_secs(5) {
                panic!(
                    "[region {}] log is still not truncated to {}: {:?} on store {}",
                    region_id, index, truncated_state, store_id,
                );
            }
            thread::sleep(Duration::from_millis(10));
        }
    }

    pub fn get(&mut self, key: &[u8]) -> Option<Vec<u8>> {
        self.get_impl(CF_DEFAULT, key, false)
    }

    pub fn get_cf(&mut self, cf: &str, key: &[u8]) -> Option<Vec<u8>> {
        self.get_impl(cf, key, false)
    }

    pub fn must_get(&mut self, key: &[u8]) -> Option<Vec<u8>> {
        self.get_impl(CF_DEFAULT, key, true)
    }

    fn get_impl(&mut self, cf: &str, key: &[u8], read_quorum: bool) -> Option<Vec<u8>> {
        let mut resp = self.request(
            key,
            vec![new_get_cf_cmd(cf, key)],
            read_quorum,
            Duration::from_secs(5),
        );
        if resp.get_header().has_error() {
            panic!("response {:?} has error", resp);
        }
        assert_eq!(resp.get_responses().len(), 1);
        assert_eq!(resp.get_responses()[0].get_cmd_type(), CmdType::Get);
        if resp.get_responses()[0].has_get() {
            Some(resp.mut_responses()[0].mut_get().take_value())
        } else {
            None
        }
    }

    // Flush the cf of all opened tablets
    pub fn must_flush_cf(&mut self, cf: &str, sync: bool) {
        for registry in self.tablet_registries.values() {
            registry.for_each_opened_tablet(|_id, cached_tablet| -> bool {
                if let Some(db) = cached_tablet.latest() {
                    db.flush_cf(cf, sync).unwrap();
                }
                true
            });
        }
    }

    // Get region when the `filter` returns true.
    pub fn get_region_with<F>(&self, key: &[u8], filter: F) -> metapb::Region
    where
        F: Fn(&metapb::Region) -> bool,
    {
        for _ in 0..100 {
            if let Ok(region) = self.pd_client.get_region(key) {
                if filter(&region) {
                    return region;
                }
            }
            // We may meet range gap after split, so here we will
            // retry to get the region again.
            sleep_ms(20);
        }

        panic!("find no region for {}", log_wrappers::hex_encode_upper(key));
    }

    pub fn must_put(&mut self, key: &[u8], value: &[u8]) {
        self.must_put_cf(CF_DEFAULT, key, value);
    }

    pub fn must_put_cf(&mut self, cf: &str, key: &[u8], value: &[u8]) {
        if let Err(e) = self.batch_put(key, vec![new_put_cf_cmd(cf, key, value)]) {
            panic!("has error: {:?}", e);
        }
    }

    pub fn put(&mut self, key: &[u8], value: &[u8]) -> result::Result<(), PbError> {
        self.batch_put(key, vec![new_put_cf_cmd(CF_DEFAULT, key, value)])
            .map(|_| ())
    }

    pub fn batch_put(
        &mut self,
        region_key: &[u8],
        reqs: Vec<Request>,
    ) -> result::Result<RaftCmdResponse, PbError> {
        let resp = self.request(region_key, reqs, false, Duration::from_secs(5));
        if resp.get_header().has_error() {
            Err(resp.get_header().get_error().clone())
        } else {
            Ok(resp)
        }
    }

    pub fn must_delete(&mut self, key: &[u8]) {
        self.must_delete_cf(CF_DEFAULT, key)
    }

    pub fn must_delete_cf(&mut self, cf: &str, key: &[u8]) {
        let resp = self.request(
            key,
            vec![new_delete_cmd(cf, key)],
            false,
            Duration::from_secs(5),
        );
        if resp.get_header().has_error() {
            panic!("response {:?} has error", resp);
        }
    }

    pub fn must_delete_range_cf(&mut self, cf: &str, start: &[u8], end: &[u8]) {
        let resp = self.request(
            start,
            vec![new_delete_range_cmd(cf, start, end)],
            false,
            Duration::from_secs(5),
        );
        if resp.get_header().has_error() {
            panic!("response {:?} has error", resp);
        }
    }

    pub fn must_notify_delete_range_cf(&mut self, cf: &str, start: &[u8], end: &[u8]) {
        let mut req = new_delete_range_cmd(cf, start, end);
        req.mut_delete_range().set_notify_only(true);
        let resp = self.request(start, vec![req], false, Duration::from_secs(5));
        if resp.get_header().has_error() {
            panic!("response {:?} has error", resp);
        }
    }

    pub fn apply_state(&self, region_id: u64, store_id: u64) -> RaftApplyState {
        self.get_engine(store_id)
            .raft_apply_state(region_id)
            .unwrap()
            .unwrap()
    }

    pub fn add_send_filter_on_node(&mut self, node_id: u64, filter: Box<dyn Filter>) {
        self.sim.wl().add_send_filter(node_id, filter);
    }

    pub fn clear_send_filter_on_node(&mut self, node_id: u64) {
        self.sim.wl().clear_send_filters(node_id);
    }

    pub fn add_recv_filter_on_node(&mut self, node_id: u64, filter: Box<dyn Filter>) {
        self.sim.wl().add_recv_filter(node_id, filter);
    }

    pub fn clear_recv_filter_on_node(&mut self, node_id: u64) {
        self.sim.wl().clear_recv_filters(node_id);
    }

    pub fn add_send_filter<F: FilterFactory>(&self, factory: F) {
        let mut sim = self.sim.wl();
        for node_id in sim.get_node_ids() {
            for filter in factory.generate(node_id) {
                sim.add_send_filter(node_id, filter);
            }
        }
    }

    pub fn clear_send_filters(&self) {
        let mut sim = self.sim.wl();
        for node_id in sim.get_node_ids() {
            sim.clear_send_filters(node_id);
        }
    }

    // it's so common that we provide an API for it
    pub fn partition(&mut self, s1: Vec<u64>, s2: Vec<u64>) {
        self.add_send_filter(PartitionFilterFactory::new(s1, s2));
    }

    pub fn transfer_leader(&mut self, region_id: u64, leader: metapb::Peer) {
        let epoch = self.get_region_epoch(region_id);
        let transfer_leader = new_admin_request(region_id, &epoch, new_transfer_leader_cmd(leader));
        // todo(SpadeA): modify
        let resp = self
            .call_command_on_leader(transfer_leader, Duration::from_secs(500))
            .unwrap();
        assert_eq!(
            resp.get_admin_response().get_cmd_type(),
            AdminCmdType::TransferLeader,
            "{:?}",
            resp
        );
    }

    pub fn must_transfer_leader(&mut self, region_id: u64, leader: metapb::Peer) {
        let timer = Instant::now();
        loop {
            self.reset_leader_of_region(region_id);
            let cur_leader = self.leader_of_region(region_id);
            if let Some(ref cur_leader) = cur_leader {
                if cur_leader.get_id() == leader.get_id()
                    && cur_leader.get_store_id() == leader.get_store_id()
                {
                    return;
                }
            }
            if timer.saturating_elapsed() > Duration::from_secs(5) {
                panic!(
                    "failed to transfer leader to [{}] {:?}, current leader: {:?}",
                    region_id, leader, cur_leader
                );
            }
            self.transfer_leader(region_id, leader.clone());
        }
    }

    pub fn try_transfer_leader(&mut self, region_id: u64, leader: metapb::Peer) -> RaftCmdResponse {
        let epoch = self.get_region_epoch(region_id);
        let transfer_leader = new_admin_request(region_id, &epoch, new_transfer_leader_cmd(leader));
        self.call_command_on_leader(transfer_leader, Duration::from_secs(5))
            .unwrap()
    }

    // It's similar to `ask_split`, the difference is the msg, it sends, is
    // `Msg::SplitRegion`, and `region` will not be embedded to that msg.
    // Caller must ensure that the `split_key` is in the `region`.
    pub fn split_region(
        &mut self,
        region: &metapb::Region,
        split_key: &[u8],
        mut cb: Callback<RocksSnapshot>,
    ) {
        let leader = self.leader_of_region(region.get_id()).unwrap();
        let router = self.sim.rl().get_router(leader.get_store_id()).unwrap();
        let split_key = split_key.to_vec();
        let (split_region_req, mut sub) = PeerMsg::request_split(
            region.get_region_epoch().clone(),
            vec![split_key],
            "test".into(),
        );

        router
            .check_send(region.get_id(), split_region_req)
            .unwrap();

        block_on(async {
            sub.wait_proposed().await;
            cb.invoke_proposed();
            sub.wait_committed().await;
            cb.invoke_committed();
            let res = sub.result().await.unwrap();
            cb.invoke_with_response(res)
        });
    }

    pub fn must_split(&mut self, region: &metapb::Region, split_key: &[u8]) {
        let mut try_cnt = 0;
        let split_count = self.pd_client.get_split_count();
        loop {
            debug!("asking split"; "region" => ?region, "key" => ?split_key);
            // In case ask split message is ignored, we should retry.
            if try_cnt % 50 == 0 {
                self.reset_leader_of_region(region.get_id());
                let key = split_key.to_vec();
                let check = Box::new(move |write_resp: WriteResponse| {
                    let mut resp = write_resp.response;
                    if resp.get_header().has_error() {
                        let error = resp.get_header().get_error();
                        if error.has_epoch_not_match()
                            || error.has_not_leader()
                            || error.has_stale_command()
                            || error
                                .get_message()
                                .contains("peer has not applied to current term")
                        {
                            warn!("fail to split: {:?}, ignore.", error);
                            return;
                        }
                        panic!("failed to split: {:?}", resp);
                    }
                    let admin_resp = resp.mut_admin_response();
                    let split_resp = admin_resp.mut_splits();
                    let regions = split_resp.get_regions();
                    assert_eq!(regions.len(), 2);
                    assert_eq!(regions[0].get_end_key(), key.as_slice());
                    assert_eq!(regions[0].get_end_key(), regions[1].get_start_key());
                });
                if self.leader_of_region(region.get_id()).is_some() {
                    self.split_region(region, split_key, Callback::write(check));
                }
            }

            if self.pd_client.check_split(region, split_key)
                && self.pd_client.get_split_count() > split_count
            {
                return;
            }

            if try_cnt > 250 {
                panic!(
                    "region {:?} has not been split by {}",
                    region,
                    log_wrappers::hex_encode_upper(split_key)
                );
            }
            try_cnt += 1;
            sleep_ms(20);
        }
    }

    pub fn wait_region_split(&mut self, region: &metapb::Region) {
        self.wait_region_split_max_cnt(region, 20, 250, true);
    }

    pub fn wait_region_split_max_cnt(
        &mut self,
        region: &metapb::Region,
        itvl_ms: u64,
        max_try_cnt: u64,
        is_panic: bool,
    ) {
        let mut try_cnt = 0;
        let split_count = self.pd_client.get_split_count();
        loop {
            if self.pd_client.get_split_count() > split_count {
                match self.pd_client.get_region(region.get_start_key()) {
                    Err(_) => {}
                    Ok(left) => {
                        if left.get_end_key() != region.get_end_key() {
                            return;
                        }
                    }
                }
            }

            if try_cnt > max_try_cnt {
                if is_panic {
                    panic!(
                        "region {:?} has not been split after {}ms",
                        region,
                        max_try_cnt * itvl_ms
                    );
                } else {
                    return;
                }
            }
            try_cnt += 1;
            sleep_ms(itvl_ms);
        }
    }

    fn new_prepare_merge(&self, source: u64, target: u64) -> RaftCmdRequest {
        let region = block_on(self.pd_client.get_region_by_id(target))
            .unwrap()
            .unwrap();
        let prepare_merge = new_prepare_merge(region);
        let source_region = block_on(self.pd_client.get_region_by_id(source))
            .unwrap()
            .unwrap();
        new_admin_request(
            source_region.get_id(),
            source_region.get_region_epoch(),
            prepare_merge,
        )
    }

    pub fn merge_region(&mut self, source: u64, target: u64, _cb: Callback<RocksSnapshot>) {
        // FIXME: callback is ignored.
        let mut req = self.new_prepare_merge(source, target);
        let leader = self.leader_of_region(source).unwrap();
        req.mut_header().set_peer(leader.clone());
        self.sim
            .rl()
            .async_command_on_node(leader.get_store_id(), req);
    }

    pub fn try_merge(&mut self, source: u64, target: u64) -> RaftCmdResponse {
        self.call_command_on_leader(
            self.new_prepare_merge(source, target),
            Duration::from_secs(5),
        )
        .unwrap()
    }

    pub fn must_try_merge(&mut self, source: u64, target: u64) {
        let resp = self.try_merge(source, target);
        if is_error_response(&resp) {
            panic!(
                "{} failed to try merge to {}, resp {:?}",
                source, target, resp
            );
        }
    }

    /// Make sure region not exists on that store.
    pub fn must_region_not_exist(&mut self, region_id: u64, store_id: u64) {
        let mut try_cnt = 0;
        loop {
            let status_cmd = new_region_detail_cmd();
            let peer = new_peer(store_id, 0);
            let req = new_status_request(region_id, peer, status_cmd);
            let resp = self.call_command(req, Duration::from_secs(5)).unwrap();
            if resp.get_header().has_error() && resp.get_header().get_error().has_region_not_found()
            {
                return;
            }

            if try_cnt > 250 {
                panic!(
                    "region {} still exists on store {} after {} tries: {:?}",
                    region_id, store_id, try_cnt, resp
                );
            }
            try_cnt += 1;
            sleep_ms(20);
        }
    }

    pub fn get_snap_dir(&self, node_id: u64) -> String {
        self.sim.rl().get_snap_dir(node_id)
    }

    pub fn get_router(&self, node_id: u64) -> Option<StoreRouter<RocksEngine, RaftTestEngine>> {
        self.sim.rl().get_router(node_id)
    }

    pub fn refresh_region_bucket_keys(
        &mut self,
        _region: &metapb::Region,
        _buckets: Vec<Bucket>,
        _bucket_ranges: Option<Vec<BucketRange>>,
        _expect_buckets: Option<Buckets>,
    ) -> u64 {
        unimplemented!()
    }

    pub fn send_half_split_region_message(
        &mut self,
        _region: &metapb::Region,
        _expected_bucket_ranges: Option<Vec<BucketRange>>,
    ) {
        unimplemented!()
    }

    pub fn wait_tombstone(&self, region_id: u64, peer: metapb::Peer, check_exist: bool) {
        let timer = Instant::now();
        let mut state;
        loop {
            state = self.region_local_state(region_id, peer.get_store_id());
            if state.get_state() == PeerState::Tombstone
                && (!check_exist || state.get_region().get_peers().contains(&peer))
            {
                return;
            }
            if timer.saturating_elapsed() > Duration::from_secs(5) {
                break;
            }
            thread::sleep(Duration::from_millis(10));
        }
        panic!(
            "{:?} is still not gc in region {} {:?}",
            peer, region_id, state
        );
    }

    pub fn wait_destroy_and_clean(&self, region_id: u64, peer: metapb::Peer) {
        let timer = Instant::now();
        self.wait_tombstone(region_id, peer.clone(), false);
        let mut state;
        loop {
            state = self.get_raft_local_state(region_id, peer.get_store_id());
            if state.is_none() {
                return;
            }
            if timer.saturating_elapsed() > Duration::from_secs(5) {
                break;
            }
            thread::sleep(Duration::from_millis(10));
        }
        panic!(
            "{:?} is still not cleaned in region {} {:?}",
            peer, region_id, state
        );
    }

    pub fn region_local_state(&self, region_id: u64, store_id: u64) -> RegionLocalState {
        self.get_engine(store_id)
            .region_local_state(region_id)
            .unwrap()
            .unwrap()
    }

    pub fn get_raft_local_state(&self, region_id: u64, store_id: u64) -> Option<RaftLocalState> {
        self.get_engine(store_id)
            .raft_local_state(region_id)
            .unwrap()
    }

    pub fn raft_local_state(&self, region_id: u64, store_id: u64) -> RaftLocalState {
        self.get_raft_local_state(region_id, store_id).unwrap()
    }

    pub fn shutdown(&mut self) {
        debug!("about to shutdown cluster");
        let keys = match self.sim.read() {
            Ok(s) => s.get_node_ids(),
            Err(_) => {
                safe_panic!("failed to acquire read lock");
                // Leave the resource to avoid double panic.
                return;
            }
        };
        for id in keys {
            self.stop_node(id);
        }
        self.leaders.clear();
        for store_meta in self.store_metas.values() {
            while Arc::strong_count(store_meta) != 1 {
                std::thread::sleep(Duration::from_millis(10));
            }
        }
        self.store_metas.clear();
        for sst_worker in self.sst_workers.drain(..) {
            sst_worker.stop_worker();
        }

        debug!("all nodes are shut down.");
    }
}

pub fn bootstrap_store<ER: RaftEngine>(
    raft_engine: &ER,
    cluster_id: u64,
    store_id: u64,
) -> Result<()> {
    let mut ident = StoreIdent::default();

    if !raft_engine.is_empty()? {
        return Err(box_err!("store is not empty and has already had data"));
    }

    ident.set_cluster_id(cluster_id);
    ident.set_store_id(store_id);

    let mut lb = raft_engine.log_batch(1);
    lb.put_store_ident(&ident)?;
    raft_engine.consume(&mut lb, true)?;

    Ok(())
}

impl<T: Simulator> Drop for Cluster<T> {
    fn drop(&mut self) {
        test_util::clear_failpoints();
        self.shutdown();
    }
}

pub struct WrapFactory {
    pd_client: Arc<TestPdClient>,
    raft_engine: RaftTestEngine,
    tablet_registry: TabletRegistry<RocksEngine>,
}

impl WrapFactory {
    pub fn new(
        pd_client: Arc<TestPdClient>,
        raft_engine: RaftTestEngine,
        tablet_registry: TabletRegistry<RocksEngine>,
    ) -> Self {
        Self {
            raft_engine,
            tablet_registry,
            pd_client,
        }
    }

    fn region_id_of_key(&self, mut key: &[u8]) -> u64 {
        assert!(validate_data_key(key));
        key = &key[DATA_PREFIX_KEY.len()..];
        self.pd_client.get_region(key).unwrap().get_id()
    }

    fn get_tablet(&self, key: &[u8]) -> Option<RocksEngine> {
        // todo: unwrap
        let region_id = self.region_id_of_key(key);
        self.tablet_registry.get(region_id)?.latest().cloned()
    }
}

impl Peekable for WrapFactory {
    type DbVector = RocksDbVector;

    fn get_value_opt(
        &self,
        opts: &ReadOptions,
        key: &[u8],
    ) -> engine_traits::Result<Option<Self::DbVector>> {
        let region_id = self.region_id_of_key(key);

<<<<<<< HEAD
        if let Ok(Some(state)) = self.region_local_state(region_id) {
            if state.state == PeerState::Tombstone {
                return Ok(None);
            }
=======
        if let Ok(Some(state)) = self.get_region_state(region_id)
            && state.state == PeerState::Tombstone
        {
            return Ok(None);
>>>>>>> d269912f
        }

        match self.get_tablet(key) {
            Some(tablet) => tablet.get_value_opt(opts, key),
            _ => Ok(None),
        }
    }

    fn get_value_cf_opt(
        &self,
        opts: &ReadOptions,
        cf: &str,
        key: &[u8],
    ) -> engine_traits::Result<Option<Self::DbVector>> {
        let region_id = self.region_id_of_key(key);

<<<<<<< HEAD
        if let Ok(Some(state)) = self.region_local_state(region_id) {
            if state.state == PeerState::Tombstone {
                return Ok(None);
            }
=======
        if let Ok(Some(state)) = self.get_region_state(region_id)
            && state.state == PeerState::Tombstone
        {
            return Ok(None);
>>>>>>> d269912f
        }

        match self.get_tablet(key) {
            Some(tablet) => tablet.get_value_cf_opt(opts, cf, key),
            _ => Ok(None),
        }
    }

    fn get_msg_cf<M: protobuf::Message + Default>(
        &self,
        _cf: &str,
        _key: &[u8],
    ) -> engine_traits::Result<Option<M>> {
        unimplemented!()
    }
}

impl SyncMutable for WrapFactory {
    fn put(&self, key: &[u8], value: &[u8]) -> engine_traits::Result<()> {
        match self.get_tablet(key) {
            Some(tablet) => tablet.put(key, value),
            _ => unimplemented!(),
        }
    }

    fn put_cf(&self, cf: &str, key: &[u8], value: &[u8]) -> engine_traits::Result<()> {
        match self.get_tablet(key) {
            Some(tablet) => tablet.put_cf(cf, key, value),
            _ => unimplemented!(),
        }
    }

    fn delete(&self, key: &[u8]) -> engine_traits::Result<()> {
        match self.get_tablet(key) {
            Some(tablet) => tablet.delete(key),
            _ => unimplemented!(),
        }
    }

    fn delete_cf(&self, cf: &str, key: &[u8]) -> engine_traits::Result<()> {
        match self.get_tablet(key) {
            Some(tablet) => tablet.delete_cf(cf, key),
            _ => unimplemented!(),
        }
    }

    fn delete_range(&self, _begin_key: &[u8], _end_key: &[u8]) -> engine_traits::Result<()> {
        unimplemented!()
    }

    fn delete_range_cf(
        &self,
        _cf: &str,
        _begin_key: &[u8],
        _end_key: &[u8],
    ) -> engine_traits::Result<()> {
        unimplemented!()
    }
}

impl RawEngine for WrapFactory {
    fn region_local_state(
        &self,
        region_id: u64,
    ) -> engine_traits::Result<Option<RegionLocalState>> {
        self.raft_engine.get_region_state(region_id, u64::MAX)
    }

    fn raft_apply_state(&self, region_id: u64) -> engine_traits::Result<Option<RaftApplyState>> {
        self.raft_engine.get_apply_state(region_id, u64::MAX)
    }

    fn raft_local_state(&self, region_id: u64) -> engine_traits::Result<Option<RaftLocalState>> {
        self.raft_engine.get_raft_state(region_id)
    }
}<|MERGE_RESOLUTION|>--- conflicted
+++ resolved
@@ -1681,17 +1681,10 @@
     ) -> engine_traits::Result<Option<Self::DbVector>> {
         let region_id = self.region_id_of_key(key);
 
-<<<<<<< HEAD
         if let Ok(Some(state)) = self.region_local_state(region_id) {
             if state.state == PeerState::Tombstone {
                 return Ok(None);
             }
-=======
-        if let Ok(Some(state)) = self.get_region_state(region_id)
-            && state.state == PeerState::Tombstone
-        {
-            return Ok(None);
->>>>>>> d269912f
         }
 
         match self.get_tablet(key) {
@@ -1708,17 +1701,10 @@
     ) -> engine_traits::Result<Option<Self::DbVector>> {
         let region_id = self.region_id_of_key(key);
 
-<<<<<<< HEAD
         if let Ok(Some(state)) = self.region_local_state(region_id) {
             if state.state == PeerState::Tombstone {
                 return Ok(None);
             }
-=======
-        if let Ok(Some(state)) = self.get_region_state(region_id)
-            && state.state == PeerState::Tombstone
-        {
-            return Ok(None);
->>>>>>> d269912f
         }
 
         match self.get_tablet(key) {
