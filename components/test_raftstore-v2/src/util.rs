--- conflicted
+++ resolved
@@ -9,13 +9,10 @@
 use file_system::IoRateLimiter;
 use futures::future::BoxFuture;
 use kvproto::{
-<<<<<<< HEAD
+    encryptionpb::EncryptionMethod,
     kvrpcpb::Context,
     metapb,
     raft_cmdpb::{RaftCmdRequest, RaftCmdResponse},
-=======
-    encryptionpb::EncryptionMethod, kvrpcpb::Context, metapb, raft_cmdpb::RaftCmdResponse,
->>>>>>> 761de114
 };
 use raftstore::Result;
 use rand::{prelude::SliceRandom, RngCore};
