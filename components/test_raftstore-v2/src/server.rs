--- conflicted
+++ resolved
@@ -12,11 +12,7 @@
 use collections::{HashMap, HashSet};
 use concurrency_manager::ConcurrencyManager;
 use encryption_export::DataKeyManager;
-<<<<<<< HEAD
-use engine_rocks::{RocksEngine, RocksSnapshot};
-=======
 use engine_rocks::RocksEngine;
->>>>>>> 515bebb4
 use engine_test::raft::RaftTestEngine;
 use engine_traits::{KvEngine, RaftEngine, TabletRegistry};
 use futures::{executor::block_on, Future};
@@ -323,11 +319,7 @@
         &mut self,
         node_id: u64,
         mut cfg: Config,
-<<<<<<< HEAD
-        store_meta: Arc<Mutex<StoreMeta<RocksEngine>>>,
-=======
         store_meta: Arc<Mutex<StoreMeta<EK>>>,
->>>>>>> 515bebb4
         key_manager: Option<Arc<DataKeyManager>>,
         raft_engine: RaftTestEngine,
         tablet_registry: TabletRegistry<EK>,
@@ -483,7 +475,13 @@
         let importer = {
             let dir = Path::new(raft_engine.get_engine_path()).join("../import-sst");
             Arc::new(
-                SstImporter::new(&cfg.import, dir, key_manager, cfg.storage.api_version()).unwrap(),
+                SstImporter::new(
+                    &cfg.import,
+                    dir,
+                    key_manager.clone(),
+                    cfg.storage.api_version(),
+                )
+                .unwrap(),
             )
         };
         let import_service = ImportSstService::new(
@@ -627,13 +625,9 @@
             )
             .unwrap();
 
-<<<<<<< HEAD
-        server.start(server_cfg, security_mgr, key_manager).unwrap();
-=======
         server
-            .start(server_cfg, security_mgr, tablet_registry)
+            .start(server_cfg, security_mgr, key_manager, tablet_registry)
             .unwrap();
->>>>>>> 515bebb4
 
         self.metas.insert(
             node_id,
@@ -733,11 +727,7 @@
         &mut self,
         node_id: u64,
         cfg: Config,
-<<<<<<< HEAD
-        store_meta: Arc<Mutex<StoreMeta<RocksEngine>>>,
-=======
         store_meta: Arc<Mutex<StoreMeta<EK>>>,
->>>>>>> 515bebb4
         key_manager: Option<Arc<DataKeyManager>>,
         raft_engine: RaftTestEngine,
         tablet_registry: TabletRegistry<EK>,
