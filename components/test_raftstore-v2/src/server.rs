--- conflicted
+++ resolved
@@ -554,12 +554,9 @@
             raft_kv_v2,
             LocalTablets::Registry(tablet_registry.clone()),
             Arc::clone(&importer),
-<<<<<<< HEAD
-            Arc::new(region_info_accessor.clone()),
-=======
             Some(store_meta),
             resource_manager.clone(),
->>>>>>> 1abc220d
+            Arc::new(region_info_accessor.clone()),
         );
 
         // Create deadlock service.
