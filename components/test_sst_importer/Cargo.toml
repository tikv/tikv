--- conflicted
+++ resolved
@@ -28,10 +28,5 @@
 engine_rocks = { path = "../engine_rocks" }
 engine_traits = { path = "../engine_traits" }
 keys = { path = "../keys" }
-<<<<<<< HEAD
 kvproto = { git = "https://github.com/busyjay/kvproto.git", branch = "set-apply-term", default-features = false }
-uuid = { version = "0.7", features = [ "serde", "v4" ] }
-=======
-kvproto = { git = "https://github.com/pingcap/kvproto.git", default-features = false }
-uuid = { version = "0.7", features = ["serde", "v4"] }
->>>>>>> 588ee087
+uuid = { version = "0.7", features = ["serde", "v4"] }