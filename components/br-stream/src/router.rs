--- conflicted
+++ resolved
@@ -9,17 +9,7 @@
     time::Duration,
 };
 
-<<<<<<< HEAD
-use crate::{
-    endpoint::Task,
-    errors::Error,
-    metadata::store::EtcdStore,
-    metrics::{self, SKIP_KV_COUNTER},
-    utils::{self, SlotMap},
-};
-=======
 use crate::{codec::Encoder, endpoint::Task, errors::Error, utils::SlotMap};
->>>>>>> 2016731c
 
 use super::errors::Result;
 use engine_traits::{CfName, CF_DEFAULT, CF_WRITE};
@@ -588,14 +578,7 @@
 
     /// Add a new KV pair to the file, returning its size.
     async fn on_event(&mut self, mut kv: ApplyEvent) -> Result<usize> {
-<<<<<<< HEAD
-        let encoded =
-            super::endpoint::Endpoint::<EtcdStore, RegionInfoAccessor, BTreeEngine>::encode_event(
-                &kv.key, &kv.value,
-            );
-=======
         let encoded = Encoder::encode_event(&kv.key, &kv.value);
->>>>>>> 2016731c
         let mut size = 0;
         for slice in encoded {
             let slice = slice.as_ref();
