// Copyright 2021 TiKV Project Authors. Licensed under Apache-2.0.

use std::convert::AsRef;
use std::fmt;
use std::path::PathBuf;

use tokio::io::Result as TokioResult;
use tokio::runtime::Runtime;
use tokio_stream::StreamExt;

use crate::metadata::store::{EtcdStore, MetaStore};
use crate::metadata::{MetadataClient, MetadataEvent, StreamTask};
use crate::router::{ApplyEvent, Router};
use crate::utils::{self, StopWatch};
use crate::{errors::Result, observer::BackupStreamObserver};

use online_config::ConfigChange;
use raftstore::coprocessor::CmdBatch;
use tikv::config::BackupStreamConfig;

use tikv_util::worker::{Runnable, Scheduler};
use tikv_util::{debug, error, info};

use super::metrics::{HANDLE_EVENT_DURATION_HISTOGRAM, HANDLE_KV_HISTOGRAM};

pub struct Endpoint<S: MetaStore + 'static> {
    #[allow(dead_code)]
    config: BackupStreamConfig,
    meta_client: Option<MetadataClient<S>>,
    range_router: Router,
    #[allow(dead_code)]
    scheduler: Scheduler<Task>,
    #[allow(dead_code)]
    observer: BackupStreamObserver,
    pool: Runtime,
    store_id: u64,
}

impl Endpoint<EtcdStore> {
    pub fn new<E: AsRef<str>>(
        store_id: u64,
        endpoints: &dyn AsRef<[E]>,
        config: BackupStreamConfig,
        scheduler: Scheduler<Task>,
        observer: BackupStreamObserver,
    ) -> Endpoint<EtcdStore> {
        let pool = create_tokio_runtime(config.num_threads, "br-stream")
            .expect("failed to create tokio runtime for backup stream worker.");

        // TODO consider TLS?
        let meta_client = match pool.block_on(etcd_client::Client::connect(&endpoints, None)) {
            Ok(c) => {
                let meta_store = EtcdStore::from(c);
                Some(MetadataClient::new(meta_store, store_id))
            }
            Err(e) => {
                error!("failed to create etcd client for backup stream worker"; "error" => ?e);
                None
            }
        };

        let range_router = Router::new(
            PathBuf::from(config.streaming_path.clone()),
            scheduler.clone(),
            config.temp_file_size_limit_per_task.0,
        );

        if let Some(meta_client_clone) = meta_client.clone() {
            // spawn a worker to watch task changes from etcd periodically.
            let scheduler_clone = scheduler.clone();
            // TODO build a error handle mechanism #error 2
            pool.spawn(Endpoint::starts_watch_tasks(
                meta_client_clone,
                scheduler_clone,
            ));
        }

        // if meta_client is None, unable to connect to etcd
        // may we should retry connect later
        // TODO build a error handle mechanism #error 1
        Endpoint {
            config,
            meta_client,
            range_router,
            scheduler,
            observer,
            pool,
            store_id,
        }
    }
}

impl<S> Endpoint<S>
where
    S: MetaStore + 'static,
{
    // TODO find a proper way to exit watch tasks
    async fn starts_watch_tasks(
        meta_client: MetadataClient<S>,
        scheduler: Scheduler<Task>,
    ) -> Result<()> {
        let tasks = meta_client.get_tasks().await?;
        for task in tasks.inner {
            info!("backup stream watch task"; "task" => ?task);
            // move task to schedule
            if let Err(e) = scheduler.schedule(Task::WatchTask(task)) {
                // TODO build a error handle mechanism #error 3
                error!("backup stream schedule task failed"; "error" => ?e);
            }
        }

        let mut watcher = meta_client.events_from(tasks.revision).await?;
        loop {
            if let Some(event) = watcher.stream.next().await {
                info!("backup stream watch event from etcd"; "event" => ?event);
                match event {
                    MetadataEvent::AddTask { task } => {
                        let t = meta_client.get_task(&task).await?;
                        if let Err(e) = scheduler.schedule(Task::WatchTask(t)) {
                            error!("backup stream schedule task failed"; "error" => ?e);
                        }
                    }
                    MetadataEvent::RemoveTask { task: _ } => {
                        // TODO implement remove task
                    }
                    MetadataEvent::Error { .. } => {
                        // TODO implement error
                    }
                }
            }
        }
    }
<<<<<<< HEAD

    // TODO move this function to a indepentent module.
    pub fn encode_event<'e>(key: &'e [u8], value: &'e [u8]) -> [impl AsRef<[u8]> + 'e; 4] {
        let key_len = (key.len() as u32).to_le_bytes();
        let val_len = (value.len() as u32).to_le_bytes();
        [
            Either::Left(key_len),
            Either::Right(key),
            Either::Left(val_len),
            Either::Right(value),
        ]
    }
=======
>>>>>>> 2016731c

    fn backup_batch(&self, batch: CmdBatch) {
        let mut sw = StopWatch::new();
        let kvs = ApplyEvent::from_cmd_batch(batch, /* TODO */ 0);
        HANDLE_EVENT_DURATION_HISTOGRAM
            .with_label_values(&["to_stream_event"])
            .observe(sw.lap().as_secs_f64());
        let router = self.range_router.clone();
        self.pool.spawn(async move {
            HANDLE_EVENT_DURATION_HISTOGRAM
                .with_label_values(&["get_router_lock"])
                .observe(sw.lap().as_secs_f64());
            let mut kv_count = 0;
            for kv in kvs {
                // TODO build a error handle mechanism #error 6
                if kv.should_record() {
                    if let Err(err) = router.on_event(kv).await {
                        error!("backup stream failed in backup batch"; "error" => ?err);
                    }
                    kv_count += 1;
                }
            }
            HANDLE_KV_HISTOGRAM.observe(kv_count as _);
            HANDLE_EVENT_DURATION_HISTOGRAM
                .with_label_values(&["save_to_temp_file"])
                .observe(sw.lap().as_secs_f64())
        });
    }

    // register task ranges
    pub fn on_register(&self, task: StreamTask) {
        if let Some(cli) = self.meta_client.as_ref() {
            let cli = cli.clone();
            let range_router = self.range_router.clone();

            info!(
                "register backup stream task";
                "task" => ?task,
            );

            self.pool.block_on(async move {
                let task_name = task.info.get_name();
                match cli.ranges_of_task(task_name).await {
                    Ok(ranges) => {
                        info!(
                            "register backup stream ranges";
                            "task" => ?task,
                            "ranges-count" => ranges.inner.len(),
                        );
                        // TODO implement register ranges
                        let _ = range_router
                            .register_task(
                                task,
                                ranges
                                    .inner
                                    .into_iter()
                                    .map(|(start_key, end_key)| {
                                        (utils::wrap_key(start_key), utils::wrap_key(end_key))
                                    })
                                    .collect(),
                            )
                            .await;
                    }
                    Err(e) => {
                        error!("backup stream get tasks failed"; "error" => ?e);
                        // TODO build a error handle mechanism #error 5
                    }
                }
            });
        };
    }

    pub fn on_flush(&self, task: String, store_id: u64) {
        let router = self.range_router.clone();
        self.pool.spawn(async move {
            router.do_flush(&task, store_id).await;
        });
    }

    pub fn do_backup(&mut self, events: Vec<CmdBatch>) {
        for batch in events {
            self.backup_batch(batch)
        }
    }
}

/// Create a standard tokio runtime
/// (which allows io and time reactor, involve thread memory accessor),
fn create_tokio_runtime(thread_count: usize, thread_name: &str) -> TokioResult<Runtime> {
    tokio::runtime::Builder::new_multi_thread()
        .thread_name(thread_name)
        .enable_io()
        .enable_time()
        .on_thread_start(|| {
            tikv_alloc::add_thread_memory_accessor();
        })
        .on_thread_stop(|| {
            tikv_alloc::remove_thread_memory_accessor();
        })
        .worker_threads(thread_count)
        .build()
}

pub enum Task {
    WatchTask(StreamTask),
    BatchEvent(Vec<CmdBatch>),
    ChangeConfig(ConfigChange),
    /// Flush the task with name.
    Flush(String),
}

impl fmt::Debug for Task {
    fn fmt(&self, f: &mut fmt::Formatter<'_>) -> fmt::Result {
        let mut de = f.debug_struct("BackupStreamTask");
        match self {
            Task::WatchTask(t) => de
                .field("name", &t.info.name)
                .field("table_filter", &t.info.table_filter)
                .field("start_ts", &t.info.start_ts)
                .field("end_ts", &t.info.end_ts)
                .finish(),
            Task::BatchEvent(_) => de.field("name", &"batch_event").finish(),
            Task::ChangeConfig(change) => de
                .field("name", &"change_config")
                .field("change", change)
                .finish(),
            Task::Flush(task) => de.field("name", &"flush").field("task", &task).finish(),
        }
    }
}

impl fmt::Display for Task {
    fn fmt(&self, f: &mut fmt::Formatter<'_>) -> fmt::Result {
        write!(f, "{:?}", self)
    }
}

impl<S> Runnable for Endpoint<S>
where
    S: MetaStore,
{
    type Task = Task;

    fn run(&mut self, task: Task) {
        debug!("run backup stream task"; "task" => ?task);
        match task {
            Task::WatchTask(task) => self.on_register(task),
            Task::BatchEvent(events) => self.do_backup(events),
            Task::Flush(task) => self.on_flush(task, self.store_id),
            _ => (),
        }
    }
}<|MERGE_RESOLUTION|>--- conflicted
+++ resolved
@@ -130,21 +130,6 @@
             }
         }
     }
-<<<<<<< HEAD
-
-    // TODO move this function to a indepentent module.
-    pub fn encode_event<'e>(key: &'e [u8], value: &'e [u8]) -> [impl AsRef<[u8]> + 'e; 4] {
-        let key_len = (key.len() as u32).to_le_bytes();
-        let val_len = (value.len() as u32).to_le_bytes();
-        [
-            Either::Left(key_len),
-            Either::Right(key),
-            Either::Left(val_len),
-            Either::Right(value),
-        ]
-    }
-=======
->>>>>>> 2016731c
 
     fn backup_batch(&self, batch: CmdBatch) {
         let mut sw = StopWatch::new();
