// Copyright 2021 TiKV Project Authors. Licensed under Apache-2.0.

use std::convert::AsRef;
use std::fmt;
use std::marker::PhantomData;
use std::path::PathBuf;


use engine_traits::KvEngine;

use kvproto::metapb::Region;
use raftstore::router::RaftStoreRouter;

use raftstore::store::fsm::ChangeObserver;
use tikv_util::time::Instant;
use tokio::io::Result as TokioResult;
use tokio::runtime::Runtime;
use tokio_stream::StreamExt;
use txn_types::TimeStamp;

use crate::event_loader::InitialDataLoader;
use crate::metadata::store::{EtcdStore, MetaStore};
<<<<<<< HEAD
use crate::metadata::{MetadataClient, MetadataEvent, Task as MetaTask};
use crate::metrics;
=======
use crate::metadata::{MetadataClient, MetadataEvent, StreamTask};
>>>>>>> 52406d9d
use crate::router::{ApplyEvent, Router};
use crate::utils::{self, StopWatch};
use crate::{errors::Result, observer::BackupStreamObserver};

use online_config::ConfigChange;
use raftstore::coprocessor::{CmdBatch, ObserveHandle, RegionInfoProvider};
use tikv::config::BackupStreamConfig;

use tikv_util::worker::{Runnable, Scheduler};
use tikv_util::{debug, error, info};
use tikv_util::{warn, HandyRwLock};

use super::metrics::{HANDLE_EVENT_DURATION_HISTOGRAM, HANDLE_KV_HISTOGRAM};

pub struct Endpoint<S: MetaStore + 'static, R, E, RT> {
    #[allow(dead_code)]
    config: BackupStreamConfig,
    meta_client: Option<MetadataClient<S>>,
    range_router: Router,
    #[allow(dead_code)]
    scheduler: Scheduler<Task>,
    #[allow(dead_code)]
    observer: BackupStreamObserver,
    pool: Runtime,
    store_id: u64,
<<<<<<< HEAD
    regions: R,
    engine: PhantomData<E>,
    router: RT,
=======
>>>>>>> 52406d9d
}

impl<R, E, RT> Endpoint<EtcdStore, R, E, RT>
where
    R: RegionInfoProvider + 'static + Clone,
    E: KvEngine,
    RT: RaftStoreRouter<E> + 'static,
{
    pub fn new<S: AsRef<str>>(
        store_id: u64,
        endpoints: &dyn AsRef<[S]>,
        config: BackupStreamConfig,
        scheduler: Scheduler<Task>,
        observer: BackupStreamObserver,
        accessor: R,
        router: RT,
    ) -> Endpoint<EtcdStore, R, E, RT> {
        let pool = create_tokio_runtime(config.num_threads, "br-stream")
            .expect("failed to create tokio runtime for backup stream worker.");

        // TODO consider TLS?
        let meta_client = match pool.block_on(etcd_client::Client::connect(&endpoints, None)) {
            Ok(c) => {
                let meta_store = EtcdStore::from(c);
                Some(MetadataClient::new(meta_store, store_id))
            }
            Err(e) => {
                error!("failed to create etcd client for backup stream worker"; "error" => ?e);
                None
            }
        };

        let range_router = Router::new(
            PathBuf::from(config.streaming_path.clone()),
            scheduler.clone(),
            config.temp_file_size_limit_per_task.0,
        );

<<<<<<< HEAD
        if cli.is_none() {
            // unable to connect to etcd
            // may we should retry connect later
            // TODO build a error handle mechanism #error 1
            return Endpoint {
                config,
                meta_client: None,
                range_router,
                scheduler,
                observer,
                pool,
                store_id,
                regions: accessor,
                engine: PhantomData,
                router,
            };
        }

        let meta_client = cli.unwrap();
        // spawn a worker to watch task changes from etcd periodically.
        let meta_client_clone = meta_client.clone();
        let scheduler_clone = scheduler.clone();
        // TODO build a error handle mechanism #error 2
        pool.spawn(async {
            if let Err(err) =
                Endpoint::<_, R, E, RT>::starts_watch_tasks(meta_client_clone, scheduler_clone)
                    .await
            {
                err.report("failed to start watch tasks");
            }
        });
=======
        if let Some(meta_client_clone) = meta_client.clone() {
            // spawn a worker to watch task changes from etcd periodically.
            let scheduler_clone = scheduler.clone();
            // TODO build a error handle mechanism #error 2
            pool.spawn(Endpoint::starts_watch_tasks(
                meta_client_clone,
                scheduler_clone,
            ));
        }

        // if meta_client is None, unable to connect to etcd
        // may we should retry connect later
        // TODO build a error handle mechanism #error 1
>>>>>>> 52406d9d
        Endpoint {
            config,
            meta_client,
            range_router,
            scheduler,
            observer,
            pool,
            store_id,
<<<<<<< HEAD
            regions: accessor,
            engine: PhantomData,
            router,
=======
>>>>>>> 52406d9d
        }
    }
}

impl<S, R, E, RT> Endpoint<S, R, E, RT>
where
    S: MetaStore + 'static,
    R: RegionInfoProvider + Clone + 'static,
    E: KvEngine,
    RT: RaftStoreRouter<E> + 'static,
{
    // TODO find a proper way to exit watch tasks
    async fn starts_watch_tasks(
        meta_client: MetadataClient<S>,
        scheduler: Scheduler<Task>,
    ) -> Result<()> {
        let tasks = meta_client.get_tasks().await?;
        for task in tasks.inner {
            info!("backup stream watch task"; "task" => ?task);
            // move task to schedule
            scheduler.schedule(Task::WatchTask(task))?;
        }

        let mut watcher = meta_client.events_from(tasks.revision).await?;
        loop {
            if let Some(event) = watcher.stream.next().await {
                info!("backup stream watch event from etcd"; "event" => ?event);
                match event {
                    MetadataEvent::AddTask { task } => {
                        let t = meta_client.get_task(&task).await?;
                        scheduler.schedule(Task::WatchTask(t))?;
                    }
                    MetadataEvent::RemoveTask { task: _ } => {
                        // TODO implement remove task
                    }
                    MetadataEvent::Error { err } => err.report("metadata client watch meet error"),
                }
            }
        }
    }

    fn backup_batch(&self, batch: CmdBatch) {
        let mut sw = StopWatch::new();
        let region_id = batch.region_id;
        let kvs = ApplyEvent::from_cmd_batch(batch, /* TODO */ 0);
        HANDLE_EVENT_DURATION_HISTOGRAM
            .with_label_values(&["to_stream_event"])
            .observe(sw.lap().as_secs_f64());
        let router = self.range_router.clone();
        self.pool.spawn(async move {
            HANDLE_EVENT_DURATION_HISTOGRAM
                .with_label_values(&["get_router_lock"])
                .observe(sw.lap().as_secs_f64());
            let mut kv_count = 0;
            let total_size = kvs.as_slice().iter().fold(0usize, |init, kv| init + kv.size());
            metrics::HEAP_MEMORY
                .with_label_values(&["alloc"])
                .inc_by(total_size as f64);
            for kv in kvs {
                let size = kv.size();
                // TODO build a error handle mechanism #error 6
                if kv.should_record() {
                    if let Err(err) = router.on_event(kv).await {
                        err.report(format!("failed to send event."));
                    }
                    metrics::HEAP_MEMORY
                        .with_label_values(&["free"])
                        .inc_by(size as f64);
                    kv_count += 1;
                }
            }
            HANDLE_KV_HISTOGRAM.observe(kv_count as _);
            let time_cost = sw.lap().as_secs_f64();
            if time_cost > 120.0 {
                warn!("write to temp file too slow."; "time_cost" => ?time_cost, "region_id" => %region_id, "len" => %kv_count);
            }
            HANDLE_EVENT_DURATION_HISTOGRAM
                .with_label_values(&["save_to_temp_file"])
                .observe(time_cost)
        });
    }

    /// Make an initial data loader using the resource of the endpoint.
    pub fn make_initial_loader(&self) -> InitialDataLoader<E, R, RT> {
        InitialDataLoader::new(
            self.router.clone(),
            self.regions.clone(),
            self.range_router.clone(),
            self.store_id,
        )
    }

    // register task ranges
    pub fn on_register(&self, task: StreamTask) {
        if let Some(cli) = self.meta_client.as_ref() {
            let cli = cli.clone();
            let init = self.make_initial_loader();
            let range_router = self.range_router.clone();

            info!(
                "register backup stream task";
                "task" => ?task,
            );

            self.pool.block_on(async move {
                let task_name = task.info.get_name();
                match cli.ranges_of_task(task_name).await {
                    Ok(ranges) => {
                        info!(
                            "register backup stream ranges";
                            "task" => ?task,
                            "ranges-count" => ranges.inner.len(),
                        );
<<<<<<< HEAD
                        let ranges = ranges
                            .inner
                            .into_iter()
                            .map(|(start_key, end_key)| {
                                (utils::wrap_key(start_key), utils::wrap_key(end_key))
                            })
                            .collect::<Vec<_>>();
                        range_router.register_ranges(task_name, ranges.clone());
                        for (start_key, end_key) in ranges {
                            let init = init.clone();
                            let start_key = start_key;
                            let end_key = end_key;
                            let start = Instant::now_coarse();
                            let start_ts = task.info.get_start_ts();
                            let ob = self.observer.clone();
                            let success = self
                                .observer
                                .ranges
                                .wl()
                                .add((start_key.clone(), end_key.clone()));
                            if !success {
                                warn!("task ranges overlapped, which hasn't been supported for now";
                                    "task" => ?task,
                                    "start_key" => utils::redact(&start_key),
                                    "end_key" => utils::redact(&end_key),
                                );
                                continue;
                            }
                            tokio::task::spawn_blocking(move || {
                                let range_init_result = init.initialize_range(
                                    start_key.clone(),
                                    end_key.clone(),
                                    TimeStamp::new(start_ts),
                                    |region_id, handle| ob.subs.register_region(region_id, handle),
                                );
                                match range_init_result {
                                    Ok(stat) => {
                                        info!("success to do initial scanning"; "stat" => ?stat, 
                                            "start_key" => utils::redact(&start_key),
                                            "end_key" => utils::redact(&end_key),
                                            "take" => ?start.saturating_elapsed(),)
                                    }
                                    Err(e) => {
                                        e.report("failed to initialize regions");
                                    }
                                }
                            });
                        }
                        info!(
                            "finish register backup stream ranges";
                            "task" => ?task,
                        );
=======
                        // TODO implement register ranges
                        let _ = range_router
                            .register_task(
                                task,
                                ranges
                                    .inner
                                    .into_iter()
                                    .map(|(start_key, end_key)| {
                                        (utils::wrap_key(start_key), utils::wrap_key(end_key))
                                    })
                                    .collect(),
                            )
                            .await;
>>>>>>> 52406d9d
                    }
                    Err(e) => {
                        e.report(format!(
                            "failed to register task {} to router: ranges not found",
                            task.info.get_name()
                        ));
                        // TODO build a error handle mechanism #error 5
                    }
                }
            });
        };
    }

    pub fn on_flush(&self, task: String, store_id: u64) {
        let router = self.range_router.clone();
        self.pool.spawn(async move {
            router.do_flush(&task, store_id).await;
        });
    }

    /// Start observe over some region.
    /// This would register the region to the RaftStore.
    ///
    /// > Note: This won't trigger a incremental scanning.
    /// >      When the follower progress faster than leader and then be elected,
    /// >      there is a risk of losing data.
    pub fn on_observe_region(&self, region: Region) {
        let init = self.make_initial_loader();
        let handle = ObserveHandle::new();
        let region_id = region.get_id();
        let ob = ChangeObserver::from_cdc(region_id, handle.clone());
        if let Err(e) = init.observe_over(&region, ob) {
            e.report(format!("register region {} to raftstore", region.get_id()));
        }
        self.observer.subs.register_region(region_id, handle);
    }

    pub fn do_backup(&mut self, events: Vec<CmdBatch>) {
        for batch in events {
            self.backup_batch(batch)
        }
    }
}

/// Create a standard tokio runtime
/// (which allows io and time reactor, involve thread memory accessor),
fn create_tokio_runtime(thread_count: usize, thread_name: &str) -> TokioResult<Runtime> {
    tokio::runtime::Builder::new_multi_thread()
        .thread_name(thread_name)
        // Maybe make it more configurable?
        // currently, blocking threads would be used for incremental scanning.
        .max_blocking_threads(thread_count)
        .worker_threads(thread_count)
        .enable_io()
        .enable_time()
        .on_thread_start(|| {
            tikv_alloc::add_thread_memory_accessor();
        })
        .on_thread_stop(|| {
            tikv_alloc::remove_thread_memory_accessor();
        })
        .build()
}

pub enum Task {
    WatchTask(StreamTask),
    BatchEvent(Vec<CmdBatch>),
    ChangeConfig(ConfigChange),
    /// Flush the task with name.
    Flush(String),
    /// Start observe over the region.
    ObserverRegion {
        region: Region,
        // Note: Maybe add the request for initial scanning too.
        // needs_initial_scanning: bool
    },
}

impl fmt::Debug for Task {
    fn fmt(&self, f: &mut fmt::Formatter<'_>) -> fmt::Result {
        match self {
            Self::WatchTask(arg0) => f.debug_tuple("WatchTask").field(arg0).finish(),
            Self::BatchEvent(arg0) => f.debug_tuple("BatchEvent").field(arg0).finish(),
            Self::ChangeConfig(arg0) => f.debug_tuple("ChangeConfig").field(arg0).finish(),
            Self::Flush(arg0) => f.debug_tuple("Flush").field(arg0).finish(),
            Self::ObserverRegion { region } => f
                .debug_struct("ObserverRegion")
                .field("region", region)
                .finish(),
        }
    }
}

impl fmt::Display for Task {
    fn fmt(&self, f: &mut fmt::Formatter<'_>) -> fmt::Result {
        write!(f, "{:?}", self)
    }
}

impl<S, R, E, RT> Runnable for Endpoint<S, R, E, RT>
where
    S: MetaStore + 'static,
    R: RegionInfoProvider + Clone + 'static,
    E: KvEngine,
    RT: RaftStoreRouter<E> + 'static,
{
    type Task = Task;

    fn run(&mut self, task: Task) {
        debug!("run backup stream task"; "task" => ?task);
        match task {
            Task::WatchTask(task) => self.on_register(task),
            Task::BatchEvent(events) => self.do_backup(events),
<<<<<<< HEAD
            Task::Flush(task) => self.on_flush(task),
            Task::ObserverRegion { region } => self.on_observe_region(region),
=======
            Task::Flush(task) => self.on_flush(task, self.store_id),
>>>>>>> 52406d9d
            _ => (),
        }
    }
}<|MERGE_RESOLUTION|>--- conflicted
+++ resolved
@@ -4,7 +4,6 @@
 use std::fmt;
 use std::marker::PhantomData;
 use std::path::PathBuf;
-
 
 use engine_traits::KvEngine;
 
@@ -20,12 +19,8 @@
 
 use crate::event_loader::InitialDataLoader;
 use crate::metadata::store::{EtcdStore, MetaStore};
-<<<<<<< HEAD
-use crate::metadata::{MetadataClient, MetadataEvent, Task as MetaTask};
+use crate::metadata::{MetadataClient, MetadataEvent, StreamTask};
 use crate::metrics;
-=======
-use crate::metadata::{MetadataClient, MetadataEvent, StreamTask};
->>>>>>> 52406d9d
 use crate::router::{ApplyEvent, Router};
 use crate::utils::{self, StopWatch};
 use crate::{errors::Result, observer::BackupStreamObserver};
@@ -51,12 +46,9 @@
     observer: BackupStreamObserver,
     pool: Runtime,
     store_id: u64,
-<<<<<<< HEAD
     regions: R,
     engine: PhantomData<E>,
     router: RT,
-=======
->>>>>>> 52406d9d
 }
 
 impl<R, E, RT> Endpoint<EtcdStore, R, E, RT>
@@ -78,7 +70,7 @@
             .expect("failed to create tokio runtime for backup stream worker.");
 
         // TODO consider TLS?
-        let meta_client = match pool.block_on(etcd_client::Client::connect(&endpoints, None)) {
+        let cli = match pool.block_on(etcd_client::Client::connect(&endpoints, None)) {
             Ok(c) => {
                 let meta_store = EtcdStore::from(c);
                 Some(MetadataClient::new(meta_store, store_id))
@@ -95,7 +87,6 @@
             config.temp_file_size_limit_per_task.0,
         );
 
-<<<<<<< HEAD
         if cli.is_none() {
             // unable to connect to etcd
             // may we should retry connect later
@@ -127,35 +118,17 @@
                 err.report("failed to start watch tasks");
             }
         });
-=======
-        if let Some(meta_client_clone) = meta_client.clone() {
-            // spawn a worker to watch task changes from etcd periodically.
-            let scheduler_clone = scheduler.clone();
-            // TODO build a error handle mechanism #error 2
-            pool.spawn(Endpoint::starts_watch_tasks(
-                meta_client_clone,
-                scheduler_clone,
-            ));
-        }
-
-        // if meta_client is None, unable to connect to etcd
-        // may we should retry connect later
-        // TODO build a error handle mechanism #error 1
->>>>>>> 52406d9d
         Endpoint {
             config,
-            meta_client,
+            meta_client: cli,
             range_router,
             scheduler,
             observer,
             pool,
             store_id,
-<<<<<<< HEAD
             regions: accessor,
             engine: PhantomData,
             router,
-=======
->>>>>>> 52406d9d
         }
     }
 }
@@ -269,7 +242,6 @@
                             "task" => ?task,
                             "ranges-count" => ranges.inner.len(),
                         );
-<<<<<<< HEAD
                         let ranges = ranges
                             .inner
                             .into_iter()
@@ -322,21 +294,6 @@
                             "finish register backup stream ranges";
                             "task" => ?task,
                         );
-=======
-                        // TODO implement register ranges
-                        let _ = range_router
-                            .register_task(
-                                task,
-                                ranges
-                                    .inner
-                                    .into_iter()
-                                    .map(|(start_key, end_key)| {
-                                        (utils::wrap_key(start_key), utils::wrap_key(end_key))
-                                    })
-                                    .collect(),
-                            )
-                            .await;
->>>>>>> 52406d9d
                     }
                     Err(e) => {
                         e.report(format!(
@@ -450,12 +407,8 @@
         match task {
             Task::WatchTask(task) => self.on_register(task),
             Task::BatchEvent(events) => self.do_backup(events),
-<<<<<<< HEAD
-            Task::Flush(task) => self.on_flush(task),
             Task::ObserverRegion { region } => self.on_observe_region(region),
-=======
             Task::Flush(task) => self.on_flush(task, self.store_id),
->>>>>>> 52406d9d
             _ => (),
         }
     }
