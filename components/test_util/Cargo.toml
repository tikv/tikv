--- conflicted
+++ resolved
@@ -26,13 +26,8 @@
 [dependencies]
 encryption_export = { path = "../encryption/export", default-features = false }
 fail = "0.4"
-<<<<<<< HEAD
-grpcio = { version = "0.8",  default-features = false }
-kvproto = { git = "https://github.com/pingcap/kvproto.git", default-features = false }
-=======
-grpcio = { version = "0.9",  default-features = false, features = ["openssl-vendored"] }
+grpcio = { version = "0.9",  default-features = false }
 kvproto = { rev = "7a046020d1c091638e1e8aba623c8c1e8962219d", git = "https://github.com/pingcap/kvproto.git", default-features = false }
->>>>>>> 527a79da
 rand = "0.7"
 rand_isaac = "0.2"
 security = { path = "../security", default-features = false }
