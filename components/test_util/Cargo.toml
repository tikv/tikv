[package]
name = "test_util"
version = "0.0.1"
edition = "2018"
publish = false

[dependencies]
encryption = { path = "../encryption" }
fail = "0.3"
<<<<<<< HEAD
kvproto = { git = "https://github.com/pingcap/kvproto.git", default-features = false }
=======
grpcio = { version = "0.5", default-features = false, features = ["openssl-vendored"] }
>>>>>>> e26bc916
rand = "0.7"
rand_isaac = "0.2"
security = { path = "../security" }
slog = { version = "2.3", features = ["max_level_trace", "release_max_level_debug"] }
slog-global = { version = "0.1", git = "https://github.com/breeswish/slog-global.git", rev = "0e23a5baff302a9d7bccd85f8f31e43339c2f2c1" }
tempfile = "3.0"
tikv_util = { path = "../tikv_util" }
time = "0.1"<|MERGE_RESOLUTION|>--- conflicted
+++ resolved
@@ -7,11 +7,8 @@
 [dependencies]
 encryption = { path = "../encryption" }
 fail = "0.3"
-<<<<<<< HEAD
+grpcio = { version = "0.5", default-features = false, features = ["openssl-vendored"] }
 kvproto = { git = "https://github.com/pingcap/kvproto.git", default-features = false }
-=======
-grpcio = { version = "0.5", default-features = false, features = ["openssl-vendored"] }
->>>>>>> e26bc916
 rand = "0.7"
 rand_isaac = "0.2"
 security = { path = "../security" }
