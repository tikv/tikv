// Copyright 2018 TiKV Project Authors. Licensed under Apache-2.0.

#![feature(test)]

extern crate test;
#[macro_use]
extern crate slog_global;

pub mod encryption;
mod kv_generator;
mod logging;
mod macros;
mod runner;
mod security;

use std::{
    env,
    sync::atomic::{AtomicU16, Ordering},
    thread,
};

use rand::Rng;
<<<<<<< HEAD
use std::sync::atomic::{AtomicU16, Ordering};
use std::{env, thread};
use tikv_util::metrics::StdThreadBuildWrapper;

pub use crate::encryption::*;
pub use crate::kv_generator::*;
pub use crate::logging::*;
pub use crate::macros::*;
pub use crate::runner::{
    clear_failpoints, run_failpoint_tests, run_test_with_hook, run_tests, TestHook,
=======

pub use crate::{
    encryption::*,
    kv_generator::*,
    logging::*,
    macros::*,
    runner::{clear_failpoints, run_failpoint_tests, run_test_with_hook, run_tests, TestHook},
    security::*,
>>>>>>> aaf47d0c
};

pub fn setup_for_ci() {
    // We use backtrace in tests to record suspicious problems. And loading backtrace
    // the first time can take several seconds. Spawning a thread and load it ahead
    // of time to avoid causing timeout.
    thread::Builder::new()
        .name(tikv_util::thd_name!("backtrace-loader"))
        .spawn_wrapper(::backtrace::Backtrace::new)
        .unwrap();

    if env::var("CI").is_ok() {
        // HACK! Use `epollex` as the polling engine for gRPC when running CI tests on
        // Linux and it hasn't been set before.
        // See more: https://github.com/grpc/grpc/blob/v1.17.2/src/core/lib/iomgr/ev_posix.cc#L124
        // See more: https://grpc.io/grpc/core/md_doc_core_grpc-polling-engines.html
        #[cfg(target_os = "linux")]
        {
            if env::var("GRPC_POLL_STRATEGY").is_err() {
                env::set_var("GRPC_POLL_STRATEGY", "epollex");
            }
        }

        if env::var("LOG_FILE").is_ok() {
            logging::init_log_for_test();
        }
    }

    if env::var("PANIC_ABORT").is_ok() {
        // Panics as aborts, it's helpful for debugging,
        // but also stops tests immediately.
        tikv_util::set_panic_hook(true, "./");
    }

    tikv_util::check_environment_variables();

    if let Err(e) = tikv_util::config::check_max_open_fds(4096) {
        panic!(
            "To run test, please make sure the maximum number of open file descriptors not \
             less than 4096: {:?}",
            e
        );
    }
}

static INITIAL_PORT: AtomicU16 = AtomicU16::new(0);
/// Linux by default use [32768, 61000] for local port.
const MIN_LOCAL_PORT: u16 = 32767;

/// Allocates a port for testing purpose.
pub fn alloc_port() -> u16 {
    let p = INITIAL_PORT.load(Ordering::Relaxed);
    if p == 0 {
        let _ = INITIAL_PORT.compare_exchange(
            0,
            rand::thread_rng().gen_range(10240..MIN_LOCAL_PORT),
            Ordering::SeqCst,
            Ordering::SeqCst,
        );
    }
    let mut p = INITIAL_PORT.load(Ordering::SeqCst);
    loop {
        let next = if p >= MIN_LOCAL_PORT { 10240 } else { p + 1 };
        match INITIAL_PORT.compare_exchange_weak(p, next, Ordering::SeqCst, Ordering::SeqCst) {
            Ok(_) => return next,
            Err(e) => p = e,
        }
    }
}

static MEM_DISK: &str = "TIKV_TEST_MEMORY_DISK_MOUNT_POINT";

/// Gets a temporary path. The directory will be removed when dropped.
///
/// The returned path will point to memory only when memory disk is available
/// and specified.
pub fn temp_dir(prefix: impl Into<Option<&'static str>>, prefer_mem: bool) -> tempfile::TempDir {
    let mut builder = tempfile::Builder::new();
    if let Some(prefix) = prefix.into() {
        builder.prefix(prefix);
    }
    match env::var(MEM_DISK) {
        Ok(dir) if prefer_mem => {
            debug!("using memory disk"; "path" => %dir);
            builder.tempdir_in(dir).unwrap()
        }
        _ => builder.tempdir().unwrap(),
    }
}<|MERGE_RESOLUTION|>--- conflicted
+++ resolved
@@ -20,18 +20,7 @@
 };
 
 use rand::Rng;
-<<<<<<< HEAD
-use std::sync::atomic::{AtomicU16, Ordering};
-use std::{env, thread};
 use tikv_util::metrics::StdThreadBuildWrapper;
-
-pub use crate::encryption::*;
-pub use crate::kv_generator::*;
-pub use crate::logging::*;
-pub use crate::macros::*;
-pub use crate::runner::{
-    clear_failpoints, run_failpoint_tests, run_test_with_hook, run_tests, TestHook,
-=======
 
 pub use crate::{
     encryption::*,
@@ -40,7 +29,6 @@
     macros::*,
     runner::{clear_failpoints, run_failpoint_tests, run_test_with_hook, run_tests, TestHook},
     security::*,
->>>>>>> aaf47d0c
 };
 
 pub fn setup_for_ci() {
