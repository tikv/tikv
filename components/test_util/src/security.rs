--- conflicted
+++ resolved
@@ -15,11 +15,7 @@
         cert_path: format!("{}", p.join("data/server.pem").display()),
         key_path: format!("{}", p.join("data/key.pem").display()),
         override_ssl_target: "".to_owned(),
-<<<<<<< HEAD
-=======
-        cipher_file: "".to_owned(),
         cert_allowed_cn: cn.unwrap_or_default(),
->>>>>>> 60919acc
     }
 }
 
