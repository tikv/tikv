--- conflicted
+++ resolved
@@ -43,13 +43,10 @@
     }
 
     pub fn write_write_detail(&self, detail: &mut pb::WriteDetail) {
-<<<<<<< HEAD
         detail.set_latch_wait_nanos(self.metrics.latch_wait_nanos);
         detail.set_process_nanos(self.metrics.scheduler_process_nanos);
         detail.set_throttle_nanos(self.metrics.scheduler_throttle_nanos);
-=======
         detail.set_pessimistic_lock_wait_nanos(self.metrics.pessimistic_lock_wait_nanos);
->>>>>>> 08b5a4a6
         detail.set_store_batch_wait_nanos(self.metrics.wf_batch_wait_nanos);
         detail.set_propose_send_wait_nanos(
             self.metrics
@@ -137,13 +134,10 @@
     pub block_read_nanos: u64,
     pub internal_key_skipped_count: u64,
     pub deleted_key_skipped_count: u64,
-<<<<<<< HEAD
     pub latch_wait_nanos: u64,
     pub scheduler_process_nanos: u64,
     pub scheduler_throttle_nanos: u64,
-=======
     pub pessimistic_lock_wait_nanos: u64,
->>>>>>> 08b5a4a6
     // temp instant used in raftstore metrics, first be the instant when creating the write
     // callback, then reset when it is ready to apply
     pub write_instant: Option<Instant>,
