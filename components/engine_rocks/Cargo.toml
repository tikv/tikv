[package]
name = "engine_rocks"
version = "0.0.1"
edition = "2018"
publish = false

[features]
jemalloc = ["rocksdb/jemalloc"]
portable = ["rocksdb/portable"]
sse = ["rocksdb/sse"]
failpoints = ["fail/failpoints"]

# Disables runtime checks of invariants required by RocksDB that are redundant
# with assertions inside RocksDB itself. This makes it possible to test those
# invariants in Rust tests, resulting an a panic instead of an abort, at the
# expense of an extra branch. This feature exists to mark those extra branches.
# The checks _can_ be disabled by enabling this feature, though it may not
# result in any real performance improvement to do so, and it will break
# the test suite.
#
# Probably these checks should be in the rust-rocksdb crate itself, in order
# to ensure the bindings are safe, but until that is done, they are here.
nortcheck = []

[dependencies]
<<<<<<< HEAD
api_version = { path = "../api_version", default-features = false }
backtrace = "0.3"
case_macros = { path = "../case_macros" }
collections = { path = "../collections", default-features = false }
=======
api_version = { workspace = true }
case_macros = { workspace = true }
collections = { workspace = true }
>>>>>>> 08b5a4a6
derive_more = "0.99.3"
encryption = { workspace = true }
engine_traits = { workspace = true }
fail = "0.5"
file_system = { workspace = true }
keys = { workspace = true }
kvproto = { git = "https://github.com/pingcap/kvproto.git" }
lazy_static = "1.4.0"
log_wrappers = { workspace = true }
num_cpus = "1"
<<<<<<< HEAD
once_cell = "1.13"
online_config = { path = "../online_config" }
parking_lot_core = "0.9"
=======
online_config = { workspace = true }
>>>>>>> 08b5a4a6
prometheus = { version = "0.13", features = ["nightly"] }
prometheus-static-metric = "0.5"
protobuf = "2"
raft = { version = "0.7.0", default-features = false, features = ["protobuf-codec"] }
regex = "1"
serde = "1.0"
serde_derive = "1.0"
serde_json = "1.0"
slog = { version = "2.3", features = ["max_level_trace", "release_max_level_debug"] }
slog-global = { version = "0.1", git = "https://github.com/breeswish/slog-global.git", rev = "d592f88e4dbba5eb439998463054f1a44fbf17b9" }
slog_derive = "0.2"
tempfile = "3.0"
tikv_alloc = { workspace = true }
tikv_util = { workspace = true }
time = "0.1"
tracker = { workspace = true }
txn_types = { workspace = true }

[dependencies.rocksdb]
git = "https://github.com/5kbpers/rust-rocksdb.git"
package = "rocksdb"
features = ["encryption"]
branch = "largest-seqno"

[dev-dependencies]
rand = "0.8"
toml = "0.5"<|MERGE_RESOLUTION|>--- conflicted
+++ resolved
@@ -23,16 +23,9 @@
 nortcheck = []
 
 [dependencies]
-<<<<<<< HEAD
-api_version = { path = "../api_version", default-features = false }
-backtrace = "0.3"
-case_macros = { path = "../case_macros" }
-collections = { path = "../collections", default-features = false }
-=======
 api_version = { workspace = true }
 case_macros = { workspace = true }
 collections = { workspace = true }
->>>>>>> 08b5a4a6
 derive_more = "0.99.3"
 encryption = { workspace = true }
 engine_traits = { workspace = true }
@@ -43,13 +36,7 @@
 lazy_static = "1.4.0"
 log_wrappers = { workspace = true }
 num_cpus = "1"
-<<<<<<< HEAD
-once_cell = "1.13"
-online_config = { path = "../online_config" }
-parking_lot_core = "0.9"
-=======
 online_config = { workspace = true }
->>>>>>> 08b5a4a6
 prometheus = { version = "0.13", features = ["nightly"] }
 prometheus-static-metric = "0.5"
 protobuf = "2"
