--- conflicted
+++ resolved
@@ -41,6 +41,7 @@
 prometheus-static-metric = "0.5"
 protobuf = "2"
 raft = { version = "0.7.0", default-features = false, features = ["protobuf-codec"] }
+regex = "1"
 serde = "1.0"
 serde_derive = "1.0"
 slog = { version = "2.3", features = ["max_level_trace", "release_max_level_debug"] }
@@ -50,20 +51,7 @@
 tikv_alloc = { path = "../tikv_alloc" }
 tikv_util = { path = "../tikv_util", default-features = false }
 time = "0.1"
-<<<<<<< HEAD
-online_config = { path = "../online_config" }
-tempfile = "3.0"
-serde = "1.0"
-serde_derive = "1.0"
-kvproto = { git = "https://github.com/pingcap/kvproto.git" }
-raft = { version = "0.7.0", default-features = false, features = ["protobuf-codec"] }
-protobuf = "2"
-fail = "0.5"
-regex = "1"
-case_macros = { path = "../case_macros" }
-=======
 txn_types = { path = "../txn_types", default-features = false }
->>>>>>> 95a59299
 
 [dependencies.rocksdb]
 git = "https://github.com/tikv/rust-rocksdb.git"
