--- conflicted
+++ resolved
@@ -31,13 +31,10 @@
 txn_types = { path = "../txn_types"}
 lazy_static = "1.4.0"
 time = "0.1"
-<<<<<<< HEAD
 configuration = { path = "../configuration" }
 serde = "1.0"
 serde_derive = "1.0"
 coarsetime = "0.1"
-=======
->>>>>>> 4eeb23e1
 
 [dependencies.rocksdb]
 git = "https://github.com/tikv/rust-rocksdb.git"
