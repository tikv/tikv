--- conflicted
+++ resolved
@@ -11,11 +11,7 @@
 
 use crate::{
     cf_options::RocksCfOptions, db_options::RocksDbOptions, engine::RocksEngine, r2e,
-<<<<<<< HEAD
-    rocks_metrics_defs::*,
-=======
     rocks_metrics_defs::*, RocksStatistics,
->>>>>>> 25261c8a
 };
 
 pub fn new_temp_engine(path: &tempfile::TempDir) -> Engines<RocksEngine, RocksEngine> {
@@ -32,11 +28,7 @@
 
 pub fn new_engine(path: &str, cfs: &[&str]) -> Result<RocksEngine> {
     let mut db_opts = RocksDbOptions::default();
-<<<<<<< HEAD
-    db_opts.enable_statistics(true);
-=======
     db_opts.set_statistics(&RocksStatistics::new_titan());
->>>>>>> 25261c8a
     let cf_opts = cfs.iter().map(|name| (*name, Default::default())).collect();
     new_engine_opt(path, db_opts, cf_opts)
 }
