// Copyright 2019 TiKV Project Authors. Licensed under Apache-2.0.

use std::{ffi::CString, fs, path::Path, str::FromStr, sync::Arc};

use engine_traits::{Engines, Range, Result, CF_DEFAULT};
use rocksdb::{
    load_latest_options, CColumnFamilyDescriptor, CFHandle, ColumnFamilyOptions, CompactionFilter,
    CompactionFilterContext, CompactionFilterDecision, CompactionFilterFactory,
<<<<<<< HEAD
    CompactionFilterValueType, Env, Range as RocksRange, SliceTransform, DB,
=======
    CompactionFilterValueType, DBTableFileCreationReason, Env, Range as RocksRange, SliceTransform,
    DB,
>>>>>>> e1867033
};
use slog_global::warn;

use crate::{
    cf_options::RocksCfOptions, db_options::RocksDbOptions, engine::RocksEngine, r2e,
    rocks_metrics_defs::*, RocksStatistics,
};

pub fn new_temp_engine(path: &tempfile::TempDir) -> Engines<RocksEngine, RocksEngine> {
    let raft_path = path.path().join(std::path::Path::new("raft"));
    Engines::new(
        new_engine(path.path().to_str().unwrap(), engine_traits::ALL_CFS).unwrap(),
        new_engine(raft_path.to_str().unwrap(), &[engine_traits::CF_DEFAULT]).unwrap(),
    )
}

pub fn new_default_engine(path: &str) -> Result<RocksEngine> {
    new_engine(path, &[CF_DEFAULT])
}

pub fn new_engine(path: &str, cfs: &[&str]) -> Result<RocksEngine> {
    let mut db_opts = RocksDbOptions::default();
    db_opts.set_statistics(&RocksStatistics::new_titan());
    let cf_opts = cfs.iter().map(|name| (*name, Default::default())).collect();
    new_engine_opt(path, db_opts, cf_opts)
}

pub fn new_engine_opt(
    path: &str,
    db_opt: RocksDbOptions,
    cf_opts: Vec<(&str, RocksCfOptions)>,
) -> Result<RocksEngine> {
    let mut db_opt = db_opt.into_raw();
    if cf_opts.iter().all(|(name, _)| *name != CF_DEFAULT) {
        return Err(engine_traits::Error::Engine(
            engine_traits::Status::with_error(
                engine_traits::Code::InvalidArgument,
                "default cf must be specified",
            ),
        ));
    }
    let mut cf_opts: Vec<_> = cf_opts
        .into_iter()
        .map(|(name, opt)| (name, opt.into_raw()))
        .collect();

    // Creates a new db if it doesn't exist.
    if !db_exist(path) {
        db_opt.create_if_missing(true);
        db_opt.create_missing_column_families(true);

        let db = DB::open_cf(db_opt, path, cf_opts.into_iter().collect()).map_err(r2e)?;

        return Ok(RocksEngine::new(db));
    }

    db_opt.create_if_missing(false);

    // Lists all column families in current db.
    let cfs_list = DB::list_column_families(&db_opt, path).map_err(r2e)?;
    let existed: Vec<&str> = cfs_list.iter().map(|v| v.as_str()).collect();
    let needed: Vec<&str> = cf_opts.iter().map(|(name, _)| *name).collect();

    let cf_descs = if !existed.is_empty() {
        let env = match db_opt.env() {
            Some(env) => env,
            None => Arc::new(Env::default()),
        };
        // panic if OPTIONS not found for existing instance?
        let (_, tmp) = load_latest_options(path, &env, true)
            .unwrap_or_else(|e| panic!("failed to load_latest_options {:?}", e))
            .unwrap_or_else(|| panic!("couldn't find the OPTIONS file"));
        tmp
    } else {
        vec![]
    };

    for cf in &existed {
        if cf_opts.iter().all(|(name, _)| name != cf) {
            cf_opts.push((cf, ColumnFamilyOptions::default()));
        }
    }
    for (name, opt) in &mut cf_opts {
        adjust_dynamic_level_bytes(&cf_descs, name, opt);
    }

    let cfds: Vec<_> = cf_opts.into_iter().collect();
    // We have added all missing options by iterating `existed`. If two vecs still
    // have same length, then they must have same column families dispite their
    // orders. So just open db.
    if needed.len() == existed.len() && needed.len() == cfds.len() {
        let db = DB::open_cf(db_opt, path, cfds).map_err(r2e)?;
        return Ok(RocksEngine::new(db));
    }

    // Opens db.
    db_opt.create_missing_column_families(true);
    let mut db = DB::open_cf(db_opt, path, cfds).map_err(r2e)?;

    // Drops discarded column families.
    for cf in cfs_diff(&existed, &needed) {
        // We have checked it at the very beginning, so it must be needed.
        assert_ne!(cf, CF_DEFAULT);
        db.drop_cf(cf).map_err(r2e)?;
    }

    Ok(RocksEngine::new(db))
}

/// Turns "dynamic level size" off for the existing column family which was off
/// before. Column families are small, HashMap isn't necessary.
fn adjust_dynamic_level_bytes(
    cf_descs: &[CColumnFamilyDescriptor],
    name: &str,
    opt: &mut ColumnFamilyOptions,
) {
    if let Some(cf_desc) = cf_descs.iter().find(|cf_desc| cf_desc.name() == name) {
        let existed_dynamic_level_bytes =
            cf_desc.options().get_level_compaction_dynamic_level_bytes();
        if existed_dynamic_level_bytes != opt.get_level_compaction_dynamic_level_bytes() {
            warn!(
                "change dynamic_level_bytes for existing column family is danger";
                "old_value" => existed_dynamic_level_bytes,
                "new_value" => opt.get_level_compaction_dynamic_level_bytes(),
            );
        }
        opt.set_level_compaction_dynamic_level_bytes(existed_dynamic_level_bytes);
    }
}

pub fn db_exist(path: &str) -> bool {
    let path = Path::new(path);
    if !path.exists() || !path.is_dir() {
        return false;
    }
    let current_file_path = path.join("CURRENT");
    if !current_file_path.exists() || !current_file_path.is_file() {
        return false;
    }

    // If path is not an empty directory, and current file exists, we say db exists.
    // If path is not an empty directory but db has not been created,
    // `DB::list_column_families` fails and we can clean up the directory by
    // this indication.
    fs::read_dir(path).unwrap().next().is_some()
}

/// Returns a Vec of cf which is in `a' but not in `b'.
fn cfs_diff<'a>(a: &[&'a str], b: &[&str]) -> Vec<&'a str> {
    a.iter()
        .filter(|x| !b.iter().any(|y| *x == y))
        .cloned()
        .collect()
}

pub fn get_cf_handle<'a>(db: &'a DB, cf: &str) -> Result<&'a CFHandle> {
    db.cf_handle(cf)
        .ok_or_else(|| format!("cf {} not found", cf))
        .map_err(r2e)
}

pub fn range_to_rocks_range<'a>(range: &Range<'a>) -> RocksRange<'a> {
    RocksRange::new(range.start_key, range.end_key)
}

pub fn get_engine_cf_used_size(engine: &DB, handle: &CFHandle) -> u64 {
    let mut cf_used_size = engine
        .get_property_int_cf(handle, ROCKSDB_TOTAL_SST_FILES_SIZE)
        .expect("rocksdb is too old, missing total-sst-files-size property");
    // For memtable
    if let Some(mem_table) = engine.get_property_int_cf(handle, ROCKSDB_CUR_SIZE_ALL_MEM_TABLES) {
        cf_used_size += mem_table;
    }
    // For blob files
    if let Some(live_blob) = engine.get_property_int_cf(handle, ROCKSDB_TITANDB_LIVE_BLOB_FILE_SIZE)
    {
        cf_used_size += live_blob;
    }
    if let Some(obsolete_blob) =
        engine.get_property_int_cf(handle, ROCKSDB_TITANDB_OBSOLETE_BLOB_FILE_SIZE)
    {
        cf_used_size += obsolete_blob;
    }

    cf_used_size
}

/// Gets engine's compression ratio at given level.
pub fn get_engine_compression_ratio_at_level(
    engine: &DB,
    handle: &CFHandle,
    level: usize,
) -> Option<f64> {
    let prop = format!("{}{}", ROCKSDB_COMPRESSION_RATIO_AT_LEVEL, level);
    if let Some(v) = engine.get_property_value_cf(handle, &prop) {
        if let Ok(f) = f64::from_str(&v) {
            // RocksDB returns -1.0 if the level is empty.
            if f >= 0.0 {
                return Some(f);
            }
        }
    }
    None
}

/// Gets the number of files at given level of given column family.
pub fn get_cf_num_files_at_level(engine: &DB, handle: &CFHandle, level: usize) -> Option<u64> {
    let prop = format!("{}{}", ROCKSDB_NUM_FILES_AT_LEVEL, level);
    engine.get_property_int_cf(handle, &prop)
}

/// Gets the number of blob files at given level of given column family.
pub fn get_cf_num_blob_files_at_level(engine: &DB, handle: &CFHandle, level: usize) -> Option<u64> {
    let prop = format!("{}{}", ROCKSDB_TITANDB_NUM_BLOB_FILES_AT_LEVEL, level);
    engine.get_property_int_cf(handle, &prop)
}

/// Gets the number of immutable mem-table of given column family.
pub fn get_cf_num_immutable_mem_table(engine: &DB, handle: &CFHandle) -> Option<u64> {
    engine.get_property_int_cf(handle, ROCKSDB_NUM_IMMUTABLE_MEM_TABLE)
}

/// Gets the amount of pending compaction bytes of given column family.
pub fn get_cf_pending_compaction_bytes(engine: &DB, handle: &CFHandle) -> Option<u64> {
    engine.get_property_int_cf(handle, ROCKSDB_PENDING_COMPACTION_BYTES)
}

pub struct FixedSuffixSliceTransform {
    pub suffix_len: usize,
}

impl FixedSuffixSliceTransform {
    pub fn new(suffix_len: usize) -> FixedSuffixSliceTransform {
        FixedSuffixSliceTransform { suffix_len }
    }
}

impl SliceTransform for FixedSuffixSliceTransform {
    fn transform<'a>(&mut self, key: &'a [u8]) -> &'a [u8] {
        let mid = key.len() - self.suffix_len;
        let (left, _) = key.split_at(mid);
        left
    }

    fn in_domain(&mut self, key: &[u8]) -> bool {
        key.len() >= self.suffix_len
    }

    fn in_range(&mut self, _: &[u8]) -> bool {
        true
    }
}

pub struct FixedPrefixSliceTransform {
    pub prefix_len: usize,
}

impl FixedPrefixSliceTransform {
    pub fn new(prefix_len: usize) -> FixedPrefixSliceTransform {
        FixedPrefixSliceTransform { prefix_len }
    }
}

impl SliceTransform for FixedPrefixSliceTransform {
    fn transform<'a>(&mut self, key: &'a [u8]) -> &'a [u8] {
        &key[..self.prefix_len]
    }

    fn in_domain(&mut self, key: &[u8]) -> bool {
        key.len() >= self.prefix_len
    }

    fn in_range(&mut self, _: &[u8]) -> bool {
        true
    }
}

pub struct NoopSliceTransform;

impl SliceTransform for NoopSliceTransform {
    fn transform<'a>(&mut self, key: &'a [u8]) -> &'a [u8] {
        key
    }

    fn in_domain(&mut self, _: &[u8]) -> bool {
        true
    }

    fn in_range(&mut self, _: &[u8]) -> bool {
        true
    }
}

pub fn to_raw_perf_level(level: engine_traits::PerfLevel) -> rocksdb::PerfLevel {
    match level {
        engine_traits::PerfLevel::Uninitialized => rocksdb::PerfLevel::Uninitialized,
        engine_traits::PerfLevel::Disable => rocksdb::PerfLevel::Disable,
        engine_traits::PerfLevel::EnableCount => rocksdb::PerfLevel::EnableCount,
        engine_traits::PerfLevel::EnableTimeExceptForMutex => {
            rocksdb::PerfLevel::EnableTimeExceptForMutex
        }
        engine_traits::PerfLevel::EnableTimeAndCpuTimeExceptForMutex => {
            rocksdb::PerfLevel::EnableTimeAndCPUTimeExceptForMutex
        }
        engine_traits::PerfLevel::EnableTime => rocksdb::PerfLevel::EnableTime,
        engine_traits::PerfLevel::OutOfBounds => rocksdb::PerfLevel::OutOfBounds,
    }
}

pub fn from_raw_perf_level(level: rocksdb::PerfLevel) -> engine_traits::PerfLevel {
    match level {
        rocksdb::PerfLevel::Uninitialized => engine_traits::PerfLevel::Uninitialized,
        rocksdb::PerfLevel::Disable => engine_traits::PerfLevel::Disable,
        rocksdb::PerfLevel::EnableCount => engine_traits::PerfLevel::EnableCount,
        rocksdb::PerfLevel::EnableTimeExceptForMutex => {
            engine_traits::PerfLevel::EnableTimeExceptForMutex
        }
        rocksdb::PerfLevel::EnableTimeAndCPUTimeExceptForMutex => {
            engine_traits::PerfLevel::EnableTimeAndCpuTimeExceptForMutex
        }
        rocksdb::PerfLevel::EnableTime => engine_traits::PerfLevel::EnableTime,
        rocksdb::PerfLevel::OutOfBounds => engine_traits::PerfLevel::OutOfBounds,
    }
}

<<<<<<< HEAD
struct KeyRange {
=======
struct OwnedRange {
>>>>>>> e1867033
    start_key: Box<[u8]>,
    end_key: Box<[u8]>,
}

<<<<<<< HEAD
pub struct NoopFilter;

impl CompactionFilter for NoopFilter {}

pub struct NoopFactory;

impl CompactionFilterFactory for NoopFactory {
    type Filter = NoopFilter;
    fn create_compaction_filter(
        &self,
        _context: &CompactionFilterContext,
    ) -> Option<(CString, Self::Filter)> {
        None
    }
}

/// Used to build `RangeCompactionFilterFactory`, optionally stacked over
/// another compaction filter factory.
pub struct RangeCompactionFilterFactoryBuilder(Arc<KeyRange>);

impl RangeCompactionFilterFactoryBuilder {
    pub fn new(start_key: Vec<u8>, end_key: Vec<u8>) -> Self {
        Self(Arc::new(KeyRange {
            start_key: start_key.into_boxed_slice(),
            end_key: end_key.into_boxed_slice(),
        }))
    }

    pub fn build_with<C: CompactionFilterFactory>(
        &self,
        inner: C,
    ) -> RangeCompactionFilterFactory<C> {
        // TODO: should_filter_table_file_creation
        RangeCompactionFilterFactory {
            range: self.0.clone(),
            inner_factory: Some(inner),
        }
    }

    pub fn build(&self) -> RangeCompactionFilterFactory<NoopFactory> {
        RangeCompactionFilterFactory {
            range: self.0.clone(),
            inner_factory: None,
        }
    }
}

pub struct RangeCompactionFilterFactory<C: CompactionFilterFactory> {
    range: Arc<KeyRange>,
    inner_factory: Option<C>,
}

impl<C: CompactionFilterFactory> CompactionFilterFactory for RangeCompactionFilterFactory<C> {
    type Filter = RangeCompactionFilter<C::Filter>;
=======
type FilterByReason = [bool; 4];

fn reason_to_index(reason: DBTableFileCreationReason) -> usize {
    match reason {
        DBTableFileCreationReason::Flush => 0,
        DBTableFileCreationReason::Compaction => 1,
        DBTableFileCreationReason::Recovery => 2,
        DBTableFileCreationReason::Misc => 3,
    }
}

fn filter_by_reason(factory: &impl CompactionFilterFactory) -> FilterByReason {
    let mut r = FilterByReason::default();
    r[reason_to_index(DBTableFileCreationReason::Flush)] =
        factory.should_filter_table_file_creation(DBTableFileCreationReason::Flush);
    r[reason_to_index(DBTableFileCreationReason::Compaction)] =
        factory.should_filter_table_file_creation(DBTableFileCreationReason::Compaction);
    r[reason_to_index(DBTableFileCreationReason::Recovery)] =
        factory.should_filter_table_file_creation(DBTableFileCreationReason::Recovery);
    r[reason_to_index(DBTableFileCreationReason::Misc)] =
        factory.should_filter_table_file_creation(DBTableFileCreationReason::Misc);
    r
}

pub struct StackingCompactionFilterFactory<A: CompactionFilterFactory, B: CompactionFilterFactory> {
    outer_should_filter: FilterByReason,
    outer: A,
    inner_should_filter: FilterByReason,
    inner: B,
}

impl<A: CompactionFilterFactory, B: CompactionFilterFactory> StackingCompactionFilterFactory<A, B> {
    /// Creates a factory of stacked filter with `outer` on top of `inner`.
    /// Table keys will be filtered through `outer` first before reaching
    /// `inner`.
    pub fn new(outer: A, inner: B) -> Self {
        let outer_should_filter = filter_by_reason(&outer);
        let inner_should_filter = filter_by_reason(&inner);
        Self {
            outer_should_filter,
            outer,
            inner_should_filter,
            inner,
        }
    }
}

impl<A: CompactionFilterFactory, B: CompactionFilterFactory> CompactionFilterFactory
    for StackingCompactionFilterFactory<A, B>
{
    type Filter = StackingCompactionFilter<A::Filter, B::Filter>;
>>>>>>> e1867033

    fn create_compaction_filter(
        &self,
        context: &CompactionFilterContext,
    ) -> Option<(CString, Self::Filter)> {
<<<<<<< HEAD
        if let Some(inner) = self.inner_factory.as_ref() {
            if let Some((name, filter)) = inner.create_compaction_filter(context) {
                let filter = RangeCompactionFilter {
                    range: self.range.clone(),
                    inner_filter: Some(filter),
                };
                return Some((name, filter));
            }
        }
        let filter = RangeCompactionFilter {
            range: self.range.clone(),
            inner_filter: None,
        };
        Some((CString::new("region_filter").unwrap(), filter))
    }
}

/// Filters out all keys within the key range.
pub struct RangeCompactionFilter<C: CompactionFilter> {
    range: Arc<KeyRange>,
    inner_filter: Option<C>,
}

impl<C: CompactionFilter> CompactionFilter for RangeCompactionFilter<C> {
=======
        let i = reason_to_index(context.reason());
        let mut outer_filter = None;
        let mut inner_filter = None;
        let mut full_name = String::new();
        if self.outer_should_filter[i]
            && let Some((name, filter)) = self.outer.create_compaction_filter(context)
        {
            outer_filter = Some(filter);
            full_name = name.into_string().unwrap();
        }
        if self.inner_should_filter[i]
            && let Some((name, filter)) = self.inner.create_compaction_filter(context)
        {
            inner_filter = Some(filter);
            if !full_name.is_empty() {
                full_name += ".";
            }
            full_name += name.to_str().unwrap();
        }
        if outer_filter.is_none() && inner_filter.is_none() {
            None
        } else {
            let filter = StackingCompactionFilter {
                outer: outer_filter,
                inner: inner_filter,
            };
            Some((CString::new(full_name).unwrap(), filter))
        }
    }

    fn should_filter_table_file_creation(&self, reason: DBTableFileCreationReason) -> bool {
        let i = reason_to_index(reason);
        self.outer_should_filter[i] || self.inner_should_filter[i]
    }
}

pub struct StackingCompactionFilter<A: CompactionFilter, B: CompactionFilter> {
    outer: Option<A>,
    inner: Option<B>,
}

impl<A: CompactionFilter, B: CompactionFilter> CompactionFilter for StackingCompactionFilter<A, B> {
>>>>>>> e1867033
    fn featured_filter(
        &mut self,
        level: usize,
        key: &[u8],
        seqno: u64,
        value: &[u8],
        value_type: CompactionFilterValueType,
    ) -> CompactionFilterDecision {
<<<<<<< HEAD
        if key < self.range.start_key.as_ref() || key >= self.range.end_key.as_ref() {
            CompactionFilterDecision::Remove
        } else if let Some(inner) = self.inner_filter.as_mut() {
=======
        if let Some(outer) = self.outer.as_mut()
            && let r = outer.featured_filter(level, key, seqno, value, value_type)
            && !matches!(r, CompactionFilterDecision::Keep)
        {
            r
        } else if let Some(inner) = self.inner.as_mut() {
>>>>>>> e1867033
            inner.featured_filter(level, key, seqno, value, value_type)
        } else {
            CompactionFilterDecision::Keep
        }
    }
}

<<<<<<< HEAD
=======
#[derive(Clone)]
pub struct RangeCompactionFilterFactory(Arc<OwnedRange>);

impl RangeCompactionFilterFactory {
    pub fn new(start_key: Box<[u8]>, end_key: Box<[u8]>) -> Self {
        let range = OwnedRange { start_key, end_key };
        Self(Arc::new(range))
    }
}

impl CompactionFilterFactory for RangeCompactionFilterFactory {
    type Filter = RangeCompactionFilter;

    fn create_compaction_filter(
        &self,
        _context: &CompactionFilterContext,
    ) -> Option<(CString, Self::Filter)> {
        Some((
            CString::new("range_filter").unwrap(),
            RangeCompactionFilter(self.0.clone()),
        ))
    }

    fn should_filter_table_file_creation(&self, _reason: DBTableFileCreationReason) -> bool {
        true
    }
}

/// Filters out all keys outside the key range.
pub struct RangeCompactionFilter(Arc<OwnedRange>);

impl CompactionFilter for RangeCompactionFilter {
    fn featured_filter(
        &mut self,
        _level: usize,
        key: &[u8],
        _seqno: u64,
        _value: &[u8],
        _value_type: CompactionFilterValueType,
    ) -> CompactionFilterDecision {
        if key < self.0.start_key.as_ref() || key >= self.0.end_key.as_ref() {
            CompactionFilterDecision::Remove
        } else {
            CompactionFilterDecision::Keep
        }
    }
}

>>>>>>> e1867033
#[cfg(test)]
mod tests {
    use engine_traits::{CfOptionsExt, Peekable, SyncMutable, CF_DEFAULT};
    use rocksdb::DB;
    use tempfile::Builder;

    use super::*;

    #[test]
    fn test_cfs_diff() {
        let a = vec!["1", "2", "3"];
        let a_diff_a = cfs_diff(&a, &a);
        assert!(a_diff_a.is_empty());
        let b = vec!["4"];
        assert_eq!(a, cfs_diff(&a, &b));
        let c = vec!["4", "5", "3", "6"];
        assert_eq!(vec!["1", "2"], cfs_diff(&a, &c));
        assert_eq!(vec!["4", "5", "6"], cfs_diff(&c, &a));
        let d = vec!["1", "2", "3", "4"];
        let a_diff_d = cfs_diff(&a, &d);
        assert!(a_diff_d.is_empty());
        assert_eq!(vec!["4"], cfs_diff(&d, &a));
    }

    #[test]
    fn test_new_engine_opt() {
        let path = Builder::new()
            .prefix("_util_rocksdb_test_check_column_families")
            .tempdir()
            .unwrap();
        let path_str = path.path().to_str().unwrap();

        // create db when db not exist
        let mut cfs_opts = vec![(CF_DEFAULT, RocksCfOptions::default())];
        let mut opts = RocksCfOptions::default();
        opts.set_level_compaction_dynamic_level_bytes(true);
        cfs_opts.push(("cf_dynamic_level_bytes", opts.clone()));
        let db = new_engine_opt(path_str, RocksDbOptions::default(), cfs_opts).unwrap();
        column_families_must_eq(path_str, vec![CF_DEFAULT, "cf_dynamic_level_bytes"]);
        check_dynamic_level_bytes(&db);
        drop(db);

        // add cf1.
        let cfs_opts = vec![
            (CF_DEFAULT, opts.clone()),
            ("cf_dynamic_level_bytes", opts.clone()),
            ("cf1", opts.clone()),
        ];
        let db = new_engine_opt(path_str, RocksDbOptions::default(), cfs_opts).unwrap();
        column_families_must_eq(path_str, vec![CF_DEFAULT, "cf_dynamic_level_bytes", "cf1"]);
        check_dynamic_level_bytes(&db);
        for cf in &[CF_DEFAULT, "cf_dynamic_level_bytes", "cf1"] {
            db.put_cf(cf, b"k", b"v").unwrap();
        }
        drop(db);

        // change order should not cause data corruption.
        let cfs_opts = vec![
            ("cf_dynamic_level_bytes", opts.clone()),
            ("cf1", opts.clone()),
            (CF_DEFAULT, opts),
        ];
        let db = new_engine_opt(path_str, RocksDbOptions::default(), cfs_opts).unwrap();
        column_families_must_eq(path_str, vec![CF_DEFAULT, "cf_dynamic_level_bytes", "cf1"]);
        check_dynamic_level_bytes(&db);
        for cf in &[CF_DEFAULT, "cf_dynamic_level_bytes", "cf1"] {
            assert_eq!(db.get_value_cf(cf, b"k").unwrap().unwrap(), b"v");
        }
        drop(db);

        // drop cf1.
        let cfs = vec![CF_DEFAULT, "cf_dynamic_level_bytes"];
        let db = new_engine(path_str, &cfs).unwrap();
        column_families_must_eq(path_str, cfs);
        check_dynamic_level_bytes(&db);
        drop(db);

        // drop all cfs.
        new_engine(path_str, &[CF_DEFAULT]).unwrap();
        column_families_must_eq(path_str, vec![CF_DEFAULT]);

        // not specifying default cf should error.
        new_engine(path_str, &[]).unwrap_err();
        column_families_must_eq(path_str, vec![CF_DEFAULT]);
    }

    fn column_families_must_eq(path: &str, excepted: Vec<&str>) {
        let opts = RocksDbOptions::default();
        let cfs_list = DB::list_column_families(&opts, path).unwrap();

        let mut cfs_existed: Vec<&str> = cfs_list.iter().map(|v| v.as_str()).collect();
        let mut cfs_excepted: Vec<&str> = excepted.clone();
        cfs_existed.sort_unstable();
        cfs_excepted.sort_unstable();
        assert_eq!(cfs_existed, cfs_excepted);
    }

    fn check_dynamic_level_bytes(db: &RocksEngine) {
        let tmp_cf_opts = db.get_options_cf(CF_DEFAULT).unwrap();
        assert!(!tmp_cf_opts.get_level_compaction_dynamic_level_bytes());
        let tmp_cf_opts = db.get_options_cf("cf_dynamic_level_bytes").unwrap();
        assert!(tmp_cf_opts.get_level_compaction_dynamic_level_bytes());
    }
}<|MERGE_RESOLUTION|>--- conflicted
+++ resolved
@@ -6,12 +6,8 @@
 use rocksdb::{
     load_latest_options, CColumnFamilyDescriptor, CFHandle, ColumnFamilyOptions, CompactionFilter,
     CompactionFilterContext, CompactionFilterDecision, CompactionFilterFactory,
-<<<<<<< HEAD
-    CompactionFilterValueType, Env, Range as RocksRange, SliceTransform, DB,
-=======
     CompactionFilterValueType, DBTableFileCreationReason, Env, Range as RocksRange, SliceTransform,
     DB,
->>>>>>> e1867033
 };
 use slog_global::warn;
 
@@ -337,71 +333,11 @@
     }
 }
 
-<<<<<<< HEAD
-struct KeyRange {
-=======
 struct OwnedRange {
->>>>>>> e1867033
     start_key: Box<[u8]>,
     end_key: Box<[u8]>,
 }
 
-<<<<<<< HEAD
-pub struct NoopFilter;
-
-impl CompactionFilter for NoopFilter {}
-
-pub struct NoopFactory;
-
-impl CompactionFilterFactory for NoopFactory {
-    type Filter = NoopFilter;
-    fn create_compaction_filter(
-        &self,
-        _context: &CompactionFilterContext,
-    ) -> Option<(CString, Self::Filter)> {
-        None
-    }
-}
-
-/// Used to build `RangeCompactionFilterFactory`, optionally stacked over
-/// another compaction filter factory.
-pub struct RangeCompactionFilterFactoryBuilder(Arc<KeyRange>);
-
-impl RangeCompactionFilterFactoryBuilder {
-    pub fn new(start_key: Vec<u8>, end_key: Vec<u8>) -> Self {
-        Self(Arc::new(KeyRange {
-            start_key: start_key.into_boxed_slice(),
-            end_key: end_key.into_boxed_slice(),
-        }))
-    }
-
-    pub fn build_with<C: CompactionFilterFactory>(
-        &self,
-        inner: C,
-    ) -> RangeCompactionFilterFactory<C> {
-        // TODO: should_filter_table_file_creation
-        RangeCompactionFilterFactory {
-            range: self.0.clone(),
-            inner_factory: Some(inner),
-        }
-    }
-
-    pub fn build(&self) -> RangeCompactionFilterFactory<NoopFactory> {
-        RangeCompactionFilterFactory {
-            range: self.0.clone(),
-            inner_factory: None,
-        }
-    }
-}
-
-pub struct RangeCompactionFilterFactory<C: CompactionFilterFactory> {
-    range: Arc<KeyRange>,
-    inner_factory: Option<C>,
-}
-
-impl<C: CompactionFilterFactory> CompactionFilterFactory for RangeCompactionFilterFactory<C> {
-    type Filter = RangeCompactionFilter<C::Filter>;
-=======
 type FilterByReason = [bool; 4];
 
 fn reason_to_index(reason: DBTableFileCreationReason) -> usize {
@@ -453,38 +389,11 @@
     for StackingCompactionFilterFactory<A, B>
 {
     type Filter = StackingCompactionFilter<A::Filter, B::Filter>;
->>>>>>> e1867033
 
     fn create_compaction_filter(
         &self,
         context: &CompactionFilterContext,
     ) -> Option<(CString, Self::Filter)> {
-<<<<<<< HEAD
-        if let Some(inner) = self.inner_factory.as_ref() {
-            if let Some((name, filter)) = inner.create_compaction_filter(context) {
-                let filter = RangeCompactionFilter {
-                    range: self.range.clone(),
-                    inner_filter: Some(filter),
-                };
-                return Some((name, filter));
-            }
-        }
-        let filter = RangeCompactionFilter {
-            range: self.range.clone(),
-            inner_filter: None,
-        };
-        Some((CString::new("region_filter").unwrap(), filter))
-    }
-}
-
-/// Filters out all keys within the key range.
-pub struct RangeCompactionFilter<C: CompactionFilter> {
-    range: Arc<KeyRange>,
-    inner_filter: Option<C>,
-}
-
-impl<C: CompactionFilter> CompactionFilter for RangeCompactionFilter<C> {
-=======
         let i = reason_to_index(context.reason());
         let mut outer_filter = None;
         let mut inner_filter = None;
@@ -527,7 +436,6 @@
 }
 
 impl<A: CompactionFilter, B: CompactionFilter> CompactionFilter for StackingCompactionFilter<A, B> {
->>>>>>> e1867033
     fn featured_filter(
         &mut self,
         level: usize,
@@ -536,18 +444,12 @@
         value: &[u8],
         value_type: CompactionFilterValueType,
     ) -> CompactionFilterDecision {
-<<<<<<< HEAD
-        if key < self.range.start_key.as_ref() || key >= self.range.end_key.as_ref() {
-            CompactionFilterDecision::Remove
-        } else if let Some(inner) = self.inner_filter.as_mut() {
-=======
         if let Some(outer) = self.outer.as_mut()
             && let r = outer.featured_filter(level, key, seqno, value, value_type)
             && !matches!(r, CompactionFilterDecision::Keep)
         {
             r
         } else if let Some(inner) = self.inner.as_mut() {
->>>>>>> e1867033
             inner.featured_filter(level, key, seqno, value, value_type)
         } else {
             CompactionFilterDecision::Keep
@@ -555,8 +457,6 @@
     }
 }
 
-<<<<<<< HEAD
-=======
 #[derive(Clone)]
 pub struct RangeCompactionFilterFactory(Arc<OwnedRange>);
 
@@ -605,7 +505,6 @@
     }
 }
 
->>>>>>> e1867033
 #[cfg(test)]
 mod tests {
     use engine_traits::{CfOptionsExt, Peekable, SyncMutable, CF_DEFAULT};
