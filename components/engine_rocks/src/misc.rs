// Copyright 2020 TiKV Project Authors. Licensed under Apache-2.0.

use engine_traits::{
    CfNamesExt, DeleteStrategy, ImportExt, IterOptions, Iterable, Iterator, MiscExt, Mutable,
    Range, Result, SstWriter, SstWriterBuilder, WriteBatch, WriteBatchExt, ALL_CFS,
};
use rocksdb::Range as RocksRange;
use tikv_util::{box_try, keybuilder::KeyBuilder};

use crate::{
    engine::RocksEngine, r2e, rocks_metrics::RocksStatisticsReporter, rocks_metrics_defs::*,
    sst::RocksSstWriterBuilder, util, RocksSstWriter,
};

pub const MAX_DELETE_COUNT_BY_KEY: usize = 2048;

impl RocksEngine {
    fn is_titan(&self) -> bool {
        self.as_inner().is_titan()
    }

    // We store all data which would be deleted in memory at first because the data
    // of region will never be larger than max-region-size.
    fn delete_all_in_range_cf_by_ingest(
        &self,
        cf: &str,
        sst_path: String,
        ranges: &[Range<'_>],
    ) -> Result<()> {
        let mut ranges = ranges.to_owned();
        ranges.sort_by(|a, b| a.start_key.cmp(b.start_key));

        let mut writer_wrapper: Option<RocksSstWriter> = None;
        let mut data: Vec<Vec<u8>> = vec![];
        let mut last_end_key: Option<Vec<u8>> = None;
        for r in ranges {
            // There may be a range overlap with next range
            if last_end_key
                .as_ref()
                .map_or(false, |key| key.as_slice() > r.start_key)
            {
                self.delete_all_in_range_cf_by_key(cf, &r)?;
                continue;
            }
            last_end_key = Some(r.end_key.to_owned());

            let mut opts = IterOptions::new(
                Some(KeyBuilder::from_slice(r.start_key, 0, 0)),
                Some(KeyBuilder::from_slice(r.end_key, 0, 0)),
                false,
            );
            if self.is_titan() {
                // Cause DeleteFilesInRange may expose old blob index keys, setting key only for
                // Titan to avoid referring to missing blob files.
                opts.set_key_only(true);
            }
            let mut it = self.iterator_opt(cf, opts)?;
            let mut it_valid = it.seek(r.start_key)?;
            while it_valid {
                if it.key() >= r.end_key {
                    break;
                }
                if let Some(writer) = writer_wrapper.as_mut() {
                    writer.delete(it.key())?;
                } else {
                    data.push(it.key().to_vec());
                }
                if data.len() > MAX_DELETE_COUNT_BY_KEY {
                    let builder = RocksSstWriterBuilder::new().set_db(self).set_cf(cf);
                    let mut writer = builder.build(sst_path.as_str())?;
                    for key in data.iter() {
                        writer.delete(key)?;
                    }
                    data.clear();
                    writer_wrapper = Some(writer);
                }
                it_valid = it.next()?;
            }
        }

        if let Some(writer) = writer_wrapper {
            writer.finish()?;
            self.ingest_external_file_cf(cf, &[sst_path.as_str()])?;
        } else {
            let mut wb = self.write_batch();
            for key in data.iter() {
                wb.delete_cf(cf, key)?;
                if wb.count() >= Self::WRITE_BATCH_MAX_KEYS {
                    wb.write()?;
                    wb.clear();
                }
            }
            if wb.count() > 0 {
                wb.write()?;
            }
        }
        Ok(())
    }

    fn delete_all_in_range_cf_by_key(&self, cf: &str, range: &Range<'_>) -> Result<()> {
        let start = KeyBuilder::from_slice(range.start_key, 0, 0);
        let end = KeyBuilder::from_slice(range.end_key, 0, 0);
        let mut opts = IterOptions::new(Some(start), Some(end), false);
        if self.is_titan() {
            // Cause DeleteFilesInRange may expose old blob index keys, setting key only for
            // Titan to avoid referring to missing blob files.
            opts.set_key_only(true);
        }
        let mut it = self.iterator_opt(cf, opts)?;
        let mut it_valid = it.seek(range.start_key)?;
        let mut wb = self.write_batch();
        while it_valid {
            wb.delete_cf(cf, it.key())?;
            if wb.count() >= Self::WRITE_BATCH_MAX_KEYS {
                wb.write()?;
                wb.clear();
            }
            it_valid = it.next()?;
        }
        if wb.count() > 0 {
            wb.write()?;
        }
        self.sync_wal()?;
        Ok(())
    }
}

impl MiscExt for RocksEngine {
<<<<<<< HEAD
    type StatisticsReporter = RocksStatisticsReporter;

    fn flush_cfs(&self, wait: bool) -> Result<()> {
=======
    fn flush_cfs(&self, cfs: &[&str], wait: bool) -> Result<()> {
>>>>>>> 77e48965
        let mut handles = vec![];
        for cf in cfs {
            handles.push(util::get_cf_handle(self.as_inner(), cf)?);
        }
        if handles.is_empty() {
            for cf in self.cf_names() {
                handles.push(util::get_cf_handle(self.as_inner(), cf)?);
            }
        }
        self.as_inner().flush_cfs(&handles, wait).map_err(r2e)
    }

    fn flush_cf(&self, cf: &str, wait: bool) -> Result<()> {
        let handle = util::get_cf_handle(self.as_inner(), cf)?;
        self.as_inner().flush_cf(handle, wait).map_err(r2e)
    }

    fn delete_ranges_cf(
        &self,
        cf: &str,
        strategy: DeleteStrategy,
        ranges: &[Range<'_>],
    ) -> Result<()> {
        if ranges.is_empty() {
            return Ok(());
        }
        match strategy {
            DeleteStrategy::DeleteFiles => {
                let handle = util::get_cf_handle(self.as_inner(), cf)?;
                let rocks_ranges: Vec<_> = ranges
                    .iter()
                    .filter_map(|r| {
                        if r.start_key >= r.end_key {
                            None
                        } else {
                            Some(RocksRange::new(r.start_key, r.end_key))
                        }
                    })
                    .collect();
                if rocks_ranges.is_empty() {
                    return Ok(());
                }
                self.as_inner()
                    .delete_files_in_ranges_cf(handle, &rocks_ranges, false)
                    .map_err(r2e)?;
            }
            DeleteStrategy::DeleteBlobs => {
                let handle = util::get_cf_handle(self.as_inner(), cf)?;
                if self.is_titan() {
                    let rocks_ranges: Vec<_> = ranges
                        .iter()
                        .filter_map(|r| {
                            if r.start_key >= r.end_key {
                                None
                            } else {
                                Some(RocksRange::new(r.start_key, r.end_key))
                            }
                        })
                        .collect();
                    if rocks_ranges.is_empty() {
                        return Ok(());
                    }
                    self.as_inner()
                        .delete_blob_files_in_ranges_cf(handle, &rocks_ranges, false)
                        .map_err(r2e)?;
                }
            }
            DeleteStrategy::DeleteByRange => {
                let mut wb = self.write_batch();
                for r in ranges.iter() {
                    wb.delete_range_cf(cf, r.start_key, r.end_key)?;
                }
                wb.write()?;
            }
            DeleteStrategy::DeleteByKey => {
                for r in ranges {
                    self.delete_all_in_range_cf_by_key(cf, r)?;
                }
            }
            DeleteStrategy::DeleteByWriter { sst_path } => {
                self.delete_all_in_range_cf_by_ingest(cf, sst_path, ranges)?;
            }
        }
        Ok(())
    }

    fn get_approximate_memtable_stats_cf(&self, cf: &str, range: &Range<'_>) -> Result<(u64, u64)> {
        let range = util::range_to_rocks_range(range);
        let handle = util::get_cf_handle(self.as_inner(), cf)?;
        Ok(self
            .as_inner()
            .get_approximate_memtable_stats_cf(handle, &range))
    }

    fn ingest_maybe_slowdown_writes(&self, cf: &str) -> Result<bool> {
        let handle = util::get_cf_handle(self.as_inner(), cf)?;
        if let Some(n) = util::get_cf_num_files_at_level(self.as_inner(), handle, 0) {
            let options = self.as_inner().get_options_cf(handle);
            let slowdown_trigger = options.get_level_zero_slowdown_writes_trigger();
            let compaction_trigger = options.get_level_zero_file_num_compaction_trigger() as u64;
            // Leave enough buffer to tolerate heavy write workload,
            // which may flush some memtables in a short time.
            if n > u64::from(slowdown_trigger) / 2 && n >= compaction_trigger {
                return Ok(true);
            }
        }
        Ok(false)
    }

    fn get_engine_used_size(&self) -> Result<u64> {
        let mut used_size: u64 = 0;
        for cf in ALL_CFS {
            let handle = util::get_cf_handle(self.as_inner(), cf)?;
            used_size += util::get_engine_cf_used_size(self.as_inner(), handle);
        }
        Ok(used_size)
    }

    fn path(&self) -> &str {
        self.as_inner().path()
    }

    fn sync_wal(&self) -> Result<()> {
        self.as_inner().sync_wal().map_err(r2e)
    }

    fn exists(path: &str) -> bool {
        crate::util::db_exist(path)
    }

    fn dump_stats(&self) -> Result<String> {
        const ROCKSDB_DB_STATS_KEY: &str = "rocksdb.dbstats";
        const ROCKSDB_CF_STATS_KEY: &str = "rocksdb.cfstats";

        let mut s = Vec::with_capacity(1024);
        // common rocksdb stats.
        for name in self.cf_names() {
            let handler = util::get_cf_handle(self.as_inner(), name)?;
            if let Some(v) = self
                .as_inner()
                .get_property_value_cf(handler, ROCKSDB_CF_STATS_KEY)
            {
                s.extend_from_slice(v.as_bytes());
            }
        }

        if let Some(v) = self.as_inner().get_property_value(ROCKSDB_DB_STATS_KEY) {
            s.extend_from_slice(v.as_bytes());
        }

        Ok(box_try!(String::from_utf8(s)))
    }

    fn get_latest_sequence_number(&self) -> u64 {
        self.as_inner().get_latest_sequence_number()
    }

    fn get_oldest_snapshot_sequence_number(&self) -> Option<u64> {
        match self
            .as_inner()
            .get_property_int(ROCKSDB_OLDEST_SNAPSHOT_SEQUENCE)
        {
            // Some(0) indicates that no snapshot is in use
            Some(0) => None,
            s => s,
        }
    }

    fn get_total_sst_files_size_cf(&self, cf: &str) -> Result<Option<u64>> {
        let handle = util::get_cf_handle(self.as_inner(), cf)?;
        Ok(self
            .as_inner()
            .get_property_int_cf(handle, ROCKSDB_TOTAL_SST_FILES_SIZE))
    }

    fn get_range_entries_and_versions(
        &self,
        cf: &str,
        start: &[u8],
        end: &[u8],
    ) -> Result<Option<(u64, u64)>> {
        Ok(crate::properties::get_range_entries_and_versions(
            self, cf, start, end,
        ))
    }

    fn is_stalled_or_stopped(&self) -> bool {
        const ROCKSDB_IS_WRITE_STALLED: &str = "rocksdb.is-write-stalled";
        const ROCKSDB_IS_WRITE_STOPPED: &str = "rocksdb.is-write-stopped";
        self.as_inner()
            .get_property_int(ROCKSDB_IS_WRITE_STALLED)
            .unwrap_or_default()
            != 0
            || self
                .as_inner()
                .get_property_int(ROCKSDB_IS_WRITE_STOPPED)
                .unwrap_or_default()
                != 0
    }
}

#[cfg(test)]
mod tests {
    use engine_traits::{
        DeleteStrategy, Iterable, Iterator, Mutable, SyncMutable, WriteBatchExt, ALL_CFS,
    };
    use tempfile::Builder;

    use super::*;
    use crate::{
        engine::RocksEngine,
        util::{new_engine, new_engine_opt},
        RocksCfOptions, RocksDbOptions,
    };

    fn check_data(db: &RocksEngine, cfs: &[&str], expected: &[(&[u8], &[u8])]) {
        for cf in cfs {
            let mut iter = db.iterator(cf).unwrap();
            iter.seek_to_first().unwrap();
            for &(k, v) in expected {
                assert_eq!(k, iter.key());
                assert_eq!(v, iter.value());
                iter.next().unwrap();
            }
            assert!(!iter.valid().unwrap());
        }
    }

    fn test_delete_ranges(strategy: DeleteStrategy, origin_keys: &[Vec<u8>], ranges: &[Range<'_>]) {
        let path = Builder::new()
            .prefix("engine_delete_ranges")
            .tempdir()
            .unwrap();
        let path_str = path.path().to_str().unwrap();

        let db = new_engine(path_str, ALL_CFS).unwrap();

        let mut wb = db.write_batch();
        let ts: u8 = 12;
        let keys: Vec<_> = origin_keys
            .iter()
            .map(|k| {
                let mut k2 = k.clone();
                k2.append(&mut vec![ts; 8]);
                k2
            })
            .collect();

        let mut kvs: Vec<(&[u8], &[u8])> = vec![];
        for (_, key) in keys.iter().enumerate() {
            kvs.push((key.as_slice(), b"value"));
        }
        for &(k, v) in kvs.as_slice() {
            for cf in ALL_CFS {
                wb.put_cf(cf, k, v).unwrap();
            }
        }
        wb.write().unwrap();
        check_data(&db, ALL_CFS, kvs.as_slice());

        db.delete_ranges_cfs(strategy, ranges).unwrap();

        let mut kvs_left: Vec<_> = kvs;
        for r in ranges {
            kvs_left.retain(|k| k.0 < r.start_key || k.0 >= r.end_key);
        }
        check_data(&db, ALL_CFS, kvs_left.as_slice());
    }

    #[test]
    fn test_delete_all_in_range_use_delete_range() {
        let data = vec![
            b"k0".to_vec(),
            b"k1".to_vec(),
            b"k2".to_vec(),
            b"k3".to_vec(),
            b"k4".to_vec(),
        ];
        // Single range.
        test_delete_ranges(
            DeleteStrategy::DeleteByRange,
            &data,
            &[Range::new(b"k1", b"k4")],
        );
        // Two ranges without overlap.
        test_delete_ranges(
            DeleteStrategy::DeleteByRange,
            &data,
            &[Range::new(b"k0", b"k1"), Range::new(b"k3", b"k4")],
        );
        // Two ranges with overlap.
        test_delete_ranges(
            DeleteStrategy::DeleteByRange,
            &data,
            &[Range::new(b"k1", b"k3"), Range::new(b"k2", b"k4")],
        );
        // One range contains the other range.
        test_delete_ranges(
            DeleteStrategy::DeleteByRange,
            &data,
            &[Range::new(b"k1", b"k4"), Range::new(b"k2", b"k3")],
        );
    }

    #[test]
    fn test_delete_all_in_range_by_key() {
        let data = vec![
            b"k0".to_vec(),
            b"k1".to_vec(),
            b"k2".to_vec(),
            b"k3".to_vec(),
            b"k4".to_vec(),
        ];
        // Single range.
        test_delete_ranges(
            DeleteStrategy::DeleteByKey,
            &data,
            &[Range::new(b"k1", b"k4")],
        );
        // Two ranges without overlap.
        test_delete_ranges(
            DeleteStrategy::DeleteByKey,
            &data,
            &[Range::new(b"k0", b"k1"), Range::new(b"k3", b"k4")],
        );
        // Two ranges with overlap.
        test_delete_ranges(
            DeleteStrategy::DeleteByKey,
            &data,
            &[Range::new(b"k1", b"k3"), Range::new(b"k2", b"k4")],
        );
        // One range contains the other range.
        test_delete_ranges(
            DeleteStrategy::DeleteByKey,
            &data,
            &[Range::new(b"k1", b"k4"), Range::new(b"k2", b"k3")],
        );
    }

    #[test]
    fn test_delete_all_in_range_by_writer() {
        let path = Builder::new()
            .prefix("test_delete_all_in_range_by_writer")
            .tempdir()
            .unwrap();
        let path_str = path.path();
        let sst_path = path_str.join("tmp_file").to_str().unwrap().to_owned();
        let mut data = vec![];
        for i in 1000..5000 {
            data.push(i.to_string().as_bytes().to_vec());
        }
        test_delete_ranges(
            DeleteStrategy::DeleteByWriter { sst_path },
            &data,
            &[
                Range::new(&data[2], &data[499]),
                Range::new(&data[502], &data[999]),
                Range::new(&data[1002], &data[1999]),
                Range::new(&data[1499], &data[2499]),
                Range::new(&data[2502], &data[3999]),
                Range::new(&data[3002], &data[3499]),
            ],
        );
    }

    #[test]
    fn test_delete_all_files_in_range() {
        let path = Builder::new()
            .prefix("engine_delete_all_files_in_range")
            .tempdir()
            .unwrap();
        let path_str = path.path().to_str().unwrap();

        let cfs_opts = ALL_CFS
            .iter()
            .map(|cf| {
                let mut cf_opts = RocksCfOptions::default();
                cf_opts.set_level_zero_file_num_compaction_trigger(1);
                (*cf, cf_opts)
            })
            .collect();
        let db = new_engine_opt(path_str, RocksDbOptions::default(), cfs_opts).unwrap();

        let keys = vec![b"k1", b"k2", b"k3", b"k4"];

        let mut kvs: Vec<(&[u8], &[u8])> = vec![];
        for key in keys {
            kvs.push((key, b"value"));
        }
        let kvs_left: Vec<(&[u8], &[u8])> = vec![(kvs[0].0, kvs[0].1), (kvs[3].0, kvs[3].1)];
        for cf in ALL_CFS {
            for &(k, v) in kvs.as_slice() {
                db.put_cf(cf, k, v).unwrap();
                db.flush_cf(cf, true).unwrap();
            }
        }
        check_data(&db, ALL_CFS, kvs.as_slice());

        db.delete_ranges_cfs(DeleteStrategy::DeleteFiles, &[Range::new(b"k2", b"k4")])
            .unwrap();
        db.delete_ranges_cfs(DeleteStrategy::DeleteBlobs, &[Range::new(b"k2", b"k4")])
            .unwrap();
        check_data(&db, ALL_CFS, kvs_left.as_slice());
    }

    #[test]
    fn test_delete_range_prefix_bloom_case() {
        let path = Builder::new()
            .prefix("engine_delete_range_prefix_bloom")
            .tempdir()
            .unwrap();
        let path_str = path.path().to_str().unwrap();

        let mut opts = RocksDbOptions::default();
        opts.create_if_missing(true);
        opts.enable_multi_batch_write(true);

        let mut cf_opts = RocksCfOptions::default();
        // Prefix extractor(trim the timestamp at tail) for write cf.
        cf_opts
            .set_prefix_extractor(
                "FixedSuffixSliceTransform",
                crate::util::FixedSuffixSliceTransform::new(8),
            )
            .unwrap_or_else(|err| panic!("{:?}", err));
        // Create prefix bloom filter for memtable.
        cf_opts.set_memtable_prefix_bloom_size_ratio(0.1_f64);
        let cf = "default";
        let db = new_engine_opt(path_str, opts, vec![(cf, cf_opts)]).unwrap();
        let mut wb = db.write_batch();
        let kvs: Vec<(&[u8], &[u8])> = vec![
            (b"kabcdefg1", b"v1"),
            (b"kabcdefg2", b"v2"),
            (b"kabcdefg3", b"v3"),
            (b"kabcdefg4", b"v4"),
        ];
        let kvs_left: Vec<(&[u8], &[u8])> = vec![(b"kabcdefg1", b"v1"), (b"kabcdefg4", b"v4")];

        for &(k, v) in kvs.as_slice() {
            wb.put_cf(cf, k, v).unwrap();
        }
        wb.write().unwrap();
        check_data(&db, &[cf], kvs.as_slice());

        // Delete all in ["k2", "k4").
        db.delete_ranges_cfs(
            DeleteStrategy::DeleteByRange,
            &[Range::new(b"kabcdefg2", b"kabcdefg4")],
        )
        .unwrap();
        check_data(&db, &[cf], kvs_left.as_slice());
    }
}<|MERGE_RESOLUTION|>--- conflicted
+++ resolved
@@ -126,13 +126,9 @@
 }
 
 impl MiscExt for RocksEngine {
-<<<<<<< HEAD
     type StatisticsReporter = RocksStatisticsReporter;
 
-    fn flush_cfs(&self, wait: bool) -> Result<()> {
-=======
     fn flush_cfs(&self, cfs: &[&str], wait: bool) -> Result<()> {
->>>>>>> 77e48965
         let mut handles = vec![];
         for cf in cfs {
             handles.push(util::get_cf_handle(self.as_inner(), cf)?);
