--- conflicted
+++ resolved
@@ -145,8 +145,10 @@
 
     fn flush_cf(&self, cf: &str, wait: bool) -> Result<()> {
         let handle = util::get_cf_handle(self.as_inner(), cf)?;
-<<<<<<< HEAD
-        self.as_inner().flush_cf(handle, wait, None).map_err(r2e)
+        let mut fopts = FlushOptions::default();
+        fopts.set_wait(wait);
+        fopts.set_allow_write_stall(true);
+        self.as_inner().flush_cf(handle, &fopts).map_err(r2e)
     }
 
     // Don't flush if a memtable is just flushed within the threshold.
@@ -170,15 +172,17 @@
             .min_by(|(_, a), (_, b)| a.cmp(b))
             && age_threshold.map_or(true, |threshold| time <= threshold)
         {
+            let mut fopts = FlushOptions::default();
+            fopts.set_wait(wait);
+            fopts.set_allow_write_stall(true);
+            fopts.set_check_if_compaction_disabled(true);
+            fopts.set_expected_oldest_key_time(time);
             return self
                 .as_inner()
                 .flush_cf(handle, wait, Some(time))
                 .map_err(r2e);
         }
         Ok(())
-=======
-        self.as_inner().flush_cf(handle, wait, false).map_err(r2e)
->>>>>>> 9aad050b
     }
 
     fn delete_ranges_cf(
