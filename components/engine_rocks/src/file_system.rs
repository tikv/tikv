// Copyright 2020 TiKV Project Authors. Licensed under Apache-2.0.

use std::sync::Arc;

use engine_traits::{EngineFileSystemInspector, FileSystemInspector};
use rocksdb::FileSystemInspector as DBFileSystemInspector;

use crate::{e2r, r2e, raw::Env};

// Use engine::Env directly since Env is not abstracted.
pub(crate) fn get_env(
    base_env: Option<Arc<Env>>,
    limiter: Option<Arc<file_system::IoRateLimiter>>,
) -> engine_traits::Result<Arc<Env>> {
    let base_env = base_env.unwrap_or_else(|| Arc::new(Env::default()));
    Ok(Arc::new(
        Env::new_file_system_inspected_env(
            base_env,
            WrappedFileSystemInspector {
                inspector: EngineFileSystemInspector::from_limiter(limiter),
            },
        )
        .map_err(r2e)?,
    ))
}

pub struct WrappedFileSystemInspector<T: FileSystemInspector> {
    inspector: T,
}

impl<T: FileSystemInspector> DBFileSystemInspector for WrappedFileSystemInspector<T> {
    fn read(&self, len: usize) -> Result<usize, String> {
        self.inspector.read(len).map_err(e2r)
    }

    fn write(&self, len: usize) -> Result<usize, String> {
        self.inspector.write(len).map_err(e2r)
    }
}

#[cfg(test)]
mod tests {
    use std::sync::Arc;

    use engine_traits::{CompactExt, MiscExt, SyncMutable, CF_DEFAULT};
    use file_system::{IoOp, IoRateLimiter, IoRateLimiterStatistics, IoType};
    use keys::data_key;
    use tempfile::Builder;

    use super::*;
    use crate::{
        event_listener::RocksEventListener, raw::DBCompressionType, util::new_engine_opt,
        RocksCfOptions, RocksDbOptions, RocksEngine,
    };

    fn new_test_db(dir: &str) -> (RocksEngine, Arc<IoRateLimiterStatistics>) {
        let limiter = Arc::new(IoRateLimiter::new_for_test());
        let mut db_opts = RocksDbOptions::default();
        db_opts.add_event_listener(RocksEventListener::new("test_db", None));
        let env = get_env(None, Some(limiter.clone())).unwrap();
        db_opts.set_env(env);
        let mut cf_opts = RocksCfOptions::default();
        cf_opts.set_disable_auto_compactions(true);
        cf_opts.compression_per_level(&[DBCompressionType::No; 7]);
        let db = new_engine_opt(dir, db_opts, vec![(CF_DEFAULT, cf_opts)]).unwrap();
        (db, limiter.statistics().unwrap())
    }

    #[test]
    fn test_inspected_compact() {
        // NOTICE: Specific to RocksDB version.
        let amplification_bytes = 2560;
        let value_size = amplification_bytes * 2;
        let temp_dir = Builder::new()
            .prefix("test_inspected_compact")
            .tempdir()
            .unwrap();

        let (db, stats) = new_test_db(temp_dir.path().to_str().unwrap());
        let value = vec![b'v'; value_size];

        db.put(&data_key(b"a1"), &value).unwrap();
        db.put(&data_key(b"a2"), &value).unwrap();
<<<<<<< HEAD
        assert_eq!(stats.fetch(IoType::Flush, IoOp::Write), 0);
        db.flush(true /*sync*/).unwrap();
        assert!(stats.fetch(IoType::Flush, IoOp::Write) > value_size * 2);
        assert!(stats.fetch(IoType::Flush, IoOp::Write) < value_size * 2 + amplification_bytes);
        stats.reset();
        db.put(&data_key(b"a2"), &value).unwrap();
        db.put(&data_key(b"a3"), &value).unwrap();
        db.flush(true /*sync*/).unwrap();
        assert!(stats.fetch(IoType::Flush, IoOp::Write) > value_size * 2);
        assert!(stats.fetch(IoType::Flush, IoOp::Write) < value_size * 2 + amplification_bytes);
=======
        assert_eq!(stats.fetch(IOType::Flush, IOOp::Write), 0);
        db.flush(true /* sync */).unwrap();
        assert!(stats.fetch(IOType::Flush, IOOp::Write) > value_size * 2);
        assert!(stats.fetch(IOType::Flush, IOOp::Write) < value_size * 2 + amplification_bytes);
        stats.reset();
        db.put(&data_key(b"a2"), &value).unwrap();
        db.put(&data_key(b"a3"), &value).unwrap();
        db.flush(true /* sync */).unwrap();
        assert!(stats.fetch(IOType::Flush, IOOp::Write) > value_size * 2);
        assert!(stats.fetch(IOType::Flush, IOOp::Write) < value_size * 2 + amplification_bytes);
>>>>>>> 4f8f7314
        stats.reset();
        db.compact_range(
            CF_DEFAULT, None,  // start_key
            None,  // end_key
            false, // exclusive_manual
            1,     // max_subcompactions
        )
        .unwrap();
        assert!(stats.fetch(IoType::LevelZeroCompaction, IoOp::Read) > value_size * 4);
        assert!(
            stats.fetch(IoType::LevelZeroCompaction, IoOp::Read)
                < value_size * 4 + amplification_bytes
        );
        assert!(stats.fetch(IoType::LevelZeroCompaction, IoOp::Write) > value_size * 3);
        assert!(
            stats.fetch(IoType::LevelZeroCompaction, IoOp::Write)
                < value_size * 3 + amplification_bytes
        );
    }
}<|MERGE_RESOLUTION|>--- conflicted
+++ resolved
@@ -81,29 +81,16 @@
 
         db.put(&data_key(b"a1"), &value).unwrap();
         db.put(&data_key(b"a2"), &value).unwrap();
-<<<<<<< HEAD
         assert_eq!(stats.fetch(IoType::Flush, IoOp::Write), 0);
-        db.flush(true /*sync*/).unwrap();
+        db.flush(true /* sync */).unwrap();
         assert!(stats.fetch(IoType::Flush, IoOp::Write) > value_size * 2);
         assert!(stats.fetch(IoType::Flush, IoOp::Write) < value_size * 2 + amplification_bytes);
         stats.reset();
         db.put(&data_key(b"a2"), &value).unwrap();
         db.put(&data_key(b"a3"), &value).unwrap();
-        db.flush(true /*sync*/).unwrap();
+        db.flush(true /* sync */).unwrap();
         assert!(stats.fetch(IoType::Flush, IoOp::Write) > value_size * 2);
         assert!(stats.fetch(IoType::Flush, IoOp::Write) < value_size * 2 + amplification_bytes);
-=======
-        assert_eq!(stats.fetch(IOType::Flush, IOOp::Write), 0);
-        db.flush(true /* sync */).unwrap();
-        assert!(stats.fetch(IOType::Flush, IOOp::Write) > value_size * 2);
-        assert!(stats.fetch(IOType::Flush, IOOp::Write) < value_size * 2 + amplification_bytes);
-        stats.reset();
-        db.put(&data_key(b"a2"), &value).unwrap();
-        db.put(&data_key(b"a3"), &value).unwrap();
-        db.flush(true /* sync */).unwrap();
-        assert!(stats.fetch(IOType::Flush, IOOp::Write) > value_size * 2);
-        assert!(stats.fetch(IOType::Flush, IOOp::Write) < value_size * 2 + amplification_bytes);
->>>>>>> 4f8f7314
         stats.reset();
         db.compact_range(
             CF_DEFAULT, None,  // start_key
