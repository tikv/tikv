--- conflicted
+++ resolved
@@ -40,12 +40,9 @@
         let mut r = RawWriteOptions::default();
         r.set_sync(opts.sync());
         r.set_no_slowdown(opts.no_slowdown());
-<<<<<<< HEAD
-        r.disable_wal(opts.disable_wal());
-=======
         // TODO: enable it.
         r.set_memtable_insert_hint_per_batch(false);
->>>>>>> 5b8deaaf
+        r.disable_wal(opts.disable_wal());
         RocksWriteOptions(r)
     }
 }
