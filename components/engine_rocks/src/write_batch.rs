// Copyright 2019 TiKV Project Authors. Licensed under Apache-2.0.

use std::sync::Arc;

use engine_traits::{self, Mutable, Result, WriteBatchExt, WriteOptions};
use file_system::{IoType, WithIoType};
use rocksdb::{Writable, WriteBatch as RawWriteBatch, DB};

use crate::{engine::RocksEngine, options::RocksWriteOptions, r2e, util::get_cf_handle};

const WRITE_BATCH_MAX_BATCH: usize = 16;
const WRITE_BATCH_LIMIT: usize = 16;

impl WriteBatchExt for RocksEngine {
    type WriteBatch = RocksWriteBatchVec;

    const WRITE_BATCH_MAX_KEYS: usize = 256;

    fn write_batch(&self) -> RocksWriteBatchVec {
        RocksWriteBatchVec::new(
            Arc::clone(self.as_inner()),
            WRITE_BATCH_LIMIT,
            1,
            self.support_multi_batch_write(),
        )
    }

    fn write_batch_with_cap(&self, cap: usize) -> RocksWriteBatchVec {
        RocksWriteBatchVec::with_unit_capacity(self, cap)
    }
}

/// `RocksWriteBatchVec` is for method `MultiBatchWrite` of RocksDB, which
/// splits a large WriteBatch into many smaller ones and then any thread could
/// help to deal with these small WriteBatch when it is calling
/// `MultiBatchCommit` and wait the front writer to finish writing.
/// `MultiBatchWrite` will perform much better than traditional
/// `pipelined_write` when TiKV writes very large data into RocksDB.
/// We will remove this feature when `unordered_write` of RocksDB becomes more
/// stable and becomes compatible with Titan.
pub struct RocksWriteBatchVec {
    db: Arc<DB>,
    wbs: Vec<RawWriteBatch>,
    save_points: Vec<usize>,
    index: usize,
    batch_size_limit: usize,
    support_write_batch_vec: bool,
}

impl RocksWriteBatchVec {
    pub fn new(
        db: Arc<DB>,
        batch_size_limit: usize,
        cap: usize,
        support_write_batch_vec: bool,
    ) -> RocksWriteBatchVec {
        let wb = RawWriteBatch::with_capacity(cap);
        RocksWriteBatchVec {
            db,
            wbs: vec![wb],
            save_points: vec![],
            index: 0,
            batch_size_limit,
            support_write_batch_vec,
        }
    }

    pub fn with_unit_capacity(engine: &RocksEngine, cap: usize) -> RocksWriteBatchVec {
        Self::new(
            engine.as_inner().clone(),
            WRITE_BATCH_LIMIT,
            cap,
            engine.support_multi_batch_write(),
        )
    }

    pub fn as_inner(&self) -> &[RawWriteBatch] {
        &self.wbs[0..=self.index]
    }

    pub fn get_db(&self) -> &DB {
        self.db.as_ref()
    }

    /// `check_switch_batch` will split a large WriteBatch into many smaller
    /// ones. This is to avoid a large WriteBatch blocking write_thread too
    /// long.
    #[inline(always)]
    fn check_switch_batch(&mut self) {
        if self.support_write_batch_vec
            && self.batch_size_limit > 0
            && self.wbs[self.index].count() >= self.batch_size_limit
        {
            self.index += 1;
            if self.index >= self.wbs.len() {
                self.wbs.push(RawWriteBatch::default());
            }
        }
    }
}

impl engine_traits::WriteBatch for RocksWriteBatchVec {
<<<<<<< HEAD
    fn write_opt(&self, opts: &WriteOptions) -> Result<()> {
        // Indiscriminately increase the priority because RocksDB merges write
        // batches with different IO types.
        let _io_type_guard = WithIoType::new(IoType::ForegroundWrite);
=======
    fn write_opt(&mut self, opts: &WriteOptions) -> Result<()> {
>>>>>>> 0030aeb9
        let opt: RocksWriteOptions = opts.into();
        if self.support_write_batch_vec {
            self.get_db()
                .multi_batch_write(self.as_inner(), &opt.into_raw())
                .map_err(r2e)
        } else {
            self.get_db()
                .write_opt(&self.wbs[0], &opt.into_raw())
                .map_err(r2e)
        }
    }

    fn data_size(&self) -> usize {
        let mut size: usize = 0;
        for i in 0..=self.index {
            size += self.wbs[i].data_size();
        }
        size
    }

    fn count(&self) -> usize {
        self.wbs[self.index].count() + self.index * self.batch_size_limit
    }

    fn is_empty(&self) -> bool {
        self.wbs[0].is_empty()
    }

    fn should_write_to_engine(&self) -> bool {
        if self.support_write_batch_vec {
            self.index >= WRITE_BATCH_MAX_BATCH
        } else {
            self.wbs[0].count() > RocksEngine::WRITE_BATCH_MAX_KEYS
        }
    }

    fn clear(&mut self) {
        for i in 0..=self.index {
            self.wbs[i].clear();
        }
        self.save_points.clear();
        // Avoid making the wbs too big at one time, then the memory will be kept
        // after reusing
        if self.index > WRITE_BATCH_MAX_BATCH + 1 {
            self.wbs.shrink_to(WRITE_BATCH_MAX_BATCH + 1);
        }
        self.index = 0;
    }

    fn set_save_point(&mut self) {
        self.wbs[self.index].set_save_point();
        self.save_points.push(self.index);
    }

    fn pop_save_point(&mut self) -> Result<()> {
        if let Some(x) = self.save_points.pop() {
            return self.wbs[x].pop_save_point().map_err(r2e);
        }
        Err(r2e("no save point"))
    }

    fn rollback_to_save_point(&mut self) -> Result<()> {
        if let Some(x) = self.save_points.pop() {
            for i in x + 1..=self.index {
                self.wbs[i].clear();
            }
            self.index = x;
            return self.wbs[x].rollback_to_save_point().map_err(r2e);
        }
        Err(r2e("no save point"))
    }

    fn merge(&mut self, other: Self) -> Result<()> {
        for wb in other.as_inner() {
            self.check_switch_batch();
            self.wbs[self.index].append(wb.data());
        }
        Ok(())
    }
}

impl Mutable for RocksWriteBatchVec {
    fn put(&mut self, key: &[u8], value: &[u8]) -> Result<()> {
        self.check_switch_batch();
        self.wbs[self.index].put(key, value).map_err(r2e)
    }

    fn put_cf(&mut self, cf: &str, key: &[u8], value: &[u8]) -> Result<()> {
        self.check_switch_batch();
        let handle = get_cf_handle(self.db.as_ref(), cf)?;
        self.wbs[self.index].put_cf(handle, key, value).map_err(r2e)
    }

    fn delete(&mut self, key: &[u8]) -> Result<()> {
        self.check_switch_batch();
        self.wbs[self.index].delete(key).map_err(r2e)
    }

    fn delete_cf(&mut self, cf: &str, key: &[u8]) -> Result<()> {
        self.check_switch_batch();
        let handle = get_cf_handle(self.db.as_ref(), cf)?;
        self.wbs[self.index].delete_cf(handle, key).map_err(r2e)
    }

    fn delete_range(&mut self, begin_key: &[u8], end_key: &[u8]) -> Result<()> {
        self.check_switch_batch();
        self.wbs[self.index]
            .delete_range(begin_key, end_key)
            .map_err(r2e)
    }

    fn delete_range_cf(&mut self, cf: &str, begin_key: &[u8], end_key: &[u8]) -> Result<()> {
        self.check_switch_batch();
        let handle = get_cf_handle(self.db.as_ref(), cf)?;
        self.wbs[self.index]
            .delete_range_cf(handle, begin_key, end_key)
            .map_err(r2e)
    }
}

#[cfg(test)]
mod tests {
    use engine_traits::{Peekable, WriteBatch, CF_DEFAULT};
    use rocksdb::DBOptions as RawDBOptions;
    use tempfile::Builder;

    use super::{
        super::{util::new_engine_opt, RocksDbOptions},
        *,
    };
    use crate::RocksCfOptions;

    #[test]
    fn test_should_write_to_engine_with_pipeline_write_mode() {
        let path = Builder::new()
            .prefix("test-should-write-to-engine")
            .tempdir()
            .unwrap();
        let opt = RawDBOptions::default();
        opt.enable_unordered_write(false);
        opt.enable_pipelined_write(true);
        opt.enable_multi_batch_write(false);
        let engine = new_engine_opt(
            path.path().join("db").to_str().unwrap(),
            RocksDbOptions::from_raw(opt),
            vec![(CF_DEFAULT, RocksCfOptions::default())],
        )
        .unwrap();
        assert!(
            !engine
                .as_inner()
                .get_db_options()
                .is_enable_multi_batch_write()
        );
        let mut wb = engine.write_batch();
        for _i in 0..RocksEngine::WRITE_BATCH_MAX_KEYS {
            wb.put(b"aaa", b"bbb").unwrap();
        }
        assert!(!wb.should_write_to_engine());
        wb.put(b"aaa", b"bbb").unwrap();
        assert!(wb.should_write_to_engine());
        wb.write().unwrap();

        let v = engine.get_value(b"aaa").unwrap();

        assert!(v.is_some());
        assert_eq!(v.unwrap(), b"bbb");
        let mut wb = RocksWriteBatchVec::with_unit_capacity(&engine, 1024);
        for _i in 0..RocksEngine::WRITE_BATCH_MAX_KEYS {
            wb.put(b"aaa", b"bbb").unwrap();
        }
        assert!(!wb.should_write_to_engine());
        wb.put(b"aaa", b"bbb").unwrap();
        assert!(wb.should_write_to_engine());
        wb.clear();
        assert!(!wb.should_write_to_engine());
    }

    #[test]
    fn test_should_write_to_engine_with_multi_batch_write_mode() {
        let path = Builder::new()
            .prefix("test-should-write-to-engine")
            .tempdir()
            .unwrap();
        let opt = RawDBOptions::default();
        opt.enable_unordered_write(false);
        opt.enable_pipelined_write(false);
        opt.enable_multi_batch_write(true);
        let engine = new_engine_opt(
            path.path().join("db").to_str().unwrap(),
            RocksDbOptions::from_raw(opt),
            vec![(CF_DEFAULT, RocksCfOptions::default())],
        )
        .unwrap();
        assert!(
            engine
                .as_inner()
                .get_db_options()
                .is_enable_multi_batch_write()
        );
        let mut wb = engine.write_batch();
        for _i in 0..RocksEngine::WRITE_BATCH_MAX_KEYS {
            wb.put(b"aaa", b"bbb").unwrap();
        }
        assert!(!wb.should_write_to_engine());
        wb.put(b"aaa", b"bbb").unwrap();
        assert!(wb.should_write_to_engine());
        let mut wb = RocksWriteBatchVec::with_unit_capacity(&engine, 1024);
        for _i in 0..WRITE_BATCH_MAX_BATCH * WRITE_BATCH_LIMIT {
            wb.put(b"aaa", b"bbb").unwrap();
        }
        assert!(!wb.should_write_to_engine());
        wb.put(b"aaa", b"bbb").unwrap();
        assert!(wb.should_write_to_engine());
        wb.clear();
        assert!(!wb.should_write_to_engine());
    }
}<|MERGE_RESOLUTION|>--- conflicted
+++ resolved
@@ -100,14 +100,10 @@
 }
 
 impl engine_traits::WriteBatch for RocksWriteBatchVec {
-<<<<<<< HEAD
-    fn write_opt(&self, opts: &WriteOptions) -> Result<()> {
+    fn write_opt(&mut self, opts: &WriteOptions) -> Result<()> {
         // Indiscriminately increase the priority because RocksDB merges write
         // batches with different IO types.
         let _io_type_guard = WithIoType::new(IoType::ForegroundWrite);
-=======
-    fn write_opt(&mut self, opts: &WriteOptions) -> Result<()> {
->>>>>>> 0030aeb9
         let opt: RocksWriteOptions = opts.into();
         if self.support_write_batch_vec {
             self.get_db()
