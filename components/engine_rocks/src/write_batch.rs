// Copyright 2019 TiKV Project Authors. Licensed under Apache-2.0.

use std::sync::Arc;

<<<<<<< HEAD
use engine_traits::{self, Error, Mutable, Result, WriteBatchExt, WriteOptions};
use file_system::{IOType, WithIOType};
=======
use engine_traits::{self, Mutable, Result, WriteBatchExt, WriteOptions};
>>>>>>> 84654c87
use rocksdb::{Writable, WriteBatch as RawWriteBatch, DB};

use crate::{engine::RocksEngine, options::RocksWriteOptions, r2e, util::get_cf_handle};

const WRITE_BATCH_MAX_BATCH: usize = 16;
const WRITE_BATCH_LIMIT: usize = 16;

impl WriteBatchExt for RocksEngine {
    type WriteBatch = RocksWriteBatchVec;

    const WRITE_BATCH_MAX_KEYS: usize = 256;

    fn write_batch(&self) -> RocksWriteBatchVec {
        RocksWriteBatchVec::new(
            Arc::clone(self.as_inner()),
            WRITE_BATCH_LIMIT,
            1,
            self.support_multi_batch_write(),
        )
    }

    fn write_batch_with_cap(&self, cap: usize) -> RocksWriteBatchVec {
        RocksWriteBatchVec::with_unit_capacity(self, cap)
    }
}

/// `RocksWriteBatchVec` is for method `MultiBatchWrite` of RocksDB, which
/// splits a large WriteBatch into many smaller ones and then any thread could
/// help to deal with these small WriteBatch when it is calling
/// `MultiBatchCommit` and wait the front writer to finish writing.
/// `MultiBatchWrite` will perform much better than traditional
/// `pipelined_write` when TiKV writes very large data into RocksDB.
/// We will remove this feature when `unordered_write` of RocksDB becomes more
/// stable and becomes compatible with Titan.
pub struct RocksWriteBatchVec {
    db: Arc<DB>,
    wbs: Vec<RawWriteBatch>,
    save_points: Vec<usize>,
    index: usize,
    batch_size_limit: usize,
    support_write_batch_vec: bool,
}

impl RocksWriteBatchVec {
    pub fn new(
        db: Arc<DB>,
        batch_size_limit: usize,
        cap: usize,
        support_write_batch_vec: bool,
    ) -> RocksWriteBatchVec {
        let wb = RawWriteBatch::with_capacity(cap);
        RocksWriteBatchVec {
            db,
            wbs: vec![wb],
            save_points: vec![],
            index: 0,
            batch_size_limit,
            support_write_batch_vec,
        }
    }

    pub fn with_unit_capacity(engine: &RocksEngine, cap: usize) -> RocksWriteBatchVec {
        Self::new(
            engine.as_inner().clone(),
            WRITE_BATCH_LIMIT,
            cap,
            engine.support_multi_batch_write(),
        )
    }

    pub fn as_inner(&self) -> &[RawWriteBatch] {
        &self.wbs[0..=self.index]
    }

    pub fn get_db(&self) -> &DB {
        self.db.as_ref()
    }

    /// `check_switch_batch` will split a large WriteBatch into many smaller
    /// ones. This is to avoid a large WriteBatch blocking write_thread too
    /// long.
    #[inline(always)]
    fn check_switch_batch(&mut self) {
        if self.support_write_batch_vec
            && self.batch_size_limit > 0
            && self.wbs[self.index].count() >= self.batch_size_limit
        {
            self.index += 1;
            if self.index >= self.wbs.len() {
                self.wbs.push(RawWriteBatch::default());
            }
        }
    }
}

impl engine_traits::WriteBatch for RocksWriteBatchVec {
    fn write_opt(&self, opts: &WriteOptions) -> Result<()> {
        // Indiscriminately increase the priority because RocksDB merges write
        // batches with different IO types.
        let _io_type_guard = WithIOType::new(IOType::ForegroundWrite);
        let opt: RocksWriteOptions = opts.into();
        if self.support_write_batch_vec {
            self.get_db()
                .multi_batch_write(self.as_inner(), &opt.into_raw())
                .map_err(r2e)
        } else {
            self.get_db()
                .write_opt(&self.wbs[0], &opt.into_raw())
                .map_err(r2e)
        }
    }

    fn data_size(&self) -> usize {
        let mut size: usize = 0;
        for i in 0..=self.index {
            size += self.wbs[i].data_size();
        }
        size
    }

    fn count(&self) -> usize {
        self.wbs[self.index].count() + self.index * self.batch_size_limit
    }

    fn is_empty(&self) -> bool {
        self.wbs[0].is_empty()
    }

    fn should_write_to_engine(&self) -> bool {
        if self.support_write_batch_vec {
            self.index >= WRITE_BATCH_MAX_BATCH
        } else {
            self.wbs[0].count() > RocksEngine::WRITE_BATCH_MAX_KEYS
        }
    }

    fn clear(&mut self) {
        for i in 0..=self.index {
            self.wbs[i].clear();
        }
        self.save_points.clear();
        // Avoid making the wbs too big at one time, then the memory will be kept
        // after reusing
        if self.index > WRITE_BATCH_MAX_BATCH + 1 {
            self.wbs.shrink_to(WRITE_BATCH_MAX_BATCH + 1);
        }
        self.index = 0;
    }

    fn set_save_point(&mut self) {
        self.wbs[self.index].set_save_point();
        self.save_points.push(self.index);
    }

    fn pop_save_point(&mut self) -> Result<()> {
        if let Some(x) = self.save_points.pop() {
            return self.wbs[x].pop_save_point().map_err(r2e);
        }
        Err(r2e("no save point"))
    }

    fn rollback_to_save_point(&mut self) -> Result<()> {
        if let Some(x) = self.save_points.pop() {
            for i in x + 1..=self.index {
                self.wbs[i].clear();
            }
            self.index = x;
            return self.wbs[x].rollback_to_save_point().map_err(r2e);
        }
        Err(r2e("no save point"))
    }

    fn merge(&mut self, other: Self) -> Result<()> {
        for wb in other.as_inner() {
            self.check_switch_batch();
            self.wbs[self.index].append(wb.data());
        }
        Ok(())
    }
}

impl Mutable for RocksWriteBatchVec {
    fn put(&mut self, key: &[u8], value: &[u8]) -> Result<()> {
        self.check_switch_batch();
        self.wbs[self.index].put(key, value).map_err(r2e)
    }

    fn put_cf(&mut self, cf: &str, key: &[u8], value: &[u8]) -> Result<()> {
        self.check_switch_batch();
        let handle = get_cf_handle(self.db.as_ref(), cf)?;
        self.wbs[self.index].put_cf(handle, key, value).map_err(r2e)
    }

    fn delete(&mut self, key: &[u8]) -> Result<()> {
        self.check_switch_batch();
        self.wbs[self.index].delete(key).map_err(r2e)
    }

    fn delete_cf(&mut self, cf: &str, key: &[u8]) -> Result<()> {
        self.check_switch_batch();
        let handle = get_cf_handle(self.db.as_ref(), cf)?;
        self.wbs[self.index].delete_cf(handle, key).map_err(r2e)
    }

    fn delete_range(&mut self, begin_key: &[u8], end_key: &[u8]) -> Result<()> {
        self.check_switch_batch();
        self.wbs[self.index]
            .delete_range(begin_key, end_key)
            .map_err(r2e)
    }

    fn delete_range_cf(&mut self, cf: &str, begin_key: &[u8], end_key: &[u8]) -> Result<()> {
        self.check_switch_batch();
        let handle = get_cf_handle(self.db.as_ref(), cf)?;
        self.wbs[self.index]
            .delete_range_cf(handle, begin_key, end_key)
            .map_err(r2e)
    }
}

#[cfg(test)]
mod tests {
    use engine_traits::{Peekable, WriteBatch, CF_DEFAULT};
    use rocksdb::DBOptions as RawDBOptions;
    use tempfile::Builder;

    use super::{
        super::{util::new_engine_opt, RocksDbOptions},
        *,
    };
    use crate::RocksCfOptions;

    #[test]
    fn test_should_write_to_engine_with_pipeline_write_mode() {
        let path = Builder::new()
            .prefix("test-should-write-to-engine")
            .tempdir()
            .unwrap();
        let opt = RawDBOptions::default();
        opt.enable_unordered_write(false);
        opt.enable_pipelined_write(true);
        opt.enable_multi_batch_write(false);
        let engine = new_engine_opt(
            path.path().join("db").to_str().unwrap(),
            RocksDbOptions::from_raw(opt),
            vec![(CF_DEFAULT, RocksCfOptions::default())],
        )
        .unwrap();
        assert!(
            !engine
                .as_inner()
                .get_db_options()
                .is_enable_multi_batch_write()
        );
        let mut wb = engine.write_batch();
        for _i in 0..RocksEngine::WRITE_BATCH_MAX_KEYS {
            wb.put(b"aaa", b"bbb").unwrap();
        }
        assert!(!wb.should_write_to_engine());
        wb.put(b"aaa", b"bbb").unwrap();
        assert!(wb.should_write_to_engine());
        wb.write().unwrap();

        let v = engine.get_value(b"aaa").unwrap();

        assert!(v.is_some());
        assert_eq!(v.unwrap(), b"bbb");
        let mut wb = RocksWriteBatchVec::with_unit_capacity(&engine, 1024);
        for _i in 0..RocksEngine::WRITE_BATCH_MAX_KEYS {
            wb.put(b"aaa", b"bbb").unwrap();
        }
        assert!(!wb.should_write_to_engine());
        wb.put(b"aaa", b"bbb").unwrap();
        assert!(wb.should_write_to_engine());
        wb.clear();
        assert!(!wb.should_write_to_engine());
    }

    #[test]
    fn test_should_write_to_engine_with_multi_batch_write_mode() {
        let path = Builder::new()
            .prefix("test-should-write-to-engine")
            .tempdir()
            .unwrap();
        let opt = RawDBOptions::default();
        opt.enable_unordered_write(false);
        opt.enable_pipelined_write(false);
        opt.enable_multi_batch_write(true);
        let engine = new_engine_opt(
            path.path().join("db").to_str().unwrap(),
            RocksDbOptions::from_raw(opt),
            vec![(CF_DEFAULT, RocksCfOptions::default())],
        )
        .unwrap();
        assert!(
            engine
                .as_inner()
                .get_db_options()
                .is_enable_multi_batch_write()
        );
        let mut wb = engine.write_batch();
        for _i in 0..RocksEngine::WRITE_BATCH_MAX_KEYS {
            wb.put(b"aaa", b"bbb").unwrap();
        }
        assert!(!wb.should_write_to_engine());
        wb.put(b"aaa", b"bbb").unwrap();
        assert!(wb.should_write_to_engine());
        let mut wb = RocksWriteBatchVec::with_unit_capacity(&engine, 1024);
        for _i in 0..WRITE_BATCH_MAX_BATCH * WRITE_BATCH_LIMIT {
            wb.put(b"aaa", b"bbb").unwrap();
        }
        assert!(!wb.should_write_to_engine());
        wb.put(b"aaa", b"bbb").unwrap();
        assert!(wb.should_write_to_engine());
        wb.clear();
        assert!(!wb.should_write_to_engine());
    }
}<|MERGE_RESOLUTION|>--- conflicted
+++ resolved
@@ -2,12 +2,8 @@
 
 use std::sync::Arc;
 
-<<<<<<< HEAD
-use engine_traits::{self, Error, Mutable, Result, WriteBatchExt, WriteOptions};
-use file_system::{IOType, WithIOType};
-=======
 use engine_traits::{self, Mutable, Result, WriteBatchExt, WriteOptions};
->>>>>>> 84654c87
+use file_system::{IoType, WithIoType};
 use rocksdb::{Writable, WriteBatch as RawWriteBatch, DB};
 
 use crate::{engine::RocksEngine, options::RocksWriteOptions, r2e, util::get_cf_handle};
@@ -107,7 +103,7 @@
     fn write_opt(&self, opts: &WriteOptions) -> Result<()> {
         // Indiscriminately increase the priority because RocksDB merges write
         // batches with different IO types.
-        let _io_type_guard = WithIOType::new(IOType::ForegroundWrite);
+        let _io_type_guard = WithIoType::new(IoType::ForegroundWrite);
         let opt: RocksWriteOptions = opts.into();
         if self.support_write_batch_vec {
             self.get_db()
