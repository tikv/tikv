--- conflicted
+++ resolved
@@ -13,17 +13,8 @@
 
     const WRITE_BATCH_MAX_KEYS: usize = 256;
 
-<<<<<<< HEAD
-    fn support_write_batch_vec(&self) -> bool {
-        false
-    }
-
-    fn write_batch(&self) -> Self::WriteBatch {
-        Self::WriteBatch::new(Arc::clone(self.as_inner()))
-=======
     fn write_batch(&self) -> RocksWriteBatch {
         RocksWriteBatch::new(self.as_inner().clone())
->>>>>>> 43b202db
     }
 
     fn write_batch_with_cap(&self, cap: usize) -> RocksWriteBatch {
@@ -141,171 +132,6 @@
     }
 }
 
-<<<<<<< HEAD
-/// `RocksWriteBatchVec` is for method `multi_batch_write` of RocksDB, which splits a large WriteBatch
-/// into many smaller ones and then any thread could help to deal with these small WriteBatch when it
-/// is calling `AwaitState` and wait to become leader of WriteGroup. `multi_batch_write` will perform
-/// much better than traditional `pipelined_write` when TiKV writes very large data into RocksDB. We
-/// will remove this feature when `unordered_write` of RocksDB becomes more stable and becomes compatible
-/// with Titan.
-pub struct RocksWriteBatchVec {
-    db: Arc<DB>,
-    wbs: Vec<RawWriteBatch>,
-    save_points: Vec<usize>,
-    index: usize,
-    cur_batch_size: usize,
-    batch_size_limit: usize,
-}
-
-impl RocksWriteBatchVec {
-    pub fn new(db: Arc<DB>, batch_size_limit: usize, cap: usize) -> RocksWriteBatchVec {
-        let wb = RawWriteBatch::with_capacity(cap);
-        RocksWriteBatchVec {
-            db,
-            wbs: vec![wb],
-            save_points: vec![],
-            index: 0,
-            cur_batch_size: 0,
-            batch_size_limit,
-        }
-    }
-
-    pub fn as_inner(&self) -> &[RawWriteBatch] {
-        &self.wbs[0..=self.index]
-    }
-
-    pub fn as_raw(&self) -> &RawWriteBatch {
-        &self.wbs[0]
-    }
-
-    pub fn get_db(&self) -> &DB {
-        self.db.as_ref()
-    }
-
-    /// `check_switch_batch` will split a large WriteBatch into many smaller ones. This is to avoid
-    /// a large WriteBatch blocking write_thread too long.
-    fn check_switch_batch(&mut self) {
-        if self.batch_size_limit > 0 && self.cur_batch_size >= self.batch_size_limit {
-            self.index += 1;
-            self.cur_batch_size = 0;
-            if self.index >= self.wbs.len() {
-                self.wbs.push(RawWriteBatch::default());
-            }
-        }
-        self.cur_batch_size += 1;
-    }
-}
-
-impl engine_traits::WriteBatch<RocksEngine> for RocksWriteBatchVec {
-    fn with_capacity(e: &RocksEngine, cap: usize) -> RocksWriteBatchVec {
-        RocksWriteBatchVec::new(e.as_inner().clone(), WRITE_BATCH_LIMIT, cap)
-    }
-
-    fn write_opt(&self, opts: &WriteOptions) -> Result<()> {
-        let opt: RocksWriteOptions = opts.into();
-        self.get_db()
-            .write_opt(&self.wbs[0], &opt.into_raw())
-            .map_err(Error::Engine)
-    }
-
-    fn data_size(&self) -> usize {
-        self.wbs.iter().fold(0, |a, b| a + b.data_size())
-    }
-
-    fn count(&self) -> usize {
-        self.cur_batch_size + self.index * self.batch_size_limit
-    }
-
-    fn is_empty(&self) -> bool {
-        self.wbs[0].is_empty()
-    }
-
-    fn should_write_to_engine(&self) -> bool {
-        self.index >= WRITE_BATCH_MAX_BATCH
-    }
-
-    fn clear(&mut self) {
-        for i in 0..=self.index {
-            self.wbs[i].clear();
-        }
-        self.save_points.clear();
-        self.index = 0;
-        self.cur_batch_size = 0;
-    }
-
-    fn set_save_point(&mut self) {
-        self.wbs[self.index].set_save_point();
-        self.save_points.push(self.index);
-    }
-
-    fn pop_save_point(&mut self) -> Result<()> {
-        if let Some(x) = self.save_points.pop() {
-            return self.wbs[x].pop_save_point().map_err(Error::Engine);
-        }
-        Err(Error::Engine("no save point".into()))
-    }
-
-    fn rollback_to_save_point(&mut self) -> Result<()> {
-        if let Some(x) = self.save_points.pop() {
-            for i in x + 1..=self.index {
-                self.wbs[i].clear();
-            }
-            self.index = x;
-            return self.wbs[x].rollback_to_save_point().map_err(Error::Engine);
-        }
-        Err(Error::Engine("no save point".into()))
-    }
-
-    fn merge(&mut self, _: Self) {
-        panic!("merge is not implemented for RocksWriteBatchVec");
-    }
-}
-
-impl Mutable for RocksWriteBatchVec {
-    fn put(&mut self, key: &[u8], value: &[u8]) -> Result<()> {
-        self.check_switch_batch();
-        self.wbs[self.index].put(key, value).map_err(Error::Engine)
-    }
-
-    fn put_cf(&mut self, cf: &str, key: &[u8], value: &[u8]) -> Result<()> {
-        self.check_switch_batch();
-        let handle = get_cf_handle(self.db.as_ref(), cf)?;
-        self.wbs[self.index]
-            .put_cf(handle, key, value)
-            .map_err(Error::Engine)
-    }
-
-    fn delete(&mut self, key: &[u8]) -> Result<()> {
-        self.check_switch_batch();
-        self.wbs[self.index].delete(key).map_err(Error::Engine)
-    }
-
-    fn delete_cf(&mut self, cf: &str, key: &[u8]) -> Result<()> {
-        self.check_switch_batch();
-        let handle = get_cf_handle(self.db.as_ref(), cf)?;
-        self.wbs[self.index]
-            .delete_cf(handle, key)
-            .map_err(Error::Engine)
-    }
-
-    fn delete_range(&mut self, begin_key: &[u8], end_key: &[u8]) -> Result<()> {
-        self.check_switch_batch();
-        self.wbs[self.index]
-            .delete_range(begin_key, end_key)
-            .map_err(Error::Engine)
-    }
-
-    fn delete_range_cf(&mut self, cf: &str, begin_key: &[u8], end_key: &[u8]) -> Result<()> {
-        self.check_switch_batch();
-        let handle = get_cf_handle(self.db.as_ref(), cf)?;
-        self.wbs[self.index]
-            .delete_range_cf(handle, begin_key, end_key)
-            .map_err(Error::Engine)
-    }
-}
-
-=======
->>>>>>> 43b202db
 #[cfg(test)]
 mod tests {
     use super::super::util::new_engine_opt;
