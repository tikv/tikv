--- conflicted
+++ resolved
@@ -104,12 +104,8 @@
         if self.support_write_batch_vec {
             self.get_db()
                 .multi_batch_write(self.as_inner(), &opt.into_raw())
-<<<<<<< HEAD
-                .map_err(Error::Engine)
+                .map_err(r2e)
                 .map(|_| ())
-=======
-                .map_err(r2e)
->>>>>>> 677548c4
         } else {
             self.get_db()
                 .write_opt(&self.wbs[0], &opt.into_raw())
