// Copyright 2021 TiKV Project Authors. Licensed under Apache-2.0.

// #[PerformanceCriticalPath]
use std::{convert::TryInto, ops::Deref};

use engine_traits::{
    util::FlushedSeqno, Error, Iterable, KvEngine, MiscExt, Mutable, Peekable, RaftEngine,
    RaftEngineDebug, RaftEngineReadOnly, RaftLogBatch, RaftLogGcTask, Result, SyncMutable,
    WriteBatch, WriteBatchExt, WriteOptions, CF_DEFAULT, RAFT_LOG_MULTI_GET_CNT,
};
use kvproto::{
    metapb::Region,
    raft_serverpb::{
<<<<<<< HEAD
        RaftApplyState, RaftLocalState, RegionLocalState, RegionSequenceNumberRelation, StoreIdent,
=======
        RaftApplyState, RaftLocalState, RegionLocalState, StoreIdent, StoreRecoverState,
>>>>>>> 585763a3
    },
};
use protobuf::{parse_from_bytes, Message};
use raft::eraftpb::Entry;
use tikv_util::{box_err, box_try};

use crate::{util, RocksEngine, RocksWriteBatchVec};

impl RaftEngineReadOnly for RocksEngine {
    fn get_raft_state(&self, raft_group_id: u64) -> Result<Option<RaftLocalState>> {
        let key = keys::raft_state_key(raft_group_id);
        self.get_msg_cf(CF_DEFAULT, &key)
    }

    fn get_seqno_relation(
        &self,
        raft_group_id: u64,
        seqno: u64,
    ) -> Result<Option<RegionSequenceNumberRelation>> {
        let key = keys::sequence_number_relation_key(raft_group_id, seqno);
        let res = if let Some((_, value)) = self.seek(CF_DEFAULT, &key)? {
            Some(parse_from_bytes::<RegionSequenceNumberRelation>(&value)?)
        } else {
            None
        };
        Ok(res)
    }

    fn get_entry(&self, raft_group_id: u64, index: u64) -> Result<Option<Entry>> {
        let key = keys::raft_log_key(raft_group_id, index);
        self.get_msg_cf(CF_DEFAULT, &key)
    }

    fn get_apply_snapshot_state(
        &self,
        raft_group_id: u64,
    ) -> Result<Option<(RegionLocalState, RaftApplyState)>> {
        let key = keys::snapshot_region_state_key(raft_group_id);
        if let Some(region_state) = self.get_msg_cf(CF_DEFAULT, &key)? {
            let key = keys::snapshot_apply_state_key(raft_group_id);
            let apply_state = self.get_msg_cf(CF_DEFAULT, &key)?.unwrap();
            Ok(Some((region_state, apply_state)))
        } else {
            Ok(None)
        }
    }

    fn fetch_entries_to(
        &self,
        region_id: u64,
        low: u64,
        high: u64,
        max_size: Option<usize>,
        buf: &mut Vec<Entry>,
    ) -> Result<usize> {
        let (max_size, mut total_size, mut count) = (max_size.unwrap_or(usize::MAX), 0, 0);

        if high - low <= RAFT_LOG_MULTI_GET_CNT {
            // If election happens in inactive regions, they will just try to fetch one
            // empty log.
            for i in low..high {
                if total_size > 0 && total_size >= max_size {
                    break;
                }
                let key = keys::raft_log_key(region_id, i);
                match self.get_value(&key) {
                    Ok(None) => return Err(Error::EntriesCompacted),
                    Ok(Some(v)) => {
                        let mut entry = Entry::default();
                        entry.merge_from_bytes(&v)?;
                        assert_eq!(entry.get_index(), i);
                        buf.push(entry);
                        total_size += v.len();
                        count += 1;
                    }
                    Err(e) => return Err(box_err!(e)),
                }
            }
            return Ok(count);
        }

        let (mut check_compacted, mut compacted, mut next_index) = (true, false, low);
        let start_key = keys::raft_log_key(region_id, low);
        let end_key = keys::raft_log_key(region_id, high);
        self.scan(
            CF_DEFAULT,
            &start_key,
            &end_key,
            true, // fill_cache
            |_, value| {
                let mut entry = Entry::default();
                entry.merge_from_bytes(value)?;

                if check_compacted {
                    if entry.get_index() != low {
                        compacted = true;
                        // May meet gap or has been compacted.
                        return Ok(false);
                    }
                    check_compacted = false;
                } else {
                    assert_eq!(entry.get_index(), next_index);
                }
                next_index += 1;

                buf.push(entry);
                total_size += value.len();
                count += 1;
                Ok(total_size < max_size)
            },
        )?;

        // If we get the correct number of entries, returns.
        // Or the total size almost exceeds max_size, returns.
        if count == (high - low) as usize || total_size >= max_size {
            return Ok(count);
        }

        if compacted {
            return Err(Error::EntriesCompacted);
        }

        // Here means we don't fetch enough entries.
        Err(Error::EntriesUnavailable)
    }

    fn get_all_entries_to(&self, region_id: u64, buf: &mut Vec<Entry>) -> Result<()> {
        let start_key = keys::raft_log_key(region_id, 0);
        let end_key = keys::raft_log_key(region_id, u64::MAX);
        self.scan(
            CF_DEFAULT,
            &start_key,
            &end_key,
            false, // fill_cache
            |_, value| {
                let mut entry = Entry::default();
                entry.merge_from_bytes(value)?;
                buf.push(entry);
                Ok(true)
            },
        )?;
        Ok(())
    }

    fn is_empty(&self) -> Result<bool> {
        let mut is_empty = true;
        self.scan(CF_DEFAULT, b"", b"", false, |_, _| {
            is_empty = false;
            Ok(false)
        })?;

        Ok(is_empty)
    }

    fn get_store_ident(&self) -> Result<Option<StoreIdent>> {
        self.get_msg_cf(CF_DEFAULT, keys::STORE_IDENT_KEY)
    }

    fn get_prepare_bootstrap_region(&self) -> Result<Option<Region>> {
        self.get_msg_cf(CF_DEFAULT, keys::PREPARE_BOOTSTRAP_KEY)
    }

    fn get_region_state(&self, raft_group_id: u64) -> Result<Option<RegionLocalState>> {
        let key = keys::region_state_key(raft_group_id);
        self.get_msg_cf(CF_DEFAULT, &key)
    }

    fn get_apply_state(&self, raft_group_id: u64) -> Result<Option<RaftApplyState>> {
        let key = keys::apply_state_key(raft_group_id);
        self.get_msg_cf(CF_DEFAULT, &key)
    }

<<<<<<< HEAD
    fn get_flushed_seqno(&self) -> Result<Option<FlushedSeqno>> {
        let value = self.get_value_cf(CF_DEFAULT, keys::FLUSHED_SEQNO_KEY)?;
        Ok(value.map(|v| serde_json::from_slice(&v).unwrap()))
=======
    fn get_recover_state(&self) -> Result<Option<StoreRecoverState>> {
        self.get_msg_cf(CF_DEFAULT, keys::RECOVER_STATE_KEY)
>>>>>>> 585763a3
    }
}

impl RaftEngineDebug for RocksEngine {
    fn scan_entries<F>(&self, raft_group_id: u64, mut f: F) -> Result<()>
    where
        F: FnMut(&Entry) -> Result<bool>,
    {
        let start_key = keys::raft_log_key(raft_group_id, 0);
        let end_key = keys::raft_log_key(raft_group_id, u64::MAX);
        self.scan(
            CF_DEFAULT,
            &start_key,
            &end_key,
            false, // fill_cache
            |_, value| {
                let mut entry = Entry::default();
                entry.merge_from_bytes(value)?;
                f(&entry)
            },
        )
    }
}

impl RocksEngine {
    fn gc_impl(
        &self,
        raft_group_id: u64,
        mut from: u64,
        to: u64,
        raft_wb: &mut RocksWriteBatchVec,
    ) -> Result<usize> {
        if from == 0 {
            let start_key = keys::raft_log_key(raft_group_id, 0);
            let prefix = keys::raft_log_prefix(raft_group_id);
            match self.seek(CF_DEFAULT, &start_key)? {
                Some((k, _)) if k.starts_with(&prefix) => from = box_try!(keys::raft_log_index(&k)),
                // No need to gc.
                _ => return Ok(0),
            }
        }
        if from >= to {
            return Ok(0);
        }

        for idx in from..to {
            let key = keys::raft_log_key(raft_group_id, idx);
            raft_wb.delete(&key)?;
            if raft_wb.count() >= Self::WRITE_BATCH_MAX_KEYS * 2 {
                raft_wb.write()?;
                raft_wb.clear();
            }
        }
        Ok((to - from) as usize)
    }
}

// FIXME: RaftEngine should probably be implemented generically
// for all KvEngines, but is currently implemented separately for
// every engine.
impl RaftEngine for RocksEngine {
    type LogBatch = RocksWriteBatchVec;

    fn log_batch(&self, capacity: usize) -> Self::LogBatch {
        RocksWriteBatchVec::with_unit_capacity(self, capacity)
    }

    fn sync(&self) -> Result<()> {
        self.sync_wal()
    }

    fn consume(&self, batch: &mut Self::LogBatch, sync_log: bool) -> Result<usize> {
        let bytes = batch.data_size();
        let mut opts = WriteOptions::default();
        opts.set_sync(sync_log);
        batch.write_opt(&opts)?;
        batch.clear();
        Ok(bytes)
    }

    fn consume_and_shrink(
        &self,
        batch: &mut Self::LogBatch,
        sync_log: bool,
        max_capacity: usize,
        shrink_to: usize,
    ) -> Result<usize> {
        let data_size = self.consume(batch, sync_log)?;
        if data_size > max_capacity {
            *batch = self.write_batch_with_cap(shrink_to);
        }
        Ok(data_size)
    }

    fn clean(
        &self,
        raft_group_id: u64,
        mut first_index: u64,
        state: &RaftLocalState,
        batch: &mut Self::LogBatch,
    ) -> Result<()> {
        batch.delete(&keys::raft_state_key(raft_group_id))?;
        batch.delete(&keys::region_state_key(raft_group_id))?;
        batch.delete(&keys::apply_state_key(raft_group_id))?;
        if first_index == 0 {
            let seek_key = keys::raft_log_key(raft_group_id, 0);
            let prefix = keys::raft_log_prefix(raft_group_id);
            fail::fail_point!("engine_rocks_raft_engine_clean_seek", |_| Ok(()));
            if let Some((key, _)) = self.seek(CF_DEFAULT, &seek_key)? {
                if !key.starts_with(&prefix) {
                    // No raft logs for the raft group.
                    return Ok(());
                }
                first_index = match keys::raft_log_index(&key) {
                    Ok(index) => index,
                    Err(_) => return Ok(()),
                };
            } else {
                return Ok(());
            }
        }
        if first_index <= state.last_index {
            for index in first_index..=state.last_index {
                let key = keys::raft_log_key(raft_group_id, index);
                batch.delete(&key)?;
            }
        }
        Ok(())
    }

    fn append(&self, raft_group_id: u64, entries: Vec<Entry>) -> Result<usize> {
        let mut wb = self.write_batch();
        let buf = Vec::with_capacity(1024);
        wb.append_impl(raft_group_id, &entries, buf)?;
        self.consume(&mut wb, false)
    }

    fn put_raft_state(&self, raft_group_id: u64, state: &RaftLocalState) -> Result<()> {
        self.put_msg(&keys::raft_state_key(raft_group_id), state)
    }

    fn batch_gc(&self, groups: Vec<RaftLogGcTask>) -> Result<usize> {
        let mut total = 0;
        let mut raft_wb = self.write_batch_with_cap(4 * 1024);
        for task in groups {
            total += self.gc_impl(task.raft_group_id, task.from, task.to, &mut raft_wb)?;
        }
        // TODO: disable WAL here.
        if !WriteBatch::is_empty(&raft_wb) {
            raft_wb.write()?;
        }
        Ok(total)
    }

    fn gc(&self, raft_group_id: u64, from: u64, to: u64) -> Result<usize> {
        let mut raft_wb = self.write_batch_with_cap(1024);
        let total = self.gc_impl(raft_group_id, from, to, &mut raft_wb)?;
        // TODO: disable WAL here.
        if !WriteBatch::is_empty(&raft_wb) {
            raft_wb.write()?;
        }
        Ok(total)
    }

    fn flush_metrics(&self, instance: &str) {
        KvEngine::flush_metrics(self, instance)
    }

    fn reset_statistics(&self) {
        KvEngine::reset_statistics(self)
    }

    fn dump_stats(&self) -> Result<String> {
        MiscExt::dump_stats(self)
    }

    fn get_engine_size(&self) -> Result<u64> {
        let handle = util::get_cf_handle(self.as_inner(), CF_DEFAULT)?;
        let used_size = util::get_engine_cf_used_size(self.as_inner(), handle);

        Ok(used_size)
    }

    fn put_store_ident(&self, ident: &StoreIdent) -> Result<()> {
        self.put_msg(keys::STORE_IDENT_KEY, ident)
    }

    fn for_each_raft_group<E, F>(&self, f: &mut F) -> std::result::Result<(), E>
    where
        F: FnMut(u64) -> std::result::Result<(), E>,
        E: From<Error>,
    {
        let start_key = keys::REGION_META_MIN_KEY;
        let end_key = keys::REGION_META_MAX_KEY;
        let mut err = None;
        self.scan(CF_DEFAULT, start_key, end_key, false, |key, _| {
            let (region_id, suffix) = box_try!(keys::decode_region_meta_key(key));
            if suffix != keys::REGION_STATE_SUFFIX {
                return Ok(true);
            }

            match f(region_id) {
                Ok(()) => Ok(true),
                Err(e) => {
                    err = Some(e);
                    Ok(false)
                }
            }
        })?;
        match err {
            None => Ok(()),
            Some(e) => Err(e),
        }
    }

<<<<<<< HEAD
    fn recover_from_raft_db(&self) -> Result<Option<u64>> {
        let seqno = self
            .get_value(keys::RECOVER_FROM_RAFT_DB_KEY)?
            .map(|v| u64::from_be_bytes(v.deref().try_into().unwrap()));
        Ok(seqno)
    }

    fn put_recover_from_raft_db(&self, seqno: u64) -> Result<()> {
        self.put(keys::RECOVER_FROM_RAFT_DB_KEY, &u64::to_be_bytes(seqno))
    }

    fn scan_seqno_relations<F>(
        &self,
        raft_group_id: u64,
        start: Option<u64>,
        end: Option<u64>,
        mut f: F,
    ) -> Result<()>
    where
        F: FnMut(u64, &RegionSequenceNumberRelation) -> bool,
    {
        let start = start.unwrap_or(0);
        let end = end.unwrap_or(u64::MAX);
        let start_key = keys::sequence_number_relation_key(raft_group_id, start);
        let end_key = keys::sequence_number_relation_key(raft_group_id, end);
        self.scan(
            CF_DEFAULT,
            &start_key,
            &end_key,
            false, // fill_cache
            |key, value| {
                let mut relation = RegionSequenceNumberRelation::default();
                relation.merge_from_bytes(value)?;
                let (_, seqno) = keys::decode_sequence_number_relation_key(key).unwrap();
                f(seqno, &relation);
                Ok(true)
            },
        )?;
        Ok(())
    }

    fn put_flushed_seqno(&self, flushed_seqno: &FlushedSeqno) -> Result<()> {
        let result = serde_json::to_string(&flushed_seqno).unwrap();
        self.put(keys::FLUSHED_SEQNO_KEY, result.as_bytes())
=======
    fn put_recover_state(&self, state: &StoreRecoverState) -> Result<()> {
        self.put_msg(keys::RECOVER_STATE_KEY, state)
>>>>>>> 585763a3
    }
}

impl RaftLogBatch for RocksWriteBatchVec {
    fn append(&mut self, raft_group_id: u64, entries: Vec<Entry>) -> Result<()> {
        if let Some(max_size) = entries.iter().map(|e| e.compute_size()).max() {
            let ser_buf = Vec::with_capacity(max_size as usize);
            return self.append_impl(raft_group_id, &entries, ser_buf);
        }
        Ok(())
    }

    fn cut_logs(&mut self, raft_group_id: u64, from: u64, to: u64) {
        for index in from..to {
            let key = keys::raft_log_key(raft_group_id, index);
            self.delete(&key).unwrap();
        }
    }

    fn put_raft_state(&mut self, raft_group_id: u64, state: &RaftLocalState) -> Result<()> {
        self.put_msg(&keys::raft_state_key(raft_group_id), state)
    }

    fn put_seqno_relation(
        &mut self,
        raft_group_id: u64,
        relation: &RegionSequenceNumberRelation,
    ) -> Result<()> {
        self.put_msg(
            &keys::sequence_number_relation_key(raft_group_id, relation.sequence_number),
            relation,
        )
    }

    fn persist_size(&self) -> usize {
        self.data_size()
    }

    fn is_empty(&self) -> bool {
        WriteBatch::is_empty(self)
    }

    fn merge(&mut self, src: Self) -> Result<()> {
        WriteBatch::merge(self, src)
    }

    fn put_store_ident(&mut self, ident: &StoreIdent) -> Result<()> {
        self.put_msg(keys::STORE_IDENT_KEY, ident)
    }

    fn put_prepare_bootstrap_region(&mut self, region: &Region) -> Result<()> {
        self.put_msg(keys::PREPARE_BOOTSTRAP_KEY, region)
    }

    fn remove_prepare_bootstrap_region(&mut self) -> Result<()> {
        self.delete(keys::PREPARE_BOOTSTRAP_KEY)
    }

    fn put_region_state(&mut self, raft_group_id: u64, state: &RegionLocalState) -> Result<()> {
        self.put_msg(&keys::region_state_key(raft_group_id), state)
    }

    fn put_apply_state(&mut self, raft_group_id: u64, state: &RaftApplyState) -> Result<()> {
        self.put_msg(&keys::apply_state_key(raft_group_id), state)
    }

    fn put_apply_snapshot_state(
        &mut self,
        raft_group_id: u64,
        region_state: &RegionLocalState,
        apply_state: &RaftApplyState,
    ) -> Result<()> {
        self.put_msg(
            &keys::snapshot_region_state_key(raft_group_id),
            region_state,
        )?;
        self.put_msg(&keys::snapshot_apply_state_key(raft_group_id), apply_state)
    }

    fn delete_apply_snapshot_state(&mut self, raft_group_id: u64) -> Result<()> {
        self.delete(&keys::snapshot_region_state_key(raft_group_id))?;
        self.delete(&keys::snapshot_apply_state_key(raft_group_id))
    }

    fn delete_seqno_relation(&mut self, raft_group_id: u64, seqno: u64) -> Result<()> {
        self.delete(&keys::sequence_number_relation_key(raft_group_id, seqno))
    }

    fn delete_apply_state(&mut self, raft_group_id: u64) -> Result<()> {
        self.delete(&keys::apply_state_key(raft_group_id))
    }
}

impl RocksWriteBatchVec {
    fn append_impl(
        &mut self,
        raft_group_id: u64,
        entries: &[Entry],
        mut ser_buf: Vec<u8>,
    ) -> Result<()> {
        for entry in entries {
            let key = keys::raft_log_key(raft_group_id, entry.get_index());
            ser_buf.clear();
            entry.write_to_vec(&mut ser_buf).unwrap();
            self.put(&key, &ser_buf)?;
        }
        Ok(())
    }
}<|MERGE_RESOLUTION|>--- conflicted
+++ resolved
@@ -1,8 +1,6 @@
 // Copyright 2021 TiKV Project Authors. Licensed under Apache-2.0.
 
 // #[PerformanceCriticalPath]
-use std::{convert::TryInto, ops::Deref};
-
 use engine_traits::{
     util::FlushedSeqno, Error, Iterable, KvEngine, MiscExt, Mutable, Peekable, RaftEngine,
     RaftEngineDebug, RaftEngineReadOnly, RaftLogBatch, RaftLogGcTask, Result, SyncMutable,
@@ -11,11 +9,8 @@
 use kvproto::{
     metapb::Region,
     raft_serverpb::{
-<<<<<<< HEAD
         RaftApplyState, RaftLocalState, RegionLocalState, RegionSequenceNumberRelation, StoreIdent,
-=======
-        RaftApplyState, RaftLocalState, RegionLocalState, StoreIdent, StoreRecoverState,
->>>>>>> 585763a3
+        StoreRecoverState,
     },
 };
 use protobuf::{parse_from_bytes, Message};
@@ -188,14 +183,13 @@
         self.get_msg_cf(CF_DEFAULT, &key)
     }
 
-<<<<<<< HEAD
+    fn get_recover_state(&self) -> Result<Option<StoreRecoverState>> {
+        self.get_msg_cf(CF_DEFAULT, keys::RECOVER_STATE_KEY)
+    }
+
     fn get_flushed_seqno(&self) -> Result<Option<FlushedSeqno>> {
         let value = self.get_value_cf(CF_DEFAULT, keys::FLUSHED_SEQNO_KEY)?;
         Ok(value.map(|v| serde_json::from_slice(&v).unwrap()))
-=======
-    fn get_recover_state(&self) -> Result<Option<StoreRecoverState>> {
-        self.get_msg_cf(CF_DEFAULT, keys::RECOVER_STATE_KEY)
->>>>>>> 585763a3
     }
 }
 
@@ -411,16 +405,8 @@
         }
     }
 
-<<<<<<< HEAD
-    fn recover_from_raft_db(&self) -> Result<Option<u64>> {
-        let seqno = self
-            .get_value(keys::RECOVER_FROM_RAFT_DB_KEY)?
-            .map(|v| u64::from_be_bytes(v.deref().try_into().unwrap()));
-        Ok(seqno)
-    }
-
-    fn put_recover_from_raft_db(&self, seqno: u64) -> Result<()> {
-        self.put(keys::RECOVER_FROM_RAFT_DB_KEY, &u64::to_be_bytes(seqno))
+    fn put_recover_state(&self, state: &StoreRecoverState) -> Result<()> {
+        self.put_msg(keys::RECOVER_STATE_KEY, state)
     }
 
     fn scan_seqno_relations<F>(
@@ -456,10 +442,6 @@
     fn put_flushed_seqno(&self, flushed_seqno: &FlushedSeqno) -> Result<()> {
         let result = serde_json::to_string(&flushed_seqno).unwrap();
         self.put(keys::FLUSHED_SEQNO_KEY, result.as_bytes())
-=======
-    fn put_recover_state(&self, state: &StoreRecoverState) -> Result<()> {
-        self.put_msg(keys::RECOVER_STATE_KEY, state)
->>>>>>> 585763a3
     }
 }
 
