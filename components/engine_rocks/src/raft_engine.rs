// Copyright 2021 TiKV Project Authors. Licensed under Apache-2.0.

// #[PerformanceCriticalPath]
use engine_traits::{
    Error, Iterable, KvEngine, MiscExt, Mutable, Peekable, RaftEngine, RaftEngineDebug,
<<<<<<< HEAD
    RaftEngineReadOnly, RaftLogBatch, RaftLogGcTask, Result, SyncMutable, WriteBatch,
    WriteBatchExt, WriteOptions, CF_DEFAULT, RAFT_LOG_MULTI_GET_CNT,
};
use kvproto::{
    metapb::Region,
    raft_serverpb::{
        RaftApplyState, RaftLocalState, RegionLocalState, StoreIdent, StoreRecoverState,
    },
};
=======
    RaftEngineReadOnly, RaftLogBatch, Result, WriteBatch, WriteBatchExt, WriteOptions, CF_DEFAULT,
    RAFT_LOG_MULTI_GET_CNT,
};
use kvproto::{
    metapb::Region,
    raft_serverpb::{
        RaftApplyState, RaftLocalState, RegionLocalState, StoreIdent, StoreRecoverState,
    },
};
>>>>>>> 25261c8a
use protobuf::Message;
use raft::eraftpb::Entry;
use tikv_util::{box_err, box_try};

use crate::{util, RocksEngine, RocksWriteBatchVec};

impl RaftEngineReadOnly for RocksEngine {
    fn get_raft_state(&self, raft_group_id: u64) -> Result<Option<RaftLocalState>> {
        let key = keys::raft_state_key(raft_group_id);
        self.get_msg_cf(CF_DEFAULT, &key)
    }

    fn get_entry(&self, raft_group_id: u64, index: u64) -> Result<Option<Entry>> {
        let key = keys::raft_log_key(raft_group_id, index);
        self.get_msg_cf(CF_DEFAULT, &key)
    }

    fn fetch_entries_to(
        &self,
        region_id: u64,
        low: u64,
        high: u64,
        max_size: Option<usize>,
        buf: &mut Vec<Entry>,
    ) -> Result<usize> {
        let (max_size, mut total_size, mut count) = (max_size.unwrap_or(usize::MAX), 0, 0);

        if high - low <= RAFT_LOG_MULTI_GET_CNT {
            // If election happens in inactive regions, they will just try to fetch one
            // empty log.
            for i in low..high {
                if total_size > 0 && total_size >= max_size {
                    break;
                }
                let key = keys::raft_log_key(region_id, i);
                match self.get_value(&key) {
                    Ok(None) => return Err(Error::EntriesCompacted),
                    Ok(Some(v)) => {
                        let mut entry = Entry::default();
                        entry.merge_from_bytes(&v)?;
                        assert_eq!(entry.get_index(), i);
                        buf.push(entry);
                        total_size += v.len();
                        count += 1;
                    }
                    Err(e) => return Err(box_err!(e)),
                }
            }
            return Ok(count);
        }

        let (mut check_compacted, mut compacted, mut next_index) = (true, false, low);
        let start_key = keys::raft_log_key(region_id, low);
        let end_key = keys::raft_log_key(region_id, high);
        self.scan(
            CF_DEFAULT,
            &start_key,
            &end_key,
            true, // fill_cache
            |_, value| {
                let mut entry = Entry::default();
                entry.merge_from_bytes(value)?;

                if check_compacted {
                    if entry.get_index() != low {
                        compacted = true;
                        // May meet gap or has been compacted.
                        return Ok(false);
                    }
                    check_compacted = false;
                } else {
                    assert_eq!(entry.get_index(), next_index);
                }
                next_index += 1;

                buf.push(entry);
                total_size += value.len();
                count += 1;
                Ok(total_size < max_size)
            },
        )?;

        // If we get the correct number of entries, returns.
        // Or the total size almost exceeds max_size, returns.
        if count == (high - low) as usize || total_size >= max_size {
            return Ok(count);
        }

        if compacted {
            return Err(Error::EntriesCompacted);
        }

        // Here means we don't fetch enough entries.
        Err(Error::EntriesUnavailable)
    }

    fn get_all_entries_to(&self, region_id: u64, buf: &mut Vec<Entry>) -> Result<()> {
        let start_key = keys::raft_log_key(region_id, 0);
        let end_key = keys::raft_log_key(region_id, u64::MAX);
        self.scan(
            CF_DEFAULT,
            &start_key,
            &end_key,
            false, // fill_cache
            |_, value| {
                let mut entry = Entry::default();
                entry.merge_from_bytes(value)?;
                buf.push(entry);
                Ok(true)
            },
        )?;
        Ok(())
    }

    fn is_empty(&self) -> Result<bool> {
        let mut is_empty = true;
        self.scan(CF_DEFAULT, b"", b"", false, |_, _| {
            is_empty = false;
            Ok(false)
        })?;

        Ok(is_empty)
    }

    fn get_store_ident(&self) -> Result<Option<StoreIdent>> {
        self.get_msg_cf(CF_DEFAULT, keys::STORE_IDENT_KEY)
    }

    fn get_prepare_bootstrap_region(&self) -> Result<Option<Region>> {
        self.get_msg_cf(CF_DEFAULT, keys::PREPARE_BOOTSTRAP_KEY)
    }

<<<<<<< HEAD
    fn get_region_state(&self, raft_group_id: u64) -> Result<Option<RegionLocalState>> {
        let key = keys::region_state_key(raft_group_id);
        self.get_msg_cf(CF_DEFAULT, &key)
    }

    fn get_apply_state(&self, raft_group_id: u64) -> Result<Option<RaftApplyState>> {
        let key = keys::apply_state_key(raft_group_id);
        self.get_msg_cf(CF_DEFAULT, &key)
=======
    // Following methods are used by raftstore v2 only, which always use raft log
    // engine.
    fn get_region_state(
        &self,
        _raft_group_id: u64,
        _apply_index: u64,
    ) -> Result<Option<RegionLocalState>> {
        panic!()
    }

    fn get_apply_state(
        &self,
        _raft_group_id: u64,
        _apply_index: u64,
    ) -> Result<Option<RaftApplyState>> {
        panic!()
    }

    fn get_flushed_index(&self, _raft_group_id: u64, _cf: &str) -> Result<Option<u64>> {
        panic!()
>>>>>>> 25261c8a
    }

    fn get_recover_state(&self) -> Result<Option<StoreRecoverState>> {
        self.get_msg_cf(CF_DEFAULT, keys::RECOVER_STATE_KEY)
    }
}

impl RaftEngineDebug for RocksEngine {
    fn scan_entries<F>(&self, raft_group_id: u64, mut f: F) -> Result<()>
    where
        F: FnMut(&Entry) -> Result<bool>,
    {
        let start_key = keys::raft_log_key(raft_group_id, 0);
        let end_key = keys::raft_log_key(raft_group_id, u64::MAX);
        self.scan(
            CF_DEFAULT,
            &start_key,
            &end_key,
            false, // fill_cache
            |_, value| {
                let mut entry = Entry::default();
                entry.merge_from_bytes(value)?;
                f(&entry)
            },
        )
    }
}

impl RocksEngine {
    fn gc_impl(
        &self,
        raft_group_id: u64,
        mut from: u64,
        to: u64,
        raft_wb: &mut RocksWriteBatchVec,
    ) -> Result<usize> {
        if from == 0 {
            let start_key = keys::raft_log_key(raft_group_id, 0);
            let prefix = keys::raft_log_prefix(raft_group_id);
            match self.seek(CF_DEFAULT, &start_key)? {
                Some((k, _)) if k.starts_with(&prefix) => from = box_try!(keys::raft_log_index(&k)),
                // No need to gc.
                _ => return Ok(0),
            }
        }
        if from >= to {
            return Ok(0);
        }

        for idx in from..to {
            let key = keys::raft_log_key(raft_group_id, idx);
            raft_wb.delete(&key)?;
            if raft_wb.count() >= Self::WRITE_BATCH_MAX_KEYS * 2 {
                raft_wb.write()?;
                raft_wb.clear();
            }
        }
        Ok((to - from) as usize)
    }
}

// FIXME: RaftEngine should probably be implemented generically
// for all KvEngines, but is currently implemented separately for
// every engine.
impl RaftEngine for RocksEngine {
    type LogBatch = RocksWriteBatchVec;

    fn log_batch(&self, capacity: usize) -> Self::LogBatch {
        RocksWriteBatchVec::with_unit_capacity(self, capacity)
    }

    fn sync(&self) -> Result<()> {
        self.sync_wal()
    }

    fn consume(&self, batch: &mut Self::LogBatch, sync_log: bool) -> Result<usize> {
        let bytes = batch.data_size();
        let mut opts = WriteOptions::default();
        opts.set_sync(sync_log);
        batch.write_opt(&opts)?;
        batch.clear();
        Ok(bytes)
    }

    fn consume_and_shrink(
        &self,
        batch: &mut Self::LogBatch,
        sync_log: bool,
        max_capacity: usize,
        shrink_to: usize,
    ) -> Result<usize> {
        let data_size = self.consume(batch, sync_log)?;
        if data_size > max_capacity {
            *batch = self.write_batch_with_cap(shrink_to);
        }
        Ok(data_size)
    }

    fn clean(
        &self,
        raft_group_id: u64,
        mut first_index: u64,
        state: &RaftLocalState,
        batch: &mut Self::LogBatch,
    ) -> Result<()> {
        batch.delete(&keys::raft_state_key(raft_group_id))?;
        batch.delete(&keys::region_state_key(raft_group_id))?;
        batch.delete(&keys::apply_state_key(raft_group_id))?;
        if first_index == 0 {
            let seek_key = keys::raft_log_key(raft_group_id, 0);
            let prefix = keys::raft_log_prefix(raft_group_id);
            fail::fail_point!("engine_rocks_raft_engine_clean_seek", |_| Ok(()));
            if let Some((key, _)) = self.seek(CF_DEFAULT, &seek_key)? {
                if !key.starts_with(&prefix) {
                    // No raft logs for the raft group.
                    return Ok(());
                }
                first_index = match keys::raft_log_index(&key) {
                    Ok(index) => index,
                    Err(_) => return Ok(()),
                };
            } else {
                return Ok(());
            }
        }
        if first_index <= state.last_index {
            for index in first_index..=state.last_index {
                let key = keys::raft_log_key(raft_group_id, index);
                batch.delete(&key)?;
            }
        }
        Ok(())
    }

<<<<<<< HEAD
    fn append(&self, raft_group_id: u64, entries: Vec<Entry>) -> Result<usize> {
        let mut wb = self.write_batch();
        let buf = Vec::with_capacity(1024);
        wb.append_impl(raft_group_id, &entries, buf)?;
        self.consume(&mut wb, false)
    }

    fn put_raft_state(&self, raft_group_id: u64, state: &RaftLocalState) -> Result<()> {
        self.put_msg(&keys::raft_state_key(raft_group_id), state)
    }

    fn batch_gc(&self, groups: Vec<RaftLogGcTask>) -> Result<usize> {
        let mut total = 0;
        let mut raft_wb = self.write_batch_with_cap(4 * 1024);
        for task in groups {
            total += self.gc_impl(task.raft_group_id, task.from, task.to, &mut raft_wb)?;
        }
        // TODO: disable WAL here.
        if !WriteBatch::is_empty(&raft_wb) {
            raft_wb.write()?;
        }
        Ok(total)
    }

    fn gc(&self, raft_group_id: u64, from: u64, to: u64) -> Result<usize> {
        let mut raft_wb = self.write_batch_with_cap(1024);
        let total = self.gc_impl(raft_group_id, from, to, &mut raft_wb)?;
        // TODO: disable WAL here.
        if !WriteBatch::is_empty(&raft_wb) {
            raft_wb.write()?;
        }
        Ok(total)
=======
    fn gc(&self, raft_group_id: u64, from: u64, to: u64, batch: &mut Self::LogBatch) -> Result<()> {
        self.gc_impl(raft_group_id, from, to, batch)?;
        Ok(())
    }

    fn delete_all_but_one_states_before(
        &self,
        _raft_group_id: u64,
        _apply_index: u64,
        _batch: &mut Self::LogBatch,
    ) -> Result<()> {
        panic!()
>>>>>>> 25261c8a
    }

    fn flush_metrics(&self, instance: &str) {
        KvEngine::flush_metrics(self, instance)
    }

    fn dump_stats(&self) -> Result<String> {
        MiscExt::dump_stats(self)
    }

    fn get_engine_size(&self) -> Result<u64> {
        let handle = util::get_cf_handle(self.as_inner(), CF_DEFAULT)?;
        let used_size = util::get_engine_cf_used_size(self.as_inner(), handle);

        Ok(used_size)
    }

    fn get_engine_path(&self) -> &str {
        self.as_inner().path()
    }

<<<<<<< HEAD
    fn put_store_ident(&self, ident: &StoreIdent) -> Result<()> {
        self.put_msg(keys::STORE_IDENT_KEY, ident)
    }

=======
>>>>>>> 25261c8a
    fn for_each_raft_group<E, F>(&self, f: &mut F) -> std::result::Result<(), E>
    where
        F: FnMut(u64) -> std::result::Result<(), E>,
        E: From<Error>,
    {
        let start_key = keys::REGION_META_MIN_KEY;
        let end_key = keys::REGION_META_MAX_KEY;
        let mut err = None;
        self.scan(CF_DEFAULT, start_key, end_key, false, |key, _| {
            let (region_id, suffix) = box_try!(keys::decode_region_meta_key(key));
            if suffix != keys::REGION_STATE_SUFFIX {
                return Ok(true);
            }

            match f(region_id) {
                Ok(()) => Ok(true),
                Err(e) => {
                    err = Some(e);
                    Ok(false)
                }
            }
        })?;
        match err {
            None => Ok(()),
            Some(e) => Err(e),
        }
    }
<<<<<<< HEAD

    fn put_recover_state(&self, state: &StoreRecoverState) -> Result<()> {
        self.put_msg(keys::RECOVER_STATE_KEY, state)
    }
=======
>>>>>>> 25261c8a
}

impl RaftLogBatch for RocksWriteBatchVec {
    fn append(&mut self, raft_group_id: u64, entries: Vec<Entry>) -> Result<()> {
        if let Some(max_size) = entries.iter().map(|e| e.compute_size()).max() {
            let ser_buf = Vec::with_capacity(max_size as usize);
            return self.append_impl(raft_group_id, &entries, ser_buf);
        }
        Ok(())
    }

    fn cut_logs(&mut self, raft_group_id: u64, from: u64, to: u64) {
        for index in from..to {
            let key = keys::raft_log_key(raft_group_id, index);
            self.delete(&key).unwrap();
        }
    }

    fn put_raft_state(&mut self, raft_group_id: u64, state: &RaftLocalState) -> Result<()> {
        self.put_msg(&keys::raft_state_key(raft_group_id), state)
    }

    fn persist_size(&self) -> usize {
        self.data_size()
    }

    fn is_empty(&self) -> bool {
        WriteBatch::is_empty(self)
    }

    fn merge(&mut self, src: Self) -> Result<()> {
        WriteBatch::merge(self, src)
    }

    fn put_store_ident(&mut self, ident: &StoreIdent) -> Result<()> {
        self.put_msg(keys::STORE_IDENT_KEY, ident)
    }

    fn put_prepare_bootstrap_region(&mut self, region: &Region) -> Result<()> {
        self.put_msg(keys::PREPARE_BOOTSTRAP_KEY, region)
    }

    fn remove_prepare_bootstrap_region(&mut self) -> Result<()> {
        self.delete(keys::PREPARE_BOOTSTRAP_KEY)
    }

<<<<<<< HEAD
    fn put_region_state(&mut self, raft_group_id: u64, state: &RegionLocalState) -> Result<()> {
        self.put_msg(&keys::region_state_key(raft_group_id), state)
    }

    fn put_apply_state(&mut self, raft_group_id: u64, state: &RaftApplyState) -> Result<()> {
        self.put_msg(&keys::apply_state_key(raft_group_id), state)
=======
    // Following methods are used by raftstore v2 only, which always use raft log
    // engine.
    fn put_region_state(
        &mut self,
        _raft_group_id: u64,
        _apply_index: u64,
        _state: &RegionLocalState,
    ) -> Result<()> {
        panic!()
    }

    fn put_apply_state(
        &mut self,
        _raft_group_id: u64,
        _apply_index: u64,
        _state: &RaftApplyState,
    ) -> Result<()> {
        panic!()
    }

    fn put_flushed_index(
        &mut self,
        _raft_group_id: u64,
        _cf: &str,
        _tablet_index: u64,
        _apply_index: u64,
    ) -> Result<()> {
        panic!()
    }

    fn put_recover_state(&mut self, state: &StoreRecoverState) -> Result<()> {
        self.put_msg(keys::RECOVER_STATE_KEY, state)
>>>>>>> 25261c8a
    }
}

impl RocksWriteBatchVec {
    fn append_impl(
        &mut self,
        raft_group_id: u64,
        entries: &[Entry],
        mut ser_buf: Vec<u8>,
    ) -> Result<()> {
        for entry in entries {
            let key = keys::raft_log_key(raft_group_id, entry.get_index());
            ser_buf.clear();
            entry.write_to_vec(&mut ser_buf).unwrap();
            self.put(&key, &ser_buf)?;
        }
        Ok(())
    }
}<|MERGE_RESOLUTION|>--- conflicted
+++ resolved
@@ -3,17 +3,6 @@
 // #[PerformanceCriticalPath]
 use engine_traits::{
     Error, Iterable, KvEngine, MiscExt, Mutable, Peekable, RaftEngine, RaftEngineDebug,
-<<<<<<< HEAD
-    RaftEngineReadOnly, RaftLogBatch, RaftLogGcTask, Result, SyncMutable, WriteBatch,
-    WriteBatchExt, WriteOptions, CF_DEFAULT, RAFT_LOG_MULTI_GET_CNT,
-};
-use kvproto::{
-    metapb::Region,
-    raft_serverpb::{
-        RaftApplyState, RaftLocalState, RegionLocalState, StoreIdent, StoreRecoverState,
-    },
-};
-=======
     RaftEngineReadOnly, RaftLogBatch, Result, WriteBatch, WriteBatchExt, WriteOptions, CF_DEFAULT,
     RAFT_LOG_MULTI_GET_CNT,
 };
@@ -23,7 +12,6 @@
         RaftApplyState, RaftLocalState, RegionLocalState, StoreIdent, StoreRecoverState,
     },
 };
->>>>>>> 25261c8a
 use protobuf::Message;
 use raft::eraftpb::Entry;
 use tikv_util::{box_err, box_try};
@@ -156,16 +144,6 @@
         self.get_msg_cf(CF_DEFAULT, keys::PREPARE_BOOTSTRAP_KEY)
     }
 
-<<<<<<< HEAD
-    fn get_region_state(&self, raft_group_id: u64) -> Result<Option<RegionLocalState>> {
-        let key = keys::region_state_key(raft_group_id);
-        self.get_msg_cf(CF_DEFAULT, &key)
-    }
-
-    fn get_apply_state(&self, raft_group_id: u64) -> Result<Option<RaftApplyState>> {
-        let key = keys::apply_state_key(raft_group_id);
-        self.get_msg_cf(CF_DEFAULT, &key)
-=======
     // Following methods are used by raftstore v2 only, which always use raft log
     // engine.
     fn get_region_state(
@@ -186,7 +164,6 @@
 
     fn get_flushed_index(&self, _raft_group_id: u64, _cf: &str) -> Result<Option<u64>> {
         panic!()
->>>>>>> 25261c8a
     }
 
     fn get_recover_state(&self) -> Result<Option<StoreRecoverState>> {
@@ -321,40 +298,6 @@
         Ok(())
     }
 
-<<<<<<< HEAD
-    fn append(&self, raft_group_id: u64, entries: Vec<Entry>) -> Result<usize> {
-        let mut wb = self.write_batch();
-        let buf = Vec::with_capacity(1024);
-        wb.append_impl(raft_group_id, &entries, buf)?;
-        self.consume(&mut wb, false)
-    }
-
-    fn put_raft_state(&self, raft_group_id: u64, state: &RaftLocalState) -> Result<()> {
-        self.put_msg(&keys::raft_state_key(raft_group_id), state)
-    }
-
-    fn batch_gc(&self, groups: Vec<RaftLogGcTask>) -> Result<usize> {
-        let mut total = 0;
-        let mut raft_wb = self.write_batch_with_cap(4 * 1024);
-        for task in groups {
-            total += self.gc_impl(task.raft_group_id, task.from, task.to, &mut raft_wb)?;
-        }
-        // TODO: disable WAL here.
-        if !WriteBatch::is_empty(&raft_wb) {
-            raft_wb.write()?;
-        }
-        Ok(total)
-    }
-
-    fn gc(&self, raft_group_id: u64, from: u64, to: u64) -> Result<usize> {
-        let mut raft_wb = self.write_batch_with_cap(1024);
-        let total = self.gc_impl(raft_group_id, from, to, &mut raft_wb)?;
-        // TODO: disable WAL here.
-        if !WriteBatch::is_empty(&raft_wb) {
-            raft_wb.write()?;
-        }
-        Ok(total)
-=======
     fn gc(&self, raft_group_id: u64, from: u64, to: u64, batch: &mut Self::LogBatch) -> Result<()> {
         self.gc_impl(raft_group_id, from, to, batch)?;
         Ok(())
@@ -367,7 +310,6 @@
         _batch: &mut Self::LogBatch,
     ) -> Result<()> {
         panic!()
->>>>>>> 25261c8a
     }
 
     fn flush_metrics(&self, instance: &str) {
@@ -389,13 +331,6 @@
         self.as_inner().path()
     }
 
-<<<<<<< HEAD
-    fn put_store_ident(&self, ident: &StoreIdent) -> Result<()> {
-        self.put_msg(keys::STORE_IDENT_KEY, ident)
-    }
-
-=======
->>>>>>> 25261c8a
     fn for_each_raft_group<E, F>(&self, f: &mut F) -> std::result::Result<(), E>
     where
         F: FnMut(u64) -> std::result::Result<(), E>,
@@ -423,13 +358,6 @@
             Some(e) => Err(e),
         }
     }
-<<<<<<< HEAD
-
-    fn put_recover_state(&self, state: &StoreRecoverState) -> Result<()> {
-        self.put_msg(keys::RECOVER_STATE_KEY, state)
-    }
-=======
->>>>>>> 25261c8a
 }
 
 impl RaftLogBatch for RocksWriteBatchVec {
@@ -476,14 +404,6 @@
         self.delete(keys::PREPARE_BOOTSTRAP_KEY)
     }
 
-<<<<<<< HEAD
-    fn put_region_state(&mut self, raft_group_id: u64, state: &RegionLocalState) -> Result<()> {
-        self.put_msg(&keys::region_state_key(raft_group_id), state)
-    }
-
-    fn put_apply_state(&mut self, raft_group_id: u64, state: &RaftApplyState) -> Result<()> {
-        self.put_msg(&keys::apply_state_key(raft_group_id), state)
-=======
     // Following methods are used by raftstore v2 only, which always use raft log
     // engine.
     fn put_region_state(
@@ -516,7 +436,6 @@
 
     fn put_recover_state(&mut self, state: &StoreRecoverState) -> Result<()> {
         self.put_msg(keys::RECOVER_STATE_KEY, state)
->>>>>>> 25261c8a
     }
 }
 
