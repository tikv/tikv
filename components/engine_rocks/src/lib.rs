--- conflicted
+++ resolved
@@ -116,12 +116,7 @@
 pub fn get_env(
     key_manager: Option<std::sync::Arc<::encryption::DataKeyManager>>,
     limiter: Option<std::sync::Arc<::file_system::IORateLimiter>>,
-<<<<<<< HEAD
-) -> std::result::Result<std::sync::Arc<raw::Env>, String> {
+) -> engine_traits::Result<std::sync::Arc<raw::Env>> {
     let env = encryption::get_env(None /* base_env */, key_manager)?;
-=======
-) -> engine_traits::Result<std::sync::Arc<raw::Env>> {
-    let env = encryption::get_env(None /*base_env*/, key_manager)?;
->>>>>>> f5adcb1c
     file_system::get_env(Some(env), limiter)
 }