// Copyright 2019 TiKV Project Authors. Licensed under Apache-2.0.

use std::{any::Any, fs, path::Path, sync::Arc};

use engine_traits::{
    IterOptions, Iterable, KvEngine, Peekable, ReadOptions, Result, SyncMutable, TabletAccessor,
};
use rocksdb::{DBIterator, Writable, DB};

use crate::{
    db_vector::RocksDbVector,
    options::RocksReadOptions,
    r2e,
    rocks_metrics::{
        flush_engine_histogram_metrics, flush_engine_iostall_properties, flush_engine_properties,
        flush_engine_ticker_metrics,
    },
    rocks_metrics_defs::{
        ENGINE_HIST_TYPES, ENGINE_TICKER_TYPES, TITAN_ENGINE_HIST_TYPES, TITAN_ENGINE_TICKER_TYPES,
    },
    util::get_cf_handle,
    RocksEngineIterator, RocksSnapshot,
};

#[derive(Clone, Debug)]
pub struct RocksEngine {
    db: Arc<DB>,
    shared_block_cache: bool,
    support_multi_batch_write: bool,
}

impl RocksEngine {
    pub(crate) fn new(db: DB) -> RocksEngine {
        RocksEngine::from_db(Arc::new(db))
    }

    pub fn from_db(db: Arc<DB>) -> Self {
        RocksEngine {
            db: db.clone(),
            shared_block_cache: false,
            support_multi_batch_write: db.get_db_options().is_enable_multi_batch_write(),
        }
    }

    pub fn as_inner(&self) -> &Arc<DB> {
        &self.db
    }

    pub fn get_sync_db(&self) -> Arc<DB> {
        self.db.clone()
    }

    pub fn exists(path: &str) -> bool {
        let path = Path::new(path);
        if !path.exists() || !path.is_dir() {
            return false;
        }

        // If path is not an empty directory, we say db exists. If path is not an empty
        // directory but db has not been created, `DB::list_column_families` fails and
        // we can clean up the directory by this indication.
        fs::read_dir(&path).unwrap().next().is_some()
    }

    pub fn set_shared_block_cache(&mut self, enable: bool) {
        self.shared_block_cache = enable;
    }

<<<<<<< HEAD
    pub fn get_shared_block_cache(&self) -> bool {
        self.shared_block_cache
=======
    pub fn support_multi_batch_write(&self) -> bool {
        self.support_multi_batch_write
>>>>>>> 1ea26a2a
    }
}

impl KvEngine for RocksEngine {
    type Snapshot = RocksSnapshot;

    fn snapshot(&self) -> RocksSnapshot {
        RocksSnapshot::new(self.db.clone())
    }

    fn sync(&self) -> Result<()> {
        self.db.sync_wal().map_err(r2e)
    }

    fn flush_metrics(&self, instance: &str) {
        for t in ENGINE_TICKER_TYPES {
            let v = self.db.get_and_reset_statistics_ticker_count(*t);
            flush_engine_ticker_metrics(*t, v, instance);
        }
        for t in ENGINE_HIST_TYPES {
            if let Some(v) = self.db.get_statistics_histogram(*t) {
                flush_engine_histogram_metrics(*t, v, instance);
            }
        }
        if self.db.is_titan() {
            for t in TITAN_ENGINE_TICKER_TYPES {
                let v = self.db.get_and_reset_statistics_ticker_count(*t);
                flush_engine_ticker_metrics(*t, v, instance);
            }
            for t in TITAN_ENGINE_HIST_TYPES {
                if let Some(v) = self.db.get_statistics_histogram(*t) {
                    flush_engine_histogram_metrics(*t, v, instance);
                }
            }
        }
        flush_engine_properties(&self.db, instance, self.shared_block_cache);
        flush_engine_iostall_properties(&self.db, instance);
    }

    fn reset_statistics(&self) {
        self.db.reset_statistics();
    }

    fn bad_downcast<T: 'static>(&self) -> &T {
        let e: &dyn Any = &self.db;
        e.downcast_ref().expect("bad engine downcast")
    }
}

impl TabletAccessor<RocksEngine> for RocksEngine {
    fn for_each_opened_tablet(&self, f: &mut dyn FnMut(u64, u64, &RocksEngine)) {
        f(0, 0, self);
    }

    fn is_single_engine(&self) -> bool {
        true
    }
}

impl Iterable for RocksEngine {
    type Iterator = RocksEngineIterator;

    fn iterator_opt(&self, cf: &str, opts: IterOptions) -> Result<Self::Iterator> {
        let handle = get_cf_handle(&self.db, cf)?;
        let opt: RocksReadOptions = opts.into();
        Ok(RocksEngineIterator::from_raw(DBIterator::new_cf(
            self.db.clone(),
            handle,
            opt.into_raw(),
        )))
    }
}

impl Peekable for RocksEngine {
    type DbVector = RocksDbVector;

    fn get_value_opt(&self, opts: &ReadOptions, key: &[u8]) -> Result<Option<RocksDbVector>> {
        let opt: RocksReadOptions = opts.into();
        let v = self.db.get_opt(key, &opt.into_raw()).map_err(r2e)?;
        Ok(v.map(RocksDbVector::from_raw))
    }

    fn get_value_cf_opt(
        &self,
        opts: &ReadOptions,
        cf: &str,
        key: &[u8],
    ) -> Result<Option<RocksDbVector>> {
        let opt: RocksReadOptions = opts.into();
        let handle = get_cf_handle(&self.db, cf)?;
        let v = self
            .db
            .get_cf_opt(handle, key, &opt.into_raw())
            .map_err(r2e)?;
        Ok(v.map(RocksDbVector::from_raw))
    }
}

impl SyncMutable for RocksEngine {
    fn put(&self, key: &[u8], value: &[u8]) -> Result<()> {
        self.db.put(key, value).map_err(r2e)
    }

    fn put_cf(&self, cf: &str, key: &[u8], value: &[u8]) -> Result<()> {
        let handle = get_cf_handle(&self.db, cf)?;
        self.db.put_cf(handle, key, value).map_err(r2e)
    }

    fn delete(&self, key: &[u8]) -> Result<()> {
        self.db.delete(key).map_err(r2e)
    }

    fn delete_cf(&self, cf: &str, key: &[u8]) -> Result<()> {
        let handle = get_cf_handle(&self.db, cf)?;
        self.db.delete_cf(handle, key).map_err(r2e)
    }

    fn delete_range(&self, begin_key: &[u8], end_key: &[u8]) -> Result<()> {
        self.db.delete_range(begin_key, end_key).map_err(r2e)
    }

    fn delete_range_cf(&self, cf: &str, begin_key: &[u8], end_key: &[u8]) -> Result<()> {
        let handle = get_cf_handle(&self.db, cf)?;
        self.db
            .delete_range_cf(handle, begin_key, end_key)
            .map_err(r2e)
    }
}

#[cfg(test)]
mod tests {
    use engine_traits::{Iterable, KvEngine, Peekable, SyncMutable, CF_DEFAULT};
    use kvproto::metapb::Region;
    use tempfile::Builder;

    use crate::{util, RocksSnapshot};

    #[test]
    fn test_base() {
        let path = Builder::new().prefix("var").tempdir().unwrap();
        let cf = "cf";
        let engine = util::new_engine(path.path().to_str().unwrap(), &[CF_DEFAULT, cf]).unwrap();

        let mut r = Region::default();
        r.set_id(10);

        let key = b"key";
        engine.put_msg(key, &r).unwrap();
        engine.put_msg_cf(cf, key, &r).unwrap();

        let snap = engine.snapshot();

        let mut r1: Region = engine.get_msg(key).unwrap().unwrap();
        assert_eq!(r, r1);
        let r1_cf: Region = engine.get_msg_cf(cf, key).unwrap().unwrap();
        assert_eq!(r, r1_cf);

        let mut r2: Region = snap.get_msg(key).unwrap().unwrap();
        assert_eq!(r, r2);
        let r2_cf: Region = snap.get_msg_cf(cf, key).unwrap().unwrap();
        assert_eq!(r, r2_cf);

        r.set_id(11);
        engine.put_msg(key, &r).unwrap();
        r1 = engine.get_msg(key).unwrap().unwrap();
        r2 = snap.get_msg(key).unwrap().unwrap();
        assert_ne!(r1, r2);

        let b: Option<Region> = engine.get_msg(b"missing_key").unwrap();
        assert!(b.is_none());
    }

    #[test]
    fn test_peekable() {
        let path = Builder::new().prefix("var").tempdir().unwrap();
        let cf = "cf";
        let engine = util::new_engine(path.path().to_str().unwrap(), &[CF_DEFAULT, cf]).unwrap();

        engine.put(b"k1", b"v1").unwrap();
        engine.put_cf(cf, b"k1", b"v2").unwrap();

        assert_eq!(&*engine.get_value(b"k1").unwrap().unwrap(), b"v1");
        engine.get_value_cf("foo", b"k1").unwrap_err();
        assert_eq!(&*engine.get_value_cf(cf, b"k1").unwrap().unwrap(), b"v2");
    }

    #[test]
    fn test_scan() {
        let path = Builder::new().prefix("var").tempdir().unwrap();
        let cf = "cf";
        let engine = util::new_engine(path.path().to_str().unwrap(), &[CF_DEFAULT, cf]).unwrap();

        engine.put(b"a1", b"v1").unwrap();
        engine.put(b"a2", b"v2").unwrap();
        engine.put_cf(cf, b"a1", b"v1").unwrap();
        engine.put_cf(cf, b"a2", b"v22").unwrap();

        let mut data = vec![];
        engine
            .scan(CF_DEFAULT, b"", &[0xFF, 0xFF], false, |key, value| {
                data.push((key.to_vec(), value.to_vec()));
                Ok(true)
            })
            .unwrap();
        assert_eq!(
            data,
            vec![
                (b"a1".to_vec(), b"v1".to_vec()),
                (b"a2".to_vec(), b"v2".to_vec()),
            ]
        );
        data.clear();

        engine
            .scan(cf, b"", &[0xFF, 0xFF], false, |key, value| {
                data.push((key.to_vec(), value.to_vec()));
                Ok(true)
            })
            .unwrap();
        assert_eq!(
            data,
            vec![
                (b"a1".to_vec(), b"v1".to_vec()),
                (b"a2".to_vec(), b"v22".to_vec()),
            ]
        );
        data.clear();

        let pair = engine.seek(CF_DEFAULT, b"a1").unwrap().unwrap();
        assert_eq!(pair, (b"a1".to_vec(), b"v1".to_vec()));
        assert!(engine.seek(CF_DEFAULT, b"a3").unwrap().is_none());
        let pair_cf = engine.seek(cf, b"a1").unwrap().unwrap();
        assert_eq!(pair_cf, (b"a1".to_vec(), b"v1".to_vec()));
        assert!(engine.seek(cf, b"a3").unwrap().is_none());

        let mut index = 0;
        engine
            .scan(CF_DEFAULT, b"", &[0xFF, 0xFF], false, |key, value| {
                data.push((key.to_vec(), value.to_vec()));
                index += 1;
                Ok(index != 1)
            })
            .unwrap();

        assert_eq!(data.len(), 1);

        let snap = RocksSnapshot::new(engine.get_sync_db());

        engine.put(b"a3", b"v3").unwrap();
        assert!(engine.seek(CF_DEFAULT, b"a3").unwrap().is_some());

        let pair = snap.seek(CF_DEFAULT, b"a1").unwrap().unwrap();
        assert_eq!(pair, (b"a1".to_vec(), b"v1".to_vec()));
        assert!(snap.seek(CF_DEFAULT, b"a3").unwrap().is_none());

        data.clear();

        snap.scan(CF_DEFAULT, b"", &[0xFF, 0xFF], false, |key, value| {
            data.push((key.to_vec(), value.to_vec()));
            Ok(true)
        })
        .unwrap();

        assert_eq!(data.len(), 2);
    }
}<|MERGE_RESOLUTION|>--- conflicted
+++ resolved
@@ -66,13 +66,12 @@
         self.shared_block_cache = enable;
     }
 
-<<<<<<< HEAD
     pub fn get_shared_block_cache(&self) -> bool {
         self.shared_block_cache
-=======
+    }
+
     pub fn support_multi_batch_write(&self) -> bool {
         self.support_multi_batch_write
->>>>>>> 1ea26a2a
     }
 }
 
