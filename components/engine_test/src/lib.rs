// Copyright 2020 TiKV Project Authors. Licensed under Apache-2.0.

//! Engines for use in the test suite, implementing both the KvEngine
//! and RaftEngine traits.
//!
//! These engines link to all other engines, providing concrete single storage
//! engine type to run tests against.
//!
//! This provides a simple way to integrate non-RocksDB engines into the
//! existing test suite without too much disruption.
//!
//! Engines presently supported by this crate are
//!
//! - RocksEngine from engine_rocks
//! - PanicEngine from engine_panic
//! - RaftLogEngine from raft_log_engine
//!
//! TiKV uses two different storage engine instances,
//! the "raft" engine, for storing consensus data,
//! and the "kv" engine, for storing user data.
//!
//! The types and constructors for these two engines are located in the `raft`
//! and `kv` modules respectively.
//!
//! The engine for each module is chosen at compile time with feature flags:
//!
//! - `--features test-engine-kv-rocksdb`
//! - `--features test-engine-kv-panic`
//! - `--features test-engine-raft-rocksdb`
//! - `--features test-engine-raft-panic`
//! - `--features test-engine-raft-raft-engine`
//!
//! By default, the `tikv` crate turns on `test-engine-kv-rocksdb`,
//! and `test-engine-raft-raft-engine`. This behavior can be disabled
//! with `--disable-default-features`.
//!
//! The `tikv` crate additionally provides some feature flags that
//! contral both the `kv` and `raft` engines at the same time:
//!
//! - `--features test-engines-rocksdb`
//! - `--features test-engines-panic`
//!
//! So, e.g., to run the test suite with the panic engine:
//!
//! ```
//! cargo test --all --disable-default-features --features=protobuf_codec,test-engines-panic
//! ```
//!
//! We'll probably revisit the engine-testing strategy in the future,
//! e.g. by using engine-parameterized tests instead.
//!
//! This create also contains a `ctor` module that contains constructor methods
//! appropriate for constructing storage engines of any type. It is intended
//! that this module is _the only_ module within TiKV that knows about concrete
//! storage engines, and that it be extracted into its own crate for use in
//! TiKV, once the full requirements are better understood.

/// Types and constructors for the "raft" engine
pub mod raft {
    #[cfg(feature = "test-engine-raft-panic")]
    pub use engine_panic::PanicEngine as RaftTestEngine;
    #[cfg(feature = "test-engine-raft-rocksdb")]
    pub use engine_rocks::RocksEngine as RaftTestEngine;
    use engine_traits::Result;
    #[cfg(feature = "test-engine-raft-raft-engine")]
    pub use raft_log_engine::RaftLogEngine as RaftTestEngine;

    use crate::ctor::{RaftDbOptions, RaftEngineConstructorExt};

    pub fn new_engine(path: &str, db_opt: Option<RaftDbOptions>) -> Result<RaftTestEngine> {
        RaftTestEngine::new_raft_engine(path, db_opt)
    }
}

/// Types and constructors for the "kv" engine
pub mod kv {
    use std::{
        path::{Path, PathBuf},
        sync::{Arc, Mutex},
    };

    use collections::HashMap;
    #[cfg(feature = "test-engine-kv-panic")]
    pub use engine_panic::{
        PanicEngine as KvTestEngine, PanicEngineIterator as KvTestEngineIterator,
        PanicSnapshot as KvTestSnapshot, PanicWriteBatch as KvTestWriteBatch,
    };
    #[cfg(feature = "test-engine-kv-rocksdb")]
    pub use engine_rocks::{
        RocksEngine as KvTestEngine, RocksEngineIterator as KvTestEngineIterator,
        RocksSnapshot as KvTestSnapshot, RocksWriteBatchVec as KvTestWriteBatch,
    };
    use engine_traits::{
        CfOptions, CfOptionsExt, OpenOptions, Result, TabletAccessor, TabletFactory, CF_DEFAULT,
    };
    use tikv_util::box_err;

    use crate::ctor::{CfOptions as KvTestCfOptions, DbOptions, KvEngineConstructorExt};

    pub fn new_engine(path: &str, cfs: &[&str]) -> Result<KvTestEngine> {
        KvTestEngine::new_kv_engine(path, cfs)
    }

    pub fn new_engine_opt(
        path: &str,
        db_opt: DbOptions,
        cfs_opts: Vec<(&str, KvTestCfOptions)>,
    ) -> Result<KvTestEngine> {
        KvTestEngine::new_kv_engine_opt(path, db_opt, cfs_opts)
    }

    const TOMBSTONE_MARK: &str = "TOMBSTONE_TABLET";

    #[derive(Clone)]
    pub struct TestTabletFactory {
        root_path: PathBuf,
        db_opt: DbOptions,
        cf_opts: Vec<(&'static str, KvTestCfOptions)>,
        root_db: Arc<Mutex<Option<KvTestEngine>>>,
    }

    impl TestTabletFactory {
        pub fn new(
            root_path: &Path,
            db_opt: DbOptions,
            cf_opts: Vec<(&'static str, KvTestCfOptions)>,
        ) -> Self {
            Self {
                root_path: root_path.to_path_buf(),
                db_opt,
                cf_opts,
                root_db: Arc::new(Mutex::default()),
            }
        }

        fn create_tablet(&self, tablet_path: &Path) -> Result<KvTestEngine> {
            KvTestEngine::new_kv_engine_opt(
                tablet_path.to_str().unwrap(),
                self.db_opt.clone(),
                self.cf_opts.clone(),
            )
        }
    }

    impl TabletFactory<KvTestEngine> for TestTabletFactory {
        fn create_shared_db(&self) -> Result<KvTestEngine> {
            let tablet_path = self.tablet_path(0, 0);
            let tablet = self.create_tablet(&tablet_path)?;
            let mut root_db = self.root_db.lock().unwrap();
            root_db.replace(tablet.clone());
            Ok(tablet)
        }

        /// See the comment above the same name method in KvEngineFactory
        fn open_tablet(
            &self,
            _id: u64,
            _suffix: Option<u64>,
            options: OpenOptions,
        ) -> Result<KvTestEngine> {
            if let Some(db) = self.root_db.lock().unwrap().as_ref() {
                if options.create_new() {
                    return Err(box_err!(
                        "root tablet {} already exists",
                        db.as_inner().path()
                    ));
                }
                return Ok(db.clone());
            } else if options.create_new() || options.create() {
                return self.create_shared_db();
            }

            Err(box_err!("root tablet has not been initialized"))
        }

        fn open_tablet_raw(
            &self,
            _path: &Path,
            _id: u64,
            _suffix: u64,
            _options: OpenOptions,
        ) -> Result<KvTestEngine> {
            self.create_shared_db()
        }

        fn exists_raw(&self, _path: &Path) -> bool {
            false
        }

        #[inline]
        fn tablet_path(&self, id: u64, suffix: u64) -> PathBuf {
            Path::new(&self.root_path).join(format!("tablets/{}_{}", id, suffix))
        }

        #[inline]
        fn tablets_path(&self) -> PathBuf {
            Path::new(&self.root_path).join("tablets")
        }

        #[inline]
        fn destroy_tablet(&self, _id: u64, _suffix: u64) -> engine_traits::Result<()> {
            Ok(())
        }

        fn set_shared_block_cache_capacity(&self, capacity: u64) -> Result<()> {
            let db = self.root_db.lock().unwrap();
            let opt = db.as_ref().unwrap().get_options_cf(CF_DEFAULT).unwrap(); // FIXME unwrap
            opt.set_block_cache_capacity(capacity)?;
            Ok(())
        }
    }

    impl TabletAccessor<KvTestEngine> for TestTabletFactory {
        fn for_each_opened_tablet(&self, f: &mut dyn FnMut(u64, u64, &KvTestEngine)) {
            let db = self.root_db.lock().unwrap();
            let db = db.as_ref().unwrap();
            f(0, 0, db);
        }

        fn is_single_engine(&self) -> bool {
            true
        }
    }

    #[derive(Clone)]
    pub struct TestTabletFactoryV2 {
        inner: TestTabletFactory,
        registry: Arc<Mutex<HashMap<(u64, u64), KvTestEngine>>>,
    }

    impl TestTabletFactoryV2 {
        pub fn new(
            root_path: &Path,
            db_opt: DbOptions,
            cf_opts: Vec<(&'static str, KvTestCfOptions)>,
        ) -> Self {
            Self {
                inner: TestTabletFactory::new(root_path, db_opt, cf_opts),
                registry: Arc::default(),
            }
        }
    }

    // Extract tablet id and tablet suffix from the path.
    fn get_id_and_suffix_from_path(path: &Path) -> (u64, u64) {
        let (mut tablet_id, mut tablet_suffix) = (0, 1);
        if let Some(s) = path.file_name().map(|s| s.to_string_lossy()) {
            let mut split = s.split('_');
            tablet_id = split.next().and_then(|s| s.parse().ok()).unwrap_or(0);
            tablet_suffix = split.next().and_then(|s| s.parse().ok()).unwrap_or(1);
        }
        (tablet_id, tablet_suffix)
    }

    impl TabletFactory<KvTestEngine> for TestTabletFactoryV2 {
        /// See the comment above the same name method in KvEngineFactoryV2
        fn open_tablet(
            &self,
            id: u64,
            suffix: Option<u64>,
            mut options: OpenOptions,
        ) -> Result<KvTestEngine> {
            if options.create_new() || options.create() {
                options = options.set_cache_only(false);
            }

            let mut reg = self.registry.lock().unwrap();
            if let Some(suffix) = suffix {
                if let Some(tablet) = reg.get(&(id, suffix)) {
                    // Target tablet exist in the cache

                    if options.create_new() {
                        return Err(box_err!(
                            "region {} {} already exists",
                            id,
                            tablet.as_inner().path()
                        ));
                    }
                    return Ok(tablet.clone());
                } else if !options.cache_only() {
                    let tablet_path = self.tablet_path(id, suffix);
                    let tablet = self.open_tablet_raw(&tablet_path, id, suffix, options.clone())?;
                    if !options.skip_cache() {
                        reg.insert((id, suffix), tablet.clone());
                    }
                    return Ok(tablet);
                }
            } else if options.cache_only() {
                // This branch reads an arbitrary tablet with region id `id`

                if let Some(k) = reg.keys().find(|k| k.0 == id) {
                    return Ok(reg.get(k).unwrap().clone());
                }
            }

            Err(box_err!(
                "tablet with region id {} suffix {:?} does not exist",
                id,
                suffix
            ))
        }

        fn open_tablet_raw(
            &self,
            path: &Path,
            id: u64,
            _suffix: u64,
            options: OpenOptions,
        ) -> Result<KvTestEngine> {
            let engine_exist = KvTestEngine::exists(path.to_str().unwrap_or_default());
            // Even though neither options.create nor options.create_new are true, if the
            // tablet files already exists, we will open it by calling
            // inner.create_tablet. In this case, the tablet exists but not in the cache
            // (registry).
            if !options.create() && !options.create_new() && !engine_exist {
                return Err(box_err!(
                    "path {} does not have db",
                    path.to_str().unwrap_or_default()
                ));
            };

            if options.create_new() && engine_exist {
                return Err(box_err!(
                    "region {} {} already exists",
                    id,
                    path.to_str().unwrap()
                ));
            }

            self.inner.create_tablet(path)
        }

        #[inline]
        fn create_shared_db(&self) -> Result<KvTestEngine> {
            self.open_tablet(0, Some(0), OpenOptions::default().set_create_new(true))
        }

        #[inline]
        fn exists_raw(&self, path: &Path) -> bool {
            KvTestEngine::exists(path.to_str().unwrap_or_default())
        }

        #[inline]
        fn tablets_path(&self) -> PathBuf {
            self.inner.root_path.join("tablets")
        }

        #[inline]
        fn tablet_path(&self, id: u64, suffix: u64) -> PathBuf {
            self.inner
                .root_path
                .join(format!("tablets/{}_{}", id, suffix))
        }

        #[inline]
        fn mark_tombstone(&self, region_id: u64, suffix: u64) {
            let path = self.tablet_path(region_id, suffix).join(TOMBSTONE_MARK);
            std::fs::File::create(&path).unwrap();
            self.registry.lock().unwrap().remove(&(region_id, suffix));
        }

        #[inline]
        fn is_tombstoned(&self, region_id: u64, suffix: u64) -> bool {
            self.tablet_path(region_id, suffix)
                .join(TOMBSTONE_MARK)
                .exists()
        }

        #[inline]
        fn destroy_tablet(&self, id: u64, suffix: u64) -> engine_traits::Result<()> {
            let path = self.tablet_path(id, suffix);
            self.registry.lock().unwrap().remove(&(id, suffix));
            let _ = std::fs::remove_dir_all(path);
            Ok(())
        }

        #[inline]
        fn load_tablet(&self, path: &Path, id: u64, suffix: u64) -> Result<KvTestEngine> {
            {
                let reg = self.registry.lock().unwrap();
                if let Some(db) = reg.get(&(id, suffix)) {
                    return Err(box_err!(
                        "region {} {} already exists",
                        id,
                        db.as_inner().path()
                    ));
                }
            }

            let db_path = self.tablet_path(id, suffix);
            std::fs::rename(path, &db_path)?;
            let new_engine =
                self.open_tablet(id, Some(suffix), OpenOptions::default().set_create(true));
            if new_engine.is_ok() {
                let (old_id, old_suffix) = get_id_and_suffix_from_path(path);
                self.registry.lock().unwrap().remove(&(old_id, old_suffix));
            }
            new_engine
        }

        fn set_shared_block_cache_capacity(&self, capacity: u64) -> Result<()> {
            let reg = self.registry.lock().unwrap();
            // pick up any tablet and set the shared block cache capacity
            if let Some(((_id, _suffix), tablet)) = (*reg).iter().next() {
                let opt = tablet.get_options_cf(CF_DEFAULT).unwrap(); // FIXME unwrap
                opt.set_block_cache_capacity(capacity)?;
            }
            Ok(())
        }
    }

    impl TabletAccessor<KvTestEngine> for TestTabletFactoryV2 {
        #[inline]
        fn for_each_opened_tablet(&self, f: &mut dyn FnMut(u64, u64, &KvTestEngine)) {
            let reg = self.registry.lock().unwrap();
            for ((id, suffix), tablet) in &*reg {
                f(*id, *suffix, tablet)
            }
        }

        // it have multi tablets.
        fn is_single_engine(&self) -> bool {
            false
        }
    }
}

/// Create a storage engine with a concrete type. This should ultimately be the
/// only module within TiKV that needs to know about concrete engines. Other
/// code only uses the `engine_traits` abstractions.
///
/// At the moment this has a lot of open-coding of engine-specific
/// initialization, but in the future more constructor abstractions should be
/// pushed down into engine_traits.
///
/// This module itself is intended to be extracted from this crate into its own
/// crate, once the requirements for engine construction are better understood.
pub mod ctor {
    use std::sync::Arc;

    use encryption::DataKeyManager;
    use engine_traits::Result;
    use file_system::IoRateLimiter;

    /// Kv engine construction
    ///
    /// For simplicity, all engine constructors are expected to configure every
    /// engine such that all of TiKV and its tests work correctly, for the
    /// constructed column families.
    ///
    /// Specifically, this means that RocksDB constructors should set up
    /// all properties collectors, always.
    pub trait KvEngineConstructorExt: Sized {
        /// Create a new kv engine with either:
        ///
        /// - The column families specified as `cfs`, with default options, or
        /// - The column families specified as `opts`, with options.
        ///
        /// Note that if `opts` is not `None` then the `cfs` argument is
        /// completely ignored.
        ///
        /// The engine stores its data in the `path` directory.
        /// If that directory does not exist, then it is created.
        fn new_kv_engine(path: &str, cfs: &[&str]) -> Result<Self>;

        /// Create a new engine with specified column families and options
        ///
        /// The engine stores its data in the `path` directory.
        /// If that directory does not exist, then it is created.
        fn new_kv_engine_opt(
            path: &str,
            db_opt: DbOptions,
            cf_opts: Vec<(&str, CfOptions)>,
        ) -> Result<Self>;
    }

    /// Raft engine construction
    pub trait RaftEngineConstructorExt: Sized {
        /// Create a new raft engine.
        fn new_raft_engine(path: &str, db_opt: Option<RaftDbOptions>) -> Result<Self>;
    }

    #[derive(Clone, Default)]
    pub struct DbOptions {
        key_manager: Option<Arc<DataKeyManager>>,
<<<<<<< HEAD
        rate_limiter: Option<Arc<IORateLimiter>>,
        avoid_flush_during_shutdown: bool,
=======
        rate_limiter: Option<Arc<IoRateLimiter>>,
>>>>>>> 58fa80e0
        enable_multi_batch_write: bool,
    }

    impl DbOptions {
        pub fn set_key_manager(&mut self, key_manager: Option<Arc<DataKeyManager>>) {
            self.key_manager = key_manager;
        }

        pub fn set_rate_limiter(&mut self, rate_limiter: Option<Arc<IoRateLimiter>>) {
            self.rate_limiter = rate_limiter;
        }

        pub fn avoid_flush_during_shutdown(&mut self, avoid: bool) {
            self.avoid_flush_during_shutdown = avoid;
        }

        pub fn set_enable_multi_batch_write(&mut self, enable: bool) {
            self.enable_multi_batch_write = enable;
        }
    }

    pub type RaftDbOptions = DbOptions;

    /// Properties for a single column family
    ///
    /// All engines must emulate column families, but at present it is not clear
    /// how non-RocksDB engines should deal with the wide variety of options for
    /// column families.
    ///
    /// At present this very closely mirrors the column family options
    /// for RocksDB, with the exception that it provides no capacity for
    /// installing table property collectors, which have little hope of being
    /// emulated on arbitrary engines.
    ///
    /// Instead, the RocksDB constructors need to always install the table
    /// property collectors that TiKV needs, and other engines need to
    /// accomplish the same high-level ends those table properties are used for
    /// by their own means.
    ///
    /// At present, they should probably emulate, reinterpret, or ignore them as
    /// suitable to get tikv functioning.
    ///
    /// In the future TiKV will probably have engine-specific configuration
    /// options.
    #[derive(Clone)]
    pub struct CfOptions {
        disable_auto_compactions: bool,
        level_zero_file_num_compaction_trigger: Option<i32>,
        level_zero_slowdown_writes_trigger: Option<i32>,
        /// On RocksDB, turns off the range properties collector. Only used in
        /// tests. Unclear how other engines should deal with this.
        no_range_properties: bool,
        /// On RocksDB, turns off the table properties collector. Only used in
        /// tests. Unclear how other engines should deal with this.
        no_table_properties: bool,
    }

    impl CfOptions {
        pub fn new() -> CfOptions {
            CfOptions {
                disable_auto_compactions: false,
                level_zero_file_num_compaction_trigger: None,
                level_zero_slowdown_writes_trigger: None,
                no_range_properties: false,
                no_table_properties: false,
            }
        }

        pub fn set_disable_auto_compactions(&mut self, v: bool) {
            self.disable_auto_compactions = v;
        }

        pub fn get_disable_auto_compactions(&self) -> bool {
            self.disable_auto_compactions
        }

        pub fn set_level_zero_file_num_compaction_trigger(&mut self, n: i32) {
            self.level_zero_file_num_compaction_trigger = Some(n);
        }

        pub fn get_level_zero_file_num_compaction_trigger(&self) -> Option<i32> {
            self.level_zero_file_num_compaction_trigger
        }

        pub fn set_level_zero_slowdown_writes_trigger(&mut self, n: i32) {
            self.level_zero_slowdown_writes_trigger = Some(n);
        }

        pub fn get_level_zero_slowdown_writes_trigger(&self) -> Option<i32> {
            self.level_zero_slowdown_writes_trigger
        }

        pub fn set_no_range_properties(&mut self, v: bool) {
            self.no_range_properties = v;
        }

        pub fn get_no_range_properties(&self) -> bool {
            self.no_range_properties
        }

        pub fn set_no_table_properties(&mut self, v: bool) {
            self.no_table_properties = v;
        }

        pub fn get_no_table_properties(&self) -> bool {
            self.no_table_properties
        }
    }

    impl Default for CfOptions {
        fn default() -> Self {
            Self::new()
        }
    }

    mod panic {
        use engine_panic::PanicEngine;
        use engine_traits::Result;

        use super::{CfOptions, DbOptions, KvEngineConstructorExt, RaftEngineConstructorExt};

        impl KvEngineConstructorExt for engine_panic::PanicEngine {
            fn new_kv_engine(_path: &str, _cfs: &[&str]) -> Result<Self> {
                Ok(PanicEngine)
            }

            fn new_kv_engine_opt(
                _path: &str,
                _db_opt: DbOptions,
                _cfs_opts: Vec<(&str, CfOptions)>,
            ) -> Result<Self> {
                Ok(PanicEngine)
            }
        }

        impl RaftEngineConstructorExt for engine_panic::PanicEngine {
            fn new_raft_engine(_path: &str, _db_opt: Option<DbOptions>) -> Result<Self> {
                Ok(PanicEngine)
            }
        }
    }

    mod rocks {
        use engine_rocks::{
            get_env,
            properties::{MvccPropertiesCollectorFactory, RangePropertiesCollectorFactory},
<<<<<<< HEAD
            raw::{
                ColumnFamilyOptions as RawRocksColumnFamilyOptions, DBOptions as RawRocksDBOptions,
            },
            util::{
                new_engine as rocks_new_engine, new_engine_opt as rocks_new_engine_opt,
                RocksCFOptions,
            },
            RocksColumnFamilyOptions, RocksDBOptions, SeqnoPropertiesCollectorFactory,
=======
            util::new_engine_opt as rocks_new_engine_opt,
            RocksCfOptions, RocksDbOptions,
>>>>>>> 58fa80e0
        };
        use engine_traits::{CfOptions as _, Result, CF_DEFAULT};

        use super::{
            CfOptions, DbOptions, KvEngineConstructorExt, RaftDbOptions, RaftEngineConstructorExt,
        };

        impl KvEngineConstructorExt for engine_rocks::RocksEngine {
            // FIXME this is duplicating behavior from engine_rocks::util in order to
            // call set_standard_cf_opts.
            fn new_kv_engine(path: &str, cfs: &[&str]) -> Result<Self> {
                let rocks_db_opt = RocksDbOptions::default();
                let default_cf_opt = CfOptions::new();
                let rocks_cfs_opts = cfs
                    .iter()
<<<<<<< HEAD
                    .map(|cf_opts| {
                        let mut rocks_cf_opts = RocksColumnFamilyOptions::new();
                        set_standard_cf_opts(rocks_cf_opts.as_raw_mut(), &cf_opts.options);
                        set_cf_opts(&mut rocks_cf_opts, &cf_opts.options);
                        rocks_cf_opts
                            .as_raw_mut()
                            .add_table_properties_collector_factory(
                                "tikv.seqno-properties-collector",
                                SeqnoPropertiesCollectorFactory::default(),
                            );
                        RocksCFOptions::new(&cf_opts.cf, rocks_cf_opts)
                    })
=======
                    .map(|cf_name| (*cf_name, get_rocks_cf_opts(&default_cf_opt)))
>>>>>>> 58fa80e0
                    .collect();
                rocks_new_engine_opt(path, rocks_db_opt, rocks_cfs_opts)
            }

            fn new_kv_engine_opt(
                path: &str,
                db_opt: DbOptions,
                cfs_opts: Vec<(&str, CfOptions)>,
            ) -> Result<Self> {
                let rocks_db_opts = get_rocks_db_opts(db_opt)?;
                let rocks_cfs_opts = cfs_opts
                    .iter()
                    .map(|(name, opt)| (*name, get_rocks_cf_opts(opt)))
                    .collect();
                rocks_new_engine_opt(path, rocks_db_opts, rocks_cfs_opts)
            }
        }

        impl RaftEngineConstructorExt for engine_rocks::RocksEngine {
            fn new_raft_engine(path: &str, db_opt: Option<RaftDbOptions>) -> Result<Self> {
                let rocks_db_opts = match db_opt {
                    Some(db_opt) => get_rocks_db_opts(db_opt)?,
                    None => RocksDbOptions::default(),
                };
                let rocks_cf_opts = get_rocks_cf_opts(&CfOptions::new());
                let default_cfs_opts = vec![(CF_DEFAULT, rocks_cf_opts)];
                rocks_new_engine_opt(path, rocks_db_opts, default_cfs_opts)
            }
        }

        fn get_rocks_cf_opts(cf_opts: &CfOptions) -> RocksCfOptions {
            let mut rocks_cf_opts = RocksCfOptions::new();
            if !cf_opts.get_no_range_properties() {
                rocks_cf_opts.add_table_properties_collector_factory(
                    "tikv.range-properties-collector",
                    RangePropertiesCollectorFactory::default(),
                );
            }
            if !cf_opts.get_no_table_properties() {
                rocks_cf_opts.add_table_properties_collector_factory(
                    "tikv.mvcc-properties-collector",
                    MvccPropertiesCollectorFactory::default(),
                );
            }

            if let Some(trigger) = cf_opts.get_level_zero_file_num_compaction_trigger() {
                rocks_cf_opts.set_level_zero_file_num_compaction_trigger(trigger);
            }
            if let Some(trigger) = cf_opts.get_level_zero_slowdown_writes_trigger() {
                rocks_cf_opts.set_level_zero_slowdown_writes_trigger(trigger);
            }
            if cf_opts.get_disable_auto_compactions() {
                rocks_cf_opts.set_disable_auto_compactions(true);
            }
            rocks_cf_opts
        }

<<<<<<< HEAD
        fn get_rocks_db_opts(db_opts: DBOptions) -> Result<RocksDBOptions> {
            let mut rocks_db_opts = RawRocksDBOptions::new();
            rocks_db_opts.avoid_flush_during_shutdown(db_opts.avoid_flush_during_shutdown);
=======
        fn get_rocks_db_opts(db_opts: DbOptions) -> Result<RocksDbOptions> {
            let mut rocks_db_opts = RocksDbOptions::default();
>>>>>>> 58fa80e0
            let env = get_env(db_opts.key_manager.clone(), db_opts.rate_limiter)?;
            rocks_db_opts.set_env(env);
            if db_opts.enable_multi_batch_write {
                rocks_db_opts.enable_unordered_write(false);
                rocks_db_opts.enable_pipelined_write(false);
                rocks_db_opts.enable_multi_batch_write(true);
            }
            Ok(rocks_db_opts)
        }
    }

    mod raft_engine {
        use engine_traits::Result;
        use raft_log_engine::{RaftEngineConfig, RaftLogEngine};

        use super::{RaftDbOptions, RaftEngineConstructorExt};

        impl RaftEngineConstructorExt for raft_log_engine::RaftLogEngine {
            fn new_raft_engine(path: &str, db_opts: Option<RaftDbOptions>) -> Result<Self> {
                let mut config = RaftEngineConfig::default();
                config.dir = path.to_owned();
                RaftLogEngine::new(
                    config,
                    db_opts.as_ref().and_then(|opts| opts.key_manager.clone()),
                    db_opts.and_then(|opts| opts.rate_limiter),
                )
            }
        }
    }
}

/// Create a new set of engines in a temporary directory
///
/// This is little-used and probably shouldn't exist.
pub fn new_temp_engine(
    path: &tempfile::TempDir,
) -> engine_traits::Engines<crate::kv::KvTestEngine, crate::raft::RaftTestEngine> {
    let raft_path = path.path().join(std::path::Path::new("raft"));
    engine_traits::Engines::new(
        crate::kv::new_engine(path.path().to_str().unwrap(), engine_traits::ALL_CFS).unwrap(),
        crate::raft::new_engine(raft_path.to_str().unwrap(), None).unwrap(),
    )
}<|MERGE_RESOLUTION|>--- conflicted
+++ resolved
@@ -483,12 +483,8 @@
     #[derive(Clone, Default)]
     pub struct DbOptions {
         key_manager: Option<Arc<DataKeyManager>>,
-<<<<<<< HEAD
-        rate_limiter: Option<Arc<IORateLimiter>>,
+        rate_limiter: Option<Arc<IoRateLimiter>>,
         avoid_flush_during_shutdown: bool,
-=======
-        rate_limiter: Option<Arc<IoRateLimiter>>,
->>>>>>> 58fa80e0
         enable_multi_batch_write: bool,
     }
 
@@ -635,19 +631,8 @@
         use engine_rocks::{
             get_env,
             properties::{MvccPropertiesCollectorFactory, RangePropertiesCollectorFactory},
-<<<<<<< HEAD
-            raw::{
-                ColumnFamilyOptions as RawRocksColumnFamilyOptions, DBOptions as RawRocksDBOptions,
-            },
-            util::{
-                new_engine as rocks_new_engine, new_engine_opt as rocks_new_engine_opt,
-                RocksCFOptions,
-            },
-            RocksColumnFamilyOptions, RocksDBOptions, SeqnoPropertiesCollectorFactory,
-=======
             util::new_engine_opt as rocks_new_engine_opt,
             RocksCfOptions, RocksDbOptions,
->>>>>>> 58fa80e0
         };
         use engine_traits::{CfOptions as _, Result, CF_DEFAULT};
 
@@ -663,22 +648,7 @@
                 let default_cf_opt = CfOptions::new();
                 let rocks_cfs_opts = cfs
                     .iter()
-<<<<<<< HEAD
-                    .map(|cf_opts| {
-                        let mut rocks_cf_opts = RocksColumnFamilyOptions::new();
-                        set_standard_cf_opts(rocks_cf_opts.as_raw_mut(), &cf_opts.options);
-                        set_cf_opts(&mut rocks_cf_opts, &cf_opts.options);
-                        rocks_cf_opts
-                            .as_raw_mut()
-                            .add_table_properties_collector_factory(
-                                "tikv.seqno-properties-collector",
-                                SeqnoPropertiesCollectorFactory::default(),
-                            );
-                        RocksCFOptions::new(&cf_opts.cf, rocks_cf_opts)
-                    })
-=======
                     .map(|cf_name| (*cf_name, get_rocks_cf_opts(&default_cf_opt)))
->>>>>>> 58fa80e0
                     .collect();
                 rocks_new_engine_opt(path, rocks_db_opt, rocks_cfs_opts)
             }
@@ -736,14 +706,8 @@
             rocks_cf_opts
         }
 
-<<<<<<< HEAD
-        fn get_rocks_db_opts(db_opts: DBOptions) -> Result<RocksDBOptions> {
-            let mut rocks_db_opts = RawRocksDBOptions::new();
-            rocks_db_opts.avoid_flush_during_shutdown(db_opts.avoid_flush_during_shutdown);
-=======
         fn get_rocks_db_opts(db_opts: DbOptions) -> Result<RocksDbOptions> {
             let mut rocks_db_opts = RocksDbOptions::default();
->>>>>>> 58fa80e0
             let env = get_env(db_opts.key_manager.clone(), db_opts.rate_limiter)?;
             rocks_db_opts.set_env(env);
             if db_opts.enable_multi_batch_write {
