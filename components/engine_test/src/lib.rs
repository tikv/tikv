--- conflicted
+++ resolved
@@ -570,17 +570,13 @@
                         let mut rocks_cf_opts = RocksColumnFamilyOptions::new();
                         set_standard_cf_opts(rocks_cf_opts.as_raw_mut(), &cf_opts.options);
                         set_cf_opts(&mut rocks_cf_opts, &cf_opts.options);
-<<<<<<< HEAD
                         rocks_cf_opts
                             .as_raw_mut()
                             .add_table_properties_collector_factory(
                                 "tikv.seqno-properties-collector",
                                 SeqnoPropertiesCollectorFactory::default(),
                             );
-                        RocksCFOptions::new(cf_opts.cf, rocks_cf_opts)
-=======
                         RocksCFOptions::new(&cf_opts.cf, rocks_cf_opts)
->>>>>>> 5b8deaaf
                     })
                     .collect();
                 rocks_new_engine(path, rocks_db_opts, &[], Some(rocks_cfs_opts))
