// Copyright 2020 TiKV Project Authors. Licensed under Apache-2.0.

//! Engines for use in the test suite, implementing both the KvEngine
//! and RaftEngine traits.
//!
//! These engines link to all other engines, providing concrete single storage
//! engine type to run tests against.
//!
//! This provides a simple way to integrate non-RocksDB engines into the
//! existing test suite without too much disruption.
//!
//! Engines presently supported by this crate are
//!
//! - RocksEngine from engine_rocks
//! - PanicEngine from engine_panic
//! - RaftLogEngine from raft_log_engine
//!
//! TiKV uses two different storage engine instances,
//! the "raft" engine, for storing consensus data,
//! and the "kv" engine, for storing user data.
//!
//! The types and constructors for these two engines are located in the `raft`
//! and `kv` modules respectively.
//!
//! The engine for each module is chosen at compile time with feature flags:
//!
//! - `--features test-engine-kv-rocksdb`
//! - `--features test-engine-kv-panic`
//! - `--features test-engine-raft-rocksdb`
//! - `--features test-engine-raft-panic`
//! - `--features test-engine-raft-raft-engine`
//!
//! By default, the `tikv` crate turns on `test-engine-kv-rocksdb`,
//! and `test-engine-raft-raft-engine`. This behavior can be disabled
//! with `--disable-default-features`.
//!
//! The `tikv` crate additionally provides some feature flags that
//! contral both the `kv` and `raft` engines at the same time:
//!
//! - `--features test-engines-rocksdb`
//! - `--features test-engines-panic`
//!
//! So, e.g., to run the test suite with the panic engine:
//!
//! ```
//! cargo test --all --disable-default-features --features=protobuf_codec,test-engines-panic
//! ```
//!
//! We'll probably revisit the engine-testing strategy in the future,
//! e.g. by using engine-parameterized tests instead.
//!
//! This create also contains a `ctor` module that contains constructor methods
//! appropriate for constructing storage engines of any type. It is intended
//! that this module is _the only_ module within TiKV that knows about concrete
//! storage engines, and that it be extracted into its own crate for use in
//! TiKV, once the full requirements are better understood.

#![feature(let_chains)]

/// Types and constructors for the "raft" engine
pub mod raft {
    #[cfg(feature = "test-engine-raft-panic")]
    pub use engine_panic::PanicEngine as RaftTestEngine;
    #[cfg(feature = "test-engine-raft-rocksdb")]
    pub use engine_rocks::RocksEngine as RaftTestEngine;
    use engine_traits::Result;
    #[cfg(feature = "test-engine-raft-raft-engine")]
    pub use raft_log_engine::RaftLogEngine as RaftTestEngine;

    use crate::ctor::{RaftDbOptions, RaftEngineConstructorExt};

    pub fn new_engine(path: &str, db_opt: Option<RaftDbOptions>) -> Result<RaftTestEngine> {
        RaftTestEngine::new_raft_engine(path, db_opt)
    }
}

/// Types and constructors for the "kv" engine
pub mod kv {
    use std::path::Path;

    #[cfg(feature = "test-engine-kv-panic")]
    pub use engine_panic::{
        PanicEngine as KvTestEngine, PanicEngineIterator as KvTestEngineIterator,
        PanicSnapshot as KvTestSnapshot, PanicWriteBatch as KvTestWriteBatch,
    };
    #[cfg(feature = "test-engine-kv-rocksdb")]
    pub use engine_rocks::{
        RocksEngine as KvTestEngine, RocksEngineIterator as KvTestEngineIterator,
        RocksSnapshot as KvTestSnapshot, RocksWriteBatchVec as KvTestWriteBatch,
    };
    use engine_traits::{MiscExt, Result, TabletContext, TabletFactory};

    use crate::ctor::{CfOptions as KvTestCfOptions, DbOptions, KvEngineConstructorExt};

    pub fn new_engine(path: &str, cfs: &[&str]) -> Result<KvTestEngine> {
        KvTestEngine::new_kv_engine(path, cfs)
    }

    pub fn new_engine_opt(
        path: &str,
        db_opt: DbOptions,
        cfs_opts: Vec<(&str, KvTestCfOptions)>,
    ) -> Result<KvTestEngine> {
        KvTestEngine::new_kv_engine_opt(path, db_opt, cfs_opts)
    }

    const TOMBSTONE_SUFFIX: &str = ".tombstone";

    #[derive(Clone)]
    pub struct TestTabletFactory {
        db_opt: DbOptions,
        cf_opts: Vec<(&'static str, KvTestCfOptions)>,
    }

    impl TestTabletFactory {
        pub fn new(db_opt: DbOptions, cf_opts: Vec<(&'static str, KvTestCfOptions)>) -> Self {
            Self { db_opt, cf_opts }
        }
    }

    impl TabletFactory<KvTestEngine> for TestTabletFactory {
        fn open_tablet(&self, ctx: TabletContext, path: &Path) -> Result<KvTestEngine> {
            KvTestEngine::new_tablet(
                path.to_str().unwrap(),
                ctx,
                self.db_opt.clone(),
                self.cf_opts.clone(),
            )
        }

        fn destroy_tablet(&self, _ctx: TabletContext, path: &Path) -> Result<()> {
            let tombstone_path = path.with_extension(TOMBSTONE_SUFFIX);
            let _ = std::fs::remove_dir_all(&tombstone_path);
            std::fs::rename(path, &tombstone_path)?;
            std::fs::remove_dir_all(tombstone_path)?;
            Ok(())
        }

        fn exists(&self, path: &Path) -> bool {
            KvTestEngine::exists(path.to_str().unwrap_or_default())
        }
    }
}

/// Create a storage engine with a concrete type. This should ultimately be the
/// only module within TiKV that needs to know about concrete engines. Other
/// code only uses the `engine_traits` abstractions.
///
/// At the moment this has a lot of open-coding of engine-specific
/// initialization, but in the future more constructor abstractions should be
/// pushed down into engine_traits.
///
/// This module itself is intended to be extracted from this crate into its own
/// crate, once the requirements for engine construction are better understood.
pub mod ctor {
    use std::sync::Arc;

    use encryption::DataKeyManager;
    use engine_traits::{Result, StateStorage, TabletContext};
    use file_system::IoRateLimiter;

    /// Kv engine construction
    ///
    /// For simplicity, all engine constructors are expected to configure every
    /// engine such that all of TiKV and its tests work correctly, for the
    /// constructed column families.
    ///
    /// Specifically, this means that RocksDB constructors should set up
    /// all properties collectors, always.
    pub trait KvEngineConstructorExt: Sized {
        /// Create a new kv engine with either:
        ///
        /// - The column families specified as `cfs`, with default options, or
        /// - The column families specified as `opts`, with options.
        ///
        /// Note that if `opts` is not `None` then the `cfs` argument is
        /// completely ignored.
        ///
        /// The engine stores its data in the `path` directory.
        /// If that directory does not exist, then it is created.
        fn new_kv_engine(path: &str, cfs: &[&str]) -> Result<Self>;

        /// Create a new engine with specified column families and options
        ///
        /// The engine stores its data in the `path` directory.
        /// If that directory does not exist, then it is created.
        fn new_kv_engine_opt(
            path: &str,
            db_opt: DbOptions,
            cf_opts: Vec<(&str, CfOptions)>,
        ) -> Result<Self>;

        /// Create a new engine specific for multi rocks.
        fn new_tablet(
            path: &str,
            ctx: TabletContext,
            db_opt: DbOptions,
            cf_opts: Vec<(&str, CfOptions)>,
        ) -> Result<Self>;
    }

    /// Raft engine construction
    pub trait RaftEngineConstructorExt: Sized {
        /// Create a new raft engine.
        fn new_raft_engine(path: &str, db_opt: Option<RaftDbOptions>) -> Result<Self>;
    }

    #[derive(Clone, Default)]
    pub struct DbOptions {
        key_manager: Option<Arc<DataKeyManager>>,
        rate_limiter: Option<Arc<IoRateLimiter>>,
        state_storage: Option<Arc<dyn StateStorage>>,
        enable_multi_batch_write: bool,
    }

    impl DbOptions {
        pub fn set_key_manager(&mut self, key_manager: Option<Arc<DataKeyManager>>) {
            self.key_manager = key_manager;
        }

        pub fn set_rate_limiter(&mut self, rate_limiter: Option<Arc<IoRateLimiter>>) {
            self.rate_limiter = rate_limiter;
        }

        pub fn set_state_storage(&mut self, state_storage: Arc<dyn StateStorage>) {
            self.state_storage = Some(state_storage);
        }

        pub fn set_enable_multi_batch_write(&mut self, enable: bool) {
            self.enable_multi_batch_write = enable;
        }
    }

    pub type RaftDbOptions = DbOptions;

    /// Properties for a single column family
    ///
    /// All engines must emulate column families, but at present it is not clear
    /// how non-RocksDB engines should deal with the wide variety of options for
    /// column families.
    ///
    /// At present this very closely mirrors the column family options
    /// for RocksDB, with the exception that it provides no capacity for
    /// installing table property collectors, which have little hope of being
    /// emulated on arbitrary engines.
    ///
    /// Instead, the RocksDB constructors need to always install the table
    /// property collectors that TiKV needs, and other engines need to
    /// accomplish the same high-level ends those table properties are used for
    /// by their own means.
    ///
    /// At present, they should probably emulate, reinterpret, or ignore them as
    /// suitable to get tikv functioning.
    ///
    /// In the future TiKV will probably have engine-specific configuration
    /// options.
    #[derive(Clone)]
    pub struct CfOptions {
        disable_auto_compactions: bool,
        level_zero_file_num_compaction_trigger: Option<i32>,
        level_zero_slowdown_writes_trigger: Option<i32>,
        /// On RocksDB, turns off the range properties collector. Only used in
        /// tests. Unclear how other engines should deal with this.
        no_range_properties: bool,
        /// On RocksDB, turns off the table properties collector. Only used in
        /// tests. Unclear how other engines should deal with this.
        no_table_properties: bool,
    }

    impl CfOptions {
        pub fn new() -> CfOptions {
            CfOptions {
                disable_auto_compactions: false,
                level_zero_file_num_compaction_trigger: None,
                level_zero_slowdown_writes_trigger: None,
                no_range_properties: false,
                no_table_properties: false,
            }
        }

        pub fn set_disable_auto_compactions(&mut self, v: bool) {
            self.disable_auto_compactions = v;
        }

        pub fn get_disable_auto_compactions(&self) -> bool {
            self.disable_auto_compactions
        }

        pub fn set_level_zero_file_num_compaction_trigger(&mut self, n: i32) {
            self.level_zero_file_num_compaction_trigger = Some(n);
        }

        pub fn get_level_zero_file_num_compaction_trigger(&self) -> Option<i32> {
            self.level_zero_file_num_compaction_trigger
        }

        pub fn set_level_zero_slowdown_writes_trigger(&mut self, n: i32) {
            self.level_zero_slowdown_writes_trigger = Some(n);
        }

        pub fn get_level_zero_slowdown_writes_trigger(&self) -> Option<i32> {
            self.level_zero_slowdown_writes_trigger
        }

        pub fn set_no_range_properties(&mut self, v: bool) {
            self.no_range_properties = v;
        }

        pub fn get_no_range_properties(&self) -> bool {
            self.no_range_properties
        }

        pub fn set_no_table_properties(&mut self, v: bool) {
            self.no_table_properties = v;
        }

        pub fn get_no_table_properties(&self) -> bool {
            self.no_table_properties
        }
    }

    impl Default for CfOptions {
        fn default() -> Self {
            Self::new()
        }
    }

    mod panic {
        use engine_panic::PanicEngine;
        use engine_traits::Result;

        use super::{CfOptions, DbOptions, KvEngineConstructorExt, RaftEngineConstructorExt};

        impl KvEngineConstructorExt for engine_panic::PanicEngine {
            fn new_kv_engine(_path: &str, _cfs: &[&str]) -> Result<Self> {
                Ok(PanicEngine)
            }

            fn new_kv_engine_opt(
                _path: &str,
                _db_opt: DbOptions,
                _cfs_opts: Vec<(&str, CfOptions)>,
            ) -> Result<Self> {
                Ok(PanicEngine)
            }

            fn new_tablet(
                _path: &str,
                _ctx: engine_traits::TabletContext,
                _db_opt: DbOptions,
                _cf_opts: Vec<(&str, CfOptions)>,
            ) -> Result<Self> {
                Ok(PanicEngine)
            }
        }

        impl RaftEngineConstructorExt for engine_panic::PanicEngine {
            fn new_raft_engine(_path: &str, _db_opt: Option<DbOptions>) -> Result<Self> {
                Ok(PanicEngine)
            }
        }
    }

    mod rocks {
        use engine_rocks::{
            get_env,
            properties::{MvccPropertiesCollectorFactory, RangePropertiesCollectorFactory},
<<<<<<< HEAD
            util::{new_engine_opt as rocks_new_engine_opt, RangeCompactionFilterFactoryBuilder},
=======
            util::{new_engine_opt as rocks_new_engine_opt, RangeCompactionFilterFactory},
>>>>>>> e1867033
            RocksCfOptions, RocksDbOptions, RocksPersistenceListener,
        };
        use engine_traits::{
            CfOptions as _, PersistenceListener, Result, TabletContext, CF_DEFAULT,
        };

        use super::{
            CfOptions, DbOptions, KvEngineConstructorExt, RaftDbOptions, RaftEngineConstructorExt,
        };

        impl KvEngineConstructorExt for engine_rocks::RocksEngine {
            // FIXME this is duplicating behavior from engine_rocks::util in order to
            // call set_standard_cf_opts.
            fn new_kv_engine(path: &str, cfs: &[&str]) -> Result<Self> {
                let rocks_db_opt = RocksDbOptions::default();
                let default_cf_opt = CfOptions::new();
                let rocks_cfs_opts = cfs
                    .iter()
                    .map(|cf_name| (*cf_name, get_rocks_cf_opts(&default_cf_opt)))
                    .collect();
                rocks_new_engine_opt(path, rocks_db_opt, rocks_cfs_opts)
            }

            fn new_kv_engine_opt(
                path: &str,
                db_opt: DbOptions,
                cfs_opts: Vec<(&str, CfOptions)>,
            ) -> Result<Self> {
                let rocks_db_opts = get_rocks_db_opts(db_opt)?;
                let rocks_cfs_opts = cfs_opts
                    .iter()
                    .map(|(name, opt)| (*name, get_rocks_cf_opts(opt)))
                    .collect();
                rocks_new_engine_opt(path, rocks_db_opts, rocks_cfs_opts)
            }

            fn new_tablet(
                path: &str,
                ctx: TabletContext,
                db_opt: DbOptions,
                cf_opts: Vec<(&str, CfOptions)>,
            ) -> Result<Self> {
                let mut rocks_db_opts = RocksDbOptions::default();
                let env = get_env(db_opt.key_manager.clone(), db_opt.rate_limiter)?;
                rocks_db_opts.set_env(env);
                rocks_db_opts.enable_unordered_write(false);
                rocks_db_opts.enable_pipelined_write(false);
                rocks_db_opts.enable_multi_batch_write(false);
                rocks_db_opts.allow_concurrent_memtable_write(false);
                if let Some(storage) = db_opt.state_storage
                    && let Some(flush_state) = ctx.flush_state {
                    let listener = PersistenceListener::new(
                        ctx.id,
                        ctx.suffix.unwrap(),
                        flush_state,
                        storage,
                    );
                    rocks_db_opts.add_event_listener(RocksPersistenceListener::new(listener));
                }
<<<<<<< HEAD
                let builder = RangeCompactionFilterFactoryBuilder::new(
                    ctx.start_key.to_vec(),
                    ctx.end_key.to_vec(),
                );
=======
                let factory =
                    RangeCompactionFilterFactory::new(ctx.start_key.clone(), ctx.end_key.clone());
>>>>>>> e1867033
                let rocks_cfs_opts = cf_opts
                    .iter()
                    .map(|(name, opt)| {
                        let mut opt = get_rocks_cf_opts(opt);
<<<<<<< HEAD
                        opt.set_compaction_filter_factory("range_filter_factory", builder.build())
=======
                        // We assume `get_rocks_cf_opts` didn't set a factory already.
                        opt.set_compaction_filter_factory("range_filter_factory", factory.clone())
>>>>>>> e1867033
                            .unwrap();
                        (*name, opt)
                    })
                    .collect();
                rocks_new_engine_opt(path, rocks_db_opts, rocks_cfs_opts)
            }
        }

        impl RaftEngineConstructorExt for engine_rocks::RocksEngine {
            fn new_raft_engine(path: &str, db_opt: Option<RaftDbOptions>) -> Result<Self> {
                let rocks_db_opts = match db_opt {
                    Some(db_opt) => get_rocks_db_opts(db_opt)?,
                    None => RocksDbOptions::default(),
                };
                let rocks_cf_opts = get_rocks_cf_opts(&CfOptions::new());
                let default_cfs_opts = vec![(CF_DEFAULT, rocks_cf_opts)];
                rocks_new_engine_opt(path, rocks_db_opts, default_cfs_opts)
            }
        }

        fn get_rocks_cf_opts(cf_opts: &CfOptions) -> RocksCfOptions {
            let mut rocks_cf_opts = RocksCfOptions::new();
            if !cf_opts.get_no_range_properties() {
                rocks_cf_opts.add_table_properties_collector_factory(
                    "tikv.range-properties-collector",
                    RangePropertiesCollectorFactory::default(),
                );
            }
            if !cf_opts.get_no_table_properties() {
                rocks_cf_opts.add_table_properties_collector_factory(
                    "tikv.mvcc-properties-collector",
                    MvccPropertiesCollectorFactory::default(),
                );
            }

            if let Some(trigger) = cf_opts.get_level_zero_file_num_compaction_trigger() {
                rocks_cf_opts.set_level_zero_file_num_compaction_trigger(trigger);
            }
            if let Some(trigger) = cf_opts.get_level_zero_slowdown_writes_trigger() {
                rocks_cf_opts.set_level_zero_slowdown_writes_trigger(trigger);
            }
            if cf_opts.get_disable_auto_compactions() {
                rocks_cf_opts.set_disable_auto_compactions(true);
            }
            rocks_cf_opts
        }

        fn get_rocks_db_opts(db_opts: DbOptions) -> Result<RocksDbOptions> {
            let mut rocks_db_opts = RocksDbOptions::default();
            let env = get_env(db_opts.key_manager.clone(), db_opts.rate_limiter)?;
            rocks_db_opts.set_env(env);
            if db_opts.enable_multi_batch_write {
                rocks_db_opts.enable_unordered_write(false);
                rocks_db_opts.enable_pipelined_write(false);
                rocks_db_opts.enable_multi_batch_write(true);
            }
            Ok(rocks_db_opts)
        }
    }

    mod raft_engine {
        use engine_traits::Result;
        use raft_log_engine::{RaftEngineConfig, RaftLogEngine};

        use super::{RaftDbOptions, RaftEngineConstructorExt};

        impl RaftEngineConstructorExt for raft_log_engine::RaftLogEngine {
            fn new_raft_engine(path: &str, db_opts: Option<RaftDbOptions>) -> Result<Self> {
                let mut config = RaftEngineConfig::default();
                config.dir = path.to_owned();
                RaftLogEngine::new(
                    config,
                    db_opts.as_ref().and_then(|opts| opts.key_manager.clone()),
                    db_opts.and_then(|opts| opts.rate_limiter),
                )
            }
        }
    }
}

/// Create a new set of engines in a temporary directory
///
/// This is little-used and probably shouldn't exist.
pub fn new_temp_engine(
    path: &tempfile::TempDir,
) -> engine_traits::Engines<crate::kv::KvTestEngine, crate::raft::RaftTestEngine> {
    let raft_path = path.path().join(std::path::Path::new("raft"));
    engine_traits::Engines::new(
        crate::kv::new_engine(path.path().to_str().unwrap(), engine_traits::ALL_CFS).unwrap(),
        crate::raft::new_engine(raft_path.to_str().unwrap(), None).unwrap(),
    )
}<|MERGE_RESOLUTION|>--- conflicted
+++ resolved
@@ -365,11 +365,7 @@
         use engine_rocks::{
             get_env,
             properties::{MvccPropertiesCollectorFactory, RangePropertiesCollectorFactory},
-<<<<<<< HEAD
-            util::{new_engine_opt as rocks_new_engine_opt, RangeCompactionFilterFactoryBuilder},
-=======
             util::{new_engine_opt as rocks_new_engine_opt, RangeCompactionFilterFactory},
->>>>>>> e1867033
             RocksCfOptions, RocksDbOptions, RocksPersistenceListener,
         };
         use engine_traits::{
@@ -429,25 +425,14 @@
                     );
                     rocks_db_opts.add_event_listener(RocksPersistenceListener::new(listener));
                 }
-<<<<<<< HEAD
-                let builder = RangeCompactionFilterFactoryBuilder::new(
-                    ctx.start_key.to_vec(),
-                    ctx.end_key.to_vec(),
-                );
-=======
                 let factory =
                     RangeCompactionFilterFactory::new(ctx.start_key.clone(), ctx.end_key.clone());
->>>>>>> e1867033
                 let rocks_cfs_opts = cf_opts
                     .iter()
                     .map(|(name, opt)| {
                         let mut opt = get_rocks_cf_opts(opt);
-<<<<<<< HEAD
-                        opt.set_compaction_filter_factory("range_filter_factory", builder.build())
-=======
                         // We assume `get_rocks_cf_opts` didn't set a factory already.
                         opt.set_compaction_filter_factory("range_filter_factory", factory.clone())
->>>>>>> e1867033
                             .unwrap();
                         (*name, opt)
                     })
