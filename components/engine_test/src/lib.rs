// Copyright 2020 TiKV Project Authors. Licensed under Apache-2.0.

//! Engines for use in the test suite, implementing both the KvEngine
//! and RaftEngine traits.
//!
//! These engines link to all other engines, providing concrete single storage
//! engine type to run tests against.
//!
//! This provides a simple way to integrate non-RocksDB engines into the
//! existing test suite without too much disruption.
//!
//! Engines presently supported by this crate are
//!
//! - RocksEngine from engine_rocks
//! - PanicEngine from engine_panic
//! - RaftLogEngine from raft_log_engine
//!
//! TiKV uses two different storage engine instances,
//! the "raft" engine, for storing consensus data,
//! and the "kv" engine, for storing user data.
//!
//! The types and constructors for these two engines are located in the `raft`
//! and `kv` modules respectively.
//!
//! The engine for each module is chosen at compile time with feature flags:
//!
//! - `--features test-engine-kv-rocksdb`
//! - `--features test-engine-kv-panic`
//! - `--features test-engine-raft-rocksdb`
//! - `--features test-engine-raft-panic`
//! - `--features test-engine-raft-raft-engine`
//!
//! By default, the `tikv` crate turns on `test-engine-kv-rocksdb`,
//! and `test-engine-raft-raft-engine`. This behavior can be disabled
//! with `--disable-default-features`.
//!
//! The `tikv` crate additionally provides some feature flags that
//! contral both the `kv` and `raft` engines at the same time:
//!
//! - `--features test-engines-rocksdb`
//! - `--features test-engines-panic`
//!
//! So, e.g., to run the test suite with the panic engine:
//!
//! ```
//! cargo test --all --disable-default-features --features=protobuf_codec,test-engines-panic
//! ```
//!
//! We'll probably revisit the engine-testing strategy in the future,
//! e.g. by using engine-parameterized tests instead.
//!
//! This create also contains a `ctor` module that contains constructor methods
//! appropriate for constructing storage engines of any type. It is intended
//! that this module is _the only_ module within TiKV that knows about concrete
//! storage engines, and that it be extracted into its own crate for use in
//! TiKV, once the full requirements are better understood.

#![feature(let_chains)]

/// Types and constructors for the "raft" engine
pub mod raft {
    #[cfg(feature = "test-engine-raft-panic")]
    pub use engine_panic::PanicEngine as RaftTestEngine;
    #[cfg(feature = "test-engine-raft-rocksdb")]
    pub use engine_rocks::RocksEngine as RaftTestEngine;
    use engine_traits::Result;
    #[cfg(feature = "test-engine-raft-raft-engine")]
    pub use raft_log_engine::RaftLogEngine as RaftTestEngine;

    use crate::ctor::{RaftDbOptions, RaftEngineConstructorExt};

    pub fn new_engine(path: &str, db_opt: Option<RaftDbOptions>) -> Result<RaftTestEngine> {
        RaftTestEngine::new_raft_engine(path, db_opt)
    }
}

/// Types and constructors for the "kv" engine
pub mod kv {
    use std::path::Path;

    #[cfg(feature = "test-engine-kv-panic")]
    pub use engine_panic::{
        PanicEngine as KvTestEngine, PanicEngineIterator as KvTestEngineIterator,
        PanicSnapshot as KvTestSnapshot, PanicWriteBatch as KvTestWriteBatch,
    };
    #[cfg(feature = "test-engine-kv-rocksdb")]
    pub use engine_rocks::{
        RocksEngine as KvTestEngine, RocksEngineIterator as KvTestEngineIterator,
        RocksSnapshot as KvTestSnapshot, RocksWriteBatchVec as KvTestWriteBatch,
    };
    use engine_traits::{MiscExt, Result, TabletContext, TabletFactory};

    use crate::ctor::{CfOptions as KvTestCfOptions, DbOptions, KvEngineConstructorExt};

    pub fn new_engine(path: &str, cfs: &[&str]) -> Result<KvTestEngine> {
        KvTestEngine::new_kv_engine(path, cfs)
    }

    pub fn new_engine_opt(
        path: &str,
        db_opt: DbOptions,
        cfs_opts: Vec<(&str, KvTestCfOptions)>,
    ) -> Result<KvTestEngine> {
        KvTestEngine::new_kv_engine_opt(path, db_opt, cfs_opts)
    }

    #[derive(Clone)]
    pub struct TestTabletFactory {
        db_opt: DbOptions,
        cf_opts: Vec<(&'static str, KvTestCfOptions)>,
    }

    impl TestTabletFactory {
        pub fn new(db_opt: DbOptions, cf_opts: Vec<(&'static str, KvTestCfOptions)>) -> Self {
            Self { db_opt, cf_opts }
        }
    }

    impl TabletFactory<KvTestEngine> for TestTabletFactory {
        fn open_tablet(&self, ctx: TabletContext, path: &Path) -> Result<KvTestEngine> {
            KvTestEngine::new_tablet(
                path.to_str().unwrap(),
                ctx,
                self.db_opt.clone(),
                self.cf_opts.clone(),
            )
        }

        fn destroy_tablet(&self, _ctx: TabletContext, path: &Path) -> Result<()> {
<<<<<<< HEAD
            let tombstone_path = path.with_extension(TOMBSTONE_SUFFIX);
            let _ = std::fs::remove_dir_all(&tombstone_path);
            std::fs::rename(path, &tombstone_path)?;
            if let Some(m) = &self.db_opt.key_manager {
                m.remove_dir(path, Some(&tombstone_path))?;
            }
            std::fs::remove_dir_all(tombstone_path)?;
=======
            encryption::trash_dir_all(path, self.db_opt.key_manager.as_deref())?;
>>>>>>> 993eb2f6
            Ok(())
        }

        fn exists(&self, path: &Path) -> bool {
            KvTestEngine::exists(path.to_str().unwrap_or_default())
        }
    }
}

/// Create a storage engine with a concrete type. This should ultimately be the
/// only module within TiKV that needs to know about concrete engines. Other
/// code only uses the `engine_traits` abstractions.
///
/// At the moment this has a lot of open-coding of engine-specific
/// initialization, but in the future more constructor abstractions should be
/// pushed down into engine_traits.
///
/// This module itself is intended to be extracted from this crate into its own
/// crate, once the requirements for engine construction are better understood.
pub mod ctor {
    use std::sync::Arc;

    use encryption::DataKeyManager;
    use engine_traits::{Result, StateStorage, TabletContext};
    use file_system::IoRateLimiter;

    /// Kv engine construction
    ///
    /// For simplicity, all engine constructors are expected to configure every
    /// engine such that all of TiKV and its tests work correctly, for the
    /// constructed column families.
    ///
    /// Specifically, this means that RocksDB constructors should set up
    /// all properties collectors, always.
    pub trait KvEngineConstructorExt: Sized {
        /// Create a new kv engine with either:
        ///
        /// - The column families specified as `cfs`, with default options, or
        /// - The column families specified as `opts`, with options.
        ///
        /// Note that if `opts` is not `None` then the `cfs` argument is
        /// completely ignored.
        ///
        /// The engine stores its data in the `path` directory.
        /// If that directory does not exist, then it is created.
        fn new_kv_engine(path: &str, cfs: &[&str]) -> Result<Self>;

        /// Create a new engine with specified column families and options
        ///
        /// The engine stores its data in the `path` directory.
        /// If that directory does not exist, then it is created.
        fn new_kv_engine_opt(
            path: &str,
            db_opt: DbOptions,
            cf_opts: Vec<(&str, CfOptions)>,
        ) -> Result<Self>;

        /// Create a new engine specific for multi rocks.
        fn new_tablet(
            path: &str,
            ctx: TabletContext,
            db_opt: DbOptions,
            cf_opts: Vec<(&str, CfOptions)>,
        ) -> Result<Self>;
    }

    /// Raft engine construction
    pub trait RaftEngineConstructorExt: Sized {
        /// Create a new raft engine.
        fn new_raft_engine(path: &str, db_opt: Option<RaftDbOptions>) -> Result<Self>;
    }

    #[derive(Clone, Default)]
    pub struct DbOptions {
        pub(crate) key_manager: Option<Arc<DataKeyManager>>,
        rate_limiter: Option<Arc<IoRateLimiter>>,
        state_storage: Option<Arc<dyn StateStorage>>,
        enable_multi_batch_write: bool,
    }

    impl DbOptions {
        pub fn set_key_manager(&mut self, key_manager: Option<Arc<DataKeyManager>>) {
            self.key_manager = key_manager;
        }

        pub fn set_rate_limiter(&mut self, rate_limiter: Option<Arc<IoRateLimiter>>) {
            self.rate_limiter = rate_limiter;
        }

        pub fn set_state_storage(&mut self, state_storage: Arc<dyn StateStorage>) {
            self.state_storage = Some(state_storage);
        }

        pub fn set_enable_multi_batch_write(&mut self, enable: bool) {
            self.enable_multi_batch_write = enable;
        }
    }

    pub type RaftDbOptions = DbOptions;

    /// Properties for a single column family
    ///
    /// All engines must emulate column families, but at present it is not clear
    /// how non-RocksDB engines should deal with the wide variety of options for
    /// column families.
    ///
    /// At present this very closely mirrors the column family options
    /// for RocksDB, with the exception that it provides no capacity for
    /// installing table property collectors, which have little hope of being
    /// emulated on arbitrary engines.
    ///
    /// Instead, the RocksDB constructors need to always install the table
    /// property collectors that TiKV needs, and other engines need to
    /// accomplish the same high-level ends those table properties are used for
    /// by their own means.
    ///
    /// At present, they should probably emulate, reinterpret, or ignore them as
    /// suitable to get tikv functioning.
    ///
    /// In the future TiKV will probably have engine-specific configuration
    /// options.
    #[derive(Clone)]
    pub struct CfOptions {
        disable_auto_compactions: bool,
        level_zero_file_num_compaction_trigger: Option<i32>,
        level_zero_slowdown_writes_trigger: Option<i32>,
        /// On RocksDB, turns off the range properties collector. Only used in
        /// tests. Unclear how other engines should deal with this.
        no_range_properties: bool,
        /// On RocksDB, turns off the table properties collector. Only used in
        /// tests. Unclear how other engines should deal with this.
        no_table_properties: bool,
    }

    impl CfOptions {
        pub fn new() -> CfOptions {
            CfOptions {
                disable_auto_compactions: false,
                level_zero_file_num_compaction_trigger: None,
                level_zero_slowdown_writes_trigger: None,
                no_range_properties: false,
                no_table_properties: false,
            }
        }

        pub fn set_disable_auto_compactions(&mut self, v: bool) {
            self.disable_auto_compactions = v;
        }

        pub fn get_disable_auto_compactions(&self) -> bool {
            self.disable_auto_compactions
        }

        pub fn set_level_zero_file_num_compaction_trigger(&mut self, n: i32) {
            self.level_zero_file_num_compaction_trigger = Some(n);
        }

        pub fn get_level_zero_file_num_compaction_trigger(&self) -> Option<i32> {
            self.level_zero_file_num_compaction_trigger
        }

        pub fn set_level_zero_slowdown_writes_trigger(&mut self, n: i32) {
            self.level_zero_slowdown_writes_trigger = Some(n);
        }

        pub fn get_level_zero_slowdown_writes_trigger(&self) -> Option<i32> {
            self.level_zero_slowdown_writes_trigger
        }

        pub fn set_no_range_properties(&mut self, v: bool) {
            self.no_range_properties = v;
        }

        pub fn get_no_range_properties(&self) -> bool {
            self.no_range_properties
        }

        pub fn set_no_table_properties(&mut self, v: bool) {
            self.no_table_properties = v;
        }

        pub fn get_no_table_properties(&self) -> bool {
            self.no_table_properties
        }
    }

    impl Default for CfOptions {
        fn default() -> Self {
            Self::new()
        }
    }

    mod panic {
        use engine_panic::PanicEngine;
        use engine_traits::Result;

        use super::{CfOptions, DbOptions, KvEngineConstructorExt, RaftEngineConstructorExt};

        impl KvEngineConstructorExt for engine_panic::PanicEngine {
            fn new_kv_engine(_path: &str, _cfs: &[&str]) -> Result<Self> {
                Ok(PanicEngine)
            }

            fn new_kv_engine_opt(
                _path: &str,
                _db_opt: DbOptions,
                _cfs_opts: Vec<(&str, CfOptions)>,
            ) -> Result<Self> {
                Ok(PanicEngine)
            }

            fn new_tablet(
                _path: &str,
                _ctx: engine_traits::TabletContext,
                _db_opt: DbOptions,
                _cf_opts: Vec<(&str, CfOptions)>,
            ) -> Result<Self> {
                Ok(PanicEngine)
            }
        }

        impl RaftEngineConstructorExt for engine_panic::PanicEngine {
            fn new_raft_engine(_path: &str, _db_opt: Option<DbOptions>) -> Result<Self> {
                Ok(PanicEngine)
            }
        }
    }

    mod rocks {
        use engine_rocks::{
            get_env,
            properties::{MvccPropertiesCollectorFactory, RangePropertiesCollectorFactory},
            util::{new_engine_opt as rocks_new_engine_opt, RangeCompactionFilterFactory},
            RocksCfOptions, RocksDbOptions, RocksPersistenceListener,
        };
        use engine_traits::{
            CfOptions as _, PersistenceListener, Result, TabletContext, CF_DEFAULT,
        };

        use super::{
            CfOptions, DbOptions, KvEngineConstructorExt, RaftDbOptions, RaftEngineConstructorExt,
        };

        impl KvEngineConstructorExt for engine_rocks::RocksEngine {
            // FIXME this is duplicating behavior from engine_rocks::util in order to
            // call set_standard_cf_opts.
            fn new_kv_engine(path: &str, cfs: &[&str]) -> Result<Self> {
                let rocks_db_opt = RocksDbOptions::default();
                let default_cf_opt = CfOptions::new();
                let rocks_cfs_opts = cfs
                    .iter()
                    .map(|cf_name| (*cf_name, get_rocks_cf_opts(&default_cf_opt)))
                    .collect();
                rocks_new_engine_opt(path, rocks_db_opt, rocks_cfs_opts)
            }

            fn new_kv_engine_opt(
                path: &str,
                db_opt: DbOptions,
                cfs_opts: Vec<(&str, CfOptions)>,
            ) -> Result<Self> {
                let rocks_db_opts = get_rocks_db_opts(db_opt)?;
                let rocks_cfs_opts = cfs_opts
                    .iter()
                    .map(|(name, opt)| (*name, get_rocks_cf_opts(opt)))
                    .collect();
                rocks_new_engine_opt(path, rocks_db_opts, rocks_cfs_opts)
            }

            fn new_tablet(
                path: &str,
                ctx: TabletContext,
                db_opt: DbOptions,
                cf_opts: Vec<(&str, CfOptions)>,
            ) -> Result<Self> {
                let mut rocks_db_opts = RocksDbOptions::default();
                let env = get_env(db_opt.key_manager.clone(), db_opt.rate_limiter)?;
                rocks_db_opts.set_env(env);
                rocks_db_opts.enable_unordered_write(false);
                rocks_db_opts.enable_pipelined_write(false);
                rocks_db_opts.enable_multi_batch_write(false);
                rocks_db_opts.allow_concurrent_memtable_write(false);
                if let Some(storage) = db_opt.state_storage
                    && let Some(flush_state) = ctx.flush_state {
                    let listener = PersistenceListener::new(
                        ctx.id,
                        ctx.suffix.unwrap(),
                        flush_state,
                        storage,
                    );
                    rocks_db_opts.add_event_listener(RocksPersistenceListener::new(listener));
                }
                let factory =
                    RangeCompactionFilterFactory::new(ctx.start_key.clone(), ctx.end_key.clone());
                let rocks_cfs_opts = cf_opts
                    .iter()
                    .map(|(name, opt)| {
                        let mut opt = get_rocks_cf_opts(opt);
                        // We assume `get_rocks_cf_opts` didn't set a factory already.
                        opt.set_compaction_filter_factory("range_filter_factory", factory.clone())
                            .unwrap();
                        (*name, opt)
                    })
                    .collect();
                rocks_new_engine_opt(path, rocks_db_opts, rocks_cfs_opts)
            }
        }

        impl RaftEngineConstructorExt for engine_rocks::RocksEngine {
            fn new_raft_engine(path: &str, db_opt: Option<RaftDbOptions>) -> Result<Self> {
                let rocks_db_opts = match db_opt {
                    Some(db_opt) => get_rocks_db_opts(db_opt)?,
                    None => RocksDbOptions::default(),
                };
                let rocks_cf_opts = get_rocks_cf_opts(&CfOptions::new());
                let default_cfs_opts = vec![(CF_DEFAULT, rocks_cf_opts)];
                rocks_new_engine_opt(path, rocks_db_opts, default_cfs_opts)
            }
        }

        fn get_rocks_cf_opts(cf_opts: &CfOptions) -> RocksCfOptions {
            let mut rocks_cf_opts = RocksCfOptions::new();
            if !cf_opts.get_no_range_properties() {
                rocks_cf_opts.add_table_properties_collector_factory(
                    "tikv.range-properties-collector",
                    RangePropertiesCollectorFactory::default(),
                );
            }
            if !cf_opts.get_no_table_properties() {
                rocks_cf_opts.add_table_properties_collector_factory(
                    "tikv.mvcc-properties-collector",
                    MvccPropertiesCollectorFactory::default(),
                );
            }

            if let Some(trigger) = cf_opts.get_level_zero_file_num_compaction_trigger() {
                rocks_cf_opts.set_level_zero_file_num_compaction_trigger(trigger);
            }
            if let Some(trigger) = cf_opts.get_level_zero_slowdown_writes_trigger() {
                rocks_cf_opts.set_level_zero_slowdown_writes_trigger(trigger);
            }
            if cf_opts.get_disable_auto_compactions() {
                rocks_cf_opts.set_disable_auto_compactions(true);
            }
            rocks_cf_opts
        }

        fn get_rocks_db_opts(db_opts: DbOptions) -> Result<RocksDbOptions> {
            let mut rocks_db_opts = RocksDbOptions::default();
            let env = get_env(db_opts.key_manager.clone(), db_opts.rate_limiter)?;
            rocks_db_opts.set_env(env);
            if db_opts.enable_multi_batch_write {
                rocks_db_opts.enable_unordered_write(false);
                rocks_db_opts.enable_pipelined_write(false);
                rocks_db_opts.enable_multi_batch_write(true);
            }
            Ok(rocks_db_opts)
        }
    }

    mod raft_engine {
        use engine_traits::Result;
        use raft_log_engine::{RaftEngineConfig, RaftLogEngine};

        use super::{RaftDbOptions, RaftEngineConstructorExt};

        impl RaftEngineConstructorExt for raft_log_engine::RaftLogEngine {
            fn new_raft_engine(path: &str, db_opts: Option<RaftDbOptions>) -> Result<Self> {
                let mut config = RaftEngineConfig::default();
                config.dir = path.to_owned();
                RaftLogEngine::new(
                    config,
                    db_opts.as_ref().and_then(|opts| opts.key_manager.clone()),
                    db_opts.and_then(|opts| opts.rate_limiter),
                )
            }
        }
    }
}

/// Create a new set of engines in a temporary directory
///
/// This is little-used and probably shouldn't exist.
pub fn new_temp_engine(
    path: &tempfile::TempDir,
) -> engine_traits::Engines<crate::kv::KvTestEngine, crate::raft::RaftTestEngine> {
    let raft_path = path.path().join(std::path::Path::new("raft"));
    engine_traits::Engines::new(
        crate::kv::new_engine(path.path().to_str().unwrap(), engine_traits::ALL_CFS).unwrap(),
        crate::raft::new_engine(raft_path.to_str().unwrap(), None).unwrap(),
    )
}<|MERGE_RESOLUTION|>--- conflicted
+++ resolved
@@ -127,17 +127,7 @@
         }
 
         fn destroy_tablet(&self, _ctx: TabletContext, path: &Path) -> Result<()> {
-<<<<<<< HEAD
-            let tombstone_path = path.with_extension(TOMBSTONE_SUFFIX);
-            let _ = std::fs::remove_dir_all(&tombstone_path);
-            std::fs::rename(path, &tombstone_path)?;
-            if let Some(m) = &self.db_opt.key_manager {
-                m.remove_dir(path, Some(&tombstone_path))?;
-            }
-            std::fs::remove_dir_all(tombstone_path)?;
-=======
             encryption::trash_dir_all(path, self.db_opt.key_manager.as_deref())?;
->>>>>>> 993eb2f6
             Ok(())
         }
 
