--- conflicted
+++ resolved
@@ -306,20 +306,12 @@
 
         #[inline]
         fn tablets_path(&self) -> PathBuf {
-<<<<<<< HEAD
-            self.root_path.join("tablets")
-=======
-            Path::new(&self.inner.root_path).join("tablets")
->>>>>>> 25b45d93
+            self.inner.root_path.join("tablets")
         }
 
         #[inline]
         fn tablet_path(&self, id: u64, suffix: u64) -> PathBuf {
-<<<<<<< HEAD
-            self.root_path.join(format!("tablets/{}_{}", id, suffix))
-=======
-            Path::new(&self.inner.root_path).join(format!("tablets/{}_{}", id, suffix))
->>>>>>> 25b45d93
+            self.inner.root_path.join(format!("tablets/{}_{}", id, suffix))
         }
 
         #[inline]
