--- conflicted
+++ resolved
@@ -57,34 +57,16 @@
 
 /// Types and constructors for the "raft" engine
 pub mod raft {
-<<<<<<< HEAD
-    use crate::ctor::{RaftDBOptions, RaftEngineConstructorExt};
-    use engine_traits::Result;
-
     #[cfg(feature = "test-engine-raft-panic")]
     pub use engine_panic::PanicEngine as RaftTestEngine;
-
     #[cfg(feature = "test-engine-raft-rocksdb")]
     pub use engine_rocks::RocksEngine as RaftTestEngine;
-=======
-    #[cfg(feature = "test-engine-raft-panic")]
-    pub use engine_panic::{
-        PanicEngine as RaftTestEngine, PanicEngineIterator as RaftTestEngineIterator,
-        PanicSnapshot as RaftTestSnapshot, PanicWriteBatch as RaftTestWriteBatch,
-    };
-    #[cfg(feature = "test-engine-raft-rocksdb")]
-    pub use engine_rocks::{
-        RocksEngine as RaftTestEngine, RocksEngineIterator as RaftTestEngineIterator,
-        RocksSnapshot as RaftTestSnapshot, RocksWriteBatch as RaftTestWriteBatch,
-    };
     use engine_traits::Result;
-
-    use crate::ctor::{CFOptions, DBOptions, EngineConstructorExt};
->>>>>>> aaf47d0c
-
     #[cfg(feature = "test-engine-raft-raft-engine")]
     pub use raft_log_engine::RaftLogEngine as RaftTestEngine;
 
+    use crate::ctor::{RaftDBOptions, RaftEngineConstructorExt};
+
     pub fn new_engine(path: &str, db_opt: Option<RaftDBOptions>) -> Result<RaftTestEngine> {
         RaftTestEngine::new_raft_engine(path, db_opt)
     }
@@ -92,12 +74,6 @@
 
 /// Types and constructors for the "kv" engine
 pub mod kv {
-<<<<<<< HEAD
-    use crate::ctor::{CFOptions, DBOptions, KvEngineConstructorExt};
-    use engine_traits::Result;
-
-=======
->>>>>>> aaf47d0c
     #[cfg(feature = "test-engine-kv-panic")]
     pub use engine_panic::{
         PanicEngine as KvTestEngine, PanicEngineIterator as KvTestEngineIterator,
@@ -110,7 +86,7 @@
     };
     use engine_traits::Result;
 
-    use crate::ctor::{CFOptions, DBOptions, EngineConstructorExt};
+    use crate::ctor::{CFOptions, DBOptions, KvEngineConstructorExt};
 
     pub fn new_engine(
         path: &str,
@@ -141,10 +117,11 @@
 /// This module itself is intended to be extracted from this crate into its own
 /// crate, once the requirements for engine construction are better understood.
 pub mod ctor {
+    use std::sync::Arc;
+
     use encryption::DataKeyManager;
     use engine_traits::Result;
     use file_system::IORateLimiter;
-    use std::sync::Arc;
 
     /// Kv engine construction
     ///
@@ -310,22 +287,13 @@
     }
 
     mod panic {
-<<<<<<< HEAD
-        use super::{CFOptions, DBOptions, KvEngineConstructorExt, RaftEngineConstructorExt};
         use engine_panic::PanicEngine;
         use engine_traits::Result;
 
+        use super::{CFOptions, DBOptions, KvEngineConstructorExt, RaftEngineConstructorExt};
+
         impl KvEngineConstructorExt for engine_panic::PanicEngine {
             fn new_kv_engine(
-=======
-        use engine_panic::PanicEngine;
-        use engine_traits::Result;
-
-        use super::{CFOptions, DBOptions, EngineConstructorExt};
-
-        impl EngineConstructorExt for engine_panic::PanicEngine {
-            fn new_engine(
->>>>>>> aaf47d0c
                 _path: &str,
                 _db_opt: Option<DBOptions>,
                 _cfs: &[&str],
@@ -351,20 +319,11 @@
     }
 
     mod rocks {
-<<<<<<< HEAD
-        use super::{
-            CFOptions, ColumnFamilyOptions, DBOptions, KvEngineConstructorExt, RaftDBOptions,
-            RaftEngineConstructorExt,
-        };
-=======
-        use std::sync::Arc;
->>>>>>> aaf47d0c
-
         use engine_rocks::{
+            get_env,
             properties::{MvccPropertiesCollectorFactory, RangePropertiesCollectorFactory},
             raw::{
                 ColumnFamilyOptions as RawRocksColumnFamilyOptions, DBOptions as RawRocksDBOptions,
-                Env,
             },
             util::{
                 new_engine as rocks_new_engine, new_engine_opt as rocks_new_engine_opt,
@@ -374,21 +333,10 @@
         };
         use engine_traits::{ColumnFamilyOptions as ColumnFamilyOptionsTrait, Result};
 
-<<<<<<< HEAD
-        use engine_rocks::properties::{
-            MvccPropertiesCollectorFactory, RangePropertiesCollectorFactory,
+        use super::{
+            CFOptions, ColumnFamilyOptions, DBOptions, KvEngineConstructorExt, RaftDBOptions,
+            RaftEngineConstructorExt,
         };
-        use engine_rocks::raw::ColumnFamilyOptions as RawRocksColumnFamilyOptions;
-        use engine_rocks::raw::DBOptions as RawRocksDBOptions;
-        use engine_rocks::util::{
-            new_engine as rocks_new_engine, new_engine_opt as rocks_new_engine_opt, RocksCFOptions,
-        };
-        use engine_rocks::{get_env, RocksColumnFamilyOptions, RocksDBOptions};
-=======
-        use super::{
-            CFOptions, ColumnFamilyOptions, CryptoOptions, DBOptions, EngineConstructorExt,
-        };
->>>>>>> aaf47d0c
 
         impl KvEngineConstructorExt for engine_rocks::RocksEngine {
             // FIXME this is duplicating behavior from engine_rocks::raw_util in order to
@@ -504,9 +452,10 @@
     }
 
     mod raft_engine {
-        use super::{RaftDBOptions, RaftEngineConstructorExt};
         use engine_traits::Result;
         use raft_log_engine::{RaftEngineConfig, RaftLogEngine};
+
+        use super::{RaftDBOptions, RaftEngineConstructorExt};
 
         impl RaftEngineConstructorExt for raft_log_engine::RaftLogEngine {
             fn new_raft_engine(path: &str, db_opts: Option<RaftDBOptions>) -> Result<Self> {
