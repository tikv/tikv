// Copyright 2021 TiKV Project Authors. Licensed under Apache-2.0.

use std::{
    collections::{BTreeMap, HashMap, HashSet},
    fs,
    os::unix::fs::MetadataExt,
    path::{Path, PathBuf},
    sync::{mpsc::SyncSender, Arc, Mutex, RwLock},
    thread::{self, JoinHandle},
};

use bytes::{Buf, Bytes};
use dashmap::mapref::one::Ref;
use raft_proto::eraftpb;
use slog_global::info;
use tikv_util::time::Instant;

use crate::{
    log_batch::{RaftLogBlock, RaftLogs},
    metrics::*,
    write_batch::{RegionBatch, WriteBatch},
    *,
};

/// `RfEngine` is a persistent storage engine for multi-raft logs.
/// It stores part of raft logs and states(key/value pair) in memory and persists them to disk.
///
/// A typical directory structure is:
///   .
///   ├── {epoch}.wal
///   ├── {epoch}.states
///   ├── {epoch}_{region_id}_{first_log_index}_{last_log_index}.rlog
///   ├── {epoch}_{region_id}_{first_log_index}_{last_log_index}.rlog
///   ├── ...
///   └── recycle
///       └── {epoch}.wal
///       └── {epoch}.wal
///       └── ...
///
/// # Memory Layout
///
/// `RfEngine` contains all raft group states and non-truncated logs in memory, so that it
/// can get raft logs quickly.
///
/// # WAL
///
/// `RfEngine` writes all raft groups' logs and states to a WAL file sequentially.
/// When the WAL file size exceeds the threshold, it triggers rotation and switching to a new WAL file.
/// The name of a WAL file is `{epoch}.wal`. Epoch increases when rotating.
///
/// ## Rotation
///
/// Rotation splits the data of a WAL file to several files:
///   - `{epoch}.states`: Contains **all** raft groups states, not just states in the corresponding WAL file.
///   The old states file will be removed after rewriting.
///
///   - `{epoch}_{region_id}_{first_log_index}_{last_log_index}.rlog`: Contains logs in
///   [first_log_index, last_log_index) of a single raft group.
///
/// After splitting, the WAL file is moved to the `recycle` directory for later use.
/// `RfEngine` recycles old WAL files for better I/O performance. To distinguish between
/// old data and new data, the data format of WAL contains epoch, i.e., valid data's epoch equals the
/// epoch in the WAL file name.
///
/// # Garbage Collection
///
/// Raft logs that has been applied and persisted to FSM can be truncated. All in-memory logs and `rlog` files before the
/// truncated index will be removed.
#[derive(Clone)]
pub struct RfEngine {
    pub dir: PathBuf,

    pub(crate) writer: Arc<Mutex<WALWriter>>,

    pub(crate) regions: Arc<dashmap::DashMap<u64, RwLock<RegionData>>>,

    pub(crate) task_sender: SyncSender<Task>,

    pub(crate) worker_handle: Arc<Mutex<Option<JoinHandle<()>>>>,
}

impl RfEngine {
    pub fn open(dir: &Path, wal_size: usize) -> Result<Self> {
        maybe_create_recycle_dir(dir)?;
        let mut epoches = read_epoches(dir)?;
        let epoch_id = epoches.last().map(|e| e.id).unwrap_or(1);

        let (tx, rx) = std::sync::mpsc::sync_channel(1024);
        let writer = WALWriter::new(dir, epoch_id, wal_size)?;
        let mut en = Self {
            dir: dir.to_owned(),
            regions: Arc::default(),
            writer: Arc::new(Mutex::new(writer)),
            task_sender: tx,
            worker_handle: Arc::default(),
        };
        let mut offset = 0;
        let mut worker_states = HashMap::new();
        for ep in &epoches {
            offset = en.load_epoch(ep)?;
            if ep.has_state_file {
                for region in en.regions.iter() {
                    let region = region.read().unwrap();
                    worker_states.insert(region.region_id, region.states.clone());
                }
            }
        }
        en.writer.lock().unwrap().seek(offset);
        if !epoches.is_empty() {
            epoches.pop();
        }

        {
            let mut worker = Worker::new(dir.to_owned(), epoches, rx, worker_states);
            let join_handle = thread::spawn(move || worker.run());
            en.worker_handle.lock().unwrap().replace(join_handle);
        }

        Ok(en)
    }

    pub(crate) fn get_or_init_region_data(
        &self,
        region_id: u64,
    ) -> Ref<'_, u64, RwLock<RegionData>> {
        self.regions
            .entry(region_id)
            .or_insert_with(|| RwLock::new(RegionData::new(region_id)))
            .downgrade()
    }

    /// Applies and persists the write batch.
    pub fn write(&self, wb: WriteBatch) -> Result<usize> {
        self.apply(&wb);
        self.persist(wb)
    }

    /// Applies the write batch to memory without persisting it to WAL.
    pub fn apply(&self, wb: &WriteBatch) {
        let timer = Instant::now_coarse();
        for (&region_id, batch_data) in &wb.regions {
            let region_data = self.get_or_init_region_data(region_id);
            let mut region_data = region_data.write().unwrap();
            let truncated = region_data.apply(batch_data);
            let truncated_index = region_data.truncated_idx;
            drop(region_data);
            if !truncated.is_empty() {
                self.task_sender
                    .send(Task::Truncate {
                        region_id,
                        truncated_index,
                        truncated,
                    })
                    .unwrap();
            }
        }
        ENGINE_APPLY_DURATION_HISTOGRAM.observe(timer.saturating_elapsed_secs());
    }

    /// Persists the write batch to WAL. It can be used in another thread to implement async I/O,
    /// i.e., call `apply` in the main thread and call `persist` in the I/O thread.
    pub fn persist(&self, wb: WriteBatch) -> Result<usize> {
        let timer = Instant::now_coarse();
        let mut writer = self.writer.lock().unwrap();
        let epoch_id = writer.epoch_id;
        for data in wb.regions.values() {
            writer.append_region_data(data);
        }
<<<<<<< HEAD
        let (size, rotated) = writer.flush()?;
=======
        let size = writer.buf_size();
        let rotated = writer.flush()?;
>>>>>>> fe4bd84c
        drop(writer);
        if rotated {
            self.task_sender.send(Task::Rotate { epoch_id }).unwrap();
        }
        ENGINE_PERSIST_DURATION_HISTOGRAM.observe(timer.saturating_elapsed_secs());
        Ok(size)
    }

    pub fn is_empty(&self) -> bool {
        self.regions.is_empty()
    }

    pub fn get_term(&self, region_id: u64, index: u64) -> Option<u64> {
        self.regions
            .get(&region_id)
<<<<<<< HEAD
            .map(|data| data.read().unwrap().term(index))
            .flatten()
=======
            .and_then(|data| data.read().unwrap().term(index))
>>>>>>> fe4bd84c
    }

    pub fn get_last_index(&self, region_id: u64) -> Option<u64> {
        self.regions
            .get(&region_id)
            .map(|data| data.read().unwrap().raft_logs.last_index())
            .and_then(|index| if index != 0 { Some(index) } else { None })
    }

    pub fn get_state(&self, region_id: u64, key: &[u8]) -> Option<Bytes> {
        self.regions.get(&region_id).and_then(|data| {
            data.read().unwrap().get_state(key).and_then(|val| {
                // TODO: seems it's impossible.
                if !val.is_empty() {
                    Some(val.clone())
                } else {
                    None
                }
            })
        })
    }

    /// Get the value of the last state key with the `prefix`. `prefix` must be non-empty.
    pub fn get_last_state_with_prefix(&self, region_id: u64, prefix: &[u8]) -> Option<Bytes> {
        debug_assert!(!prefix.is_empty());
        let region_data = self.regions.get(&region_id)?;
        let region_data = region_data.read().unwrap();

        let mut end_prefix = prefix.to_vec();
        end_prefix[prefix.len() - 1] += 1;
        let range = Bytes::copy_from_slice(prefix)..Bytes::from(end_prefix);
        region_data
            .states
            .range(range)
            .rev()
            .next()
            .map(|(_, v)| v.clone())
    }

    /// Iterates states of the region in order or in desc order if `desc` is true until `f` returns
    /// error.
    pub fn iterate_region_states<F>(&self, region_id: u64, desc: bool, mut f: F) -> Result<()>
    where
        F: FnMut(&[u8], &[u8]) -> Result<()>,
    {
        let region_data = self.regions.get(&region_id);
        let region_data = match &region_data {
            Some(data) => data.read().unwrap(),
            None => return Ok(()),
        };

        let states = &region_data.states;
        if desc {
            for (k, v) in states.iter().rev() {
                f(k.chunk(), v.chunk())?;
            }
        } else {
            for (k, v) in states.iter() {
                f(k.chunk(), v.chunk())?;
            }
        }
        Ok(())
    }

    /// Iterates stats of all regions in order or in desc order if `desc` is true and breaks one
    /// regions iteration if `f` returns false.
    pub fn iterate_all_states<F>(&self, desc: bool, mut f: F)
    where
        F: FnMut(u64, &[u8], &[u8]) -> bool,
    {
        self.regions.iter().for_each(|data| {
            let data = data.read().unwrap();
            if desc {
                data.states
                    .iter()
                    .rev()
                    .take_while(|(k, v)| f(data.region_id, k, v))
                    .count();
            } else {
                data.states
                    .iter()
                    .take_while(|(k, v)| f(data.region_id, k, v))
                    .count();
            }
        });
    }

    pub fn stop_worker(&mut self) {
        self.task_sender.send(Task::Close).unwrap();
        let mut handle_ref = self.worker_handle.lock().unwrap();
        if let Some(h) = handle_ref.take() {
            h.join().unwrap();
        }
    }

    /// After split and before the new region is initially flushed, the old region's raft log
    /// can not be truncated, otherwise, it would not be able to recover the new region.
    /// So we can call `add_dependent` after split to protect the raft log.
    /// After the new region is initially flushed or re-ingested or destroyed, call
    /// `remove_dependent` to resume truncating the raft log.
    pub fn add_dependent(&self, region_id: u64, dependent_id: u64) {
        if let Some(len) = self.regions.get(&region_id).map(|data| {
            let mut data = data.write().unwrap();
            data.dependents.insert(dependent_id);
            data.dependents.len()
        }) {
            info!(
                "region {} add dependent {}, dependents_len {}",
                region_id, dependent_id, len
            );
        }
    }

    pub fn remove_dependent(&self, region_id: u64, dependent_id: u64) {
        if let Some(len) = self.regions.get(&region_id).map(|data| {
            let mut data = data.write().unwrap();
            data.dependents.remove(&dependent_id);
            data.dependents.len()
        }) {
            info!(
                "region {} remove dependent {}, dependents_len {}",
                region_id, dependent_id, len
            );
        }
    }

    /// Dumps the state of the engine.
    pub fn get_engine_stats(&self) -> EngineStats {
        let mut total_mem_size = 0;
        let mut total_mem_entries = 0;
        let mut regions_stats = self
            .regions
            .iter()
            .map(|data| {
                let region_stats = data.read().unwrap().get_stats();
                total_mem_size += region_stats.size;
                total_mem_entries += region_stats.num_logs;
                region_stats
            })
            .collect::<Vec<RegionStats>>();
        regions_stats.sort_by(|a, b| (b.size).cmp(&a.size));
        regions_stats.truncate(10);

        let mut disk_size = 0;
        let mut num_files = 0;
        if let Ok(read_dir) = self.dir.read_dir() {
            for e in read_dir.flatten() {
                if let Ok(m) = e.metadata() {
                    num_files += 1;
                    disk_size += m.size();
                }
            }
        }
        EngineStats {
            total_mem_size,
            total_mem_entries,
            disk_size,
            num_files,
            top_10_size_regions: regions_stats,
        }
    }

    /// Dumps the state of the region.
    pub fn get_region_stats(&self, region_id: u64) -> RegionStats {
        self.regions
            .get(&region_id)
            .map(|data| data.read().unwrap().get_stats())
            .unwrap_or_default()
    }
}

pub(crate) fn maybe_create_recycle_dir(dir: &Path) -> Result<()> {
    let recycle_path = dir.join(RECYCLE_DIR);
    if !recycle_path.exists() {
        fs::create_dir_all(recycle_path)?;
    } else if !recycle_path.is_dir() {
        return Err(Error::Open(String::from("recycle path is not dir")));
    }
    Ok(())
}

/// `RegionData` contains region data and state in memory.
#[derive(Clone, Default)]
pub(crate) struct RegionData {
    pub(crate) region_id: u64,
    /// `truncated_idx` is the max index that doesn't exists.
    /// After truncating, the first index would be truncated_idx + 1.
    pub(crate) truncated_idx: u64,
    pub(crate) raft_logs: RaftLogs,
    pub(crate) states: BTreeMap<Bytes, Bytes>,
    pub(crate) dependents: HashSet<u64>,
}

impl RegionData {
    pub(crate) fn new(region_id: u64) -> Self {
        Self {
            region_id,
            ..Default::default()
        }
    }

    pub(crate) fn get(&self, index: u64) -> Option<eraftpb::Entry> {
        self.raft_logs.get(index)
    }

    pub(crate) fn term(&self, index: u64) -> Option<u64> {
        self.raft_logs.get(index).map(|e| e.term)
    }

    pub(crate) fn get_state(&self, key: &[u8]) -> Option<&Bytes> {
        self.states.get(key)
    }

    pub(crate) fn apply(&mut self, batch: &RegionBatch) -> Vec<RaftLogBlock> {
        debug_assert_eq!(self.region_id, batch.region_id);
        let mut truncated_blocks = vec![];
        if self.truncated_idx < batch.truncated_idx {
            self.truncated_idx = batch.truncated_idx;
        }
        if self.need_truncate() {
            truncated_blocks = self.raft_logs.truncate(self.truncated_idx);
        }
        for (key, val) in &batch.states {
            if val.is_empty() {
                self.states.remove(key.chunk());
            } else {
                self.states.insert(key.clone(), val.clone());
            }
        }
        for op in &batch.raft_logs {
            let truncated = self.raft_logs.append(op.clone());
            if !truncated.is_empty() {
                truncated_blocks.extend(truncated);
            }
        }
        truncated_blocks
    }

    pub(crate) fn need_truncate(&self) -> bool {
        let first = self.raft_logs.first_index();
        self.dependents.is_empty() && first > 0 && self.truncated_idx >= first
    }

    pub(crate) fn get_stats(&self) -> RegionStats {
        let size = self.raft_logs.size();
        let first_idx = self.raft_logs.first_index();
        let last_idx = self.raft_logs.last_index();
        let num_logs = if last_idx != 0 {
            (last_idx - first_idx + 1) as usize
        } else {
            0
        };
        RegionStats {
            id: self.region_id,
            size,
            num_logs,
            num_states: self.states.len(),
            first_idx,
            last_idx,
            truncated_idx: self.truncated_idx,
            dep_count: self.dependents.len(),
        }
    }
}

#[derive(Default, Serialize, Deserialize, Debug)]
#[serde(default)]
#[serde(rename_all = "kebab-case")]
pub struct EngineStats {
    pub total_mem_size: usize,
    pub total_mem_entries: usize,
    pub num_files: usize,
    pub disk_size: u64,
    pub top_10_size_regions: Vec<RegionStats>,
}

#[derive(Default, Serialize, Deserialize, Debug, PartialEq)]
#[serde(default)]
#[serde(rename_all = "kebab-case")]
pub struct RegionStats {
    pub id: u64,
    pub size: usize,
    pub num_logs: usize,
    pub num_states: usize,
    pub first_idx: u64,
    pub last_idx: u64,
    pub truncated_idx: u64,
    pub dep_count: usize,
}

#[cfg(test)]
mod tests {
    use bytes::{BufMut, BytesMut};
    use engine_traits::{Error as TraitError, RaftEngineReadOnly};
    use eraftpb::{Entry, EntryType};
    use protobuf::Message;
    use slog::o;

    use super::*;
    use crate::log_batch::RaftLogOp;

    #[test]
    fn test_rfengine() {
        init_logger();
        let tmp_dir = tempfile::tempdir().unwrap();
        let wal_size = 128 * 1024_usize;
        let mut engine = RfEngine::open(tmp_dir.path(), wal_size).unwrap();
        let mut wb = WriteBatch::new();
        for region_id in 1..=10_u64 {
            let (key, val) = make_state_kv(2, 1);
            wb.set_state(region_id, key.chunk(), val.chunk());
        }
        engine.write(wb).unwrap();

        for idx in 1..=1050_u64 {
            let mut wb = WriteBatch::new();
            for region_id in 1..=10_u64 {
                if region_id == 1 && (idx > 100 && idx < 900) {
                    continue;
                }
                wb.append_raft_log(region_id, &make_log_data(idx, 128));
                let (key, val) = make_state_kv(1, idx);
                wb.set_state(region_id, key.chunk(), val.chunk());
                if idx % 100 == 0 && region_id != 1 {
                    wb.truncate_raft_log(region_id, idx - 100);
                }
            }
            engine.write(wb).unwrap();
        }
        assert_eq!(engine.regions.len(), 10);
        let mut old_entries_map = HashMap::new();
        for region_ref in engine.regions.iter() {
            let region_data = region_ref.read().unwrap();
            assert_eq!(*region_ref.key(), region_data.region_id);
            old_entries_map.insert(region_data.region_id, region_data.clone());
        }
        assert_eq!(old_entries_map.len(), 10);
        engine.stop_worker();
        for _ in 0..2 {
            let engine = RfEngine::open(tmp_dir.path(), wal_size).unwrap();
            engine.iterate_all_states(false, |region_id, key, _| {
                let old_region_data = old_entries_map.get(&region_id).unwrap();
                assert!(old_region_data.get_state(key).is_some());
                true
            });
            assert_eq!(engine.regions.len(), 10);
            for new_data_ref in engine.regions.iter() {
                let new_data = new_data_ref.read().unwrap();
                let old_data = old_entries_map.get(new_data_ref.key()).unwrap();
                assert_eq!(old_data.truncated_idx, new_data.truncated_idx);
                assert_eq!(
                    old_data.raft_logs.first_index(),
                    new_data.raft_logs.first_index()
                );
                assert_eq!(
                    old_data.raft_logs.last_index(),
                    new_data.raft_logs.last_index()
                );
                for i in new_data.raft_logs.first_index()..=new_data.raft_logs.last_index() {
                    let entry = new_data.raft_logs.get(i).unwrap();
                    assert_eq!(
                        old_data.get(entry.index).unwrap().data.chunk(),
                        entry.data.chunk()
                    );
                }
            }
        }
    }

    fn make_log_data(index: u64, size: usize) -> eraftpb::Entry {
        let mut entry = eraftpb::Entry::new();
        entry.set_entry_type(eraftpb::EntryType::EntryConfChange);
        entry.set_index(index);
        entry.set_term(1);

        let mut data = BytesMut::with_capacity(size);
        data.resize(size, 0);
        entry.set_data(data.freeze());
        entry
    }

    fn make_state_kv(key_byte: u8, idx: u64) -> (BytesMut, BytesMut) {
        let mut key = BytesMut::new();
        key.put_u8(key_byte);
        let mut val = BytesMut::new();
        val.put_u64_le(idx);
        (key, val)
    }

    fn init_logger() {
        use slog::Drain;
        let decorator = slog_term::PlainDecorator::new(std::io::stdout());
        let drain = slog_term::CompactFormat::new(decorator).build();
        let drain = std::sync::Mutex::new(drain).fuse();
        let logger = slog::Logger::root(drain, o!());
        slog_global::set_global(logger);
    }

    fn new_raft_entry(tp: EntryType, term: u64, index: u64, data: &[u8], context: u8) -> Entry {
        let mut entry = Entry::new();
        entry.set_entry_type(tp);
        entry.set_term(term);
        entry.set_index(index);
        entry.set_data(data.to_vec().into());
        if context > 0 {
            entry.set_context(vec![context].into());
        }
        entry
    }

    #[test]
    fn test_region_data() {
        let mut region_data = RegionData::new(1);

        let mut region_batch = RegionBatch::new(1);
        for i in 1..=5 {
            region_batch.append_raft_log(RaftLogOp::new(&new_raft_entry(
                EntryType::EntryNormal,
                i,
                i,
                b"data",
                0,
            )));
        }
        assert!(region_data.apply(&region_batch).is_empty());
        for i in 1..=5 {
            assert_eq!(
                region_data.get(i).unwrap(),
                region_batch.raft_logs[(i - 1) as usize].to_entry()
            );
            assert_eq!(region_data.term(i).unwrap(), i);
        }
        assert!(region_data.get(6).is_none());
        let region_stats = region_data.get_stats();
        assert_eq!(
            region_stats,
            RegionStats {
                id: 1,
                size: 20,
                num_logs: 5,
                num_states: 0,
                first_idx: 1,
                last_idx: 5,
                truncated_idx: 0,
                dep_count: 0
            }
        );

        region_batch = RegionBatch::new(1);
        region_batch.truncate(5);
        region_batch.set_state(b"k1", b"v1");
        region_batch.set_state(b"k2", b"v2");
        let truncated = region_data.apply(&region_batch);
        assert_eq!(truncated.len(), 1);
        assert_eq!(truncated[0].first_index(), 1);
        assert_eq!(truncated[0].last_index(), 5);
        for i in 1..=5 {
            assert!(region_data.get(i).is_none());
        }
        assert_eq!(region_data.get_state(b"k1"), Some(&b"v1".to_vec().into()));
        assert_eq!(region_data.get_state(b"k2"), Some(&b"v2".to_vec().into()));
        let region_stats = region_data.get_stats();
        assert_eq!(
            region_stats,
            RegionStats {
                id: 1,
                size: 0,
                num_logs: 0,
                num_states: 2,
                first_idx: 0,
                last_idx: 0,
                truncated_idx: 5,
                dep_count: 0
            }
        );

        region_batch = RegionBatch::new(1);
        region_batch.truncate(5);
        region_batch.set_state(b"k1", b"");
        assert!(region_data.apply(&region_batch).is_empty());
        assert!(region_data.get_state(b"k1").is_none());
        assert_eq!(region_data.get_state(b"k2"), Some(&b"v2".to_vec().into()));
    }

    #[test]
    fn test_rfengine_basic() {
        const STATE_PREFIX: u8 = b'p';

        let dir = tempfile::tempdir().unwrap();
        let engine = RfEngine::open(dir.path(), 128 * 1024).unwrap();

        // Write 10 logs and states to 2 region.
        let mut data_map = HashMap::new();
        let mut wb = WriteBatch::new();
        for region_id in 1..=2 {
            for i in 1..=10 {
                let entry = new_raft_entry(EntryType::EntryNormal, region_id, i, b"data", 0);
                let (state_key, state_val) = (&[STATE_PREFIX, i as u8], &[i as u8]);
                wb.append_raft_log(region_id, &entry);
                wb.set_state(region_id, state_key, state_val);

                let (entries, states) = data_map
                    .entry(region_id)
                    .or_insert_with(|| (vec![], BTreeMap::new()));
                entries.push(entry);
                states.insert(state_key.to_vec(), state_val.to_vec());
            }
        }
        assert!(engine.write(wb).is_ok());

        assert_eq!(engine.get_term(1, 1), Some(1));
        assert_eq!(engine.get_term(1, 11), None);
        assert_eq!(engine.get_term(3, 1), None);
        assert_eq!(engine.get_last_index(1), Some(10));
        assert_eq!(engine.get_last_index(3), None);

        // Test `get_entry` and `get_state`.
        for (&region_id, (entries, states)) in &data_map {
            entries.iter().for_each(|entry| {
                assert_eq!(
                    entry,
                    &engine.get_entry(region_id, entry.index).unwrap().unwrap(),
                );
            });
            states
                .iter()
                .for_each(|(key, val)| assert_eq!(val, &engine.get_state(region_id, key).unwrap()));
        }
        assert!(engine.get_entry(1, 11).unwrap().is_none());
        assert!(engine.get_entry(3, 1).unwrap().is_none());
        assert!(engine.get_state(1, b"k").is_none());

        // Test `fetch_entries_to`.
        let mut buf = vec![];
        for region_id in 1..=2 {
            for low in 1..=10 {
                for high in low + 1..=11 {
                    assert_eq!(
                        engine
                            .fetch_entries_to(region_id, low, high, None, &mut buf)
                            .unwrap(),
                        (high - low) as usize
                    );
                    assert_eq!(
                        data_map.get(&region_id).unwrap().0
                            [(low - 1) as usize..(high - 1) as usize],
                        buf
                    );
                    buf.clear();
                }
            }
        }
        // Test `fetch_entries_to` should push logs to the buf.
        let region1_entries = &data_map.get(&1).unwrap().0;
        for i in 1..=10 {
            assert_eq!(
                engine
                    .fetch_entries_to(1, i, i + 1, None, &mut buf)
                    .unwrap(),
                1
            );
            assert_eq!(buf, region1_entries[..i as usize]);
        }
        assert!(matches!(
            engine.fetch_entries_to(1, 11, 12, None, &mut buf),
            Err(TraitError::EntriesUnavailable),
        ));
        // Test `fetch_entries_to` limits size.
        let mut max_size = 0;
        for (i, entry) in region1_entries.iter().enumerate() {
            buf.clear();
            max_size += entry.compute_size();
            assert_eq!(
                engine
                    .fetch_entries_to(1, 1, 11, Some(max_size as usize), &mut buf)
                    .unwrap(),
                i + 1
            );
            assert_eq!(buf, region1_entries[..=i]);
        }

        // Test `get_last_state_with_prefix`
        assert_eq!(
            engine
                .get_last_state_with_prefix(1, &[STATE_PREFIX])
                .unwrap(),
<<<<<<< HEAD
            [10 as u8].as_slice()
=======
            [10_u8].as_slice()
>>>>>>> fe4bd84c
        );
        assert!(
            engine
                .get_last_state_with_prefix(1, &[STATE_PREFIX + 1])
                .is_none()
        );

        // Test `iterate_region_states`
        for desc in [false, true] {
            let mut expect_index = if desc { 10 } else { 1 };
            assert!(
                engine
                    .iterate_region_states(1, desc, |k, v| {
                        assert_eq!(k, &[STATE_PREFIX, expect_index]);
                        assert_eq!(v, &[expect_index]);
                        if desc {
                            expect_index -= 1;
                        } else {
                            expect_index += 1;
                        }
                        Ok(())
                    })
                    .is_ok()
            );
            assert_eq!(expect_index, if desc { 0 } else { 11 });
        }
        // Test `iterate_region_states` breaks.
        let mut count = 0;
        assert!(matches!(
            engine.iterate_region_states(1, false, |_, _| {
                count += 1;
                Err(Error::EOF)
            }),
            Err(Error::EOF)
        ));
        assert_eq!(count, 1);

        // Test `iterate_all_states`
        for desc in [false, true] {
            let mut count = 0;
            engine.iterate_all_states(desc, |id, k, v| {
                assert_eq!(v, data_map.get(&id).unwrap().1.get(k).unwrap());
                count += 1;
                true
            });
            assert_eq!(count, 20);
        }
        // Test `iterate_all_states` breaks.
        let mut count = 0;
        engine.iterate_all_states(false, |_, _, _| {
            count += 1;
            false
        });
        assert_eq!(count, 2);

        // Test `add_dependent` and `remove_dependent`.
        engine.add_dependent(1, 1);
        assert!(
            engine
                .regions
                .get(&1)
                .unwrap()
                .read()
                .unwrap()
                .dependents
                .contains(&1)
        );
        engine.remove_dependent(1, 1);
        assert!(
            !engine
                .regions
                .get(&1)
                .unwrap()
                .read()
                .unwrap()
                .dependents
                .contains(&1)
        );
    }
}<|MERGE_RESOLUTION|>--- conflicted
+++ resolved
@@ -166,12 +166,7 @@
         for data in wb.regions.values() {
             writer.append_region_data(data);
         }
-<<<<<<< HEAD
         let (size, rotated) = writer.flush()?;
-=======
-        let size = writer.buf_size();
-        let rotated = writer.flush()?;
->>>>>>> fe4bd84c
         drop(writer);
         if rotated {
             self.task_sender.send(Task::Rotate { epoch_id }).unwrap();
@@ -187,12 +182,7 @@
     pub fn get_term(&self, region_id: u64, index: u64) -> Option<u64> {
         self.regions
             .get(&region_id)
-<<<<<<< HEAD
-            .map(|data| data.read().unwrap().term(index))
-            .flatten()
-=======
             .and_then(|data| data.read().unwrap().term(index))
->>>>>>> fe4bd84c
     }
 
     pub fn get_last_index(&self, region_id: u64) -> Option<u64> {
@@ -779,11 +769,7 @@
             engine
                 .get_last_state_with_prefix(1, &[STATE_PREFIX])
                 .unwrap(),
-<<<<<<< HEAD
-            [10 as u8].as_slice()
-=======
             [10_u8].as_slice()
->>>>>>> fe4bd84c
         );
         assert!(
             engine
