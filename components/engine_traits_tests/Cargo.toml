--- conflicted
+++ resolved
@@ -31,9 +31,4 @@
 engine_traits = { workspace = true }
 panic_hook = { workspace = true }
 tempfile = "3.0"
-<<<<<<< HEAD
-test_util = { workspace = true }
-tikv_alloc = { workspace = true }
-=======
-test_util = { workspace = true }
->>>>>>> f520bdfb
+test_util = { workspace = true }