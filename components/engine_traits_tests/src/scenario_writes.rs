--- conflicted
+++ resolved
@@ -42,32 +42,20 @@
             WriteBatchNoCf => {
                 let mut wb = self.db.engine.write_batch();
                 wb.put(key, value)?;
-<<<<<<< HEAD
-                wb.write().map(|_| ())
-=======
-                wb.write()?;
-                Ok(())
->>>>>>> 585763a3
+                wb.write()?;
+                Ok(())
             }
             WriteBatchDefaultCf => {
                 let mut wb = self.db.engine.write_batch();
                 wb.put_cf(CF_DEFAULT, key, value)?;
-<<<<<<< HEAD
-                wb.write().map(|_| ())
-=======
-                wb.write()?;
-                Ok(())
->>>>>>> 585763a3
+                wb.write()?;
+                Ok(())
             }
             WriteBatchOtherCf => {
                 let mut wb = self.db.engine.write_batch();
                 wb.put_cf(CF_WRITE, key, value)?;
-<<<<<<< HEAD
-                wb.write().map(|_| ())
-=======
-                wb.write()?;
-                Ok(())
->>>>>>> 585763a3
+                wb.write()?;
+                Ok(())
             }
         }
     }
@@ -81,32 +69,20 @@
             WriteBatchNoCf => {
                 let mut wb = self.db.engine.write_batch();
                 wb.delete(key)?;
-<<<<<<< HEAD
-                wb.write().map(|_| ())
-=======
-                wb.write()?;
-                Ok(())
->>>>>>> 585763a3
+                wb.write()?;
+                Ok(())
             }
             WriteBatchDefaultCf => {
                 let mut wb = self.db.engine.write_batch();
                 wb.delete_cf(CF_DEFAULT, key)?;
-<<<<<<< HEAD
-                wb.write().map(|_| ())
-=======
-                wb.write()?;
-                Ok(())
->>>>>>> 585763a3
+                wb.write()?;
+                Ok(())
             }
             WriteBatchOtherCf => {
                 let mut wb = self.db.engine.write_batch();
                 wb.delete_cf(CF_WRITE, key)?;
-<<<<<<< HEAD
-                wb.write().map(|_| ())
-=======
-                wb.write()?;
-                Ok(())
->>>>>>> 585763a3
+                wb.write()?;
+                Ok(())
             }
         }
     }
@@ -120,32 +96,20 @@
             WriteBatchNoCf => {
                 let mut wb = self.db.engine.write_batch();
                 wb.delete_range(start, end)?;
-<<<<<<< HEAD
-                wb.write().map(|_| ())
-=======
-                wb.write()?;
-                Ok(())
->>>>>>> 585763a3
+                wb.write()?;
+                Ok(())
             }
             WriteBatchDefaultCf => {
                 let mut wb = self.db.engine.write_batch();
                 wb.delete_range_cf(CF_DEFAULT, start, end)?;
-<<<<<<< HEAD
-                wb.write().map(|_| ())
-=======
-                wb.write()?;
-                Ok(())
->>>>>>> 585763a3
+                wb.write()?;
+                Ok(())
             }
             WriteBatchOtherCf => {
                 let mut wb = self.db.engine.write_batch();
                 wb.delete_range_cf(CF_WRITE, start, end)?;
-<<<<<<< HEAD
-                wb.write().map(|_| ())
-=======
-                wb.write()?;
-                Ok(())
->>>>>>> 585763a3
+                wb.write()?;
+                Ok(())
             }
         }
     }
