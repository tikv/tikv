// Copyright 2021 TiKV Project Authors. Licensed under Apache-2.0.

//! Tests for the `engine_traits` crate
//!
//! These are basic tests that can be used to verify the conformance of
//! engines that implement the traits in the `engine_traits` crate.
//!
//! All engine instances are constructed through the `engine_test` crate,
//! so individual engines can be tested by setting that crate's feature flags.
//!
//! e.g. to test the `engine_panic` crate
//!
//! ```no_test
//! cargo test -p engine_traits_tests --no-default-features --features=test-engines-panic
//! ```
//!
//! As of now this mostly tests the essential features of
//!
//! - point get / delete
//! - range deletes
//! - snapshots
//! - write batches
//! - iterators
//!
//! It is intended though to cover essentially all features of storage engines.
//!
//! It is poor at testing data consistency and error recovery,
//! as such tests require hooks into the engine which are not
//! presented by the engine traits.
//!
//! Note that in some cases there are multiple ways to accomplish the same
//! thing. In particular, engines have methods that operate on the default
//! column family, and these are effectively the same as using the `_cf` methods
//! with `CF_DEFAULT`; and writing can be performed directly through the engine,
//! or through write batches. As such, some tests are parameterized over
//! multiple APIs. This is particularly true of the `scenario_writes` module,
//! which contains much of the basic writing tests, and the `iterator` module.

#![cfg(test)]

mod basic_read_write;
mod cf_names;
mod ctor;
mod delete_range;
mod iterator;
mod misc;
mod read_consistency;
mod scenario_writes;
mod snapshot_basic;
mod sst;
mod write_batch;

/// The engine / tempdir pair used in all tests
struct TempDirEnginePair {
    // NB engine must drop before tempdir
    engine: engine_test::kv::KvTestEngine,
    tempdir: tempfile::TempDir,
}

/// Create an engine with only CF_DEFAULT
fn default_engine() -> TempDirEnginePair {
<<<<<<< HEAD
    use engine_test::ctor::KvEngineConstructorExt;
    use engine_test::kv::KvTestEngine;
=======
    use engine_test::{ctor::EngineConstructorExt, kv::KvTestEngine};
>>>>>>> aaf47d0c
    use engine_traits::CF_DEFAULT;

    let dir = tempdir();
    let path = dir.path().to_str().unwrap();
    let engine = KvTestEngine::new_kv_engine(path, None, &[CF_DEFAULT], None).unwrap();
    TempDirEnginePair {
        engine,
        tempdir: dir,
    }
}

/// Create an engine with the specified column families
fn engine_cfs(cfs: &[&str]) -> TempDirEnginePair {
<<<<<<< HEAD
    use engine_test::ctor::KvEngineConstructorExt;
    use engine_test::kv::KvTestEngine;
=======
    use engine_test::{ctor::EngineConstructorExt, kv::KvTestEngine};
>>>>>>> aaf47d0c

    let dir = tempdir();
    let path = dir.path().to_str().unwrap();
    let engine = KvTestEngine::new_kv_engine(path, None, cfs, None).unwrap();
    TempDirEnginePair {
        engine,
        tempdir: dir,
    }
}

fn tempdir() -> tempfile::TempDir {
    tempfile::Builder::new()
        .prefix("tikv-engine-traits-tests")
        .tempdir()
        .unwrap()
}

fn assert_engine_error<T>(r: engine_traits::Result<T>) {
    match r {
        Err(engine_traits::Error::Engine(_)) => {}
        Err(e) => panic!("expected Error::Engine, got {:?}", e),
        Ok(_) => panic!("expected Error::Engine, got Ok"),
    }
}<|MERGE_RESOLUTION|>--- conflicted
+++ resolved
@@ -59,12 +59,7 @@
 
 /// Create an engine with only CF_DEFAULT
 fn default_engine() -> TempDirEnginePair {
-<<<<<<< HEAD
-    use engine_test::ctor::KvEngineConstructorExt;
-    use engine_test::kv::KvTestEngine;
-=======
-    use engine_test::{ctor::EngineConstructorExt, kv::KvTestEngine};
->>>>>>> aaf47d0c
+    use engine_test::{ctor::KvEngineConstructorExt, kv::KvTestEngine};
     use engine_traits::CF_DEFAULT;
 
     let dir = tempdir();
@@ -78,12 +73,7 @@
 
 /// Create an engine with the specified column families
 fn engine_cfs(cfs: &[&str]) -> TempDirEnginePair {
-<<<<<<< HEAD
-    use engine_test::ctor::KvEngineConstructorExt;
-    use engine_test::kv::KvTestEngine;
-=======
-    use engine_test::{ctor::EngineConstructorExt, kv::KvTestEngine};
->>>>>>> aaf47d0c
+    use engine_test::{ctor::KvEngineConstructorExt, kv::KvTestEngine};
 
     let dir = tempdir();
     let path = dir.path().to_str().unwrap();
