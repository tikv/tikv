// Copyright 2016 TiKV Project Authors. Licensed under Apache-2.0.

use collections::HashMap;
use futures::executor::block_on;
use kvproto::kvrpcpb::{
    ApiVersion, ChecksumAlgorithm, Context, GetRequest, KeyRange, LockInfo, RawGetRequest,
};
use raftstore::coprocessor::RegionInfoProvider;
use raftstore::router::RaftStoreBlackHole;
use std::sync::{atomic::AtomicU64, Arc};
use tikv::server::gc_worker::{AutoGcConfig, GcConfig, GcSafePointProvider, GcWorker};
use tikv::storage::config::Config;
use tikv::storage::kv::RocksEngine;
use tikv::storage::lock_manager::DummyLockManager;
use tikv::storage::{
    test_util::GetConsumer, txn::commands, Engine, KvGetStatistics, PrewriteResult, Result,
    Storage, TestEngineBuilder, TestStorageBuilder, TxnStatus,
};
use tikv_util::time::Instant;
use txn_types::{Key, KvPair, Mutation, TimeStamp, Value};

/// A builder to build a `SyncTestStorage`.
///
/// Only used for test purpose.
pub struct SyncTestStorageBuilder<E: Engine> {
    engine: E,
    config: Option<Config>,
    gc_config: Option<GcConfig>,
    api_version: ApiVersion,
}

impl SyncTestStorageBuilder<RocksEngine> {
    pub fn new(api_version: ApiVersion) -> Self {
        Self {
            engine: TestEngineBuilder::new()
                .api_version(api_version)
                .build()
                .unwrap(),
            config: None,
            gc_config: None,
            api_version,
        }
    }
}

impl Default for SyncTestStorageBuilder<RocksEngine> {
    fn default() -> Self {
        Self::new(ApiVersion::V1)
    }
}

impl<E: Engine> SyncTestStorageBuilder<E> {
    pub fn from_engine(engine: E) -> Self {
        Self {
            engine,
            config: None,
            gc_config: None,
            api_version: ApiVersion::V1,
        }
    }

    pub fn config(mut self, config: Config) -> Self {
        self.config = Some(config);
        self
    }

    pub fn gc_config(mut self, gc_config: GcConfig) -> Self {
        self.gc_config = Some(gc_config);
        self
    }

    pub fn build(mut self) -> Result<SyncTestStorage<E>> {
        let mut builder = TestStorageBuilder::from_engine_and_lock_mgr(
            self.engine.clone(),
            DummyLockManager {},
            self.config
                .as_ref()
                .map(|cfg| cfg.api_version())
                .unwrap_or_default(),
        );
        if let Some(config) = self.config.take() {
            builder = builder.config(config);
        }
        builder = builder.set_api_version(self.api_version);
        let (tx, _rx) = std::sync::mpsc::channel();
        let mut gc_worker = GcWorker::new(
            self.engine,
            RaftStoreBlackHole,
            tx,
            self.gc_config.unwrap_or_default(),
            Default::default(),
        );
        gc_worker.start()?;

        Ok(SyncTestStorage {
            store: builder.build()?,
            gc_worker,
        })
    }
}

/// A `Storage` like structure with sync API.
///
/// Only used for test purpose.
#[derive(Clone)]
pub struct SyncTestStorage<E: Engine> {
    gc_worker: GcWorker<E, RaftStoreBlackHole>,
    store: Storage<E, DummyLockManager>,
}

impl<E: Engine> SyncTestStorage<E> {
    pub fn start_auto_gc<S: GcSafePointProvider, R: RegionInfoProvider + Clone + 'static>(
        &mut self,
        cfg: AutoGcConfig<S, R>,
    ) {
        self.gc_worker
            .start_auto_gc(cfg, Arc::new(AtomicU64::new(0)))
            .unwrap();
    }

    pub fn get_storage(&self) -> Storage<E, DummyLockManager> {
        self.store.clone()
    }

    pub fn get_engine(&self) -> E {
        self.store.get_engine()
    }

    pub fn get(
        &self,
        ctx: Context,
        key: Vec<u8>,
        start_ts: impl Into<TimeStamp>,
<<<<<<< HEAD
    ) -> Result<(Option<Value>, KvGetStatistics)> {
        block_on(self.store.get(ctx, raw_key, start_ts.into()))
=======
    ) -> Result<(Option<Value>, Statistics, PerfStatisticsDelta)> {
        block_on(self.store.get(ctx, key, start_ts.into()))
>>>>>>> 0cfe9f7f
    }

    #[allow(dead_code)]
    pub fn batch_get(
        &self,
        ctx: Context,
        keys: &[Vec<u8>],
        start_ts: impl Into<TimeStamp>,
    ) -> Result<(Vec<Result<KvPair>>, KvGetStatistics)> {
        block_on(self.store.batch_get(ctx, keys.to_owned(), start_ts.into()))
    }

    #[allow(clippy::type_complexity)]
    pub fn batch_get_command(
        &self,
        ctx: Context,
        keys: &[&[u8]],
        start_ts: u64,
    ) -> Result<Vec<Option<Vec<u8>>>> {
        let mut ids = vec![];
        let requests: Vec<GetRequest> = keys
            .to_owned()
            .into_iter()
            .map(|key| {
                let mut req = GetRequest::default();
                req.set_context(ctx.clone());
                req.set_key(key.to_owned());
                req.set_version(start_ts);
                ids.push(ids.len() as u64);
                req
            })
            .collect();
        let p = GetConsumer::new();
        block_on(
            self.store
                .batch_get_command(requests, ids, p.clone(), Instant::now()),
        )?;
        let mut values = vec![];
        for value in p.take_data().into_iter() {
            values.push(value?);
        }
        Ok(values)
    }

    pub fn scan(
        &self,
        ctx: Context,
        start_key: Vec<u8>,
        end_key: Option<Vec<u8>>,
        limit: usize,
        key_only: bool,
        start_ts: impl Into<TimeStamp>,
    ) -> Result<Vec<Result<KvPair>>> {
        block_on(self.store.scan(
            ctx,
            start_key,
            end_key,
            limit,
            0,
            start_ts.into(),
            key_only,
            false,
        ))
    }

    pub fn reverse_scan(
        &self,
        ctx: Context,
        start_key: Vec<u8>,
        end_key: Option<Vec<u8>>,
        limit: usize,
        key_only: bool,
        start_ts: impl Into<TimeStamp>,
    ) -> Result<Vec<Result<KvPair>>> {
        block_on(self.store.scan(
            ctx,
            start_key,
            end_key,
            limit,
            0,
            start_ts.into(),
            key_only,
            true,
        ))
    }

    pub fn prewrite(
        &self,
        ctx: Context,
        mutations: Vec<Mutation>,
        primary: Vec<u8>,
        start_ts: impl Into<TimeStamp>,
    ) -> Result<PrewriteResult> {
        wait_op!(|cb| self.store.sched_txn_command(
            commands::Prewrite::with_context(mutations, primary, start_ts.into(), ctx),
            cb,
        ))
        .unwrap()
    }

    pub fn commit(
        &self,
        ctx: Context,
        keys: Vec<Key>,
        start_ts: impl Into<TimeStamp>,
        commit_ts: impl Into<TimeStamp>,
    ) -> Result<TxnStatus> {
        wait_op!(|cb| self.store.sched_txn_command(
            commands::Commit::new(keys, start_ts.into(), commit_ts.into(), ctx),
            cb,
        ))
        .unwrap()
    }

    pub fn cleanup(
        &self,
        ctx: Context,
        key: Key,
        start_ts: impl Into<TimeStamp>,
        current_ts: impl Into<TimeStamp>,
    ) -> Result<()> {
        wait_op!(|cb| self.store.sched_txn_command(
            commands::Cleanup::new(key, start_ts.into(), current_ts.into(), ctx),
            cb,
        ))
        .unwrap()
    }

    pub fn rollback(
        &self,
        ctx: Context,
        keys: Vec<Key>,
        start_ts: impl Into<TimeStamp>,
    ) -> Result<()> {
        wait_op!(|cb| self
            .store
            .sched_txn_command(commands::Rollback::new(keys, start_ts.into(), ctx), cb))
        .unwrap()
    }

    pub fn scan_locks(
        &self,
        ctx: Context,
        max_ts: impl Into<TimeStamp>,
        start_key: Option<Vec<u8>>,
        end_key: Option<Vec<u8>>,
        limit: usize,
    ) -> Result<Vec<LockInfo>> {
        block_on(
            self.store
                .scan_lock(ctx, max_ts.into(), start_key, end_key, limit),
        )
    }

    pub fn resolve_lock(
        &self,
        ctx: Context,
        start_ts: impl Into<TimeStamp>,
        commit_ts: Option<impl Into<TimeStamp>>,
    ) -> Result<()> {
        let mut txn_status = HashMap::default();
        txn_status.insert(
            start_ts.into(),
            commit_ts.map(Into::into).unwrap_or_else(TimeStamp::zero),
        );
        wait_op!(|cb| self.store.sched_txn_command(
            commands::ResolveLockReadPhase::new(txn_status, None, ctx),
            cb,
        ))
        .unwrap()
    }

    pub fn resolve_lock_batch(
        &self,
        ctx: Context,
        txns: Vec<(TimeStamp, TimeStamp)>,
    ) -> Result<()> {
        let txn_status: HashMap<TimeStamp, TimeStamp> = txns.into_iter().collect();
        wait_op!(|cb| self.store.sched_txn_command(
            commands::ResolveLockReadPhase::new(txn_status, None, ctx),
            cb,
        ))
        .unwrap()
    }

    pub fn gc(&self, _: Context, safe_point: impl Into<TimeStamp>) -> Result<()> {
        wait_op!(|cb| self.gc_worker.gc(safe_point.into(), cb)).unwrap()
    }

    pub fn delete_range(
        &self,
        ctx: Context,
        start_key: Vec<u8>,
        end_key: Vec<u8>,
        notify_only: bool,
    ) -> Result<()> {
        wait_op!(|cb| self
            .store
            .delete_range(ctx, start_key, end_key, notify_only, cb))
        .unwrap()
    }

    pub fn raw_get(&self, ctx: Context, cf: String, key: Vec<u8>) -> Result<Option<Vec<u8>>> {
        block_on(self.store.raw_get(ctx, cf, key))
    }

    pub fn raw_get_key_ttl(&self, ctx: Context, cf: String, key: Vec<u8>) -> Result<Option<u64>> {
        block_on(self.store.raw_get_key_ttl(ctx, cf, key))
    }

    pub fn raw_batch_get(
        &self,
        ctx: Context,
        cf: String,
        keys: Vec<Vec<u8>>,
    ) -> Result<Vec<Result<KvPair>>> {
        block_on(self.store.raw_batch_get(ctx, cf, keys))
    }

    pub fn raw_batch_get_command(
        &self,
        ctx: Context,
        cf: String,
        keys: Vec<Vec<u8>>,
    ) -> Result<Vec<Option<Vec<u8>>>> {
        let mut ids = vec![];
        let requests: Vec<RawGetRequest> = keys
            .into_iter()
            .map(|key| {
                let mut req = RawGetRequest::default();
                req.set_context(ctx.clone());
                req.set_key(key);
                req.set_cf(cf.to_owned());
                ids.push(ids.len() as u64);
                req
            })
            .collect();
        let p = GetConsumer::new();
        block_on(self.store.raw_batch_get_command(requests, ids, p.clone()))?;
        let mut values = vec![];
        for value in p.take_data().into_iter() {
            values.push(value?);
        }
        Ok(values)
    }

    pub fn raw_put(&self, ctx: Context, cf: String, key: Vec<u8>, value: Vec<u8>) -> Result<()> {
        wait_op!(|cb| self.store.raw_put(ctx, cf, key, value, 0, cb)).unwrap()
    }

    pub fn raw_batch_put(&self, ctx: Context, cf: String, pairs: Vec<KvPair>) -> Result<()> {
        let ttls = vec![0; pairs.len()];
        wait_op!(|cb| self.store.raw_batch_put(ctx, cf, pairs, ttls, cb)).unwrap()
    }

    pub fn raw_delete(&self, ctx: Context, cf: String, key: Vec<u8>) -> Result<()> {
        wait_op!(|cb| self.store.raw_delete(ctx, cf, key, cb)).unwrap()
    }

    pub fn raw_delete_range(
        &self,
        ctx: Context,
        cf: String,
        start_key: Vec<u8>,
        end_key: Vec<u8>,
    ) -> Result<()> {
        wait_op!(|cb| self.store.raw_delete_range(ctx, cf, start_key, end_key, cb)).unwrap()
    }

    pub fn raw_batch_delete(&self, ctx: Context, cf: String, keys: Vec<Vec<u8>>) -> Result<()> {
        wait_op!(|cb| self.store.raw_batch_delete(ctx, cf, keys, cb)).unwrap()
    }

    pub fn raw_scan(
        &self,
        ctx: Context,
        cf: String,
        start_key: Vec<u8>,
        end_key: Option<Vec<u8>>,
        limit: usize,
    ) -> Result<Vec<Result<KvPair>>> {
        block_on(
            self.store
                .raw_scan(ctx, cf, start_key, end_key, limit, false, false),
        )
    }

    pub fn reverse_raw_scan(
        &self,
        ctx: Context,
        cf: String,
        start_key: Vec<u8>,
        end_key: Option<Vec<u8>>,
        limit: usize,
    ) -> Result<Vec<Result<KvPair>>> {
        block_on(
            self.store
                .raw_scan(ctx, cf, start_key, end_key, limit, false, true),
        )
    }

    pub fn raw_batch_scan(
        &self,
        ctx: Context,
        cf: String,
        ranges: Vec<KeyRange>,
        limit: usize,
    ) -> Result<Vec<Result<KvPair>>> {
        block_on(
            self.store
                .raw_batch_scan(ctx, cf, ranges, limit, false, false),
        )
    }

    pub fn raw_compare_and_swap_atomic(
        &self,
        ctx: Context,
        cf: String,
        key: Vec<u8>,
        previous_value: Option<Vec<u8>>,
        value: Vec<u8>,
        ttl: u64,
    ) -> Result<(Option<Vec<u8>>, bool)> {
        wait_op!(|cb| self.store.raw_compare_and_swap_atomic(
            ctx,
            cf,
            key,
            previous_value,
            value,
            ttl,
            cb
        ))
        .unwrap()
    }

    pub fn raw_batch_put_atomic(
        &self,
        ctx: Context,
        cf: String,
        pairs: Vec<KvPair>,
        ttls: Vec<u64>,
    ) -> Result<()> {
        wait_op!(|cb| self.store.raw_batch_put_atomic(ctx, cf, pairs, ttls, cb)).unwrap()
    }

    pub fn raw_batch_delete_atomic(
        &self,
        ctx: Context,
        cf: String,
        keys: Vec<Vec<u8>>,
    ) -> Result<()> {
        wait_op!(|cb| self.store.raw_batch_delete_atomic(ctx, cf, keys, cb)).unwrap()
    }

    pub fn raw_checksum(&self, ctx: Context, ranges: Vec<KeyRange>) -> Result<(u64, u64, u64)> {
        block_on(
            self.store
                .raw_checksum(ctx, ChecksumAlgorithm::Crc64Xor, ranges),
        )
    }
}<|MERGE_RESOLUTION|>--- conflicted
+++ resolved
@@ -131,13 +131,8 @@
         ctx: Context,
         key: Vec<u8>,
         start_ts: impl Into<TimeStamp>,
-<<<<<<< HEAD
     ) -> Result<(Option<Value>, KvGetStatistics)> {
-        block_on(self.store.get(ctx, raw_key, start_ts.into()))
-=======
-    ) -> Result<(Option<Value>, Statistics, PerfStatisticsDelta)> {
         block_on(self.store.get(ctx, key, start_ts.into()))
->>>>>>> 0cfe9f7f
     }
 
     #[allow(dead_code)]
