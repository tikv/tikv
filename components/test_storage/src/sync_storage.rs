--- conflicted
+++ resolved
@@ -38,12 +38,7 @@
     pub fn new() -> Self {
         Self {
             engine: TestEngineBuilder::new()
-<<<<<<< HEAD
-                .api_version(api_version)
-                .causal_observer(true)
-=======
                 .api_version(Api::TAG)
->>>>>>> 69f1b01a
                 .build()
                 .unwrap(),
             config: None,
