--- conflicted
+++ resolved
@@ -180,20 +180,13 @@
         &self,
         ctx: Context,
         keys: Vec<Key>,
-<<<<<<< HEAD
-        start_ts: u64,
-        commit_ts: u64,
+        start_ts: impl Into<TimeStamp>,
+        commit_ts: impl Into<TimeStamp>,
     ) -> Result<TxnStatus> {
-        wait_op!(|cb| self.store.async_commit(ctx, keys, start_ts, commit_ts, cb)).unwrap()
-=======
-        start_ts: impl Into<TimeStamp>,
-        commit_ts: impl Into<TimeStamp>,
-    ) -> Result<()> {
         wait_op!(|cb| self
             .store
             .async_commit(ctx, keys, start_ts.into(), commit_ts.into(), cb))
         .unwrap()
->>>>>>> 4b6c4d91
     }
 
     pub fn cleanup(
