// Copyright 2017 TiKV Project Authors. Licensed under Apache-2.0.

use api_version::KvFormat;
use kvproto::kvrpcpb::Context;
use test_raftstore::{new_server_cluster, Cluster, ServerCluster, SimulateEngine};
use tikv_util::HandyRwLock;

use super::*;

#[macro_export]
macro_rules! prepare_raft_engine {
    ($cluster:expr, $key:expr) => {{
        $cluster.run();
        // make sure leader has been elected.
        assert_eq!($cluster.must_get(b""), None);
        let region = $cluster.get_region($key.as_bytes());
        let leader = $cluster.leader_of_region(region.get_id()).unwrap();
        let engine = $cluster.sim.rl().storages[&leader.get_id()].clone();
        let mut ctx = Context::default();
        ctx.set_region_id(region.get_id());
        ctx.set_region_epoch(region.get_region_epoch().clone());
        ctx.set_peer(leader);
        (engine, ctx)
    }};
}

pub fn new_raft_engine(
    count: usize,
    key: &str,
) -> (Cluster<ServerCluster>, SimulateEngine, Context) {
    let mut cluster = new_server_cluster(0, count);
<<<<<<< HEAD
    cluster.run();
    let (engine, ctx) = leader_raft_engine(&mut cluster, key);
    (cluster, engine, ctx)
}

pub fn leader_raft_engine(
    cluster: &mut Cluster<ServerCluster>,
    key: &str,
) -> (SimulateEngine, Context) {
    // make sure leader has been elected.
    assert_eq!(cluster.must_get(b""), None);
    let region = cluster.get_region(key.as_bytes());
    let leader = cluster.leader_of_region(region.get_id()).unwrap();
    let engine = cluster.sim.rl().storages[&leader.get_id()].clone();
    let mut ctx = Context::default();
    ctx.set_region_id(region.get_id());
    ctx.set_region_epoch(region.get_region_epoch().clone());
    ctx.set_peer(leader);

    (engine, ctx)
}

pub fn follower_raft_engine(
    cluster: &mut Cluster<ServerCluster>,
    key: &str,
) -> Vec<(SimulateEngine, Context)> {
    let mut ret = vec![];
    let region = cluster.get_region(key.as_bytes());
    let leader = cluster.leader_of_region(region.get_id()).unwrap();
    for peer in &region.peers {
        if peer.get_id() != leader.get_id() {
            let mut ctx = Context::default();
            ctx.set_stale_read(true);
            ctx.set_region_id(region.get_id());
            ctx.set_region_epoch(region.get_region_epoch().clone());
            ctx.set_peer(peer.clone());
            let engine = cluster.sim.rl().storages[&peer.get_id()].clone();
            ret.push((engine, ctx));
        }
    }
    return ret;
=======
    let (engine, ctx) = prepare_raft_engine!(cluster, key);
    (cluster, engine, ctx)
>>>>>>> ccdb2c8e
}

pub fn new_raft_storage_with_store_count<F: KvFormat>(
    count: usize,
    key: &str,
) -> (
    Cluster<ServerCluster>,
    SyncTestStorage<SimulateEngine, F>,
    Context,
) {
    let (cluster, engine, ctx) = new_raft_engine(count, key);
    (
        cluster,
        SyncTestStorageBuilder::from_engine(engine)
            .build(ctx.peer.as_ref().unwrap().store_id)
            .unwrap(),
        ctx,
    )
}<|MERGE_RESOLUTION|>--- conflicted
+++ resolved
@@ -29,9 +29,7 @@
     key: &str,
 ) -> (Cluster<ServerCluster>, SimulateEngine, Context) {
     let mut cluster = new_server_cluster(0, count);
-<<<<<<< HEAD
-    cluster.run();
-    let (engine, ctx) = leader_raft_engine(&mut cluster, key);
+    let (engine, ctx) = prepare_raft_engine!(cluster, key);
     (cluster, engine, ctx)
 }
 
@@ -70,11 +68,7 @@
             ret.push((engine, ctx));
         }
     }
-    return ret;
-=======
-    let (engine, ctx) = prepare_raft_engine!(cluster, key);
-    (cluster, engine, ctx)
->>>>>>> ccdb2c8e
+    ret
 }
 
 pub fn new_raft_storage_with_store_count<F: KvFormat>(
