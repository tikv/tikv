--- conflicted
+++ resolved
@@ -267,23 +267,14 @@
         assert!(resp.is_err());
         let err = resp.unwrap_err();
         match err {
-<<<<<<< HEAD
             StorageError(box StorageErrorInner::Txn(TxnError(
                 box TxnErrorInner::InvalidTxnTso {
                     start_ts,
                     commit_ts,
                 },
             ))) => {
-                assert_eq!(sts, start_ts);
-                assert_eq!(cmt_ts, commit_ts);
-=======
-            storage::Error::Txn(txn::Error::InvalidTxnTso {
-                start_ts,
-                commit_ts,
-            }) => {
                 assert_eq!(sts.into(), start_ts);
                 assert_eq!(cmt_ts.into(), commit_ts);
->>>>>>> 84986fc2
             }
             _ => {
                 panic!("expect invalid tso error, but got {:?}", err);
