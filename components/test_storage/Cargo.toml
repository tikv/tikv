[package]
name = "test_storage"
version = "0.0.1"
edition = "2018"
publish = false

[dependencies]
futures = "0.1"
keys = { path = "../keys" }
txn_types = { path = "../txn_types" }
kvproto = { git = "https://github.com/pingcap/kvproto.git", default-features = false }
test_raftstore = { path = "../test_raftstore" }
<<<<<<< HEAD
kvproto = { git = "https://github.com/MyonKeminta/kvproto.git", branch = "misono/green-gc" }
futures = "0.1"
=======
tikv = { path = "../../", default-features = false }
tikv_util = { path = "../tikv_util" }
>>>>>>> 29bf2ac8
<|MERGE_RESOLUTION|>--- conflicted
+++ resolved
@@ -10,10 +10,5 @@
 txn_types = { path = "../txn_types" }
 kvproto = { git = "https://github.com/pingcap/kvproto.git", default-features = false }
 test_raftstore = { path = "../test_raftstore" }
-<<<<<<< HEAD
-kvproto = { git = "https://github.com/MyonKeminta/kvproto.git", branch = "misono/green-gc" }
-futures = "0.1"
-=======
 tikv = { path = "../../", default-features = false }
-tikv_util = { path = "../tikv_util" }
->>>>>>> 29bf2ac8
+tikv_util = { path = "../tikv_util" }