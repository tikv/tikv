[package]
name = "test_storage"
version = "0.0.1"
edition = "2018"
publish = false

[dependencies]
futures = "0.1"
keys = { path = "../keys" }
<<<<<<< HEAD
kvproto = { git = "https://github.com/AerysNan/kvproto.git", default-features = false }
=======
txn_types = { path = "../txn_types" }
kvproto = { git = "https://github.com/pingcap/kvproto.git", default-features = false }
>>>>>>> 25f9d290
test_raftstore = { path = "../test_raftstore" }
tikv = { path = "../../", default-features = false }
tikv_util = { path = "../tikv_util" }<|MERGE_RESOLUTION|>--- conflicted
+++ resolved
@@ -7,12 +7,8 @@
 [dependencies]
 futures = "0.1"
 keys = { path = "../keys" }
-<<<<<<< HEAD
 kvproto = { git = "https://github.com/AerysNan/kvproto.git", default-features = false }
-=======
 txn_types = { path = "../txn_types" }
-kvproto = { git = "https://github.com/pingcap/kvproto.git", default-features = false }
->>>>>>> 25f9d290
 test_raftstore = { path = "../test_raftstore" }
 tikv = { path = "../../", default-features = false }
 tikv_util = { path = "../tikv_util" }