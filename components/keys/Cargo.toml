[package]
name = "keys"
version = "0.1.0"
edition = "2018"
publish = false

[dependencies]
byteorder = "1.2"
derive_more = "0.15.0"
failure = "0.1"
hex = "0.3"
<<<<<<< HEAD
kvproto = { git = "https://github.com/MyonKeminta/kvproto.git", branch = "misono/green-gc" }
=======
kvproto = { git = "https://github.com/pingcap/kvproto.git", default-features = false }
>>>>>>> 29bf2ac8
slog = "2.3"

tikv_alloc = { path = "../tikv_alloc", default-features = false }

[dev-dependencies]
panic_hook = { path = "../panic_hook" }<|MERGE_RESOLUTION|>--- conflicted
+++ resolved
@@ -9,11 +9,7 @@
 derive_more = "0.15.0"
 failure = "0.1"
 hex = "0.3"
-<<<<<<< HEAD
-kvproto = { git = "https://github.com/MyonKeminta/kvproto.git", branch = "misono/green-gc" }
-=======
 kvproto = { git = "https://github.com/pingcap/kvproto.git", default-features = false }
->>>>>>> 29bf2ac8
 slog = "2.3"
 
 tikv_alloc = { path = "../tikv_alloc", default-features = false }
