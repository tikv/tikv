--- conflicted
+++ resolved
@@ -410,38 +410,12 @@
     }
 }
 
-<<<<<<< HEAD
-impl Drop for QueryResChannel {
-    #[inline]
-    fn drop(&mut self) {
-        self.core.cancel();
-        unsafe {
-            ManuallyDrop::drop(&mut self.core);
-        }
-    }
-}
-
+pub type QueryResSubscriber = BaseSubscriber<QueryResult>;
 impl fmt::Debug for QueryResChannel {
     fn fmt(&self, fmt: &mut fmt::Formatter<'_>) -> fmt::Result {
         write!(fmt, "QueryResChannel")
     }
 }
-
-unsafe impl Send for QueryResChannel {}
-unsafe impl Sync for QueryResChannel {}
-
-pub struct QueryResSubscriber {
-    core: Arc<EventCore<QueryResult>>,
-}
-
-impl QueryResSubscriber {
-    pub async fn result(mut self) -> Option<QueryResult> {
-        WaitResult { core: &self.core }.await
-    }
-}
-=======
-pub type QueryResSubscriber = BaseSubscriber<QueryResult>;
->>>>>>> aed26582
 
 pub type DebugInfoChannel = BaseChannel<RegionMeta>;
 pub type DebugInfoSubscriber = BaseSubscriber<RegionMeta>;
