--- conflicted
+++ resolved
@@ -9,121 +9,10 @@
     metapb,
     raft_cmdpb::{RaftCmdRequest, RaftCmdResponse},
 };
-<<<<<<< HEAD
-use raftstore::store::{metrics::RaftEventDurationType, InspectedRaftMessage, RegionSnapshot};
+use raftstore::store::{
+    metrics::RaftEventDurationType, FetchedLogs, InspectedRaftMessage, RegionSnapshot,
+};
 use tikv_util::time::Instant;
-=======
-use raftstore::store::{
-    fsm::ApplyTaskRes, metrics::RaftEventDurationType, FetchedLogs, InspectedRaftMessage,
-    RegionSnapshot,
-};
-use tikv_util::{memory::HeapSize, time::Instant};
-
-pub struct WriteResponseChannel;
-
-impl WriteResponseChannel {
-    /// Called after a request is proposed to the raft group successfully. It's
-    /// used to notify the caller to move on early because it's very likely the
-    /// request will be applied to the raftstore.
-    pub fn notify_proposed(&self) {}
-
-    /// Called after a request is committed and before it's being applied, and
-    /// it's guaranteed that the request will be successfully applied soon.
-    pub fn notify_committed(&self) {}
-
-    pub fn notify_applied(&self, _res: Result<(), RaftCmdResponse>) {}
-}
-
-pub struct ReadResponseChannel<S> {
-    _snap: PhantomData<S>,
-}
-
-pub struct ReadResponse<S: Snapshot> {
-    pub snapshot: RegionSnapshot<S>,
-    // What is this?
-    pub txn_extra_op: TxnExtraOp,
-}
-
-impl<S: Snapshot> ReadResponseChannel<S> {
-    pub fn notify_read(&self, _res: Result<ReadResponse<S>, RaftCmdResponse>) {}
-}
-
-// This is only necessary because of seeming limitations in derive(Clone) w/r/t
-// generics. If it can be deleted in the future in favor of derive, it should
-// be.
-impl<S> Clone for ReadResponse<S>
-where
-    S: Snapshot,
-{
-    fn clone(&self) -> ReadResponse<S> {
-        ReadResponse {
-            snapshot: self.snapshot.clone(),
-            txn_extra_op: self.txn_extra_op,
-        }
-    }
-}
-
-/// Variants of channels for `Msg`.
-///  - `Read`: a channel for read only requests including `StatusRequest`,
-///    `GetRequest` and `SnapRequest`
-///  - `Write`: a channel for write only requests including `AdminRequest`
-///    `PutRequest`, `DeleteRequest` and `DeleteRangeRequest`.
-/// Prefer channel rather than callback because:
-/// 1. channel can be reused, hence reduce allocations.
-/// 2. channel may not need dynamic dispatch.
-/// 3. caller can use async fashion.
-/// 4. there will be no callback leak.
-pub enum ResponseChannel<S> {
-    /// No callback.
-    None,
-    /// Read callback.
-    Read(ReadResponseChannel<S>),
-    /// Write callback.
-    Write(WriteResponseChannel),
-}
-
-impl<S: Snapshot> HeapSize for ResponseChannel<S> {}
-
-impl<S> ResponseChannel<S>
-where
-    S: Snapshot,
-{
-    pub fn notify_applied(self, resp: RaftCmdResponse) {
-        match self {
-            ResponseChannel::None => (),
-            ResponseChannel::Read(read) => {
-                read.notify_read(Err(resp));
-            }
-            ResponseChannel::Write(write) => {
-                write.notify_applied(Err(resp));
-            }
-        }
-    }
-
-    pub fn notify_proposed(&mut self) {
-        if let ResponseChannel::Write(write) = self {
-            write.notify_proposed();
-        }
-    }
-
-    pub fn notify_committed(&mut self) {
-        if let ResponseChannel::Write(write) = self {
-            write.notify_committed();
-        }
-    }
-
-    pub fn invoke_read(self, args: ReadResponse<S>) {
-        match self {
-            ResponseChannel::Read(read) => read.notify_read(Ok(args)),
-            other => panic!("expect Callback::Read(..), got {:?}", other),
-        }
-    }
-
-    pub fn is_none(&self) -> bool {
-        matches!(self, ResponseChannel::None)
-    }
-}
->>>>>>> 73c5d134
 
 use super::{
     response_channel::{ReadChannel, WriteChannel},
@@ -266,20 +155,17 @@
     /// potential that the raft node will not work anymore.
     Tick(PeerTick),
     /// Result of applying committed entries. The message can't be lost.
-<<<<<<< HEAD
     ApplyRes(ApplyRes),
-=======
-    ApplyRes {
-        res: ApplyTaskRes<EK::Snapshot>,
-    },
     FetchedLogs(FetchedLogs),
->>>>>>> 73c5d134
     /// Start the FSM.
     Start,
     /// A message only used to notify a peer.
     Noop,
     /// A message that indicates an asynchronous write has finished.
-    Persisted { peer_id: u64, ready_number: u64 },
+    Persisted {
+        peer_id: u64,
+        ready_number: u64,
+    },
 }
 
 impl fmt::Debug for PeerMsg {
