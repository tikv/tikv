--- conflicted
+++ resolved
@@ -4,6 +4,7 @@
 
 use kvproto::{
     metapb,
+    metapb::{Region, RegionEpoch},
     raft_cmdpb::{RaftCmdRequest, RaftRequestHeader},
     raft_serverpb::RaftMessage,
 };
@@ -181,14 +182,12 @@
         request: RequestSplit,
         ch: CmdResChannel,
     },
-<<<<<<< HEAD
-
     RefreshRegionBuckets {
         region_id: u64,
         region_epoch: RegionEpoch,
-        buckets: Vec<Bucket>,
-        bucket_ranges: Option<Vec<BucketRange>>,
-=======
+        buckets: Vec<raftstore::store::Bucket>,
+        bucket_ranges: Option<Vec<raftstore::store::BucketRange>>,
+    },
     UpdateRegionSize {
         size: u64,
     },
@@ -199,7 +198,6 @@
     ForceCompactLog,
     TabletTrimmed {
         tablet_index: u64,
->>>>>>> 8e6e3485
     },
     /// A message that used to check if a flush is happened.
     #[cfg(feature = "testexport")]
