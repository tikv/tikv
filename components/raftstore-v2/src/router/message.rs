--- conflicted
+++ resolved
@@ -12,11 +12,7 @@
 };
 use raftstore::store::{
     fsm::ChangeObserver, metrics::RaftEventDurationType, simple_write::SimpleWriteBinary,
-<<<<<<< HEAD
-    util::LatencyInspector, FetchedLogs, GenSnapRes,
-=======
-    FetchedLogs, GenSnapRes, TabletSnapKey,
->>>>>>> 92a77ac3
+    util::LatencyInspector, FetchedLogs, GenSnapRes, TabletSnapKey
 };
 use resource_control::ResourceMetered;
 use tikv_util::time::Instant;
