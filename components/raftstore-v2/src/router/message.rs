--- conflicted
+++ resolved
@@ -15,19 +15,9 @@
 use resource_control::ResourceMetered;
 use tikv_util::time::Instant;
 
-<<<<<<< HEAD
-use super::ApplyRes;
-use crate::{
-    operation::{CatchUpLogs, RequestHalfSplit, RequestSplit, SimpleWriteBinary, SplitInit},
-    router::response_channel::{
-        CmdResChannel, CmdResSubscriber, DebugInfoChannel, QueryResChannel, QueryResSubscriber,
-=======
-use super::{
-    response_channel::{
-        AnyResChannel, CmdResChannel, CmdResSubscriber, DebugInfoChannel, QueryResChannel,
-        QueryResSubscriber,
->>>>>>> b9ca84e6
-    },
+use super::response_channel::{
+    AnyResChannel, CmdResChannel, CmdResSubscriber, DebugInfoChannel, QueryResChannel,
+    QueryResSubscriber,
 };
 
 #[derive(Debug, Clone, Copy, PartialEq, Hash)]
