--- conflicted
+++ resolved
@@ -135,11 +135,8 @@
     pub header: Box<RaftRequestHeader>,
     pub data: SimpleWriteBinary,
     pub ch: CmdResChannel,
-<<<<<<< HEAD
     pub cid: Option<u64>,
-=======
     pub disk_full_opt: DiskFullOpt,
->>>>>>> e29d3a98
 }
 
 #[derive(Debug)]
@@ -318,11 +315,8 @@
                 header,
                 data,
                 ch,
-<<<<<<< HEAD
                 cid: None,
-=======
                 disk_full_opt,
->>>>>>> e29d3a98
             }),
             sub,
         )
