// Copyright 2022 TiKV Project Authors. Licensed under Apache-2.0.

<<<<<<< HEAD
use std::{
    fmt::{self, Debug, Formatter},
    sync::{
        atomic::{AtomicBool, AtomicU64, AtomicUsize, Ordering},
        mpsc::SyncSender,
        Arc,
    },
};

use engine_traits::KvEngine;
use kvproto::raft_serverpb::{RaftApplyState, RegionLocalState};
use raft::eraftpb::Snapshot as RaftSnapshot;
use raftstore::store::ReadTask;
use tikv_util::{box_try, worker::Scheduler};

use crate::{operation::CommittedEntries, Result};

pub struct GenSnapTask {
    pub(crate) region_id: u64,
    // Fill it when you are going to generate the snapshot.
    // index used to check if the gen task should be canceled.
    pub index: Arc<AtomicU64>,
    // Fetch it to cancel the task if necessary.
    pub canceled: Arc<AtomicBool>,
    // indicates whether the snapshot is triggered due to load balance
    for_balance: bool,
}

impl GenSnapTask {
    pub fn new(region_id: u64, index: Arc<AtomicU64>, canceled: Arc<AtomicBool>) -> GenSnapTask {
        GenSnapTask {
            region_id,
            index,
            canceled,
            for_balance: false,
        }
    }

    pub fn set_for_balance(&mut self) {
        self.for_balance = true;
    }

    pub fn generate_and_schedule_snapshot<EK: KvEngine>(
        self,
        tablet: EK,
        region_state: RegionLocalState,
        last_applied_term: u64,
        last_applied_index: u64,
        region_sched: &Scheduler<ReadTask<EK>>,
    ) -> Result<()> {
        self.index.store(last_applied_index, Ordering::SeqCst);
        let snapshot = ReadTask::GenTabletSnapshot {
            region_id: self.region_id,
            tablet,
            region_state,
            last_applied_term,
            last_applied_index,
            for_balance: self.for_balance,
            canceled: self.canceled,
        };
        box_try!(region_sched.schedule(snapshot));
        Ok(())
    }
}

impl Debug for GenSnapTask {
    fn fmt(&self, f: &mut fmt::Formatter<'_>) -> fmt::Result {
        f.debug_struct("GenSnapTask")
            .field("region_id", &self.region_id)
            .finish()
    }
}
=======
use kvproto::raft_serverpb::RegionLocalState;
use raftstore::store::fsm::ChangePeer;

use crate::operation::{AdminCmdResult, CommittedEntries};
>>>>>>> 2c083a41

#[derive(Debug)]
pub enum ApplyTask {
    CommittedEntries(CommittedEntries),
    Snapshot(GenSnapTask),
}

#[derive(Debug, Default)]
pub struct ApplyRes {
    pub applied_index: u64,
    pub applied_term: u64,
    pub admin_result: Vec<AdminCmdResult>,
}<|MERGE_RESOLUTION|>--- conflicted
+++ resolved
@@ -1,6 +1,5 @@
 // Copyright 2022 TiKV Project Authors. Licensed under Apache-2.0.
 
-<<<<<<< HEAD
 use std::{
     fmt::{self, Debug, Formatter},
     sync::{
@@ -13,10 +12,13 @@
 use engine_traits::KvEngine;
 use kvproto::raft_serverpb::{RaftApplyState, RegionLocalState};
 use raft::eraftpb::Snapshot as RaftSnapshot;
-use raftstore::store::ReadTask;
+use raftstore::store::{fsm::ChangePeer, ReadTask};
 use tikv_util::{box_try, worker::Scheduler};
 
-use crate::{operation::CommittedEntries, Result};
+use crate::{
+    operation::{AdminCmdResult, CommittedEntries},
+    Result,
+};
 
 pub struct GenSnapTask {
     pub(crate) region_id: u64,
@@ -73,12 +75,6 @@
             .finish()
     }
 }
-=======
-use kvproto::raft_serverpb::RegionLocalState;
-use raftstore::store::fsm::ChangePeer;
-
-use crate::operation::{AdminCmdResult, CommittedEntries};
->>>>>>> 2c083a41
 
 #[derive(Debug)]
 pub enum ApplyTask {
