// Copyright 2022 TiKV Project Authors. Licensed under Apache-2.0.

use std::{
    mem,
    sync::{atomic::Ordering, Arc},
    time::{Duration, Instant},
};

use collections::{HashMap, HashSet};
use crossbeam::atomic::AtomicCell;
use engine_traits::{
    CachedTablet, FlushState, KvEngine, RaftEngine, TabletContext, TabletRegistry,
};
use kvproto::{kvrpcpb::ExtraOp as TxnExtraOp, metapb, pdpb, raft_serverpb::RegionLocalState};
use pd_client::BucketStat;
use raft::{RawNode, StateRole};
<<<<<<< HEAD
use raftstore::{
    coprocessor::{RegionChangeEvent, RegionChangeReason},
    store::{
        util::{Lease, RegionReadProgress},
        Config, EntryStorage, LocksStatus, PeerStat, ProposalQueue, ReadDelegate, ReadIndexQueue,
        ReadProgress, TxnExt,
    },
=======
use raftstore::store::{
    util::{Lease, RegionReadProgress},
    Config, EntryStorage, LocksStatus, PeerStat, ProposalQueue, ReadDelegate, ReadIndexQueue,
    ReadProgress, TxnExt, WriteTask,
>>>>>>> 99c70a38
};
use slog::Logger;

use super::storage::Storage;
use crate::{
    batch::StoreContext,
<<<<<<< HEAD
    fsm::{ApplyScheduler, LockManagerNotifier},
    operation::{AsyncWriter, DestroyProgress, ProposalControl, SimpleWriteEncoder},
=======
    fsm::ApplyScheduler,
    operation::{AsyncWriter, DestroyProgress, ProposalControl, SimpleWriteReqEncoder},
>>>>>>> 99c70a38
    router::{CmdResChannel, PeerTick, QueryResChannel},
    Result,
};

const REGION_READ_PROGRESS_CAP: usize = 128;

/// A peer that delegates commands between state machine and raft.
pub struct Peer<EK: KvEngine, ER: RaftEngine> {
    raft_group: RawNode<Storage<EK, ER>>,
    tablet: CachedTablet<EK>,

    /// Statistics for self.
    self_stat: PeerStat,

    /// We use a cache for looking up peers. Not all peers exist in region's
    /// peer list, for example, an isolated peer may need to send/receive
    /// messages with unknown peers after recovery.
    peer_cache: Vec<metapb::Peer>,
    /// Statistics for other peers, only maintained when self is the leader.
    peer_heartbeats: HashMap<u64, Instant>,

    /// Encoder for batching proposals and encoding them in a more efficient way
    /// than protobuf.
    raw_write_encoder: Option<SimpleWriteReqEncoder>,
    proposals: ProposalQueue<Vec<CmdResChannel>>,
    apply_scheduler: Option<ApplyScheduler>,

    /// Set to true if any side effect needs to be handled.
    has_ready: bool,
    /// Sometimes there is no ready at all, but we need to trigger async write.
    has_extra_write: bool,
    /// Writer for persisting side effects asynchronously.
    pub(crate) async_writer: AsyncWriter<EK, ER>,

    destroy_progress: DestroyProgress,

    pub(crate) logger: Logger,
    pending_reads: ReadIndexQueue<QueryResChannel>,
    read_progress: Arc<RegionReadProgress>,
    leader_lease: Lease,

    /// lead_transferee if this peer(leader) is in a leadership transferring.
    lead_transferee: u64,

    /// region buckets.
    region_buckets: Option<BucketStat>,
    last_region_buckets: Option<BucketStat>,

    /// Transaction extensions related to this peer.
    txn_ext: Arc<TxnExt>,
    txn_extra_op: Arc<AtomicCell<TxnExtraOp>>,

    pending_ticks: Vec<PeerTick>,

    /// Check whether this proposal can be proposed based on its epoch.
    proposal_control: ProposalControl,

    // Trace which peers have not finished split.
    split_trace: Vec<(u64, HashSet<u64>)>,

    /// Apply related State changes that needs to be persisted to raft engine.
    ///
    /// To make recovery correct, we need to persist all state changes before
    /// advancing apply index.
    state_changes: Option<Box<ER::LogBatch>>,
    flush_state: Arc<FlushState>,
}

impl<EK: KvEngine, ER: RaftEngine> Peer<EK, ER> {
    /// Creates a new peer.
    ///
    /// If peer is destroyed, `None` is returned.
    pub fn new(
        cfg: &Config,
        tablet_registry: &TabletRegistry<EK>,
        storage: Storage<EK, ER>,
    ) -> Result<Self> {
        let logger = storage.logger().clone();

        let applied_index = storage.apply_state().get_applied_index();
        let peer_id = storage.peer().get_id();
        let raft_cfg = cfg.new_raft_config(peer_id, applied_index);

        let region_id = storage.region().get_id();
        let tablet_index = storage.region_state().get_tablet_index();

        let raft_group = RawNode::new(&raft_cfg, storage, &logger)?;
        let region = raft_group.store().region_state().get_region().clone();

        let cached_tablet = tablet_registry.get_or_default(region_id);
        let flush_state: Arc<FlushState> = Arc::default();
        // We can't create tablet if tablet index is 0. It can introduce race when gc
        // old tablet and create new peer. We also can't get the correct range of the
        // region, which is required for kv data gc.
        if tablet_index != 0 {
            let mut ctx = TabletContext::new(&region, Some(tablet_index));
            ctx.flush_state = Some(flush_state.clone());
            // TODO: Perhaps we should stop create the tablet automatically.
            tablet_registry.load(ctx, false)?;
        }

        let tag = format!("[region {}] {}", region.get_id(), peer_id);
        let mut peer = Peer {
            tablet: cached_tablet,
            self_stat: PeerStat::default(),
            peer_cache: vec![],
            peer_heartbeats: HashMap::default(),
            raw_write_encoder: None,
            proposals: ProposalQueue::new(region_id, raft_group.raft.id),
            async_writer: AsyncWriter::new(region_id, peer_id),
            apply_scheduler: None,
            has_ready: false,
            has_extra_write: false,
            destroy_progress: DestroyProgress::None,
            raft_group,
            logger,
            pending_reads: ReadIndexQueue::new(tag),
            read_progress: Arc::new(RegionReadProgress::new(
                &region,
                applied_index,
                REGION_READ_PROGRESS_CAP,
                peer_id,
            )),
            leader_lease: Lease::new(
                cfg.raft_store_max_leader_lease(),
                cfg.renew_leader_lease_advance_duration(),
            ),
            region_buckets: None,
            last_region_buckets: None,
            txn_ext: Arc::default(),
            txn_extra_op: Arc::new(AtomicCell::new(TxnExtraOp::Noop)),
            proposal_control: ProposalControl::new(0),
            lead_transferee: raft::INVALID_ID,
            pending_ticks: Vec::new(),
            split_trace: vec![],
            state_changes: None,
            flush_state,
        };

        // If this region has only one peer and I am the one, campaign directly.
        let region = peer.region();
        if region.get_peers().len() == 1
            && region.get_peers()[0] == *peer.peer()
            && tablet_index != 0
        {
            peer.raft_group.campaign()?;
            peer.set_has_ready();
        }
        let term = peer.term();
        peer.proposal_control.maybe_update_term(term);

        Ok(peer)
    }

    #[inline]
    pub fn region(&self) -> &metapb::Region {
        self.raft_group.store().region()
    }

    #[inline]
    pub fn region_id(&self) -> u64 {
        self.region().get_id()
    }

    /// Set the region of a peer.
    ///
    /// This will update the region of the peer, caller must ensure the region
    /// has been preserved in a durable device.
    pub fn set_region(
        &mut self,
        lock_manager_observer: &Arc<dyn LockManagerNotifier>,
        reader: &mut ReadDelegate,
        region: metapb::Region,
        reason: RegionChangeReason,
        tablet_index: u64,
    ) {
        if self.region().get_region_epoch().get_version() < region.get_region_epoch().get_version()
        {
            // Epoch version changed, disable read on the local reader for this region.
            self.leader_lease.expire_remote_lease();
        }

        let mut region_state = RegionLocalState::default();
        region_state.set_region(region.clone());
        region_state.set_tablet_index(tablet_index);
        region_state.set_state(self.storage().region_state().get_state());
        self.storage_mut().set_region_state(region_state);

        let progress = ReadProgress::region(region);
        // Always update read delegate's region to avoid stale region info after a
        // follower becoming a leader.
        self.maybe_update_read_progress(reader, progress);

        if self.is_leader() {
            // Unlike v1, we should renew remote lease if it's leader. This is because v2
            // only provides read in local reader which requires passing the lease check. If
            // lease check fails, it sends query to raftstore to make it renew the remote
            // lease. However, raftstore will answer immediately if the `bound` in
            // `leader_lease` is valid, so the remote lease will not be updated.
            if let Some(progress) = self
                .leader_lease
                .maybe_new_remote_lease(self.term())
                .map(ReadProgress::leader_lease)
            {
                self.maybe_update_read_progress(reader, progress);
            }
        }

        // Update leader info
        self.read_progress
            .update_leader_info(self.leader_id(), self.term(), self.region());

        {
            let mut pessimistic_locks = self.txn_ext.pessimistic_locks.write();
            pessimistic_locks.term = self.term();
            pessimistic_locks.version = self.region().get_region_epoch().get_version();
        }

        if self.serving() {
            lock_manager_observer.on_region_changed(
                self.region(),
                RegionChangeEvent::Update(reason),
                self.get_role(),
            );
        }
    }

    #[inline]
    pub fn peer(&self) -> &metapb::Peer {
        self.raft_group.store().peer()
    }

    #[inline]
    pub fn peer_id(&self) -> u64 {
        self.peer().get_id()
    }

    #[inline]
    pub fn storage(&self) -> &Storage<EK, ER> {
        self.raft_group.store()
    }

    #[inline]
    pub fn read_progress(&self) -> &Arc<RegionReadProgress> {
        &self.read_progress
    }

    #[inline]
    pub fn read_progress_mut(&mut self) -> &mut Arc<RegionReadProgress> {
        &mut self.read_progress
    }

    #[inline]
    pub fn leader_lease(&self) -> &Lease {
        &self.leader_lease
    }

    #[inline]
    pub fn leader_lease_mut(&mut self) -> &mut Lease {
        &mut self.leader_lease
    }

    #[inline]
    pub fn storage_mut(&mut self) -> &mut Storage<EK, ER> {
        self.raft_group.mut_store()
    }

    #[inline]
    pub fn pending_reads(&self) -> &ReadIndexQueue<QueryResChannel> {
        &self.pending_reads
    }

    #[inline]
    pub fn pending_reads_mut(&mut self) -> &mut ReadIndexQueue<QueryResChannel> {
        &mut self.pending_reads
    }

    #[inline]
    pub fn entry_storage(&self) -> &EntryStorage<EK, ER> {
        self.raft_group.store().entry_storage()
    }

    #[inline]
    pub fn entry_storage_mut(&mut self) -> &mut EntryStorage<EK, ER> {
        self.raft_group.mut_store().entry_storage_mut()
    }

    #[inline]
    pub fn tablet(&self) -> &CachedTablet<EK> {
        &self.tablet
    }

    #[inline]
    pub fn tablet_mut(&mut self) -> &mut CachedTablet<EK> {
        &mut self.tablet
    }

    #[inline]
    pub fn raft_group(&self) -> &RawNode<Storage<EK, ER>> {
        &self.raft_group
    }

    #[inline]
    pub fn raft_group_mut(&mut self) -> &mut RawNode<Storage<EK, ER>> {
        &mut self.raft_group
    }

    #[inline]
    pub fn set_raft_group(&mut self, raft_group: RawNode<Storage<EK, ER>>) {
        self.raft_group = raft_group;
    }

    #[inline]
    pub fn persisted_index(&self) -> u64 {
        self.raft_group.raft.raft_log.persisted
    }

    #[inline]
    pub fn self_stat(&self) -> &PeerStat {
        &self.self_stat
    }

    /// Mark the peer has a ready so it will be checked at the end of every
    /// processing round.
    #[inline]
    pub fn set_has_ready(&mut self) {
        self.has_ready = true;
    }

    /// Mark the peer has no ready and return its previous state.
    #[inline]
    pub fn reset_has_ready(&mut self) -> bool {
        mem::take(&mut self.has_ready)
    }

    #[inline]
    pub fn set_has_extra_write(&mut self) {
        self.set_has_ready();
        self.has_extra_write = true;
    }

    #[inline]
    pub fn reset_has_extra_write(&mut self) -> bool {
        mem::take(&mut self.has_extra_write)
    }

    #[inline]
    pub fn insert_peer_cache(&mut self, peer: metapb::Peer) {
        for p in self.raft_group.store().region().get_peers() {
            if p.get_id() == peer.get_id() {
                return;
            }
        }
        for p in &mut self.peer_cache {
            if p.get_id() == peer.get_id() {
                *p = peer;
                return;
            }
        }
        self.peer_cache.push(peer);
    }

    #[inline]
    pub fn clear_peer_cache(&mut self) {
        self.peer_cache.clear();
    }

    #[inline]
    pub fn peer_from_cache(&self, peer_id: u64) -> Option<metapb::Peer> {
        for p in self.raft_group.store().region().get_peers() {
            if p.get_id() == peer_id {
                return Some(p.clone());
            }
        }
        self.peer_cache
            .iter()
            .find(|p| p.get_id() == peer_id)
            .cloned()
    }

    #[inline]
    pub fn get_role(&self) -> StateRole {
        self.raft_group.raft.state
    }

    #[inline]
    pub fn update_peer_statistics(&mut self) {
        if !self.is_leader() {
            self.peer_heartbeats.clear();
            return;
        }

        if self.peer_heartbeats.len() == self.region().get_peers().len() {
            return;
        }

        // Insert heartbeats in case that some peers never response heartbeats.
        let region = self.raft_group.store().region();
        for peer in region.get_peers() {
            self.peer_heartbeats
                .entry(peer.get_id())
                .or_insert_with(Instant::now);
        }
    }

    #[inline]
    pub fn add_peer_heartbeat(&mut self, peer_id: u64, now: Instant) {
        self.peer_heartbeats.insert(peer_id, now);
    }

    #[inline]
    pub fn remove_peer_heartbeat(&mut self, peer_id: u64) {
        self.peer_heartbeats.remove(&peer_id);
    }

    pub fn collect_down_peers(&self, max_duration: Duration) -> Vec<pdpb::PeerStats> {
        let mut down_peers = Vec::new();
        let now = Instant::now();
        for p in self.region().get_peers() {
            if p.get_id() == self.peer_id() {
                continue;
            }
            if let Some(instant) = self.peer_heartbeats.get(&p.get_id()) {
                let elapsed = instant.saturating_duration_since(now);
                if elapsed >= max_duration {
                    let mut stats = pdpb::PeerStats::default();
                    stats.set_peer(p.clone());
                    stats.set_down_seconds(elapsed.as_secs());
                    down_peers.push(stats);
                }
            }
        }
        // TODO: `refill_disk_full_peers`
        down_peers
    }

    #[inline]
    pub fn is_leader(&self) -> bool {
        self.raft_group.raft.state == StateRole::Leader
    }

    #[inline]
    pub fn leader_id(&self) -> u64 {
        self.raft_group.raft.leader_id
    }

    /// Get the leader peer meta.
    ///
    /// `None` is returned if there is no leader or the meta can't be found.
    #[inline]
    pub fn leader(&self) -> Option<metapb::Peer> {
        let leader_id = self.leader_id();
        if leader_id != 0 {
            self.peer_from_cache(leader_id)
        } else {
            None
        }
    }

    /// Term of the state machine.
    #[inline]
    pub fn term(&self) -> u64 {
        self.raft_group.raft.term
    }

    #[inline]
    // TODO
    pub fn has_force_leader(&self) -> bool {
        false
    }

    #[inline]
    // TODO
    pub fn has_pending_merge_state(&self) -> bool {
        false
    }

    pub fn serving(&self) -> bool {
        matches!(self.destroy_progress, DestroyProgress::None)
    }

    #[inline]
    pub fn destroy_progress(&self) -> &DestroyProgress {
        &self.destroy_progress
    }

    #[inline]
    pub fn destroy_progress_mut(&mut self) -> &mut DestroyProgress {
        &mut self.destroy_progress
    }

    #[inline]
    pub fn simple_write_encoder_mut(&mut self) -> &mut Option<SimpleWriteReqEncoder> {
        &mut self.raw_write_encoder
    }

    #[inline]
    pub fn simple_write_encoder(&self) -> &Option<SimpleWriteReqEncoder> {
        &self.raw_write_encoder
    }

    #[inline]
    pub fn applied_to_current_term(&self) -> bool {
        self.storage().entry_storage().applied_term() == self.term()
    }

    #[inline]
    pub fn proposals_mut(&mut self) -> &mut ProposalQueue<Vec<CmdResChannel>> {
        &mut self.proposals
    }

    #[inline]
    pub fn proposals(&self) -> &ProposalQueue<Vec<CmdResChannel>> {
        &self.proposals
    }

    pub fn apply_scheduler(&self) -> Option<&ApplyScheduler> {
        self.apply_scheduler.as_ref()
    }

    #[inline]
    pub fn set_apply_scheduler(&mut self, apply_scheduler: ApplyScheduler) {
        self.apply_scheduler = Some(apply_scheduler);
    }

    #[inline]
    pub fn clear_apply_scheduler(&mut self) {
        self.apply_scheduler.take();
    }

    /// Whether the snapshot is handling.
    /// See the comments of `check_snap_status` for more details.
    #[inline]
    pub fn is_handling_snapshot(&self) -> bool {
        // todo: This method may be unnecessary now?
        false
    }

    /// Returns `true` if the raft group has replicated a snapshot but not
    /// committed it yet.
    #[inline]
    pub fn has_pending_snapshot(&self) -> bool {
        self.raft_group().snap().is_some()
    }

    #[inline]
    pub fn add_pending_tick(&mut self, tick: PeerTick) {
        self.pending_ticks.push(tick);
    }

    #[inline]
    pub fn take_pending_ticks(&mut self) -> Vec<PeerTick> {
        mem::take(&mut self.pending_ticks)
    }

    pub fn activate_in_memory_pessimistic_locks(&mut self) {
        let mut pessimistic_locks = self.txn_ext.pessimistic_locks.write();
        pessimistic_locks.status = LocksStatus::Normal;
        pessimistic_locks.term = self.term();
        pessimistic_locks.version = self.region().get_region_epoch().get_version();
    }

    pub fn clear_in_memory_pessimistic_locks(&mut self) {
        let mut pessimistic_locks = self.txn_ext.pessimistic_locks.write();
        pessimistic_locks.status = LocksStatus::NotLeader;
        pessimistic_locks.clear();
        pessimistic_locks.term = self.term();
        pessimistic_locks.version = self.region().get_region_epoch().get_version();
    }

    #[inline]
    pub fn post_split(&mut self) {
        self.reset_region_buckets();
    }

    pub fn reset_region_buckets(&mut self) {
        if self.region_buckets.is_some() {
            self.last_region_buckets = self.region_buckets.take();
        }
    }

    pub fn maybe_campaign(&mut self) -> bool {
        if self.region().get_peers().len() <= 1 {
            // The peer campaigned when it was created, no need to do it again.
            return false;
        }

        // If last peer is the leader of the region before split, it's intuitional for
        // it to become the leader of new split region.
        let _ = self.raft_group.campaign();
        true
    }

    #[inline]
    pub fn txn_ext(&self) -> &Arc<TxnExt> {
        &self.txn_ext
    }

    pub fn generate_read_delegate(&self) -> ReadDelegate {
        let peer_id = self.peer().get_id();

        ReadDelegate::new(
            peer_id,
            self.term(),
            self.region().clone(),
            self.storage().entry_storage().applied_term(),
            self.txn_extra_op.clone(),
            self.txn_ext.clone(),
            self.read_progress().clone(),
            self.region_buckets.as_ref().map(|b| b.meta.clone()),
        )
    }

    #[inline]
    pub fn proposal_control_mut(&mut self) -> &mut ProposalControl {
        &mut self.proposal_control
    }

    #[inline]
    pub fn proposal_control(&self) -> &ProposalControl {
        &self.proposal_control
    }

    #[inline]
    pub fn proposal_control_advance_apply(&mut self, apply_index: u64) {
        let region = self.raft_group.store().region();
        let term = self.term();
        self.proposal_control
            .advance_apply(apply_index, term, region);
    }

    /// Register self to apply_scheduler so that the peer is then usable.
    /// Also trigger `RegionChangeEvent::Create` here.
    pub fn activate<T>(&mut self, ctx: &mut StoreContext<EK, ER, T>) {
        self.schedule_apply_fsm(ctx);

        ctx.lock_manager_notifier.on_region_changed(
            self.region(),
            RegionChangeEvent::Create,
            self.get_role(),
        );
    }

    #[inline]
    pub fn lead_transferee(&self) -> u64 {
        self.lead_transferee
    }

    #[inline]
    pub fn set_lead_transferee(&mut self, lead_transferee: u64) {
        self.lead_transferee = lead_transferee;
    }

    /// Update states of the peer which can be changed in the previous raft
    /// tick.
    pub fn post_raft_group_tick(&mut self) {
        self.lead_transferee = self.raft_group.raft.lead_transferee.unwrap_or_default();
    }

    // TODO: find a better place to put all txn related stuff.
    pub fn require_updating_max_ts<T>(&self, ctx: &StoreContext<EK, ER, T>) {
        let epoch = self.region().get_region_epoch();
        let term_low_bits = self.term() & ((1 << 32) - 1); // 32 bits
        let version_lot_bits = epoch.get_version() & ((1 << 31) - 1); // 31 bits
        let initial_status = (term_low_bits << 32) | (version_lot_bits << 1);
        self.txn_ext
            .max_ts_sync_status
            .store(initial_status, Ordering::SeqCst);

        self.update_max_timestamp_pd(ctx, initial_status);
    }

    #[inline]
    pub fn split_trace_mut(&mut self) -> &mut Vec<(u64, HashSet<u64>)> {
        &mut self.split_trace
    }

    #[inline]
    pub fn flush_state(&self) -> &Arc<FlushState> {
        &self.flush_state
    }

    pub fn reset_flush_state(&mut self) {
        self.flush_state = Arc::default();
    }

    #[inline]
    pub fn state_changes_mut(&mut self) -> &mut ER::LogBatch {
        if self.state_changes.is_none() {
            self.state_changes = Some(Box::new(self.entry_storage().raft_engine().log_batch(0)));
        }
        self.state_changes.as_mut().unwrap()
    }

    #[inline]
    pub fn merge_state_changes_to(&mut self, task: &mut WriteTask<EK, ER>) {
        if self.state_changes.is_none() {
            return;
        }
        task.extra_write
            .merge_v2(Box::into_inner(self.state_changes.take().unwrap()));
    }
}<|MERGE_RESOLUTION|>--- conflicted
+++ resolved
@@ -14,33 +14,21 @@
 use kvproto::{kvrpcpb::ExtraOp as TxnExtraOp, metapb, pdpb, raft_serverpb::RegionLocalState};
 use pd_client::BucketStat;
 use raft::{RawNode, StateRole};
-<<<<<<< HEAD
 use raftstore::{
     coprocessor::{RegionChangeEvent, RegionChangeReason},
     store::{
         util::{Lease, RegionReadProgress},
         Config, EntryStorage, LocksStatus, PeerStat, ProposalQueue, ReadDelegate, ReadIndexQueue,
-        ReadProgress, TxnExt,
+        ReadProgress, TxnExt, WriteTask,
     },
-=======
-use raftstore::store::{
-    util::{Lease, RegionReadProgress},
-    Config, EntryStorage, LocksStatus, PeerStat, ProposalQueue, ReadDelegate, ReadIndexQueue,
-    ReadProgress, TxnExt, WriteTask,
->>>>>>> 99c70a38
 };
 use slog::Logger;
 
 use super::storage::Storage;
 use crate::{
     batch::StoreContext,
-<<<<<<< HEAD
     fsm::{ApplyScheduler, LockManagerNotifier},
-    operation::{AsyncWriter, DestroyProgress, ProposalControl, SimpleWriteEncoder},
-=======
-    fsm::ApplyScheduler,
     operation::{AsyncWriter, DestroyProgress, ProposalControl, SimpleWriteReqEncoder},
->>>>>>> 99c70a38
     router::{CmdResChannel, PeerTick, QueryResChannel},
     Result,
 };
