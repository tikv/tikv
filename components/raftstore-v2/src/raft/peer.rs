--- conflicted
+++ resolved
@@ -8,20 +8,16 @@
 
 use collections::{HashMap, HashSet};
 use crossbeam::atomic::AtomicCell;
-<<<<<<< HEAD
-use engine_traits::{KvEngine, OpenOptions, RaftEngine, TabletFactory};
+use engine_traits::{
+    CachedTablet, FlushState, KvEngine, RaftEngine, TabletContext, TabletRegistry,
+};
 use kvproto::{
     kvrpcpb::ExtraOp as TxnExtraOp,
     metapb::{self, PeerRole},
+    pdpb,
     raft_cmdpb::RaftCmdRequest,
     raft_serverpb::{MergeState, RegionLocalState},
 };
-=======
-use engine_traits::{
-    CachedTablet, FlushState, KvEngine, RaftEngine, TabletContext, TabletRegistry,
-};
-use kvproto::{kvrpcpb::ExtraOp as TxnExtraOp, metapb, pdpb, raft_serverpb::RegionLocalState};
->>>>>>> 70e15257
 use pd_client::BucketStat;
 use raft::{RawNode, StateRole};
 use raftstore::store::{
@@ -34,18 +30,10 @@
 use super::storage::Storage;
 use crate::{
     batch::StoreContext,
-<<<<<<< HEAD
-    fsm::{ApplyFsm, ApplyScheduler},
-    operation::{AsyncWriter, DestroyProgress, ProposalControl, SimpleWriteEncoder},
-    router::{CmdResChannel, QueryResChannel},
-    tablet::CachedTablet,
-    Result, StoreMeta,
-=======
-    fsm::ApplyScheduler,
+    fsm::{ApplyScheduler, StoreMeta},
     operation::{AsyncWriter, DestroyProgress, ProposalControl, SimpleWriteReqEncoder},
     router::{CmdResChannel, PeerTick, QueryResChannel},
     Result,
->>>>>>> 70e15257
 };
 
 const REGION_READ_PROGRESS_CAP: usize = 128;
@@ -93,7 +81,6 @@
     txn_ext: Arc<TxnExt>,
     txn_extra_op: Arc<AtomicCell<TxnExtraOp>>,
 
-<<<<<<< HEAD
     /// When a fence <idx, cmd> is present, we (1) delay the PrepareMerge
     /// command `cmd` until all writes before `idx` are applied (2) reject all
     /// in-coming write proposals.
@@ -105,9 +92,8 @@
     /// merge (the proposals to remove them are rejected).
     pub prepare_merge_fence: Option<(u64, RaftCmdRequest)>,
     pub pending_merge_state: Option<MergeState>,
-=======
+
     pending_ticks: Vec<PeerTick>,
->>>>>>> 70e15257
 
     /// Check whether this proposal can be proposed based on its epoch.
     proposal_control: ProposalControl,
@@ -226,7 +212,7 @@
     /// has been preserved in a durable device.
     pub fn set_region(
         &mut self,
-        store_meta: &mut StoreMeta<EK>,
+        store_meta: &mut StoreMeta,
         // host: &CoprocessorHost<impl KvEngine>,
         region: metapb::Region,
         tablet_index: u64,
@@ -681,13 +667,13 @@
             .advance_apply(apply_index, term, region);
     }
 
-<<<<<<< HEAD
     #[inline]
     pub fn in_joint_state(&self) -> bool {
         self.region().get_peers().iter().any(|p| {
             p.get_role() == PeerRole::IncomingVoter || p.get_role() == PeerRole::DemotingVoter
         })
-=======
+    }
+
     // TODO: find a better place to put all txn related stuff.
     pub fn require_updating_max_ts<T>(&self, ctx: &StoreContext<EK, ER, T>) {
         let epoch = self.region().get_region_epoch();
@@ -730,6 +716,5 @@
         }
         task.extra_write
             .merge_v2(Box::into_inner(self.state_changes.take().unwrap()));
->>>>>>> 70e15257
     }
 }