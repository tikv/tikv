// Copyright 2022 TiKV Project Authors. Licensed under Apache-2.0.

use std::{mem, sync::Arc};

use crossbeam::atomic::AtomicCell;
use engine_traits::{KvEngine, OpenOptions, RaftEngine, TabletFactory};
use fail::fail_point;
use kvproto::{
    metapb,
    raft_cmdpb::{self, RaftCmdRequest},
    raft_serverpb::RegionLocalState,
};
use protobuf::Message;
use raft::{RawNode, StateRole, INVALID_ID};
use raftstore::{
    store::{
        fsm::Proposal,
        metrics::PEER_PROPOSE_LOG_SIZE_HISTOGRAM,
        util::{Lease, RegionReadProgress},
        Config, EntryStorage, ProposalQueue, RaftlogFetchTask, ReadIndexQueue, ReadIndexRequest,
        Transport, WriteRouter,
    },
    Error,
};
use slog::{debug, error, info, o, warn, Logger};
use tikv_util::{
    box_err,
    config::ReadableSize,
    time::{monotonic_raw_now, Instant as TiInstant},
    worker::Scheduler,
    Either,
};

use super::{storage::Storage, Apply};
use crate::{
    fsm::{ApplyFsm, ApplyScheduler},
    operation::{AsyncWriter, DestroyProgress, SimpleWriteEncoder},
    router::{CmdResChannel, QueryResChannel},
    tablet::{self, CachedTablet},
    Result,
};

const REGION_READ_PROGRESS_CAP: usize = 128;

/// A peer that delegates commands between state machine and raft.
pub struct Peer<EK: KvEngine, ER: RaftEngine> {
    raft_group: RawNode<Storage<ER>>,
    tablet: CachedTablet<EK>,
    /// We use a cache for looking up peers. Not all peers exist in region's
    /// peer list, for example, an isolated peer may need to send/receive
    /// messages with unknown peers after recovery.
    peer_cache: Vec<metapb::Peer>,

    /// Encoder for batching proposals and encoding them in a more efficient way
    /// than protobuf.
    raw_write_encoder: Option<SimpleWriteEncoder>,
    proposals: ProposalQueue<Vec<CmdResChannel>>,
    apply_scheduler: Option<ApplyScheduler>,

    /// Set to true if any side effect needs to be handled.
    has_ready: bool,
    /// Writer for persisting side effects asynchronously.
    pub(crate) async_writer: AsyncWriter<EK, ER>,

    destroy_progress: DestroyProgress,

    pub(crate) logger: Logger,
    pending_reads: ReadIndexQueue<QueryResChannel>,
    read_progress: Arc<RegionReadProgress>,
    leader_lease: Lease,
}

impl<EK: KvEngine, ER: RaftEngine> Peer<EK, ER> {
    /// Creates a new peer.
    ///
    /// If peer is destroyed, `None` is returned.
    pub fn new(
        cfg: &Config,
        tablet_factory: &dyn TabletFactory<EK>,
        storage: Storage<ER>,
    ) -> Result<Self> {
        let logger = storage.logger().clone();

        let applied_index = storage.apply_state().get_applied_index();
        let peer_id = storage.peer().get_id();

        let raft_cfg = raft::Config {
            id: peer_id,
            election_tick: cfg.raft_election_timeout_ticks,
            heartbeat_tick: cfg.raft_heartbeat_ticks,
            min_election_tick: cfg.raft_min_election_timeout_ticks,
            max_election_tick: cfg.raft_max_election_timeout_ticks,
            max_size_per_msg: cfg.raft_max_size_per_msg.0,
            max_inflight_msgs: cfg.raft_max_inflight_msgs,
            applied: applied_index,
            check_quorum: true,
            skip_bcast_commit: true,
            pre_vote: cfg.prevote,
            max_committed_size_per_ready: ReadableSize::mb(16).0,
            ..Default::default()
        };

        let region_id = storage.region().get_id();
        let tablet_index = storage.region_state().get_tablet_index();
        // Another option is always create tablet even if tablet index is 0. But this
        // can introduce race when gc old tablet and create new peer.
        let tablet = if tablet_index != 0 {
            if !tablet_factory.exists(region_id, tablet_index) {
                return Err(box_err!(
                    "missing tablet {} for region {}",
                    tablet_index,
                    region_id
                ));
            }
            // TODO: Perhaps we should stop create the tablet automatically.
            Some(tablet_factory.open_tablet(
                region_id,
                Some(tablet_index),
                OpenOptions::default().set_create(true),
            )?)
        } else {
            None
        };

        let tablet = CachedTablet::new(tablet);

        let raft_group = RawNode::new(&raft_cfg, storage, &logger)?;
        let region = raft_group.store().region_state().get_region().clone();
        let tag = format!("[region {}] {}", region.get_id(), peer_id);
        let mut peer = Peer {
            tablet,
            peer_cache: vec![],
            raw_write_encoder: None,
            proposals: ProposalQueue::new(region_id, raft_group.raft.id),
            async_writer: AsyncWriter::new(region_id, peer_id),
            apply_scheduler: None,
            has_ready: false,
            destroy_progress: DestroyProgress::None,
            raft_group,
            logger,
            pending_reads: ReadIndexQueue::new(tag.clone()),
            read_progress: Arc::new(RegionReadProgress::new(
                &region,
                applied_index,
                REGION_READ_PROGRESS_CAP,
                tag,
            )),
            leader_lease: Lease::new(
                cfg.raft_store_max_leader_lease(),
                cfg.renew_leader_lease_advance_duration(),
            ),
        };

        // If this region has only one peer and I am the one, campaign directly.
        let region = peer.region();
        if region.get_peers().len() == 1
            && region.get_peers()[0] == *peer.peer()
            && tablet_index != 0
        {
            peer.raft_group.campaign()?;
            peer.set_has_ready();
        }

        Ok(peer)
    }

    #[inline]
    pub fn region(&self) -> &metapb::Region {
        self.raft_group.store().region()
    }

    #[inline]
    pub fn region_id(&self) -> u64 {
        self.region().get_id()
    }

    #[inline]
    pub fn peer(&self) -> &metapb::Peer {
        self.raft_group.store().peer()
    }

    #[inline]
    pub fn peer_id(&self) -> u64 {
        self.peer().get_id()
    }

    #[inline]
    pub fn storage(&self) -> &Storage<ER> {
        self.raft_group.store()
    }

    #[inline]
    pub fn read_progress(&self) -> &Arc<RegionReadProgress> {
        &self.read_progress
    }

    #[inline]
    pub fn read_progress_mut(&mut self) -> &mut Arc<RegionReadProgress> {
        &mut self.read_progress
    }

    #[inline]
    pub fn leader_lease(&self) -> &Lease {
        &self.leader_lease
    }

    #[inline]
    pub fn leader_lease_mut(&mut self) -> &mut Lease {
        &mut self.leader_lease
    }

    #[inline]
    pub fn storage_mut(&mut self) -> &mut Storage<ER> {
        self.raft_group.mut_store()
    }

    #[inline]
    pub fn pending_reads(&self) -> &ReadIndexQueue<QueryResChannel> {
        &self.pending_reads
    }

    #[inline]
    pub fn pending_reads_mut(&mut self) -> &mut ReadIndexQueue<QueryResChannel> {
        &mut self.pending_reads
    }

    #[inline]
    pub fn entry_storage(&self) -> &EntryStorage<ER> {
        self.raft_group.store().entry_storage()
    }

    #[inline]
    pub fn entry_storage_mut(&mut self) -> &mut EntryStorage<ER> {
        self.raft_group.mut_store().entry_storage_mut()
    }

    #[inline]
    pub fn tablet(&self) -> &CachedTablet<EK> {
        &self.tablet
    }

    #[inline]
    pub fn tablet_mut(&mut self) -> &mut CachedTablet<EK> {
        &mut self.tablet
    }

    #[inline]
    pub fn raft_group(&self) -> &RawNode<Storage<ER>> {
        &self.raft_group
    }

    #[inline]
    pub fn raft_group_mut(&mut self) -> &mut RawNode<Storage<ER>> {
        &mut self.raft_group
    }

    /// Mark the peer has a ready so it will be checked at the end of every
    /// processing round.
    #[inline]
    pub fn set_has_ready(&mut self) {
        self.has_ready = true;
    }

    /// Mark the peer has no ready and return its previous state.
    #[inline]
    pub fn reset_has_ready(&mut self) -> bool {
        mem::take(&mut self.has_ready)
    }

    #[inline]
    pub fn insert_peer_cache(&mut self, peer: metapb::Peer) {
        for p in self.raft_group.store().region().get_peers() {
            if p.get_id() == peer.get_id() {
                return;
            }
        }
        for p in &mut self.peer_cache {
            if p.get_id() == peer.get_id() {
                *p = peer;
                return;
            }
        }
        self.peer_cache.push(peer);
    }

    #[inline]
    pub fn clear_peer_cache(&mut self) {
        self.peer_cache.clear();
    }

    #[inline]
    pub fn peer_from_cache(&self, peer_id: u64) -> Option<metapb::Peer> {
        for p in self.raft_group.store().region().get_peers() {
            if p.get_id() == peer_id {
                return Some(p.clone());
            }
        }
        self.peer_cache
            .iter()
            .find(|p| p.get_id() == peer_id)
            .cloned()
    }

    #[inline]
    pub fn is_leader(&self) -> bool {
        self.raft_group.raft.state == StateRole::Leader
    }

    #[inline]
    pub fn leader_id(&self) -> u64 {
        self.raft_group.raft.leader_id
    }

    /// Get the leader peer meta.
    ///
    /// `None` is returned if there is no leader or the meta can't be found.
    #[inline]
    pub fn leader(&self) -> Option<metapb::Peer> {
        let leader_id = self.leader_id();
        if leader_id != 0 {
            self.peer_from_cache(leader_id)
        } else {
            None
        }
    }

    /// Term of the state machine.
    #[inline]
    pub fn term(&self) -> u64 {
        self.raft_group.raft.term
    }

    #[inline]
    // TODO
    pub fn is_splitting(&self) -> bool {
        false
    }

    #[inline]
    // TODO
    pub fn is_merging(&self) -> bool {
        false
    }

    #[inline]
    // TODO
    pub fn has_force_leader(&self) -> bool {
        false
    }

    #[inline]
    // TODO
    pub fn has_pending_merge_state(&self) -> bool {
        false
    }

    pub fn serving(&self) -> bool {
        matches!(self.destroy_progress, DestroyProgress::None)
    }

    #[inline]
    pub fn destroy_progress(&self) -> &DestroyProgress {
        &self.destroy_progress
    }

    #[inline]
    pub fn destroy_progress_mut(&mut self) -> &mut DestroyProgress {
        &mut self.destroy_progress
    }

<<<<<<< HEAD
    pub fn raw_write_encoder_mut(&mut self) -> &mut Option<SimpleWriteEncoder> {
=======
    #[inline]
    pub(crate) fn has_applied_to_current_term(&self) -> bool {
        self.entry_storage().applied_term() == self.term()
    }

    #[inline]
    pub fn simple_write_encoder_mut(&mut self) -> &mut Option<SimpleWriteEncoder> {
>>>>>>> 47d8c9e4
        &mut self.raw_write_encoder
    }

    #[inline]
    pub fn simple_write_encoder(&self) -> &Option<SimpleWriteEncoder> {
        &self.raw_write_encoder
    }

    #[inline]
    pub fn applied_to_current_term(&self) -> bool {
        self.storage().entry_storage().applied_term() == self.term()
    }

    #[inline]
    pub fn proposals_mut(&mut self) -> &mut ProposalQueue<Vec<CmdResChannel>> {
        &mut self.proposals
    }

    #[inline]
<<<<<<< HEAD
    pub fn proposals(&self) -> &ProposalQueue<Vec<CmdResChannel>> {
        &self.proposals
    }

    #[inline]
    pub fn ready_to_handle_read(&self) -> bool {
        // TODO: It may cause read index to wait a long time.

        // There may be some values that are not applied by this leader yet but the old
        // leader, if applied_term isn't equal to current term.
        self.applied_to_current_term()
            // There may be stale read if the old leader splits really slow,
            // the new region may already elected a new leader while
            // the old leader still think it owns the split range.
            && !self.is_splitting()
            // There may be stale read if a target leader is in another store and
            // applied commit merge, written new values, but the sibling peer in
            // this store does not apply commit merge, so the leader is not ready
            // to read, until the merge is rollbacked.
            && !self.is_merging()
=======
    pub fn apply_scheduler(&self) -> &ApplyScheduler {
        self.apply_scheduler.as_ref().unwrap()
    }

    #[inline]
    pub fn set_apply_scheduler(&mut self, apply_scheduler: ApplyScheduler) {
        self.apply_scheduler = Some(apply_scheduler);
>>>>>>> 47d8c9e4
    }
}<|MERGE_RESOLUTION|>--- conflicted
+++ resolved
@@ -368,9 +368,6 @@
         &mut self.destroy_progress
     }
 
-<<<<<<< HEAD
-    pub fn raw_write_encoder_mut(&mut self) -> &mut Option<SimpleWriteEncoder> {
-=======
     #[inline]
     pub(crate) fn has_applied_to_current_term(&self) -> bool {
         self.entry_storage().applied_term() == self.term()
@@ -378,7 +375,6 @@
 
     #[inline]
     pub fn simple_write_encoder_mut(&mut self) -> &mut Option<SimpleWriteEncoder> {
->>>>>>> 47d8c9e4
         &mut self.raw_write_encoder
     }
 
@@ -398,7 +394,6 @@
     }
 
     #[inline]
-<<<<<<< HEAD
     pub fn proposals(&self) -> &ProposalQueue<Vec<CmdResChannel>> {
         &self.proposals
     }
@@ -419,7 +414,8 @@
             // this store does not apply commit merge, so the leader is not ready
             // to read, until the merge is rollbacked.
             && !self.is_merging()
-=======
+    }
+
     pub fn apply_scheduler(&self) -> &ApplyScheduler {
         self.apply_scheduler.as_ref().unwrap()
     }
@@ -427,6 +423,5 @@
     #[inline]
     pub fn set_apply_scheduler(&mut self, apply_scheduler: ApplyScheduler) {
         self.apply_scheduler = Some(apply_scheduler);
->>>>>>> 47d8c9e4
     }
 }