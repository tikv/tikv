--- conflicted
+++ resolved
@@ -11,14 +11,9 @@
     CachedTablet, FlushState, KvEngine, RaftEngine, TabletContext, TabletRegistry,
 };
 use kvproto::{
-<<<<<<< HEAD
     metapb::{self, PeerRole},
     pdpb,
-    raft_serverpb::RegionLocalState,
-=======
-    metapb, pdpb,
     raft_serverpb::{RaftMessage, RegionLocalState},
->>>>>>> e05f8f3a
 };
 use pd_client::BucketStat;
 use raft::{ProgressState, RawNode, StateRole, INVALID_INDEX};
@@ -38,12 +33,8 @@
 use crate::{
     fsm::ApplyScheduler,
     operation::{
-<<<<<<< HEAD
-        AsyncWriter, CompactLogContext, DestroyProgress, MergeContext, ProposalControl,
-=======
-        AsyncWriter, CompactLogContext, DestroyProgress, GcPeerContext, ProposalControl,
->>>>>>> e05f8f3a
-        SimpleWriteReqEncoder, SplitFlowControl, TxnContext,
+        AsyncWriter, CompactLogContext, DestroyProgress, GcPeerContext, MergeContext,
+        ProposalControl, SimpleWriteReqEncoder, SplitFlowControl, TxnContext,
     },
     router::{CmdResChannel, PeerTick, QueryResChannel},
     Result,
@@ -797,7 +788,31 @@
         self.long_uncommitted_threshold = cmp::max(dur.as_secs(), 1);
     }
 
-<<<<<<< HEAD
+    #[inline]
+    pub fn add_message(&mut self, msg: RaftMessage) {
+        self.pending_messages.push(msg);
+    }
+
+    #[inline]
+    pub fn has_pending_messages(&mut self) -> bool {
+        !self.pending_messages.is_empty()
+    }
+
+    #[inline]
+    pub fn take_pending_messages(&mut self) -> Vec<RaftMessage> {
+        mem::take(&mut self.pending_messages)
+    }
+
+    #[inline]
+    pub fn gc_peer_context(&self) -> &GcPeerContext {
+        &self.gc_peer_context
+    }
+
+    #[inline]
+    pub fn gc_peer_context_mut(&mut self) -> &mut GcPeerContext {
+        &mut self.gc_peer_context
+    }
+
     /// Returns (minimal matched, minimal committed)
     pub fn get_min_progress(&self) -> Result<(u64, u64)> {
         let (mut min_m, mut min_c) = (None, None);
@@ -865,30 +880,5 @@
     #[inline]
     pub fn last_sent_snapshot_index(&self) -> u64 {
         self.last_sent_snapshot_index
-=======
-    #[inline]
-    pub fn add_message(&mut self, msg: RaftMessage) {
-        self.pending_messages.push(msg);
-    }
-
-    #[inline]
-    pub fn has_pending_messages(&mut self) -> bool {
-        !self.pending_messages.is_empty()
-    }
-
-    #[inline]
-    pub fn take_pending_messages(&mut self) -> Vec<RaftMessage> {
-        mem::take(&mut self.pending_messages)
-    }
-
-    #[inline]
-    pub fn gc_peer_context(&self) -> &GcPeerContext {
-        &self.gc_peer_context
-    }
-
-    #[inline]
-    pub fn gc_peer_context_mut(&mut self) -> &mut GcPeerContext {
-        &mut self.gc_peer_context
->>>>>>> e05f8f3a
     }
 }