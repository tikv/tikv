--- conflicted
+++ resolved
@@ -33,11 +33,7 @@
 
 use super::{storage::Storage, Apply};
 use crate::{
-<<<<<<< HEAD
     fsm::{ApplyFsm, ApplyScheduler},
-=======
-    batch::StoreContext,
->>>>>>> a68a44e0
     operation::{AsyncWriter, DestroyProgress, SimpleWriteEncoder},
     router::{CmdResChannel, QueryResChannel},
     tablet::{self, CachedTablet},
@@ -368,15 +364,12 @@
     }
 
     #[inline]
-<<<<<<< HEAD
-    pub fn simple_write_encoder_mut(&mut self) -> &mut Option<SimpleWriteEncoder> {
-=======
     pub(crate) fn has_applied_to_current_term(&self) -> bool {
         self.entry_storage().applied_term() == self.term()
     }
 
-    pub fn raw_write_encoder_mut(&mut self) -> &mut Option<SimpleWriteEncoder> {
->>>>>>> a68a44e0
+    #[inline]
+    pub fn simple_write_encoder_mut(&mut self) -> &mut Option<SimpleWriteEncoder> {
         &mut self.raw_write_encoder
     }
 
