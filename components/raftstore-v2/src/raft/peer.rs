--- conflicted
+++ resolved
@@ -7,30 +7,21 @@
 use kvproto::{kvrpcpb::ExtraOp as TxnExtraOp, metapb, raft_serverpb::RegionLocalState};
 use pd_client::BucketStat;
 use raft::{RawNode, StateRole, INVALID_ID};
-<<<<<<< HEAD
 use raftstore::{
     coprocessor::{CoprocessorHost, RegionChangeReason},
     store::{
-        util::find_peer, Config, EntryStorage, PeerStat, RaftlogFetchTask, ReadDelegate,
-        RegionReadProgress, TxnExt, WriteRouter,
+        util::find_peer, Config, EntryStorage, PeerStat, ProposalQueue, RaftlogFetchTask,
+        ReadDelegate, RegionReadProgress, TxnExt, WriteRouter,
     },
-=======
-use raftstore::store::{
-    util::find_peer, Config, EntryStorage, ProposalQueue, RaftlogFetchTask, WriteRouter,
->>>>>>> 6ed9d419
 };
 use slog::{o, Logger};
 use tikv_util::{box_err, config::ReadableSize, time::Instant, worker::Scheduler};
 
 use super::storage::Storage;
 use crate::{
-<<<<<<< HEAD
     batch::StoreContext,
-    operation::{AsyncWriter, DestroyProgress},
-=======
     operation::{AsyncWriter, DestroyProgress, SimpleWriteEncoder},
     router::CmdResChannel,
->>>>>>> 6ed9d419
     tablet::{self, CachedTablet},
     Result,
 };
@@ -133,20 +124,15 @@
             None
         };
 
-<<<<<<< HEAD
         let read_progress = Arc::new(RegionReadProgress::new(
             region,
             storage.applied_term(),
             REGION_READ_PROGRESS_CAP,
             String::new(), // todo(SpdeA)
         ));
+        let raft_group = RawNode::new(&raft_cfg, storage, &logger)?;
         let mut peer = Peer {
             peer: metapb::Peer::default(),
-            raft_group: RawNode::new(&raft_cfg, storage, &logger)?,
-=======
-        let raft_group = RawNode::new(&raft_cfg, storage, &logger)?;
-        let mut peer = Peer {
->>>>>>> 6ed9d419
             tablet: CachedTablet::new(tablet),
             peer_cache: vec![],
             raw_write_encoder: None,
@@ -348,7 +334,6 @@
     }
 
     #[inline]
-<<<<<<< HEAD
     pub fn post_split(&mut self) {
         unimplemented!()
     }
@@ -372,7 +357,8 @@
 
     pub fn activate<T>(&self, ctx: &StoreContext<EK, ER, T>) {
         unimplemented!()
-=======
+    }
+
     pub fn raw_write_encoder_mut(&mut self) -> &mut Option<SimpleWriteEncoder> {
         &mut self.raw_write_encoder
     }
@@ -390,6 +376,5 @@
     #[inline]
     pub fn proposals_mut(&mut self) -> &mut ProposalQueue<Vec<CmdResChannel>> {
         &mut self.proposals
->>>>>>> 6ed9d419
     }
 }