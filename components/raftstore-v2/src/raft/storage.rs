// Copyright 2022 TiKV Project Authors. Licensed under Apache-2.0.

use std::{
    cell::{RefCell, RefMut},
    fmt::{self, Debug, Formatter},
};

<<<<<<< HEAD
use collections::HashMap;
use engine_traits::{KvEngine, RaftEngine, RaftLogBatch};
=======
use engine_traits::{KvEngine, RaftEngine};
>>>>>>> 99c70a38
use kvproto::{
    metapb,
    raft_serverpb::{PeerState, RaftApplyState, RaftLocalState, RegionLocalState},
};
use raft::{
    eraftpb::{ConfState, Entry, Snapshot},
    GetEntriesContext, RaftState, INVALID_ID,
};
use raftstore::store::{util, EntryStorage, ReadTask};
use slog::{o, Logger};
use tikv_util::{box_err, store::find_peer, worker::Scheduler};

use crate::{
    operation::{ApplyTrace, GenSnapTask, SnapState, SplitInit},
    Result,
};

/// A storage for raft.
///
/// It's similar to `PeerStorage` in v1.
pub struct Storage<EK: KvEngine, ER> {
    entry_storage: EntryStorage<EK, ER>,
    peer: metapb::Peer,
    region_state: RegionLocalState,
    /// Whether states has been persisted before. If a peer is just created by
    /// by messages, it has not persisted any states, we need to persist them
    /// at least once dispite whether the state changes since create.
    ever_persisted: bool,
    logger: Logger,

    /// Snapshot part.
    pub snap_states: RefCell<HashMap<u64, SnapState>>,
    gen_snap_task: RefCell<Box<Option<GenSnapTask>>>,
    split_init: Option<Box<SplitInit>>,
    /// The flushed index of all CFs.
    apply_trace: ApplyTrace,
}

impl<EK: KvEngine, ER> Debug for Storage<EK, ER> {
    fn fmt(&self, f: &mut Formatter<'_>) -> fmt::Result {
        write!(
            f,
            "Storage of [region {}] {}",
            self.region().get_id(),
            self.peer.get_id()
        )
    }
}

impl<EK: KvEngine, ER> Storage<EK, ER> {
    #[inline]
    pub fn entry_storage(&self) -> &EntryStorage<EK, ER> {
        &self.entry_storage
    }

    #[inline]
    pub fn entry_storage_mut(&mut self) -> &mut EntryStorage<EK, ER> {
        &mut self.entry_storage
    }

    #[inline]
    pub fn region_state(&self) -> &RegionLocalState {
        &self.region_state
    }

    #[inline]
    pub fn region(&self) -> &metapb::Region {
        self.region_state.get_region()
    }

    #[inline]
    pub fn peer(&self) -> &metapb::Peer {
        &self.peer
    }

    #[inline]
    pub fn logger(&self) -> &Logger {
        &self.logger
    }

    #[inline]
    pub fn gen_snap_task_mut(&self) -> RefMut<'_, Box<Option<GenSnapTask>>> {
        self.gen_snap_task.borrow_mut()
    }

    #[inline]
    pub fn apply_trace_mut(&mut self) -> &mut ApplyTrace {
        &mut self.apply_trace
    }

    #[inline]
    pub fn apply_trace(&self) -> &ApplyTrace {
        &self.apply_trace
    }
}

impl<EK: KvEngine, ER: RaftEngine> Storage<EK, ER> {
    pub(crate) fn create(
        store_id: u64,
        region_state: RegionLocalState,
        raft_state: RaftLocalState,
        apply_state: RaftApplyState,
        engine: ER,
        read_scheduler: Scheduler<ReadTask<EK>>,
        persisted: bool,
        apply_trace: ApplyTrace,
        logger: &Logger,
    ) -> Result<Self> {
        let peer = find_peer(region_state.get_region(), store_id);
        let peer = match peer {
            Some(p) if p.get_id() != INVALID_ID => p,
            _ => {
                return Err(box_err!("no valid peer found in {:?}", region_state));
            }
        };
        let region = region_state.get_region();
        let logger = logger.new(o!("region_id" => region.id, "peer_id" => peer.get_id()));
        let entry_storage = EntryStorage::new(
            peer.get_id(),
            engine,
            raft_state,
            apply_state,
            region,
            read_scheduler,
        )?;

        Ok(Storage {
            entry_storage,
            peer: peer.clone(),
            region_state,
            ever_persisted: persisted,
            logger,
            // snap_state: RefCell::new(SnapState::Relax),
            snap_states: RefCell::new(HashMap::default()),
            gen_snap_task: RefCell::new(Box::new(None)),
            split_init: None,
            apply_trace,
        })
    }

    #[inline]
    pub fn region_state_mut(&mut self) -> &mut RegionLocalState {
        &mut self.region_state
    }

    #[inline]
    pub fn split_init_mut(&mut self) -> &mut Option<Box<SplitInit>> {
        &mut self.split_init
    }

    #[inline]
    pub fn raft_state(&self) -> &RaftLocalState {
        self.entry_storage.raft_state()
    }

    #[inline]
    pub fn read_scheduler(&self) -> Scheduler<ReadTask<EK>> {
        self.entry_storage.read_scheduler()
    }

    #[inline]
    pub fn apply_state(&self) -> &RaftApplyState {
        self.entry_storage.apply_state()
    }

    /// Check if the storage is initialized.
    ///
    /// The storage is considered initialized when data is applied in memory.
    #[inline]
    pub fn is_initialized(&self) -> bool {
        self.region_state.get_tablet_index() != 0
    }

    pub fn ever_persisted(&self) -> bool {
        self.ever_persisted
    }

    pub fn set_ever_persisted(&mut self) {
        self.ever_persisted = true;
    }

    #[inline]
    pub fn take_gen_snap_task(&mut self) -> Option<GenSnapTask> {
        self.gen_snap_task.get_mut().take()
    }

    #[inline]
    pub fn tablet_index(&self) -> u64 {
        match self.region_state.get_state() {
            PeerState::Tombstone | PeerState::Applying => 0,
            _ => self.region_state.get_tablet_index(),
        }
    }

    #[inline]
    pub fn set_region_state(&mut self, state: RegionLocalState) {
        self.region_state = state;
        for peer in self.region_state.get_region().get_peers() {
            if peer.get_id() == self.peer.get_id() {
                self.peer = peer.clone();
                break;
            }
        }
    }
}

impl<EK: KvEngine, ER: RaftEngine> raft::Storage for Storage<EK, ER> {
    fn initial_state(&self) -> raft::Result<RaftState> {
        let hard_state = self.raft_state().get_hard_state().clone();
        // We will persist hard state no matter if it's initialized or not in
        // v2, So hard state may not be empty. But when it becomes initialized,
        // commit must be changed.
        assert_eq!(
            hard_state.commit == 0,
            !self.is_initialized(),
            "region state doesn't match raft state {:?} vs {:?}",
            self.region_state(),
            self.raft_state()
        );

        if hard_state.commit == 0 {
            // If it's uninitialized, return empty state as we consider every
            // states are empty at the very beginning.
            return Ok(RaftState::new(hard_state, ConfState::default()));
        }
        Ok(RaftState::new(
            hard_state,
            util::conf_state_from_region(self.region()),
        ))
    }

    #[inline]
    fn entries(
        &self,
        low: u64,
        high: u64,
        max_size: impl Into<Option<u64>>,
        context: GetEntriesContext,
    ) -> raft::Result<Vec<Entry>> {
        self.entry_storage
            .entries(low, high, max_size.into().unwrap_or(u64::MAX), context)
    }

    #[inline]
    fn term(&self, idx: u64) -> raft::Result<u64> {
        self.entry_storage.term(idx)
    }

    #[inline]
    fn first_index(&self) -> raft::Result<u64> {
        Ok(self.entry_storage.first_index())
    }

    #[inline]
    fn last_index(&self) -> raft::Result<u64> {
        Ok(self.entry_storage.last_index())
    }

    fn snapshot(&self, request_index: u64, to: u64) -> raft::Result<Snapshot> {
        self.snapshot(request_index, to)
    }
}

#[cfg(test)]
mod tests {
    use std::{
        sync::{
            mpsc::{sync_channel, Receiver, SyncSender},
            Arc,
        },
        time::Duration,
    };

    use engine_test::{
        ctor::{CfOptions, DbOptions},
        kv::TestTabletFactory,
    };
    use engine_traits::{RaftEngine, RaftLogBatch, TabletContext, TabletRegistry, DATA_CFS};
    use kvproto::{
        metapb::{Peer, Region},
        raft_serverpb::PeerState,
    };
    use raft::{Error as RaftError, StorageError};
    use raftstore::store::{
        util::new_empty_snapshot, AsyncReadNotifier, FetchedLogs, GenSnapRes, ReadRunner,
        TabletSnapKey, TabletSnapManager, WriteTask,
    };
    use slog::o;
    use tempfile::TempDir;
    use tikv_util::worker::Worker;

    use super::*;
    use crate::{
        fsm::ApplyResReporter, operation::write_initial_states, raft::Apply, router::ApplyRes,
    };

    #[derive(Clone)]
    pub struct TestRouter {
        ch: SyncSender<GenSnapRes>,
    }

    impl TestRouter {
        pub fn new() -> (Self, Receiver<GenSnapRes>) {
            let (tx, rx) = sync_channel(1);
            (Self { ch: tx }, rx)
        }
    }

    impl AsyncReadNotifier for TestRouter {
        fn notify_logs_fetched(&self, _region_id: u64, _fetched_logs: FetchedLogs) {
            unreachable!();
        }

        fn notify_snapshot_generated(&self, _region_id: u64, res: GenSnapRes) {
            self.ch.send(res).unwrap();
        }
    }

    impl ApplyResReporter for TestRouter {
        fn report(&self, _res: ApplyRes) {}
    }

    fn new_region() -> Region {
        let mut region = Region::default();
        region.set_id(4);
        let mut p = Peer::default();
        p.set_id(5);
        p.set_store_id(6);
        region.mut_peers().push(p);
        region.mut_region_epoch().set_version(2);
        region.mut_region_epoch().set_conf_ver(4);
        region
    }

    #[test]
    fn test_apply_snapshot() {
        let region = new_region();
        let path = TempDir::new().unwrap();
        let mgr = TabletSnapManager::new(path.path().join("snap_dir").to_str().unwrap());
        mgr.init().unwrap();
        let raft_engine =
            engine_test::raft::new_engine(&format!("{}", path.path().join("raft").display()), None)
                .unwrap();
        let mut wb = raft_engine.log_batch(10);
        write_initial_states(&mut wb, region.clone()).unwrap();
        assert!(!wb.is_empty());
        raft_engine.consume(&mut wb, true).unwrap();
        // building a tablet factory
        let ops = DbOptions::default();
        let cf_opts = DATA_CFS.iter().map(|cf| (*cf, CfOptions::new())).collect();
        let factory = Box::new(TestTabletFactory::new(ops, cf_opts));
        let reg = TabletRegistry::new(factory, path.path().join("tablets")).unwrap();
        let worker = Worker::new("test-read-worker").lazy_build("test-read-worker");
        let sched = worker.scheduler();
        let logger = slog_global::borrow_global().new(o!());
        let mut s = Storage::new(4, 6, raft_engine.clone(), sched, &logger.clone())
            .unwrap()
            .unwrap();

        let snapshot = new_empty_snapshot(region.clone(), 10, 1, false);
        let mut task = WriteTask::new(region.get_id(), 5, 0);
        s.apply_snapshot(&snapshot, &mut task, mgr, reg).unwrap();

        // It can be set before load tablet.
        assert_eq!(PeerState::Normal, s.region_state().get_state());
        assert_eq!(10, s.entry_storage().truncated_index());
        assert_eq!(1, s.entry_storage().truncated_term());
        assert_eq!(1, s.entry_storage().last_term());
        assert_eq!(10, s.entry_storage().raft_state().last_index);
        // This index can't be set before load tablet.
        assert_ne!(10, s.entry_storage().applied_index());
        assert_ne!(1, s.entry_storage().applied_term());
        assert_eq!(10, s.region_state().get_tablet_index());
        assert!(task.persisted_cb.is_some());

        s.on_applied_snapshot();
        assert_eq!(10, s.entry_storage().applied_index());
        assert_eq!(1, s.entry_storage().applied_term());
        assert_eq!(10, s.region_state().get_tablet_index());
    }

    #[test]
    fn test_storage_create_snapshot() {
        let region = new_region();
        let path = TempDir::new().unwrap();
        let raft_engine =
            engine_test::raft::new_engine(&format!("{}", path.path().join("raft").display()), None)
                .unwrap();
        let mut wb = raft_engine.log_batch(10);
        write_initial_states(&mut wb, region.clone()).unwrap();
        assert!(!wb.is_empty());
        raft_engine.consume(&mut wb, true).unwrap();
        let mgr = TabletSnapManager::new(path.path().join("snap_dir").to_str().unwrap());
        mgr.init().unwrap();
        // building a tablet factory
        let ops = DbOptions::default();
        let cf_opts = DATA_CFS.iter().map(|cf| (*cf, CfOptions::new())).collect();
        let factory = Box::new(TestTabletFactory::new(ops, cf_opts));
        let reg = TabletRegistry::new(factory, path.path().join("tablets")).unwrap();
        let tablet_ctx = TabletContext::new(&region, Some(10));
        reg.load(tablet_ctx, true).unwrap();
        // setup read runner worker and peer storage
        let mut worker = Worker::new("test-read-worker").lazy_build("test-read-worker");
        let sched = worker.scheduler();
        let logger = slog_global::borrow_global().new(o!());
        let s = Storage::new(4, 6, raft_engine.clone(), sched.clone(), &logger.clone())
            .unwrap()
            .unwrap();
        let (router, rx) = TestRouter::new();
        let mut read_runner = ReadRunner::new(router.clone(), raft_engine);
        read_runner.set_snap_mgr(mgr.clone());
        worker.start(read_runner);
        let mut state = RegionLocalState::default();
        state.set_region(region.clone());
        // setup peer applyer
        let mut apply = Apply::new(
            region.get_peers()[0].clone(),
            state,
            router,
            reg,
            sched,
            Arc::default(),
            None,
            logger,
        );

        // Test get snapshot
        let to_peer_id = 7;
        let snap = s.snapshot(0, to_peer_id);
        let unavailable = RaftError::Store(StorageError::SnapshotTemporarilyUnavailable);
        assert_eq!(snap.unwrap_err(), unavailable);
        let gen_task = s.gen_snap_task.borrow_mut().take().unwrap();
        apply.schedule_gen_snapshot(gen_task);
        let res = rx.recv_timeout(Duration::from_secs(1)).unwrap();
        s.on_snapshot_generated(res);
        assert_eq!(s.snapshot(0, 8).unwrap_err(), unavailable);
        assert!(s.snap_states.borrow().get(&8).is_some());
        let snap = match *s.snap_states.borrow().get(&to_peer_id).unwrap() {
            SnapState::Generated(ref snap) => *snap.clone(),
            ref s => panic!("unexpected state: {:?}", s),
        };
        assert_eq!(snap.get_metadata().get_index(), 0);
        assert_eq!(snap.get_metadata().get_term(), 0);
        assert_eq!(snap.get_data().is_empty(), false);
        let snap_key = TabletSnapKey::from_region_snap(4, 7, &snap);
        let checkpointer_path = mgr.tablet_gen_path(&snap_key);
        assert!(checkpointer_path.exists());
        s.snapshot(0, to_peer_id).unwrap();

        // Test cancel snapshot
        let snap = s.snapshot(0, 7);
        assert_eq!(snap.unwrap_err(), unavailable);
        let gen_task = s.gen_snap_task.borrow_mut().take().unwrap();
        apply.schedule_gen_snapshot(gen_task);
<<<<<<< HEAD
        let res = rx.recv_timeout(Duration::from_secs(1)).unwrap();
        s.cancel_generating_snap(None, None);
        assert!(s.snap_states.borrow().get(&to_peer_id).is_none());
=======
        rx.recv_timeout(Duration::from_secs(1)).unwrap();
        s.cancel_generating_snap(None);
        assert_eq!(*s.snap_state.borrow(), SnapState::Relax);
>>>>>>> 99c70a38

        // Test get twice snapshot and cancel once.
        // get snapshot a
        let snap = s.snapshot(0, 0);
        assert_eq!(snap.unwrap_err(), unavailable);
        let gen_task_a = s.gen_snap_task.borrow_mut().take().unwrap();
        apply.set_apply_progress(1, 5);
        apply.schedule_gen_snapshot(gen_task_a);
        let res = rx.recv_timeout(Duration::from_secs(1)).unwrap();
        s.cancel_generating_snap(None, None);
        // cancel get snapshot a, try get snaphsot b
        let snap = s.snapshot(0, 0);
        assert_eq!(snap.unwrap_err(), unavailable);
        let gen_task_b = s.gen_snap_task.borrow_mut().take().unwrap();
        apply.set_apply_progress(10, 5);
        apply.schedule_gen_snapshot(gen_task_b);
        // on snapshot a and b
        assert_eq!(s.on_snapshot_generated(res), false);
        let res = rx.recv_timeout(Duration::from_secs(1)).unwrap();
        assert_eq!(s.on_snapshot_generated(res), true);
    }
}<|MERGE_RESOLUTION|>--- conflicted
+++ resolved
@@ -5,12 +5,8 @@
     fmt::{self, Debug, Formatter},
 };
 
-<<<<<<< HEAD
 use collections::HashMap;
 use engine_traits::{KvEngine, RaftEngine, RaftLogBatch};
-=======
-use engine_traits::{KvEngine, RaftEngine};
->>>>>>> 99c70a38
 use kvproto::{
     metapb,
     raft_serverpb::{PeerState, RaftApplyState, RaftLocalState, RegionLocalState},
@@ -143,7 +139,6 @@
             region_state,
             ever_persisted: persisted,
             logger,
-            // snap_state: RefCell::new(SnapState::Relax),
             snap_states: RefCell::new(HashMap::default()),
             gen_snap_task: RefCell::new(Box::new(None)),
             split_init: None,
@@ -465,15 +460,9 @@
         assert_eq!(snap.unwrap_err(), unavailable);
         let gen_task = s.gen_snap_task.borrow_mut().take().unwrap();
         apply.schedule_gen_snapshot(gen_task);
-<<<<<<< HEAD
         let res = rx.recv_timeout(Duration::from_secs(1)).unwrap();
         s.cancel_generating_snap(None, None);
         assert!(s.snap_states.borrow().get(&to_peer_id).is_none());
-=======
-        rx.recv_timeout(Duration::from_secs(1)).unwrap();
-        s.cancel_generating_snap(None);
-        assert_eq!(*s.snap_state.borrow(), SnapState::Relax);
->>>>>>> 99c70a38
 
         // Test get twice snapshot and cancel once.
         // get snapshot a
