--- conflicted
+++ resolved
@@ -12,13 +12,10 @@
     GetEntriesContext, RaftState, INVALID_ID,
 };
 use raftstore::store::{
-<<<<<<< HEAD
     util::find_peer, worker::RaftlogFetchTask, EntryStorage, RAFT_INIT_LOG_INDEX,
     RAFT_INIT_LOG_TERM,
-=======
     util::{self, find_peer},
     EntryStorage, RaftlogFetchTask, RAFT_INIT_LOG_INDEX, RAFT_INIT_LOG_TERM,
->>>>>>> 1ea26a2a
 };
 use slog::{o, Logger};
 use tikv_util::{box_err, worker::Scheduler};
@@ -158,31 +155,6 @@
             }
         };
 
-<<<<<<< HEAD
-        let peer_id = peer.get_id();
-        let entry_storage = EntryStorage::new(
-            peer_id,
-            engine.clone(),
-            raft_state,
-            apply_state,
-            region_state.get_region(),
-            raftlog_fetch_scheduler,
-        )?;
-        let mut s = Storage {
-            engine,
-            peer: peer.clone(),
-            region_state,
-            logger,
-            entry_storage,
-        };
-        s.validate_state()?;
-        Ok(Some(s))
-    }
-
-    fn validate_state(&mut self) -> Result<()> {
-        unimplemented!()
-    }
-=======
         let region = region_state.get_region();
 
         let entry_storage = EntryStorage::new(
@@ -193,7 +165,6 @@
             region,
             log_fetch_scheduler,
         )?;
->>>>>>> 1ea26a2a
 
         Ok(Some(Storage {
             entry_storage,
