--- conflicted
+++ resolved
@@ -340,11 +340,7 @@
     use super::*;
     use crate::{
         fsm::ApplyResReporter,
-<<<<<<< HEAD
-        operation::{write_initial_states, CatchUpLogs},
-=======
-        operation::{test_util::create_tmp_importer, write_initial_states},
->>>>>>> 69dba51a
+        operation::{test_util::create_tmp_importer, write_initial_states, CatchUpLogs},
         raft::Apply,
         router::ApplyRes,
     };
