--- conflicted
+++ resolved
@@ -23,20 +23,12 @@
     GetEntriesContext, RaftState, INVALID_ID,
 };
 use raftstore::store::{
-<<<<<<< HEAD
-    util::{self, find_peer},
-    EntryStorage, RaftlogFetchTask, SnapState, RAFT_INIT_LOG_INDEX, RAFT_INIT_LOG_TERM,
+    util, EntryStorage, RaftlogFetchTask, SnapState, RAFT_INIT_LOG_INDEX, RAFT_INIT_LOG_TERM,
 };
 use slog::{error, info, o, warn, Logger};
-use tikv_util::{box_err, debug, worker::Scheduler};
+use tikv_util::{box_err, debug, store::find_peer, worker::Scheduler};
 
 use crate::{router::GenSnapTask, worker::RegionTask, Result};
-=======
-    util, EntryStorage, RaftlogFetchTask, RAFT_INIT_LOG_INDEX, RAFT_INIT_LOG_TERM,
-};
-use slog::{o, Logger};
-use tikv_util::{box_err, store::find_peer, worker::Scheduler};
->>>>>>> a68a44e0
 
 const MAX_SNAP_TRY_CNT: usize = 5;
 
