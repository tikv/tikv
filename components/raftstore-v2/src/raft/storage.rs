--- conflicted
+++ resolved
@@ -59,11 +59,7 @@
     /// Creates a new storage.
     ///
     /// All metadata should be initialized before calling this method. If the
-<<<<<<< HEAD
-    /// region is destroyed `None` will be returned.
-=======
     /// region is destroyed, `None` will be returned.
->>>>>>> f5adcb1c
     pub fn new(
         region_id: u64,
         store_id: u64,
