// Copyright 2022 TiKV Project Authors. Licensed under Apache-2.0.

use std::mem;

use engine_traits::{KvEngine, RaftEngine};
<<<<<<< HEAD
use kvproto::{raft_cmdpb::RaftCmdResponse, raft_serverpb::RegionLocalState};
use raftstore::store::{fsm::apply::DEFAULT_APPLY_WB_SIZE, ReadTask};
=======
use kvproto::{metapb, raft_cmdpb::RaftCmdResponse, raft_serverpb::RegionLocalState};
use raftstore::store::fsm::apply::DEFAULT_APPLY_WB_SIZE;
>>>>>>> 2c083a41
use slog::Logger;
use tikv_util::worker::Scheduler;

use super::Peer;
use crate::{
    fsm::ApplyResReporter,
    operation::AdminCmdResult,
    router::{ApplyRes, CmdResChannel},
    tablet::CachedTablet,
};

/// Apply applies all the committed commands to kv db.
pub struct Apply<EK: KvEngine, R> {
    peer: metapb::Peer,
    remote_tablet: CachedTablet<EK>,
    tablet: EK,
    write_batch: Option<EK::WriteBatch>,

    callbacks: Vec<(Vec<CmdResChannel>, RaftCmdResponse)>,

    /// A flag indicates whether the peer is destroyed by applying admin
    /// command.
    tombstone: bool,
    applied_index: u64,
    applied_term: u64,
    admin_cmd_result: Vec<AdminCmdResult>,

    region_state: RegionLocalState,

    res_reporter: R,
    read_scheduler: Scheduler<ReadTask<EK>>,
    pub(crate) logger: Logger,
}

impl<EK: KvEngine, R> Apply<EK, R> {
    #[inline]
    pub fn new(
        peer: metapb::Peer,
        region_state: RegionLocalState,
        res_reporter: R,
        mut remote_tablet: CachedTablet<EK>,
        read_scheduler: Scheduler<ReadTask<EK>>,
        logger: Logger,
    ) -> Self {
        Apply {
            peer,
            tablet: remote_tablet.latest().unwrap().clone(),
            remote_tablet,
            write_batch: None,
            callbacks: vec![],
            tombstone: false,
            applied_index: 0,
            applied_term: 0,
            admin_cmd_result: vec![],
            region_state,
<<<<<<< HEAD
            state_changed: false,
            read_scheduler,
=======
>>>>>>> 2c083a41
            res_reporter,
            logger,
        }
    }

    #[inline]
    pub fn res_reporter(&self) -> &R {
        &self.res_reporter
    }

    #[inline]
    pub fn callbacks_mut(&mut self) -> &mut Vec<(Vec<CmdResChannel>, RaftCmdResponse)> {
        &mut self.callbacks
    }

    #[inline]
    pub fn write_batch_mut(&mut self) -> &mut Option<EK::WriteBatch> {
        &mut self.write_batch
    }

    #[inline]
    pub fn write_batch_or_default(&mut self) -> &mut EK::WriteBatch {
        if self.write_batch.is_none() {
            self.write_batch = Some(self.tablet.write_batch_with_cap(DEFAULT_APPLY_WB_SIZE));
        }
        self.write_batch.as_mut().unwrap()
    }

    #[inline]
    pub fn set_apply_progress(&mut self, index: u64, term: u64) {
        self.applied_index = index;
        self.applied_term = term;
    }

    #[inline]
    pub fn apply_progress(&self) -> (u64, u64) {
        (self.applied_index, self.applied_term)
    }

    #[inline]
    pub fn read_scheduler(&self) -> &Scheduler<ReadTask<EK>> {
        &self.read_scheduler
    }

    #[inline]
    pub fn region_state(&self) -> &RegionLocalState {
        &self.region_state
    }

    #[inline]
    pub fn region_state_mut(&mut self) -> &mut RegionLocalState {
        &mut self.region_state
    }

    /// Publish the tablet so that it can be used by read worker.
    ///
    /// Note, during split/merge, lease is expired explicitly and read is
    /// forbidden. So publishing it immediately is OK.
    #[inline]
    pub fn publish_tablet(&mut self, tablet: EK) {
        self.remote_tablet.set(tablet.clone());
        self.tablet = tablet;
    }

    #[inline]
<<<<<<< HEAD
    pub fn tablet(&self) -> &EK {
        &self.tablet
=======
    pub fn peer(&self) -> &metapb::Peer {
        &self.peer
    }

    #[inline]
    pub fn set_peer(&mut self, peer: metapb::Peer) {
        self.peer = peer;
    }

    #[inline]
    pub fn mark_tombstone(&mut self) {
        self.tombstone = true;
    }

    #[inline]
    pub fn tombstone(&self) -> bool {
        self.tombstone
    }

    #[inline]
    pub fn push_admin_result(&mut self, admin_result: AdminCmdResult) {
        self.admin_cmd_result.push(admin_result);
    }

    #[inline]
    pub fn take_admin_result(&mut self) -> Vec<AdminCmdResult> {
        mem::take(&mut self.admin_cmd_result)
>>>>>>> 2c083a41
    }
}<|MERGE_RESOLUTION|>--- conflicted
+++ resolved
@@ -3,13 +3,8 @@
 use std::mem;
 
 use engine_traits::{KvEngine, RaftEngine};
-<<<<<<< HEAD
-use kvproto::{raft_cmdpb::RaftCmdResponse, raft_serverpb::RegionLocalState};
+use kvproto::{metapb, raft_cmdpb::RaftCmdResponse, raft_serverpb::RegionLocalState};
 use raftstore::store::{fsm::apply::DEFAULT_APPLY_WB_SIZE, ReadTask};
-=======
-use kvproto::{metapb, raft_cmdpb::RaftCmdResponse, raft_serverpb::RegionLocalState};
-use raftstore::store::fsm::apply::DEFAULT_APPLY_WB_SIZE;
->>>>>>> 2c083a41
 use slog::Logger;
 use tikv_util::worker::Scheduler;
 
@@ -65,11 +60,7 @@
             applied_term: 0,
             admin_cmd_result: vec![],
             region_state,
-<<<<<<< HEAD
-            state_changed: false,
             read_scheduler,
-=======
->>>>>>> 2c083a41
             res_reporter,
             logger,
         }
@@ -135,10 +126,9 @@
     }
 
     #[inline]
-<<<<<<< HEAD
     pub fn tablet(&self) -> &EK {
         &self.tablet
-=======
+    }
     pub fn peer(&self) -> &metapb::Peer {
         &self.peer
     }
@@ -152,7 +142,7 @@
     pub fn mark_tombstone(&mut self) {
         self.tombstone = true;
     }
-
+    
     #[inline]
     pub fn tombstone(&self) -> bool {
         self.tombstone
@@ -166,6 +156,5 @@
     #[inline]
     pub fn take_admin_result(&mut self) -> Vec<AdminCmdResult> {
         mem::take(&mut self.admin_cmd_result)
->>>>>>> 2c083a41
     }
 }