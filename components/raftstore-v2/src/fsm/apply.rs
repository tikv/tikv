// Copyright 2022 TiKV Project Authors. Licensed under Apache-2.0.

use std::{
    sync::Arc,
    time::{Duration, Instant},
};

use batch_system::{Fsm, FsmScheduler, Mailbox};
use crossbeam::channel::TryRecvError;
use engine_traits::{FlushState, KvEngine, SstApplyState, TabletRegistry};
<<<<<<< HEAD
=======
use fail::fail_point;
>>>>>>> 993eb2f6
use futures::{compat::Future01CompatExt, FutureExt, StreamExt};
use kvproto::{metapb, raft_serverpb::RegionLocalState};
use pd_client::BucketStat;
use raftstore::{
    coprocessor::CoprocessorHost,
    store::{Config, ReadTask},
};
use slog::Logger;
use sst_importer::SstImporter;
use tikv_util::{
    mpsc::future::{self, Receiver, Sender, WakePolicy},
    timer::GLOBAL_TIMER_HANDLE,
    worker::Scheduler,
    yatp_pool::FuturePool,
};

use crate::{
    operation::{CatchUpLogs, DataTrace},
    raft::Apply,
    router::{ApplyRes, ApplyTask, PeerMsg},
<<<<<<< HEAD
    worker::checkpoint,
=======
    TabletTask,
>>>>>>> 993eb2f6
};

/// A trait for reporting apply result.
///
/// Using a trait to make signiture simpler.
pub trait ApplyResReporter {
    fn report(&self, apply_res: ApplyRes);

    fn redirect_catch_up_logs(&self, c: CatchUpLogs);
}

impl<F: Fsm<Message = PeerMsg>, S: FsmScheduler<Fsm = F>> ApplyResReporter for Mailbox<F, S> {
    fn report(&self, apply_res: ApplyRes) {
        // TODO: check shutdown.
        let _ = self.force_send(PeerMsg::ApplyRes(apply_res));
    }

    fn redirect_catch_up_logs(&self, c: CatchUpLogs) {
        let msg = PeerMsg::RedirectCatchUpLogs(c);
        let _ = self.force_send(msg);
    }
}

/// Schedule task to `ApplyFsm`.
#[derive(Clone)]
pub struct ApplyScheduler {
    sender: Sender<ApplyTask>,
}

impl ApplyScheduler {
    #[inline]
    pub fn send(&self, task: ApplyTask) {
        // TODO: ignore error when shutting down.
        self.sender.send(task).unwrap();
    }
}

pub struct ApplyFsm<EK: KvEngine, R> {
    apply: Apply<EK, R>,
    receiver: Receiver<ApplyTask>,
}

impl<EK: KvEngine, R> ApplyFsm<EK, R> {
    pub fn new(
        cfg: &Config,
        peer: metapb::Peer,
        region_state: RegionLocalState,
        res_reporter: R,
        tablet_registry: TabletRegistry<EK>,
        read_scheduler: Scheduler<ReadTask<EK>>,
<<<<<<< HEAD
        checkpoint_scheduler: Scheduler<checkpoint::Task<EK>>,
=======
        tablet_scheduler: Scheduler<TabletTask<EK>>,
        high_priority_pool: FuturePool,
>>>>>>> 993eb2f6
        flush_state: Arc<FlushState>,
        sst_apply_state: SstApplyState,
        log_recovery: Option<Box<DataTrace>>,
        applied_term: u64,
        buckets: Option<BucketStat>,
        sst_importer: Arc<SstImporter>,
        coprocessor_host: CoprocessorHost<EK>,
        logger: Logger,
    ) -> (ApplyScheduler, Self) {
        let (tx, rx) = future::unbounded(WakePolicy::Immediately);
        let apply = Apply::new(
            cfg,
            peer,
            region_state,
            res_reporter,
            tablet_registry,
            read_scheduler,
            flush_state,
            sst_apply_state,
            log_recovery,
            applied_term,
            buckets,
            sst_importer,
            coprocessor_host,
<<<<<<< HEAD
            checkpoint_scheduler,
=======
            tablet_scheduler,
            high_priority_pool,
>>>>>>> 993eb2f6
            logger,
        );
        (
            ApplyScheduler { sender: tx },
            Self {
                apply,
                receiver: rx,
            },
        )
    }
}

impl<EK: KvEngine, R: ApplyResReporter> ApplyFsm<EK, R> {
    pub async fn handle_all_tasks(&mut self) {
        loop {
            let timeout = GLOBAL_TIMER_HANDLE
                .delay(Instant::now() + Duration::from_secs(10))
                .compat();
            let res = futures::select! {
                res = self.receiver.next().fuse() => res,
                _ = timeout.fuse() => None,
            };
            self.apply.on_start_apply();
            let mut task = match res {
                Some(r) => r,
                None => {
                    self.apply.release_memory();
                    match self.receiver.next().await {
                        Some(t) => t,
                        None => return,
                    }
                }
            };
            loop {
                fail_point!("before_handle_tasks");
                match task {
                    // TODO: flush by buffer size.
                    ApplyTask::CommittedEntries(ce) => self.apply.apply_committed_entries(ce).await,
                    ApplyTask::Snapshot(snap_task) => self.apply.schedule_gen_snapshot(snap_task),
                    ApplyTask::UnsafeWrite(raw_write) => {
                        self.apply.apply_unsafe_write(raw_write).await
                    }
                    ApplyTask::ManualFlush => self.apply.on_manual_flush().await,
                    ApplyTask::RefreshBucketStat(bucket_meta) => {
                        self.apply.on_refresh_buckets(bucket_meta)
                    }
                    ApplyTask::CaptureApply(capture_change) => {
                        self.apply.on_capture_apply(capture_change)
                    }
                }

                self.apply.maybe_flush().await;

                // Perhaps spin sometime?
                match self.receiver.try_recv() {
                    Ok(t) => task = t,
                    Err(TryRecvError::Empty) => break,
                    Err(TryRecvError::Disconnected) => return,
                }
            }
            let written_bytes = self.apply.flush();
            self.apply.maybe_reschedule(written_bytes).await;
        }
    }
}<|MERGE_RESOLUTION|>--- conflicted
+++ resolved
@@ -8,10 +8,7 @@
 use batch_system::{Fsm, FsmScheduler, Mailbox};
 use crossbeam::channel::TryRecvError;
 use engine_traits::{FlushState, KvEngine, SstApplyState, TabletRegistry};
-<<<<<<< HEAD
-=======
 use fail::fail_point;
->>>>>>> 993eb2f6
 use futures::{compat::Future01CompatExt, FutureExt, StreamExt};
 use kvproto::{metapb, raft_serverpb::RegionLocalState};
 use pd_client::BucketStat;
@@ -32,11 +29,7 @@
     operation::{CatchUpLogs, DataTrace},
     raft::Apply,
     router::{ApplyRes, ApplyTask, PeerMsg},
-<<<<<<< HEAD
-    worker::checkpoint,
-=======
     TabletTask,
->>>>>>> 993eb2f6
 };
 
 /// A trait for reporting apply result.
@@ -87,12 +80,8 @@
         res_reporter: R,
         tablet_registry: TabletRegistry<EK>,
         read_scheduler: Scheduler<ReadTask<EK>>,
-<<<<<<< HEAD
-        checkpoint_scheduler: Scheduler<checkpoint::Task<EK>>,
-=======
         tablet_scheduler: Scheduler<TabletTask<EK>>,
         high_priority_pool: FuturePool,
->>>>>>> 993eb2f6
         flush_state: Arc<FlushState>,
         sst_apply_state: SstApplyState,
         log_recovery: Option<Box<DataTrace>>,
@@ -117,12 +106,8 @@
             buckets,
             sst_importer,
             coprocessor_host,
-<<<<<<< HEAD
-            checkpoint_scheduler,
-=======
             tablet_scheduler,
             high_priority_pool,
->>>>>>> 993eb2f6
             logger,
         );
         (
