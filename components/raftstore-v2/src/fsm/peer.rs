// Copyright 2022 TiKV Project Authors. Licensed under Apache-2.0.

//! This module contains the peer implementation for batch system.

use std::borrow::Cow;

use batch_system::{BasicMailbox, Fsm};
use crossbeam::channel::TryRecvError;
use engine_traits::{KvEngine, RaftEngine};
use kvproto::metapb;
use raftstore::store::{Config, Transport};
use slog::{debug, error, info, trace, Logger};
use tikv_util::{
    is_zero_duration,
    mpsc::{self, LooseBoundedSender, Receiver, Sender},
};

use crate::{batch::StoreContext, raft::Peer, PeerMsg, PeerTick, Result};

pub type SenderFsmPair<EK, ER> = (LooseBoundedSender<PeerMsg>, Box<PeerFsm<EK, ER>>);

pub struct PeerFsm<EK: KvEngine, ER: RaftEngine> {
    peer: Peer<EK, ER>,
    mailbox: Option<BasicMailbox<PeerFsm<EK, ER>>>,
<<<<<<< HEAD
    receiver: Receiver<PeerMsg>,
=======
    receiver: Receiver<PeerMsg<EK>>,
    /// A registry for all scheduled ticks. This can avoid scheduling ticks
    /// twice accidentally.
    tick_registry: u16,
>>>>>>> 73c5d134
    is_stopped: bool,
}

impl<EK: KvEngine, ER: RaftEngine> PeerFsm<EK, ER> {
    pub fn new(cfg: &Config, peer: Peer<EK, ER>) -> Result<SenderFsmPair<EK, ER>> {
        info!(peer.logger, "create peer");
        let (tx, rx) = mpsc::loose_bounded(cfg.notify_capacity);
        let fsm = Box::new(PeerFsm {
            peer,
            mailbox: None,
            receiver: rx,
            tick_registry: 0,
            is_stopped: false,
        });
        Ok((tx, fsm))
    }

    #[inline]
    pub fn peer(&self) -> &Peer<EK, ER> {
        &self.peer
    }

    #[inline]
    pub fn peer_mut(&mut self) -> &mut Peer<EK, ER> {
        &mut self.peer
    }

    #[inline]
    pub fn logger(&self) -> &Logger {
        &self.peer.logger
    }

    /// Fetches messages to `peer_msg_buf`. It will stop when the buffer
    /// capacity is reached or there is no more pending messages.
    ///
    /// Returns how many messages are fetched.
    pub fn recv(&mut self, peer_msg_buf: &mut Vec<PeerMsg>) -> usize {
        let l = peer_msg_buf.len();
        for i in l..peer_msg_buf.capacity() {
            match self.receiver.try_recv() {
                Ok(msg) => peer_msg_buf.push(msg),
                Err(e) => {
                    if let TryRecvError::Disconnected = e {
                        self.is_stopped = true;
                    }
                    return i - l;
                }
            }
        }
        peer_msg_buf.capacity() - l
    }
}

impl<EK: KvEngine, ER: RaftEngine> Fsm for PeerFsm<EK, ER> {
    type Message = PeerMsg;

    #[inline]
    fn is_stopped(&self) -> bool {
        self.is_stopped
    }

    /// Set a mailbox to FSM, which should be used to send message to itself.
    fn set_mailbox(&mut self, mailbox: Cow<'_, BasicMailbox<Self>>)
    where
        Self: Sized,
    {
        self.mailbox = Some(mailbox.into_owned());
    }

    /// Take the mailbox from FSM. Implementation should ensure there will be
    /// no reference to mailbox after calling this method.
    fn take_mailbox(&mut self) -> Option<BasicMailbox<Self>>
    where
        Self: Sized,
    {
        self.mailbox.take()
    }
}

pub struct PeerFsmDelegate<'a, EK: KvEngine, ER: RaftEngine, T> {
    pub fsm: &'a mut PeerFsm<EK, ER>,
    pub store_ctx: &'a mut StoreContext<EK, ER, T>,
}

impl<'a, EK: KvEngine, ER: RaftEngine, T: Transport> PeerFsmDelegate<'a, EK, ER, T> {
    pub fn new(fsm: &'a mut PeerFsm<EK, ER>, store_ctx: &'a mut StoreContext<EK, ER, T>) -> Self {
        Self { fsm, store_ctx }
    }

<<<<<<< HEAD
    pub fn handle_msgs(&self, peer_msgs_buf: &mut Vec<PeerMsg>) {
=======
    pub fn schedule_tick(&mut self, tick: PeerTick) {
        assert!(PeerTick::VARIANT_COUNT <= u16::BITS as usize);
        let idx = tick as usize;
        let key = 1u16 << (idx as u16);
        if self.fsm.tick_registry & key != 0 {
            return;
        }
        if is_zero_duration(&self.store_ctx.tick_batch[idx].wait_duration) {
            return;
        }
        trace!(
            self.fsm.logger(),
            "schedule tick";
            "tick" => ?tick,
            "timeout" => ?self.store_ctx.tick_batch[idx].wait_duration,
        );

        let region_id = self.fsm.peer.region_id();
        let mb = match self.store_ctx.router.mailbox(region_id) {
            Some(mb) => mb,
            None => {
                error!(
                    self.fsm.logger(),
                    "failed to get mailbox";
                    "tick" => ?tick,
                );
                return;
            }
        };
        self.fsm.tick_registry |= key;
        let logger = self.fsm.logger().clone();
        // TODO: perhaps following allocation can be removed.
        let cb = Box::new(move || {
            // This can happen only when the peer is about to be destroyed
            // or the node is shutting down. So it's OK to not to clean up
            // registry.
            if let Err(e) = mb.force_send(PeerMsg::Tick(tick)) {
                debug!(
                    logger,
                    "failed to schedule peer tick";
                    "tick" => ?tick,
                    "err" => %e,
                );
            }
        });
        self.store_ctx.tick_batch[idx].ticks.push(cb);
    }

    fn on_start(&mut self) {
        self.schedule_tick(PeerTick::Raft);
    }

    fn on_tick(&mut self, tick: PeerTick) {
        match tick {
            PeerTick::Raft => self.on_raft_tick(),
            PeerTick::RaftLogGc => unimplemented!(),
            PeerTick::SplitRegionCheck => unimplemented!(),
            PeerTick::PdHeartbeat => unimplemented!(),
            PeerTick::CheckMerge => unimplemented!(),
            PeerTick::CheckPeerStaleState => unimplemented!(),
            PeerTick::EntryCacheEvict => unimplemented!(),
            PeerTick::CheckLeaderLease => unimplemented!(),
            PeerTick::ReactivateMemoryLock => unimplemented!(),
            PeerTick::ReportBuckets => unimplemented!(),
            PeerTick::CheckLongUncommitted => unimplemented!(),
        }
    }

    pub fn on_msgs(&mut self, peer_msgs_buf: &mut Vec<PeerMsg<EK>>) {
>>>>>>> 73c5d134
        for msg in peer_msgs_buf.drain(..) {
            match msg {
                PeerMsg::RaftMessage(_) => unimplemented!(),
                PeerMsg::RaftCommand(_) => unimplemented!(),
                PeerMsg::Tick(tick) => self.on_tick(tick),
                PeerMsg::ApplyRes { res } => unimplemented!(),
                PeerMsg::Start => self.on_start(),
                PeerMsg::Noop => unimplemented!(),
                PeerMsg::Persisted {
                    peer_id,
                    ready_number,
                } => self
                    .fsm
                    .peer_mut()
                    .on_persisted(self.store_ctx, peer_id, ready_number),
                PeerMsg::FetchedLogs(fetched_logs) => {
                    self.fsm.peer_mut().on_fetched_logs(fetched_logs)
                }
            }
        }
    }
}<|MERGE_RESOLUTION|>--- conflicted
+++ resolved
@@ -22,14 +22,10 @@
 pub struct PeerFsm<EK: KvEngine, ER: RaftEngine> {
     peer: Peer<EK, ER>,
     mailbox: Option<BasicMailbox<PeerFsm<EK, ER>>>,
-<<<<<<< HEAD
     receiver: Receiver<PeerMsg>,
-=======
-    receiver: Receiver<PeerMsg<EK>>,
     /// A registry for all scheduled ticks. This can avoid scheduling ticks
     /// twice accidentally.
     tick_registry: u16,
->>>>>>> 73c5d134
     is_stopped: bool,
 }
 
@@ -119,9 +115,6 @@
         Self { fsm, store_ctx }
     }
 
-<<<<<<< HEAD
-    pub fn handle_msgs(&self, peer_msgs_buf: &mut Vec<PeerMsg>) {
-=======
     pub fn schedule_tick(&mut self, tick: PeerTick) {
         assert!(PeerTick::VARIANT_COUNT <= u16::BITS as usize);
         let idx = tick as usize;
@@ -190,14 +183,14 @@
         }
     }
 
-    pub fn on_msgs(&mut self, peer_msgs_buf: &mut Vec<PeerMsg<EK>>) {
->>>>>>> 73c5d134
+    pub fn on_msgs(&mut self, peer_msgs_buf: &mut Vec<PeerMsg>) {
         for msg in peer_msgs_buf.drain(..) {
             match msg {
                 PeerMsg::RaftMessage(_) => unimplemented!(),
-                PeerMsg::RaftCommand(_) => unimplemented!(),
+                PeerMsg::ReadCommand(_) => unimplemented!(),
+                PeerMsg::WriteCommand(_) => unimplemented!(),
                 PeerMsg::Tick(tick) => self.on_tick(tick),
-                PeerMsg::ApplyRes { res } => unimplemented!(),
+                PeerMsg::ApplyRes(res) => unimplemented!(),
                 PeerMsg::Start => self.on_start(),
                 PeerMsg::Noop => unimplemented!(),
                 PeerMsg::Persisted {
