// Copyright 2022 TiKV Project Authors. Licensed under Apache-2.0.

//! This module contains the peer implementation for batch system.

use std::borrow::Cow;

use batch_system::{BasicMailbox, Fsm};
use crossbeam::channel::TryRecvError;
use engine_traits::{KvEngine, RaftEngine, TabletRegistry};
use raftstore::store::{Config, LocksStatus, Transport};
use slog::{debug, error, info, trace, Logger};
use tikv_util::{
    is_zero_duration,
    mpsc::{self, LooseBoundedSender, Receiver},
    time::{duration_to_sec, Instant},
};

use crate::{
    batch::StoreContext,
    raft::{Peer, Storage},
    router::{PeerMsg, PeerTick},
    Result,
};

pub type SenderFsmPair<EK, ER> = (LooseBoundedSender<PeerMsg>, Box<PeerFsm<EK, ER>>);

pub struct PeerFsm<EK: KvEngine, ER: RaftEngine> {
    peer: Peer<EK, ER>,
    mailbox: Option<BasicMailbox<PeerFsm<EK, ER>>>,
    receiver: Receiver<PeerMsg>,
    /// A registry for all scheduled ticks. This can avoid scheduling ticks
    /// twice accidentally.
    tick_registry: u16,
    is_stopped: bool,
    reactivate_memory_lock_ticks: usize,
}

impl<EK: KvEngine, ER: RaftEngine> PeerFsm<EK, ER> {
    pub fn new(
        cfg: &Config,
        tablet_registry: &TabletRegistry<EK>,
        storage: Storage<EK, ER>,
    ) -> Result<SenderFsmPair<EK, ER>> {
        let peer = Peer::new(cfg, tablet_registry, storage)?;
        info!(peer.logger, "create peer");
        let (tx, rx) = mpsc::loose_bounded(cfg.notify_capacity);
        let fsm = Box::new(PeerFsm {
            peer,
            mailbox: None,
            receiver: rx,
            tick_registry: 0,
            is_stopped: false,
            reactivate_memory_lock_ticks: 0,
        });
        Ok((tx, fsm))
    }

    #[inline]
    pub fn peer(&self) -> &Peer<EK, ER> {
        &self.peer
    }

    #[inline]
    pub fn peer_mut(&mut self) -> &mut Peer<EK, ER> {
        &mut self.peer
    }

    #[inline]
    pub fn logger(&self) -> &Logger {
        &self.peer.logger
    }

    /// Fetches messages to `peer_msg_buf`. It will stop when the buffer
    /// capacity is reached or there is no more pending messages.
    ///
    /// Returns how many messages are fetched.
    pub fn recv(&mut self, peer_msg_buf: &mut Vec<PeerMsg>, batch_size: usize) -> usize {
        let l = peer_msg_buf.len();
        for i in l..batch_size {
            match self.receiver.try_recv() {
                Ok(msg) => peer_msg_buf.push(msg),
                Err(e) => {
                    if let TryRecvError::Disconnected = e {
                        self.is_stopped = true;
                    }
                    return i - l;
                }
            }
        }
        batch_size - l
    }
}

impl<EK: KvEngine, ER: RaftEngine> Fsm for PeerFsm<EK, ER> {
    type Message = PeerMsg;

    #[inline]
    fn is_stopped(&self) -> bool {
        self.is_stopped
    }

    /// Set a mailbox to FSM, which should be used to send message to itself.
    fn set_mailbox(&mut self, mailbox: Cow<'_, BasicMailbox<Self>>)
    where
        Self: Sized,
    {
        self.mailbox = Some(mailbox.into_owned());
    }

    /// Take the mailbox from FSM. Implementation should ensure there will be
    /// no reference to mailbox after calling this method.
    fn take_mailbox(&mut self) -> Option<BasicMailbox<Self>>
    where
        Self: Sized,
    {
        self.mailbox.take()
    }
}

pub struct PeerFsmDelegate<'a, EK: KvEngine, ER: RaftEngine, T> {
    pub fsm: &'a mut PeerFsm<EK, ER>,
    pub store_ctx: &'a mut StoreContext<EK, ER, T>,
}

impl<'a, EK: KvEngine, ER: RaftEngine, T: Transport> PeerFsmDelegate<'a, EK, ER, T> {
    pub fn new(fsm: &'a mut PeerFsm<EK, ER>, store_ctx: &'a mut StoreContext<EK, ER, T>) -> Self {
        Self { fsm, store_ctx }
    }

    #[inline]
    fn schedule_pending_ticks(&mut self) {
        let pending_ticks = self.fsm.peer.take_pending_ticks();
        for tick in pending_ticks {
            if tick == PeerTick::ReactivateMemoryLock {
                self.fsm.reactivate_memory_lock_ticks = 0;
            }
            self.schedule_tick(tick);
        }
    }

    pub fn schedule_tick(&mut self, tick: PeerTick) {
        assert!(PeerTick::VARIANT_COUNT <= u16::BITS as usize);
        let idx = tick as usize;
        let key = 1u16 << (idx as u16);
        if self.fsm.tick_registry & key != 0 {
            return;
        }
        if is_zero_duration(&self.store_ctx.tick_batch[idx].wait_duration) {
            return;
        }
        trace!(
            self.fsm.logger(),
            "schedule tick";
            "tick" => ?tick,
            "timeout" => ?self.store_ctx.tick_batch[idx].wait_duration,
        );

        let region_id = self.fsm.peer.region_id();
        let mb = match self.store_ctx.router.mailbox(region_id) {
            Some(mb) => mb,
            None => {
                error!(
                    self.fsm.logger(),
                    "failed to get mailbox";
                    "tick" => ?tick,
                );
                return;
            }
        };
        self.fsm.tick_registry |= key;
        let logger = self.fsm.logger().clone();
        // TODO: perhaps following allocation can be removed.
        let cb = Box::new(move || {
            // This can happen only when the peer is about to be destroyed
            // or the node is shutting down. So it's OK to not to clean up
            // registry.
            if let Err(e) = mb.force_send(PeerMsg::Tick(tick)) {
                debug!(
                    logger,
                    "failed to schedule peer tick";
                    "tick" => ?tick,
                    "err" => %e,
                );
            }
        });
        self.store_ctx.tick_batch[idx].ticks.push(cb);
    }

    fn on_start(&mut self) {
        self.schedule_tick(PeerTick::Raft);
        self.schedule_tick(PeerTick::PdHeartbeat);
        self.schedule_tick(PeerTick::CompactLog);
        if self.fsm.peer.storage().is_initialized() {
            self.fsm.peer.schedule_apply_fsm(self.store_ctx);
        }
    }

    #[inline]
    fn on_receive_command(&self, send_time: Instant) {
        self.store_ctx
            .raft_metrics
            .propose_wait_time
            .observe(duration_to_sec(send_time.saturating_elapsed()));
    }

    fn on_tick(&mut self, tick: PeerTick) {
        match tick {
            PeerTick::Raft => self.on_raft_tick(),
            PeerTick::PdHeartbeat => self.on_pd_heartbeat(),
<<<<<<< HEAD
            PeerTick::CompactLog => self.on_compact_log_tick(),
            PeerTick::SplitRegionCheck => unimplemented!(),
=======
            PeerTick::RaftLogGc => unimplemented!(),
            PeerTick::SplitRegionCheck => self.on_split_region_check(),
>>>>>>> a422de9d
            PeerTick::CheckMerge => unimplemented!(),
            PeerTick::CheckPeerStaleState => unimplemented!(),
            PeerTick::EntryCacheEvict => self.on_entry_cache_evict(),
            PeerTick::CheckLeaderLease => unimplemented!(),
            PeerTick::ReactivateMemoryLock => self.on_reactivate_memory_lock_tick(),
            PeerTick::ReportBuckets => unimplemented!(),
            PeerTick::CheckLongUncommitted => unimplemented!(),
        }
    }

    pub fn on_msgs(&mut self, peer_msgs_buf: &mut Vec<PeerMsg>) {
        for msg in peer_msgs_buf.drain(..) {
            match msg {
                PeerMsg::RaftMessage(msg) => {
                    self.fsm.peer.on_raft_message(self.store_ctx, msg);
                    self.schedule_pending_ticks();
                }
                PeerMsg::RaftQuery(cmd) => {
                    self.on_receive_command(cmd.send_time);
                    self.on_query(cmd.request, cmd.ch)
                }
                PeerMsg::AdminCommand(cmd) => {
                    self.on_receive_command(cmd.send_time);
                    self.fsm
                        .peer_mut()
                        .on_admin_command(self.store_ctx, cmd.request, cmd.ch)
                }
                PeerMsg::SimpleWrite(write) => {
                    self.on_receive_command(write.send_time);
                    self.fsm.peer_mut().on_simple_write(
                        self.store_ctx,
                        write.header,
                        write.data,
                        write.ch,
                    );
                }
                PeerMsg::UnsafeWrite(write) => {
                    self.on_receive_command(write.send_time);
                    self.fsm
                        .peer_mut()
                        .on_unsafe_write(self.store_ctx, write.data);
                }
                PeerMsg::Tick(tick) => self.on_tick(tick),
                PeerMsg::ApplyRes(res) => self.fsm.peer.on_apply_res(self.store_ctx, res),
                PeerMsg::SplitInit(msg) => self.fsm.peer.on_split_init(self.store_ctx, msg),
                PeerMsg::SplitInitFinish(region_id) => {
                    self.fsm.peer.on_split_init_finish(region_id)
                }
                PeerMsg::Start => self.on_start(),
                PeerMsg::Noop => unimplemented!(),
                PeerMsg::Persisted {
                    peer_id,
                    ready_number,
                } => self
                    .fsm
                    .peer_mut()
                    .on_persisted(self.store_ctx, peer_id, ready_number),
                PeerMsg::LogsFetched(fetched_logs) => {
                    self.fsm.peer_mut().on_logs_fetched(fetched_logs)
                }
                PeerMsg::SnapshotGenerated(snap_res) => {
                    self.fsm.peer_mut().on_snapshot_generated(snap_res)
                }
                PeerMsg::QueryDebugInfo(ch) => self.fsm.peer_mut().on_query_debug_info(ch),
                PeerMsg::DataFlushed {
                    cf,
                    tablet_index,
                    flushed_index,
                } => {
                    self.fsm
                        .peer_mut()
                        .on_data_flushed(cf, tablet_index, flushed_index);
                    self.fsm
                        .peer_mut()
                        .maybe_compact_log_from_engine(self.store_ctx);
                }
                PeerMsg::PeerUnreachable { to_peer_id } => {
                    self.fsm.peer_mut().on_peer_unreachable(to_peer_id)
                }
                PeerMsg::StoreUnreachable { to_store_id } => {
                    self.fsm.peer_mut().on_store_unreachable(to_store_id)
                }
                PeerMsg::SnapshotSent { to_peer_id, status } => {
                    self.fsm.peer_mut().on_snapshot_sent(to_peer_id, status)
                }
                PeerMsg::RequestSplit { request, ch } => {
                    self.fsm
                        .peer_mut()
                        .on_request_split(self.store_ctx, request, ch)
                }
                #[cfg(feature = "testexport")]
                PeerMsg::WaitFlush(ch) => self.fsm.peer_mut().on_wait_flush(ch),
            }
        }
        // TODO: instead of propose pending commands immediately, we should use timeout.
        self.fsm.peer.propose_pending_writes(self.store_ctx);
    }

    pub fn on_reactivate_memory_lock_tick(&mut self) {
        let mut pessimistic_locks = self.fsm.peer.txn_ext().pessimistic_locks.write();

        // If it is not leader, we needn't reactivate by tick. In-memory pessimistic
        // lock will be enabled when this region becomes leader again.
        // And this tick is currently only used for the leader transfer failure case.
        if !self.fsm.peer().is_leader()
            || pessimistic_locks.status != LocksStatus::TransferringLeader
        {
            return;
        }

        self.fsm.reactivate_memory_lock_ticks += 1;
        let transferring_leader = self.fsm.peer.raft_group().raft.lead_transferee.is_some();
        // `lead_transferee` is not set immediately after the lock status changes. So,
        // we need the tick count condition to avoid reactivating too early.
        if !transferring_leader
            && self.fsm.reactivate_memory_lock_ticks
                >= self.store_ctx.cfg.reactive_memory_lock_timeout_tick
        {
            pessimistic_locks.status = LocksStatus::Normal;
            self.fsm.reactivate_memory_lock_ticks = 0;
        } else {
            drop(pessimistic_locks);
            self.schedule_tick(PeerTick::ReactivateMemoryLock);
        }
    }
}<|MERGE_RESOLUTION|>--- conflicted
+++ resolved
@@ -207,13 +207,8 @@
         match tick {
             PeerTick::Raft => self.on_raft_tick(),
             PeerTick::PdHeartbeat => self.on_pd_heartbeat(),
-<<<<<<< HEAD
             PeerTick::CompactLog => self.on_compact_log_tick(),
-            PeerTick::SplitRegionCheck => unimplemented!(),
-=======
-            PeerTick::RaftLogGc => unimplemented!(),
             PeerTick::SplitRegionCheck => self.on_split_region_check(),
->>>>>>> a422de9d
             PeerTick::CheckMerge => unimplemented!(),
             PeerTick::CheckPeerStaleState => unimplemented!(),
             PeerTick::EntryCacheEvict => self.on_entry_cache_evict(),
