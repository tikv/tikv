--- conflicted
+++ resolved
@@ -131,12 +131,9 @@
     fn schedule_pending_ticks(&mut self) {
         let pending_ticks = self.fsm.peer.take_pending_ticks();
         for tick in pending_ticks {
-<<<<<<< HEAD
-=======
             if tick == PeerTick::ReactivateMemoryLock {
                 self.fsm.reactivate_memory_lock_ticks = 0;
             }
->>>>>>> 70e15257
             self.schedule_tick(tick);
         }
     }
