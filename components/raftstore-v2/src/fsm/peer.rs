--- conflicted
+++ resolved
@@ -221,18 +221,12 @@
             PeerTick::CheckPeerStaleState => unimplemented!(),
             PeerTick::EntryCacheEvict => self.on_entry_cache_evict(),
             PeerTick::CheckLeaderLease => unimplemented!(),
-<<<<<<< HEAD
-            PeerTick::ReactivateMemoryLock => self.on_reactivate_memory_lock_tick(),
-            PeerTick::ReportBuckets => self.on_report_region_buckets_tick(),
-            PeerTick::CheckLongUncommitted => unimplemented!(),
-=======
             PeerTick::ReactivateMemoryLock => {
                 self.fsm.peer.on_reactivate_memory_lock_tick(self.store_ctx)
             }
-            PeerTick::ReportBuckets => unimplemented!(),
+            PeerTick::ReportBuckets => self.on_report_region_buckets_tick(),
             PeerTick::CheckLongUncommitted => self.on_check_long_uncommitted(),
             PeerTick::GcPeer => self.fsm.peer_mut().on_gc_peer_tick(self.store_ctx),
->>>>>>> 8484ecec
         }
     }
 
