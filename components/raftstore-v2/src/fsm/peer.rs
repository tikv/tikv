--- conflicted
+++ resolved
@@ -200,14 +200,11 @@
         if self.fsm.peer.storage().is_initialized() {
             self.fsm.peer.schedule_apply_fsm(self.store_ctx);
         }
-<<<<<<< HEAD
-        self.fsm.peer.maybe_gen_approximate_buckets(self.store_ctx)
-=======
+        self.fsm.peer.maybe_gen_approximate_buckets(self.store_ctx);
         // Speed up setup if there is only one peer.
         if self.fsm.peer.is_leader() {
             self.fsm.peer.set_has_ready();
         }
->>>>>>> 8e6e3485
     }
 
     #[inline]
@@ -311,17 +308,12 @@
                         .peer_mut()
                         .on_request_split(self.store_ctx, request, ch)
                 }
-<<<<<<< HEAD
-                PeerMsg::RefreshRegionBuckets{
+                PeerMsg::RefreshRegionBuckets {
                     region_id,
-                    region_epoch
-                    buckets
-                    bucket_ranges:
-                } => {
-
-                }
-
-=======
+                    region_epoch,
+                    buckets,
+                    bucket_ranges,
+                } => {}
                 PeerMsg::UpdateRegionSize { size } => {
                     self.fsm.peer_mut().on_update_region_size(size)
                 }
@@ -333,7 +325,6 @@
                 PeerMsg::TabletTrimmed { tablet_index } => {
                     self.fsm.peer_mut().on_tablet_trimmed(tablet_index)
                 }
->>>>>>> 8e6e3485
                 #[cfg(feature = "testexport")]
                 PeerMsg::WaitFlush(ch) => self.fsm.peer_mut().on_wait_flush(ch),
             }
