--- conflicted
+++ resolved
@@ -327,7 +327,10 @@
                 PeerMsg::TabletTrimmed { tablet_index } => {
                     self.fsm.peer_mut().on_tablet_trimmed(tablet_index)
                 }
-<<<<<<< HEAD
+                PeerMsg::CleanupImportSst(ssts) => self
+                    .fsm
+                    .peer_mut()
+                    .on_cleanup_import_sst(self.store_ctx, ssts),
                 PeerMsg::AskCommitMerge(req) => {
                     self.fsm.peer_mut().on_ask_commit_merge(self.store_ctx, req)
                 }
@@ -339,12 +342,6 @@
                     .peer_mut()
                     .on_redirect_catch_up_logs(self.store_ctx, c),
                 PeerMsg::CatchUpLogs(c) => self.fsm.peer_mut().on_catch_up_logs(self.store_ctx, c),
-=======
-                PeerMsg::CleanupImportSst(ssts) => self
-                    .fsm
-                    .peer_mut()
-                    .on_cleanup_import_sst(self.store_ctx, ssts),
->>>>>>> cc72dc9b
                 #[cfg(feature = "testexport")]
                 PeerMsg::WaitFlush(ch) => self.fsm.peer_mut().on_wait_flush(ch),
             }
