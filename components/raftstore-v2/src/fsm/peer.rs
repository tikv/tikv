// Copyright 2022 TiKV Project Authors. Licensed under Apache-2.0.

//! This module contains the peer implementation for batch system.

use std::{borrow::Cow, sync::Arc};

use batch_system::{BasicMailbox, Fsm};
use crossbeam::channel::TryRecvError;
use encryption_export::DataKeyManager;
use engine_traits::{KvEngine, RaftEngine, TabletRegistry};
use kvproto::{errorpb, raft_cmdpb::RaftCmdResponse};
use raftstore::store::{Config, ReadCallback, TabletSnapManager, Transport};
use slog::{debug, info, trace, Logger};
use tikv_util::{
    is_zero_duration,
    mpsc::{self, LooseBoundedSender, Receiver},
    slog_panic,
    time::{duration_to_sec, Instant},
};
use tracker::{TrackerToken, GLOBAL_TRACKERS};

use crate::{
    batch::StoreContext,
    operation::ReplayWatch,
    raft::{Peer, Storage},
    router::{PeerMsg, PeerTick, QueryResult},
    Result,
};

pub type SenderFsmPair<EK, ER> = (LooseBoundedSender<PeerMsg>, Box<PeerFsm<EK, ER>>);

pub struct PeerFsm<EK: KvEngine, ER: RaftEngine> {
    peer: Peer<EK, ER>,
    mailbox: Option<BasicMailbox<PeerFsm<EK, ER>>>,
    receiver: Receiver<PeerMsg>,
    /// A registry for all scheduled ticks. This can avoid scheduling ticks
    /// twice accidentally.
    tick_registry: [bool; PeerTick::VARIANT_COUNT],
    is_stopped: bool,
}

impl<EK: KvEngine, ER: RaftEngine> PeerFsm<EK, ER> {
    pub fn new(
        cfg: &Config,
        tablet_registry: &TabletRegistry<EK>,
        key_manager: Option<&DataKeyManager>,
        snap_mgr: &TabletSnapManager,
        storage: Storage<EK, ER>,
    ) -> Result<SenderFsmPair<EK, ER>> {
        let peer = Peer::new(cfg, tablet_registry, key_manager, snap_mgr, storage)?;
        info!(peer.logger, "create peer";
            "raft_state" => ?peer.storage().raft_state(),
            "apply_state" => ?peer.storage().apply_state(),
            "region_state" => ?peer.storage().region_state()
        );
        let (tx, rx) = mpsc::loose_bounded(cfg.notify_capacity);
        let fsm = Box::new(PeerFsm {
            peer,
            mailbox: None,
            receiver: rx,
            tick_registry: [false; PeerTick::VARIANT_COUNT],
            is_stopped: false,
        });
        Ok((tx, fsm))
    }

    #[inline]
    pub fn peer(&self) -> &Peer<EK, ER> {
        &self.peer
    }

    #[inline]
    pub fn peer_mut(&mut self) -> &mut Peer<EK, ER> {
        &mut self.peer
    }

    #[inline]
    pub fn logger(&self) -> &Logger {
        &self.peer.logger
    }

    /// Fetches messages to `peer_msg_buf`. It will stop when the buffer
    /// capacity is reached or there is no more pending messages.
    ///
    /// Returns how many messages are fetched.
    pub fn recv(&mut self, peer_msg_buf: &mut Vec<PeerMsg>, batch_size: usize) -> usize {
        let l = peer_msg_buf.len();
        for i in l..batch_size {
            match self.receiver.try_recv() {
                Ok(msg) => peer_msg_buf.push(msg),
                Err(e) => {
                    if let TryRecvError::Disconnected = e {
                        self.is_stopped = true;
                    }
                    return i - l;
                }
            }
        }
        batch_size - l
    }
}

impl<EK: KvEngine, ER: RaftEngine> Fsm for PeerFsm<EK, ER> {
    type Message = PeerMsg;

    #[inline]
    fn is_stopped(&self) -> bool {
        self.is_stopped
    }

    /// Set a mailbox to FSM, which should be used to send message to itself.
    fn set_mailbox(&mut self, mailbox: Cow<'_, BasicMailbox<Self>>)
    where
        Self: Sized,
    {
        self.mailbox = Some(mailbox.into_owned());
    }

    /// Take the mailbox from FSM. Implementation should ensure there will be
    /// no reference to mailbox after calling this method.
    fn take_mailbox(&mut self) -> Option<BasicMailbox<Self>>
    where
        Self: Sized,
    {
        self.mailbox.take()
    }
}

pub struct PeerFsmDelegate<'a, EK: KvEngine, ER: RaftEngine, T> {
    pub fsm: &'a mut PeerFsm<EK, ER>,
    pub store_ctx: &'a mut StoreContext<EK, ER, T>,
}

impl<'a, EK: KvEngine, ER: RaftEngine, T: Transport> PeerFsmDelegate<'a, EK, ER, T> {
    pub fn new(fsm: &'a mut PeerFsm<EK, ER>, store_ctx: &'a mut StoreContext<EK, ER, T>) -> Self {
        Self { fsm, store_ctx }
    }

    #[inline]
    fn schedule_pending_ticks(&mut self) {
        let pending_ticks = self.fsm.peer.take_pending_ticks();
        for tick in pending_ticks {
            self.schedule_tick(tick);
        }
    }

    pub fn schedule_tick(&mut self, tick: PeerTick) {
        assert!(PeerTick::VARIANT_COUNT <= u16::BITS as usize);
        let idx = tick as usize;
        if self.fsm.tick_registry[idx] {
            return;
        }
        if is_zero_duration(&self.store_ctx.tick_batch[idx].wait_duration) {
            return;
        }
        trace!(
            self.fsm.logger(),
            "schedule tick";
            "tick" => ?tick,
            "timeout" => ?self.store_ctx.tick_batch[idx].wait_duration,
        );

        let region_id = self.fsm.peer.region_id();
        let mb = match self.store_ctx.router.mailbox(region_id) {
            Some(mb) => mb,
            None => {
                if !self.fsm.peer.serving() || self.store_ctx.router.is_shutdown() {
                    return;
                }
                slog_panic!(self.fsm.logger(), "failed to get mailbox"; "tick" => ?tick);
            }
        };
        self.fsm.tick_registry[idx] = true;
        let logger = self.fsm.logger().clone();
        // TODO: perhaps following allocation can be removed.
        let cb = Box::new(move || {
            // This can happen only when the peer is about to be destroyed
            // or the node is shutting down. So it's OK to not to clean up
            // registry.
            if let Err(e) = mb.force_send(PeerMsg::Tick(tick)) {
                debug!(
                    logger,
                    "failed to schedule peer tick";
                    "tick" => ?tick,
                    "err" => %e,
                );
            }
        });
        self.store_ctx.tick_batch[idx].ticks.push(cb);
    }

    fn on_start(&mut self, watch: Option<Arc<ReplayWatch>>) {
        if !self.fsm.peer.maybe_pause_for_replay(self.store_ctx, watch) {
            self.schedule_tick(PeerTick::Raft);
        }
        self.schedule_tick(PeerTick::SplitRegionCheck);
        self.schedule_tick(PeerTick::PdHeartbeat);
        self.schedule_tick(PeerTick::CompactLog);
        self.fsm.peer.on_check_merge(self.store_ctx);
        if self.fsm.peer.storage().is_initialized() {
            self.fsm.peer.schedule_apply_fsm(self.store_ctx);
        }
        self.fsm.peer.maybe_gen_approximate_buckets(self.store_ctx);
        // Speed up setup if there is only one peer.
        if self.fsm.peer.is_leader() {
            self.fsm.peer.set_has_ready();
        }
    }

    #[inline]
    fn on_receive_command(&self, send_time: Instant, read_token: Option<TrackerToken>) {
        let propose_wait_time = send_time.saturating_elapsed();
        self.store_ctx
            .raft_metrics
            .propose_wait_time
            .observe(duration_to_sec(propose_wait_time));
        if let Some(token) = read_token {
            GLOBAL_TRACKERS.with_tracker(token, |tracker| {
                tracker.metrics.read_index_propose_wait_nanos = propose_wait_time.as_nanos() as u64;
            });
        }
    }

    fn on_tick(&mut self, tick: PeerTick) {
        self.fsm.tick_registry[tick as usize] = false;
        if !self.fsm.peer().serving() {
            return;
        }
        match tick {
            PeerTick::Raft => self.on_raft_tick(),
            PeerTick::PdHeartbeat => self.on_pd_heartbeat(),
            PeerTick::CompactLog => self.on_compact_log_tick(false),
            PeerTick::SplitRegionCheck => self.on_split_region_check(),
            PeerTick::CheckMerge => self.fsm.peer_mut().on_check_merge(self.store_ctx),
            PeerTick::CheckPeerStaleState => unimplemented!(),
            PeerTick::EntryCacheEvict => self.on_entry_cache_evict(),
            PeerTick::CheckLeaderLease => self.on_check_leader_lease_tick(),
            PeerTick::ReactivateMemoryLock => {
                self.fsm.peer.on_reactivate_memory_lock_tick(self.store_ctx)
            }
            PeerTick::ReportBuckets => self.on_report_region_buckets_tick(),
            PeerTick::CheckLongUncommitted => self.on_check_long_uncommitted(),
            PeerTick::GcPeer => self.fsm.peer_mut().on_gc_peer_tick(self.store_ctx),
        }
    }

    pub fn on_msgs(&mut self, peer_msgs_buf: &mut Vec<PeerMsg>) {
        for msg in peer_msgs_buf.drain(..) {
            match msg {
                PeerMsg::RaftMessage(msg) => {
                    self.fsm.peer.on_raft_message(self.store_ctx, msg);
                }
                PeerMsg::RaftQuery(cmd) => {
                    self.on_receive_command(cmd.send_time, cmd.ch.read_tracker());
                    self.on_query(cmd.request, cmd.ch)
                }
                PeerMsg::AdminCommand(cmd) => {
                    self.on_receive_command(cmd.send_time, None);
                    self.fsm
                        .peer_mut()
                        .on_admin_command(self.store_ctx, cmd.request, cmd.ch)
                }
                PeerMsg::SimpleWrite(write) => {
                    self.on_receive_command(write.send_time, None);
                    self.fsm.peer_mut().on_simple_write(
                        self.store_ctx,
                        write.header,
                        write.data,
                        write.ch,
<<<<<<< HEAD
                        write.cid,
=======
                        Some(write.disk_full_opt),
>>>>>>> e29d3a98
                    );
                }
                PeerMsg::UnsafeWrite(write) => {
                    self.on_receive_command(write.send_time, None);
                    self.fsm
                        .peer_mut()
                        .on_unsafe_write(self.store_ctx, write.data);
                }
                PeerMsg::Tick(tick) => self.on_tick(tick),
                PeerMsg::ApplyRes(res) => self.fsm.peer.on_apply_res(self.store_ctx, res),
                PeerMsg::SplitInit(msg) => self.fsm.peer.on_split_init(self.store_ctx, msg),
                PeerMsg::SplitInitFinish(region_id) => {
                    self.fsm.peer.on_split_init_finish(region_id)
                }
                PeerMsg::Start(w) => self.on_start(w),
                PeerMsg::Noop => unimplemented!(),
                PeerMsg::Persisted {
                    peer_id,
                    ready_number,
                } => self
                    .fsm
                    .peer_mut()
                    .on_persisted(self.store_ctx, peer_id, ready_number),
                PeerMsg::LogsFetched(fetched_logs) => {
                    self.fsm.peer_mut().on_raft_log_fetched(fetched_logs)
                }
                PeerMsg::SnapshotGenerated(snap_res) => {
                    self.fsm.peer_mut().on_snapshot_generated(snap_res)
                }
                PeerMsg::QueryDebugInfo(ch) => self.fsm.peer_mut().on_query_debug_info(ch),
                PeerMsg::DataFlushed {
                    cf,
                    tablet_index,
                    flushed_index,
                } => {
                    self.fsm.peer_mut().on_data_flushed(
                        self.store_ctx,
                        cf,
                        tablet_index,
                        flushed_index,
                    );
                }
                PeerMsg::PeerUnreachable { to_peer_id } => {
                    self.fsm.peer_mut().on_peer_unreachable(to_peer_id)
                }
                PeerMsg::StoreUnreachable { to_store_id } => {
                    self.fsm.peer_mut().on_store_unreachable(to_store_id)
                }
                PeerMsg::StoreMaybeTombstone { store_id } => {
                    self.fsm.peer_mut().on_store_maybe_tombstone(store_id)
                }
                PeerMsg::SnapshotSent { to_peer_id, status } => {
                    self.fsm.peer_mut().on_snapshot_sent(to_peer_id, status)
                }
                PeerMsg::RequestSplit { request, ch } => {
                    self.fsm
                        .peer_mut()
                        .on_request_split(self.store_ctx, request, ch)
                }
                PeerMsg::RefreshRegionBuckets {
                    region_epoch,
                    buckets,
                    bucket_ranges,
                } => self.on_refresh_region_buckets(region_epoch, buckets, bucket_ranges),
                PeerMsg::RequestHalfSplit { request, ch } => self
                    .fsm
                    .peer_mut()
                    .on_request_half_split(self.store_ctx, request, ch),
                PeerMsg::UpdateRegionSize { size } => {
                    self.fsm.peer_mut().on_update_region_size(size)
                }
                PeerMsg::UpdateRegionKeys { keys } => {
                    self.fsm.peer_mut().on_update_region_keys(keys)
                }
                PeerMsg::ClearRegionSize => self.fsm.peer_mut().on_clear_region_size(),
                PeerMsg::ForceCompactLog => self.on_compact_log_tick(true),
                PeerMsg::TabletTrimmed { tablet_index } => {
                    self.fsm.peer_mut().on_tablet_trimmed(tablet_index)
                }
                PeerMsg::CleanupImportSst(ssts) => self
                    .fsm
                    .peer_mut()
                    .on_cleanup_import_sst(self.store_ctx, ssts),
                PeerMsg::SnapGc(keys) => self.fsm.peer_mut().on_snap_gc(self.store_ctx, keys),
                PeerMsg::AskCommitMerge(req) => {
                    self.fsm.peer_mut().on_ask_commit_merge(self.store_ctx, req)
                }
                PeerMsg::AckCommitMerge { index, target_id } => {
                    self.fsm.peer_mut().on_ack_commit_merge(index, target_id)
                }
                PeerMsg::RejectCommitMerge { index } => self
                    .fsm
                    .peer_mut()
                    .on_reject_commit_merge(self.store_ctx, index),
                PeerMsg::RedirectCatchUpLogs(c) => self
                    .fsm
                    .peer_mut()
                    .on_redirect_catch_up_logs(self.store_ctx, c),
                PeerMsg::CatchUpLogs(c) => self.fsm.peer_mut().on_catch_up_logs(self.store_ctx, c),
                PeerMsg::CaptureChange(capture_change) => self.on_capture_change(capture_change),
                PeerMsg::LeaderCallback(ch) => self.on_leader_callback(ch),
                #[cfg(feature = "testexport")]
                PeerMsg::WaitFlush(ch) => self.fsm.peer_mut().on_wait_flush(ch),
                PeerMsg::FlushBeforeClose { tx } => {
                    self.fsm.peer_mut().flush_before_close(self.store_ctx, tx)
                }
                PeerMsg::EnterForceLeaderState {
                    syncer,
                    failed_stores,
                } => self.fsm.peer_mut().on_enter_pre_force_leader(
                    self.store_ctx,
                    syncer,
                    failed_stores,
                ),
                PeerMsg::ExitForceLeaderState => {
                    self.fsm.peer_mut().on_exit_force_leader(self.store_ctx)
                }
                PeerMsg::ExitForceLeaderStateCampaign => {
                    self.fsm.peer_mut().on_exit_force_leader_campaign()
                }
                PeerMsg::UnsafeRecoveryWaitApply(syncer) => {
                    self.fsm.peer_mut().on_unsafe_recovery_wait_apply(syncer)
                }
                PeerMsg::UnsafeRecoveryFillOutReport(syncer) => self
                    .fsm
                    .peer_mut()
                    .on_unsafe_recovery_fill_out_report(syncer),
                PeerMsg::UnsafeRecoveryWaitInitialized(syncer) => self
                    .fsm
                    .peer_mut()
                    .on_unsafe_recovery_wait_initialized(syncer),
                PeerMsg::UnsafeRecoveryDestroy(syncer) => {
                    self.fsm.peer_mut().on_unsafe_recovery_destroy_peer(syncer)
                }
                PeerMsg::UnsafeRecoveryDemoteFailedVoters {
                    failed_voters,
                    syncer,
                } => self
                    .fsm
                    .peer_mut()
                    .on_unsafe_recovery_pre_demote_failed_voters(
                        self.store_ctx,
                        syncer,
                        failed_voters,
                    ),
            }
        }
        // TODO: instead of propose pending commands immediately, we should use timeout.
        self.fsm.peer.propose_pending_writes(self.store_ctx);
        self.schedule_pending_ticks();
    }
}

impl<EK: KvEngine, ER: RaftEngine> Drop for PeerFsm<EK, ER> {
    fn drop(&mut self) {
        self.peer_mut().pending_reads_mut().clear_all(None);

        let region_id = self.peer().region_id();

        let build_resp = || {
            let mut err = errorpb::Error::default();
            err.set_message("region is not found".to_owned());
            err.mut_region_not_found().set_region_id(region_id);
            let mut resp = RaftCmdResponse::default();
            resp.mut_header().set_error(err);
            resp
        };
        while let Ok(msg) = self.receiver.try_recv() {
            match msg {
                // Only these messages need to be responded explicitly as they rely on
                // deterministic response.
                PeerMsg::RaftQuery(query) => {
                    query.ch.set_result(QueryResult::Response(build_resp()));
                }
                PeerMsg::SimpleWrite(w) => {
                    w.ch.set_result(build_resp());
                }
                _ => continue,
            }
        }
    }
}<|MERGE_RESOLUTION|>--- conflicted
+++ resolved
@@ -267,11 +267,8 @@
                         write.header,
                         write.data,
                         write.ch,
-<<<<<<< HEAD
                         write.cid,
-=======
                         Some(write.disk_full_opt),
->>>>>>> e29d3a98
                     );
                 }
                 PeerMsg::UnsafeWrite(write) => {
