// Copyright 2022 TiKV Project Authors. Licensed under Apache-2.0.

//! This module contains the peer implementation for batch system.

use std::borrow::Cow;

use batch_system::{BasicMailbox, Fsm};
use crossbeam::channel::TryRecvError;
use engine_traits::{KvEngine, RaftEngine, TabletRegistry};
use raftstore::store::{Config, LocksStatus, TabletSnapManager, Transport};
use slog::{debug, error, info, trace, Logger};
use tikv_util::{
    is_zero_duration,
    mpsc::{self, LooseBoundedSender, Receiver},
    time::{duration_to_sec, Instant},
};

use crate::{
    batch::StoreContext,
    raft::{Peer, Storage},
    router::{PeerMsg, PeerTick},
    Result,
};

pub type SenderFsmPair<EK, ER> = (LooseBoundedSender<PeerMsg>, Box<PeerFsm<EK, ER>>);

pub struct PeerFsm<EK: KvEngine, ER: RaftEngine> {
    peer: Peer<EK, ER>,
    mailbox: Option<BasicMailbox<PeerFsm<EK, ER>>>,
    receiver: Receiver<PeerMsg>,
    /// A registry for all scheduled ticks. This can avoid scheduling ticks
    /// twice accidentally.
    tick_registry: [bool; PeerTick::VARIANT_COUNT],
    is_stopped: bool,
    reactivate_memory_lock_ticks: usize,
}

impl<EK: KvEngine, ER: RaftEngine> PeerFsm<EK, ER> {
    pub fn new(
        cfg: &Config,
        tablet_registry: &TabletRegistry<EK>,
        snap_mgr: &TabletSnapManager,
        storage: Storage<EK, ER>,
    ) -> Result<SenderFsmPair<EK, ER>> {
        let peer = Peer::new(cfg, tablet_registry, snap_mgr, storage)?;
        info!(peer.logger, "create peer");
        let (tx, rx) = mpsc::loose_bounded(cfg.notify_capacity);
        let fsm = Box::new(PeerFsm {
            peer,
            mailbox: None,
            receiver: rx,
            tick_registry: [false; PeerTick::VARIANT_COUNT],
            is_stopped: false,
            reactivate_memory_lock_ticks: 0,
        });
        Ok((tx, fsm))
    }

    #[inline]
    pub fn peer(&self) -> &Peer<EK, ER> {
        &self.peer
    }

    #[inline]
    pub fn peer_mut(&mut self) -> &mut Peer<EK, ER> {
        &mut self.peer
    }

    #[inline]
    pub fn logger(&self) -> &Logger {
        &self.peer.logger
    }

    /// Fetches messages to `peer_msg_buf`. It will stop when the buffer
    /// capacity is reached or there is no more pending messages.
    ///
    /// Returns how many messages are fetched.
    pub fn recv(&mut self, peer_msg_buf: &mut Vec<PeerMsg>, batch_size: usize) -> usize {
        let l = peer_msg_buf.len();
        for i in l..batch_size {
            match self.receiver.try_recv() {
                Ok(msg) => peer_msg_buf.push(msg),
                Err(e) => {
                    if let TryRecvError::Disconnected = e {
                        self.is_stopped = true;
                    }
                    return i - l;
                }
            }
        }
        batch_size - l
    }
}

impl<EK: KvEngine, ER: RaftEngine> Fsm for PeerFsm<EK, ER> {
    type Message = PeerMsg;

    #[inline]
    fn is_stopped(&self) -> bool {
        self.is_stopped
    }

    /// Set a mailbox to FSM, which should be used to send message to itself.
    fn set_mailbox(&mut self, mailbox: Cow<'_, BasicMailbox<Self>>)
    where
        Self: Sized,
    {
        self.mailbox = Some(mailbox.into_owned());
    }

    /// Take the mailbox from FSM. Implementation should ensure there will be
    /// no reference to mailbox after calling this method.
    fn take_mailbox(&mut self) -> Option<BasicMailbox<Self>>
    where
        Self: Sized,
    {
        self.mailbox.take()
    }
}

pub struct PeerFsmDelegate<'a, EK: KvEngine, ER: RaftEngine, T> {
    pub fsm: &'a mut PeerFsm<EK, ER>,
    pub store_ctx: &'a mut StoreContext<EK, ER, T>,
}

impl<'a, EK: KvEngine, ER: RaftEngine, T: Transport> PeerFsmDelegate<'a, EK, ER, T> {
    pub fn new(fsm: &'a mut PeerFsm<EK, ER>, store_ctx: &'a mut StoreContext<EK, ER, T>) -> Self {
        Self { fsm, store_ctx }
    }

    #[inline]
    fn schedule_pending_ticks(&mut self) {
        let pending_ticks = self.fsm.peer.take_pending_ticks();
        for tick in pending_ticks {
            if tick == PeerTick::ReactivateMemoryLock {
                self.fsm.reactivate_memory_lock_ticks = 0;
            }
            self.schedule_tick(tick);
        }
    }

    pub fn schedule_tick(&mut self, tick: PeerTick) {
        assert!(PeerTick::VARIANT_COUNT <= u16::BITS as usize);
        let idx = tick as usize;
        if self.fsm.tick_registry[idx] {
            return;
        }
        if is_zero_duration(&self.store_ctx.tick_batch[idx].wait_duration) {
            return;
        }
        trace!(
            self.fsm.logger(),
            "schedule tick";
            "tick" => ?tick,
            "timeout" => ?self.store_ctx.tick_batch[idx].wait_duration,
        );

        let region_id = self.fsm.peer.region_id();
        let mb = match self.store_ctx.router.mailbox(region_id) {
            Some(mb) => mb,
            None => {
                error!(
                    self.fsm.logger(),
                    "failed to get mailbox";
                    "tick" => ?tick,
                );
                return;
            }
        };
        self.fsm.tick_registry[idx] = true;
        let logger = self.fsm.logger().clone();
        // TODO: perhaps following allocation can be removed.
        let cb = Box::new(move || {
            // This can happen only when the peer is about to be destroyed
            // or the node is shutting down. So it's OK to not to clean up
            // registry.
            if let Err(e) = mb.force_send(PeerMsg::Tick(tick)) {
                debug!(
                    logger,
                    "failed to schedule peer tick";
                    "tick" => ?tick,
                    "err" => %e,
                );
            }
        });
        self.store_ctx.tick_batch[idx].ticks.push(cb);
    }

    fn on_start(&mut self) {
        self.schedule_tick(PeerTick::Raft);
        self.schedule_tick(PeerTick::SplitRegionCheck);
        self.schedule_tick(PeerTick::PdHeartbeat);
<<<<<<< HEAD
=======
        self.schedule_tick(PeerTick::CompactLog);
>>>>>>> 177efafe
        if self.fsm.peer.storage().is_initialized() {
            self.fsm.peer.schedule_apply_fsm(self.store_ctx);
        }
        // Unlike v1, it's a must to set ready when there are pending entries. Otherwise
        // it may block for ever when there is unapplied conf change.
        let entry_storage = self.fsm.peer.storage().entry_storage();
        if entry_storage.commit_index() > entry_storage.applied_index()
            // Speed up setup if there is only one peer.
            || self.fsm.peer.is_leader()
        {
            self.fsm.peer.set_has_ready();
        }
    }

    #[inline]
    fn on_receive_command(&self, send_time: Instant) {
        self.store_ctx
            .raft_metrics
            .propose_wait_time
            .observe(duration_to_sec(send_time.saturating_elapsed()));
    }

    fn on_tick(&mut self, tick: PeerTick) {
<<<<<<< HEAD
        let key = 1u16 << (tick as u16);
        if self.fsm.tick_registry & key == key {
            self.fsm.tick_registry ^= key;
        }
        macro_rules! unimp {
            ($tick:expr) => {
                error!(self.fsm.logger(), "unsupported tick"; "tick" => ?$tick)
            };
        }
=======
        self.fsm.tick_registry[tick as usize] = false;
>>>>>>> 177efafe
        match tick {
            PeerTick::Raft => self.on_raft_tick(),
            PeerTick::PdHeartbeat => self.on_pd_heartbeat(),
            PeerTick::CompactLog => self.on_compact_log_tick(false),
            PeerTick::SplitRegionCheck => self.on_split_region_check(),
            PeerTick::CheckMerge => unimplemented!(),
            PeerTick::CheckPeerStaleState => unimplemented!(),
            PeerTick::EntryCacheEvict => self.on_entry_cache_evict(),
            PeerTick::CheckLeaderLease => unimplemented!(),
            PeerTick::ReactivateMemoryLock => self.on_reactivate_memory_lock_tick(),
            PeerTick::ReportBuckets => unimplemented!(),
            PeerTick::CheckLongUncommitted => unimplemented!(),
        }
    }

    pub fn on_msgs(&mut self, peer_msgs_buf: &mut Vec<PeerMsg>) {
        for msg in peer_msgs_buf.drain(..) {
            match msg {
                PeerMsg::RaftMessage(msg) => {
                    self.fsm.peer.on_raft_message(self.store_ctx, msg);
                }
                PeerMsg::RaftQuery(cmd) => {
                    self.on_receive_command(cmd.send_time);
                    self.on_query(cmd.request, cmd.ch)
                }
                PeerMsg::AdminCommand(cmd) => {
                    self.on_receive_command(cmd.send_time);
                    self.fsm
                        .peer_mut()
                        .on_admin_command(self.store_ctx, cmd.request, cmd.ch)
                }
                PeerMsg::SimpleWrite(write) => {
                    self.on_receive_command(write.send_time);
                    self.fsm.peer_mut().on_simple_write(
                        self.store_ctx,
                        write.header,
                        write.data,
                        write.ch,
                    );
                }
                PeerMsg::UnsafeWrite(write) => {
                    self.on_receive_command(write.send_time);
                    self.fsm
                        .peer_mut()
                        .on_unsafe_write(self.store_ctx, write.data);
                }
                PeerMsg::Tick(tick) => self.on_tick(tick),
                PeerMsg::ApplyRes(res) => self.fsm.peer.on_apply_res(self.store_ctx, res),
                PeerMsg::SplitInit(msg) => self.fsm.peer.on_split_init(self.store_ctx, msg),
                PeerMsg::SplitInitFinish(region_id) => {
                    self.fsm.peer.on_split_init_finish(region_id)
                }
                PeerMsg::Start => self.on_start(),
                PeerMsg::Noop => unimplemented!(),
                PeerMsg::Persisted {
                    peer_id,
                    ready_number,
                } => self
                    .fsm
                    .peer_mut()
                    .on_persisted(self.store_ctx, peer_id, ready_number),
                PeerMsg::LogsFetched(fetched_logs) => {
                    self.fsm.peer_mut().on_logs_fetched(fetched_logs)
                }
                PeerMsg::SnapshotGenerated(snap_res) => {
                    self.fsm.peer_mut().on_snapshot_generated(snap_res)
                }
                PeerMsg::QueryDebugInfo(ch) => self.fsm.peer_mut().on_query_debug_info(ch),
                PeerMsg::DataFlushed {
                    cf,
                    tablet_index,
                    flushed_index,
                } => {
                    self.fsm
                        .peer_mut()
                        .on_data_flushed(cf, tablet_index, flushed_index);
                }
                PeerMsg::PeerUnreachable { to_peer_id } => {
                    self.fsm.peer_mut().on_peer_unreachable(to_peer_id)
                }
                PeerMsg::StoreUnreachable { to_store_id } => {
                    self.fsm.peer_mut().on_store_unreachable(to_store_id)
                }
                PeerMsg::SnapshotSent { to_peer_id, status } => {
                    self.fsm.peer_mut().on_snapshot_sent(to_peer_id, status)
                }
                PeerMsg::RequestSplit { request, ch } => {
                    self.fsm
                        .peer_mut()
                        .on_request_split(self.store_ctx, request, ch)
                }
                PeerMsg::ForceCompactLog => self.on_compact_log_tick(true),
                #[cfg(feature = "testexport")]
                PeerMsg::WaitFlush(ch) => self.fsm.peer_mut().on_wait_flush(ch),
            }
        }
        // TODO: instead of propose pending commands immediately, we should use timeout.
        self.fsm.peer.propose_pending_writes(self.store_ctx);
        self.schedule_pending_ticks();
    }

    pub fn on_reactivate_memory_lock_tick(&mut self) {
        let mut pessimistic_locks = self.fsm.peer.txn_ext().pessimistic_locks.write();

        // If it is not leader, we needn't reactivate by tick. In-memory pessimistic
        // lock will be enabled when this region becomes leader again.
        // And this tick is currently only used for the leader transfer failure case.
        if !self.fsm.peer().is_leader()
            || pessimistic_locks.status != LocksStatus::TransferringLeader
        {
            return;
        }

        self.fsm.reactivate_memory_lock_ticks += 1;
        let transferring_leader = self.fsm.peer.raft_group().raft.lead_transferee.is_some();
        // `lead_transferee` is not set immediately after the lock status changes. So,
        // we need the tick count condition to avoid reactivating too early.
        if !transferring_leader
            && self.fsm.reactivate_memory_lock_ticks
                >= self.store_ctx.cfg.reactive_memory_lock_timeout_tick
        {
            pessimistic_locks.status = LocksStatus::Normal;
            self.fsm.reactivate_memory_lock_ticks = 0;
        } else {
            drop(pessimistic_locks);
            self.schedule_tick(PeerTick::ReactivateMemoryLock);
        }
    }
}<|MERGE_RESOLUTION|>--- conflicted
+++ resolved
@@ -190,10 +190,7 @@
         self.schedule_tick(PeerTick::Raft);
         self.schedule_tick(PeerTick::SplitRegionCheck);
         self.schedule_tick(PeerTick::PdHeartbeat);
-<<<<<<< HEAD
-=======
         self.schedule_tick(PeerTick::CompactLog);
->>>>>>> 177efafe
         if self.fsm.peer.storage().is_initialized() {
             self.fsm.peer.schedule_apply_fsm(self.store_ctx);
         }
@@ -217,19 +214,7 @@
     }
 
     fn on_tick(&mut self, tick: PeerTick) {
-<<<<<<< HEAD
-        let key = 1u16 << (tick as u16);
-        if self.fsm.tick_registry & key == key {
-            self.fsm.tick_registry ^= key;
-        }
-        macro_rules! unimp {
-            ($tick:expr) => {
-                error!(self.fsm.logger(), "unsupported tick"; "tick" => ?$tick)
-            };
-        }
-=======
         self.fsm.tick_registry[tick as usize] = false;
->>>>>>> 177efafe
         match tick {
             PeerTick::Raft => self.on_raft_tick(),
             PeerTick::PdHeartbeat => self.on_pd_heartbeat(),
