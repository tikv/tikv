// Copyright 2022 TiKV Project Authors. Licensed under Apache-2.0.

use batch_system::Fsm;
use crossbeam::channel::TryRecvError;
use kvproto::metapb::Store;
use raftstore::store::Config;
use tikv_util::mpsc::{self, LooseBoundedSender, Receiver};

use crate::{batch::StoreContext, StoreMsg};

pub struct StoreFsm {
    store: Store,
    receiver: Receiver<StoreMsg>,
}

impl StoreFsm {
    pub fn new(cfg: &Config, store: Store) -> (LooseBoundedSender<StoreMsg>, Box<Self>) {
        let (tx, rx) = mpsc::loose_bounded(cfg.notify_capacity);
        let fsm = Box::new(StoreFsm {
            store,
            receiver: rx,
        });
        (tx, fsm)
    }

<<<<<<< HEAD
    /// Fetches messages to `store_msg_buf`. It will stop when the buffer is
    /// full.
=======
    /// Fetches messages to `store_msg_buf`. It will stop when the buffer
    /// capacity is reached or there is no more pending messages.
>>>>>>> f5adcb1c
    ///
    /// Returns how many messages are fetched.
    pub fn recv(&self, store_msg_buf: &mut Vec<StoreMsg>) -> usize {
        let l = store_msg_buf.len();
        for i in l..store_msg_buf.capacity() {
            match self.receiver.try_recv() {
                Ok(msg) => store_msg_buf.push(msg),
                Err(_) => return i - l,
            }
        }
        store_msg_buf.capacity() - l
    }
}

impl Fsm for StoreFsm {
    type Message = StoreMsg;

    #[inline]
    fn is_stopped(&self) -> bool {
        false
    }
}

pub struct StoreFsmDelegate<'a, T> {
    fsm: &'a mut StoreFsm,
    store_ctx: &'a mut StoreContext<T>,
}

impl<'a, T> StoreFsmDelegate<'a, T> {
    pub fn new(fsm: &'a mut StoreFsm, store_ctx: &'a mut StoreContext<T>) -> Self {
        Self { fsm, store_ctx }
    }

    pub fn handle_msgs(&self, store_msg_buf: &mut Vec<StoreMsg>) {
        for msg in store_msg_buf.drain(..) {
            // TODO: handle the messages.
        }
    }
}<|MERGE_RESOLUTION|>--- conflicted
+++ resolved
@@ -23,13 +23,8 @@
         (tx, fsm)
     }
 
-<<<<<<< HEAD
-    /// Fetches messages to `store_msg_buf`. It will stop when the buffer is
-    /// full.
-=======
     /// Fetches messages to `store_msg_buf`. It will stop when the buffer
     /// capacity is reached or there is no more pending messages.
->>>>>>> f5adcb1c
     ///
     /// Returns how many messages are fetched.
     pub fn recv(&self, store_msg_buf: &mut Vec<StoreMsg>) -> usize {
