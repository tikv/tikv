--- conflicted
+++ resolved
@@ -10,11 +10,6 @@
     BasicMailbox, BatchRouter, BatchSystem, HandleResult, HandlerBuilder, PollHandler,
 };
 use collections::HashMap;
-<<<<<<< HEAD
-use crossbeam::channel::TrySendError;
-use engine_traits::{KvEngine, RaftEngine, TabletFactory};
-use kvproto::raft_serverpb::RaftMessage;
-=======
 use crossbeam::channel::{Sender, TrySendError};
 use engine_traits::{Engines, KvEngine, RaftEngine, TabletFactory};
 use file_system::{set_io_type, IoType};
@@ -23,7 +18,6 @@
     metapb::Store,
     raft_serverpb::{PeerState, RaftMessage},
 };
->>>>>>> 95661072
 use raft::INVALID_ID;
 use raftstore::store::{
     fsm::store::PeerTickBatch, local_metrics::RaftMetrics, Config, RaftlogFetchRunner,
@@ -33,12 +27,9 @@
 use tikv_util::{
     box_err,
     config::{Tracker, VersionTrack},
-<<<<<<< HEAD
-=======
     defer,
     future::poll_future_notify,
     sys::SysQuota,
->>>>>>> 95661072
     time::Instant as TiInstant,
     timer::SteadyTimer,
     worker::{Scheduler, Worker},
