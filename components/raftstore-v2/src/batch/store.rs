--- conflicted
+++ resolved
@@ -391,11 +391,13 @@
         workers
             .store_writers
             .spawn(store_id, raft_engine.clone(), None, router, &trans, &cfg)?;
-<<<<<<< HEAD
-        let read_scheduler = workers.async_read_worker.start(
-            "async-read-worker",
-            ReadRunner::new(router.clone(), raft_engine.clone()),
-        );
+
+        let mut read_runner = ReadRunner::new(router.clone(), raft_engine.clone());
+        read_runner.set_snap_mgr(snap_mgr);
+        let read_scheduler = workers
+            .async_read_worker
+            .start("async-read-worker", read_runner);
+
         let pd_scheduler = workers.pd_worker.start(
             "pd-worker",
             PdRunner::new(
@@ -407,14 +409,6 @@
                 self.logger.clone(),
             ),
         );
-=======
-
-        let mut read_runner = ReadRunner::new(router.clone(), raft_engine.clone());
-        read_runner.set_snap_mgr(snap_mgr);
-        let read_scheduler = workers
-            .async_read_worker
-            .start("async-read-worker", read_runner);
->>>>>>> 9c4f0d08
 
         let mut builder = StorePollerBuilder::new(
             cfg.clone(),
