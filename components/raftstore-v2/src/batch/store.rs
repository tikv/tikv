--- conflicted
+++ resolved
@@ -57,11 +57,7 @@
     operation::{SharedReadTablet, MERGE_IN_PROGRESS_PREFIX, MERGE_SOURCE_PREFIX, SPLIT_PREFIX},
     raft::Storage,
     router::{PeerMsg, PeerTick, StoreMsg},
-<<<<<<< HEAD
-    worker::{cleanup, pd, tablet_flush, tablet_gc},
-=======
-    worker::{pd, tablet},
->>>>>>> 8656623b
+    worker::{cleanup, pd, tablet},
     Error, Result,
 };
 
@@ -501,11 +497,7 @@
     pub pd: Scheduler<pd::Task>,
     pub tablet: Scheduler<tablet::Task<EK>>,
     pub write: WriteSenders<EK, ER>,
-<<<<<<< HEAD
-    pub tablet_flush: Scheduler<tablet_flush::Task>,
     pub cleanup: Scheduler<cleanup::Task>,
-=======
->>>>>>> 8656623b
 
     // Following is not maintained by raftstore itself.
     pub split_check: Scheduler<SplitCheckTask>,
@@ -529,11 +521,7 @@
     tablet: Worker,
     async_write: StoreWriters<EK, ER>,
     purge: Option<Worker>,
-<<<<<<< HEAD
-    tablet_flush: Worker,
     cleanup_worker: Worker,
-=======
->>>>>>> 8656623b
 
     // Following is not maintained by raftstore itself.
     background: Worker,
@@ -547,11 +535,7 @@
             tablet: Worker::new("tablet-worker"),
             async_write: StoreWriters::new(None),
             purge,
-<<<<<<< HEAD
-            tablet_flush,
             cleanup_worker: Worker::new("cleanup-worker"),
-=======
->>>>>>> 8656623b
             background,
         }
     }
@@ -681,31 +665,19 @@
             ),
         );
 
-<<<<<<< HEAD
-        let tablet_flush_scheduler = workers.tablet_flush.start(
-            "tablet-flush-worker",
-            tablet_flush::Runner::new(router.clone(), tablet_registry.clone(), self.logger.clone()),
-        );
-
         let compact_runner =
             cleanup::CompactRunner::new(tablet_registry.clone(), self.logger.clone());
         let cleanup_worker_scheduler = workers
             .cleanup_worker
             .start("clean-up-worker", cleanup::Runner::new(compact_runner));
 
-=======
->>>>>>> 8656623b
         let schedulers = Schedulers {
             read: read_scheduler,
             pd: workers.pd.scheduler(),
             tablet: tablet_gc_scheduler,
             write: workers.async_write.senders(),
             split_check: split_check_scheduler,
-<<<<<<< HEAD
-            tablet_flush: tablet_flush_scheduler,
             cleanup: cleanup_worker_scheduler,
-=======
->>>>>>> 8656623b
         };
 
         let builder = StorePollerBuilder::new(
