// Copyright 2022 TiKV Project Authors. Licensed under Apache-2.0.

<<<<<<< HEAD
mod ready;

pub use ready::AsyncWriter;
=======
mod read;
>>>>>>> 25b45d93
<|MERGE_RESOLUTION|>--- conflicted
+++ resolved
@@ -1,9 +1,6 @@
 // Copyright 2022 TiKV Project Authors. Licensed under Apache-2.0.
 
-<<<<<<< HEAD
 mod ready;
+mod read;
 
-pub use ready::AsyncWriter;
-=======
-mod read;
->>>>>>> 25b45d93
+pub use ready::AsyncWriter;