--- conflicted
+++ resolved
@@ -281,11 +281,7 @@
         self.storage().apply_state().get_applied_index() >= read_index
             // If it is in pending merge state(i.e. applied PrepareMerge), the data may be stale.
             // TODO: Add a test to cover this case
-<<<<<<< HEAD
-            && self.merge_context().map_or(true, |c| !c.has_applied_prepare_merge())
-=======
             && self.proposal_control().has_applied_prepare_merge()
->>>>>>> e99ebbc8
     }
 
     #[inline]
