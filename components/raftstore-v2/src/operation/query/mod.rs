// Copyright 2022 TiKV Project Authors. Licensed under Apache-2.0.

//! There are two types of Query: KV read and status query.
//!
//! KV Read is implemented in local module and lease module.
//! Read will be executed in callee thread if in lease, which is
//! implemented in local module. If lease is expired, it will extend the lease
//! first. Lease maintainance is implemented in lease module.
//!
//! Status query is implemented in the root module directly.
//! Follower's read index and replica read is implemenented replica module.
//! Leader's read index and lease renew is implemented in lease module.

<<<<<<< HEAD
use std::{cmp, sync::Arc};

=======
use crossbeam::channel::TrySendError;
>>>>>>> a68a44e0
use engine_traits::{KvEngine, RaftEngine};
use kvproto::{
    errorpb,
    raft_cmdpb::{CmdType, RaftCmdRequest, RaftCmdResponse, StatusCmdType},
};
use raft::Ready;
use raftstore::{
    errors::RAFTSTORE_IS_BUSY,
    store::{
        cmd_resp, local_metrics::RaftMetrics, metrics::RAFT_READ_INDEX_PENDING_COUNT,
        msg::ErrorCallback, region_meta::RegionMeta, util, util::LeaseState, GroupState,
        ReadCallback, ReadIndexContext, RequestPolicy, Transport,
    },
    Error, Result,
};
use slog::info;
use tikv_util::box_err;
use txn_types::WriteBatchFlags;

use crate::{
    batch::StoreContext,
    fsm::PeerFsmDelegate,
    raft::Peer,
    router::{
        message::RaftRequest, DebugInfoChannel, PeerMsg, QueryResChannel, QueryResult, ReadResponse,
    },
};

mod lease;
mod local;
mod replica;

impl<'a, EK: KvEngine, ER: RaftEngine, T: raftstore::store::Transport>
    PeerFsmDelegate<'a, EK, ER, T>
{
    fn inspect_read(&mut self, req: &RaftCmdRequest) -> Result<RequestPolicy> {
        if req.get_header().get_read_quorum() {
            return Ok(RequestPolicy::ReadIndex);
        }

        // If applied index's term is differ from current raft's term, leader transfer
        // must happened, if read locally, we may read old value.
        // TODO: to add the block back when apply is implemented.
        // if !self.fsm.peer().has_applied_to_current_term() {
        // return Ok(RequestPolicy::ReadIndex);
        // }

        match self.fsm.peer_mut().inspect_lease() {
            LeaseState::Valid => Ok(RequestPolicy::ReadLocal),
            LeaseState::Expired | LeaseState::Suspect => {
                // Perform a consistent read to Raft quorum and try to renew the leader lease.
                Ok(RequestPolicy::ReadIndex)
            }
        }
    }

    #[inline]
    pub fn on_query(&mut self, req: RaftCmdRequest, ch: QueryResChannel) {
        if !req.has_status_request() {
            if let Err(e) = self
                .fsm
                .peer_mut()
                .validate_query_msg(&req, &mut self.store_ctx.raft_metrics)
            {
                let resp = cmd_resp::new_error(e);
                ch.report_error(resp);
                return;
            }
            let policy = self.inspect_read(&req);
            match policy {
                Ok(RequestPolicy::ReadIndex) => {
                    self.fsm.peer_mut().read_index(self.store_ctx, req, ch);
                }
                Ok(RequestPolicy::ReadLocal) => {
                    self.store_ctx.raft_metrics.propose.local_read.inc();
                    let read_resp = ReadResponse::new(0);
                    ch.set_result(QueryResult::Read(read_resp));
                }
                _ => {
                    panic!("inspect_read is expected to only return ReadIndex or ReadLocal");
                }
            };
        } else {
            self.fsm.peer_mut().on_query_status(&req, ch);
        }
    }
}

impl<EK: KvEngine, ER: RaftEngine> Peer<EK, ER> {
    fn validate_query_msg(
        &mut self,
        msg: &RaftCmdRequest,
        raft_metrics: &mut RaftMetrics,
    ) -> Result<()> {
        // check query specific requirements
        if msg.has_admin_request() {
            return Err(box_err!("PeerMsg::RaftQuery does not allow admin requests"));
        }

        // check query specific requirements
        for r in msg.get_requests() {
            if r.get_cmd_type() != CmdType::Get
                && r.get_cmd_type() != CmdType::Snap
                && r.get_cmd_type() != CmdType::ReadIndex
            {
                return Err(box_err!(
                    "PeerMsg::RaftQuery does not allow write requests: {:?}",
                    r.get_cmd_type()
                ));
            }
        }

        // Check store_id, make sure that the msg is dispatched to the right place.
        if let Err(e) = util::check_store_id(msg, self.peer().get_store_id()) {
            raft_metrics.invalid_proposal.mismatch_store_id.inc();
            return Err(e);
        }

        let flags = WriteBatchFlags::from_bits_check(msg.get_header().get_flags());
        if flags.contains(WriteBatchFlags::STALE_READ) {
            return Err(box_err!(
                "PeerMsg::RaftQuery should not get stale read requests"
            ));
        }

        // TODO: add flashback_state check

        // Check whether the store has the right peer to handle the request.
        let leader_id = self.leader_id();
        let request = msg.get_requests();

        // TODO: add force leader

        // ReadIndex can be processed on the replicas.
        let is_read_index_request =
            request.len() == 1 && request[0].get_cmd_type() == CmdType::ReadIndex;

        let allow_replica_read = msg.get_header().get_replica_read();
        if !self.is_leader() && !is_read_index_request && !allow_replica_read {
            raft_metrics.invalid_proposal.not_leader.inc();
            return Err(Error::NotLeader(self.region_id(), None));
        }

        // peer_id must be the same as peer's.
        if let Err(e) = util::check_peer_id(msg, self.peer_id()) {
            raft_metrics.invalid_proposal.mismatch_peer_id.inc();
            return Err(e);
        }

        // TODO: check applying snapshot

        // Check whether the term is stale.
        if let Err(e) = util::check_term(msg, self.term()) {
            raft_metrics.invalid_proposal.stale_command.inc();
            return Err(e);
        }

        // TODO: add check of sibling region for split
        util::check_region_epoch(msg, self.region(), true)
    }

    // For these cases it won't be proposed:
    // 1. The region is in merging or splitting;
    // 2. The message is stale and dropped by the Raft group internally;
    // 3. There is already a read request proposed in the current lease;
    fn read_index<T: Transport>(
        &mut self,
        ctx: &mut StoreContext<EK, ER, T>,
        mut req: RaftCmdRequest,
        ch: QueryResChannel,
    ) {
        // TODO: add pre_read_index to handle splitting or merging
        if self.is_leader() {
            self.read_index_leader(ctx, req, ch);
        } else {
            self.read_index_follower(ctx, req, ch);
        }
    }

    pub(crate) fn apply_reads<T>(&mut self, ctx: &mut StoreContext<EK, ER, T>, ready: &Ready) {
        let states = ready.read_states().iter().map(|state| {
            let read_index_ctx = ReadIndexContext::parse(state.request_ctx.as_slice()).unwrap();
            (read_index_ctx.id, read_index_ctx.locked, state.index)
        });
        // The follower may lost `ReadIndexResp`, so the pending_reads does not
        // guarantee the orders are consistent with read_states. `advance` will
        // update the `read_index` of read request that before this successful
        // `ready`.
        if !self.is_leader() {
            // NOTE: there could still be some pending reads proposed by the peer when it
            // was leader. They will be cleared in `clear_uncommitted_on_role_change` later
            // in the function.
            self.pending_reads_mut().advance_replica_reads(states);
            self.post_pending_read_index_on_replica(ctx);
        } else {
            self.pending_reads_mut().advance_leader_reads(states);
            if let Some(propose_time) = self.pending_reads().last_ready().map(|r| r.propose_time) {
                if !self.leader_lease_mut().is_suspect() {
                    self.maybe_renew_leader_lease(propose_time, &mut ctx.store_meta, None);
                }
            }

            // TODO: add ready_to_handle_read for splitting and merging
            while let Some(mut read) = self.pending_reads_mut().pop_front() {
                self.respond_read_index(&mut read, ctx);
            }
        }

        // Note that only after handle read_states can we identify what requests are
        // actually stale.
        if ready.ss().is_some() {
            let term = self.term();
            // all uncommitted reads will be dropped silently in raft.
            self.pending_reads_mut()
                .clear_uncommitted_on_role_change(term);
        }
    }

    /// Respond to the ready read index request on the replica, the replica is
    /// not a leader.
    fn post_pending_read_index_on_replica<T>(&mut self, ctx: &mut StoreContext<EK, ER, T>) {
        while let Some(mut read) = self.pending_reads_mut().pop_front() {
            // The response of this read index request is lost, but we need it for
            // the memory lock checking result. Resend the request.
            if let Some(read_index) = read.addition_request.take() {
                assert_eq!(read.cmds().len(), 1);
                let (mut req, ch, _) = read.take_cmds().pop().unwrap();
                assert_eq!(req.requests.len(), 1);
                req.requests[0].set_read_index(*read_index);
                let read_cmd = RaftRequest::new(req, ch);
                info!(
                    self.logger,
                    "re-propose read index request because the response is lost";
                );
                RAFT_READ_INDEX_PENDING_COUNT.sub(1);
                self.send_read_command(ctx, read_cmd);
                continue;
            }

            assert!(read.read_index.is_some());
            let is_read_index_request = read.cmds().len() == 1
                && read.cmds()[0].0.get_requests().len() == 1
                && read.cmds()[0].0.get_requests()[0].get_cmd_type() == CmdType::ReadIndex;

            if is_read_index_request {
                self.respond_read_index(&mut read, ctx);
            } else if self.ready_to_handle_unsafe_replica_read(read.read_index.unwrap()) {
                self.respond_replica_read(&mut read, ctx);
            } else {
                // TODO: `ReadIndex` requests could be blocked.
                self.pending_reads_mut().push_front(read);
                break;
            }
        }
    }

    // Note: comparing with v1, it removes the snapshot check because in v2 the
    // snapshot will not delete the data anymore.
    fn ready_to_handle_unsafe_replica_read(&self, read_index: u64) -> bool {
        // Wait until the follower applies all values before the read. There is still a
        // problem if the leader applies fewer values than the follower, the follower
        // read could get a newer value, and after that, the leader may read a stale
        // value, which violates linearizability.
        self.storage().apply_state().get_applied_index() >= read_index
            // If it is in pending merge state(i.e. applied PrepareMerge), the data may be stale.
            // TODO: Add a test to cover this case
            && !self.has_pending_merge_state()
    }

    fn send_read_command<T>(
        &self,
        ctx: &mut StoreContext<EK, ER, T>,
        read_cmd: RaftRequest<QueryResChannel>,
    ) {
        let mut err = errorpb::Error::default();
        let region_id = read_cmd.request.get_header().get_region_id();
        let read_ch = match ctx.router.send(region_id, PeerMsg::RaftQuery(read_cmd)) {
            Ok(()) => return,
            Err(TrySendError::Full(PeerMsg::RaftQuery(cmd))) => {
                err.set_message(RAFTSTORE_IS_BUSY.to_owned());
                err.mut_server_is_busy()
                    .set_reason(RAFTSTORE_IS_BUSY.to_owned());
                cmd.ch
            }
            Err(TrySendError::Disconnected(PeerMsg::RaftQuery(cmd))) => {
                err.set_message(format!("region {} is missing", self.region_id()));
                err.mut_region_not_found().set_region_id(self.region_id());
                cmd.ch
            }
            _ => unreachable!(),
        };
        let mut resp = RaftCmdResponse::default();
        resp.mut_header().set_error(err);
        read_ch.report_error(resp);
    }

    /// Status command is used to query target region information.
    #[inline]
    fn on_query_status(&mut self, req: &RaftCmdRequest, ch: QueryResChannel) {
        let mut response = RaftCmdResponse::default();
        if let Err(e) = self.query_status(req, &mut response) {
            cmd_resp::bind_error(&mut response, e);
        }
        ch.set_result(QueryResult::Response(response));
    }

    fn query_status(&mut self, req: &RaftCmdRequest, resp: &mut RaftCmdResponse) -> Result<()> {
        util::check_store_id(req, self.peer().get_store_id())?;
        let cmd_type = req.get_status_request().get_cmd_type();
        let status_resp = resp.mut_status_response();
        status_resp.set_cmd_type(cmd_type);
        match cmd_type {
            StatusCmdType::RegionLeader => {
                if let Some(leader) = self.leader() {
                    status_resp.mut_region_leader().set_leader(leader);
                }
            }
            StatusCmdType::RegionDetail => {
                if !self.storage().is_initialized() {
                    let region_id = req.get_header().get_region_id();
                    return Err(Error::RegionNotInitialized(region_id));
                }
                status_resp
                    .mut_region_detail()
                    .set_region(self.region().clone());
                if let Some(leader) = self.leader() {
                    status_resp.mut_region_detail().set_leader(leader);
                }
            }
            StatusCmdType::InvalidStatus => {
                return Err(box_err!("{:?} invalid status command!", self.logger.list()));
            }
        }

        // Bind peer current term here.
        cmd_resp::bind_term(resp, self.term());
        Ok(())
    }

    /// Query internal states for debugging purpose.
    pub fn on_query_debug_info(&self, ch: DebugInfoChannel) {
        let entry_storage = self.storage().entry_storage();
        let mut meta = RegionMeta::new(
            self.storage().region_state(),
            entry_storage.apply_state(),
            GroupState::Ordered,
            self.raft_group().status(),
        );
        // V2 doesn't persist commit term, so fill it on demand.
        meta.raft_apply.commit_index = cmp::min(
            self.raft_group().raft.raft_log.committed,
            self.raft_group().raft.raft_log.persisted,
        );
        meta.raft_apply.commit_term = self
            .raft_group()
            .raft
            .raft_log
            .term(meta.raft_apply.commit_index)
            .unwrap();
        ch.set_result(meta);
    }
}<|MERGE_RESOLUTION|>--- conflicted
+++ resolved
@@ -11,12 +11,9 @@
 //! Follower's read index and replica read is implemenented replica module.
 //! Leader's read index and lease renew is implemented in lease module.
 
-<<<<<<< HEAD
 use std::{cmp, sync::Arc};
 
-=======
 use crossbeam::channel::TrySendError;
->>>>>>> a68a44e0
 use engine_traits::{KvEngine, RaftEngine};
 use kvproto::{
     errorpb,
