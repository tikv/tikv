// Copyright 2022 TiKV Project Authors. Licensed under Apache-2.0.

// #[PerformanceCriticalPath]
use std::{
    ops::Deref,
    sync::{atomic, Arc, Mutex},
};

use batch_system::Router;
use crossbeam::channel::TrySendError;
use engine_traits::{CachedTablet, KvEngine, RaftEngine, TabletRegistry};
use futures::Future;
use kvproto::{
    errorpb,
    raft_cmdpb::{CmdType, RaftCmdRequest, RaftCmdResponse},
};
use raftstore::{
    errors::RAFTSTORE_IS_BUSY,
    store::{
<<<<<<< HEAD
        cmd_resp, util::LeaseState, worker_metrics::TLS_LOCAL_READ_METRICS, LocalReadContext,
        LocalReaderCore, ReadDelegate, ReadExecutor, ReadExecutorProvider, RegionSnapshot,
        RequestPolicy,
=======
        cmd_resp,
        util::LeaseState,
        worker_metrics::{self, TLS_LOCAL_READ_METRICS},
        LocalReadContext, LocalReaderCore, ReadDelegate, ReadExecutor, ReadExecutorProvider,
        RegionSnapshot, RequestPolicy,
>>>>>>> 8ec3cea8
    },
    Error, Result,
};
use slog::{debug, Logger};
use tikv_util::{box_err, codec::number::decode_u64, time::monotonic_raw_now, Either};
use time::Timespec;
use txn_types::WriteBatchFlags;

use crate::{
    fsm::StoreMeta,
    router::{PeerMsg, QueryResult},
    StoreRouter,
};

pub trait MsgRouter: Clone + Send {
    fn send(&self, addr: u64, msg: PeerMsg) -> std::result::Result<(), TrySendError<PeerMsg>>;
}

impl<EK, ER> MsgRouter for StoreRouter<EK, ER>
where
    EK: KvEngine,
    ER: RaftEngine,
{
    fn send(&self, addr: u64, msg: PeerMsg) -> std::result::Result<(), TrySendError<PeerMsg>> {
        Router::send(self, addr, msg)
    }
}

#[derive(Clone)]
pub struct LocalReader<E, C>
where
    E: KvEngine,
    C: MsgRouter,
{
    local_reader: LocalReaderCore<CachedReadDelegate<E>, StoreMetaDelegate<E>>,
    router: C,

    logger: Logger,
}

impl<E, C> LocalReader<E, C>
where
    E: KvEngine,
    C: MsgRouter,
{
    pub fn new(
        store_meta: Arc<Mutex<StoreMeta>>,
        reg: TabletRegistry<E>,
        router: C,
        logger: Logger,
    ) -> Self {
        Self {
            local_reader: LocalReaderCore::new(StoreMetaDelegate::new(store_meta, reg)),
            router,
            logger,
        }
    }

    pub fn store_meta(&self) -> &Arc<Mutex<StoreMeta>> {
        &self.local_reader.store_meta().store_meta
    }

    pub fn pre_propose_raft_command(
        &mut self,
        req: &RaftCmdRequest,
    ) -> Result<Option<(CachedReadDelegate<E>, RequestPolicy)>> {
        if let Some(delegate) = self.local_reader.validate_request(req)? {
            let mut inspector = SnapRequestInspector {
                delegate: &delegate,
                logger: &self.logger,
            };
            match inspector.inspect(req) {
                Ok(RequestPolicy::ReadLocal) => Ok(Some((delegate, RequestPolicy::ReadLocal))),
                Ok(RequestPolicy::StaleRead) => Ok(Some((delegate, RequestPolicy::StaleRead))),
                // It can not handle other policies.
                // TODO: we should only abort when lease expires. For other cases we should retry
                // infinitely.
                Ok(_) => Ok(None),
                Err(e) => Err(e),
            }
        } else {
            Err(Error::RegionNotFound(req.get_header().get_region_id()))
        }
    }

    fn try_get_snapshot(
        &mut self,
        req: &RaftCmdRequest,
    ) -> std::result::Result<Option<RegionSnapshot<E::Snapshot>>, RaftCmdResponse> {
        match self.pre_propose_raft_command(req) {
            Ok(Some((mut delegate, policy))) => {
                let mut snap = match policy {
                    RequestPolicy::ReadLocal => {
                        let region = Arc::clone(&delegate.region);
                        let snap =
                            RegionSnapshot::from_snapshot(delegate.get_snapshot(&None), region);
                        // Ensures the snapshot is acquired before getting the time
                        atomic::fence(atomic::Ordering::Release);
                        let snapshot_ts = monotonic_raw_now();

                        if !delegate.is_in_leader_lease(snapshot_ts) {
                            return Ok(None);
                        }

                        TLS_LOCAL_READ_METRICS
                            .with(|m| m.borrow_mut().local_executed_requests.inc());

                        // Try renew lease in advance
                        self.maybe_renew_lease_in_advance(&delegate, req, snapshot_ts);
                        snap
                    }
                    RequestPolicy::StaleRead => {
                        let read_ts = decode_u64(&mut req.get_header().get_flag_data()).unwrap();
                        delegate.check_stale_read_safe(read_ts)?;

                        let region = Arc::clone(&delegate.region);
                        let snap =
                            RegionSnapshot::from_snapshot(delegate.get_snapshot(&None), region);

                        TLS_LOCAL_READ_METRICS
                            .with(|m| m.borrow_mut().local_executed_requests.inc());

                        delegate.check_stale_read_safe(read_ts)?;

                        TLS_LOCAL_READ_METRICS
                            .with(|m| m.borrow_mut().local_executed_stale_read_requests.inc());
                        snap
                    }
                    _ => unreachable!(),
                };

                snap.txn_ext = Some(delegate.txn_ext.clone());
                snap.bucket_meta = delegate.bucket_meta.clone();

                Ok(Some(snap))
            }
            Ok(None) => Ok(None),
            Err(e) => {
                let mut response = cmd_resp::new_error(e);
                if let Some(delegate) = self
                    .local_reader
                    .delegates
                    .get(&req.get_header().get_region_id())
                {
                    cmd_resp::bind_term(&mut response, delegate.term);
                }
                Err(response)
            }
        }
    }

    pub fn snapshot(
        &mut self,
        mut req: RaftCmdRequest,
    ) -> impl Future<Output = std::result::Result<RegionSnapshot<E::Snapshot>, RaftCmdResponse>> + Send
    {
        let region_id = req.header.get_ref().region_id;
        let res = match self.try_get_snapshot(&req) {
            res @ (Ok(Some(_)) | Err(_)) => Either::Left(res),
            Ok(None) => Either::Right((self.try_to_renew_lease(region_id, &req), self.clone())),
        };

        worker_metrics::maybe_tls_local_read_metrics_flush();

        async move {
            match res {
                Either::Left(Ok(Some(snap))) => Ok(snap),
                Either::Left(Err(e)) => Err(e),
                Either::Right((fut, mut reader)) => {
                    let err = match fut.await? {
                        Some(query_res) => {
                            if query_res.read().is_some() {
                                // If query successful, try again.
                                req.mut_header().set_read_quorum(false);
                                if let Some(snap) = reader.try_get_snapshot(&req)? {
                                    return Ok(snap);
                                } else {
                                    let mut err = errorpb::Error::default();
                                    err.set_message(format!("no delegate found for {}", region_id));
                                    err
                                }
                            } else {
                                let QueryResult::Response(res) = query_res else { unreachable!() };
                                assert!(res.get_header().has_error(), "{:?}", res);
                                return Err(res);
                            }
                        }
                        None => {
                            let mut err = errorpb::Error::default();
                            err.set_message(format!(
                                "failed to extend lease: canceled: {}",
                                region_id
                            ));
                            err
                        }
                    };
                    let mut resp = RaftCmdResponse::default();
                    resp.mut_header().set_error(err);
                    Err(resp)
                }
                Either::Left(Ok(None)) => unreachable!(),
            }
        }
    }

    // try to renew the lease by sending read query where the reading process may
    // renew the lease
    fn try_to_renew_lease(
        &self,
        region_id: u64,
        req: &RaftCmdRequest,
    ) -> impl Future<Output = std::result::Result<Option<QueryResult>, RaftCmdResponse>> {
        let mut req = req.clone();
        // Remote lease is updated step by step. It's possible local reader expires
        // while the raftstore doesn't. So we need to trigger an update
        // explicitly. TODO: find a way to reduce the triggered heartbeats.
        req.mut_header().set_read_quorum(true);
        let (msg, sub) = PeerMsg::raft_query(req);
        let res = match MsgRouter::send(&self.router, region_id, msg) {
            Ok(()) => Ok(sub),
            Err(TrySendError::Full(_)) => {
                TLS_LOCAL_READ_METRICS.with(|m| m.borrow_mut().reject_reason.channel_full.inc());
                let mut err = errorpb::Error::default();
                err.set_message(RAFTSTORE_IS_BUSY.to_owned());
                err.mut_server_is_busy()
                    .set_reason(RAFTSTORE_IS_BUSY.to_owned());
                Err(err)
            }
            Err(TrySendError::Disconnected(_)) => {
                TLS_LOCAL_READ_METRICS.with(|m| m.borrow_mut().reject_reason.no_region.inc());
                let mut err = errorpb::Error::default();
                err.set_message(format!("region {} is missing", region_id));
                err.mut_region_not_found().set_region_id(region_id);
                Err(err)
            }
        };

        async move {
            match res {
                Ok(sub) => Ok(sub.result().await),
                Err(e) => {
                    let mut resp = RaftCmdResponse::default();
                    resp.mut_header().set_error(e);
                    Err(resp)
                }
            }
        }
    }

    // If the remote lease will be expired in near future send message
    // to `raftstore` to renew it
    fn maybe_renew_lease_in_advance(
        &self,
        delegate: &ReadDelegate,
        req: &RaftCmdRequest,
        ts: Timespec,
    ) {
        if !delegate.need_renew_lease(ts) {
            return;
        }

        let region_id = req.header.get_ref().region_id;
        TLS_LOCAL_READ_METRICS.with(|m| m.borrow_mut().renew_lease_advance.inc());
        // Send a read query which may renew the lease
        let msg = PeerMsg::raft_query(req.clone()).0;
        if let Err(e) = MsgRouter::send(&self.router, region_id, msg) {
            debug!(
                self.logger,
                "failed to send query for trying to renew lease";
                "region" => region_id,
                "error" => ?e
            )
        }
    }
}

/// CachedReadDelegate is a wrapper the ReadDelegate and CachedTablet.
/// CachedTablet can fetch the latest tablet of this ReadDelegate's region. The
/// main purpose of this wrapping is to implement ReadExecutor where the latest
/// tablet is needed.
pub struct CachedReadDelegate<E>
where
    E: KvEngine,
{
    // The reason for this to be Arc, see the comment on get_delegate in
    // raftstore/src/store/worker/read.rs
    delegate: Arc<ReadDelegate>,
    cached_tablet: CachedTablet<E>,
}

impl<E> Deref for CachedReadDelegate<E>
where
    E: KvEngine,
{
    type Target = ReadDelegate;

    fn deref(&self) -> &Self::Target {
        self.delegate.as_ref()
    }
}

impl<E> Clone for CachedReadDelegate<E>
where
    E: KvEngine,
{
    fn clone(&self) -> Self {
        CachedReadDelegate {
            delegate: Arc::clone(&self.delegate),
            cached_tablet: self.cached_tablet.clone(),
        }
    }
}

impl<E> ReadExecutor for CachedReadDelegate<E>
where
    E: KvEngine,
{
    type Tablet = E;

    fn get_tablet(&mut self) -> &E {
        self.cached_tablet.latest().unwrap()
    }

    fn get_snapshot(&mut self, _: &Option<LocalReadContext<'_, Self::Tablet>>) -> Arc<E::Snapshot> {
        Arc::new(self.cached_tablet.latest().unwrap().snapshot())
    }
}

#[derive(Clone)]
struct StoreMetaDelegate<E>
where
    E: KvEngine,
{
    store_meta: Arc<Mutex<StoreMeta>>,
    reg: TabletRegistry<E>,
}

impl<E> StoreMetaDelegate<E>
where
    E: KvEngine,
{
    pub fn new(store_meta: Arc<Mutex<StoreMeta>>, reg: TabletRegistry<E>) -> StoreMetaDelegate<E> {
        StoreMetaDelegate { store_meta, reg }
    }
}

impl<E> ReadExecutorProvider for StoreMetaDelegate<E>
where
    E: KvEngine,
{
    type Executor = CachedReadDelegate<E>;
    type StoreMeta = Arc<Mutex<StoreMeta>>;

    fn store_id(&self) -> Option<u64> {
        Some(self.store_meta.as_ref().lock().unwrap().store_id)
    }

    /// get the ReadDelegate with region_id and the number of delegates in the
    /// StoreMeta
    fn get_executor_and_len(&self, region_id: u64) -> (usize, Option<Self::Executor>) {
        let meta = self.store_meta.as_ref().lock().unwrap();
        let reader = meta.readers.get(&region_id).cloned();
        if let Some(reader) = reader {
            // If reader is not None, cache must not be None.
            let cached_tablet = self.reg.get(region_id).unwrap();
            return (
                meta.readers.len(),
                Some(CachedReadDelegate {
                    delegate: Arc::new(reader),
                    cached_tablet,
                }),
            );
        }
        (meta.readers.len(), None)
    }
}

struct SnapRequestInspector<'r> {
    delegate: &'r ReadDelegate,
    logger: &'r Logger,
}

impl<'r> SnapRequestInspector<'r> {
    fn inspect(&mut self, req: &RaftCmdRequest) -> Result<RequestPolicy> {
        assert!(!req.has_admin_request());
        if req.get_requests().len() != 1
            || req.get_requests().first().unwrap().get_cmd_type() != CmdType::Snap
        {
            return Err(box_err!(
                "LocalReader can only serve for exactly one Snap request"
            ));
        }

        let flags = WriteBatchFlags::from_bits_check(req.get_header().get_flags());
        if flags.contains(WriteBatchFlags::STALE_READ) {
            return Ok(RequestPolicy::StaleRead);
        }

        if req.get_header().get_read_quorum() {
            return Ok(RequestPolicy::ReadIndex);
        }

        // If applied index's term differs from current raft's term, leader transfer
        // must happened, if read locally, we may read old value.
        if !self.has_applied_to_current_term() {
            return Ok(RequestPolicy::ReadIndex);
        }

        // Local read should be performed, if and only if leader is in lease.
        // None for now.
        match self.inspect_lease() {
            LeaseState::Valid => Ok(RequestPolicy::ReadLocal),
            LeaseState::Expired | LeaseState::Suspect => {
                // Perform a consistent read to Raft quorum and try to renew the leader lease.
                Ok(RequestPolicy::ReadIndex)
            }
        }
    }

    fn has_applied_to_current_term(&mut self) -> bool {
        if self.delegate.applied_term == self.delegate.term {
            true
        } else {
            debug!(
                self.logger,
                "rejected by term check";
                "tag" => &self.delegate.tag,
                "applied_term" => self.delegate.applied_term,
                "delegate_term" => ?self.delegate.term,
            );

            // only for metric.
            TLS_LOCAL_READ_METRICS.with(|m| m.borrow_mut().reject_reason.applied_term.inc());
            false
        }
    }

    fn inspect_lease(&mut self) -> LeaseState {
        // TODO: disable localreader if we did not enable raft's check_quorum.
        if self.delegate.leader_lease.is_some() {
            // We skip lease check, because it is postponed until `handle_read`.
            LeaseState::Valid
        } else {
            debug!(self.logger, "rejected by leader lease"; "tag" => &self.delegate.tag);
            TLS_LOCAL_READ_METRICS.with(|m| m.borrow_mut().reject_reason.no_lease.inc());
            LeaseState::Expired
        }
    }
}

#[cfg(test)]
mod tests {
    use std::{
        cell::Cell,
        sync::mpsc::*,
        thread::{self, JoinHandle},
    };

    use crossbeam::{atomic::AtomicCell, channel::TrySendError};
    use engine_test::{
        ctor::{CfOptions, DbOptions},
        kv::{KvTestEngine, TestTabletFactory},
    };
    use engine_traits::{MiscExt, Peekable, SyncMutable, TabletContext, DATA_CFS};
    use futures::executor::block_on;
    use kvproto::{kvrpcpb::ExtraOp as TxnExtraOp, metapb, raft_cmdpb::*};
    use pd_client::BucketMeta;
    use raftstore::store::{
        util::Lease, worker_metrics::TLS_LOCAL_READ_METRICS, ReadCallback, ReadProgress,
        RegionReadProgress, TrackVer, TxnExt,
    };
    use slog::o;
    use tempfile::Builder;
    use tikv_util::{codec::number::NumberEncoder, time::monotonic_raw_now};
    use time::Duration;
    use txn_types::WriteBatchFlags;

    use super::*;
    use crate::router::{QueryResult, ReadResponse};

    #[derive(Clone)]
    struct MockRouter {
        p_router: SyncSender<(u64, PeerMsg)>,
    }

    impl MockRouter {
        fn new() -> (MockRouter, Receiver<(u64, PeerMsg)>) {
            let (p_ch, p_rx) = sync_channel(1);
            (MockRouter { p_router: p_ch }, p_rx)
        }
    }

    impl MsgRouter for MockRouter {
        fn send(&self, addr: u64, cmd: PeerMsg) -> std::result::Result<(), TrySendError<PeerMsg>> {
            self.p_router.send((addr, cmd)).unwrap();
            Ok(())
        }
    }

    #[allow(clippy::type_complexity)]
    fn new_reader(
        store_id: u64,
        store_meta: Arc<Mutex<StoreMeta>>,
        reg: TabletRegistry<KvTestEngine>,
    ) -> (
        LocalReader<KvTestEngine, MockRouter>,
        Receiver<(u64, PeerMsg)>,
    ) {
        let (ch, rx) = MockRouter::new();
        let mut reader = LocalReader::new(
            store_meta,
            reg,
            ch,
            Logger::root(slog::Discard, o!("key1" => "value1")),
        );
        reader.local_reader.store_id = Cell::new(Some(store_id));
        (reader, rx)
    }

    fn new_peers(store_id: u64, pr_ids: Vec<u64>) -> Vec<metapb::Peer> {
        pr_ids
            .into_iter()
            .map(|id| {
                let mut pr = metapb::Peer::default();
                pr.set_store_id(store_id);
                pr.set_id(id);
                pr
            })
            .collect()
    }

    // It mocks that local reader communications with raftstore.
    // mix_rx receives a closure, msg receiver, and sender of the msg receiver
    // - closure: do some update such as renew lease or something which we could do
    //   in real raftstore
    // - msg receiver: receives the msg from local reader
    // - sender of the msg receiver: send the msg receiver out of the thread so that
    //   we can use it again.
    fn mock_raftstore(
        mix_rx: Receiver<(
            Box<dyn FnOnce() + Send + 'static>,
            Receiver<(u64, PeerMsg)>,
            SyncSender<Receiver<(u64, PeerMsg)>>,
        )>,
    ) -> JoinHandle<()> {
        thread::spawn(move || {
            while let Ok((f, rx, ch_tx)) = mix_rx.recv() {
                // Receives msg from local reader
                let (_, msg) = rx.recv().unwrap();
                f();

                match msg {
                    // send the result back to local reader
                    PeerMsg::RaftQuery(query) => {
                        assert!(query.request.get_header().get_read_quorum());
                        ReadCallback::set_result(
                            query.ch,
                            QueryResult::Read(ReadResponse {
                                read_index: 0,
                                txn_extra_op: Default::default(),
                            }),
                        )
                    }
                    _ => unreachable!(),
                }
                ch_tx.send(rx).unwrap();
            }
        })
    }

    #[test]
    fn test_read() {
        let store_id = 1;

        // Building a tablet factory
        let ops = DbOptions::default();
        let cf_opts = DATA_CFS.iter().map(|cf| (*cf, CfOptions::new())).collect();
        let path = Builder::new()
            .prefix("test-local-reader")
            .tempdir()
            .unwrap();
        let factory = Box::new(TestTabletFactory::new(ops, cf_opts));
        let reg = TabletRegistry::new(factory, path.path()).unwrap();

        let store_meta = Arc::new(Mutex::new(StoreMeta::new(store_id)));
        let (mut reader, mut rx) = new_reader(store_id, store_meta.clone(), reg.clone());
        let (mix_tx, mix_rx) = sync_channel(1);
        let handler = mock_raftstore(mix_rx);

        let mut region1 = metapb::Region::default();
        region1.set_id(1);
        let prs = new_peers(store_id, vec![1, 2, 3]);
        region1.set_peers(prs.clone().into());
        let epoch13 = {
            let mut ep = metapb::RegionEpoch::default();
            ep.set_conf_ver(1);
            ep.set_version(3);
            ep
        };
        let leader2 = prs[0].clone();
        region1.set_region_epoch(epoch13.clone());
        let term6 = 6;
        let mut lease = Lease::new(Duration::seconds(10), Duration::milliseconds(2500));
        let read_progress = Arc::new(RegionReadProgress::new(&region1, 1, 1, 1));

        let mut cmd = RaftCmdRequest::default();
        let mut header = RaftRequestHeader::default();
        header.set_region_id(1);
        header.set_peer(leader2);
        header.set_region_epoch(epoch13);
        header.set_term(term6);
        cmd.set_header(header);
        let mut req = Request::default();
        req.set_cmd_type(CmdType::Snap);
        cmd.set_requests(vec![req].into());

        // The region is not register yet.
        let res = block_on(reader.snapshot(cmd.clone())).unwrap_err();
        assert!(
            res.header
                .as_ref()
                .unwrap()
                .get_error()
                .has_region_not_found()
        );
        // No msg will ben sent
        rx.try_recv().unwrap_err();
        assert_eq!(
            TLS_LOCAL_READ_METRICS.with(|m| m.borrow().reject_reason.no_region.get()),
            1
        );
        assert_eq!(
            TLS_LOCAL_READ_METRICS.with(|m| m.borrow().reject_reason.cache_miss.get()),
            1
        );
        assert!(reader.local_reader.delegates.get(&1).is_none());

        // Register region 1
        lease.renew(monotonic_raw_now());
        let remote = lease.maybe_new_remote_lease(term6).unwrap();
        let txn_ext = Arc::new(TxnExt::default());
        let bucket_meta = Arc::new(BucketMeta::default());
        {
            let mut meta = store_meta.as_ref().lock().unwrap();

            // Create read_delegate with region id 1
            let read_delegate = ReadDelegate {
                tag: String::new(),
                region: Arc::new(region1.clone()),
                peer_id: 1,
                term: term6,
                applied_term: term6 - 1,
                leader_lease: Some(remote),
                last_valid_ts: Timespec::new(0, 0),
                txn_extra_op: Arc::new(AtomicCell::new(TxnExtraOp::default())),
                txn_ext: txn_ext.clone(),
                read_progress: read_progress.clone(),
                pending_remove: false,
                track_ver: TrackVer::new(),
                bucket_meta: Some(bucket_meta.clone()),
            };
            meta.readers.insert(1, read_delegate);
            // create tablet with region_id 1 and prepare some data
            let ctx = TabletContext::new(&region1, Some(10));
            reg.load(ctx, true).unwrap();
        }

        let (ch_tx, ch_rx) = sync_channel(1);

        // Case: Applied term not match
        let store_meta_clone = store_meta.clone();
        // Send what we want to do to mock raftstore
        mix_tx
            .send((
                Box::new(move || {
                    let mut meta = store_meta_clone.lock().unwrap();
                    meta.readers
                        .get_mut(&1)
                        .unwrap()
                        .update(ReadProgress::applied_term(term6));
                }),
                rx,
                ch_tx.clone(),
            ))
            .unwrap();
        // The first try will be rejected due to unmatched applied term but after update
        // the applied term by the above thread, the snapshot will be acquired by
        // retrying.
        let snap = block_on(reader.snapshot(cmd.clone())).unwrap();
        assert!(Arc::ptr_eq(snap.txn_ext.as_ref().unwrap(), &txn_ext));
        assert!(Arc::ptr_eq(
            snap.bucket_meta.as_ref().unwrap(),
            &bucket_meta
        ));
        assert_eq!(*snap.get_region(), region1);
        assert_eq!(
            TLS_LOCAL_READ_METRICS.with(|m| m.borrow().reject_reason.cache_miss.get()),
            3
        );
        assert_eq!(
            TLS_LOCAL_READ_METRICS.with(|m| m.borrow().reject_reason.applied_term.get()),
            1
        );
        rx = ch_rx.recv().unwrap();

        // Case: Expire lease to make the local reader lease check fail.
        lease.expire_remote_lease();
        let remote = lease.maybe_new_remote_lease(term6).unwrap();
        // Send what we want to do to mock raftstore
        mix_tx
            .send((
                Box::new(move || {
                    let mut meta = store_meta.lock().unwrap();
                    meta.readers
                        .get_mut(&1)
                        .unwrap()
                        .update(ReadProgress::leader_lease(remote));
                }),
                rx,
                ch_tx.clone(),
            ))
            .unwrap();
        block_on(reader.snapshot(cmd.clone())).unwrap();
        // Updating lease makes cache miss. And because the cache is updated on cloned
        // copy, so the old cache will still need to be updated again.
        assert_eq!(
            TLS_LOCAL_READ_METRICS.with(|m| m.borrow().reject_reason.cache_miss.get()),
            5
        );
        assert_eq!(
            TLS_LOCAL_READ_METRICS.with(|m| m.borrow().reject_reason.lease_expire.get()),
            1
        );
        rx = ch_rx.recv().unwrap();

        // Case: Read quorum.
        let mut cmd_read_quorum = cmd.clone();
        cmd_read_quorum.mut_header().set_read_quorum(true);
        mix_tx.send((Box::new(move || {}), rx, ch_tx)).unwrap();
        let _ = block_on(reader.snapshot(cmd_read_quorum.clone())).unwrap();
        ch_rx.recv().unwrap();

        // Case: Stale read
        assert_eq!(
            TLS_LOCAL_READ_METRICS.with(|m| m.borrow().reject_reason.safe_ts.get()),
            0
        );
        read_progress.update_safe_ts(1, 1);
        assert_eq!(read_progress.safe_ts(), 1);
        let data = {
            let mut d = [0u8; 8];
            (&mut d[..]).encode_u64(2).unwrap();
            d
        };
        cmd.mut_header()
            .set_flags(WriteBatchFlags::STALE_READ.bits());
        cmd.mut_header().set_flag_data(data.into());
        let res = block_on(reader.snapshot(cmd.clone())).unwrap_err();
        assert!(res.get_header().get_error().has_data_is_not_ready());
        assert_eq!(
            TLS_LOCAL_READ_METRICS.with(|m| m.borrow().reject_reason.safe_ts.get()),
            1
        );
        read_progress.update_safe_ts(1, 2);
        assert_eq!(read_progress.safe_ts(), 2);
        let snap = block_on(reader.snapshot(cmd.clone())).unwrap();
        assert_eq!(*snap.get_region(), region1);

        drop(mix_tx);
        handler.join().unwrap();
    }

    #[test]
    fn test_read_delegate() {
        // Building a tablet factory
        let ops = DbOptions::default();
        let cf_opts = DATA_CFS.iter().map(|cf| (*cf, CfOptions::new())).collect();
        let path = Builder::new()
            .prefix("test-local-reader")
            .tempdir()
            .unwrap();
        let factory = Box::new(TestTabletFactory::new(ops, cf_opts));
        let reg = TabletRegistry::new(factory, path.path()).unwrap();

        let store_meta =
            StoreMetaDelegate::new(Arc::new(Mutex::new(StoreMeta::new(1))), reg.clone());

        let tablet1;
        let tablet2;
        {
            let mut meta = store_meta.store_meta.as_ref().lock().unwrap();

            // Create read_delegate with region id 1
            let read_delegate = ReadDelegate::mock(1);
            meta.readers.insert(1, read_delegate);

            // create tablet with region_id 1 and prepare some data
            let mut ctx = TabletContext::with_infinite_region(1, Some(10));
            reg.load(ctx, true).unwrap();
            tablet1 = reg.get(1).unwrap().latest().unwrap().clone();
            tablet1.put(b"a1", b"val1").unwrap();

            // Create read_delegate with region id 2
            let read_delegate = ReadDelegate::mock(2);
            meta.readers.insert(2, read_delegate);

            // create tablet with region_id 1 and prepare some data
            ctx = TabletContext::with_infinite_region(2, Some(10));
            reg.load(ctx, true).unwrap();
            tablet2 = reg.get(2).unwrap().latest().unwrap().clone();
            tablet2.put(b"a2", b"val2").unwrap();
        }

        let (_, delegate) = store_meta.get_executor_and_len(1);
        let mut delegate = delegate.unwrap();
        let tablet = delegate.get_tablet();
        assert_eq!(tablet1.path(), tablet.path());
        let snapshot = delegate.get_snapshot(&None);
        assert_eq!(
            b"val1".to_vec(),
            *snapshot.get_value(b"a1").unwrap().unwrap()
        );

        let (_, delegate) = store_meta.get_executor_and_len(2);
        let mut delegate = delegate.unwrap();
        let tablet = delegate.get_tablet();
        assert_eq!(tablet2.path(), tablet.path());
        let snapshot = delegate.get_snapshot(&None);
        assert_eq!(
            b"val2".to_vec(),
            *snapshot.get_value(b"a2").unwrap().unwrap()
        );
    }
}<|MERGE_RESOLUTION|>--- conflicted
+++ resolved
@@ -17,17 +17,11 @@
 use raftstore::{
     errors::RAFTSTORE_IS_BUSY,
     store::{
-<<<<<<< HEAD
-        cmd_resp, util::LeaseState, worker_metrics::TLS_LOCAL_READ_METRICS, LocalReadContext,
-        LocalReaderCore, ReadDelegate, ReadExecutor, ReadExecutorProvider, RegionSnapshot,
-        RequestPolicy,
-=======
         cmd_resp,
         util::LeaseState,
         worker_metrics::{self, TLS_LOCAL_READ_METRICS},
         LocalReadContext, LocalReaderCore, ReadDelegate, ReadExecutor, ReadExecutorProvider,
         RegionSnapshot, RequestPolicy,
->>>>>>> 8ec3cea8
     },
     Error, Result,
 };
