--- conflicted
+++ resolved
@@ -17,14 +17,9 @@
 use raftstore::{
     errors::RAFTSTORE_IS_BUSY,
     store::{
-<<<<<<< HEAD
         cmd_resp, util::LeaseState, worker::metrics::TLS_LOCAL_READ_METRICS, LocalReadContext,
         LocalReaderCore, ReadDelegate, ReadExecutor, ReadExecutorProvider, RegionSnapshot,
-        RequestInspector, RequestPolicy,
-=======
-        cmd_resp, util::LeaseState, LocalReadContext, LocalReaderCore, ReadDelegate, ReadExecutor,
-        ReadExecutorProvider, RegionSnapshot, RequestPolicy, TLS_LOCAL_READ_METRICS,
->>>>>>> 70e15257
+        RequestPolicy,
     },
     Error, Result,
 };
