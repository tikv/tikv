// Copyright 2022 TiKV Project Authors. Licensed under Apache-2.0.

// #[PerformanceCriticalPath]
use std::{
    num::NonZeroU64,
    ops::Deref,
    sync::{atomic, Arc, Mutex},
    time::Duration,
};

use batch_system::Router;
use crossbeam::channel::TrySendError;
use engine_traits::{KvEngine, RaftEngine};
use futures::Future;
use kvproto::{
    errorpb,
    raft_cmdpb::{CmdType, RaftCmdRequest, RaftCmdResponse},
};
use raftstore::{
    errors::RAFTSTORE_IS_BUSY,
    store::{
        cmd_resp,
        util::LeaseState,
        worker_metrics::{self, TLS_LOCAL_READ_METRICS},
        LocalReaderCore, ReadDelegate, ReadExecutorProvider, RegionSnapshot,
    },
    Result,
};
use slog::{debug, Logger};
use tikv_util::{box_err, codec::number::decode_u64, time::monotonic_raw_now, Either};
use time::Timespec;
use txn_types::WriteBatchFlags;

use crate::{
    fsm::StoreMeta,
    router::{PeerMsg, QueryResult},
    StoreRouter,
};

pub trait MsgRouter: Clone + Send + 'static {
    fn send(&self, addr: u64, msg: PeerMsg) -> std::result::Result<(), TrySendError<PeerMsg>>;
}

impl<EK, ER> MsgRouter for StoreRouter<EK, ER>
where
    EK: KvEngine,
    ER: RaftEngine,
{
    fn send(&self, addr: u64, msg: PeerMsg) -> std::result::Result<(), TrySendError<PeerMsg>> {
        Router::send(self, addr, msg)
    }
}

pub type ReadDelegatePair<EK> = (ReadDelegate, SharedReadTablet<EK>);

/// A share struct for local reader.
///
/// Though it looks like `CachedTablet`, but there are subtle differences.
/// 1. `CachedTablet` always hold the latest version of the tablet. But
/// `SharedReadTablet` should only hold the tablet that matches epoch. So it
/// will be updated only when the epoch is updated.
/// 2. `SharedReadTablet` should always hold a tablet and the same tablet. If
/// tablet is taken, then it should be considered as stale and should check
/// again epoch to load the new `SharedReadTablet`.
/// 3. `SharedReadTablet` may be cloned into thread local. So its cache should
/// be released as soon as possible, so there should be no strong reference
/// that prevents tablet from being dropped after it's marked as stale by other
/// threads.
pub struct SharedReadTablet<EK> {
    tablet: Arc<Mutex<Option<EK>>>,
    cache: Option<EK>,
    source: bool,
}

impl<EK> SharedReadTablet<EK> {
    pub fn new(tablet: EK) -> Self {
        Self {
            tablet: Arc::new(Mutex::new(Some(tablet))),
            cache: None,
            source: true,
        }
    }

    /// Should call `fill_cache` first.
    pub fn cache(&self) -> &EK {
        self.cache.as_ref().unwrap()
    }

    pub fn fill_cache(&mut self) -> bool
    where
        EK: Clone,
    {
        self.cache = self.tablet.lock().unwrap().clone();
        self.cache.is_some()
    }

    pub fn release(&mut self) {
        self.cache = None;
    }
}

impl<EK> Clone for SharedReadTablet<EK> {
    fn clone(&self) -> Self {
        Self {
            tablet: Arc::clone(&self.tablet),
            cache: None,
            source: false,
        }
    }
}

impl<EK> Drop for SharedReadTablet<EK> {
    fn drop(&mut self) {
        if self.source {
            self.tablet.lock().unwrap().take();
        }
    }
}

enum ReadResult<T, E = crate::Error> {
    Ok(T),
    Redirect,
    RetryForStaleDelegate,
    Err(E),
}

fn fail_resp(msg: String) -> RaftCmdResponse {
    let mut err = errorpb::Error::default();
    err.set_message(msg);
    let mut resp = RaftCmdResponse::default();
    resp.mut_header().set_error(err);
    resp
}

#[derive(Clone)]
pub struct LocalReader<E, C>
where
    E: KvEngine,
    C: MsgRouter,
{
    local_reader: LocalReaderCore<CachedReadDelegate<E>, StoreMetaDelegate<E>>,
    router: C,

    logger: Logger,
}

impl<E, C> LocalReader<E, C>
where
    E: KvEngine,
    C: MsgRouter,
{
    pub fn new(store_meta: Arc<Mutex<StoreMeta<E>>>, router: C, logger: Logger) -> Self {
        Self {
            local_reader: LocalReaderCore::new(StoreMetaDelegate::new(store_meta)),
            router,
            logger,
        }
    }

    pub fn store_meta(&self) -> &Arc<Mutex<StoreMeta<E>>> {
        &self.local_reader.store_meta().store_meta
    }

    fn pre_propose_raft_command(
        &mut self,
        req: &RaftCmdRequest,
    ) -> ReadResult<(CachedReadDelegate<E>, ReadRequestPolicy)> {
        let mut delegate = match self.local_reader.validate_request(req) {
            Ok(Some(delegate)) => delegate,
            Ok(None) => return ReadResult::Redirect,
            Err(e) => return ReadResult::Err(e),
        };

        if !delegate.cached_tablet.fill_cache() {
            return ReadResult::RetryForStaleDelegate;
        }
        let mut inspector = SnapRequestInspector {
            delegate: &delegate,
            logger: &self.logger,
        };
        match inspector.inspect(req) {
            Ok(ReadRequestPolicy::ReadLocal) => {
                ReadResult::Ok((delegate, ReadRequestPolicy::ReadLocal))
            }
            Ok(ReadRequestPolicy::StaleRead) => {
                ReadResult::Ok((delegate, ReadRequestPolicy::StaleRead))
            }
            // TODO: we should only abort when lease expires. For other cases we should retry
            // infinitely.
            Ok(ReadRequestPolicy::ReadIndex) => {
                if req.get_header().get_replica_read() {
                    ReadResult::Ok((delegate, ReadRequestPolicy::ReadIndex))
                } else {
                    ReadResult::Redirect
                }
            }
            Err(e) => ReadResult::Err(e),
        }
    }

    fn try_get_snapshot(
        &mut self,
        req: &RaftCmdRequest,
        after_read_index: bool,
    ) -> ReadResult<RegionSnapshot<E::Snapshot>, RaftCmdResponse> {
        match self.pre_propose_raft_command(req) {
            ReadResult::Ok((mut delegate, policy)) => {
                let mut snap = match policy {
                    ReadRequestPolicy::ReadLocal => {
                        let region = Arc::clone(&delegate.region);
                        let snap = RegionSnapshot::from_snapshot(
                            Arc::new(delegate.cached_tablet.cache().snapshot()),
                            region,
                        );
                        // Ensures the snapshot is acquired before getting the time
                        atomic::fence(atomic::Ordering::Release);
                        let snapshot_ts = monotonic_raw_now();

                        if !delegate.is_in_leader_lease(snapshot_ts) {
                            return ReadResult::Redirect;
                        }

                        TLS_LOCAL_READ_METRICS
                            .with(|m| m.borrow_mut().local_executed_requests.inc());

                        // Try renew lease in advance
                        self.maybe_renew_lease_in_advance(&delegate, req, snapshot_ts);
                        snap
                    }
                    ReadRequestPolicy::StaleRead => {
                        let read_ts = decode_u64(&mut req.get_header().get_flag_data()).unwrap();
                        if let Err(e) = delegate.check_stale_read_safe(read_ts) {
                            return ReadResult::Err(e);
                        }

                        let region = Arc::clone(&delegate.region);
                        let snap = RegionSnapshot::from_snapshot(
                            Arc::new(delegate.cached_tablet.cache().snapshot()),
                            region,
                        );

                        TLS_LOCAL_READ_METRICS
                            .with(|m| m.borrow_mut().local_executed_requests.inc());

                        if let Err(e) = delegate.check_stale_read_safe(read_ts) {
                            return ReadResult::Err(e);
                        }

                        TLS_LOCAL_READ_METRICS
                            .with(|m| m.borrow_mut().local_executed_stale_read_requests.inc());
                        snap
                    }
                    ReadRequestPolicy::ReadIndex => {
                        // ReadIndex is returned only for replica read.
                        if !after_read_index {
                            // It needs to read index before getting snapshot.
                            return ReadResult::Redirect;
                        }

                        let region = Arc::clone(&delegate.region);
                        let snap = RegionSnapshot::from_snapshot(
                            Arc::new(delegate.cached_tablet.cache().snapshot()),
                            region,
                        );

                        TLS_LOCAL_READ_METRICS.with(|m| {
                            m.borrow_mut().local_executed_requests.inc();
                            m.borrow_mut().local_executed_replica_read_requests.inc()
                        });

                        snap
                    }
                };

                snap.txn_ext = Some(delegate.txn_ext.clone());
                snap.term = NonZeroU64::new(delegate.term);
                snap.txn_extra_op = delegate.txn_extra_op.load();
                snap.bucket_meta = delegate.bucket_meta.clone();

                delegate.cached_tablet.release();

                ReadResult::Ok(snap)
            }
            ReadResult::Err(e) => {
                let mut response = cmd_resp::new_error(e);
                if let Some(delegate) = self
                    .local_reader
                    .delegates
                    .get(&req.get_header().get_region_id())
                {
                    cmd_resp::bind_term(&mut response, delegate.term);
                }
                ReadResult::Err(response)
            }
            ReadResult::Redirect => ReadResult::Redirect,
            ReadResult::RetryForStaleDelegate => ReadResult::RetryForStaleDelegate,
        }
    }

    pub fn snapshot(
        &mut self,
        mut req: RaftCmdRequest,
    ) -> impl Future<Output = std::result::Result<RegionSnapshot<E::Snapshot>, RaftCmdResponse>>
    + Send
    + 'static {
        let region_id = req.header.get_ref().region_id;
        let mut tried_cnt = 0;
        let res = loop {
            let res = self.try_get_snapshot(&req, false /* after_read_index */);
            match res {
                ReadResult::Ok(snap) => break Either::Left(Ok(snap)),
                ReadResult::Err(e) => break Either::Left(Err(e)),
                ReadResult::Redirect => {
                    break Either::Right((self.try_to_renew_lease(region_id, &req), self.clone()));
                }
                ReadResult::RetryForStaleDelegate => {
                    tried_cnt += 1;
                    if tried_cnt < 10 {
                        continue;
                    }
                    break Either::Left(Err(fail_resp(format!(
                        "internal error: failed to get valid dalegate for {}",
                        region_id
                    ))));
                }
            }
        };

        worker_metrics::maybe_tls_local_read_metrics_flush();

        let logger = self.logger.clone();
        async move {
            let (mut fut, mut reader) = match res {
                Either::Left(Ok(snap)) => return Ok(snap),
                Either::Left(Err(e)) => return Err(e),
                Either::Right((fut, reader)) => (Box::pin(fut), reader),
            };

            let mut tried_cnt = 0;
            loop {
<<<<<<< HEAD
                match fut.await? {
                    Some(query_res) => {
                        if query_res.read().is_none() {
                            let QueryResult::Response(res) = query_res else { unreachable!() };
                            // Get an error explicitly in header,
                            // or leader reports KeyIsLocked error via read index.
                            assert!(
                                res.get_header().has_error()
                                    || res
                                        .get_responses()
                                        .get(0)
                                        .map_or(false, |r| r.get_read_index().has_locked()),
                                "{:?}",
                                res
                            );
                            return Err(res);
=======
                match tikv_util::future::timeout(fut.as_mut(), Duration::from_secs(10)).await {
                    Ok(res) => match res? {
                        Some(query_res) => {
                            if QueryResult::read(&query_res).is_none() {
                                let QueryResult::Response(res) = query_res else { unreachable!() };
                                assert!(res.get_header().has_error(), "{:?}", res);
                                return Err(res);
                            }
>>>>>>> 53bc41d0
                        }
                        None => {
                            return Err(fail_resp(format!(
                                "internal error: failed to extend lease: canceled: {}",
                                region_id
                            )));
                        }
                    },
                    Err(()) => {
                        slog::error!(
                            logger,
                            "failed to extend lease: timeout, retry";
                            "region" => region_id,
                            "request" => ?req
                        );
                        continue;
                    }
                }

                // If query successful, try again.
                req.mut_header().set_read_quorum(false);
                loop {
                    let r = reader.try_get_snapshot(&req, true /* after_read_index */);
                    match r {
                        ReadResult::Ok(snap) => return Ok(snap),
                        ReadResult::Err(e) => return Err(e),
                        ReadResult::Redirect => {
                            tried_cnt += 1;
                            if tried_cnt < 10 {
                                fut = Box::pin(reader.try_to_renew_lease(region_id, &req));
                                break;
                            }
                            return Err(fail_resp(format!(
                                "internal error: can't handle msg in local reader for {}",
                                region_id
                            )));
                        }
                        ReadResult::RetryForStaleDelegate => {
                            tried_cnt += 1;
                            if tried_cnt < 10 {
                                continue;
                            }
                            return Err(fail_resp(format!(
                                "internal error: failed to get valid dalegate for {}",
                                region_id
                            )));
                        }
                    }
                }
            }
        }
    }

    // try to renew the lease by sending read query where the reading process may
    // renew the lease
    fn try_to_renew_lease(
        &self,
        region_id: u64,
        req: &RaftCmdRequest,
    ) -> impl Future<Output = std::result::Result<Option<QueryResult>, RaftCmdResponse>> + 'static
    {
        let mut req = req.clone();
        // Remote lease is updated step by step. It's possible local reader expires
        // while the raftstore doesn't. So we need to trigger an update
        // explicitly. TODO: find a way to reduce the triggered heartbeats.
        req.mut_header().set_read_quorum(true);
        let (msg, sub) = PeerMsg::raft_query(req);
        let res = match MsgRouter::send(&self.router, region_id, msg) {
            Ok(()) => Ok(sub),
            Err(TrySendError::Full(_)) => {
                TLS_LOCAL_READ_METRICS.with(|m| m.borrow_mut().reject_reason.channel_full.inc());
                let mut err = errorpb::Error::default();
                err.set_message(RAFTSTORE_IS_BUSY.to_owned());
                err.mut_server_is_busy()
                    .set_reason(RAFTSTORE_IS_BUSY.to_owned());
                Err(err)
            }
            Err(TrySendError::Disconnected(_)) => {
                TLS_LOCAL_READ_METRICS.with(|m| m.borrow_mut().reject_reason.no_region.inc());
                let mut err = errorpb::Error::default();
                err.set_message(format!("region {} is missing", region_id));
                err.mut_region_not_found().set_region_id(region_id);
                Err(err)
            }
        };

        async move {
            match res {
                Ok(sub) => Ok(sub.result().await),
                Err(e) => {
                    let mut resp = RaftCmdResponse::default();
                    resp.mut_header().set_error(e);
                    Err(resp)
                }
            }
        }
    }

    // If the remote lease will be expired in near future send message
    // to `raftstore` to renew it
    fn maybe_renew_lease_in_advance(
        &self,
        delegate: &ReadDelegate,
        req: &RaftCmdRequest,
        ts: Timespec,
    ) {
        if !delegate.need_renew_lease(ts) {
            return;
        }

        let region_id = req.header.get_ref().region_id;
        TLS_LOCAL_READ_METRICS.with(|m| m.borrow_mut().renew_lease_advance.inc());
        // Send a read query which may renew the lease
        let msg = PeerMsg::raft_query(req.clone()).0;
        if let Err(e) = MsgRouter::send(&self.router, region_id, msg) {
            debug!(
                self.logger,
                "failed to send query for trying to renew lease";
                "region" => region_id,
                "error" => ?e
            )
        }
    }
}

/// CachedReadDelegate is a wrapper the ReadDelegate and CachedTablet.
/// CachedTablet can fetch the latest tablet of this ReadDelegate's region. The
/// main purpose of this wrapping is to implement ReadExecutor where the latest
/// tablet is needed.
pub struct CachedReadDelegate<E>
where
    E: KvEngine,
{
    // The reason for this to be Arc, see the comment on get_delegate in
    // raftstore/src/store/worker/read.rs
    delegate: Arc<ReadDelegate>,
    cached_tablet: SharedReadTablet<E>,
}

impl<E> Deref for CachedReadDelegate<E>
where
    E: KvEngine,
{
    type Target = ReadDelegate;

    fn deref(&self) -> &Self::Target {
        self.delegate.as_ref()
    }
}

impl<E> Clone for CachedReadDelegate<E>
where
    E: KvEngine,
{
    fn clone(&self) -> Self {
        CachedReadDelegate {
            delegate: Arc::clone(&self.delegate),
            cached_tablet: self.cached_tablet.clone(),
        }
    }
}

#[derive(Clone)]
struct StoreMetaDelegate<E>
where
    E: KvEngine,
{
    store_meta: Arc<Mutex<StoreMeta<E>>>,
}

impl<E> StoreMetaDelegate<E>
where
    E: KvEngine,
{
    pub fn new(store_meta: Arc<Mutex<StoreMeta<E>>>) -> StoreMetaDelegate<E> {
        StoreMetaDelegate { store_meta }
    }
}

impl<E> ReadExecutorProvider for StoreMetaDelegate<E>
where
    E: KvEngine,
{
    type Executor = CachedReadDelegate<E>;
    type StoreMeta = Arc<Mutex<StoreMeta<E>>>;

    fn store_id(&self) -> Option<u64> {
        Some(self.store_meta.as_ref().lock().unwrap().store_id)
    }

    /// get the ReadDelegate with region_id and the number of delegates in the
    /// StoreMeta
    fn get_executor_and_len(&self, region_id: u64) -> (usize, Option<Self::Executor>) {
        let meta = self.store_meta.as_ref().lock().unwrap();
        let reader = meta.readers.get(&region_id).cloned();
        if let Some((reader, read_tablet)) = reader {
            // If reader is not None, cache must not be None.
            return (
                meta.readers.len(),
                Some(CachedReadDelegate {
                    delegate: Arc::new(reader),
                    cached_tablet: read_tablet,
                }),
            );
        }
        (meta.readers.len(), None)
    }
}

enum ReadRequestPolicy {
    StaleRead,
    ReadLocal,
    ReadIndex,
}

struct SnapRequestInspector<'r> {
    delegate: &'r ReadDelegate,
    logger: &'r Logger,
}

impl<'r> SnapRequestInspector<'r> {
    fn inspect(&mut self, req: &RaftCmdRequest) -> Result<ReadRequestPolicy> {
        assert!(!req.has_admin_request());
        if req.get_requests().len() != 1
            || req.get_requests().first().unwrap().get_cmd_type() != CmdType::Snap
        {
            return Err(box_err!(
                "LocalReader can only serve for exactly one Snap request"
            ));
        }

        let flags = WriteBatchFlags::from_bits_check(req.get_header().get_flags());
        if flags.contains(WriteBatchFlags::STALE_READ) {
            return Ok(ReadRequestPolicy::StaleRead);
        }

        if req.get_header().get_read_quorum() {
            return Ok(ReadRequestPolicy::ReadIndex);
        }

        // If applied index's term differs from current raft's term, leader transfer
        // must happened, if read locally, we may read old value.
        if !self.has_applied_to_current_term() {
            return Ok(ReadRequestPolicy::ReadIndex);
        }

        // Local read should be performed, if and only if leader is in lease.
        // None for now.
        match self.inspect_lease() {
            LeaseState::Valid => Ok(ReadRequestPolicy::ReadLocal),
            LeaseState::Expired | LeaseState::Suspect => {
                // Perform a consistent read to Raft quorum and try to renew the leader lease.
                Ok(ReadRequestPolicy::ReadIndex)
            }
        }
    }

    fn has_applied_to_current_term(&mut self) -> bool {
        if self.delegate.applied_term == self.delegate.term {
            true
        } else {
            debug!(
                self.logger,
                "rejected by term check";
                "tag" => &self.delegate.tag,
                "applied_term" => self.delegate.applied_term,
                "delegate_term" => ?self.delegate.term,
            );

            // only for metric.
            TLS_LOCAL_READ_METRICS.with(|m| m.borrow_mut().reject_reason.applied_term.inc());
            false
        }
    }

    fn inspect_lease(&mut self) -> LeaseState {
        // TODO: disable localreader if we did not enable raft's check_quorum.
        if self.delegate.leader_lease.is_some() {
            // We skip lease check, because it is postponed until `handle_read`.
            LeaseState::Valid
        } else {
            debug!(self.logger, "rejected by leader lease"; "tag" => &self.delegate.tag);
            TLS_LOCAL_READ_METRICS.with(|m| m.borrow_mut().reject_reason.no_lease.inc());
            LeaseState::Expired
        }
    }
}

#[cfg(test)]
mod tests {
    use std::{
        cell::Cell,
        sync::mpsc::*,
        thread::{self, JoinHandle},
    };

    use collections::HashSet;
    use crossbeam::{atomic::AtomicCell, channel::TrySendError};
    use engine_test::{
        ctor::{CfOptions, DbOptions},
        kv::{KvTestEngine, TestTabletFactory},
    };
    use engine_traits::{MiscExt, SyncMutable, TabletContext, TabletRegistry, DATA_CFS};
    use futures::executor::block_on;
    use kvproto::{kvrpcpb::ExtraOp as TxnExtraOp, metapb, raft_cmdpb::*};
    use pd_client::BucketMeta;
    use raftstore::store::{
        util::Lease, worker_metrics::TLS_LOCAL_READ_METRICS, ReadCallback, ReadProgress,
        RegionReadProgress, TrackVer, TxnExt,
    };
    use slog::o;
    use tempfile::Builder;
    use tikv_util::{codec::number::NumberEncoder, time::monotonic_raw_now};
    use time::Duration;
    use txn_types::WriteBatchFlags;

    use super::*;
    use crate::router::{QueryResult, ReadResponse};

    #[derive(Clone)]
    struct MockRouter {
        p_router: SyncSender<(u64, PeerMsg)>,
        addresses: Arc<Mutex<HashSet<u64>>>,
    }

    impl MockRouter {
        fn new(addresses: Arc<Mutex<HashSet<u64>>>) -> (MockRouter, Receiver<(u64, PeerMsg)>) {
            let (p_ch, p_rx) = sync_channel(1);
            (
                MockRouter {
                    p_router: p_ch,
                    addresses,
                },
                p_rx,
            )
        }
    }

    impl MsgRouter for MockRouter {
        fn send(&self, addr: u64, cmd: PeerMsg) -> std::result::Result<(), TrySendError<PeerMsg>> {
            if !self.addresses.lock().unwrap().contains(&addr) {
                return Err(TrySendError::Disconnected(cmd));
            }
            self.p_router.send((addr, cmd)).unwrap();
            Ok(())
        }
    }

    #[allow(clippy::type_complexity)]
    fn new_reader(
        store_id: u64,
        store_meta: Arc<Mutex<StoreMeta<KvTestEngine>>>,
        addresses: Arc<Mutex<HashSet<u64>>>,
    ) -> (
        LocalReader<KvTestEngine, MockRouter>,
        Receiver<(u64, PeerMsg)>,
    ) {
        let (ch, rx) = MockRouter::new(addresses);
        let mut reader = LocalReader::new(
            store_meta,
            ch,
            Logger::root(slog::Discard, o!("key1" => "value1")),
        );
        reader.local_reader.store_id = Cell::new(Some(store_id));
        (reader, rx)
    }

    fn new_peers(store_id: u64, pr_ids: Vec<u64>) -> Vec<metapb::Peer> {
        pr_ids
            .into_iter()
            .map(|id| {
                let mut pr = metapb::Peer::default();
                pr.set_store_id(store_id);
                pr.set_id(id);
                pr
            })
            .collect()
    }

    // It mocks that local reader communications with raftstore.
    // mix_rx receives a closure, msg receiver, and sender of the msg receiver
    // - closure: do some update such as renew lease or something which we could do
    //   in real raftstore
    // - msg receiver: receives the msg from local reader
    // - sender of the msg receiver: send the msg receiver out of the thread so that
    //   we can use it again.
    fn mock_raftstore(
        mix_rx: Receiver<(
            Box<dyn FnOnce() + Send + 'static>,
            Receiver<(u64, PeerMsg)>,
            SyncSender<Receiver<(u64, PeerMsg)>>,
        )>,
    ) -> JoinHandle<()> {
        thread::spawn(move || {
            while let Ok((f, rx, ch_tx)) = mix_rx.recv() {
                // Receives msg from local reader
                let (_, msg) = rx.recv().unwrap();
                f();

                match msg {
                    // send the result back to local reader
                    PeerMsg::RaftQuery(query) => {
                        assert!(query.request.get_header().get_read_quorum());
                        ReadCallback::set_result(
                            query.ch,
                            QueryResult::Read(ReadResponse {
                                read_index: 0,
                                txn_extra_op: Default::default(),
                            }),
                        )
                    }
                    _ => unreachable!(),
                }
                ch_tx.send(rx).unwrap();
            }
        })
    }

    #[test]
    fn test_read() {
        let store_id = 1;

        // Building a tablet factory
        let ops = DbOptions::default();
        let cf_opts = DATA_CFS.iter().map(|cf| (*cf, CfOptions::new())).collect();
        let path = Builder::new()
            .prefix("test-local-reader")
            .tempdir()
            .unwrap();
        let factory = Box::new(TestTabletFactory::new(ops, cf_opts));
        let reg = TabletRegistry::new(factory, path.path()).unwrap();

        let store_meta = Arc::new(Mutex::new(StoreMeta::new(store_id)));
        let addresses: Arc<Mutex<HashSet<u64>>> = Arc::default();
        let (mut reader, mut rx) = new_reader(store_id, store_meta.clone(), addresses.clone());
        let (mix_tx, mix_rx) = sync_channel(1);
        let handler = mock_raftstore(mix_rx);

        let mut region1 = metapb::Region::default();
        region1.set_id(1);
        let prs = new_peers(store_id, vec![1, 2, 3]);
        region1.set_peers(prs.clone().into());
        let epoch13 = {
            let mut ep = metapb::RegionEpoch::default();
            ep.set_conf_ver(1);
            ep.set_version(3);
            ep
        };
        let leader2 = prs[0].clone();
        region1.set_region_epoch(epoch13.clone());
        let term6 = 6;
        let mut lease = Lease::new(Duration::seconds(10), Duration::milliseconds(2500));
        let read_progress = Arc::new(RegionReadProgress::new(&region1, 1, 1, 1));

        let mut cmd = RaftCmdRequest::default();
        let mut header = RaftRequestHeader::default();
        header.set_region_id(1);
        header.set_peer(leader2);
        header.set_region_epoch(epoch13);
        header.set_term(term6);
        cmd.set_header(header);
        let mut req = Request::default();
        req.set_cmd_type(CmdType::Snap);
        cmd.set_requests(vec![req].into());

        // The region is not register yet.
        let res = block_on(reader.snapshot(cmd.clone())).unwrap_err();
        assert!(
            res.header
                .as_ref()
                .unwrap()
                .get_error()
                .has_region_not_found()
        );
        // No msg will ben sent
        rx.try_recv().unwrap_err();
        // It will be rejected first when processing local, and then rejected when
        // trying to forward to raftstore.
        assert_eq!(
            TLS_LOCAL_READ_METRICS.with(|m| m.borrow().reject_reason.no_region.get()),
            2
        );
        assert_eq!(
            TLS_LOCAL_READ_METRICS.with(|m| m.borrow().reject_reason.cache_miss.get()),
            1
        );
        assert!(reader.local_reader.delegates.get(&1).is_none());

        // Register region 1
        lease.renew(monotonic_raw_now());
        let remote = lease.maybe_new_remote_lease(term6).unwrap();
        let txn_ext = Arc::new(TxnExt::default());
        let bucket_meta = Arc::new(BucketMeta::default());
        {
            let mut meta = store_meta.as_ref().lock().unwrap();

            // Create read_delegate with region id 1
            let read_delegate = ReadDelegate {
                tag: String::new(),
                region: Arc::new(region1.clone()),
                peer_id: 1,
                term: term6,
                applied_term: term6 - 1,
                leader_lease: Some(remote),
                last_valid_ts: Timespec::new(0, 0),
                txn_extra_op: Arc::new(AtomicCell::new(TxnExtraOp::default())),
                txn_ext: txn_ext.clone(),
                read_progress: read_progress.clone(),
                pending_remove: false,
                wait_data: false,
                track_ver: TrackVer::new(),
                bucket_meta: Some(bucket_meta.clone()),
            };
            // create tablet with region_id 1 and prepare some data
            let ctx = TabletContext::new(&region1, Some(10));
            let mut tablet = reg.load(ctx, true).unwrap();
            let shared = SharedReadTablet::new(tablet.latest().unwrap().clone());
            meta.readers.insert(1, (read_delegate, shared));
        }

        let (ch_tx, ch_rx) = sync_channel(1);

        // Case: Applied term not match
        let store_meta_clone = store_meta.clone();
        // Send what we want to do to mock raftstore
        mix_tx
            .send((
                Box::new(move || {
                    let mut meta = store_meta_clone.lock().unwrap();
                    meta.readers
                        .get_mut(&1)
                        .unwrap()
                        .0
                        .update(ReadProgress::applied_term(term6));
                }),
                rx,
                ch_tx.clone(),
            ))
            .unwrap();
        // The first try will be rejected due to unmatched applied term but after update
        // the applied term by the above thread, the snapshot will be acquired by
        // retrying.
        addresses.lock().unwrap().insert(1);
        let snap = block_on(reader.snapshot(cmd.clone())).unwrap();
        assert!(Arc::ptr_eq(snap.txn_ext.as_ref().unwrap(), &txn_ext));
        assert!(Arc::ptr_eq(
            snap.bucket_meta.as_ref().unwrap(),
            &bucket_meta
        ));
        assert_eq!(*snap.get_region(), region1);
        assert_eq!(
            TLS_LOCAL_READ_METRICS.with(|m| m.borrow().reject_reason.cache_miss.get()),
            3
        );
        assert_eq!(
            TLS_LOCAL_READ_METRICS.with(|m| m.borrow().reject_reason.applied_term.get()),
            1
        );
        rx = ch_rx.recv().unwrap();

        // Case: Expire lease to make the local reader lease check fail.
        lease.expire_remote_lease();
        let remote = lease.maybe_new_remote_lease(term6).unwrap();
        let meta = store_meta.clone();
        // Send what we want to do to mock raftstore
        mix_tx
            .send((
                Box::new(move || {
                    let mut meta = meta.lock().unwrap();
                    meta.readers
                        .get_mut(&1)
                        .unwrap()
                        .0
                        .update(ReadProgress::set_leader_lease(remote));
                }),
                rx,
                ch_tx.clone(),
            ))
            .unwrap();
        block_on(reader.snapshot(cmd.clone())).unwrap();
        // Updating lease makes cache miss. And because the cache is updated on cloned
        // copy, so the old cache will still need to be updated again.
        assert_eq!(
            TLS_LOCAL_READ_METRICS.with(|m| m.borrow().reject_reason.cache_miss.get()),
            5
        );
        assert_eq!(
            TLS_LOCAL_READ_METRICS.with(|m| m.borrow().reject_reason.lease_expire.get()),
            1
        );
        rx = ch_rx.recv().unwrap();

        // Case: Tablet miss should triger retry.
        {
            let ctx = TabletContext::new(&region1, Some(15));
            let mut tablet = reg.load(ctx, true).unwrap();
            let shared = SharedReadTablet::new(tablet.latest().unwrap().clone());
            let mut meta = store_meta.lock().unwrap();
            meta.readers.get_mut(&1).unwrap().1 = shared;
        }
        block_on(reader.snapshot(cmd.clone())).unwrap();
        // Tablet miss should trigger reload tablet, so cache miss should increase.
        assert_eq!(
            TLS_LOCAL_READ_METRICS.with(|m| m.borrow().reject_reason.cache_miss.get()),
            6
        );
        assert_eq!(
            TLS_LOCAL_READ_METRICS.with(|m| m.borrow().reject_reason.lease_expire.get()),
            1
        );

        // Case: Read quorum.
        let mut cmd_read_quorum = cmd.clone();
        cmd_read_quorum.mut_header().set_read_quorum(true);
        mix_tx.send((Box::new(move || {}), rx, ch_tx)).unwrap();
        let _ = block_on(reader.snapshot(cmd_read_quorum.clone())).unwrap();
        ch_rx.recv().unwrap();

        // Case: Stale read
        assert_eq!(
            TLS_LOCAL_READ_METRICS.with(|m| m.borrow().reject_reason.safe_ts.get()),
            0
        );
        read_progress.update_safe_ts(1, 1);
        assert_eq!(read_progress.safe_ts(), 1);
        let data = {
            let mut d = [0u8; 8];
            (&mut d[..]).encode_u64(2).unwrap();
            d
        };
        cmd.mut_header()
            .set_flags(WriteBatchFlags::STALE_READ.bits());
        cmd.mut_header().set_flag_data(data.into());
        let res = block_on(reader.snapshot(cmd.clone())).unwrap_err();
        assert!(res.get_header().get_error().has_data_is_not_ready());
        assert_eq!(
            TLS_LOCAL_READ_METRICS.with(|m| m.borrow().reject_reason.safe_ts.get()),
            1
        );
        read_progress.update_safe_ts(1, 2);
        assert_eq!(read_progress.safe_ts(), 2);
        let snap = block_on(reader.snapshot(cmd.clone())).unwrap();
        assert_eq!(*snap.get_region(), region1);
        assert_eq!(snap.term, NonZeroU64::new(term6));

        drop(mix_tx);
        handler.join().unwrap();
    }

    #[test]
    fn test_read_delegate() {
        // Building a tablet factory
        let ops = DbOptions::default();
        let cf_opts = DATA_CFS.iter().map(|cf| (*cf, CfOptions::new())).collect();
        let path = Builder::new()
            .prefix("test-local-reader")
            .tempdir()
            .unwrap();
        let factory = Box::new(TestTabletFactory::new(ops, cf_opts));
        let reg = TabletRegistry::new(factory, path.path()).unwrap();

        let store_meta = StoreMetaDelegate::new(Arc::new(Mutex::new(StoreMeta::new(1))));

        let tablet1;
        let tablet2;
        {
            let mut meta = store_meta.store_meta.as_ref().lock().unwrap();

            // Create read_delegate with region id 1
            let read_delegate = ReadDelegate::mock(1);

            // create tablet with region_id 1 and prepare some data
            let mut ctx = TabletContext::with_infinite_region(1, Some(10));
            reg.load(ctx, true).unwrap();
            tablet1 = reg.get(1).unwrap().latest().unwrap().clone();
            tablet1.put(b"a1", b"val1").unwrap();
            let shared1 = SharedReadTablet::new(tablet1.clone());
            meta.readers.insert(1, (read_delegate, shared1));

            // Create read_delegate with region id 2
            let read_delegate = ReadDelegate::mock(2);

            // create tablet with region_id 1 and prepare some data
            ctx = TabletContext::with_infinite_region(2, Some(10));
            reg.load(ctx, true).unwrap();
            tablet2 = reg.get(2).unwrap().latest().unwrap().clone();
            tablet2.put(b"a2", b"val2").unwrap();
            let shared2 = SharedReadTablet::new(tablet2.clone());
            meta.readers.insert(2, (read_delegate, shared2));
        }

        let (_, delegate) = store_meta.get_executor_and_len(1);
        let mut delegate = delegate.unwrap();
        assert!(delegate.cached_tablet.fill_cache());
        let tablet = delegate.cached_tablet.cache();
        assert_eq!(tablet1.path(), tablet.path());
        let path1 = tablet.path().to_owned();
        delegate.cached_tablet.release();

        let (_, delegate) = store_meta.get_executor_and_len(2);
        let mut delegate = delegate.unwrap();
        assert!(delegate.cached_tablet.fill_cache());
        let tablet = delegate.cached_tablet.cache();
        assert_eq!(tablet2.path(), tablet.path());

        assert!(KvTestEngine::locked(&path1).unwrap());
        drop(tablet1);
        drop(reg);
        assert!(KvTestEngine::locked(&path1).unwrap());
        store_meta.store_meta.lock().unwrap().readers.remove(&1);
        assert!(!KvTestEngine::locked(&path1).unwrap());
    }
}<|MERGE_RESOLUTION|>--- conflicted
+++ resolved
@@ -338,33 +338,24 @@
 
             let mut tried_cnt = 0;
             loop {
-<<<<<<< HEAD
-                match fut.await? {
-                    Some(query_res) => {
-                        if query_res.read().is_none() {
-                            let QueryResult::Response(res) = query_res else { unreachable!() };
-                            // Get an error explicitly in header,
-                            // or leader reports KeyIsLocked error via read index.
-                            assert!(
-                                res.get_header().has_error()
-                                    || res
-                                        .get_responses()
-                                        .get(0)
-                                        .map_or(false, |r| r.get_read_index().has_locked()),
-                                "{:?}",
-                                res
-                            );
-                            return Err(res);
-=======
                 match tikv_util::future::timeout(fut.as_mut(), Duration::from_secs(10)).await {
                     Ok(res) => match res? {
                         Some(query_res) => {
                             if QueryResult::read(&query_res).is_none() {
                                 let QueryResult::Response(res) = query_res else { unreachable!() };
-                                assert!(res.get_header().has_error(), "{:?}", res);
+                                // Get an error explicitly in header,
+                                // or leader reports KeyIsLocked error via read index.
+                                assert!(
+                                    res.get_header().has_error()
+                                        || res
+                                            .get_responses()
+                                            .get(0)
+                                            .map_or(false, |r| r.get_read_index().has_locked()),
+                                    "{:?}",
+                                    res
+                                );
                                 return Err(res);
                             }
->>>>>>> 53bc41d0
                         }
                         None => {
                             return Err(fail_resp(format!(
