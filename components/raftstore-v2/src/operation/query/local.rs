--- conflicted
+++ resolved
@@ -758,13 +758,8 @@
         let (_, delegate) = store_meta.get_executor_and_len(1);
         let mut delegate = delegate.unwrap();
         let tablet = delegate.get_tablet();
-<<<<<<< HEAD
         assert_eq!(tablet1.path(), tablet.path());
-        let snapshot = delegate.get_snapshot(None, &mut None);
-=======
-        assert_eq!(tablet1.as_inner().path(), tablet.as_inner().path());
         let snapshot = delegate.get_snapshot(&None);
->>>>>>> 11a340c3
         assert_eq!(
             b"val1".to_vec(),
             *snapshot.get_value(b"a1").unwrap().unwrap()
@@ -773,13 +768,8 @@
         let (_, delegate) = store_meta.get_executor_and_len(2);
         let mut delegate = delegate.unwrap();
         let tablet = delegate.get_tablet();
-<<<<<<< HEAD
         assert_eq!(tablet2.path(), tablet.path());
-        let snapshot = delegate.get_snapshot(None, &mut None);
-=======
-        assert_eq!(tablet2.as_inner().path(), tablet.as_inner().path());
         let snapshot = delegate.get_snapshot(&None);
->>>>>>> 11a340c3
         assert_eq!(
             b"val2".to_vec(),
             *snapshot.get_value(b"a2").unwrap().unwrap()
