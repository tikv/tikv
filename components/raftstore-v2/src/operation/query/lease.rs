--- conflicted
+++ resolved
@@ -184,8 +184,6 @@
         }
     }
 
-<<<<<<< HEAD
-=======
     // TODO: remove this block of code when snapshot is done; add the logic into
     // on_persist_snapshot.
     pub(crate) fn add_reader_if_necessary(&mut self, store_meta: &mut Arc<Mutex<StoreMeta<EK>>>) {
@@ -216,7 +214,6 @@
         }
     }
 
->>>>>>> 92aaf95e
     pub(crate) fn maybe_update_read_progress(
         &self,
         reader: &mut ReadDelegate,
