--- conflicted
+++ resolved
@@ -9,11 +9,7 @@
         fsm::apply::notify_stale_req,
         metrics::RAFT_READ_INDEX_PENDING_COUNT,
         msg::{ErrorCallback, ReadCallback},
-<<<<<<< HEAD
-        propose_read_index, Config, ReadIndexContext, ReadIndexRequest, Transport,
-=======
         propose_read_index, Config, ReadIndexContext, ReadIndexRequest,
->>>>>>> 993eb2f6
     },
     Error,
 };
