--- conflicted
+++ resolved
@@ -54,13 +54,9 @@
     log::SlogFormat,
     slog_panic,
     store::find_peer,
-<<<<<<< HEAD
     synchronizer::InvokeClosureOnDrop,
-    time::{duration_to_sec, monotonic_raw_now, Duration},
-=======
     sys::disk::DiskUsage,
     time::{duration_to_sec, monotonic_raw_now, Duration, Instant as TiInstant},
->>>>>>> 6e826308
 };
 
 pub use self::{
