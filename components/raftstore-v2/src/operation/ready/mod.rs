// Copyright 2022 TiKV Project Authors. Licensed under Apache-2.0.

//! This module contains the actions that will drive a raft state machine.
//!
//! # Raft Ready
//!
//! Every messages or ticks may have side affect. Handling all those side
//! affect immediately is not efficient. Instead, tikv uses `Ready` to batch up
//! all the side affects and handle them at once for throughput.
//!
//! As raft store is the critical path in the whole system, we avoid most
//! blocking IO. So a typical processing is divided into two steps:
//!
//! - Handle raft ready to process the side affect and send IO tasks to
//!   background threads
//! - Receive IO tasks completion and update the raft state machine
//!
//! There two steps can be processed concurrently.

mod async_writer;
mod snapshot;

<<<<<<< HEAD
use std::{cmp, path::PathBuf, sync::Arc};
=======
use std::{cmp, time::Instant};
>>>>>>> f7ba2023

use engine_traits::{KvEngine, MiscExt, OpenOptions, RaftEngine, TabletFactory};
use error_code::ErrorCodeExt;
use kvproto::{
    raft_cmdpb::AdminCmdType,
    raft_serverpb::{PeerState, RaftMessage, RaftSnapshotData},
};
use protobuf::Message as _;
<<<<<<< HEAD
use raft::{
    eraftpb::{self, MessageType, Snapshot},
    Ready, StateRole, Storage as rStorage,
};
use raftstore::{
    coprocessor::ApplySnapshotObserver,
    store::{
        util, ExtraStates, FetchedLogs, ReadProgress, SnapKey, TabletSnapKey, TabletSnapManager,
        Transport, WriteTask,
    },
};
use slog::{debug, error, info, trace, warn};
use tikv_util::{
    box_err,
    time::{duration_to_sec, monotonic_raw_now},
};
=======
use raft::{eraftpb, Ready, StateRole, INVALID_ID};
use raftstore::store::{util, ExtraStates, FetchedLogs, ReadProgress, Transport, WriteTask};
use slog::{debug, error, trace, warn};
use tikv_util::time::{duration_to_sec, monotonic_raw_now};
>>>>>>> f7ba2023

pub use self::{
    async_writer::AsyncWriter,
    snapshot::{GenSnapTask, SnapState},
};
use crate::{
    batch::StoreContext,
    fsm::PeerFsmDelegate,
    raft::{Peer, Storage},
    router::{ApplyTask, PeerTick},
    Result,
};

impl<'a, EK: KvEngine, ER: RaftEngine, T: Transport> PeerFsmDelegate<'a, EK, ER, T> {
    /// Raft relies on periodic ticks to keep the state machine sync with other
    /// peers.
    pub fn on_raft_tick(&mut self) {
        if self.fsm.peer_mut().tick() {
            self.fsm.peer_mut().set_has_ready();
        }
        self.schedule_tick(PeerTick::Raft);
    }
}

impl<EK: KvEngine, ER: RaftEngine> Peer<EK, ER> {
    #[inline]
    fn tick(&mut self) -> bool {
        self.raft_group_mut().tick()
    }

    pub fn on_raft_message<T>(
        &mut self,
        ctx: &mut StoreContext<EK, ER, T>,
        mut msg: Box<RaftMessage>,
    ) {
        debug!(
            self.logger,
            "handle raft message";
            "message_type" => %util::MsgType(&msg),
            "from_peer_id" => msg.get_from_peer().get_id(),
            "to_peer_id" => msg.get_to_peer().get_id(),
        );
        if !self.serving() {
            return;
        }
        if msg.get_to_peer().get_store_id() != self.peer().get_store_id() {
            ctx.raft_metrics.message_dropped.mismatch_store_id.inc();
            return;
        }
        if !msg.has_region_epoch() {
            ctx.raft_metrics.message_dropped.mismatch_region_epoch.inc();
            return;
        }
        if msg.get_is_tombstone() {
            self.mark_for_destroy(None);
            return;
        }
        if msg.has_merge_target() {
            unimplemented!();
            // return;
        }
        // We don't handle stale message like v1, as we rely on leader to actively
        // cleanup stale peers.
        let to_peer = msg.get_to_peer();
        // Check if the message is sent to the right peer.
        match to_peer.get_id().cmp(&self.peer_id()) {
            cmp::Ordering::Equal => (),
            cmp::Ordering::Less => {
                ctx.raft_metrics.message_dropped.stale_msg.inc();
                return;
            }
            cmp::Ordering::Greater => {
                // We need to create the target peer.
                self.mark_for_destroy(Some(msg));
                return;
            }
        }
        if msg.has_extra_msg() {
            unimplemented!();
            // return;
        }
        // TODO: drop all msg append when the peer is uninitialized and has conflict
        // ranges with other peers.
        let from_peer = msg.take_from_peer();
        if self.is_leader() && from_peer.get_id() != INVALID_ID {
            self.add_peer_heartbeat(from_peer.get_id(), Instant::now());
        }
        self.insert_peer_cache(from_peer);
        if let Err(e) = self.raft_group_mut().step(msg.take_message()) {
            error!(self.logger, "raft step error"; "err" => ?e);
        }
        self.set_has_ready();
    }

    /// Callback for fetching logs asynchronously.
    pub fn on_logs_fetched(&mut self, fetched_logs: FetchedLogs) {
        let FetchedLogs { context, logs } = fetched_logs;
        let low = logs.low;
        if !self.is_leader() {
            self.entry_storage_mut().clean_async_fetch_res(low);
            return;
        }
        if self.term() != logs.term {
            self.entry_storage_mut().clean_async_fetch_res(low);
        } else {
            self.entry_storage_mut()
                .update_async_fetch_res(low, Some(logs));
        }
        self.raft_group_mut().on_entries_fetched(context);
        // clean the async fetch result immediately if not used to free memory
        self.entry_storage_mut().update_async_fetch_res(low, None);
        self.set_has_ready();
    }

    /// Partially filled a raft message that will be sent to other peer.
    fn prepare_raft_message(&mut self) -> RaftMessage {
        let mut raft_msg = RaftMessage::new();
        raft_msg.set_region_id(self.region().id);
        raft_msg.set_from_peer(self.peer().clone());
        // set current epoch
        let epoch = self.storage().region().get_region_epoch();
        let msg_epoch = raft_msg.mut_region_epoch();
        msg_epoch.set_version(epoch.get_version());
        msg_epoch.set_conf_ver(epoch.get_conf_ver());
        raft_msg
    }

    /// Transform a message from raft lib to a message that can be sent to other
    /// peers.
    ///
    /// If the recipient can't be found, `None` is returned.
    #[inline]
    fn build_raft_message<T>(
        &mut self,
        ctx: &mut StoreContext<EK, ER, T>,
        msg: eraftpb::Message,
    ) -> Option<RaftMessage> {
        let to_peer = match self.peer_from_cache(msg.to) {
            Some(p) => p,
            None => {
                warn!(self.logger, "failed to look up recipient peer"; "to_peer" => msg.to);
                return None;
            }
        };

        let mut raft_msg = self.prepare_raft_message();

        raft_msg.set_to_peer(to_peer);
        if msg.from != self.peer().id {
            debug!(
                self.logger,
                "redirecting message";
                "msg_type" => ?msg.get_msg_type(),
                "from" => msg.get_from(),
                "to" => msg.get_to(),
            );
        }
        raft_msg.set_message(msg);
        Some(raft_msg)
    }

    /// Send a message.
    ///
    /// The message is pushed into the send buffer, it may not be sent out until
    /// transport is flushed explicitly.
    fn send_raft_message<T: Transport>(
        &mut self,
        ctx: &mut StoreContext<EK, ER, T>,
        msg: RaftMessage,
    ) {
        let msg_type = msg.get_message().get_msg_type();
        let to_peer_id = msg.get_to_peer().get_id();
        let to_store_id = msg.get_to_peer().get_store_id();

        trace!(
            self.logger,
            "send raft msg";
            "msg_type" => ?msg_type,
            "msg_size" => msg.get_message().compute_size(),
            "to" => to_peer_id,
        );

        match ctx.trans.send(msg) {
            Ok(()) => ctx.raft_metrics.send_message.add(msg_type, true),
            Err(e) => {
                // We use metrics to observe failure on production.
                debug!(
                    self.logger,
                    "failed to send msg to other peer";
                    "target_peer_id" => to_peer_id,
                    "target_store_id" => to_store_id,
                    "err" => ?e,
                    "error_code" => %e.error_code(),
                );
                // unreachable store
                self.raft_group_mut().report_unreachable(to_peer_id);
                ctx.raft_metrics.send_message.add(msg_type, false);
            }
        }
    }

    fn handle_raft_committed_entries<T>(
        &mut self,
        ctx: &mut crate::batch::StoreContext<EK, ER, T>,
        committed_entries: Vec<raft::prelude::Entry>,
    ) {
        // TODO: skip handling committed entries if a snapshot is being applied
        // asynchronously.
        if self.is_leader() {
            for entry in committed_entries.iter().rev() {
                // TODO: handle raft_log_size_hint
                let propose_time = self
                    .proposals()
                    .find_propose_time(entry.get_term(), entry.get_index());
                if let Some(propose_time) = propose_time {
                    // We must renew current_time because this value may be created a long time ago.
                    // If we do not renew it, this time may be smaller than propose_time of a
                    // command, which was proposed in another thread while this thread receives its
                    // AppendEntriesResponse and is ready to calculate its commit-log-duration.
                    ctx.current_time.replace(monotonic_raw_now());
                    ctx.raft_metrics.commit_log.observe(duration_to_sec(
                        (ctx.current_time.unwrap() - propose_time).to_std().unwrap(),
                    ));
                    self.maybe_renew_leader_lease(propose_time, &ctx.store_meta, None);
                    break;
                }
            }
        }
        self.schedule_apply_committed_entries(ctx, committed_entries);
    }

    /// Processing the ready of raft. A detail description of how it's handled
    /// can be found at https://docs.rs/raft/latest/raft/#processing-the-ready-state.
    ///
    /// It's should be called at the end of every round of processing. Any
    /// writes will be handled asynchronously, and be notified once writes
    /// are persisted.
    #[inline]
    pub fn handle_raft_ready<T: Transport>(&mut self, ctx: &mut StoreContext<EK, ER, T>) {
        let has_ready = self.reset_has_ready();
        if !has_ready || self.destroy_progress().started() {
            #[cfg(feature = "testexport")]
            self.async_writer.notify_flush();
            return;
        }
        ctx.has_ready = true;

        if !self.raft_group().has_ready() && (self.serving() || self.postponed_destroy()) {
            #[cfg(feature = "testexport")]
            self.async_writer.notify_flush();
            return;
        }

        // Note even the group has no ready, we can still get an empty ready.

        debug!(self.logger, "handle raft ready");

        let mut ready = self.raft_group_mut().ready();
        // Update it after unstable entries pagination is introduced.
        debug_assert!(ready.entries().last().map_or_else(
            || true,
            |entry| entry.index == self.raft_group().raft.raft_log.last_index()
        ));

        self.on_role_changed(ctx, &ready);

        if let Some(hs) = ready.hs() {
            let prev_commit_index = self.entry_storage().commit_index();
            assert!(
                hs.get_commit() >= prev_commit_index,
                "{:?} {:?} {}",
                self.logger.list(),
                hs,
                prev_commit_index
            );
            if self.is_leader() && hs.get_commit() > prev_commit_index {
                self.on_leader_commit_index_changed(hs.get_commit());
            }
        }

        if !ready.messages().is_empty() {
            debug_assert!(self.is_leader());
            for msg in ready.take_messages() {
                if let Some(msg) = self.build_raft_message(ctx, msg) {
                    self.send_raft_message(ctx, msg);
                }
            }
        }

        self.apply_reads(ctx, &ready);
        if !ready.committed_entries().is_empty() {
            self.handle_raft_committed_entries(ctx, ready.take_committed_entries());
        }

        // Check whether there is a pending generate snapshot task, the task
        // needs to be sent to the apply system.
        // Always sending snapshot task after apply task, so it gets latest
        // snapshot.
        if let Some(gen_task) = self.storage_mut().take_gen_snap_task() {
            self.apply_scheduler().send(ApplyTask::Snapshot(gen_task));
        }

        let ready_number = ready.number();
        let mut write_task = WriteTask::new(self.region_id(), self.peer_id(), ready_number);
        self.storage_mut()
            .handle_raft_ready(ctx, &mut ready, &mut write_task);
        if !ready.persisted_messages().is_empty() {
            write_task.messages = ready
                .take_persisted_messages()
                .into_iter()
                .flat_map(|m| self.build_raft_message(ctx, m))
                .collect();
        }
        if !self.serving() {
            self.start_destroy(&mut write_task);
        }
        // Ready number should increase monotonically.
        assert!(self.async_writer.known_largest_number() < ready.number());
        if let Some(task) = self.async_writer.write(ctx, write_task) {
            // So the task doesn't need to be process asynchronously, directly advance.
            let mut light_rd = self.raft_group_mut().advance_append(ready);
            if !task.messages.is_empty() {
                for m in task.messages {
                    self.send_raft_message(ctx, m);
                }
            }
            if !light_rd.messages().is_empty() || light_rd.commit_index().is_some() {
                panic!(
                    "{:?} unexpected messages [{}] commit index [{:?}]",
                    self.logger.list(),
                    light_rd.messages().len(),
                    light_rd.commit_index()
                );
            }
            if !light_rd.committed_entries().is_empty() {
                self.handle_raft_committed_entries(ctx, light_rd.take_committed_entries());
            }
        } else {
            // The task will be written asynchronously. Once it's persisted, it will be
            // notified by `on_persisted`.
            self.raft_group_mut().advance_append_async(ready);
        }

        ctx.raft_metrics.ready.has_ready_region.inc();
        #[cfg(feature = "testexport")]
        self.async_writer.notify_flush();
    }

    /// Called when an asynchronously write finishes.
    pub fn on_persisted<T: Transport>(
        &mut self,
        ctx: &mut StoreContext<EK, ER, T>,
        peer_id: u64,
        ready_number: u64,
    ) {
        if peer_id != self.peer_id() {
            error!(self.logger, "peer id not matched"; "persisted_peer_id" => peer_id, "persisted_number" => ready_number);
            return;
        }
        let (persisted_message, has_snapshot) =
            self.async_writer
                .on_persisted(ctx, ready_number, &self.logger);
        for msgs in persisted_message {
            for msg in msgs {
                self.send_raft_message(ctx, msg);
            }
        }

        let persisted_number = self.async_writer.persisted_number();
        self.raft_group_mut().on_persist_ready(persisted_number);
        let persisted_index = self.raft_group().raft.raft_log.persisted;
        /// The apply snapshot process order would be:
        /// - Get the snapshot from the ready
        /// - Wait for async writer to load this tablet
        /// In this step, the snapshot has loaded finish, but some apply state
        /// need to update.
        if has_snapshot {
            self.on_applied_snapshot(ctx);
        }

        self.storage_mut()
            .entry_storage_mut()
            .update_cache_persisted(persisted_index);
        if !self.destroy_progress().started() {
            // We may need to check if there is persisted committed logs.
            self.set_has_ready();
        } else if self.async_writer.all_ready_persisted() {
            // Destroy ready is the last ready. All readies are persisted means destroy
            // is persisted.
            self.finish_destroy(ctx);
        }
    }

    #[cfg(feature = "testexport")]
    pub fn on_wait_flush(&mut self, ch: crate::router::FlushChannel) {
        self.async_writer.subscirbe_flush(ch);
    }

    pub fn on_role_changed<T>(&mut self, ctx: &mut StoreContext<EK, ER, T>, ready: &Ready) {
        // Update leader lease when the Raft state changes.
        if let Some(ss) = ready.ss() {
            let term = self.term();
            match ss.raft_state {
                StateRole::Leader => {
                    // The local read can only be performed after a new leader has applied
                    // the first empty entry on its term. After that the lease expiring time
                    // should be updated to
                    //   send_to_quorum_ts + max_lease
                    // as the comments in `Lease` explain.
                    // It is recommended to update the lease expiring time right after
                    // this peer becomes leader because it's more convenient to do it here and
                    // it has no impact on the correctness.
                    let progress_term = ReadProgress::term(term);
                    self.maybe_renew_leader_lease(
                        monotonic_raw_now(),
                        &ctx.store_meta,
                        Some(progress_term),
                    );
                    debug!(
                        self.logger,
                        "becomes leader with lease";
                        "lease" => ?self.leader_lease(),
                    );
                    // If the predecessor reads index during transferring leader and receives
                    // quorum's heartbeat response after that, it may wait for applying to
                    // current term to apply the read. So broadcast eagerly to avoid unexpected
                    // latency.
                    self.raft_group_mut().skip_bcast_commit(false);

                    // A more recent read may happen on the old leader. So max ts should
                    // be updated after a peer becomes leader.
                    self.require_updating_max_ts(ctx);
                    // Exit entry cache warmup state when the peer becomes leader.
                    self.entry_storage_mut().clear_entry_cache_warmup_state();

                    self.region_heartbeat_pd(ctx);
                }
                StateRole::Follower => {
                    self.leader_lease_mut().expire();
                    self.storage_mut().cancel_generating_snap(None);
                }
                _ => {}
            }
            self.proposal_control_mut().maybe_update_term(term);
        }
    }

    /// If leader commits new admin commands, it may break lease assumption. So
    /// we need to cancel lease whenever necessary.
    ///
    /// Note this method should be called before sending out any messages.
    fn on_leader_commit_index_changed(&mut self, commit_index: u64) {
        let mut committed_prepare_merge = false;
        self.proposal_control_mut().commit_to(commit_index, |cmd| {
            committed_prepare_merge |= cmd.cmd_type() == AdminCmdType::PrepareMerge
        });
        // There are two types of operations that will change the ownership of a range:
        // split and merge.
        //
        // - For split, after the split command is committed, it's
        // possible that the same range is govened by different region on different
        // nodes due to different apply progress. But because only the peers on the
        // same node as old leader will campaign despite election timeout, so there
        // will be no modification to the overlapped range until either the original
        // leader apply the split command or an election timeout is passed since split
        // is committed. We already forbid renewing lease after committing split, and
        // original leader will update the reader delegate with latest epoch after
        // applying split before the split peer starts campaign, so here the only thing
        // we need to do is marking split is committed (which is done by `commit_to`
        // above). It's correct to allow local read during split.
        //
        // - For merge, after the prepare merge command is committed, the target peers
        // may apply commit merge at any time, so we need to forbid any type of read
        // to avoid missing the modifications from target peers.
        if committed_prepare_merge {
            // After prepare_merge is committed and the leader broadcasts commit
            // index to followers, the leader can not know when the target region
            // merges majority of this region, also it can not know when the target
            // region writes new values.
            // To prevent unsafe local read, we suspect its leader lease.
            self.leader_lease_mut().suspect(monotonic_raw_now());
            // Stop updating `safe_ts`
            self.read_progress_mut().discard();
        }
    }
}

impl<EK: KvEngine, ER: RaftEngine> Storage<EK, ER> {
    /// Apply the ready to the storage. If there is any states need to be
    /// persisted, it will be written to `write_task`.
    fn handle_raft_ready<T: Transport>(
        &mut self,
        ctx: &mut StoreContext<EK, ER, T>,
        ready: &mut Ready,
        write_task: &mut WriteTask<EK, ER>,
    ) {
        let prev_raft_state = self.entry_storage().raft_state().clone();
        let ever_persisted = self.ever_persisted();

        if !ready.snapshot().is_empty() {
            if let Err(e) = self.apply_snapshot(
                ready.snapshot(),
                write_task,
                ctx.snap_mgr.clone(),
                ctx.tablet_factory.clone(),
            ) {
                error!(self.logger(),"failed to apply snapshot";"error" => ?e)
            }
        }

        let entry_storage = self.entry_storage_mut();
        if !ready.entries().is_empty() {
            entry_storage.append(ready.take_entries(), write_task);
        }
        if let Some(hs) = ready.hs() {
            entry_storage.raft_state_mut().set_hard_state(hs.clone());
        }
        if !ever_persisted || prev_raft_state != *entry_storage.raft_state() {
            write_task.raft_state = Some(entry_storage.raft_state().clone());
        }
        if !ever_persisted {
            let mut extra_states = ExtraStates::new(self.apply_state().clone());
            extra_states.set_region_state(self.region_state().clone());
            write_task.extra_write.set_v2(extra_states);
            self.set_ever_persisted();
        }
    }
}<|MERGE_RESOLUTION|>--- conflicted
+++ resolved
@@ -20,11 +20,7 @@
 mod async_writer;
 mod snapshot;
 
-<<<<<<< HEAD
-use std::{cmp, path::PathBuf, sync::Arc};
-=======
 use std::{cmp, time::Instant};
->>>>>>> f7ba2023
 
 use engine_traits::{KvEngine, MiscExt, OpenOptions, RaftEngine, TabletFactory};
 use error_code::ErrorCodeExt;
@@ -33,29 +29,10 @@
     raft_serverpb::{PeerState, RaftMessage, RaftSnapshotData},
 };
 use protobuf::Message as _;
-<<<<<<< HEAD
-use raft::{
-    eraftpb::{self, MessageType, Snapshot},
-    Ready, StateRole, Storage as rStorage,
-};
-use raftstore::{
-    coprocessor::ApplySnapshotObserver,
-    store::{
-        util, ExtraStates, FetchedLogs, ReadProgress, SnapKey, TabletSnapKey, TabletSnapManager,
-        Transport, WriteTask,
-    },
-};
-use slog::{debug, error, info, trace, warn};
-use tikv_util::{
-    box_err,
-    time::{duration_to_sec, monotonic_raw_now},
-};
-=======
 use raft::{eraftpb, Ready, StateRole, INVALID_ID};
 use raftstore::store::{util, ExtraStates, FetchedLogs, ReadProgress, Transport, WriteTask};
 use slog::{debug, error, trace, warn};
 use tikv_util::time::{duration_to_sec, monotonic_raw_now};
->>>>>>> f7ba2023
 
 pub use self::{
     async_writer::AsyncWriter,
