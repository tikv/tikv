--- conflicted
+++ resolved
@@ -28,15 +28,10 @@
 use error_code::ErrorCodeExt;
 use kvproto::{raft_cmdpb::AdminCmdType, raft_serverpb::RaftMessage};
 use protobuf::Message as _;
-<<<<<<< HEAD
-use raft::{eraftpb, Ready, StateRole, INVALID_ID};
+use raft::{eraftpb, prelude::MessageType, Ready, StateRole, INVALID_ID};
 use raftstore::store::{
-    needs_evict_entry_cache, util, ExtraStates, FetchedLogs, ReadProgress, Transport, WriteTask,
+    needs_evict_entry_cache, util, FetchedLogs, ReadProgress, Transport, WriteTask,
 };
-=======
-use raft::{eraftpb, prelude::MessageType, Ready, StateRole, INVALID_ID};
-use raftstore::store::{util, FetchedLogs, ReadProgress, Transport, WriteTask};
->>>>>>> 70e15257
 use slog::{debug, error, trace, warn};
 use tikv_util::{
     store::find_peer,
@@ -298,15 +293,11 @@
                 }
             }
         }
-<<<<<<< HEAD
         if needs_evict_entry_cache(ctx.cfg.evict_cache_on_memory_ratio) {
             // Compact all cached entries instead of half evict.
             self.entry_storage_mut().evict_entry_cache(false);
         }
-        self.schedule_apply_committed_entries(ctx, committed_entries);
-=======
         self.schedule_apply_committed_entries(committed_entries);
->>>>>>> 70e15257
     }
 
     /// Processing the ready of raft. A detail description of how it's handled
