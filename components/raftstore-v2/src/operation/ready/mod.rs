// Copyright 2022 TiKV Project Authors. Licensed under Apache-2.0.

//! This module contains the actions that will drive a raft state machine.
//!
//! # Raft Ready
//!
//! Every messages or ticks may have side affect. Handling all those side
//! affect immediately is not efficient. Instead, tikv uses `Ready` to batch up
//! all the side affects and handle them at once for throughput.
//!
//! As raft store is the critical path in the whole system, we avoid most
//! blocking IO. So a typical processing is divided into two steps:
//!
//! - Handle raft ready to process the side affect and send IO tasks to
//!   background threads
//! - Receive IO tasks completion and update the raft state machine
//!
//! There two steps can be processed concurrently.

mod async_writer;

use std::cmp;

use engine_traits::{KvEngine, RaftEngine};
use error_code::ErrorCodeExt;
use kvproto::raft_serverpb::RaftMessage;
use protobuf::Message as _;
use raft::{eraftpb, Ready};
use raftstore::store::{util, ExtraStates, FetchedLogs, Transport, WriteTask};
use slog::{debug, error, trace, warn};

pub use self::async_writer::AsyncWriter;
use crate::{
    batch::StoreContext,
    fsm::{PeerFsm, PeerFsmDelegate},
    operation::DestroyProgress,
    raft::{Peer, Storage},
    router::PeerTick,
};
impl<'a, EK: KvEngine, ER: RaftEngine, T: Transport> PeerFsmDelegate<'a, EK, ER, T> {
    /// Raft relies on periodic ticks to keep the state machine sync with other
    /// peers.
    pub fn on_raft_tick(&mut self) {
        if self.fsm.peer_mut().tick() {
            self.fsm.peer_mut().set_has_ready();
        }
        self.schedule_tick(PeerTick::Raft);
    }
}

impl<EK: KvEngine, ER: RaftEngine> Peer<EK, ER> {
    #[inline]
    fn tick(&mut self) -> bool {
        self.raft_group_mut().tick()
    }

    pub fn on_raft_message<T>(
        &mut self,
        ctx: &mut StoreContext<EK, ER, T>,
        mut msg: Box<RaftMessage>,
    ) {
        debug!(
            self.logger,
            "handle raft message";
            "message_type" => %util::MsgType(&msg),
            "from_peer_id" => msg.get_from_peer().get_id(),
            "to_peer_id" => msg.get_to_peer().get_id(),
        );
        if !self.serving() {
            return;
        }
        if msg.get_to_peer().get_store_id() != self.peer().get_store_id() {
            ctx.raft_metrics.message_dropped.mismatch_store_id.inc();
            return;
        }
        if !msg.has_region_epoch() {
            ctx.raft_metrics.message_dropped.mismatch_region_epoch.inc();
            return;
        }
        if msg.get_is_tombstone() {
            self.mark_for_destroy(None);
            return;
        }
        if msg.has_merge_target() {
            unimplemented!();
            return;
        }
        // We don't handle stale message like v1, as we rely on leader to actively
        // cleanup stale peers.
        let to_peer = msg.get_to_peer();
        // Check if the message is sent to the right peer.
        match to_peer.get_id().cmp(&self.peer_id()) {
            cmp::Ordering::Equal => (),
            cmp::Ordering::Less => {
                ctx.raft_metrics.message_dropped.stale_msg.inc();
                return;
            }
            cmp::Ordering::Greater => {
                // We need to create the target peer.
                self.mark_for_destroy(Some(msg));
                return;
            }
        }
        if msg.has_extra_msg() {
            unimplemented!();
            return;
        }
        // TODO: drop all msg append when the peer is uninitialized and has conflict
        // ranges with other peers.
        self.insert_peer_cache(msg.take_from_peer());
        if let Err(e) = self.raft_group_mut().step(msg.take_message()) {
            error!(self.logger, "raft step error"; "err" => ?e);
        }
        self.set_has_ready();
    }

    /// Callback for fetching logs asynchronously.
    pub fn on_fetched_logs(&mut self, fetched_logs: FetchedLogs) {
        let FetchedLogs { context, logs } = fetched_logs;
        let low = logs.low;
        if !self.is_leader() {
            self.entry_storage_mut().clean_async_fetch_res(low);
            return;
        }
        if self.term() != logs.term {
            self.entry_storage_mut().clean_async_fetch_res(low);
        } else {
            self.entry_storage_mut()
                .update_async_fetch_res(low, Some(logs));
        }
        self.raft_group_mut().on_entries_fetched(context);
        // clean the async fetch result immediately if not used to free memory
        self.entry_storage_mut().update_async_fetch_res(low, None);
        self.set_has_ready();
    }

    /// Partially filled a raft message that will be sent to other peer.
    fn prepare_raft_message(&mut self) -> RaftMessage {
        let mut raft_msg = RaftMessage::new();
        raft_msg.set_region_id(self.region().id);
        raft_msg.set_from_peer(self.peer().clone());
        // set current epoch
        let epoch = self.storage().region().get_region_epoch();
        let msg_epoch = raft_msg.mut_region_epoch();
        msg_epoch.set_version(epoch.get_version());
        msg_epoch.set_conf_ver(epoch.get_conf_ver());
        raft_msg
    }

    /// Transform a message from raft lib to a message that can be sent to other
    /// peers.
    ///
    /// If the recipient can't be found, `None` is returned.
    #[inline]
    fn build_raft_message<T>(
        &mut self,
        ctx: &mut StoreContext<EK, ER, T>,
        msg: eraftpb::Message,
    ) -> Option<RaftMessage> {
        let to_peer = match self.peer_from_cache(msg.to) {
            Some(p) => p,
            None => {
                warn!(self.logger, "failed to look up recipient peer"; "to_peer" => msg.to);
                return None;
            }
        };

        let mut raft_msg = self.prepare_raft_message();

        raft_msg.set_to_peer(to_peer);
        if msg.from != self.peer().id {
            debug!(
                self.logger,
                "redirecting message";
                "msg_type" => ?msg.get_msg_type(),
                "from" => msg.get_from(),
                "to" => msg.get_to(),
            );
        }
        raft_msg.set_message(msg);
        Some(raft_msg)
    }

    /// Send a message.
    ///
    /// The message is pushed into the send buffer, it may not be sent out until
    /// transport is flushed explicitly.
    fn send_raft_message<T: Transport>(
        &mut self,
        ctx: &mut StoreContext<EK, ER, T>,
        msg: RaftMessage,
    ) {
        let msg_type = msg.get_message().get_msg_type();
        let to_peer_id = msg.get_to_peer().get_id();
        let to_store_id = msg.get_to_peer().get_store_id();

        trace!(
            self.logger,
            "send raft msg";
            "msg_type" => ?msg_type,
            "msg_size" => msg.get_message().compute_size(),
            "to" => to_peer_id,
        );

        match ctx.trans.send(msg) {
            Ok(()) => ctx.raft_metrics.send_message.add(msg_type, true),
            Err(e) => {
                // We use metrics to observe failure on production.
                debug!(
                    self.logger,
                    "failed to send msg to other peer";
                    "target_peer_id" => to_peer_id,
                    "target_store_id" => to_store_id,
                    "err" => ?e,
                    "error_code" => %e.error_code(),
                );
                // unreachable store
                self.raft_group_mut().report_unreachable(to_peer_id);
                ctx.raft_metrics.send_message.add(msg_type, false);
            }
        }
    }

    fn handle_raft_committed_entries<T>(
        &mut self,
        ctx: &mut crate::batch::StoreContext<EK, ER, T>,
        committed_entries: Vec<raft::prelude::Entry>,
    ) {
<<<<<<< HEAD
        // TODO
=======
        // TODO: skip handling committed entries if a snapshot is being applied
        // asynchronously.
        if self.is_leader() {
            // TODO: Update lease
        }
        self.schedule_apply_committed_entries(ctx, committed_entries);
>>>>>>> bcfbd565
    }

    /// Processing the ready of raft. A detail description of how it's handled
    /// can be found at https://docs.rs/raft/latest/raft/#processing-the-ready-state.
    ///
    /// It's should be called at the end of every round of processing. Any
    /// writes will be handled asynchronously, and be notified once writes
    /// are persisted.
    #[inline]
    pub fn handle_raft_ready<T: Transport>(&mut self, ctx: &mut StoreContext<EK, ER, T>) {
        let has_ready = self.reset_has_ready();
        if !has_ready || self.destroy_progress().started() {
            return;
        }
        ctx.has_ready = true;

        if !self.raft_group().has_ready() && (self.serving() || self.postpond_destroy()) {
            return;
        }

        // Note even the group has no ready, we can still get an empty ready.

        debug!(self.logger, "handle raft ready");

        let mut ready = self.raft_group_mut().ready();
        // Update it after unstable entries pagination is introduced.
        debug_assert!(ready.entries().last().map_or_else(
            || true,
            |entry| entry.index == self.raft_group().raft.raft_log.last_index()
        ));

        if !ready.messages().is_empty() {
            debug_assert!(self.is_leader());
            for msg in ready.take_messages() {
                if let Some(msg) = self.build_raft_message(ctx, msg) {
                    self.send_raft_message(ctx, msg);
                }
            }
        }

        self.apply_reads(ctx, &ready);
        if !ready.committed_entries().is_empty() {
            self.handle_raft_committed_entries(ctx, ready.take_committed_entries());
        }

        let ready_number = ready.number();
        let mut write_task = WriteTask::new(self.region_id(), self.peer_id(), ready_number);
        self.storage_mut()
            .handle_raft_ready(&mut ready, &mut write_task);
        if !ready.persisted_messages().is_empty() {
            write_task.messages = ready
                .take_persisted_messages()
                .into_iter()
                .flat_map(|m| self.build_raft_message(ctx, m))
                .collect();
        }
        if !self.serving() {
            self.start_destroy(&mut write_task);
        }
        // Ready number should increase monotonically.
        assert!(self.async_writer.known_largest_number() < ready.number());
        if let Some(task) = self.async_writer.write(ctx, write_task) {
            // So the task doesn't need to be process asynchronously, directly advance.
            let mut light_rd = self.raft_group_mut().advance_append(ready);
            if !task.messages.is_empty() {
                for m in task.messages {
                    self.send_raft_message(ctx, m);
                }
            }
            if !light_rd.messages().is_empty() || light_rd.commit_index().is_some() {
                panic!(
                    "{:?} unexpected messages [{}] commit index [{:?}]",
                    self.logger.list(),
                    light_rd.messages().len(),
                    light_rd.commit_index()
                );
            }
            if !light_rd.committed_entries().is_empty() {
                self.handle_raft_committed_entries(ctx, light_rd.take_committed_entries());
            }
        } else {
            // The task will be written asynchronously. Once it's persisted, it will be
            // notified by `on_persisted`.
            self.raft_group_mut().advance_append_async(ready);
        }

        ctx.raft_metrics.ready.has_ready_region.inc();
    }

    /// Called when an asynchronously write finishes.
    pub fn on_persisted<T: Transport>(
        &mut self,
        ctx: &mut StoreContext<EK, ER, T>,
        peer_id: u64,
        ready_number: u64,
    ) {
        if peer_id != self.peer_id() {
            error!(self.logger, "peer id not matched"; "persisted_peer_id" => peer_id, "persisted_number" => ready_number);
            return;
        }
        let persisted_message = self
            .async_writer
            .on_persisted(ctx, ready_number, &self.logger);
        for msgs in persisted_message {
            for msg in msgs {
                self.send_raft_message(ctx, msg);
            }
        }
        let persisted_number = self.async_writer.persisted_number();
        self.raft_group_mut().on_persist_ready(persisted_number);
        let persisted_index = self.raft_group().raft.raft_log.persisted;
        self.storage_mut()
            .entry_storage_mut()
            .update_cache_persisted(persisted_index);
        if !self.destroy_progress().started() {
            // We may need to check if there is persisted committed logs.
            self.set_has_ready();
        } else if self.async_writer.all_ready_persisted() {
            // Destroy ready is the last ready. All readies are persisted means destroy
            // is persisted.
            self.finish_destroy(ctx);
        }
    }
}

impl<ER: RaftEngine> Storage<ER> {
    /// Apply the ready to the storage. If there is any states need to be
    /// persisted, it will be written to `write_task`.
    fn handle_raft_ready<EK: KvEngine>(
        &mut self,
        ready: &mut Ready,
        write_task: &mut WriteTask<EK, ER>,
    ) {
        let prev_raft_state = self.entry_storage().raft_state().clone();
        let ever_persisted = self.ever_persisted();

        // TODO: handle snapshot

        let entry_storage = self.entry_storage_mut();
        if !ready.entries().is_empty() {
            entry_storage.append(ready.take_entries(), write_task);
        }
        if let Some(hs) = ready.hs() {
            entry_storage.raft_state_mut().set_hard_state(hs.clone());
        }
        if !ever_persisted || prev_raft_state != *entry_storage.raft_state() {
            write_task.raft_state = Some(entry_storage.raft_state().clone());
        }
        if !ever_persisted {
            let mut extra_states = ExtraStates::new(self.apply_state().clone());
            extra_states.set_region_state(self.region_state().clone());
            write_task.extra_write.set_v2(extra_states);
            self.set_ever_persisted();
        }
    }
}<|MERGE_RESOLUTION|>--- conflicted
+++ resolved
@@ -226,16 +226,12 @@
         ctx: &mut crate::batch::StoreContext<EK, ER, T>,
         committed_entries: Vec<raft::prelude::Entry>,
     ) {
-<<<<<<< HEAD
-        // TODO
-=======
         // TODO: skip handling committed entries if a snapshot is being applied
         // asynchronously.
         if self.is_leader() {
             // TODO: Update lease
         }
         self.schedule_apply_committed_entries(ctx, committed_entries);
->>>>>>> bcfbd565
     }
 
     /// Processing the ready of raft. A detail description of how it's handled
