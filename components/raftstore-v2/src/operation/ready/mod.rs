// Copyright 2022 TiKV Project Authors. Licensed under Apache-2.0.

//! This module contains the actions that will drive a raft state machine.
//!
//! # Raft Ready
//!
//! Every messages or ticks may have side affect. Handling all those side
//! affect immediately is not efficient. Instead, tikv uses `Ready` to batch up
//! all the side affects and handle them at once for throughput.
//!
//! As raft store is the critical path in the whole system, we avoid most
//! blocking IO. So a typical processing is divided into two steps:
//!
//! - Handle raft ready to process the side affect and send IO tasks to
//!   background threads
//! - Receive IO tasks completion and update the raft state machine
//!
//! There two steps can be processed concurrently.

mod apply_trace;
mod async_writer;
mod snapshot;

use std::{cmp, time::Instant};

use engine_traits::{KvEngine, RaftEngine};
use error_code::ErrorCodeExt;
use kvproto::{
    raft_cmdpb::AdminCmdType,
    raft_serverpb::{ExtraMessageType, RaftMessage},
};
use protobuf::Message as _;
use raft::{eraftpb, prelude::MessageType, Ready, SnapshotStatus, StateRole, INVALID_ID};
use raftstore::{
    coprocessor::{RegionChangeEvent, RoleChange},
    store::{
        needs_evict_entry_cache, util, worker_metrics::SNAP_COUNTER, FetchedLogs, ReadProgress,
        Transport, WriteCallback, WriteTask,
    },
};
use slog::{debug, error, info, trace, warn};
use tikv_util::{
    log::SlogFormat,
    slog_panic,
    store::find_peer,
    time::{duration_to_sec, monotonic_raw_now},
};

pub use self::{
    apply_trace::{write_initial_states, ApplyTrace, DataTrace, StateStorage},
    async_writer::AsyncWriter,
    snapshot::{GenSnapTask, SnapState},
};
use crate::{
    batch::StoreContext,
    fsm::{PeerFsmDelegate, Store},
    raft::{Peer, Storage},
    router::{PeerMsg, PeerTick},
    worker::tablet_gc,
};

const PAUSE_FOR_RECOVERY_GAP: u64 = 128;

impl Store {
    pub fn on_store_unreachable<EK, ER, T>(
        &mut self,
        ctx: &mut StoreContext<EK, ER, T>,
        to_store_id: u64,
    ) where
        EK: KvEngine,
        ER: RaftEngine,
    {
        ctx.router
            .broadcast_normal(|| PeerMsg::StoreUnreachable { to_store_id });
    }

    #[cfg(feature = "testexport")]
    pub fn on_wait_flush<EK, ER, T>(
        &mut self,
        ctx: &mut StoreContext<EK, ER, T>,
        region_id: u64,
        ch: crate::router::FlushChannel,
    ) where
        EK: KvEngine,
        ER: RaftEngine,
    {
        let _ = ctx.router.send(region_id, PeerMsg::WaitFlush(ch));
    }
}

impl<'a, EK: KvEngine, ER: RaftEngine, T: Transport> PeerFsmDelegate<'a, EK, ER, T> {
    /// Raft relies on periodic ticks to keep the state machine sync with other
    /// peers.
    pub fn on_raft_tick(&mut self) {
        if self.fsm.peer_mut().tick() {
            self.fsm.peer_mut().set_has_ready();
        }
        self.schedule_tick(PeerTick::Raft);
    }

    pub fn on_check_long_uncommitted(&mut self) {
        if !self.fsm.peer().is_leader() {
            return;
        }
        self.fsm
            .peer_mut()
            .check_long_uncommitted_proposals(self.store_ctx);
        self.schedule_tick(PeerTick::CheckLongUncommitted);
    }
}

impl<EK: KvEngine, ER: RaftEngine> Peer<EK, ER> {
    pub fn maybe_pause_for_recovery<T>(&mut self, store_ctx: &mut StoreContext<EK, ER, T>) -> bool {
        // The task needs to be scheduled even if the tablet may be replaced during
        // recovery. Otherwise if there are merges during recovery, the FSM may
        // be paused forever.
        if self.storage().has_dirty_data() {
            let region_id = self.region_id();
            let mailbox = store_ctx.router.mailbox(region_id).unwrap();
            let tablet_index = self.storage().tablet_index();
            let _ = store_ctx
                .schedulers
                .tablet_gc
                .schedule(tablet_gc::Task::trim(
                    self.tablet().unwrap().clone(),
                    self.region(),
                    move || {
                        let _ = mailbox.force_send(PeerMsg::TabletTrimmed { tablet_index });
                    },
                ));
        }
        let entry_storage = self.storage().entry_storage();
        let committed_index = entry_storage.commit_index();
        let applied_index = entry_storage.applied_index();
        if committed_index > applied_index {
            // Unlike v1, it's a must to set ready when there are pending entries. Otherwise
            // it may block for ever when there is unapplied conf change.
            self.set_has_ready();
        }
        if committed_index > applied_index + PAUSE_FOR_RECOVERY_GAP {
            // If there are too many the missing logs, we need to skip ticking otherwise
            // it may block the raftstore thread for a long time in reading logs for
            // election timeout.
            info!(self.logger, "pause for recovery"; "applied" => applied_index, "committed" => committed_index);
            self.set_pause_for_recovery(true);
            true
        } else {
            false
        }
    }

    #[inline]
    fn tick(&mut self) -> bool {
        // When it's handling snapshot, it's pointless to tick as all the side
        // affects have to wait till snapshot is applied. On the other hand, ticking
        // will bring other corner cases like elections.
        !self.is_handling_snapshot() && self.serving() && self.raft_group_mut().tick()
    }

    pub fn on_peer_unreachable(&mut self, to_peer_id: u64) {
        if self.is_leader() {
            self.raft_group_mut().report_unreachable(to_peer_id);
        }
    }

    pub fn on_store_unreachable(&mut self, to_store_id: u64) {
        if self.is_leader() {
            if let Some(peer_id) = find_peer(self.region(), to_store_id).map(|p| p.get_id()) {
                self.raft_group_mut().report_unreachable(peer_id);
            }
        }
    }

    pub fn on_raft_message<T: Transport>(
        &mut self,
        ctx: &mut StoreContext<EK, ER, T>,
        mut msg: Box<RaftMessage>,
    ) {
        debug!(
            self.logger,
            "handle raft message";
            "message_type" => %util::MsgType(&msg),
            "from_peer_id" => msg.get_from_peer().get_id(),
            "to_peer_id" => msg.get_to_peer().get_id(),
        );
        if self.pause_for_recovery() && msg.get_message().get_msg_type() == MessageType::MsgAppend {
            ctx.raft_metrics.message_dropped.recovery.inc();
            return;
        }
        if !self.serving() {
            return;
        }
        if util::is_vote_msg(msg.get_message()) && self.maybe_gc_sender(&msg) {
            return;
        }
        if msg.get_to_peer().get_store_id() != self.peer().get_store_id() {
            ctx.raft_metrics.message_dropped.mismatch_store_id.inc();
            return;
        }
        if msg.get_is_tombstone() {
            self.on_tombstone_message(&mut msg);
            return;
        }
        if msg.has_extra_msg() && msg.get_to_peer().get_id() == self.peer_id() {
            // GcRequest/GcResponse may be sent from/to different regions, skip further
            // checks.
            match msg.get_extra_msg().get_type() {
                ExtraMessageType::MsgGcPeerResponse => {
                    self.on_gc_peer_response(&msg);
                    return;
                }
                ExtraMessageType::MsgGcPeerRequest => {
                    self.on_gc_peer_request(ctx, &msg);
                    return;
                }
<<<<<<< HEAD
                ExtraMessageType::MsgFlushMemtable => {
                    let region_epoch = msg.as_ref().get_region_epoch();
                    if util::is_epoch_stale(region_epoch, self.region().get_region_epoch()) {
                        return;
                    }
                    let _ =
                        ctx.schedulers
                            .tablet_flush
                            .schedule(crate::TabletFlushTask::TabletFlush {
                                region_id: self.region().get_id(),
                                req: None,
                                is_leader: false,
                                ch: None,
                            });
                    return;
                }
                _ => {}
=======
                ExtraMessageType::MsgWantRollbackMerge => {
                    if self.is_leader() {
                        // TODO:
                        // self.merge_context_mut().maybe_add_rollback_peer();
                        return;
                    }
                }
                _ => (),
>>>>>>> ffaf4862
            }
        }
        if !msg.has_region_epoch() {
            ctx.raft_metrics.message_dropped.mismatch_region_epoch.inc();
            return;
        }
        if msg.has_merge_target() {
            unimplemented!();
            // return;
        }
        // We don't handle stale message like v1, as we rely on leader to actively
        // cleanup stale peers.
        let to_peer = msg.get_to_peer();
        // Check if the message is sent to the right peer.
        match to_peer.get_id().cmp(&self.peer_id()) {
            cmp::Ordering::Equal => (),
            cmp::Ordering::Less => {
                ctx.raft_metrics.message_dropped.stale_msg.inc();
                return;
            }
            cmp::Ordering::Greater => {
                // We need to create the target peer.
                info!(self.logger, "mark for destroy for larger ID"; "larger_id" => to_peer.get_id());
                self.mark_for_destroy(Some(msg));
                return;
            }
        }
        if msg.has_extra_msg() {
            unimplemented!();
        }

        // TODO: drop all msg append when the peer is uninitialized and has conflict
        // ranges with other peers.
        let from_peer = msg.take_from_peer();
        if self.is_leader() && from_peer.get_id() != INVALID_ID {
            self.add_peer_heartbeat(from_peer.get_id(), Instant::now());
        }
        self.insert_peer_cache(from_peer);
        let pre_committed_index = self.raft_group().raft.raft_log.committed;
        if msg.get_message().get_msg_type() == MessageType::MsgTransferLeader {
            self.on_transfer_leader_msg(ctx, msg.get_message(), msg.disk_usage)
        } else {
            // This can be a message that sent when it's still a follower. Nevertheleast,
            // it's meaningless to continue to handle the request as callbacks are cleared.
            if msg.get_message().get_msg_type() == MessageType::MsgReadIndex
                && self.is_leader()
                && (msg.get_message().get_from() == raft::INVALID_ID
                    || msg.get_message().get_from() == self.peer_id())
            {
                ctx.raft_metrics.message_dropped.stale_msg.inc();
                return;
            }

            if let Err(e) = self.raft_group_mut().step(msg.take_message()) {
                error!(self.logger, "raft step error"; "err" => ?e);
            } else {
                let committed_index = self.raft_group().raft.raft_log.committed;
                self.report_commit_log_duration(ctx, pre_committed_index, committed_index);
            }
        }

        self.set_has_ready();
    }

    /// Callback for fetching logs asynchronously.
    pub fn on_logs_fetched(&mut self, fetched_logs: FetchedLogs) {
        let FetchedLogs { context, logs } = fetched_logs;
        let low = logs.low;
        if !self.is_leader() {
            self.entry_storage_mut().clean_async_fetch_res(low);
            return;
        }
        if self.term() != logs.term {
            self.entry_storage_mut().clean_async_fetch_res(low);
        } else {
            self.entry_storage_mut()
                .update_async_fetch_res(low, Some(logs));
        }
        self.raft_group_mut().on_entries_fetched(context);
        // clean the async fetch result immediately if not used to free memory
        self.entry_storage_mut().update_async_fetch_res(low, None);
        self.set_has_ready();
    }

    /// Partially filled a raft message that will be sent to other peer.
    fn prepare_raft_message(&mut self) -> RaftMessage {
        let mut raft_msg = RaftMessage::new();
        raft_msg.set_region_id(self.region().id);
        raft_msg.set_from_peer(self.peer().clone());
        // set current epoch
        let epoch = self.storage().region().get_region_epoch();
        let msg_epoch = raft_msg.mut_region_epoch();
        msg_epoch.set_version(epoch.get_version());
        msg_epoch.set_conf_ver(epoch.get_conf_ver());
        raft_msg
    }

    /// Transform a message from raft lib to a message that can be sent to other
    /// peers.
    ///
    /// If the recipient can't be found, `None` is returned.
    #[inline]
    fn build_raft_message(&mut self, msg: eraftpb::Message) -> Option<RaftMessage> {
        let to_peer = match self.peer_from_cache(msg.to) {
            Some(p) => p,
            None => {
                warn!(self.logger, "failed to look up recipient peer"; "to_peer" => msg.to);
                return None;
            }
        };

        let mut raft_msg = self.prepare_raft_message();

        raft_msg.set_to_peer(to_peer);
        if msg.from != self.peer().id {
            debug!(
                self.logger,
                "redirecting message";
                "msg_type" => ?msg.get_msg_type(),
                "from" => msg.get_from(),
                "to" => msg.get_to(),
            );
        }
        raft_msg.set_message(msg);
        Some(raft_msg)
    }

    /// Send a message.
    ///
    /// The message is pushed into the send buffer, it may not be sent out until
    /// transport is flushed explicitly.
    pub fn send_raft_message<T: Transport>(
        &mut self,
        ctx: &mut StoreContext<EK, ER, T>,
        msg: RaftMessage,
    ) {
        let msg_type = msg.get_message().get_msg_type();
        let to_peer_id = msg.get_to_peer().get_id();
        let to_store_id = msg.get_to_peer().get_store_id();
        if msg_type == MessageType::MsgSnapshot {
            let index = msg.get_message().get_snapshot().get_metadata().get_index();
            self.update_last_sent_snapshot_index(index);
        }

        trace!(
            self.logger,
            "send raft msg";
            "msg_type" => ?msg_type,
            "msg_size" => msg.get_message().compute_size(),
            "to" => to_peer_id,
        );

        match ctx.trans.send(msg) {
            Ok(()) => ctx.raft_metrics.send_message.add(msg_type, true),
            Err(e) => {
                // We use metrics to observe failure on production.
                debug!(
                    self.logger,
                    "failed to send msg to other peer";
                    "target_peer_id" => to_peer_id,
                    "target_store_id" => to_store_id,
                    "err" => ?e,
                    "error_code" => %e.error_code(),
                );
                // unreachable store
                self.raft_group_mut().report_unreachable(to_peer_id);
                if msg_type == eraftpb::MessageType::MsgSnapshot {
                    self.raft_group_mut()
                        .report_snapshot(to_peer_id, SnapshotStatus::Failure);
                }
                ctx.raft_metrics.send_message.add(msg_type, false);
            }
        }
    }

    /// Send a message.
    ///
    /// The message is pushed into the send buffer, it may not be sent out until
    /// transport is flushed explicitly.
    fn send_raft_message_on_leader<T: Transport>(
        &mut self,
        ctx: &mut StoreContext<EK, ER, T>,
        msg: RaftMessage,
    ) {
        let message = msg.get_message();
        if message.get_msg_type() == MessageType::MsgAppend
            && let Some(fe) = message.get_entries().first()
            && let Some(le) = message.get_entries().last()
        {
            let last = (le.get_term(), le.get_index());
            let first = (fe.get_term(), fe.get_index());
            let now = Instant::now();
            let queue = self.proposals_mut().queue_mut();
            // Proposals are batched up, so it will liely hit after one or two steps.
            for p in queue.iter_mut().rev() {
                if p.sent {
                    break;
                }
                let cur = (p.term, p.index);
                if cur > last {
                    continue;
                }
                if cur < first {
                    break;
                }
                for tracker in p.cb.write_trackers() {
                    tracker.observe(now, &ctx.raft_metrics.wf_send_proposal, |t| {
                        &mut t.metrics.wf_send_proposal_nanos
                    });
                }
                p.sent = true;
            }
        }
        if message.get_msg_type() == MessageType::MsgTimeoutNow {
            // After a leader transfer procedure is triggered, the lease for
            // the old leader may be expired earlier than usual, since a new leader
            // may be elected and the old leader doesn't step down due to
            // network partition from the new leader.
            // For lease safety during leader transfer, transit `leader_lease`
            // to suspect.
            self.leader_lease_mut().suspect(monotonic_raw_now());
        }
        self.send_raft_message(ctx, msg)
    }

    fn handle_raft_committed_entries<T>(
        &mut self,
        ctx: &mut crate::batch::StoreContext<EK, ER, T>,
        committed_entries: Vec<raft::prelude::Entry>,
    ) {
        // TODO: skip handling committed entries if a snapshot is being applied
        // asynchronously.
        let mut update_lease = self.is_leader();
        if update_lease {
            for entry in committed_entries.iter().rev() {
                self.compact_log_context_mut()
                    .add_log_size(entry.get_data().len() as u64);
                if update_lease {
                    let propose_time = self
                        .proposals()
                        .find_propose_time(entry.get_term(), entry.get_index());
                    if let Some(propose_time) = propose_time {
                        // We must renew current_time because this value may be created a long time
                        // ago. If we do not renew it, this time may be
                        // smaller than propose_time of a command, which was
                        // proposed in another thread while this thread receives its
                        // AppendEntriesResponse and is ready to calculate its commit-log-duration.
                        let current_time = monotonic_raw_now();
                        ctx.current_time.replace(current_time);
                        ctx.raft_metrics.commit_log.observe(duration_to_sec(
                            (current_time - propose_time).to_std().unwrap(),
                        ));
                        self.maybe_renew_leader_lease(propose_time, &ctx.store_meta, None);
                        update_lease = false;
                    }
                }
            }
        }
        let applying_index = committed_entries.last().unwrap().index;
        let commit_to_current_term = committed_entries.last().unwrap().term == self.term();
        self.compact_log_context_mut()
            .set_last_applying_index(applying_index);
        if needs_evict_entry_cache(ctx.cfg.evict_cache_on_memory_ratio) {
            // Compact all cached entries instead of half evict.
            self.entry_storage_mut().evict_entry_cache(false);
        }
        self.schedule_apply_committed_entries(ctx, committed_entries);
        if self.is_leader()
            && commit_to_current_term
            && !self.proposal_control().has_uncommitted_admin()
        {
            self.raft_group_mut().skip_bcast_commit(true);
        }
    }

    /// Processing the ready of raft. A detail description of how it's handled
    /// can be found at https://docs.rs/raft/latest/raft/#processing-the-ready-state.
    ///
    /// It's should be called at the end of every round of processing. Any
    /// writes will be handled asynchronously, and be notified once writes
    /// are persisted.
    #[inline]
    pub fn handle_raft_ready<T: Transport>(&mut self, ctx: &mut StoreContext<EK, ER, T>) {
        let has_ready = self.reset_has_ready();
        let has_extra_write = self.reset_has_extra_write();
        if !has_ready || self.destroy_progress().started() {
            #[cfg(feature = "testexport")]
            self.async_writer.notify_flush();
            return;
        }
        ctx.has_ready = true;

        if !has_extra_write
            && !self.has_pending_messages()
            && !self.raft_group().has_ready()
            && (self.serving() || self.postponed_destroy())
        {
            self.maybe_schedule_gen_snapshot();
            #[cfg(feature = "testexport")]
            self.async_writer.notify_flush();
            return;
        }

        // Note even the group has no ready, we can still get an empty ready.

        debug!(self.logger, "handle raft ready");

        let mut ready = self.raft_group_mut().ready();
        // Update it after unstable entries pagination is introduced.
        debug_assert!(ready.entries().last().map_or_else(
            || true,
            |entry| entry.index == self.raft_group().raft.raft_log.last_index()
        ));

        self.on_role_changed(ctx, &ready);

        if let Some(hs) = ready.hs() {
            let prev_commit_index = self.entry_storage().commit_index();
            assert!(
                hs.get_commit() >= prev_commit_index,
                "{} {:?} {}",
                SlogFormat(&self.logger),
                hs,
                prev_commit_index
            );
            if self.is_leader() && hs.get_commit() > prev_commit_index {
                self.on_leader_commit_index_changed(hs.get_commit());
            }
        }

        if !ready.messages().is_empty() {
            debug_assert!(self.is_leader());
            for msg in ready.take_messages() {
                if let Some(msg) = self.build_raft_message(msg) {
                    self.send_raft_message_on_leader(ctx, msg);
                }
            }
            if self.has_pending_messages() {
                for msg in self.take_pending_messages() {
                    self.send_raft_message_on_leader(ctx, msg);
                }
            }
        }

        self.apply_reads(ctx, &ready);
        if !ready.committed_entries().is_empty() {
            self.handle_raft_committed_entries(ctx, ready.take_committed_entries());
        }

        self.maybe_schedule_gen_snapshot();

        let ready_number = ready.number();
        let mut write_task = WriteTask::new(self.region_id(), self.peer_id(), ready_number);
        self.report_send_to_queue_duration(ctx, &mut write_task, ready.entries());
        let prev_persisted = self.storage().apply_trace().persisted_apply_index();
        self.merge_state_changes_to(&mut write_task);
        self.storage_mut()
            .handle_raft_ready(ctx, &mut ready, &mut write_task);
        self.on_advance_persisted_apply_index(ctx, prev_persisted, &mut write_task);

        if !ready.persisted_messages().is_empty() {
            write_task.messages = ready
                .take_persisted_messages()
                .into_iter()
                .flat_map(|m| self.build_raft_message(m))
                .collect();
        }
        if self.has_pending_messages() {
            if write_task.messages.is_empty() {
                write_task.messages = self.take_pending_messages();
            } else {
                write_task
                    .messages
                    .append(&mut self.take_pending_messages());
            }
        }
        if !self.serving() {
            self.start_destroy(ctx, &mut write_task);
            if self.persisted_index() != 0 {
                ctx.coprocessor_host.on_region_changed(
                    self.region(),
                    RegionChangeEvent::Destroy,
                    self.raft_group().raft.state,
                );
            }
        }
        // Ready number should increase monotonically.
        assert!(self.async_writer.known_largest_number() < ready.number());
        if let Some(task) = self.async_writer.write(ctx, write_task) {
            // So the task doesn't need to be process asynchronously, directly advance.
            let mut light_rd = self.raft_group_mut().advance_append(ready);
            if !task.messages.is_empty() {
                for m in task.messages {
                    self.send_raft_message(ctx, m);
                }
            }
            if !light_rd.messages().is_empty() || light_rd.commit_index().is_some() {
                slog_panic!(
                    self.logger,
                    "unexpected messages";
                    "messages_count" => ?light_rd.messages().len(),
                    "commit_index" => ?light_rd.commit_index()
                );
            }
            if !light_rd.committed_entries().is_empty() {
                self.handle_raft_committed_entries(ctx, light_rd.take_committed_entries());
            }
        } else {
            // The task will be written asynchronously. Once it's persisted, it will be
            // notified by `on_persisted`.
            self.raft_group_mut().advance_append_async(ready);
        }

        ctx.raft_metrics.ready.has_ready_region.inc();
        #[cfg(feature = "testexport")]
        self.async_writer.notify_flush();
    }

    /// Called when an asynchronously write finishes.
    pub fn on_persisted<T: Transport>(
        &mut self,
        ctx: &mut StoreContext<EK, ER, T>,
        peer_id: u64,
        ready_number: u64,
    ) {
        if peer_id != self.peer_id() {
            error!(self.logger, "peer id not matched"; "persisted_peer_id" => peer_id, "persisted_number" => ready_number);
            return;
        }
        let (persisted_message, has_snapshot) =
            self.async_writer
                .on_persisted(ctx, ready_number, &self.logger);
        for msgs in persisted_message {
            for msg in msgs {
                self.send_raft_message(ctx, msg);
            }
        }

        let persisted_number = self.async_writer.persisted_number();
        let pre_persisted_index = self.persisted_index();
        let pre_committed_index = self.raft_group().raft.raft_log.committed;
        self.raft_group_mut().on_persist_ready(persisted_number);
        let persisted_index = self.persisted_index();
        let committed_index = self.raft_group().raft.raft_log.committed;
        self.report_persist_log_duration(ctx, pre_persisted_index, persisted_index);
        self.report_commit_log_duration(ctx, pre_committed_index, committed_index);
        // The apply snapshot process order would be:
        // - Get the snapshot from the ready
        // - Wait for async writer to load this tablet
        // In this step, the snapshot loading has been finished, but some apply
        // state need to update.
        if has_snapshot {
            self.on_applied_snapshot(ctx);
        }

        self.storage_mut()
            .entry_storage_mut()
            .update_cache_persisted(persisted_index);
        if !self.destroy_progress().started() {
            // We may need to check if there is persisted committed logs.
            self.set_has_ready();
        } else if self.async_writer.all_ready_persisted() {
            // Destroy ready is the last ready. All readies are persisted means destroy
            // is persisted.
            self.finish_destroy(ctx);
        }
    }

    #[inline]
    fn report_persist_log_duration<T>(
        &self,
        ctx: &mut StoreContext<EK, ER, T>,
        old_index: u64,
        new_index: u64,
    ) {
        if !ctx.cfg.waterfall_metrics || self.proposals().is_empty() || old_index >= new_index {
            return;
        }
        let now = Instant::now();
        for i in old_index + 1..=new_index {
            if let Some((term, trackers)) = self.proposals().find_trackers(i) {
                if self.entry_storage().term(i).map_or(false, |t| t == term) {
                    for tracker in trackers {
                        tracker.observe(now, &ctx.raft_metrics.wf_persist_log, |t| {
                            &mut t.metrics.wf_persist_log_nanos
                        });
                    }
                }
            }
        }
    }

    #[inline]
    fn report_commit_log_duration<T>(
        &self,
        ctx: &mut StoreContext<EK, ER, T>,
        old_index: u64,
        new_index: u64,
    ) {
        if !ctx.cfg.waterfall_metrics || self.proposals().is_empty() || old_index >= new_index {
            return;
        }
        let now = Instant::now();
        for i in old_index + 1..=new_index {
            if let Some((term, trackers)) = self.proposals().find_trackers(i) {
                if self.entry_storage().term(i).map_or(false, |t| t == term) {
                    let commit_persisted = i <= self.persisted_index();
                    let hist = if commit_persisted {
                        &ctx.raft_metrics.wf_commit_log
                    } else {
                        &ctx.raft_metrics.wf_commit_not_persist_log
                    };
                    for tracker in trackers {
                        tracker.observe(now, hist, |t| {
                            t.metrics.commit_not_persisted = !commit_persisted;
                            &mut t.metrics.wf_commit_log_nanos
                        });
                    }
                }
            }
        }
    }

    #[inline]
    fn report_send_to_queue_duration<T>(
        &mut self,
        ctx: &mut StoreContext<EK, ER, T>,
        write_task: &mut WriteTask<EK, ER>,
        entries: &[raft::eraftpb::Entry],
    ) {
        if !ctx.cfg.waterfall_metrics || self.proposals().is_empty() {
            return;
        }
        let now = Instant::now();
        for entry in entries {
            if let Some((term, trackers)) = self.proposals().find_trackers(entry.index) {
                if entry.term == term {
                    for tracker in trackers {
                        write_task.trackers.push(*tracker);
                        tracker.observe(now, &ctx.raft_metrics.wf_send_to_queue, |t| {
                            &mut t.metrics.wf_send_to_queue_nanos
                        });
                    }
                }
            }
        }
    }

    #[cfg(feature = "testexport")]
    pub fn on_wait_flush(&mut self, ch: crate::router::FlushChannel) {
        self.async_writer.subscirbe_flush(ch);
    }

    pub fn on_role_changed<T>(&mut self, ctx: &mut StoreContext<EK, ER, T>, ready: &Ready) {
        // Update leader lease when the Raft state changes.
        if let Some(ss) = ready.ss() {
            let term = self.term();
            match ss.raft_state {
                StateRole::Leader => {
                    // The local read can only be performed after a new leader has applied
                    // the first empty entry on its term. After that the lease expiring time
                    // should be updated to
                    //   send_to_quorum_ts + max_lease
                    // as the comments in `Lease` explain.
                    // It is recommended to update the lease expiring time right after
                    // this peer becomes leader because it's more convenient to do it here and
                    // it has no impact on the correctness.
                    let progress_term = ReadProgress::term(term);
                    self.maybe_renew_leader_lease(
                        monotonic_raw_now(),
                        &ctx.store_meta,
                        Some(progress_term),
                    );
                    debug!(
                        self.logger,
                        "becomes leader with lease";
                        "lease" => ?self.leader_lease(),
                    );
                    // If the predecessor reads index during transferring leader and receives
                    // quorum's heartbeat response after that, it may wait for applying to
                    // current term to apply the read. So broadcast eagerly to avoid unexpected
                    // latency.
                    self.raft_group_mut().skip_bcast_commit(false);
                    self.update_last_sent_snapshot_index(
                        self.raft_group().raft.raft_log.last_index(),
                    );

                    self.txn_context().on_became_leader(
                        ctx,
                        self.term(),
                        self.region(),
                        &self.logger,
                    );

                    // Exit entry cache warmup state when the peer becomes leader.
                    self.entry_storage_mut().clear_entry_cache_warmup_state();

                    self.region_heartbeat_pd(ctx);
                    self.add_pending_tick(PeerTick::CompactLog);
                    self.add_pending_tick(PeerTick::SplitRegionCheck);
                    self.add_pending_tick(PeerTick::CheckLongUncommitted);
                    self.add_pending_tick(PeerTick::ReportBuckets);
                    self.maybe_schedule_gc_peer_tick();
                }
                StateRole::Follower => {
                    self.leader_lease_mut().expire();
                    self.storage_mut().cancel_generating_snap(None);
                    self.txn_context()
                        .on_became_follower(self.term(), self.region());
                    self.update_merge_progress_on_became_follower();
                }
                _ => {}
            }
            let target = self.refresh_leader_transferee();
            ctx.coprocessor_host.on_role_change(
                self.region(),
                RoleChange {
                    state: ss.raft_state,
                    leader_id: ss.leader_id,
                    prev_lead_transferee: target,
                    vote: self.raft_group().raft.vote,
                    initialized: self.storage().is_initialized(),
                    peer_id: self.peer().get_id(),
                },
            );
            self.proposal_control_mut().maybe_update_term(term);
        }
    }

    /// If leader commits new admin commands, it may break lease assumption. So
    /// we need to cancel lease whenever necessary.
    ///
    /// Note this method should be called before sending out any messages.
    fn on_leader_commit_index_changed(&mut self, commit_index: u64) {
        let mut committed_prepare_merge = false;
        self.proposal_control_mut().commit_to(commit_index, |cmd| {
            committed_prepare_merge |= cmd.cmd_type() == AdminCmdType::PrepareMerge
        });
        // There are two types of operations that will change the ownership of a range:
        // split and merge.
        //
        // - For split, after the split command is committed, it's
        // possible that the same range is govened by different region on different
        // nodes due to different apply progress. But because only the peers on the
        // same node as old leader will campaign despite election timeout, so there
        // will be no modification to the overlapped range until either the original
        // leader apply the split command or an election timeout is passed since split
        // is committed. We already forbid renewing lease after committing split, and
        // original leader will update the reader delegate with latest epoch after
        // applying split before the split peer starts campaign, so what needs to be
        // done are 1. mark split is committed, which is done by `commit_to` above,
        // 2. make sure split result is invisible until epoch is updated or reader may
        // miss data from the new tablet. This is done by always publish tablet in
        // `on_apply_res_split`. So it's correct to allow local read during split.
        //
        // - For merge, after the prepare merge command is committed, the target peers
        // may apply commit merge at any time, so we need to forbid any type of read
        // to avoid missing the modifications from target peers.
        if committed_prepare_merge {
            // After prepare_merge is committed and the leader broadcasts commit
            // index to followers, the leader can not know when the target region
            // merges majority of this region, also it can not know when the target
            // region writes new values.
            // To prevent unsafe local read, we suspect its leader lease.
            self.leader_lease_mut().suspect(monotonic_raw_now());
            // Stop updating `safe_ts`
            self.read_progress_mut().discard();
        }
    }

    /// Check if there is long uncommitted proposal.
    ///
    /// This will increase the threshold when a long uncommitted proposal is
    /// detected, and reset the threshold when there is no long uncommitted
    /// proposal.
    fn has_long_uncommitted_proposals<T>(&mut self, ctx: &mut StoreContext<EK, ER, T>) -> bool {
        let mut has_long_uncommitted = false;
        let base_threshold = ctx.cfg.long_uncommitted_base_threshold.0;
        if let Some(propose_time) = self.proposals().oldest().and_then(|p| p.propose_time) {
            // When a proposal was proposed with this ctx before, the current_time can be
            // some.
            let current_time = *ctx.current_time.get_or_insert_with(monotonic_raw_now);
            let elapsed = match (current_time - propose_time).to_std() {
                Ok(elapsed) => elapsed,
                Err(_) => return false,
            };
            // Increase the threshold for next turn when a long uncommitted proposal is
            // detected.
            let threshold = self.long_uncommitted_threshold();
            if elapsed >= threshold {
                has_long_uncommitted = true;
                self.set_long_uncommitted_threshold(threshold + base_threshold);
            } else if elapsed < base_threshold {
                self.set_long_uncommitted_threshold(base_threshold);
            }
        } else {
            self.set_long_uncommitted_threshold(base_threshold);
        }
        has_long_uncommitted
    }

    fn check_long_uncommitted_proposals<T>(&mut self, ctx: &mut StoreContext<EK, ER, T>) {
        if self.has_long_uncommitted_proposals(ctx) {
            let status = self.raft_group().status();
            let mut buffer: Vec<(u64, u64, u64)> = Vec::new();
            if let Some(prs) = status.progress {
                for (id, p) in prs.iter() {
                    buffer.push((*id, p.commit_group_id, p.matched));
                }
            }
            warn!(
                self.logger,
                "found long uncommitted proposals";
                "progress" => ?buffer,
                "cache_first_index" => ?self.entry_storage().entry_cache_first_index(),
                "next_turn_threshold" => ?self.long_uncommitted_threshold(),
            );
        }
    }
}

impl<EK: KvEngine, ER: RaftEngine> Storage<EK, ER> {
    /// Apply the ready to the storage. If there is any states need to be
    /// persisted, it will be written to `write_task`.
    fn handle_raft_ready<T: Transport>(
        &mut self,
        ctx: &mut StoreContext<EK, ER, T>,
        ready: &mut Ready,
        write_task: &mut WriteTask<EK, ER>,
    ) {
        let prev_raft_state = self.entry_storage().raft_state().clone();
        let prev_ever_persisted = self.ever_persisted();

        if !ready.snapshot().is_empty() {
            if let Err(e) = self.apply_snapshot(
                ready.snapshot(),
                write_task,
                ctx.snap_mgr.clone(),
                ctx.tablet_registry.clone(),
            ) {
                SNAP_COUNTER.apply.fail.inc();
                error!(self.logger(),"failed to apply snapshot";"error" => ?e)
            }
        }

        if !ready.entries().is_empty() {
            assert!(self.ever_persisted(), "{}", SlogFormat(self.logger()));
            self.entry_storage_mut()
                .append(ready.take_entries(), write_task);
        }
        if let Some(hs) = ready.hs() {
            self.entry_storage_mut()
                .raft_state_mut()
                .set_hard_state(hs.clone());
        }
        let entry_storage = self.entry_storage();
        if !prev_ever_persisted || prev_raft_state != *entry_storage.raft_state() {
            write_task.raft_state = Some(entry_storage.raft_state().clone());
        }
        // If snapshot initializes the peer (in `apply_snapshot`), we don't need to
        // write apply trace again.
        if !self.ever_persisted() {
            let region_id = self.region().get_id();
            let raft_engine = entry_storage.raft_engine();
            if write_task.raft_wb.is_none() {
                write_task.raft_wb = Some(raft_engine.log_batch(64));
            }
            let wb = write_task.raft_wb.as_mut().unwrap();
            // There may be tombstone key from last peer.
            raft_engine
                .clean(region_id, 0, entry_storage.raft_state(), wb)
                .unwrap_or_else(|e| {
                    slog_panic!(self.logger(), "failed to clean up region"; "error" => ?e);
                });
            self.init_apply_trace(write_task);
            self.set_ever_persisted();
        }
        if self.apply_trace().should_persist() {
            self.record_apply_trace(write_task);
        }
    }
}<|MERGE_RESOLUTION|>--- conflicted
+++ resolved
@@ -213,7 +213,6 @@
                     self.on_gc_peer_request(ctx, &msg);
                     return;
                 }
-<<<<<<< HEAD
                 ExtraMessageType::MsgFlushMemtable => {
                     let region_epoch = msg.as_ref().get_region_epoch();
                     if util::is_epoch_stale(region_epoch, self.region().get_region_epoch()) {
@@ -230,8 +229,6 @@
                             });
                     return;
                 }
-                _ => {}
-=======
                 ExtraMessageType::MsgWantRollbackMerge => {
                     if self.is_leader() {
                         // TODO:
@@ -240,7 +237,6 @@
                     }
                 }
                 _ => (),
->>>>>>> ffaf4862
             }
         }
         if !msg.has_region_epoch() {
