--- conflicted
+++ resolved
@@ -33,11 +33,7 @@
 use protobuf::Message;
 use raft::eraftpb::Snapshot;
 use raftstore::store::{metrics::STORE_SNAPSHOT_VALIDATION_FAILURE_COUNTER, GenSnapRes, ReadTask};
-<<<<<<< HEAD
-use slog::{error, info};
-=======
 use slog::{error, info, warn};
->>>>>>> f66f768b
 use tikv_util::{box_try, worker::Scheduler};
 
 use crate::{
@@ -119,10 +115,7 @@
     /// Will schedule a task to read worker and then generate a snapshot
     /// asynchronously.
     pub fn schedule_gen_snapshot(&mut self, snap_task: GenSnapTask) {
-<<<<<<< HEAD
-=======
         // Do not generate, the peer is removed.
->>>>>>> f66f768b
         if self.tombstone() {
             snap_task.canceled.store(true, Ordering::SeqCst);
             error!(
@@ -285,19 +278,11 @@
     /// `Generated`.
     ///  TODO: make the snap state more clearer, the snapshot must be consumed.
     pub fn on_snapshot_generated(&self, res: GenSnapRes) -> bool {
-<<<<<<< HEAD
-        if !res.success {
-            self.cancel_generating_snap(None);
-            return false;
-        }
-        let snap = res.snapshot;
-=======
         if res.is_none() {
             self.cancel_generating_snap(None);
             return false;
         }
         let snap = res.unwrap();
->>>>>>> f66f768b
         let mut snap_state = self.snap_state_mut();
         let SnapState::Generating {
             ref canceled,
