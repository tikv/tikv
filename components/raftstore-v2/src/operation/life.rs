--- conflicted
+++ resolved
@@ -36,14 +36,11 @@
     raft_cmdpb::{AdminCmdType, RaftCmdRequest},
     raft_serverpb::{ExtraMessage, ExtraMessageType, PeerState, RaftMessage},
 };
-<<<<<<< HEAD
 use raftstore::store::{
     fsm::life::{build_peer_destroyed_report, forward_destroy_to_source_peer},
+    metrics::RAFT_PEER_PENDING_DURATION,
     util, Transport, WriteTask,
 };
-=======
-use raftstore::store::{metrics::RAFT_PEER_PENDING_DURATION, util, Transport, WriteTask};
->>>>>>> fdc01d17
 use slog::{debug, error, info, warn};
 use tikv_util::{
     store::find_peer,
