// Copyright 2023 TiKV Project Authors. Licensed under Apache-2.0.

use collections::HashMap;
use crossbeam::channel::TrySendError;
<<<<<<< HEAD
use engine_traits::{CF_DEFAULT, CF_WRITE, KvEngine, RaftEngine};
use raftstore::{
    Result,
    store::{CompactThreshold, TabletSnapKey},
};
use slog::{debug, error, info, warn};
=======
use engine_traits::{KvEngine, RaftEngine};
use raftstore::{Result, store::TabletSnapKey};
use slog::error;
>>>>>>> ed504baa

use crate::{
    batch::StoreContext,
    fsm::{Store, StoreFsmDelegate},
    router::{PeerMsg, StoreTick},
    worker::tablet,
};

impl<EK: KvEngine, ER: RaftEngine, T> StoreFsmDelegate<'_, EK, ER, T> {
    #[inline]
    pub fn on_snapshot_gc(&mut self) {
        if let Err(e) = self.fsm.store.on_snapshot_gc(self.store_ctx) {
            warn!(self.fsm.store.logger(), "cleanup import sst failed"; "error" => ?e);
        }
        self.schedule_tick(
            StoreTick::SnapGc,
            self.store_ctx.cfg.snap_mgr_gc_tick_interval.0,
        );
    }
}

impl Store {
    #[inline]
    fn on_snapshot_gc<EK: KvEngine, ER: RaftEngine, T>(
        &mut self,
        ctx: &mut StoreContext<EK, ER, T>,
    ) -> Result<()> {
        let paths = ctx.snap_mgr.list_snapshot()?;
        let mut region_keys: HashMap<u64, Vec<TabletSnapKey>> = HashMap::default();
        for path in paths {
            let key = TabletSnapKey::from_path(path)?;
            region_keys.entry(key.region_id).or_default().push(key);
        }
        for (region_id, keys) in region_keys {
            if let Err(TrySendError::Disconnected(msg)) =
                ctx.router.send(region_id, PeerMsg::SnapGc(keys.into()))
                && !ctx.router.is_shutdown()
            {
                let PeerMsg::SnapGc(keys) = msg else {
                    unreachable!()
                };
                let _ = ctx.schedulers.tablet.schedule(tablet::Task::SnapGc(keys));
            }
        }
        Ok(())
    }
}<|MERGE_RESOLUTION|>--- conflicted
+++ resolved
@@ -2,18 +2,9 @@
 
 use collections::HashMap;
 use crossbeam::channel::TrySendError;
-<<<<<<< HEAD
-use engine_traits::{CF_DEFAULT, CF_WRITE, KvEngine, RaftEngine};
-use raftstore::{
-    Result,
-    store::{CompactThreshold, TabletSnapKey},
-};
-use slog::{debug, error, info, warn};
-=======
 use engine_traits::{KvEngine, RaftEngine};
 use raftstore::{Result, store::TabletSnapKey};
-use slog::error;
->>>>>>> ed504baa
+use slog::warn;
 
 use crate::{
     batch::StoreContext,
