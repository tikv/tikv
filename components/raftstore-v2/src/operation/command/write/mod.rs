// Copyright 2022 TiKV Project Authors. Licensed under Apache-2.0.

use engine_traits::{
<<<<<<< HEAD
    data_cf_offset, DeleteStrategy, KvEngine, Mutable, RaftEngine, Range as EngineRange,
    WriteOptions, ALL_CFS, CF_DEFAULT,
=======
    data_cf_offset, name_to_cf, KvEngine, Mutable, RaftEngine, ALL_CFS, CF_DEFAULT,
>>>>>>> 92a77ac3
};
use fail::fail_point;
use futures::channel::oneshot;
use kvproto::raft_cmdpb::RaftRequestHeader;
use raftstore::{
    store::{
        cmd_resp,
        fsm::{apply, MAX_PROPOSAL_SIZE_RATIO},
        metrics::PEER_WRITE_CMD_COUNTER,
        msg::ErrorCallback,
        util::{self, NORMAL_REQ_CHECK_CONF_VER, NORMAL_REQ_CHECK_VER},
    },
    Error, Result,
};
use slog::{error, info};
use tikv_util::{box_err, slog_panic, time::Instant};

use crate::{
    batch::StoreContext,
    fsm::ApplyResReporter,
    operation::SimpleWriteReqEncoder,
    raft::{Apply, Peer},
    router::{ApplyTask, CmdResChannel},
    TabletTask,
};

mod ingest;

pub use raftstore::store::simple_write::{
    SimpleWrite, SimpleWriteBinary, SimpleWriteEncoder, SimpleWriteReqDecoder,
};

impl<EK: KvEngine, ER: RaftEngine> Peer<EK, ER> {
    #[inline]
    pub fn on_simple_write<T>(
        &mut self,
        ctx: &mut StoreContext<EK, ER, T>,
        header: Box<RaftRequestHeader>,
        data: SimpleWriteBinary,
        ch: CmdResChannel,
    ) {
        if !self.serving() {
            apply::notify_req_region_removed(self.region_id(), ch);
            return;
        }
        if let Some(encoder) = self.simple_write_encoder_mut() {
            if encoder.amend(&header, &data) {
                encoder.add_response_channel(ch);
                self.set_has_ready();
                return;
            }
        }
        if let Err(e) = self.validate_command(&header, None, &mut ctx.raft_metrics) {
            let resp = cmd_resp::new_error(e);
            ch.report_error(resp);
            return;
        }
        // To maintain propose order, we need to make pending proposal first.
        self.propose_pending_writes(ctx);
        if let Some(conflict) = self.proposal_control_mut().check_conflict(None) {
            conflict.delay_channel(ch);
            return;
        }
        if self.proposal_control().has_pending_prepare_merge()
            || self.proposal_control().is_merging()
        {
            let resp = cmd_resp::new_error(Error::ProposalInMergingMode(self.region_id()));
            ch.report_error(resp);
            return;
        }
        // ProposalControl is reliable only when applied to current term.
        let call_proposed_on_success = self.applied_to_current_term();
        let mut encoder = SimpleWriteReqEncoder::new(
            header,
            data,
            (ctx.cfg.raft_entry_max_size.0 as f64 * MAX_PROPOSAL_SIZE_RATIO) as usize,
            call_proposed_on_success,
        );
        encoder.add_response_channel(ch);
        self.set_has_ready();
        self.simple_write_encoder_mut().replace(encoder);
    }

    #[inline]
    pub fn on_unsafe_write<T>(
        &mut self,
        ctx: &mut StoreContext<EK, ER, T>,
        data: SimpleWriteBinary,
    ) {
        if !self.serving() {
            return;
        }
        let bin = SimpleWriteReqEncoder::new(
            Box::<RaftRequestHeader>::default(),
            data,
            ctx.cfg.raft_entry_max_size.0 as usize,
            false,
        )
        .encode()
        .0
        .into_boxed_slice();
        if let Some(scheduler) = self.apply_scheduler() {
            scheduler.send(ApplyTask::UnsafeWrite(bin));
        }
    }

    pub fn propose_pending_writes<T>(&mut self, ctx: &mut StoreContext<EK, ER, T>) {
        if let Some(encoder) = self.simple_write_encoder_mut().take() {
            let call_proposed_on_success = if encoder.notify_proposed() {
                // The request has pass conflict check and called all proposed callbacks.
                false
            } else {
                // Epoch may have changed since last check.
                let from_epoch = encoder.header().get_region_epoch();
                let res = util::compare_region_epoch(
                    from_epoch,
                    self.region(),
                    NORMAL_REQ_CHECK_CONF_VER,
                    NORMAL_REQ_CHECK_VER,
                    true,
                );
                if let Err(e) = res {
                    // TODO: query sibling regions.
                    ctx.raft_metrics.invalid_proposal.epoch_not_match.inc();
                    encoder.encode().1.report_error(cmd_resp::new_error(e));
                    return;
                }
                // Only when it applies to current term, the epoch check can be reliable.
                self.applied_to_current_term()
            };
            let (data, chs) = encoder.encode();
            let res = self.propose(ctx, data);
            fail_point!("after_propose_pending_writes");

            self.post_propose_command(ctx, res, chs, call_proposed_on_success);
        }
    }
}

impl<EK: KvEngine, R: ApplyResReporter> Apply<EK, R> {
    #[inline]
    pub fn apply_put(&mut self, cf: &str, index: u64, key: &[u8], value: &[u8]) -> Result<()> {
        PEER_WRITE_CMD_COUNTER.put.inc();
        let off = data_cf_offset(cf);
        if self.should_skip(off, index) {
            return Ok(());
        }
        util::check_key_in_region(key, self.region())?;
        if let Some(s) = self.buckets.as_mut() {
            s.write_key(key, value.len() as u64);
        }
        // Technically it's OK to remove prefix for raftstore v2. But rocksdb doesn't
        // support specifying infinite upper bound in various APIs.
        keys::data_key_with_buffer(key, &mut self.key_buffer);
        self.ensure_write_buffer();
        let res = if cf.is_empty() || cf == CF_DEFAULT {
            // TODO: use write_vector
            self.write_batch
                .as_mut()
                .unwrap()
                .put(&self.key_buffer, value)
        } else {
            self.write_batch
                .as_mut()
                .unwrap()
                .put_cf(cf, &self.key_buffer, value)
        };
        res.unwrap_or_else(|e| {
            slog_panic!(
                self.logger,
                "failed to write";
                "key" => %log_wrappers::Value::key(key),
                "value" => %log_wrappers::Value::value(value),
                "cf" => cf,
                "error" => ?e
            );
        });
        fail::fail_point!("APPLY_PUT", |_| Err(raftstore::Error::Other(
            "aborted by failpoint".into()
        )));
        self.metrics.size_diff_hint += (self.key_buffer.len() + value.len()) as i64;
        if index != u64::MAX {
            self.modifications_mut()[off] = index;
        }
        Ok(())
    }

    #[inline]
    pub fn apply_delete(&mut self, cf: &str, index: u64, key: &[u8]) -> Result<()> {
        PEER_WRITE_CMD_COUNTER.delete.inc();
        let off = data_cf_offset(cf);
        if self.should_skip(off, index) {
            return Ok(());
        }
        util::check_key_in_region(key, self.region())?;
        if let Some(s) = self.buckets.as_mut() {
            s.write_key(key, 0);
        }
        keys::data_key_with_buffer(key, &mut self.key_buffer);
        self.ensure_write_buffer();
        let res = if cf.is_empty() || cf == CF_DEFAULT {
            // TODO: use write_vector
            self.write_batch.as_mut().unwrap().delete(&self.key_buffer)
        } else {
            self.write_batch
                .as_mut()
                .unwrap()
                .delete_cf(cf, &self.key_buffer)
        };
        res.unwrap_or_else(|e| {
            slog_panic!(
                self.logger,
                "failed to delete";
                "key" => %log_wrappers::Value::key(key),
                "cf" => cf,
                "error" => ?e
            );
        });
        self.metrics.size_diff_hint -= self.key_buffer.len() as i64;
        if index != u64::MAX {
            self.modifications_mut()[off] = index;
        }
        Ok(())
    }

    #[inline]
    pub async fn apply_delete_range(
        &mut self,
        mut cf: &str,
        index: u64,
        start_key: &[u8],
        end_key: &[u8],
        notify_only: bool,
        use_delete_range: bool,
    ) -> Result<()> {
        PEER_WRITE_CMD_COUNTER.delete_range.inc();
        let off = data_cf_offset(cf);
        if self.should_skip(off, index) {
            return Ok(());
        }
        if !end_key.is_empty() && start_key >= end_key {
            return Err(box_err!(
                "invalid delete range command, start_key: {:?}, end_key: {:?}",
                start_key,
                end_key
            ));
        }
        // region key range has no data prefix, so we must use origin key to check.
        util::check_key_in_region(start_key, self.region())?;
        let end_key = keys::data_end_key(end_key);
        let region_end_key = keys::data_end_key(self.region().get_end_key());
        if end_key > region_end_key {
            return Err(Error::KeyNotInRegion(
                end_key.to_vec(),
                self.region().clone(),
            ));
        }

        if cf.is_empty() {
            cf = CF_DEFAULT;
        }

        if !ALL_CFS.iter().any(|x| *x == cf) {
            return Err(box_err!("invalid delete range command, cf: {:?}", cf));
        }

        let start_key = keys::data_key(start_key);

        let start = Instant::now_coarse();
        // Use delete_files_in_range to drop as many sst files as possible, this
        // is a way to reclaim disk space quickly after drop a table/index.
        if !notify_only {
            let (notify, wait) = oneshot::channel();
            let delete_range = TabletTask::delete_range(
                self.region_id(),
                self.tablet().clone(),
                name_to_cf(cf).unwrap(),
                start_key.clone().into(),
                end_key.clone().into(),
                use_delete_range,
                Box::new(move || {
                    notify.send(()).unwrap();
                }),
            );
            if let Err(e) = self.tablet_scheduler().schedule_force(delete_range) {
                error!(self.logger, "fail to delete range";
                    "range_start" => log_wrappers::Value::key(&start_key),
                    "range_end" => log_wrappers::Value::key(&end_key),
                    "notify_only" => notify_only,
                    "error" => ?e,
                );
            }

            let _ = wait.await;
        }

        info!(
            self.logger,
            "execute delete range";
            "range_start" => log_wrappers::Value::key(&start_key),
            "range_end" => log_wrappers::Value::key(&end_key),
            "notify_only" => notify_only,
            "use_delete_range" => use_delete_range,
            "duration" => ?start.saturating_elapsed(),
        );

<<<<<<< HEAD
        // Use delete_files_in_range to drop as many sst files as possible, this
        // is a way to reclaim disk space quickly after drop a table/index.
        if !notify_only {
            let range = vec![EngineRange::new(&start_key, &end_key)];
            let fail_f = |e: engine_traits::Error, strategy: DeleteStrategy| {
                slog_panic!(
                    self.logger,
                    "failed to delete";
                    "strategy" => ?strategy,
                    "range_start" => log_wrappers::Value::key(&start_key),
                    "range_end" => log_wrappers::Value::key(&end_key),
                    "error" => ?e,
                )
            };
            let mut wopts = WriteOptions::default();
            wopts.set_disable_wal(true);
            let tablet = self.tablet();
            tablet
                .delete_ranges_cf(&wopts, cf, DeleteStrategy::DeleteFiles, &range)
                .unwrap_or_else(|e| fail_f(e, DeleteStrategy::DeleteFiles));

            let strategy = if use_delete_range {
                DeleteStrategy::DeleteByRange
            } else {
                DeleteStrategy::DeleteByKey
            };
            // Delete all remaining keys.
            tablet
                .delete_ranges_cf(&wopts, cf, strategy.clone(), &range)
                .unwrap_or_else(move |e| fail_f(e, strategy));

            // to do: support titan?
            // tablet
            //     .delete_ranges_cf(&wopts, cf, DeleteStrategy::DeleteBlobs,
            // &range)     .unwrap_or_else(move |e| fail_f(e,
            // DeleteStrategy::DeleteBlobs));
        }
        if index != u64::MAX {
            self.modifications_mut()[off] = index;
        }
=======
        // delete range is an unsafe operation and it cannot be rollbacked to replay, so
        // we don't update modification index for this operation.
>>>>>>> 92a77ac3

        Ok(())
    }
}

#[cfg(test)]
mod test {
    use std::sync::Arc;

    use engine_test::{
        ctor::{CfOptions, DbOptions},
        kv::{KvTestEngine, TestTabletFactory},
    };
    use engine_traits::{
        FlushState, Peekable, SstApplyState, TabletContext, TabletRegistry, CF_DEFAULT, DATA_CFS,
    };
    use futures::executor::block_on;
    use kvproto::{
        metapb::Region,
        raft_serverpb::{PeerState, RegionLocalState},
    };
    use raftstore::{
        coprocessor::CoprocessorHost,
        store::{Config, TabletSnapManager},
    };
    use slog::o;
    use tempfile::TempDir;
    use tikv_util::{
        store::new_peer,
        worker::{dummy_scheduler, Worker},
    };

    use crate::{
        operation::{
            test_util::{create_tmp_importer, new_delete_range_entry, new_put_entry, MockReporter},
            CommittedEntries,
        },
        raft::Apply,
        worker::tablet,
    };

    #[test]
    fn test_delete_range() {
        let store_id = 2;

        let mut region = Region::default();
        region.set_id(1);
        region.set_end_key(b"k20".to_vec());
        region.mut_region_epoch().set_version(3);
        let peers = vec![new_peer(2, 3)];
        region.set_peers(peers.into());

        let logger = slog_global::borrow_global().new(o!());
        let path = TempDir::new().unwrap();
        let cf_opts = DATA_CFS
            .iter()
            .copied()
            .map(|cf| (cf, CfOptions::default()))
            .collect();
        let factory = Box::new(TestTabletFactory::new(DbOptions::default(), cf_opts));
        let reg = TabletRegistry::new(factory, path.path()).unwrap();
        let ctx = TabletContext::new(&region, Some(5));
        reg.load(ctx, true).unwrap();
        let tablet = reg.get(region.get_id()).unwrap().latest().unwrap().clone();

        let mut region_state = RegionLocalState::default();
        region_state.set_state(PeerState::Normal);
        region_state.set_region(region.clone());
        region_state.set_tablet_index(5);

        let (read_scheduler, _rx) = dummy_scheduler();
        let (reporter, _) = MockReporter::new();
        let (tmp_dir, importer) = create_tmp_importer();
        let host = CoprocessorHost::<KvTestEngine>::default();

        let snap_mgr = TabletSnapManager::new(tmp_dir.path(), None).unwrap();
        let tablet_worker = Worker::new("tablet-worker");
        let checkpoint_scheduler = tablet_worker.start(
            "tablet-worker",
            tablet::Runner::new(reg.clone(), importer.clone(), snap_mgr, logger.clone()),
        );
        tikv_util::defer!(tablet_worker.stop());

        let (dummy_scheduler, _) = dummy_scheduler();
        let mut apply = Apply::new(
            &Config::default(),
            region
                .get_peers()
                .iter()
                .find(|p| p.store_id == store_id)
                .unwrap()
                .clone(),
            region_state,
            reporter,
            reg,
            read_scheduler,
            Arc::new(FlushState::new(5)),
            SstApplyState::default(),
            None,
            5,
            None,
            importer,
            host,
            dummy_scheduler,
            checkpoint_scheduler,
            logger.clone(),
        );

        // put (k1, v1);
        let ce = CommittedEntries {
            entry_and_proposals: vec![(
                new_put_entry(
                    region.id,
                    region.get_region_epoch().clone(),
                    b"k1",
                    b"v1",
                    5,
                    6,
                ),
                vec![],
            )],
        };
        block_on(async { apply.apply_committed_entries(ce).await });
        apply.flush();

        // must read (k1, v1) from tablet.
        let v1 = tablet.get_value_cf(CF_DEFAULT, b"zk1").unwrap().unwrap();
        assert_eq!(v1, b"v1");

        // delete range
        let ce = CommittedEntries {
            entry_and_proposals: vec![(
                new_delete_range_entry(
                    region.id,
                    region.get_region_epoch().clone(),
                    5,
                    7,
                    CF_DEFAULT,
                    region.get_start_key(),
                    region.get_end_key(),
                    false, // notify_only
                ),
                vec![],
            )],
        };
        block_on(async { apply.apply_committed_entries(ce).await });

        // must get none for k1.
        let res = tablet.get_value_cf(CF_DEFAULT, b"zk1").unwrap();
        assert!(res.is_none(), "{:?}", res);
    }
}<|MERGE_RESOLUTION|>--- conflicted
+++ resolved
@@ -1,12 +1,7 @@
 // Copyright 2022 TiKV Project Authors. Licensed under Apache-2.0.
 
 use engine_traits::{
-<<<<<<< HEAD
-    data_cf_offset, DeleteStrategy, KvEngine, Mutable, RaftEngine, Range as EngineRange,
-    WriteOptions, ALL_CFS, CF_DEFAULT,
-=======
     data_cf_offset, name_to_cf, KvEngine, Mutable, RaftEngine, ALL_CFS, CF_DEFAULT,
->>>>>>> 92a77ac3
 };
 use fail::fail_point;
 use futures::channel::oneshot;
@@ -313,51 +308,8 @@
             "duration" => ?start.saturating_elapsed(),
         );
 
-<<<<<<< HEAD
-        // Use delete_files_in_range to drop as many sst files as possible, this
-        // is a way to reclaim disk space quickly after drop a table/index.
-        if !notify_only {
-            let range = vec![EngineRange::new(&start_key, &end_key)];
-            let fail_f = |e: engine_traits::Error, strategy: DeleteStrategy| {
-                slog_panic!(
-                    self.logger,
-                    "failed to delete";
-                    "strategy" => ?strategy,
-                    "range_start" => log_wrappers::Value::key(&start_key),
-                    "range_end" => log_wrappers::Value::key(&end_key),
-                    "error" => ?e,
-                )
-            };
-            let mut wopts = WriteOptions::default();
-            wopts.set_disable_wal(true);
-            let tablet = self.tablet();
-            tablet
-                .delete_ranges_cf(&wopts, cf, DeleteStrategy::DeleteFiles, &range)
-                .unwrap_or_else(|e| fail_f(e, DeleteStrategy::DeleteFiles));
-
-            let strategy = if use_delete_range {
-                DeleteStrategy::DeleteByRange
-            } else {
-                DeleteStrategy::DeleteByKey
-            };
-            // Delete all remaining keys.
-            tablet
-                .delete_ranges_cf(&wopts, cf, strategy.clone(), &range)
-                .unwrap_or_else(move |e| fail_f(e, strategy));
-
-            // to do: support titan?
-            // tablet
-            //     .delete_ranges_cf(&wopts, cf, DeleteStrategy::DeleteBlobs,
-            // &range)     .unwrap_or_else(move |e| fail_f(e,
-            // DeleteStrategy::DeleteBlobs));
-        }
-        if index != u64::MAX {
-            self.modifications_mut()[off] = index;
-        }
-=======
         // delete range is an unsafe operation and it cannot be rollbacked to replay, so
         // we don't update modification index for this operation.
->>>>>>> 92a77ac3
 
         Ok(())
     }
