// Copyright 2022 TiKV Project Authors. Licensed under Apache-2.0.

use engine_traits::{KvEngine, Mutable, RaftEngine, CF_DEFAULT};
use kvproto::raft_cmdpb::{CmdType, RaftCmdRequest, Request};
use raftstore::{
    store::{
        cmd_resp,
        fsm::{apply, Proposal, MAX_PROPOSAL_SIZE_RATIO},
        msg::ErrorCallback,
<<<<<<< HEAD
=======
        util, WriteCallback,
>>>>>>> 95661072
    },
    Result,
};

use crate::{
    batch::StoreContext,
    raft::{Apply, Peer},
    router::CmdResChannel,
};

mod simple_write;

pub use simple_write::{SimpleWriteDecoder, SimpleWriteEncoder};

pub use self::simple_write::SimpleWrite;
use super::CommittedEntries;

impl<EK: KvEngine, ER: RaftEngine> Peer<EK, ER> {
    #[inline]
    pub fn on_write_command<T>(
        &mut self,
        ctx: &mut StoreContext<EK, ER, T>,
        mut req: RaftCmdRequest,
        ch: CmdResChannel,
    ) {
        if !self.serving() {
            apply::notify_req_region_removed(self.region_id(), ch);
            return;
        }
        if let Some(encoder) = self.simple_write_encoder_mut() {
            match encoder.amend(req) {
                Ok(()) => {
                    encoder.add_response_channel(ch);
                    self.set_has_ready();
                    return;
                }
                Err(r) => req = r,
            }
        }
        if let Err(e) = self.validate_command(&req, &mut ctx.raft_metrics) {
            let resp = cmd_resp::new_error(e);
            ch.report_error(resp);
            return;
        }
        // To maintain propose order, we need to make pending proposal first.
        self.propose_pending_command(ctx);
        match SimpleWriteEncoder::new(
            req,
            (ctx.cfg.raft_entry_max_size.0 as f64 * MAX_PROPOSAL_SIZE_RATIO) as usize,
        ) {
            Ok(mut encoder) => {
                encoder.add_response_channel(ch);
                self.set_has_ready();
                self.simple_write_encoder_mut().replace(encoder);
            }
            Err(req) => {
                let res = self.propose_command(ctx, req);
                self.post_propose_write(ctx, res, vec![ch]);
            }
        }
    }

    fn post_propose_write<T>(
        &mut self,
        ctx: &mut StoreContext<EK, ER, T>,
        res: Result<u64>,
        ch: Vec<CmdResChannel>,
    ) {
        let idx = match res {
            Ok(i) => i,
            Err(e) => {
                ch.report_error(cmd_resp::err_resp(e, self.term()));
                return;
            }
        };
        let p = Proposal::new(idx, self.term(), ch);
        self.enqueue_pending_proposal(ctx, p);
        self.set_has_ready();
    }

    pub fn propose_pending_command<T>(&mut self, ctx: &mut StoreContext<EK, ER, T>) {
        if let Some(encoder) = self.simple_write_encoder_mut().take() {
            let (data, chs) = encoder.encode();
            let res = self.propose(ctx, data);
            self.post_propose_write(ctx, res, chs);
        }
    }
}

impl<EK: KvEngine, R> Apply<EK, R> {
    #[inline]
    pub fn apply_put(&mut self, cf: &str, key: &[u8], value: &[u8]) -> Result<()> {
        util::check_key_in_region(key, self.region_state().get_region())?;
        let res = if cf.is_empty() || cf == CF_DEFAULT {
            // TODO: use write_vector
            self.write_batch_or_default().put(key, value)
        } else {
            self.write_batch_or_default().put_cf(cf, key, value)
        };
        res.unwrap_or_else(|e| {
            panic!(
                "{:?} failed to write ({}, {}) {}: {:?}",
                self.logger.list(),
                log_wrappers::Value::key(key),
                log_wrappers::Value::value(value),
                cf,
                e
            );
        });
        fail::fail_point!("APPLY_PUT", |_| Err(raftstore::Error::Other(
            "aborted by failpoint".into()
        )));
        Ok(())
    }

    #[inline]
    pub fn apply_delete(&mut self, cf: &str, key: &[u8]) -> Result<()> {
        util::check_key_in_region(key, self.region_state().get_region())?;
        let res = if cf.is_empty() || cf == CF_DEFAULT {
            // TODO: use write_vector
            self.write_batch_or_default().delete(key)
        } else {
            self.write_batch_or_default().delete_cf(cf, key)
        };
        res.unwrap_or_else(|e| {
            panic!(
                "{:?} failed to delete {} {}: {:?}",
                self.logger.list(),
                log_wrappers::Value::key(key),
                cf,
                e
            );
        });
        Ok(())
    }

    #[inline]
    pub fn apply_delete_range(
        &mut self,
        cf: &str,
        start_key: &[u8],
        end_key: &[u8],
        notify_only: bool,
    ) -> Result<()> {
        /// TODO: reuse the same delete as split/merge.
        Ok(())
    }
}<|MERGE_RESOLUTION|>--- conflicted
+++ resolved
@@ -7,10 +7,7 @@
         cmd_resp,
         fsm::{apply, Proposal, MAX_PROPOSAL_SIZE_RATIO},
         msg::ErrorCallback,
-<<<<<<< HEAD
-=======
         util, WriteCallback,
->>>>>>> 95661072
     },
     Result,
 };
