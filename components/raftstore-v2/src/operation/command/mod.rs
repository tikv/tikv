// Copyright 2022 TiKV Project Authors. Licensed under Apache-2.0.

//! This module contains implementations of commmands that will be replicated to
//! all replicas and executed in the same order. Typical commands include:
//! - normal writes like put, delete, etc.
//! - admin commands like split, compact, etc.
//!
//! General proceessing is:
//! - Propose a command to the leader via PeerMsg::Command,
//! - The leader batch up commands and replicates them to followers,
//! - Once they are replicated to majority, leader considers it committed and
//!   send to another thread for execution via
//!   `schedule_apply_committed_entries`,
//! - The apply thread executes the commands in buffer, and write to LSM tree
//!   via `flush`,
//! - Applied result are sent back to peer fsm, and update memory state in
//!   `on_apply_res`.

use engine_traits::{KvEngine, RaftEngine, WriteBatch, WriteOptions};
use kvproto::raft_cmdpb::{
    AdminCmdType, CmdType, RaftCmdRequest, RaftCmdResponse, RaftRequestHeader,
};
use protobuf::Message;
use raft::eraftpb::{ConfChange, ConfChangeV2, Entry, EntryType};
use raft_proto::ConfChangeI;
use raftstore::{
    store::{
        cmd_resp,
        fsm::{
            apply::{self, APPLY_WB_SHRINK_SIZE, SHRINK_PENDING_CMD_QUEUE_CAP},
            Proposal,
        },
        local_metrics::RaftMetrics,
        msg::ErrorCallback,
        util, WriteCallback,
    },
    Error, Result,
};
use tikv_util::{box_err, time::monotonic_raw_now};

use crate::{
    batch::StoreContext,
    fsm::{ApplyFsm, ApplyResReporter},
    raft::{Apply, Peer},
    router::{ApplyRes, ApplyTask, CmdResChannel},
};

mod admin;
mod control;
mod write;

<<<<<<< HEAD
pub use admin::{AdminCmdResult, SplitInit};
=======
pub use admin::{AdminCmdResult, SplitInit, SplitResult, SPLIT_PREFIX};
>>>>>>> 70e15257
pub use control::ProposalControl;
pub use write::{
    SimpleWriteBinary, SimpleWriteEncoder, SimpleWriteReqDecoder, SimpleWriteReqEncoder,
};

use self::write::SimpleWrite;

fn parse_at<M: Message + Default>(logger: &slog::Logger, buf: &[u8], index: u64, term: u64) -> M {
    let mut m = M::default();
    match m.merge_from_bytes(buf) {
        Ok(()) => m,
        Err(e) => panic!(
            "{:?} data is corrupted at [{}] {}: {:?}",
            logger.list(),
            term,
            index,
            e
        ),
    }
}

#[derive(Debug)]
pub struct CommittedEntries {
    /// Entries need to be applied. Note some entries may not be included for
    /// flow control.
    entry_and_proposals: Vec<(Entry, Vec<CmdResChannel>)>,
}

fn new_response(header: &RaftRequestHeader) -> RaftCmdResponse {
    let mut resp = RaftCmdResponse::default();
    if !header.get_uuid().is_empty() {
        let uuid = header.get_uuid().to_vec();
        resp.mut_header().set_uuid(uuid);
    }
    resp
}

impl<EK: KvEngine, ER: RaftEngine> Peer<EK, ER> {
    /// Schedule an apply fsm to apply logs in the background.
    ///
    /// Everytime a snapshot is applied or peer is just started, it will
    /// schedule a new apply fsm. The old fsm will stopped automatically
    /// when the old apply scheduler is dropped.
    #[inline]
    pub fn schedule_apply_fsm<T>(&mut self, store_ctx: &mut StoreContext<EK, ER, T>) {
        let region_state = self.storage().region_state().clone();
        let mailbox = store_ctx.router.mailbox(self.region_id()).unwrap();
        let logger = self.logger.clone();
        let read_scheduler = self.storage().read_scheduler();
        let (apply_scheduler, mut apply_fsm) = ApplyFsm::new(
            self.peer().clone(),
            region_state,
            mailbox,
            store_ctx.tablet_registry.clone(),
            read_scheduler,
            self.flush_state().clone(),
            self.storage().apply_trace().log_recovery(),
            logger,
        );

        store_ctx
            .apply_pool
            .spawn(async move { apply_fsm.handle_all_tasks().await })
            .unwrap();
        self.set_apply_scheduler(apply_scheduler);
    }

    #[inline]
    fn validate_command(
        &self,
        header: &RaftRequestHeader,
        admin_type: Option<AdminCmdType>,
        metrics: &mut RaftMetrics,
    ) -> Result<()> {
        if let Err(e) = util::check_store_id(header, self.peer().get_store_id()) {
            metrics.invalid_proposal.mismatch_store_id.inc();
            return Err(e);
        }
        if let Err(e) = util::check_peer_id(header, self.peer().get_id()) {
            metrics.invalid_proposal.mismatch_peer_id.inc();
            return Err(e);
        }
        if !self.is_leader() {
            metrics.invalid_proposal.not_leader.inc();
            return Err(Error::NotLeader(self.region_id(), self.leader()));
        }
        if let Err(e) = util::check_term(header, self.term()) {
            metrics.invalid_proposal.stale_command.inc();
            return Err(e);
        }
        if let Err(mut e) = util::check_region_epoch(header, admin_type, self.region(), true) {
            if let Error::EpochNotMatch(_, _new_regions) = &mut e {
                // TODO: query sibling regions.
                metrics.invalid_proposal.epoch_not_match.inc();
            }
            return Err(e);
        }
        Ok(())
    }

    #[inline]
<<<<<<< HEAD
    pub(crate) fn propose_command<T>(
        &mut self,
        ctx: &mut StoreContext<EK, ER, T>,
        req: RaftCmdRequest,
    ) -> Result<u64> {
        let data = req.write_to_bytes().unwrap();
        self.propose(ctx, data)
    }

    #[inline]
=======
>>>>>>> 70e15257
    fn propose<T>(
        &mut self,
        store_ctx: &mut StoreContext<EK, ER, T>,
        data: Vec<u8>,
    ) -> Result<u64> {
        self.propose_with_ctx(store_ctx, data, vec![])
    }

    #[inline]
    fn propose_with_ctx<T>(
        &mut self,
        store_ctx: &mut StoreContext<EK, ER, T>,
        data: Vec<u8>,
        proposal_ctx: Vec<u8>,
    ) -> Result<u64> {
        store_ctx.raft_metrics.propose.normal.inc();
        store_ctx
            .raft_metrics
            .propose_log_size
            .observe(data.len() as f64);
        if data.len() as u64 > store_ctx.cfg.raft_entry_max_size.0 {
            return Err(Error::RaftEntryTooLarge {
                region_id: self.region_id(),
                entry_size: data.len() as u64,
            });
        }
        let last_index = self.raft_group().raft.raft_log.last_index();
        self.raft_group_mut().propose(proposal_ctx, data)?;
        if self.raft_group().raft.raft_log.last_index() == last_index {
            // The message is dropped silently, this usually due to leader absence
            // or transferring leader. Both cases can be considered as NotLeader error.
            return Err(Error::NotLeader(self.region_id(), None));
        }
        Ok(last_index + 1)
    }

    #[inline]
    pub fn post_propose_command<T>(
        &mut self,
        ctx: &mut StoreContext<EK, ER, T>,
        res: Result<u64>,
        ch: Vec<CmdResChannel>,
        call_proposed_on_success: bool,
    ) {
        let idx = match res {
            Ok(i) => i,
            Err(e) => {
                ch.report_error(cmd_resp::err_resp(e, self.term()));
                return;
            }
        };
        let mut proposal = Proposal::new(idx, self.term(), ch);
        if call_proposed_on_success {
            proposal.cb.notify_proposed();
        }
        proposal.must_pass_epoch_check = self.applied_to_current_term();
        proposal.propose_time = Some(*ctx.current_time.get_or_insert_with(monotonic_raw_now));
        self.proposals_mut().push(proposal);
        self.set_has_ready();
    }

    #[inline]
    pub fn schedule_apply_committed_entries(&mut self, committed_entries: Vec<Entry>) {
        if committed_entries.is_empty() {
            return;
        }
        let current_term = self.term();
        let mut entry_and_proposals = vec![];
        let queue = self.proposals_mut();
        if !queue.is_empty() {
            for e in committed_entries {
                let mut proposal = queue.find_proposal(e.term, e.index, current_term);
                if let Some(p) = &mut proposal && p.must_pass_epoch_check {
                    // In this case the apply can be guaranteed to be successful. Invoke the
                    // on_committed callback if necessary.
                    p.cb.notify_committed();
                }
                entry_and_proposals.push((e, proposal.map_or_else(Vec::new, |p| p.cb)));
            }
        } else {
            entry_and_proposals = committed_entries.into_iter().map(|e| (e, vec![])).collect();
        }
        // Unlike v1, v2 doesn't need to persist commit index and commit term. The
        // point of persist commit index/term of raft apply state is to recover commit
        // index when the writes to raft engine is lost but writes to kv engine is
        // persisted. But in v2, writes to raft engine must be persisted before
        // memtables in kv engine is flushed.
        let apply = CommittedEntries {
            entry_and_proposals,
        };
        self.apply_scheduler()
            .unwrap()
            .send(ApplyTask::CommittedEntries(apply));
    }

    pub fn on_apply_res<T>(&mut self, ctx: &mut StoreContext<EK, ER, T>, apply_res: ApplyRes) {
        if !self.serving() {
            return;
        }
        // It must just applied a snapshot.
        if apply_res.applied_index < self.entry_storage().first_index() {
            // Ignore admin command side effects, otherwise it may split incomplete
            // region.
            return;
        }

        for admin_res in Vec::from(apply_res.admin_result) {
            match admin_res {
                AdminCmdResult::None => unreachable!(),
                AdminCmdResult::ConfChange(conf_change) => {
                    self.on_apply_res_conf_change(ctx, conf_change)
                }
<<<<<<< HEAD
                AdminCmdResult::SplitRegion(split) => self.on_ready_split_region(ctx, split),
                AdminCmdResult::CompactLog(res) => self.on_ready_compact_log(ctx, res),
=======
                AdminCmdResult::SplitRegion(SplitResult {
                    regions,
                    derived_index,
                    tablet_index,
                }) => {
                    self.storage_mut()
                        .apply_trace_mut()
                        .on_admin_modify(tablet_index);
                    self.on_apply_res_split(ctx, derived_index, tablet_index, regions)
                }
                AdminCmdResult::TransferLeader(term) => self.on_transfer_leader(ctx, term),
>>>>>>> 70e15257
            }
        }

        self.raft_group_mut()
            .advance_apply_to(apply_res.applied_index);
        self.proposal_control_advance_apply(apply_res.applied_index);
        let is_leader = self.is_leader();
        let progress_to_be_updated = self.entry_storage().applied_term() != apply_res.applied_term;
        let entry_storage = self.entry_storage_mut();
        entry_storage
            .apply_state_mut()
            .set_applied_index(apply_res.applied_index);
        entry_storage.set_applied_term(apply_res.applied_term);
        if !is_leader {
            entry_storage.compact_entry_cache(apply_res.applied_index + 1);
        }
        self.on_data_modified(apply_res.modifications);
        self.handle_read_on_apply(
            ctx,
            apply_res.applied_term,
            apply_res.applied_index,
            progress_to_be_updated,
        );
    }
}

impl<EK: KvEngine, R> Apply<EK, R> {
    #[inline]
    fn should_skip(&self, off: usize, index: u64) -> bool {
        let log_recovery = self.log_recovery();
        if log_recovery.is_none() {
            return false;
        }
        log_recovery.as_ref().unwrap()[off] >= index
    }
}

impl<EK: KvEngine, R: ApplyResReporter> Apply<EK, R> {
    #[inline]
    pub async fn apply_committed_entries(&mut self, ce: CommittedEntries) {
        fail::fail_point!("APPLY_COMMITTED_ENTRIES");
        for (e, ch) in ce.entry_and_proposals {
            if self.tombstone() {
                apply::notify_req_region_removed(self.region_state().get_region().get_id(), ch);
                continue;
            }
            if !e.get_data().is_empty() {
                let mut set_save_point = false;
                if let Some(wb) = &mut self.write_batch {
                    wb.set_save_point();
                    set_save_point = true;
                }
                let resp = match self.apply_entry(&e).await {
                    Ok(resp) => resp,
                    Err(e) => {
                        if let Some(wb) = &mut self.write_batch {
                            if set_save_point {
                                wb.rollback_to_save_point().unwrap();
                            } else {
                                wb.clear();
                            }
                        }
                        cmd_resp::new_error(e)
                    }
                };
                self.callbacks_mut().push((ch, resp));
            } else {
                assert!(ch.is_empty());
            }
            // Flush may be triggerred in the middle, so always update the index and term.
            self.set_apply_progress(e.index, e.term);
        }
    }

    #[inline]
    async fn apply_entry(&mut self, entry: &Entry) -> Result<RaftCmdResponse> {
        let mut conf_change = None;
        let log_index = entry.get_index();
        let req = match entry.get_entry_type() {
            EntryType::EntryNormal => match SimpleWriteReqDecoder::new(
                &self.logger,
                entry.get_data(),
                log_index,
                entry.get_term(),
            ) {
                Ok(decoder) => {
                    util::compare_region_epoch(
                        decoder.header().get_region_epoch(),
                        self.region_state().get_region(),
                        false,
                        true,
                        true,
                    )?;
                    let res = Ok(new_response(decoder.header()));
                    for req in decoder {
                        match req {
                            SimpleWrite::Put(put) => {
                                self.apply_put(put.cf, log_index, put.key, put.value)?;
                            }
                            SimpleWrite::Delete(delete) => {
                                self.apply_delete(delete.cf, log_index, delete.key)?;
                            }
                            SimpleWrite::DeleteRange(dr) => {
                                self.apply_delete_range(
                                    dr.cf,
                                    log_index,
                                    dr.start_key,
                                    dr.end_key,
                                    dr.notify_only,
                                )?;
                            }
                        }
                    }
                    return res;
                }
                Err(req) => req,
            },
            EntryType::EntryConfChange => {
                let cc: ConfChange =
                    parse_at(&self.logger, entry.get_data(), log_index, entry.get_term());
                let req: RaftCmdRequest =
                    parse_at(&self.logger, cc.get_context(), log_index, entry.get_term());
                conf_change = Some(cc.into_v2());
                req
            }
            EntryType::EntryConfChangeV2 => {
                let cc: ConfChangeV2 =
                    parse_at(&self.logger, entry.get_data(), log_index, entry.get_term());
                let req: RaftCmdRequest =
                    parse_at(&self.logger, cc.get_context(), log_index, entry.get_term());
                conf_change = Some(cc);
                req
            }
        };

        util::check_req_region_epoch(&req, self.region_state().get_region(), true)?;
        if req.has_admin_request() {
            let admin_req = req.get_admin_request();
            let (admin_resp, admin_result) = match req.get_admin_request().get_cmd_type() {
<<<<<<< HEAD
                AdminCmdType::CompactLog => self.apply_compact_log(admin_req, entry.index)?,
                AdminCmdType::Split => self.apply_split(admin_req, entry.index)?,
                AdminCmdType::BatchSplit => self.apply_batch_split(admin_req, entry.index)?,
=======
                AdminCmdType::CompactLog => unimplemented!(),
                AdminCmdType::Split => self.apply_split(admin_req, log_index)?,
                AdminCmdType::BatchSplit => self.apply_batch_split(admin_req, log_index)?,
>>>>>>> 70e15257
                AdminCmdType::PrepareMerge => unimplemented!(),
                AdminCmdType::CommitMerge => unimplemented!(),
                AdminCmdType::RollbackMerge => unimplemented!(),
                AdminCmdType::TransferLeader => {
                    self.apply_transfer_leader(admin_req, entry.term)?
                }
                AdminCmdType::ChangePeer => {
                    self.apply_conf_change(log_index, admin_req, conf_change.unwrap())?
                }
                AdminCmdType::ChangePeerV2 => {
                    self.apply_conf_change_v2(log_index, admin_req, conf_change.unwrap())?
                }
                AdminCmdType::ComputeHash => unimplemented!(),
                AdminCmdType::VerifyHash => unimplemented!(),
                AdminCmdType::PrepareFlashback => unimplemented!(),
                AdminCmdType::FinishFlashback => unimplemented!(),
                AdminCmdType::BatchSwitchWitness => unimplemented!(),
                AdminCmdType::InvalidAdmin => {
                    return Err(box_err!("invalid admin command type"));
                }
            };

            match admin_result {
                AdminCmdResult::None => (),
                _ => self.push_admin_result(admin_result),
            }
            let mut resp = new_response(req.get_header());
            resp.set_admin_response(admin_resp);
            Ok(resp)
        } else {
            for r in req.get_requests() {
                match r.get_cmd_type() {
                    // These three writes should all use the new codec. Keep them here for
                    // backward compatibility.
                    CmdType::Put => {
                        let put = r.get_put();
                        self.apply_put(put.get_cf(), log_index, put.get_key(), put.get_value())?;
                    }
                    CmdType::Delete => {
                        let delete = r.get_delete();
                        self.apply_delete(delete.get_cf(), log_index, delete.get_key())?;
                    }
                    CmdType::DeleteRange => {
                        let dr = r.get_delete_range();
                        self.apply_delete_range(
                            dr.get_cf(),
                            log_index,
                            dr.get_start_key(),
                            dr.get_end_key(),
                            dr.get_notify_only(),
                        )?;
                    }
                    _ => unimplemented!(),
                }
            }
            Ok(new_response(req.get_header()))
        }
    }

    #[inline]
    pub fn flush(&mut self) {
        if let Some(wb) = &mut self.write_batch && !wb.is_empty() {
            let mut write_opt = WriteOptions::default();
            write_opt.set_disable_wal(true);
            if let Err(e) = wb.write_opt(&write_opt) {
                panic!("failed to write data: {:?}: {:?}", self.logger.list(), e);
            }
            if wb.data_size() <= APPLY_WB_SHRINK_SIZE {
                wb.clear();
            } else {
                self.write_batch.take();
            }
        }
        let callbacks = self.callbacks_mut();
        for (ch, resp) in callbacks.drain(..) {
            ch.set_result(resp);
        }
        if callbacks.capacity() > SHRINK_PENDING_CMD_QUEUE_CAP {
            callbacks.shrink_to(SHRINK_PENDING_CMD_QUEUE_CAP);
        }
        let mut apply_res = ApplyRes::default();
        let (index, term) = self.apply_progress();
        apply_res.applied_index = index;
        apply_res.applied_term = term;
        apply_res.admin_result = self.take_admin_result().into_boxed_slice();
        apply_res.modifications = *self.modifications_mut();
        self.res_reporter().report(apply_res);
    }
}<|MERGE_RESOLUTION|>--- conflicted
+++ resolved
@@ -49,11 +49,7 @@
 mod control;
 mod write;
 
-<<<<<<< HEAD
-pub use admin::{AdminCmdResult, SplitInit};
-=======
-pub use admin::{AdminCmdResult, SplitInit, SplitResult, SPLIT_PREFIX};
->>>>>>> 70e15257
+pub use admin::{AdminCmdResult, SplitInit, SPLIT_PREFIX};
 pub use control::ProposalControl;
 pub use write::{
     SimpleWriteBinary, SimpleWriteEncoder, SimpleWriteReqDecoder, SimpleWriteReqEncoder,
@@ -155,19 +151,6 @@
     }
 
     #[inline]
-<<<<<<< HEAD
-    pub(crate) fn propose_command<T>(
-        &mut self,
-        ctx: &mut StoreContext<EK, ER, T>,
-        req: RaftCmdRequest,
-    ) -> Result<u64> {
-        let data = req.write_to_bytes().unwrap();
-        self.propose(ctx, data)
-    }
-
-    #[inline]
-=======
->>>>>>> 70e15257
     fn propose<T>(
         &mut self,
         store_ctx: &mut StoreContext<EK, ER, T>,
@@ -280,22 +263,14 @@
                 AdminCmdResult::ConfChange(conf_change) => {
                     self.on_apply_res_conf_change(ctx, conf_change)
                 }
-<<<<<<< HEAD
-                AdminCmdResult::SplitRegion(split) => self.on_ready_split_region(ctx, split),
-                AdminCmdResult::CompactLog(res) => self.on_ready_compact_log(ctx, res),
-=======
-                AdminCmdResult::SplitRegion(SplitResult {
-                    regions,
-                    derived_index,
-                    tablet_index,
-                }) => {
+                AdminCmdResult::SplitRegion(res) => {
                     self.storage_mut()
                         .apply_trace_mut()
-                        .on_admin_modify(tablet_index);
-                    self.on_apply_res_split(ctx, derived_index, tablet_index, regions)
+                        .on_admin_modify(res.tablet_index);
+                    self.on_apply_res_split(ctx, res)
                 }
                 AdminCmdResult::TransferLeader(term) => self.on_transfer_leader(ctx, term),
->>>>>>> 70e15257
+                AdminCmdResult::CompactLog(res) => self.on_ready_compact_log(ctx, res),
             }
         }
 
@@ -435,15 +410,9 @@
         if req.has_admin_request() {
             let admin_req = req.get_admin_request();
             let (admin_resp, admin_result) = match req.get_admin_request().get_cmd_type() {
-<<<<<<< HEAD
                 AdminCmdType::CompactLog => self.apply_compact_log(admin_req, entry.index)?,
-                AdminCmdType::Split => self.apply_split(admin_req, entry.index)?,
-                AdminCmdType::BatchSplit => self.apply_batch_split(admin_req, entry.index)?,
-=======
-                AdminCmdType::CompactLog => unimplemented!(),
                 AdminCmdType::Split => self.apply_split(admin_req, log_index)?,
                 AdminCmdType::BatchSplit => self.apply_batch_split(admin_req, log_index)?,
->>>>>>> 70e15257
                 AdminCmdType::PrepareMerge => unimplemented!(),
                 AdminCmdType::CommitMerge => unimplemented!(),
                 AdminCmdType::RollbackMerge => unimplemented!(),
