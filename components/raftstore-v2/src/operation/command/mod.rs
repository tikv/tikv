// Copyright 2022 TiKV Project Authors. Licensed under Apache-2.0.

//! This module contains implementations of commmands that will be replicated to
//! all replicas and executed in the same order. Typical commands include:
//! - normal writes like put, delete, etc.
//! - admin commands like split, compact, etc.
//!
//! General proceessing is:
//! - Propose a command to the leader via PeerMsg::Command,
//! - The leader batch up commands and replicates them to followers,
//! - Once they are replicated to majority, leader considers it committed and
//!   send to another thread for execution via
//!   `schedule_apply_committed_entries`,
//! - The apply thread executes the commands in buffer, and write to LSM tree
//!   via `flush`,
//! - Applied result are sent back to peer fsm, and update memory state in
//!   `on_apply_res`.

use std::{
    mem,
    sync::{atomic::Ordering, Arc},
    time::Duration,
};

use engine_traits::{CfName, KvEngine, PerfContext, RaftEngine, WriteBatch, WriteOptions};
use kvproto::raft_cmdpb::{
    AdminCmdType, CmdType, RaftCmdRequest, RaftCmdResponse, RaftRequestHeader,
};
use raft::eraftpb::{ConfChange, ConfChangeV2, Entry, EntryType};
use raft_proto::ConfChangeI;
use raftstore::{
    coprocessor::ObserveLevel,
    store::{
        cmd_resp,
        fsm::{
            apply::{self, APPLY_WB_SHRINK_SIZE, SHRINK_PENDING_CMD_QUEUE_CAP},
            Proposal,
        },
        local_metrics::RaftMetrics,
        metrics::{
            APPLY_TASK_WAIT_TIME_HISTOGRAM, APPLY_TIME_HISTOGRAM, STORE_APPLY_LOG_HISTOGRAM,
        },
        msg::ErrorCallback,
        util, Config, Transport, WriteCallback,
    },
    Error, Result,
};
use slog::{debug, error, warn};
use tikv_util::{
    box_err,
    log::SlogFormat,
    slog_panic,
    time::{duration_to_sec, monotonic_raw_now, Instant},
};

use crate::{
    batch::StoreContext,
    fsm::{ApplyFsm, ApplyResReporter},
    raft::{Apply, Peer},
    router::{ApplyRes, ApplyTask, CmdResChannel},
};

mod admin;
mod control;
mod write;

pub use admin::{
    report_split_init_finish, temp_split_path, AdminCmdResult, CatchUpLogs, CompactLogContext,
    MergeContext, RequestHalfSplit, RequestSplit, SplitFlowControl, SplitInit,
    MERGE_IN_PROGRESS_PREFIX, MERGE_SOURCE_PREFIX, SPLIT_PREFIX,
};
pub use control::ProposalControl;
use pd_client::{BucketMeta, BucketStat};
use protobuf::Message;
pub use write::{SimpleWriteBinary, SimpleWriteEncoder, SimpleWriteReqDecoder};
pub type SimpleWriteReqEncoder =
    raftstore::store::simple_write::SimpleWriteReqEncoder<CmdResChannel>;

use self::write::SimpleWrite;

pub(crate) fn parse_at<M: Message + Default>(
    logger: &slog::Logger,
    buf: &[u8],
    index: u64,
    term: u64,
) -> M {
    let mut m = M::default();
    match m.merge_from_bytes(buf) {
        Ok(()) => m,
        Err(e) => slog_panic!(
            logger,
            "data is corrupted";
            "term" => term,
            "index" => index,
            "error" => ?e,
        ),
    }
}

#[derive(Debug)]
pub struct CommittedEntries {
    /// Entries need to be applied. Note some entries may not be included for
    /// flow control.
    pub entry_and_proposals: Vec<(Entry, Vec<CmdResChannel>)>,
}

fn new_response(header: &RaftRequestHeader) -> RaftCmdResponse {
    let mut resp = RaftCmdResponse::default();
    if !header.get_uuid().is_empty() {
        let uuid = header.get_uuid().to_vec();
        resp.mut_header().set_uuid(uuid);
    }
    resp
}

impl<EK: KvEngine, ER: RaftEngine> Peer<EK, ER> {
    /// Schedule an apply fsm to apply logs in the background.
    ///
    /// Everytime a snapshot is applied or peer is just started, it will
    /// schedule a new apply fsm. The old fsm will stopped automatically
    /// when the old apply scheduler is dropped.
    #[inline]
    pub fn schedule_apply_fsm<T>(&mut self, store_ctx: &mut StoreContext<EK, ER, T>) {
        let region_state = self.storage().region_state().clone();
        let mailbox = match store_ctx.router.mailbox(self.region_id()) {
            Some(m) => m,
            None => {
                assert!(
                    store_ctx.shutdown.load(Ordering::Relaxed),
                    "failed to load mailbox: {}",
                    SlogFormat(&self.logger)
                );
                return;
            }
        };
        let logger = self.logger.clone();
        let read_scheduler = self.storage().read_scheduler();
        let buckets = self.region_buckets_info().bucket_stat().clone();
        let (apply_scheduler, mut apply_fsm) = ApplyFsm::new(
            &store_ctx.cfg,
            self.peer().clone(),
            region_state,
            mailbox,
            store_ctx.tablet_registry.clone(),
            read_scheduler,
            store_ctx.schedulers.checkpoint.clone(),
            self.flush_state().clone(),
            self.storage().apply_trace().log_recovery(),
            self.entry_storage().applied_term(),
            buckets,
            store_ctx.sst_importer.clone(),
            store_ctx.coprocessor_host.clone(),
            logger,
        );

        store_ctx
            .apply_pool
            .spawn(async move { apply_fsm.handle_all_tasks().await })
            .unwrap();
        fail::fail_point!("delay_set_apply_scheduler", |_| {});
        self.set_apply_scheduler(apply_scheduler);
    }

    #[inline]
    fn validate_command(
        &self,
        header: &RaftRequestHeader,
        admin_type: Option<AdminCmdType>,
        metrics: &mut RaftMetrics,
    ) -> Result<()> {
        if let Err(e) = util::check_store_id(header, self.peer().get_store_id()) {
            metrics.invalid_proposal.mismatch_store_id.inc();
            return Err(e);
        }
        if let Err(e) = util::check_peer_id(header, self.peer().get_id()) {
            metrics.invalid_proposal.mismatch_peer_id.inc();
            return Err(e);
        }
        if !self.is_leader() {
            metrics.invalid_proposal.not_leader.inc();
            return Err(Error::NotLeader(self.region_id(), self.leader()));
        }
        if let Err(e) = util::check_term(header, self.term()) {
            metrics.invalid_proposal.stale_command.inc();
            return Err(e);
        }
        if let Err(mut e) = util::check_region_epoch(header, admin_type, self.region(), true) {
            if let Error::EpochNotMatch(_, _new_regions) = &mut e {
                // TODO: query sibling regions.
                metrics.invalid_proposal.epoch_not_match.inc();
            }
            return Err(e);
        }
        Ok(())
    }

    #[inline]
    fn propose<T>(
        &mut self,
        store_ctx: &mut StoreContext<EK, ER, T>,
        data: Vec<u8>,
    ) -> Result<u64> {
        self.propose_with_ctx(store_ctx, data, vec![])
    }

    #[inline]
    fn propose_with_ctx<T>(
        &mut self,
        store_ctx: &mut StoreContext<EK, ER, T>,
        data: Vec<u8>,
        proposal_ctx: Vec<u8>,
    ) -> Result<u64> {
        store_ctx.raft_metrics.propose.normal.inc();
        store_ctx
            .raft_metrics
            .propose_log_size
            .observe(data.len() as f64);
        if data.len() as u64 > store_ctx.cfg.raft_entry_max_size.0 {
            return Err(Error::RaftEntryTooLarge {
                region_id: self.region_id(),
                entry_size: data.len() as u64,
            });
        }
        let last_index = self.raft_group().raft.raft_log.last_index();
        self.raft_group_mut().propose(proposal_ctx, data)?;
        if self.raft_group().raft.raft_log.last_index() == last_index {
            // The message is dropped silently, this usually due to leader absence
            // or transferring leader. Both cases can be considered as NotLeader error.
            return Err(Error::NotLeader(self.region_id(), None));
        }
        Ok(last_index + 1)
    }

    #[inline]
    pub fn post_propose_command<T>(
        &mut self,
        ctx: &mut StoreContext<EK, ER, T>,
        res: Result<u64>,
        ch: Vec<CmdResChannel>,
        call_proposed_on_success: bool,
    ) {
        let idx = match res {
            Ok(i) => i,
            Err(e) => {
                ch.report_error(cmd_resp::err_resp(e, self.term()));
                return;
            }
        };
        let mut proposal = Proposal::new(idx, self.term(), ch);
        if call_proposed_on_success {
            proposal.cb.notify_proposed();
        }
        proposal.must_pass_epoch_check = self.applied_to_current_term();
        proposal.propose_time = Some(*ctx.current_time.get_or_insert_with(monotonic_raw_now));
        self.report_batch_wait_duration(ctx, &proposal.cb);
        self.proposals_mut().push(proposal);
        self.set_has_ready();
    }

    fn report_batch_wait_duration<T>(
        &self,
        ctx: &mut StoreContext<EK, ER, T>,
        ch: &Vec<CmdResChannel>,
    ) {
        if !ctx.raft_metrics.waterfall_metrics || ch.is_empty() {
            return;
        }
        let now = std::time::Instant::now();
        for c in ch {
            for tracker in c.write_trackers() {
                tracker.observe(now, &ctx.raft_metrics.wf_batch_wait, |t| {
                    &mut t.metrics.wf_batch_wait_nanos
                });
            }
        }
    }

    #[inline]
    pub fn schedule_apply_committed_entries<T>(
        &mut self,
        ctx: &mut StoreContext<EK, ER, T>,
        committed_entries: Vec<Entry>,
    ) {
        if committed_entries.is_empty() {
            return;
        }
        let current_term = self.term();
        let mut entry_and_proposals = vec![];
        let queue = self.proposals_mut();
        if !queue.is_empty() {
            for e in committed_entries {
                let mut proposal = queue.find_proposal(e.term, e.index, current_term);
                if let Some(p) = &mut proposal && p.must_pass_epoch_check {
                    // In this case the apply can be guaranteed to be successful. Invoke the
                    // on_committed callback if necessary.
                    p.cb.notify_committed();
                }
                entry_and_proposals.push((e, proposal.map_or_else(Vec::new, |p| p.cb)));
            }
        } else {
            entry_and_proposals = committed_entries.into_iter().map(|e| (e, vec![])).collect();
        }
        self.report_store_time_duration(ctx, &mut entry_and_proposals);
        // Unlike v1, v2 doesn't need to persist commit index and commit term. The
        // point of persist commit index/term of raft apply state is to recover commit
        // index when the writes to raft engine is lost but writes to kv engine is
        // persisted. But in v2, writes to raft engine must be persisted before
        // memtables in kv engine is flushed.
        let apply = CommittedEntries {
            entry_and_proposals,
        };
        assert!(
            self.apply_scheduler().is_some() || ctx.router.is_shutdown(),
            "{} apply_scheduler should not be None",
            SlogFormat(&self.logger)
        );
        if let Some(scheduler) = self.apply_scheduler() {
            scheduler.send(ApplyTask::CommittedEntries(apply));
        }
    }

    #[inline]
    fn report_store_time_duration<T>(
        &mut self,
        ctx: &mut StoreContext<EK, ER, T>,
        entry_and_proposals: &mut [(Entry, Vec<CmdResChannel>)],
    ) {
        let now = std::time::Instant::now();
        for (_, chs) in entry_and_proposals {
            for tracker in chs.write_trackers_mut() {
                tracker.observe(now, &ctx.raft_metrics.store_time, |t| {
                    t.metrics.write_instant = Some(now);
                    &mut t.metrics.store_time_nanos
                });
                tracker.reset(now);
            }
        }
    }

    pub fn on_apply_res<T: Transport>(
        &mut self,
        ctx: &mut StoreContext<EK, ER, T>,
        apply_res: ApplyRes,
    ) {
        if !self.serving() || !apply_res.admin_result.is_empty() {
            // TODO: remove following log once stable.
            debug!(self.logger, "on_apply_res"; "apply_res" => ?apply_res, "apply_trace" => ?self.storage().apply_trace());
        }
        // It must just applied a snapshot.
        if apply_res.applied_index < self.entry_storage().first_index() {
            // Ignore admin command side effects, otherwise it may split incomplete
            // region.
            return;
        }

        for admin_res in Vec::from(apply_res.admin_result) {
            match admin_res {
                AdminCmdResult::None => unreachable!(),
                AdminCmdResult::ConfChange(conf_change) => {
                    self.on_apply_res_conf_change(ctx, conf_change)
                }
                AdminCmdResult::SplitRegion(res) => {
                    self.storage_mut()
                        .apply_trace_mut()
                        .on_admin_modify(res.tablet_index);
                    self.on_apply_res_split(ctx, res)
                }
                AdminCmdResult::TransferLeader(term) => self.on_transfer_leader(ctx, term),
                AdminCmdResult::CompactLog(res) => self.on_apply_res_compact_log(ctx, res),
                AdminCmdResult::UpdateGcPeers(state) => self.on_apply_res_update_gc_peers(state),
                AdminCmdResult::PrepareMerge(res) => self.on_apply_res_prepare_merge(ctx, res),
                AdminCmdResult::CommitMerge(res) => self.on_apply_res_commit_merge(ctx, res),
            }
        }
        self.region_buckets_info_mut()
            .add_bucket_flow(&apply_res.bucket_stat);
        self.update_split_flow_control(&apply_res.metrics);
        self.update_stat(&apply_res.metrics);
        ctx.store_stat.engine_total_bytes_written += apply_res.metrics.written_bytes;
        ctx.store_stat.engine_total_keys_written += apply_res.metrics.written_keys;

        self.raft_group_mut()
            .advance_apply_to(apply_res.applied_index);
        self.proposal_control_advance_apply(apply_res.applied_index);
        let is_leader = self.is_leader();
        let progress_to_be_updated = self.entry_storage().applied_term() != apply_res.applied_term;
        let entry_storage = self.entry_storage_mut();
        entry_storage
            .apply_state_mut()
            .set_applied_index(apply_res.applied_index);
        entry_storage.set_applied_term(apply_res.applied_term);
        if !is_leader {
            entry_storage.compact_entry_cache(apply_res.applied_index + 1);
        }
        if is_leader {
            self.retry_pending_prepare_merge(ctx, apply_res.applied_index);
        }
        self.on_data_modified(apply_res.modifications);
        self.handle_read_on_apply(
            ctx,
            apply_res.applied_term,
            apply_res.applied_index,
            progress_to_be_updated,
        );
<<<<<<< HEAD
        if self.pause_for_replay()
            && self.storage().entry_storage().commit_index() <= apply_res.applied_index
        {
            info!(self.logger, "replay completed"; "apply_index" => apply_res.applied_index);
            self.set_replay_watch(None);
            // Flush to avoid replay again and again.
            if let Some(scheduler) = self.apply_scheduler() {
                scheduler.send(ApplyTask::ManualFlush(vec![].into()));
            }
            self.add_pending_tick(PeerTick::Raft);
        }
        if !self.pause_for_replay() && let Some(cf) = self.storage_mut().apply_trace_mut().pick_cf_to_flush() {
=======
        self.try_compelete_recovery();
        if !self.pause_for_recovery() && self.storage_mut().apply_trace_mut().should_flush() {
>>>>>>> 15fd61ff
            if let Some(scheduler) = self.apply_scheduler() {
                scheduler.send(ApplyTask::ManualFlush(vec![cf].into()));
            }
        }
        let last_applying_index = self.compact_log_context().last_applying_index();
        let committed_index = self.entry_storage().commit_index();
        if last_applying_index < committed_index || !self.serving() {
            // We need to continue to apply after previous page is finished.
            self.set_has_ready();
        }
    }
}

#[derive(Debug)]
pub struct ApplyFlowControl {
    timer: Instant,
    last_check_keys: u64,
    need_flush: bool,
    yield_time: Duration,
    yield_written_bytes: u64,
}

impl ApplyFlowControl {
    pub fn new(cfg: &Config) -> Self {
        ApplyFlowControl {
            timer: Instant::now_coarse(),
            last_check_keys: 0,
            need_flush: false,
            yield_time: cfg.apply_yield_duration.0,
            yield_written_bytes: cfg.apply_yield_write_size.0,
        }
    }

    #[cfg(test)]
    pub fn set_need_flush(&mut self, need_flush: bool) {
        self.need_flush = need_flush;
    }
}

impl<EK: KvEngine, R> Apply<EK, R> {
    #[inline]
    pub fn on_start_apply(&mut self) {
        self.apply_flow_control_mut().timer = Instant::now_coarse();
    }

    #[inline]
    fn should_skip(&self, off: usize, index: u64) -> bool {
        let log_recovery = self.log_recovery();
        if log_recovery.is_none() {
            return false;
        }
        log_recovery.as_ref().unwrap()[off] >= index
    }
}

impl<EK: KvEngine, R: ApplyResReporter> Apply<EK, R> {
    pub fn apply_unsafe_write(&mut self, data: Box<[u8]>) {
        let decoder = match SimpleWriteReqDecoder::new(
            |buf, index, term| parse_at(&self.logger, buf, index, term),
            &self.logger,
            &data,
            u64::MAX,
            u64::MAX,
        ) {
            Ok(decoder) => decoder,
            Err(req) => unreachable!("unexpected request: {:?}", req),
        };
        for req in decoder {
            match req {
                SimpleWrite::Put(put) => {
                    let _ = self.apply_put(put.cf, u64::MAX, put.key, put.value);
                }
                SimpleWrite::Delete(delete) => {
                    let _ = self.apply_delete(delete.cf, u64::MAX, delete.key);
                }
                SimpleWrite::DeleteRange(dr) => {
                    let _ = self.apply_delete_range(
                        dr.cf,
                        u64::MAX,
                        dr.start_key,
                        dr.end_key,
                        dr.notify_only,
                    );
                }
                SimpleWrite::Ingest(_) => {
                    error!(
                        self.logger,
                        "IngestSST is not supposed to be called on local engine"
                    );
                }
            }
        }
        self.apply_flow_control_mut().need_flush = true;
    }

    pub async fn on_manual_flush(&mut self, cfs: Box<[CfName]>) {
        let written_bytes = self.flush();
        if let Err(e) = self.tablet().flush_cfs(cfs.as_ref(), false) {
            warn!(self.logger, "failed to flush: {:?}", e);
        }
        self.maybe_reschedule(written_bytes).await
    }

    pub fn on_refresh_buckets(&mut self, meta: Arc<BucketMeta>) {
        let mut new = BucketStat::from_meta(meta);
        if let Some(origin) = self.buckets.as_ref() {
            new.merge(origin);
        }
        self.buckets.replace(new);
    }

    #[inline]
    pub async fn apply_committed_entries(&mut self, ce: CommittedEntries) {
        fail::fail_point!("APPLY_COMMITTED_ENTRIES");
        let now = std::time::Instant::now();
        let apply_wait_time = APPLY_TASK_WAIT_TIME_HISTOGRAM.local();
        for (e, ch) in ce.entry_and_proposals {
            if self.tombstone() {
                apply::notify_req_region_removed(self.region_id(), ch);
                continue;
            }
            if !e.get_data().is_empty() {
                for tracker in ch.write_trackers() {
                    tracker.observe(now, &apply_wait_time, |t| &mut t.metrics.apply_wait_nanos);
                }
                let mut set_save_point = false;
                if let Some(wb) = &mut self.write_batch {
                    wb.set_save_point();
                    set_save_point = true;
                }
                let (req, resp) = match self.apply_entry(&e).await {
                    Ok(req_resp) => req_resp,
                    Err(e) => {
                        if let Some(wb) = &mut self.write_batch {
                            if set_save_point {
                                wb.rollback_to_save_point().unwrap();
                            } else {
                                wb.clear();
                            }
                        }
                        (RaftCmdRequest::default(), cmd_resp::new_error(e))
                    }
                };
                self.observe_apply(e.get_index(), e.get_term(), req, &resp);
                self.callbacks_mut().push((ch, resp));
            } else {
                assert!(ch.is_empty());
            }
            // Flush may be triggerred in the middle, so always update the index and term.
            self.set_apply_progress(e.index, e.term);
            self.apply_flow_control_mut().need_flush = true;
        }
    }

    #[inline]
    async fn apply_entry(&mut self, entry: &Entry) -> Result<(RaftCmdRequest, RaftCmdResponse)> {
        let mut conf_change = None;
        let log_index = entry.get_index();
        let req = match entry.get_entry_type() {
            EntryType::EntryNormal => match SimpleWriteReqDecoder::new(
                |buf, index, term| parse_at(&self.logger, buf, index, term),
                &self.logger,
                entry.get_data(),
                log_index,
                entry.get_term(),
            ) {
                Ok(decoder) => {
                    util::compare_region_epoch(
                        decoder.header().get_region_epoch(),
                        self.region(),
                        false,
                        true,
                        true,
                    )?;
                    let mut req = RaftCmdRequest::default();
                    if self.observe().level != ObserveLevel::None {
                        req = decoder.to_raft_cmd_request();
                    }
                    let resp = new_response(decoder.header());
                    for req in decoder {
                        match req {
                            SimpleWrite::Put(put) => {
                                self.apply_put(put.cf, log_index, put.key, put.value)?;
                            }
                            SimpleWrite::Delete(delete) => {
                                self.apply_delete(delete.cf, log_index, delete.key)?;
                            }
                            SimpleWrite::DeleteRange(dr) => {
                                self.apply_delete_range(
                                    dr.cf,
                                    log_index,
                                    dr.start_key,
                                    dr.end_key,
                                    dr.notify_only,
                                )?;
                            }
                            SimpleWrite::Ingest(ssts) => {
                                self.apply_ingest(log_index, ssts)?;
                            }
                        }
                    }
                    return Ok((req, resp));
                }
                Err(req) => req,
            },
            EntryType::EntryConfChange => {
                let cc: ConfChange =
                    parse_at(&self.logger, entry.get_data(), log_index, entry.get_term());
                let req: RaftCmdRequest =
                    parse_at(&self.logger, cc.get_context(), log_index, entry.get_term());
                conf_change = Some(cc.into_v2());
                req
            }
            EntryType::EntryConfChangeV2 => {
                let cc: ConfChangeV2 =
                    parse_at(&self.logger, entry.get_data(), log_index, entry.get_term());
                let req: RaftCmdRequest =
                    parse_at(&self.logger, cc.get_context(), log_index, entry.get_term());
                conf_change = Some(cc);
                req
            }
        };

        util::check_req_region_epoch(&req, self.region(), true)?;
        if req.has_admin_request() {
            let admin_req = req.get_admin_request();
            let (admin_resp, admin_result) = match req.get_admin_request().get_cmd_type() {
                AdminCmdType::CompactLog => self.apply_compact_log(admin_req, log_index)?,
                AdminCmdType::Split => self.apply_split(admin_req, log_index).await?,
                AdminCmdType::BatchSplit => self.apply_batch_split(admin_req, log_index).await?,
                AdminCmdType::PrepareMerge => self.apply_prepare_merge(admin_req, log_index)?,
                AdminCmdType::CommitMerge => self.apply_commit_merge(admin_req, log_index).await?,
                AdminCmdType::RollbackMerge => unimplemented!(),
                AdminCmdType::TransferLeader => {
                    self.apply_transfer_leader(admin_req, entry.term)?
                }
                AdminCmdType::ChangePeer => {
                    self.apply_conf_change(log_index, admin_req, conf_change.unwrap())?
                }
                AdminCmdType::ChangePeerV2 => {
                    self.apply_conf_change_v2(log_index, admin_req, conf_change.unwrap())?
                }
                AdminCmdType::ComputeHash => unimplemented!(),
                AdminCmdType::VerifyHash => unimplemented!(),
                AdminCmdType::PrepareFlashback => unimplemented!(),
                AdminCmdType::FinishFlashback => unimplemented!(),
                AdminCmdType::BatchSwitchWitness => unimplemented!(),
                AdminCmdType::UpdateGcPeer => self.apply_update_gc_peer(log_index, admin_req),
                AdminCmdType::InvalidAdmin => {
                    return Err(box_err!("invalid admin command type"));
                }
            };

            match admin_result {
                AdminCmdResult::None => (),
                _ => self.push_admin_result(admin_result),
            }
            let mut resp = new_response(req.get_header());
            resp.set_admin_response(admin_resp);
            Ok((req, resp))
        } else {
            for r in req.get_requests() {
                match r.get_cmd_type() {
                    // These three writes should all use the new codec. Keep them here for
                    // backward compatibility.
                    CmdType::Put => {
                        let put = r.get_put();
                        self.apply_put(put.get_cf(), log_index, put.get_key(), put.get_value())?;
                    }
                    CmdType::Delete => {
                        let delete = r.get_delete();
                        self.apply_delete(delete.get_cf(), log_index, delete.get_key())?;
                    }
                    CmdType::DeleteRange => {
                        let dr = r.get_delete_range();
                        self.apply_delete_range(
                            dr.get_cf(),
                            log_index,
                            dr.get_start_key(),
                            dr.get_end_key(),
                            dr.get_notify_only(),
                        )?;
                    }
                    _ => unimplemented!(),
                }
            }
            let resp = new_response(req.get_header());
            Ok((req, resp))
        }
    }

    fn should_reschedule(&self, written_bytes: u64) -> bool {
        let control = self.apply_flow_control();
        written_bytes >= control.yield_written_bytes
            || control.timer.saturating_elapsed() >= control.yield_time
    }

    pub async fn maybe_reschedule(&mut self, written_bytes: u64) {
        if self.should_reschedule(written_bytes) {
            yatp::task::future::reschedule().await;
            self.apply_flow_control_mut().timer = Instant::now_coarse();
        }
    }

    /// Check whether it needs to flush.
    ///
    /// We always batch as much inputs as possible, flush will only be triggered
    /// when it has been processing too long.
    pub async fn maybe_flush(&mut self) {
        let buffer_keys = self.metrics.written_keys;
        let control = self.apply_flow_control_mut();
        if buffer_keys >= control.last_check_keys + 128 {
            // Reschedule by write size was designed to avoid too many deletes impacts
            // performance so it doesn't need pricise control. If checking bytes here may
            // make the batch too small and hurt performance.
            if self.should_reschedule(0) {
                let written_bytes = self.flush();
                self.maybe_reschedule(written_bytes).await;
            } else {
                self.apply_flow_control_mut().last_check_keys = self.metrics.written_keys;
            }
        }
    }

    #[inline]
    pub fn flush(&mut self) -> u64 {
        // TODO: maybe we should check whether there is anything to flush.
        let (index, term) = self.apply_progress();
        let control = self.apply_flow_control_mut();
        control.last_check_keys = 0;
        if !control.need_flush {
            return 0;
        }
        control.need_flush = false;
        let flush_state = self.flush_state().clone();
        if let Some(wb) = &self.write_batch && !wb.is_empty() {
            self.perf_context().start_observe();
            let mut write_opt = WriteOptions::default();
            write_opt.set_disable_wal(true);
            let wb = self.write_batch.as_mut().unwrap();
            if let Err(e) = wb.write_callback_opt(&write_opt, || {
                flush_state.set_applied_index(index);
            }) {
                slog_panic!(self.logger, "failed to write data"; "error" => ?e);
            }
            self.metrics.written_bytes += wb.data_size() as u64;
            self.metrics.written_keys += wb.count() as u64;
            if wb.data_size() <= APPLY_WB_SHRINK_SIZE {
                wb.clear();
            } else {
                self.write_batch.take();
            }
            let tokens: Vec<_> = self
                .callbacks_mut()
                .iter()
                .flat_map(|(v, _)| {
                    v.write_trackers()
                        .flat_map(|t| t.as_tracker_token())
                })
                .collect();
            self.perf_context().report_metrics(&tokens);
        }
        let mut apply_res = ApplyRes::default();
        apply_res.applied_index = index;
        apply_res.applied_term = term;
        apply_res.admin_result = self.take_admin_result().into_boxed_slice();
        apply_res.modifications = *self.modifications_mut();
        apply_res.metrics = mem::take(&mut self.metrics);
        apply_res.bucket_stat = self.buckets.clone();
        let written_bytes = apply_res.metrics.written_bytes;
        self.res_reporter().report(apply_res);
        if let Some(buckets) = &mut self.buckets {
            buckets.clear_stats();
        }

        // Call it before invoking callback for preventing Commit is executed before
        // Prewrite is observed.
        self.flush_observed_apply();

        // Report result first and then invoking callbacks. This may delays callback a
        // little bit, but can make sure all following messages must see the side
        // effect of admin commands.
        let callbacks = self.callbacks_mut();
        let now = std::time::Instant::now();
        let apply_time = APPLY_TIME_HISTOGRAM.local();
        for (ch, resp) in callbacks.drain(..) {
            for tracker in ch.write_trackers() {
                let mut apply_wait_nanos = 0_u64;
                let apply_time_nanos = tracker.observe(now, &apply_time, |t| {
                    apply_wait_nanos = t.metrics.apply_wait_nanos;
                    &mut t.metrics.apply_time_nanos
                });
                STORE_APPLY_LOG_HISTOGRAM.observe(duration_to_sec(Duration::from_nanos(
                    apply_time_nanos - apply_wait_nanos,
                )));
            }
            ch.set_result(resp);
        }
        apply_time.flush();
        if callbacks.capacity() > SHRINK_PENDING_CMD_QUEUE_CAP {
            callbacks.shrink_to(SHRINK_PENDING_CMD_QUEUE_CAP);
        }
        written_bytes
    }
}<|MERGE_RESOLUTION|>--- conflicted
+++ resolved
@@ -402,7 +402,7 @@
             apply_res.applied_index,
             progress_to_be_updated,
         );
-<<<<<<< HEAD
+      
         if self.pause_for_replay()
             && self.storage().entry_storage().commit_index() <= apply_res.applied_index
         {
@@ -410,15 +410,11 @@
             self.set_replay_watch(None);
             // Flush to avoid replay again and again.
             if let Some(scheduler) = self.apply_scheduler() {
-                scheduler.send(ApplyTask::ManualFlush(vec![].into()));
+                scheduler.send(ApplyTask::ManualFlush);
             }
             self.add_pending_tick(PeerTick::Raft);
         }
         if !self.pause_for_replay() && let Some(cf) = self.storage_mut().apply_trace_mut().pick_cf_to_flush() {
-=======
-        self.try_compelete_recovery();
-        if !self.pause_for_recovery() && self.storage_mut().apply_trace_mut().should_flush() {
->>>>>>> 15fd61ff
             if let Some(scheduler) = self.apply_scheduler() {
                 scheduler.send(ApplyTask::ManualFlush(vec![cf].into()));
             }
