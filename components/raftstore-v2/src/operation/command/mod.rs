--- conflicted
+++ resolved
@@ -40,14 +40,10 @@
     Error, Result,
 };
 use slog::{info, warn};
-<<<<<<< HEAD
-use tikv_util::{box_err, slog_panic, time::monotonic_raw_now};
-=======
 use tikv_util::{
-    box_err,
+    box_err, slog_panic,
     time::{duration_to_sec, monotonic_raw_now, Instant},
 };
->>>>>>> 64293cb4
 
 use crate::{
     batch::StoreContext,
