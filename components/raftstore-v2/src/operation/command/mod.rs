--- conflicted
+++ resolved
@@ -396,11 +396,8 @@
                 AdminCmdResult::UpdateGcPeers(state) => self.on_apply_res_update_gc_peers(state),
                 AdminCmdResult::PrepareMerge(res) => self.on_apply_res_prepare_merge(ctx, res),
                 AdminCmdResult::CommitMerge(res) => self.on_apply_res_commit_merge(ctx, res),
-<<<<<<< HEAD
+                AdminCmdResult::Flashback(res) => self.on_apply_res_flashback(ctx, res),
                 AdminCmdResult::RollbackMerge(res) => self.on_apply_res_rollback_merge(ctx, res),
-=======
-                AdminCmdResult::Flashback(res) => self.on_apply_res_flashback(ctx, res),
->>>>>>> c69c97f7
             }
         }
         self.region_buckets_info_mut()
