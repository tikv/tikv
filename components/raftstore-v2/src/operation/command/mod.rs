// Copyright 2022 TiKV Project Authors. Licensed under Apache-2.0.

//! This module contains implementations of commmands that will be replicated to
//! all replicas and executed in the same order. Typical commands include:
//! - normal writes like put, delete, etc.
//! - admin commands like split, compact, etc.
//!
//! General proceessing is:
//! - Propose a command to the leader via PeerMsg::Command,
//! - The leader batch up commands and replicates them to followers,
//! - Once they are replicated to majority, leader considers it committed and
//!   send to another thread for execution via
//!   `schedule_apply_committed_entries`,
//! - The apply thread executes the commands in buffer, and write to LSM tree
//!   via `flush`,
//! - Applied result are sent back to peer fsm, and update memory state in
//!   `on_apply_res`.

use engine_traits::{KvEngine, RaftEngine, WriteBatch, WriteOptions};
use kvproto::raft_cmdpb::{
    AdminCmdType, CmdType, RaftCmdRequest, RaftCmdResponse, RaftRequestHeader,
};
use protobuf::Message;
use raft::eraftpb::{ConfChange, ConfChangeV2, Entry, EntryType};
use raft_proto::ConfChangeI;
use raftstore::{
    store::{
        cmd_resp,
        fsm::{
            apply::{self, APPLY_WB_SHRINK_SIZE, SHRINK_PENDING_CMD_QUEUE_CAP},
            Proposal,
        },
        local_metrics::RaftMetrics,
        msg::ErrorCallback,
        util, WriteCallback,
    },
    Error, Result,
};
use tikv_util::{box_err, time::monotonic_raw_now};

use crate::{
    batch::StoreContext,
    fsm::{ApplyFsm, ApplyResReporter},
    raft::{Apply, Peer},
    router::{ApplyRes, ApplyTask, CmdResChannel},
};

mod admin;
mod control;
mod write;

pub use admin::{AdminCmdResult, SplitInit, SplitResult, SPLIT_PREFIX};
pub use control::ProposalControl;
pub use write::{
    SimpleWriteBinary, SimpleWriteEncoder, SimpleWriteReqDecoder, SimpleWriteReqEncoder,
};

use self::write::SimpleWrite;

fn parse_at<M: Message + Default>(logger: &slog::Logger, buf: &[u8], index: u64, term: u64) -> M {
    let mut m = M::default();
    match m.merge_from_bytes(buf) {
        Ok(()) => m,
        Err(e) => panic!(
            "{:?} data is corrupted at [{}] {}: {:?}",
            logger.list(),
            term,
            index,
            e
        ),
    }
}

#[derive(Debug)]
pub struct CommittedEntries {
    /// Entries need to be applied. Note some entries may not be included for
    /// flow control.
    entry_and_proposals: Vec<(Entry, Vec<CmdResChannel>)>,
}

fn new_response(header: &RaftRequestHeader) -> RaftCmdResponse {
    let mut resp = RaftCmdResponse::default();
    if !header.get_uuid().is_empty() {
        let uuid = header.get_uuid().to_vec();
        resp.mut_header().set_uuid(uuid);
    }
    resp
}

impl<EK: KvEngine, ER: RaftEngine> Peer<EK, ER> {
    /// Schedule an apply fsm to apply logs in the background.
    ///
    /// Everytime a snapshot is applied or peer is just started, it will
    /// schedule a new apply fsm. The old fsm will stopped automatically
    /// when the old apply scheduler is dropped.
    #[inline]
    pub fn schedule_apply_fsm<T>(&mut self, store_ctx: &mut StoreContext<EK, ER, T>) {
        let region_state = self.storage().region_state().clone();
        let mailbox = store_ctx.router.mailbox(self.region_id()).unwrap();
        let logger = self.logger.clone();
        let read_scheduler = self.storage().read_scheduler();
        let (apply_scheduler, mut apply_fsm) = ApplyFsm::new(
            self.peer().clone(),
            region_state,
            mailbox,
            store_ctx.tablet_registry.clone(),
            read_scheduler,
            self.flush_state().clone(),
            self.storage().apply_trace().log_recovery(),
            logger,
        );

        store_ctx
            .apply_pool
            .spawn(async move { apply_fsm.handle_all_tasks().await })
            .unwrap();
        self.set_apply_scheduler(apply_scheduler);
    }

    #[inline]
    fn validate_command(
        &self,
        header: &RaftRequestHeader,
        admin_type: Option<AdminCmdType>,
        metrics: &mut RaftMetrics,
    ) -> Result<()> {
        if let Err(e) = util::check_store_id(header, self.peer().get_store_id()) {
            metrics.invalid_proposal.mismatch_store_id.inc();
            return Err(e);
        }
        if let Err(e) = util::check_peer_id(header, self.peer().get_id()) {
            metrics.invalid_proposal.mismatch_peer_id.inc();
            return Err(e);
        }
        if !self.is_leader() {
            metrics.invalid_proposal.not_leader.inc();
            return Err(Error::NotLeader(self.region_id(), self.leader()));
        }
        if let Err(e) = util::check_term(header, self.term()) {
            metrics.invalid_proposal.stale_command.inc();
            return Err(e);
        }
        if let Err(mut e) = util::check_region_epoch(header, admin_type, self.region(), true) {
            if let Error::EpochNotMatch(_, _new_regions) = &mut e {
                // TODO: query sibling regions.
                metrics.invalid_proposal.epoch_not_match.inc();
            }
            return Err(e);
        }
        Ok(())
    }

    #[inline]
    fn propose<T>(
        &mut self,
        store_ctx: &mut StoreContext<EK, ER, T>,
        data: Vec<u8>,
    ) -> Result<u64> {
        self.propose_with_ctx(store_ctx, data, vec![])
    }

    #[inline]
    fn propose_with_ctx<T>(
        &mut self,
        store_ctx: &mut StoreContext<EK, ER, T>,
        data: Vec<u8>,
        proposal_ctx: Vec<u8>,
    ) -> Result<u64> {
        store_ctx.raft_metrics.propose.normal.inc();
        store_ctx
            .raft_metrics
            .propose_log_size
            .observe(data.len() as f64);
        if data.len() as u64 > store_ctx.cfg.raft_entry_max_size.0 {
            return Err(Error::RaftEntryTooLarge {
                region_id: self.region_id(),
                entry_size: data.len() as u64,
            });
        }
        let last_index = self.raft_group().raft.raft_log.last_index();
        self.raft_group_mut().propose(proposal_ctx, data)?;
        if self.raft_group().raft.raft_log.last_index() == last_index {
            // The message is dropped silently, this usually due to leader absence
            // or transferring leader. Both cases can be considered as NotLeader error.
            return Err(Error::NotLeader(self.region_id(), None));
        }
        Ok(last_index + 1)
    }

    #[inline]
    pub fn post_propose_command<T>(
        &mut self,
        ctx: &mut StoreContext<EK, ER, T>,
        res: Result<u64>,
        ch: Vec<CmdResChannel>,
        call_proposed_on_success: bool,
    ) {
        let idx = match res {
            Ok(i) => i,
            Err(e) => {
                // TODO: `post_propose_fail`.
                ch.report_error(cmd_resp::err_resp(e, self.term()));
                return;
            }
        };
        let mut proposal = Proposal::new(idx, self.term(), ch);
        if call_proposed_on_success {
            proposal.cb.notify_proposed();
        }
        proposal.must_pass_epoch_check = self.applied_to_current_term();
        proposal.propose_time = Some(*ctx.current_time.get_or_insert_with(monotonic_raw_now));
        self.proposals_mut().push(proposal);
        self.set_has_ready();
    }

    #[inline]
    pub fn schedule_apply_committed_entries(&mut self, committed_entries: Vec<Entry>) {
        if committed_entries.is_empty() {
            return;
        }
        let current_term = self.term();
        let mut entry_and_proposals = vec![];
        let queue = self.proposals_mut();
        if !queue.is_empty() {
            for e in committed_entries {
                let mut proposal = queue.find_proposal(e.term, e.index, current_term);
                if let Some(p) = &mut proposal && p.must_pass_epoch_check {
                    // In this case the apply can be guaranteed to be successful. Invoke the
                    // on_committed callback if necessary.
                    p.cb.notify_committed();
                }
                entry_and_proposals.push((e, proposal.map_or_else(Vec::new, |p| p.cb)));
            }
        } else {
            entry_and_proposals = committed_entries.into_iter().map(|e| (e, vec![])).collect();
        }
        // Unlike v1, v2 doesn't need to persist commit index and commit term. The
        // point of persist commit index/term of raft apply state is to recover commit
        // index when the writes to raft engine is lost but writes to kv engine is
        // persisted. But in v2, writes to raft engine must be persisted before
        // memtables in kv engine is flushed.
        let apply = CommittedEntries {
            entry_and_proposals,
        };
        self.apply_scheduler()
            .unwrap()
            .send(ApplyTask::CommittedEntries(apply));
    }

    pub fn on_apply_res<T>(&mut self, ctx: &mut StoreContext<EK, ER, T>, apply_res: ApplyRes) {
        if !self.serving() {
            return;
        }
        // It must just applied a snapshot.
        if apply_res.applied_index < self.entry_storage().first_index() {
            // Ignore admin command side effects, otherwise it may split incomplete
            // region.
            return;
        }

        for admin_res in Vec::from(apply_res.admin_result) {
            match admin_res {
                AdminCmdResult::None => unreachable!(),
                AdminCmdResult::ConfChange(conf_change) => {
                    self.on_apply_res_conf_change(ctx, conf_change)
                }
                AdminCmdResult::SplitRegion(SplitResult {
                    regions,
                    derived_index,
                    tablet_index,
<<<<<<< HEAD
                }) => self.on_ready_split_region(ctx, derived_index, tablet_index, regions),
                AdminCmdResult::PrepareMerge(res) => self.on_ready_prepare_merge(ctx, res),
=======
                }) => {
                    self.storage_mut()
                        .apply_trace_mut()
                        .on_admin_modify(tablet_index);
                    self.on_apply_res_split(ctx, derived_index, tablet_index, regions)
                }
                AdminCmdResult::TransferLeader(term) => self.on_transfer_leader(ctx, term),
>>>>>>> 70e15257
            }
        }

        self.raft_group_mut()
            .advance_apply_to(apply_res.applied_index);
        self.proposal_control_advance_apply(apply_res.applied_index);
        let is_leader = self.is_leader();
        let progress_to_be_updated = self.entry_storage().applied_term() != apply_res.applied_term;
        let entry_storage = self.entry_storage_mut();
        entry_storage
            .apply_state_mut()
            .set_applied_index(apply_res.applied_index);
        entry_storage.set_applied_term(apply_res.applied_term);
        if !is_leader {
            entry_storage.compact_entry_cache(apply_res.applied_index + 1);
        }
<<<<<<< HEAD
        if is_leader {
            self.retry_pending_prepare_merge(ctx, apply_res.applied_index);
        }
=======
        self.on_data_modified(apply_res.modifications);
>>>>>>> 70e15257
        self.handle_read_on_apply(
            ctx,
            apply_res.applied_term,
            apply_res.applied_index,
            progress_to_be_updated,
        );
    }
}

impl<EK: KvEngine, R> Apply<EK, R> {
    #[inline]
    fn should_skip(&self, off: usize, index: u64) -> bool {
        let log_recovery = self.log_recovery();
        if log_recovery.is_none() {
            return false;
        }
        log_recovery.as_ref().unwrap()[off] >= index
    }
}

impl<EK: KvEngine, R: ApplyResReporter> Apply<EK, R> {
    #[inline]
    pub async fn apply_committed_entries(&mut self, ce: CommittedEntries) {
        fail::fail_point!("APPLY_COMMITTED_ENTRIES");
        for (e, ch) in ce.entry_and_proposals {
            if self.tombstone() {
                apply::notify_req_region_removed(self.region_state().get_region().get_id(), ch);
                continue;
            }
            if !e.get_data().is_empty() {
                let mut set_save_point = false;
                if let Some(wb) = &mut self.write_batch {
                    wb.set_save_point();
                    set_save_point = true;
                }
                let resp = match self.apply_entry(&e).await {
                    Ok(resp) => resp,
                    Err(e) => {
                        if let Some(wb) = &mut self.write_batch {
                            if set_save_point {
                                wb.rollback_to_save_point().unwrap();
                            } else {
                                wb.clear();
                            }
                        }
                        cmd_resp::new_error(e)
                    }
                };
                self.callbacks_mut().push((ch, resp));
            } else {
                assert!(ch.is_empty());
            }
            // Flush may be triggerred in the middle, so always update the index and term.
            self.set_apply_progress(e.index, e.term);
        }
    }

    #[inline]
    async fn apply_entry(&mut self, entry: &Entry) -> Result<RaftCmdResponse> {
        let mut conf_change = None;
        let log_index = entry.get_index();
        let req = match entry.get_entry_type() {
            EntryType::EntryNormal => match SimpleWriteReqDecoder::new(
                &self.logger,
                entry.get_data(),
                log_index,
                entry.get_term(),
            ) {
                Ok(decoder) => {
                    util::compare_region_epoch(
                        decoder.header().get_region_epoch(),
                        self.region_state().get_region(),
                        false,
                        true,
                        true,
                    )?;
                    let res = Ok(new_response(decoder.header()));
                    for req in decoder {
                        match req {
                            SimpleWrite::Put(put) => {
                                self.apply_put(put.cf, log_index, put.key, put.value)?;
                            }
                            SimpleWrite::Delete(delete) => {
                                self.apply_delete(delete.cf, log_index, delete.key)?;
                            }
                            SimpleWrite::DeleteRange(dr) => {
                                self.apply_delete_range(
                                    dr.cf,
                                    log_index,
                                    dr.start_key,
                                    dr.end_key,
                                    dr.notify_only,
                                )?;
                            }
                        }
                    }
                    return res;
                }
                Err(req) => req,
            },
            EntryType::EntryConfChange => {
                let cc: ConfChange =
                    parse_at(&self.logger, entry.get_data(), log_index, entry.get_term());
                let req: RaftCmdRequest =
                    parse_at(&self.logger, cc.get_context(), log_index, entry.get_term());
                conf_change = Some(cc.into_v2());
                req
            }
            EntryType::EntryConfChangeV2 => {
                let cc: ConfChangeV2 =
                    parse_at(&self.logger, entry.get_data(), log_index, entry.get_term());
                let req: RaftCmdRequest =
                    parse_at(&self.logger, cc.get_context(), log_index, entry.get_term());
                conf_change = Some(cc);
                req
            }
        };

        util::check_req_region_epoch(&req, self.region_state().get_region(), true)?;
        if req.has_admin_request() {
            let admin_req = req.get_admin_request();
            let (admin_resp, admin_result) = match req.get_admin_request().get_cmd_type() {
                AdminCmdType::CompactLog => unimplemented!(),
<<<<<<< HEAD
                AdminCmdType::Split => self.apply_split(admin_req, entry.index)?,
                AdminCmdType::BatchSplit => self.apply_batch_split(admin_req, entry.index)?,
                AdminCmdType::PrepareMerge => self.apply_prepare_merge(admin_req, entry.index)?,
=======
                AdminCmdType::Split => self.apply_split(admin_req, log_index)?,
                AdminCmdType::BatchSplit => self.apply_batch_split(admin_req, log_index)?,
                AdminCmdType::PrepareMerge => unimplemented!(),
>>>>>>> 70e15257
                AdminCmdType::CommitMerge => unimplemented!(),
                AdminCmdType::RollbackMerge => unimplemented!(),
                AdminCmdType::TransferLeader => {
                    self.apply_transfer_leader(admin_req, entry.term)?
                }
                AdminCmdType::ChangePeer => {
                    self.apply_conf_change(log_index, admin_req, conf_change.unwrap())?
                }
                AdminCmdType::ChangePeerV2 => {
                    self.apply_conf_change_v2(log_index, admin_req, conf_change.unwrap())?
                }
                AdminCmdType::ComputeHash => unimplemented!(),
                AdminCmdType::VerifyHash => unimplemented!(),
                AdminCmdType::PrepareFlashback => unimplemented!(),
                AdminCmdType::FinishFlashback => unimplemented!(),
                AdminCmdType::BatchSwitchWitness => unimplemented!(),
                AdminCmdType::InvalidAdmin => {
                    return Err(box_err!("invalid admin command type"));
                }
            };

            match admin_result {
                AdminCmdResult::None => (),
                _ => self.push_admin_result(admin_result),
            }
            let mut resp = new_response(req.get_header());
            resp.set_admin_response(admin_resp);
            Ok(resp)
        } else {
            for r in req.get_requests() {
                match r.get_cmd_type() {
                    // These three writes should all use the new codec. Keep them here for
                    // backward compatibility.
                    CmdType::Put => {
                        let put = r.get_put();
                        self.apply_put(put.get_cf(), log_index, put.get_key(), put.get_value())?;
                    }
                    CmdType::Delete => {
                        let delete = r.get_delete();
                        self.apply_delete(delete.get_cf(), log_index, delete.get_key())?;
                    }
                    CmdType::DeleteRange => {
                        let dr = r.get_delete_range();
                        self.apply_delete_range(
                            dr.get_cf(),
                            log_index,
                            dr.get_start_key(),
                            dr.get_end_key(),
                            dr.get_notify_only(),
                        )?;
                    }
                    _ => unimplemented!(),
                }
            }
            Ok(new_response(req.get_header()))
        }
    }

    #[inline]
    pub fn flush(&mut self) {
        if let Some(wb) = &mut self.write_batch && !wb.is_empty() {
            let mut write_opt = WriteOptions::default();
            write_opt.set_disable_wal(true);
            if let Err(e) = wb.write_opt(&write_opt) {
                panic!("failed to write data: {:?}: {:?}", self.logger.list(), e);
            }
            if wb.data_size() <= APPLY_WB_SHRINK_SIZE {
                wb.clear();
            } else {
                self.write_batch.take();
            }
        }
        let callbacks = self.callbacks_mut();
        for (ch, resp) in callbacks.drain(..) {
            ch.set_result(resp);
        }
        if callbacks.capacity() > SHRINK_PENDING_CMD_QUEUE_CAP {
            callbacks.shrink_to(SHRINK_PENDING_CMD_QUEUE_CAP);
        }
        let mut apply_res = ApplyRes::default();
        let (index, term) = self.apply_progress();
        apply_res.applied_index = index;
        apply_res.applied_term = term;
        apply_res.admin_result = self.take_admin_result().into_boxed_slice();
        apply_res.modifications = *self.modifications_mut();
        self.res_reporter().report(apply_res);
    }
}<|MERGE_RESOLUTION|>--- conflicted
+++ resolved
@@ -147,6 +147,11 @@
             }
             return Err(e);
         }
+        if self.has_pending_merge_state() && admin_type != Some(AdminCmdType::RollbackMerge)
+            || self.prepare_merge_fence.is_some() && admin_type != Some(AdminCmdType::PrepareMerge)
+        {
+            return Err(Error::ProposalInMergingMode(self.region_id()));
+        }
         Ok(())
     }
 
@@ -268,10 +273,6 @@
                     regions,
                     derived_index,
                     tablet_index,
-<<<<<<< HEAD
-                }) => self.on_ready_split_region(ctx, derived_index, tablet_index, regions),
-                AdminCmdResult::PrepareMerge(res) => self.on_ready_prepare_merge(ctx, res),
-=======
                 }) => {
                     self.storage_mut()
                         .apply_trace_mut()
@@ -279,7 +280,7 @@
                     self.on_apply_res_split(ctx, derived_index, tablet_index, regions)
                 }
                 AdminCmdResult::TransferLeader(term) => self.on_transfer_leader(ctx, term),
->>>>>>> 70e15257
+                AdminCmdResult::PrepareMerge(res) => self.on_ready_prepare_merge(ctx, res),
             }
         }
 
@@ -296,13 +297,10 @@
         if !is_leader {
             entry_storage.compact_entry_cache(apply_res.applied_index + 1);
         }
-<<<<<<< HEAD
         if is_leader {
             self.retry_pending_prepare_merge(ctx, apply_res.applied_index);
         }
-=======
         self.on_data_modified(apply_res.modifications);
->>>>>>> 70e15257
         self.handle_read_on_apply(
             ctx,
             apply_res.applied_term,
@@ -426,15 +424,9 @@
             let admin_req = req.get_admin_request();
             let (admin_resp, admin_result) = match req.get_admin_request().get_cmd_type() {
                 AdminCmdType::CompactLog => unimplemented!(),
-<<<<<<< HEAD
-                AdminCmdType::Split => self.apply_split(admin_req, entry.index)?,
-                AdminCmdType::BatchSplit => self.apply_batch_split(admin_req, entry.index)?,
-                AdminCmdType::PrepareMerge => self.apply_prepare_merge(admin_req, entry.index)?,
-=======
                 AdminCmdType::Split => self.apply_split(admin_req, log_index)?,
                 AdminCmdType::BatchSplit => self.apply_batch_split(admin_req, log_index)?,
-                AdminCmdType::PrepareMerge => unimplemented!(),
->>>>>>> 70e15257
+                AdminCmdType::PrepareMerge => self.apply_prepare_merge(admin_req, entry.index)?,
                 AdminCmdType::CommitMerge => unimplemented!(),
                 AdminCmdType::RollbackMerge => unimplemented!(),
                 AdminCmdType::TransferLeader => {
