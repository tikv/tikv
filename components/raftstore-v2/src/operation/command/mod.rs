// Copyright 2022 TiKV Project Authors. Licensed under Apache-2.0.

//! This module contains implementations of commmands that will be replicated to
//! all replicas and executed in the same order. Typical commands include:
//! - normal writes like put, delete, etc.
//! - admin commands like split, compact, etc.
//!
//! General proceessing is:
//! - Propose a command to the leader via PeerMsg::Command,
//! - The leader batch up commands and replicates them to followers,
//! - Once they are replicated to majority, leader considers it committed and
//!   send to another thread for execution via
//!   `schedule_apply_committed_entries`,
//! - The apply thread executes the commands in buffer, and write to LSM tree
//!   via `flush`,
//! - Applied result are sent back to peer fsm, and update memory state in
//!   `on_apply_res`.

use std::mem;

use engine_traits::{KvEngine, RaftEngine, WriteBatch, WriteOptions};
use kvproto::raft_cmdpb::{
    AdminCmdType, CmdType, RaftCmdRequest, RaftCmdResponse, RaftRequestHeader,
};
use protobuf::Message;
use raft::eraftpb::{ConfChange, ConfChangeV2, Entry, EntryType};
use raft_proto::ConfChangeI;
use raftstore::{
    store::{
        cmd_resp,
        fsm::{
            apply::{self, APPLY_WB_SHRINK_SIZE, SHRINK_PENDING_CMD_QUEUE_CAP},
            Proposal,
        },
        local_metrics::RaftMetrics,
        metrics::APPLY_TASK_WAIT_TIME_HISTOGRAM,
        msg::ErrorCallback,
        util, WriteCallback,
    },
    Error, Result,
};
<<<<<<< HEAD
use tikv_util::{
    box_err,
    time::{duration_to_sec, monotonic_raw_now, Instant},
};
=======
use slog::{info, warn};
use tikv_util::{box_err, time::monotonic_raw_now};
>>>>>>> 06bfaa42

use crate::{
    batch::StoreContext,
    fsm::{ApplyFsm, ApplyResReporter},
    raft::{Apply, Peer},
    router::{ApplyRes, ApplyTask, CmdResChannel, PeerTick},
};

mod admin;
mod control;
mod write;

pub use admin::{
    temp_split_path, AdminCmdResult, RequestSplit, SplitFlowControl, SplitInit, SPLIT_PREFIX,
};
pub use control::ProposalControl;
pub use write::{
    SimpleWriteBinary, SimpleWriteEncoder, SimpleWriteReqDecoder, SimpleWriteReqEncoder,
};

use self::write::SimpleWrite;

fn parse_at<M: Message + Default>(logger: &slog::Logger, buf: &[u8], index: u64, term: u64) -> M {
    let mut m = M::default();
    match m.merge_from_bytes(buf) {
        Ok(()) => m,
        Err(e) => panic!(
            "{:?} data is corrupted at [{}] {}: {:?}",
            logger.list(),
            term,
            index,
            e
        ),
    }
}

#[derive(Debug)]
pub struct CommittedEntries {
    /// Entries need to be applied. Note some entries may not be included for
    /// flow control.
    entry_and_proposals: Vec<(Entry, Vec<CmdResChannel>)>,
    committed_time: Instant,
}

fn new_response(header: &RaftRequestHeader) -> RaftCmdResponse {
    let mut resp = RaftCmdResponse::default();
    if !header.get_uuid().is_empty() {
        let uuid = header.get_uuid().to_vec();
        resp.mut_header().set_uuid(uuid);
    }
    resp
}

impl<EK: KvEngine, ER: RaftEngine> Peer<EK, ER> {
    /// Schedule an apply fsm to apply logs in the background.
    ///
    /// Everytime a snapshot is applied or peer is just started, it will
    /// schedule a new apply fsm. The old fsm will stopped automatically
    /// when the old apply scheduler is dropped.
    #[inline]
    pub fn schedule_apply_fsm<T>(&mut self, store_ctx: &mut StoreContext<EK, ER, T>) {
        let region_state = self.storage().region_state().clone();
        let mailbox = store_ctx.router.mailbox(self.region_id()).unwrap();
        let logger = self.logger.clone();
        let read_scheduler = self.storage().read_scheduler();
        let (apply_scheduler, mut apply_fsm) = ApplyFsm::new(
            self.peer().clone(),
            region_state,
            mailbox,
            store_ctx.tablet_registry.clone(),
            read_scheduler,
            self.flush_state().clone(),
            self.storage().apply_trace().log_recovery(),
            self.entry_storage().applied_term(),
            logger,
        );

        store_ctx
            .apply_pool
            .spawn(async move { apply_fsm.handle_all_tasks().await })
            .unwrap();
        self.set_apply_scheduler(apply_scheduler);
    }

    #[inline]
    fn validate_command(
        &self,
        header: &RaftRequestHeader,
        admin_type: Option<AdminCmdType>,
        metrics: &mut RaftMetrics,
    ) -> Result<()> {
        if let Err(e) = util::check_store_id(header, self.peer().get_store_id()) {
            metrics.invalid_proposal.mismatch_store_id.inc();
            return Err(e);
        }
        if let Err(e) = util::check_peer_id(header, self.peer().get_id()) {
            metrics.invalid_proposal.mismatch_peer_id.inc();
            return Err(e);
        }
        if !self.is_leader() {
            metrics.invalid_proposal.not_leader.inc();
            return Err(Error::NotLeader(self.region_id(), self.leader()));
        }
        if let Err(e) = util::check_term(header, self.term()) {
            metrics.invalid_proposal.stale_command.inc();
            return Err(e);
        }
        if let Err(mut e) = util::check_region_epoch(header, admin_type, self.region(), true) {
            if let Error::EpochNotMatch(_, _new_regions) = &mut e {
                // TODO: query sibling regions.
                metrics.invalid_proposal.epoch_not_match.inc();
            }
            return Err(e);
        }
        Ok(())
    }

    #[inline]
    fn propose<T>(
        &mut self,
        store_ctx: &mut StoreContext<EK, ER, T>,
        data: Vec<u8>,
    ) -> Result<u64> {
        self.propose_with_ctx(store_ctx, data, vec![])
    }

    #[inline]
    fn propose_with_ctx<T>(
        &mut self,
        store_ctx: &mut StoreContext<EK, ER, T>,
        data: Vec<u8>,
        proposal_ctx: Vec<u8>,
    ) -> Result<u64> {
        store_ctx.raft_metrics.propose.normal.inc();
        store_ctx
            .raft_metrics
            .propose_log_size
            .observe(data.len() as f64);
        if data.len() as u64 > store_ctx.cfg.raft_entry_max_size.0 {
            return Err(Error::RaftEntryTooLarge {
                region_id: self.region_id(),
                entry_size: data.len() as u64,
            });
        }
        let last_index = self.raft_group().raft.raft_log.last_index();
        self.raft_group_mut().propose(proposal_ctx, data)?;
        if self.raft_group().raft.raft_log.last_index() == last_index {
            // The message is dropped silently, this usually due to leader absence
            // or transferring leader. Both cases can be considered as NotLeader error.
            return Err(Error::NotLeader(self.region_id(), None));
        }
        Ok(last_index + 1)
    }

    #[inline]
    pub fn post_propose_command<T>(
        &mut self,
        ctx: &mut StoreContext<EK, ER, T>,
        res: Result<u64>,
        ch: Vec<CmdResChannel>,
        call_proposed_on_success: bool,
    ) {
        let idx = match res {
            Ok(i) => i,
            Err(e) => {
                ch.report_error(cmd_resp::err_resp(e, self.term()));
                return;
            }
        };
        let mut proposal = Proposal::new(idx, self.term(), ch);
        if call_proposed_on_success {
            proposal.cb.notify_proposed();
        }
        proposal.must_pass_epoch_check = self.applied_to_current_term();
        proposal.propose_time = Some(*ctx.current_time.get_or_insert_with(monotonic_raw_now));
        self.proposals_mut().push(proposal);
        self.set_has_ready();
    }

    #[inline]
    pub fn schedule_apply_committed_entries(&mut self, committed_entries: Vec<Entry>) {
        if committed_entries.is_empty() {
            return;
        }
        let current_term = self.term();
        let mut entry_and_proposals = vec![];
        let queue = self.proposals_mut();
        if !queue.is_empty() {
            for e in committed_entries {
                let mut proposal = queue.find_proposal(e.term, e.index, current_term);
                if let Some(p) = &mut proposal && p.must_pass_epoch_check {
                    // In this case the apply can be guaranteed to be successful. Invoke the
                    // on_committed callback if necessary.
                    p.cb.notify_committed();
                }
                entry_and_proposals.push((e, proposal.map_or_else(Vec::new, |p| p.cb)));
            }
        } else {
            entry_and_proposals = committed_entries.into_iter().map(|e| (e, vec![])).collect();
        }
        // Unlike v1, v2 doesn't need to persist commit index and commit term. The
        // point of persist commit index/term of raft apply state is to recover commit
        // index when the writes to raft engine is lost but writes to kv engine is
        // persisted. But in v2, writes to raft engine must be persisted before
        // memtables in kv engine is flushed.
        let apply = CommittedEntries {
            entry_and_proposals,
            committed_time: Instant::now(),
        };
        assert!(
            self.apply_scheduler().is_some(),
            "apply_scheduler should be something. region_id {}",
            self.region_id()
        );
        self.apply_scheduler()
            .unwrap()
            .send(ApplyTask::CommittedEntries(apply));
    }

    pub fn on_apply_res<T>(&mut self, ctx: &mut StoreContext<EK, ER, T>, apply_res: ApplyRes) {
        if !self.serving() {
            return;
        }
        // It must just applied a snapshot.
        if apply_res.applied_index < self.entry_storage().first_index() {
            // Ignore admin command side effects, otherwise it may split incomplete
            // region.
            return;
        }

        for admin_res in Vec::from(apply_res.admin_result) {
            match admin_res {
                AdminCmdResult::None => unreachable!(),
                AdminCmdResult::ConfChange(conf_change) => {
                    self.on_apply_res_conf_change(ctx, conf_change)
                }
                AdminCmdResult::SplitRegion(res) => {
                    self.storage_mut()
                        .apply_trace_mut()
                        .on_admin_modify(res.tablet_index);
                    self.on_apply_res_split(ctx, res)
                }
                AdminCmdResult::TransferLeader(term) => self.on_transfer_leader(ctx, term),
                AdminCmdResult::CompactLog(res) => self.on_apply_res_compact_log(ctx, res),
            }
        }

        self.update_split_flow_control(&apply_res.metrics);
        self.update_stat(&apply_res.metrics);

        self.raft_group_mut()
            .advance_apply_to(apply_res.applied_index);
        self.proposal_control_advance_apply(apply_res.applied_index);
        let is_leader = self.is_leader();
        let progress_to_be_updated = self.entry_storage().applied_term() != apply_res.applied_term;
        let entry_storage = self.entry_storage_mut();
        entry_storage
            .apply_state_mut()
            .set_applied_index(apply_res.applied_index);
        entry_storage.set_applied_term(apply_res.applied_term);
        if !is_leader {
            entry_storage.compact_entry_cache(apply_res.applied_index + 1);
        }
        self.on_data_modified(apply_res.modifications);
        self.handle_read_on_apply(
            ctx,
            apply_res.applied_term,
            apply_res.applied_index,
            progress_to_be_updated,
        );
        if self.pause_for_recovery()
            && self.storage().entry_storage().commit_index() <= apply_res.applied_index
        {
            info!(self.logger, "recovery completed"; "apply_index" => apply_res.applied_index);
            self.set_pause_for_recovery(false);
            // Flush to avoid recover again and again.
            if let Some(scheduler) = self.apply_scheduler() {
                scheduler.send(ApplyTask::ManualFlush);
            }
            self.add_pending_tick(PeerTick::Raft);
        }
        if !self.pause_for_recovery() && self.storage_mut().apply_trace_mut().should_flush() {
            if let Some(scheduler) = self.apply_scheduler() {
                scheduler.send(ApplyTask::ManualFlush);
            }
        }
    }
}

impl<EK: KvEngine, R> Apply<EK, R> {
    #[inline]
    fn should_skip(&self, off: usize, index: u64) -> bool {
        let log_recovery = self.log_recovery();
        if log_recovery.is_none() {
            return false;
        }
        log_recovery.as_ref().unwrap()[off] >= index
    }
}

impl<EK: KvEngine, R: ApplyResReporter> Apply<EK, R> {
    pub fn apply_unsafe_write(&mut self, data: Box<[u8]>) {
        let decoder = match SimpleWriteReqDecoder::new(&self.logger, &data, u64::MAX, u64::MAX) {
            Ok(decoder) => decoder,
            Err(req) => unreachable!("unexpected request: {:?}", req),
        };
        for req in decoder {
            match req {
                SimpleWrite::Put(put) => {
                    let _ = self.apply_put(put.cf, u64::MAX, put.key, put.value);
                }
                SimpleWrite::Delete(delete) => {
                    let _ = self.apply_delete(delete.cf, u64::MAX, delete.key);
                }
                SimpleWrite::DeleteRange(dr) => {
                    let _ = self.apply_delete_range(
                        dr.cf,
                        u64::MAX,
                        dr.start_key,
                        dr.end_key,
                        dr.notify_only,
                    );
                }
            }
        }
    }

    pub fn on_manual_flush(&mut self) {
        self.flush();
        if let Err(e) = self.tablet().flush_cfs(&[], false) {
            warn!(self.logger, "failed to flush: {:?}", e);
        }
    }

    #[inline]
    pub async fn apply_committed_entries(&mut self, ce: CommittedEntries) {
        fail::fail_point!("APPLY_COMMITTED_ENTRIES");
        APPLY_TASK_WAIT_TIME_HISTOGRAM
            .observe(duration_to_sec(ce.committed_time.saturating_elapsed()));
        for (e, ch) in ce.entry_and_proposals {
            if self.tombstone() {
                apply::notify_req_region_removed(self.region_state().get_region().get_id(), ch);
                continue;
            }
            if !e.get_data().is_empty() {
                let mut set_save_point = false;
                if let Some(wb) = &mut self.write_batch {
                    wb.set_save_point();
                    set_save_point = true;
                }
                let resp = match self.apply_entry(&e).await {
                    Ok(resp) => resp,
                    Err(e) => {
                        if let Some(wb) = &mut self.write_batch {
                            if set_save_point {
                                wb.rollback_to_save_point().unwrap();
                            } else {
                                wb.clear();
                            }
                        }
                        cmd_resp::new_error(e)
                    }
                };
                self.callbacks_mut().push((ch, resp));
            } else {
                assert!(ch.is_empty());
            }
            // Flush may be triggerred in the middle, so always update the index and term.
            self.set_apply_progress(e.index, e.term);
        }
    }

    #[inline]
    async fn apply_entry(&mut self, entry: &Entry) -> Result<RaftCmdResponse> {
        let mut conf_change = None;
        let log_index = entry.get_index();
        let req = match entry.get_entry_type() {
            EntryType::EntryNormal => match SimpleWriteReqDecoder::new(
                &self.logger,
                entry.get_data(),
                log_index,
                entry.get_term(),
            ) {
                Ok(decoder) => {
                    util::compare_region_epoch(
                        decoder.header().get_region_epoch(),
                        self.region_state().get_region(),
                        false,
                        true,
                        true,
                    )?;
                    let res = Ok(new_response(decoder.header()));
                    for req in decoder {
                        match req {
                            SimpleWrite::Put(put) => {
                                self.apply_put(put.cf, log_index, put.key, put.value)?;
                            }
                            SimpleWrite::Delete(delete) => {
                                self.apply_delete(delete.cf, log_index, delete.key)?;
                            }
                            SimpleWrite::DeleteRange(dr) => {
                                self.apply_delete_range(
                                    dr.cf,
                                    log_index,
                                    dr.start_key,
                                    dr.end_key,
                                    dr.notify_only,
                                )?;
                            }
                        }
                    }
                    return res;
                }
                Err(req) => req,
            },
            EntryType::EntryConfChange => {
                let cc: ConfChange =
                    parse_at(&self.logger, entry.get_data(), log_index, entry.get_term());
                let req: RaftCmdRequest =
                    parse_at(&self.logger, cc.get_context(), log_index, entry.get_term());
                conf_change = Some(cc.into_v2());
                req
            }
            EntryType::EntryConfChangeV2 => {
                let cc: ConfChangeV2 =
                    parse_at(&self.logger, entry.get_data(), log_index, entry.get_term());
                let req: RaftCmdRequest =
                    parse_at(&self.logger, cc.get_context(), log_index, entry.get_term());
                conf_change = Some(cc);
                req
            }
        };

        util::check_req_region_epoch(&req, self.region_state().get_region(), true)?;
        if req.has_admin_request() {
            let admin_req = req.get_admin_request();
            let (admin_resp, admin_result) = match req.get_admin_request().get_cmd_type() {
                AdminCmdType::CompactLog => self.apply_compact_log(admin_req, entry.index)?,
                AdminCmdType::Split => self.apply_split(admin_req, log_index)?,
                AdminCmdType::BatchSplit => self.apply_batch_split(admin_req, log_index)?,
                AdminCmdType::PrepareMerge => unimplemented!(),
                AdminCmdType::CommitMerge => unimplemented!(),
                AdminCmdType::RollbackMerge => unimplemented!(),
                AdminCmdType::TransferLeader => {
                    self.apply_transfer_leader(admin_req, entry.term)?
                }
                AdminCmdType::ChangePeer => {
                    self.apply_conf_change(log_index, admin_req, conf_change.unwrap())?
                }
                AdminCmdType::ChangePeerV2 => {
                    self.apply_conf_change_v2(log_index, admin_req, conf_change.unwrap())?
                }
                AdminCmdType::ComputeHash => unimplemented!(),
                AdminCmdType::VerifyHash => unimplemented!(),
                AdminCmdType::PrepareFlashback => unimplemented!(),
                AdminCmdType::FinishFlashback => unimplemented!(),
                AdminCmdType::BatchSwitchWitness => unimplemented!(),
                AdminCmdType::InvalidAdmin => {
                    return Err(box_err!("invalid admin command type"));
                }
            };

            match admin_result {
                AdminCmdResult::None => (),
                _ => self.push_admin_result(admin_result),
            }
            let mut resp = new_response(req.get_header());
            resp.set_admin_response(admin_resp);
            Ok(resp)
        } else {
            for r in req.get_requests() {
                match r.get_cmd_type() {
                    // These three writes should all use the new codec. Keep them here for
                    // backward compatibility.
                    CmdType::Put => {
                        let put = r.get_put();
                        self.apply_put(put.get_cf(), log_index, put.get_key(), put.get_value())?;
                    }
                    CmdType::Delete => {
                        let delete = r.get_delete();
                        self.apply_delete(delete.get_cf(), log_index, delete.get_key())?;
                    }
                    CmdType::DeleteRange => {
                        let dr = r.get_delete_range();
                        self.apply_delete_range(
                            dr.get_cf(),
                            log_index,
                            dr.get_start_key(),
                            dr.get_end_key(),
                            dr.get_notify_only(),
                        )?;
                    }
                    _ => unimplemented!(),
                }
            }
            Ok(new_response(req.get_header()))
        }
    }

    #[inline]
    pub fn flush(&mut self) {
        // TODO: maybe we should check whether there is anything to flush.
        let (index, term) = self.apply_progress();
        let flush_state = self.flush_state().clone();
        if let Some(wb) = &mut self.write_batch && !wb.is_empty() {
            let mut write_opt = WriteOptions::default();
            write_opt.set_disable_wal(true);
            if let Err(e) = wb.write_callback_opt(&write_opt, || {
                flush_state.set_applied_index(index);
            }) {
                panic!("failed to write data: {:?}: {:?}", self.logger.list(), e);
            }
            self.metrics.written_bytes += wb.data_size() as u64;
            self.metrics.written_keys += wb.count() as u64;
            if wb.data_size() <= APPLY_WB_SHRINK_SIZE {
                wb.clear();
            } else {
                self.write_batch.take();
            }
        }
        let callbacks = self.callbacks_mut();
        for (ch, resp) in callbacks.drain(..) {
            ch.set_result(resp);
        }
        if callbacks.capacity() > SHRINK_PENDING_CMD_QUEUE_CAP {
            callbacks.shrink_to(SHRINK_PENDING_CMD_QUEUE_CAP);
        }
        let mut apply_res = ApplyRes::default();
        apply_res.applied_index = index;
        apply_res.applied_term = term;
        apply_res.admin_result = self.take_admin_result().into_boxed_slice();
        apply_res.modifications = *self.modifications_mut();
        apply_res.metrics = mem::take(&mut self.metrics);
        self.res_reporter().report(apply_res);
    }
}<|MERGE_RESOLUTION|>--- conflicted
+++ resolved
@@ -39,15 +39,11 @@
     },
     Error, Result,
 };
-<<<<<<< HEAD
+use slog::{info, warn};
 use tikv_util::{
     box_err,
     time::{duration_to_sec, monotonic_raw_now, Instant},
 };
-=======
-use slog::{info, warn};
-use tikv_util::{box_err, time::monotonic_raw_now};
->>>>>>> 06bfaa42
 
 use crate::{
     batch::StoreContext,
