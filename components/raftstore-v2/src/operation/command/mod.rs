// Copyright 2022 TiKV Project Authors. Licensed under Apache-2.0.

//! This module contains implementations of commmands that will be replicated to
//! all replicas and executed in the same order. Typical commands include:
//! - normal writes like put, delete, etc.
//! - admin commands like split, compact, etc.
//!
//! General proceessing is:
//! - Propose a command to the leader via PeerMsg::Command,
//! - The leader batch up commands and replicates them to followers,
//! - Once they are replicated to majority, leader considers it committed and
//!   send to another thread for execution via
//!   `schedule_apply_committed_entries`,
//! - The apply thread executes the commands in buffer, and write to LSM tree
//!   via `flush`,
//! - Applied result are sent back to peer fsm, and update memory state in
//!   `on_apply_res`.

use std::cmp;

use batch_system::{Fsm, FsmScheduler, Mailbox};
use engine_traits::{KvEngine, RaftEngine, WriteBatch, WriteOptions};
use kvproto::{
    raft_cmdpb::{AdminCmdType, CmdType, RaftCmdRequest, RaftCmdResponse, RaftRequestHeader},
    raft_serverpb::RegionLocalState,
};
use protobuf::Message;
use raft::eraftpb::{ConfChange, ConfChangeV2, Entry, EntryType};
use raft_proto::ConfChangeI;
use raftstore::{
    store::{
        cmd_resp,
        fsm::{
            apply::{
                self, APPLY_WB_SHRINK_SIZE, DEFAULT_APPLY_WB_SIZE, SHRINK_PENDING_CMD_QUEUE_CAP,
            },
            Proposal,
        },
        local_metrics::RaftMetrics,
        metrics::*,
        msg::ErrorCallback,
        util, WriteCallback,
    },
    Error, Result,
};
use slog::error;
use tikv_util::{box_err, time::monotonic_raw_now};

use crate::{
    batch::StoreContext,
    fsm::{ApplyFsm, ApplyResReporter, PeerFsmDelegate},
    raft::{Apply, Peer},
    router::{ApplyRes, ApplyTask, CmdResChannel, GenSnapTask, PeerMsg},
};

mod admin;
mod write;

pub use admin::AdminCmdResult;
pub use write::{SimpleWriteDecoder, SimpleWriteEncoder};

use self::write::SimpleWrite;

fn parse_at<M: Message + Default>(logger: &slog::Logger, buf: &[u8], index: u64, term: u64) -> M {
    let mut m = M::default();
    match m.merge_from_bytes(buf) {
        Ok(()) => m,
        Err(e) => panic!(
            "{:?} data is corrupted at [{}] {}: {:?}",
            logger.list(),
            term,
            index,
            e
        ),
    }
}

#[derive(Debug)]
pub struct CommittedEntries {
    /// Entries need to be applied. Note some entries may not be included for
    /// flow control.
    entry_and_proposals: Vec<(Entry, Vec<CmdResChannel>)>,
}

fn new_response(header: &RaftRequestHeader) -> RaftCmdResponse {
    let mut resp = RaftCmdResponse::default();
    if !header.get_uuid().is_empty() {
        let uuid = header.get_uuid().to_vec();
        resp.mut_header().set_uuid(uuid);
    }
    resp
}

impl<'a, EK: KvEngine, ER: RaftEngine, T> PeerFsmDelegate<'a, EK, ER, T> {
    #[inline]
    pub fn on_command(&mut self, req: RaftCmdRequest, ch: CmdResChannel) {
        if !req.get_requests().is_empty() {
            self.fsm
                .peer_mut()
                .on_write_command(self.store_ctx, req, ch)
        } else if req.has_admin_request() {
            self.fsm
                .peer_mut()
                .on_admin_command(self.store_ctx, req, ch)
        } else if req.has_status_request() {
            error!(self.fsm.logger(), "status command should be sent by Query");
        }
    }
}

impl<EK: KvEngine, ER: RaftEngine> Peer<EK, ER> {
    /// Schedule an apply fsm to apply logs in the background.
    ///
    /// Everytime a snapshot is applied or peer is just started, it will
    /// schedule a new apply fsm. The old fsm will stopped automatically
    /// when the old apply scheduler is dropped.
    #[inline]
    pub fn schedule_apply_fsm<T>(&mut self, store_ctx: &mut StoreContext<EK, ER, T>) {
        let region_state = self.storage().region_state().clone();
        let mailbox = store_ctx.router.mailbox(self.region_id()).unwrap();
        let tablet = self.tablet().clone();
        let logger = self.logger.clone();
<<<<<<< HEAD
        let read_scheduler = self.storage().read_scheduler();
        let (apply_scheduler, mut apply_fsm) =
            ApplyFsm::new(region_state, mailbox, tablet, read_scheduler, logger);
=======
        let (apply_scheduler, mut apply_fsm) =
            ApplyFsm::new(self.peer().clone(), region_state, mailbox, tablet, logger);
>>>>>>> 2c083a41
        store_ctx
            .apply_pool
            .spawn(async move { apply_fsm.handle_all_tasks().await })
            .unwrap();
        self.set_apply_scheduler(apply_scheduler);
    }

    #[inline]
    fn validate_command(&self, req: &RaftCmdRequest, metrics: &mut RaftMetrics) -> Result<()> {
        if let Err(e) = util::check_store_id(req, self.peer().get_store_id()) {
            metrics.invalid_proposal.mismatch_store_id.inc();
            return Err(e);
        }
        for r in req.get_requests() {
            if let CmdType::Get | CmdType::Snap | CmdType::ReadIndex = r.get_cmd_type() {
                return Err(box_err!("internal error: query can't be sent as command"));
            }
        }
        if let Err(e) = util::check_peer_id(req, self.peer().get_id()) {
            metrics.invalid_proposal.mismatch_peer_id.inc();
            return Err(e);
        }
        if !self.is_leader() {
            metrics.invalid_proposal.not_leader.inc();
            return Err(Error::NotLeader(self.region_id(), self.leader()));
        }
        if let Err(e) = util::check_term(req, self.term()) {
            metrics.invalid_proposal.stale_command.inc();
            return Err(e);
        }
        if let Err(mut e) = util::check_region_epoch(req, self.region(), true) {
            if let Error::EpochNotMatch(_, new_regions) = &mut e {
                // TODO: query sibling regions.
                metrics.invalid_proposal.epoch_not_match.inc();
            }
            return Err(e);
        }
        Ok(())
    }

    #[inline]
    fn propose_command<T>(
        &mut self,
        ctx: &mut StoreContext<EK, ER, T>,
        req: RaftCmdRequest,
    ) -> Result<u64> {
        let data = req.write_to_bytes().unwrap();
        self.propose(ctx, data)
    }

    #[inline]
    fn propose<T>(&mut self, ctx: &mut StoreContext<EK, ER, T>, data: Vec<u8>) -> Result<u64> {
        ctx.raft_metrics.propose.normal.inc();
        PEER_PROPOSE_LOG_SIZE_HISTOGRAM.observe(data.len() as f64);
        if data.len() as u64 > ctx.cfg.raft_entry_max_size.0 {
            return Err(Error::RaftEntryTooLarge {
                region_id: self.region_id(),
                entry_size: data.len() as u64,
            });
        }
        let last_index = self.raft_group().raft.raft_log.last_index();
        self.raft_group_mut().propose(vec![], data)?;
        if self.raft_group().raft.raft_log.last_index() == last_index {
            // The message is dropped silently, this usually due to leader absence
            // or transferring leader. Both cases can be considered as NotLeader error.
            return Err(Error::NotLeader(self.region_id(), None));
        }
        Ok(last_index + 1)
    }

    #[inline]
    fn enqueue_pending_proposal<T>(
        &mut self,
        ctx: &mut StoreContext<EK, ER, T>,
        mut proposal: Proposal<Vec<CmdResChannel>>,
    ) {
        let applied_to_current_term = self.applied_to_current_term();
        if applied_to_current_term {
            proposal.cb.notify_proposed();
        }
        proposal.must_pass_epoch_check = applied_to_current_term;
        proposal.propose_time = Some(*ctx.current_time.get_or_insert_with(monotonic_raw_now));
        self.proposals_mut().push(proposal);
    }

    #[inline]
    pub fn schedule_apply_committed_entries<T>(
        &mut self,
        ctx: &mut StoreContext<EK, ER, T>,
        committed_entries: Vec<Entry>,
    ) {
        let last_entry = match committed_entries.last() {
            Some(e) => e,
            None => return,
        };
        let current_term = self.term();
        let mut entry_and_proposals = vec![];
        let queue = self.proposals_mut();
        if !queue.is_empty() {
            for e in committed_entries {
                let mut proposal = queue.find_proposal(e.term, e.index, current_term);
                if let Some(p) = &mut proposal && p.must_pass_epoch_check {
                    // In this case the apply can be guaranteed to be successful. Invoke the
                    // on_committed callback if necessary.
                    p.cb.notify_committed();
                }
                entry_and_proposals.push((e, proposal.map_or_else(Vec::new, |p| p.cb)));
            }
        } else {
            entry_and_proposals = committed_entries.into_iter().map(|e| (e, vec![])).collect();
        }
        // Unlike v1, v2 doesn't need to persist commit index and commit term. The
        // point of persist commit index/term of raft apply state is to recover commit
        // index when the writes to raft engine is lost but writes to kv engine is
        // persisted. But in v2, writes to raft engine must be persisted before
        // memtables in kv engine is flushed.
        let apply = CommittedEntries {
            entry_and_proposals,
        };
        self.apply_scheduler()
            .send(ApplyTask::CommittedEntries(apply));
    }

    pub fn on_apply_res<T>(&mut self, ctx: &mut StoreContext<EK, ER, T>, apply_res: ApplyRes) {
        if !self.serving() {
            return;
        }
        // It must just applied a snapshot.
        if apply_res.applied_index < self.entry_storage().first_index() {
            // Ignore admin command side effects, otherwise it may split incomplete
            // region.
            return;
        }
        for admin_res in apply_res.admin_result {
            match admin_res {
                AdminCmdResult::ConfChange(conf_change) => {
                    self.on_apply_res_conf_change(conf_change)
                }
            }
        }
        self.raft_group_mut()
            .advance_apply_to(apply_res.applied_index);
        let is_leader = self.is_leader();
        let progress_to_be_updated = self.entry_storage().applied_term() != apply_res.applied_term;
        let entry_storage = self.entry_storage_mut();
        entry_storage
            .apply_state_mut()
            .set_applied_index(apply_res.applied_index);
        entry_storage.set_applied_term(apply_res.applied_term);
        if !is_leader {
            entry_storage.compact_entry_cache(apply_res.applied_index + 1);
        }
        self.handle_read_on_apply(
            ctx,
            apply_res.applied_term,
            apply_res.applied_index,
            progress_to_be_updated,
        );
    }
}

impl<EK: KvEngine, R: ApplyResReporter> Apply<EK, R> {
    #[inline]
    pub async fn apply_committed_entries(&mut self, ce: CommittedEntries) {
        fail::fail_point!("APPLY_COMMITTED_ENTRIES");
        for (e, ch) in ce.entry_and_proposals {
            if self.tombstone() {
                apply::notify_req_region_removed(self.region_state().get_region().get_id(), ch);
                continue;
            }
            if !e.get_data().is_empty() {
                let mut set_save_point = false;
                if let Some(wb) = self.write_batch_mut() {
                    wb.set_save_point();
                    set_save_point = true;
                }
                let resp = match self.apply_entry(&e).await {
                    Ok(resp) => resp,
                    Err(e) => {
                        if let Some(wb) = self.write_batch_mut() {
                            if set_save_point {
                                wb.rollback_to_save_point().unwrap();
                            } else {
                                wb.clear();
                            }
                        }
                        cmd_resp::new_error(e)
                    }
                };
                self.callbacks_mut().push((ch, resp));
            } else {
                assert!(ch.is_empty());
            }
            // Flush may be triggerred in the middle, so always update the index and term.
            self.set_apply_progress(e.index, e.term);
        }
    }

    #[inline]
    async fn apply_entry(&mut self, entry: &Entry) -> Result<RaftCmdResponse> {
        let mut conf_change = None;
        let req = match entry.get_entry_type() {
            EntryType::EntryNormal => match SimpleWriteDecoder::new(
                &self.logger,
                entry.get_data(),
                entry.get_index(),
                entry.get_term(),
            ) {
                Ok(decoder) => {
                    util::compare_region_epoch(
                        decoder.header().get_region_epoch(),
                        self.region_state().get_region(),
                        false,
                        true,
                        true,
                    )?;
                    let res = Ok(new_response(decoder.header()));
                    for req in decoder {
                        match req {
                            SimpleWrite::Put(put) => self.apply_put(put.cf, put.key, put.value)?,
                            SimpleWrite::Delete(delete) => {
                                self.apply_delete(delete.cf, delete.key)?
                            }
                            SimpleWrite::DeleteRange(dr) => self.apply_delete_range(
                                dr.cf,
                                dr.start_key,
                                dr.end_key,
                                dr.notify_only,
                            )?,
                        }
                    }
                    return res;
                }
                Err(req) => req,
            },
            EntryType::EntryConfChange => {
                let cc: ConfChange = parse_at(
                    &self.logger,
                    entry.get_data(),
                    entry.get_index(),
                    entry.get_term(),
                );
                let req: RaftCmdRequest = parse_at(
                    &self.logger,
                    cc.get_context(),
                    entry.get_index(),
                    entry.get_term(),
                );
                conf_change = Some(cc.into_v2());
                req
            }
            EntryType::EntryConfChangeV2 => {
                let cc: ConfChangeV2 = parse_at(
                    &self.logger,
                    entry.get_data(),
                    entry.get_index(),
                    entry.get_term(),
                );
                let req: RaftCmdRequest = parse_at(
                    &self.logger,
                    cc.get_context(),
                    entry.get_index(),
                    entry.get_term(),
                );
                conf_change = Some(cc);
                req
            }
        };

        util::check_region_epoch(&req, self.region_state().get_region(), true)?;
        if req.has_admin_request() {
            let admin_req = req.get_admin_request();
            let (admin_resp, admin_result) = match req.get_admin_request().get_cmd_type() {
                AdminCmdType::CompactLog => unimplemented!(),
                AdminCmdType::Split => unimplemented!(),
                AdminCmdType::BatchSplit => unimplemented!(),
                AdminCmdType::PrepareMerge => unimplemented!(),
                AdminCmdType::CommitMerge => unimplemented!(),
                AdminCmdType::RollbackMerge => unimplemented!(),
                AdminCmdType::TransferLeader => unreachable!(),
                AdminCmdType::ChangePeer => {
                    self.apply_conf_change(entry.get_index(), admin_req, conf_change.unwrap())?
                }
                AdminCmdType::ChangePeerV2 => {
                    self.apply_conf_change_v2(entry.get_index(), admin_req, conf_change.unwrap())?
                }
                AdminCmdType::ComputeHash => unimplemented!(),
                AdminCmdType::VerifyHash => unimplemented!(),
                AdminCmdType::PrepareFlashback => unimplemented!(),
                AdminCmdType::FinishFlashback => unimplemented!(),
                AdminCmdType::InvalidAdmin => {
                    return Err(box_err!("invalid admin command type"));
                }
            };
            self.push_admin_result(admin_result);
            let mut resp = new_response(req.get_header());
            resp.set_admin_response(admin_resp);
            Ok(resp)
        } else {
            for r in req.get_requests() {
                match r.get_cmd_type() {
                    // These three writes should all use the new codec. Keep them here for
                    // backward compatibility.
                    CmdType::Put => {
                        let put = r.get_put();
                        self.apply_put(put.get_cf(), put.get_key(), put.get_value())?;
                    }
                    CmdType::Delete => {
                        let delete = r.get_delete();
                        self.apply_delete(delete.get_cf(), delete.get_key())?;
                    }
                    CmdType::DeleteRange => {
                        let dr = r.get_delete_range();
                        self.apply_delete_range(
                            dr.get_cf(),
                            dr.get_start_key(),
                            dr.get_end_key(),
                            dr.get_notify_only(),
                        )?;
                    }
                    _ => unimplemented!(),
                }
            }
            Ok(new_response(req.get_header()))
        }
    }

    #[inline]
    pub fn flush(&mut self) {
        if let Some(wb) = self.write_batch_mut() && !wb.is_empty() {
            let mut write_opt = WriteOptions::default();
            write_opt.set_disable_wal(true);
            if let Err(e) = wb.write_opt(&write_opt) {
                panic!("failed to write data: {:?}", self.logger.list());
            }
            if wb.data_size() <= APPLY_WB_SHRINK_SIZE {
                wb.clear();
            } else {
                self.write_batch_mut().take();
            }
        }
        let callbacks = self.callbacks_mut();
        for (ch, resp) in callbacks.drain(..) {
            ch.set_result(resp);
        }
        if callbacks.capacity() > SHRINK_PENDING_CMD_QUEUE_CAP {
            callbacks.shrink_to(SHRINK_PENDING_CMD_QUEUE_CAP);
        }
        let mut apply_res = ApplyRes::default();
        let (index, term) = self.apply_progress();
        apply_res.applied_index = index;
        apply_res.applied_term = term;
        apply_res.admin_result = self.take_admin_result();
        self.res_reporter().report(apply_res);
    }
}<|MERGE_RESOLUTION|>--- conflicted
+++ resolved
@@ -120,14 +120,16 @@
         let mailbox = store_ctx.router.mailbox(self.region_id()).unwrap();
         let tablet = self.tablet().clone();
         let logger = self.logger.clone();
-<<<<<<< HEAD
         let read_scheduler = self.storage().read_scheduler();
-        let (apply_scheduler, mut apply_fsm) =
-            ApplyFsm::new(region_state, mailbox, tablet, read_scheduler, logger);
-=======
-        let (apply_scheduler, mut apply_fsm) =
-            ApplyFsm::new(self.peer().clone(), region_state, mailbox, tablet, logger);
->>>>>>> 2c083a41
+        let (apply_scheduler, mut apply_fsm) = ApplyFsm::new(
+            self.peer().clone(),
+            region_state,
+            mailbox,
+            tablet,
+            read_scheduler,
+            logger,
+        );
+
         store_ctx
             .apply_pool
             .spawn(async move { apply_fsm.handle_all_tasks().await })
