--- conflicted
+++ resolved
@@ -145,12 +145,8 @@
             mailbox,
             store_ctx.tablet_registry.clone(),
             read_scheduler,
-<<<<<<< HEAD
-            store_ctx.schedulers.checkpoint.clone(),
-=======
             store_ctx.schedulers.tablet.clone(),
             store_ctx.high_priority_pool.clone(),
->>>>>>> 993eb2f6
             self.flush_state().clone(),
             sst_apply_state,
             self.storage().apply_trace().log_recovery(),
@@ -405,10 +401,7 @@
                 AdminCmdResult::PrepareMerge(res) => self.on_apply_res_prepare_merge(ctx, res),
                 AdminCmdResult::CommitMerge(res) => self.on_apply_res_commit_merge(ctx, res),
                 AdminCmdResult::Flashback(res) => self.on_apply_res_flashback(ctx, res),
-<<<<<<< HEAD
-=======
                 AdminCmdResult::RollbackMerge(res) => self.on_apply_res_rollback_merge(ctx, res),
->>>>>>> 993eb2f6
             }
         }
         self.region_buckets_info_mut()
@@ -519,16 +512,6 @@
                     let _ = self.apply_delete(delete.cf, u64::MAX, delete.key);
                 }
                 SimpleWrite::DeleteRange(dr) => {
-<<<<<<< HEAD
-                    let _ = self.apply_delete_range(
-                        dr.cf,
-                        u64::MAX,
-                        dr.start_key,
-                        dr.end_key,
-                        dr.notify_only,
-                        self.use_delete_range(),
-                    );
-=======
                     let _ = self
                         .apply_delete_range(
                             dr.cf,
@@ -538,7 +521,6 @@
                             dr.notify_only,
                         )
                         .await;
->>>>>>> 993eb2f6
                 }
                 SimpleWrite::Ingest(_) => {
                     error!(
@@ -570,11 +552,8 @@
     #[inline]
     pub async fn apply_committed_entries(&mut self, ce: CommittedEntries) {
         fail::fail_point!("APPLY_COMMITTED_ENTRIES");
-<<<<<<< HEAD
-=======
         fail::fail_point!("on_handle_apply_1003", self.peer_id() == 1003, |_| {});
         fail::fail_point!("on_handle_apply_2", self.peer_id() == 2, |_| {});
->>>>>>> 993eb2f6
         let now = std::time::Instant::now();
         let apply_wait_time = APPLY_TASK_WAIT_TIME_HISTOGRAM.local();
         for (e, ch) in ce.entry_and_proposals {
@@ -662,13 +641,8 @@
                                     dr.start_key,
                                     dr.end_key,
                                     dr.notify_only,
-<<<<<<< HEAD
-                                    self.use_delete_range(),
-                                )?;
-=======
                                 )
                                 .await?;
->>>>>>> 993eb2f6
                             }
                             SimpleWrite::Ingest(ssts) => {
                                 self.apply_ingest(log_index, ssts)?;
@@ -714,13 +688,9 @@
                 AdminCmdType::CompactLog => self.apply_compact_log(admin_req, log_index)?,
                 AdminCmdType::Split => self.apply_split(admin_req, log_index).await?,
                 AdminCmdType::BatchSplit => self.apply_batch_split(admin_req, log_index).await?,
-<<<<<<< HEAD
-                AdminCmdType::PrepareMerge => self.apply_prepare_merge(admin_req, log_index)?,
-=======
                 AdminCmdType::PrepareMerge => {
                     self.apply_prepare_merge(admin_req, log_index).await?
                 }
->>>>>>> 993eb2f6
                 AdminCmdType::CommitMerge => self.apply_commit_merge(admin_req, log_index).await?,
                 AdminCmdType::RollbackMerge => self.apply_rollback_merge(admin_req, log_index)?,
                 AdminCmdType::TransferLeader => {
@@ -772,13 +742,8 @@
                             dr.get_start_key(),
                             dr.get_end_key(),
                             dr.get_notify_only(),
-<<<<<<< HEAD
-                            self.use_delete_range(),
-                        )?;
-=======
                         )
                         .await?;
->>>>>>> 993eb2f6
                     }
                     _ => slog_panic!(
                         self.logger,
