// Copyright 2022 TiKV Project Authors. Licensed under Apache-2.0.

<<<<<<< HEAD
mod commit_merge;
=======
mod compact_log;
>>>>>>> 71efe9e6
mod conf_change;
mod prepare_merge;
mod rollback_merge;
mod split;
mod transfer_leader;

pub use compact_log::CompactLogContext;
use compact_log::CompactLogResult;
use conf_change::ConfChangeResult;
use engine_traits::{KvEngine, RaftEngine};
use kvproto::raft_cmdpb::{AdminCmdType, RaftCmdRequest};
use protobuf::Message;
use raftstore::store::{cmd_resp, fsm::apply, msg::ErrorCallback};
use slog::info;
use split::SplitResult;
pub use split::{temp_split_path, RequestSplit, SplitFlowControl, SplitInit, SPLIT_PREFIX};
use tikv_util::{box_err, log::SlogFormat};
use txn_types::WriteBatchFlags;

<<<<<<< HEAD
use self::{conf_change::ConfChangeResult, prepare_merge::PrepareMergeResult};
=======
>>>>>>> 71efe9e6
use crate::{batch::StoreContext, raft::Peer, router::CmdResChannel};
#[derive(Debug)]
pub enum AdminCmdResult {
    // No side effect produced by the command
    None,
    SplitRegion(SplitResult),
    ConfChange(ConfChangeResult),
    TransferLeader(u64),
<<<<<<< HEAD
    PrepareMerge(PrepareMergeResult),
=======
    CompactLog(CompactLogResult),
>>>>>>> 71efe9e6
}

impl<EK: KvEngine, ER: RaftEngine> Peer<EK, ER> {
    #[inline]
    pub fn on_admin_command<T>(
        &mut self,
        ctx: &mut StoreContext<EK, ER, T>,
        mut req: RaftCmdRequest,
        ch: CmdResChannel,
    ) {
        if !self.serving() {
            apply::notify_req_region_removed(self.region_id(), ch);
            return;
        }
        if !req.has_admin_request() {
            let e = box_err!(
                "{} expect only execute admin command",
                SlogFormat(&self.logger)
            );
            let resp = cmd_resp::new_error(e);
            ch.report_error(resp);
            return;
        }
        if let Err(e) = ctx.coprocessor_host.pre_propose(self.region(), &mut req) {
            let resp = cmd_resp::new_error(e.into());
            ch.report_error(resp);
            return;
        }
        let cmd_type = req.get_admin_request().get_cmd_type();
        if let Err(e) =
            self.validate_command(req.get_header(), Some(cmd_type), &mut ctx.raft_metrics)
        {
            let resp = cmd_resp::new_error(e);
            ch.report_error(resp);
            return;
        }

        // The admin request is rejected because it may need to update epoch checker
        // which introduces an uncertainty and may breaks the correctness of epoch
        // checker.
        if !self.applied_to_current_term() {
            let e = box_err!(
                "{} peer has not applied to current term, applied_term {}, current_term {}",
                SlogFormat(&self.logger),
                self.storage().entry_storage().applied_term(),
                self.term()
            );
            let resp = cmd_resp::new_error(e);
            ch.report_error(resp);
            return;
        }
        if let Some(conflict) = self.proposal_control_mut().check_conflict(Some(cmd_type)) {
            conflict.delay_channel(ch);
            return;
        }
        // To maintain propose order, we need to make pending proposal first.
        self.propose_pending_writes(ctx);
        let res = if apply::is_conf_change_cmd(&req) {
            self.propose_conf_change(ctx, req)
        } else {
            // propose other admin command.
            match cmd_type {
                AdminCmdType::Split => Err(box_err!(
                    "Split is deprecated. Please use BatchSplit instead."
                )),
                AdminCmdType::BatchSplit => self.propose_split(ctx, req),
                AdminCmdType::TransferLeader => {
                    // Containing TRANSFER_LEADER_PROPOSAL flag means the this transfer leader
                    // request should be proposed to the raft group
                    if WriteBatchFlags::from_bits_truncate(req.get_header().get_flags())
                        .contains(WriteBatchFlags::TRANSFER_LEADER_PROPOSAL)
                    {
                        let data = req.write_to_bytes().unwrap();
                        self.propose(ctx, data)
                    } else {
                        if self.propose_transfer_leader(ctx, req, ch) {
                            self.set_has_ready();
                        }
                        return;
                    }
                }
<<<<<<< HEAD
                AdminCmdType::PrepareMerge => self.propose_prepare_merge(ctx, req),
=======
                AdminCmdType::CompactLog => self.propose_compact_log(ctx, req),
>>>>>>> 71efe9e6
                _ => unimplemented!(),
            }
        };
        match &res {
            Ok(index) => {
                self.proposal_control_mut()
                    .record_proposed_admin(cmd_type, *index);
                if self.proposal_control_mut().has_uncommitted_admin() {
                    self.raft_group_mut().skip_bcast_commit(false);
                }
            }
            Err(e) => {
                info!(
                    self.logger,
                    "failed to propose admin command";
                    "cmd_type" => ?cmd_type,
                    "error" => ?e,
                );
            }
        }
        self.post_propose_command(ctx, res, vec![ch], true);
    }
}<|MERGE_RESOLUTION|>--- conflicted
+++ resolved
@@ -1,10 +1,7 @@
 // Copyright 2022 TiKV Project Authors. Licensed under Apache-2.0.
 
-<<<<<<< HEAD
 mod commit_merge;
-=======
 mod compact_log;
->>>>>>> 71efe9e6
 mod conf_change;
 mod prepare_merge;
 mod rollback_merge;
@@ -16,6 +13,7 @@
 use conf_change::ConfChangeResult;
 use engine_traits::{KvEngine, RaftEngine};
 use kvproto::raft_cmdpb::{AdminCmdType, RaftCmdRequest};
+use prepare_merge::PrepareMergeResult;
 use protobuf::Message;
 use raftstore::store::{cmd_resp, fsm::apply, msg::ErrorCallback};
 use slog::info;
@@ -24,10 +22,6 @@
 use tikv_util::{box_err, log::SlogFormat};
 use txn_types::WriteBatchFlags;
 
-<<<<<<< HEAD
-use self::{conf_change::ConfChangeResult, prepare_merge::PrepareMergeResult};
-=======
->>>>>>> 71efe9e6
 use crate::{batch::StoreContext, raft::Peer, router::CmdResChannel};
 #[derive(Debug)]
 pub enum AdminCmdResult {
@@ -36,11 +30,8 @@
     SplitRegion(SplitResult),
     ConfChange(ConfChangeResult),
     TransferLeader(u64),
-<<<<<<< HEAD
+    CompactLog(CompactLogResult),
     PrepareMerge(PrepareMergeResult),
-=======
-    CompactLog(CompactLogResult),
->>>>>>> 71efe9e6
 }
 
 impl<EK: KvEngine, ER: RaftEngine> Peer<EK, ER> {
@@ -122,11 +113,8 @@
                         return;
                     }
                 }
-<<<<<<< HEAD
+                AdminCmdType::CompactLog => self.propose_compact_log(ctx, req),
                 AdminCmdType::PrepareMerge => self.propose_prepare_merge(ctx, req),
-=======
-                AdminCmdType::CompactLog => self.propose_compact_log(ctx, req),
->>>>>>> 71efe9e6
                 _ => unimplemented!(),
             }
         };
