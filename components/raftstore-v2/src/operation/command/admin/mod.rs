--- conflicted
+++ resolved
@@ -10,22 +10,16 @@
 use compact_log::CompactLogResult;
 use conf_change::{ConfChangeResult, UpdateGcPeersResult};
 use engine_traits::{KvEngine, RaftEngine};
-<<<<<<< HEAD
 use kvproto::{
     metapb::PeerRole,
     raft_cmdpb::{AdminCmdType, RaftCmdRequest},
     raft_serverpb::{ExtraMessageType, FlushMemtable, RaftMessage},
 };
-use merge::prepare::PrepareMergeResult;
-pub use merge::MergeContext;
-=======
-use kvproto::raft_cmdpb::{AdminCmdType, RaftCmdRequest};
 use merge::{commit::CommitMergeResult, prepare::PrepareMergeResult};
 pub use merge::{
     commit::{CatchUpLogs, MERGE_IN_PROGRESS_PREFIX},
     MergeContext, MERGE_SOURCE_PREFIX,
 };
->>>>>>> ffaf4862
 use protobuf::Message;
 use raftstore::{
     store::{
