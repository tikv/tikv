// Copyright 2022 TiKV Project Authors. Licensed under Apache-2.0.

//! This module contains batch split related processing logic.
//!
//! Process Overview
//!
//! Propose:
//! - Nothing special except for validating batch split requests (ex: split keys
//!   are in ascending order).
//!
//! Apply:
//! - apply_batch_split: Create and initialize metapb::region for split regions
//!   and derived regions. Then, create checkpoints of the current talbet for
//!   split regions and derived region to make tablet physical isolated. Update
//!   the parent region's region state without persistency. Send the new regions
//!   (including derived region) back to raftstore.
//!
//! On Apply Result:
//! - on_ready_split_region: Update the relevant in memory meta info of the
//!   parent peer, then send to the store the relevant info needed to create and
//!   initialize the split regions.
//!
//! Split peer creation and initlization:
//! - on_split_init: In normal cases, the uninitialized split region will be
//!   created by the store, and here init it using the data sent from the parent
//!   peer.

use std::cmp;

use collections::HashSet;
use crossbeam::channel::SendError;
use engine_traits::{Checkpointer, KvEngine, RaftEngine, RaftLogBatch, TabletContext};
use fail::fail_point;
use itertools::Itertools;
use kvproto::{
    metapb::{self, Region},
    raft_cmdpb::{AdminRequest, AdminResponse, RaftCmdRequest, SplitRequest},
    raft_serverpb::RaftSnapshotData,
};
use protobuf::Message;
use raft::{prelude::Snapshot, INVALID_ID};
use raftstore::{
    coprocessor::split_observer::{is_valid_split_key, strip_timestamp_if_exists},
    store::{
        fsm::apply::validate_batch_split,
        metrics::PEER_ADMIN_CMD_COUNTER,
        snap::TABLET_SNAPSHOT_VERSION,
        util::{self, KeysInfoFormatter},
        PeerPessimisticLocks, RAFT_INIT_LOG_INDEX, RAFT_INIT_LOG_TERM,
    },
    Result,
};
use slog::{error, info, warn, Logger};
use tikv_util::box_err;

use crate::{
    batch::StoreContext,
    fsm::ApplyResReporter,
    operation::AdminCmdResult,
    raft::{Apply, Peer},
    router::{PeerMsg, StoreMsg},
};

pub const SPLIT_PREFIX: &str = "split_";

#[derive(Debug)]
pub struct SplitResult {
    pub regions: Vec<Region>,
    // The index of the derived region in `regions`
    pub derived_index: usize,
    pub tablet_index: u64,
}

#[derive(Debug)]
pub struct SplitInit {
    /// Split region
    pub region: metapb::Region,
    pub check_split: bool,
    pub scheduled: bool,
    pub source_leader: bool,
    pub source_id: u64,

    /// In-memory pessimistic locks that should be inherited from parent region
    pub locks: PeerPessimisticLocks,
}

impl SplitInit {
    fn to_snapshot(&self) -> Snapshot {
        let mut snapshot = Snapshot::default();
        // Set snapshot metadata.
        snapshot.mut_metadata().set_term(RAFT_INIT_LOG_TERM);
        snapshot.mut_metadata().set_index(RAFT_INIT_LOG_INDEX);
        let conf_state = util::conf_state_from_region(&self.region);
        snapshot.mut_metadata().set_conf_state(conf_state);
        // Set snapshot data.
        let mut snap_data = RaftSnapshotData::default();
        snap_data.set_region(self.region.clone());
        snap_data.set_version(TABLET_SNAPSHOT_VERSION);
        snap_data.mut_meta().set_for_balance(false);
        snapshot.set_data(snap_data.write_to_bytes().unwrap().into());
        snapshot
    }
}

// validate split request and strip ts from split keys if needed
fn pre_propose_split(logger: &Logger, req: &mut AdminRequest, region: &Region) -> Result<()> {
    if !req.has_splits() {
        return Err(box_err!(
            "cmd_type is BatchSplit but it doesn't have splits request, message maybe \
             corrupted!"
                .to_owned()
        ));
    }

    let mut requests: Vec<SplitRequest> = req.mut_splits().take_requests().into();
    let ajusted_splits = std::mem::take(&mut requests)
        .into_iter()
        .enumerate()
        .filter_map(|(i, mut split)| {
            let key = split.take_split_key();
            let key = strip_timestamp_if_exists(key);
            if is_valid_split_key(&key, i, region) {
                split.split_key = key;
                Some(split)
            } else {
                None
            }
        })
        .coalesce(|prev, curr| {
            // Make sure that the split keys are sorted and unique.
            if prev.split_key < curr.split_key {
                Err((prev, curr))
            } else {
                warn!(
                    logger,
                    "skip invalid split key: key should not be larger than the previous.";
                    "key" => log_wrappers::Value::key(&curr.split_key),
                    "previous" => log_wrappers::Value::key(&prev.split_key),
                );
                Ok(prev)
            }
        })
        .collect::<Vec<_>>();

    if ajusted_splits.is_empty() {
        error!(
            logger,
            "failed to handle split req, no valid key found for split";
        );
        Err(box_err!("no valid key found for split.".to_owned()))
    } else {
        // Rewrite the splits.
        req.mut_splits().set_requests(ajusted_splits.into());
        Ok(())
    }
}

impl<EK: KvEngine, ER: RaftEngine> Peer<EK, ER> {
    pub fn propose_split<T>(
        &mut self,
        store_ctx: &mut StoreContext<EK, ER, T>,
        mut req: RaftCmdRequest,
    ) -> Result<u64> {
        pre_propose_split(&self.logger, req.mut_admin_request(), self.region())?;
        // We rely on ConflictChecker to detect conflicts, so no need to set proposal
        // context.
        let data = req.write_to_bytes().unwrap();
        self.propose(store_ctx, data)
    }
}

impl<EK: KvEngine, R: ApplyResReporter> Apply<EK, R> {
    pub fn apply_split(
        &mut self,
        req: &AdminRequest,
        log_index: u64,
    ) -> Result<(AdminResponse, AdminCmdResult)> {
        info!(
            self.logger,
            "split is deprecated, redirect to use batch split";
        );
        let split = req.get_split().to_owned();
        let mut admin_req = AdminRequest::default();
        admin_req
            .mut_splits()
            .set_right_derive(split.get_right_derive());
        admin_req.mut_splits().mut_requests().push(split);
        // This method is executed only when there are unapplied entries after being
        // restarted. So there will be no callback, it's OK to return a response
        // that does not matched with its request.
        self.apply_batch_split(req, log_index)
    }

    pub fn apply_batch_split(
        &mut self,
        req: &AdminRequest,
        log_index: u64,
    ) -> Result<(AdminResponse, AdminCmdResult)> {
        PEER_ADMIN_CMD_COUNTER.batch_split.all.inc();

        let region = self.region_state().get_region();
        let region_id = region.get_id();
        validate_batch_split(req, self.region_state().get_region())?;

        let mut boundaries: Vec<&[u8]> = Vec::default();
        boundaries.push(self.region_state().get_region().get_start_key());
        for req in req.get_splits().get_requests() {
            boundaries.push(req.get_split_key());
        }
        boundaries.push(self.region_state().get_region().get_end_key());

        info!(
            self.logger,
            "split region";
            "region" => ?region,
            "boundaries" => %KeysInfoFormatter(boundaries.iter()),
        );

        let split_reqs = req.get_splits();
        let new_region_cnt = split_reqs.get_requests().len();
        let new_version = region.get_region_epoch().get_version() + new_region_cnt as u64;

        let mut derived_req = SplitRequest::default();
        derived_req.new_region_id = region.id;
        let derived_req = &[derived_req];

        let right_derive = split_reqs.get_right_derive();
        let reqs = if right_derive {
            split_reqs.get_requests().iter().chain(derived_req)
        } else {
            derived_req.iter().chain(split_reqs.get_requests())
        };

        let regions: Vec<_> = boundaries
            .array_windows::<2>()
            .zip(reqs)
            .map(|([start_key, end_key], req)| {
                let mut new_region = Region::default();
                new_region.set_id(req.get_new_region_id());
                new_region.set_region_epoch(region.get_region_epoch().to_owned());
                new_region.mut_region_epoch().set_version(new_version);
                new_region.set_start_key(start_key.to_vec());
                new_region.set_end_key(end_key.to_vec());
                new_region.set_peers(region.get_peers().to_vec().into());
                // If the `req` is the `derived_req`, the peers are already set correctly and
                // the following loop will not be executed due to the empty `new_peer_ids` in
                // the `derived_req`
                for (peer, peer_id) in new_region
                    .mut_peers()
                    .iter_mut()
                    .zip(req.get_new_peer_ids())
                {
                    peer.set_id(*peer_id);
                }
                new_region
            })
            .collect();

        let derived_index = if right_derive { regions.len() - 1 } else { 0 };

        // We will create checkpoint of the current tablet for both derived region and
        // split regions. Before the creation, we should flush the writes and remove the
        // write batch
        self.flush();

        // todo(SpadeA): Here: we use a temporary solution that we use checkpoint API to
        // clone new tablets. It may cause large jitter as we need to flush the
        // memtable. And more what is more important is that after removing WAL, the API
        // will never flush.
        // We will freeze the memtable rather than flush it in the following PR.
        let tablet = self.tablet().clone();
        let mut checkpointer = tablet.new_checkpointer().unwrap_or_else(|e| {
            panic!(
                "{:?} fails to create checkpoint object: {:?}",
                self.logger.list(),
                e
            )
        });

        let reg = self.tablet_registry();
        for new_region in &regions {
            let new_region_id = new_region.id;
            if new_region_id == region_id {
                continue;
            }

            let name = reg.tablet_name(SPLIT_PREFIX, new_region_id, RAFT_INIT_LOG_INDEX);
            let split_temp_path = reg.tablet_root().join(name);
            checkpointer
                .create_at(&split_temp_path, None, 0)
                .unwrap_or_else(|e| {
                    panic!(
                        "{:?} fails to create checkpoint with path {:?}: {:?}",
                        self.logger.list(),
                        split_temp_path,
                        e
                    )
                });
        }

        let derived_path = self.tablet_registry().tablet_path(region_id, log_index);
        checkpointer
            .create_at(&derived_path, None, 0)
            .unwrap_or_else(|e| {
                panic!(
                    "{:?} fails to create checkpoint with path {:?}: {:?}",
                    self.logger.list(),
                    derived_path,
                    e
                )
            });
        // Remove the old write batch.
        self.write_batch.take();
        let reg = self.tablet_registry();
        let path = reg.tablet_path(region_id, log_index);
        let mut ctx = TabletContext::new(&regions[derived_index], Some(log_index));
        // Now the tablet is flushed, so all previous states should be persisted.
        // Reusing the tablet should not be a problem.
        // TODO: Should we avoid flushing for the old tablet?
        ctx.flush_state = Some(self.flush_state().clone());
        let tablet = reg.tablet_factory().open_tablet(ctx, &path).unwrap();
        self.publish_tablet(tablet);

        self.region_state_mut()
            .set_region(regions[derived_index].clone());
        self.region_state_mut().set_tablet_index(log_index);

        let mut resp = AdminResponse::default();
        resp.mut_splits().set_regions(regions.clone().into());
        PEER_ADMIN_CMD_COUNTER.batch_split.success.inc();

        Ok((
            resp,
            AdminCmdResult::SplitRegion(SplitResult {
                regions,
                derived_index,
                tablet_index: log_index,
            }),
        ))
    }
}

impl<EK: KvEngine, ER: RaftEngine> Peer<EK, ER> {
    pub fn on_apply_res_split<T>(
        &mut self,
        store_ctx: &mut StoreContext<EK, ER, T>,
        derived_index: usize,
        tablet_index: u64,
        regions: Vec<Region>,
    ) {
        fail_point!("on_split", self.peer().get_store_id() == 3, |_| {});

        let derived = &regions[derived_index];
        let derived_epoch = derived.get_region_epoch().clone();
        let region_id = derived.get_id();

        // Group in-memory pessimistic locks in the original region into new regions.
        // The locks of new regions will be put into the corresponding new regions
        // later. And the locks belonging to the old region will stay in the original
        // map.
        let region_locks = {
            let mut pessimistic_locks = self.txn_ext().pessimistic_locks.write();
            info!(self.logger, "moving {} locks to new regions", pessimistic_locks.len(););
            // Update the version so the concurrent reader will fail due to EpochNotMatch
            // instead of PessimisticLockNotFound.
            pessimistic_locks.version = derived_epoch.get_version();
            pessimistic_locks.group_by_regions(&regions, derived)
        };
        fail_point!("on_split_invalidate_locks");

<<<<<<< HEAD
        self.set_region(
            &mut store_ctx.store_meta.lock().unwrap(),
            derived.clone(),
            RegionChangeReason::Split,
            tablet_index,
        );
=======
        {
            let mut meta = store_ctx.store_meta.lock().unwrap();
            let reader = meta.readers.get_mut(&derived.get_id()).unwrap();
            self.set_region(reader, derived.clone(), tablet_index);
        }
>>>>>>> 70e15257

        self.post_split();

        if self.is_leader() {
            self.region_heartbeat_pd(store_ctx);
            // Notify pd immediately to let it update the region meta.
            info!(
                self.logger,
                "notify pd with split";
                "region_id" => self.region_id(),
                "peer_id" => self.peer_id(),
                "split_count" => regions.len(),
            );
            // Now pd only uses ReportBatchSplit for history operation show,
            // so we send it independently here.
            self.report_batch_split_pd(store_ctx, regions.to_vec());
        }

        let last_region_id = regions.last().unwrap().get_id();
        let mut new_ids = HashSet::default();
        for (new_region, locks) in regions.into_iter().zip(region_locks) {
            let new_region_id = new_region.get_id();
            if new_region_id == region_id {
                continue;
            }

            new_ids.insert(new_region_id);
            let split_init = PeerMsg::SplitInit(Box::new(SplitInit {
                region: new_region,
                source_leader: self.is_leader(),
                source_id: region_id,
                check_split: last_region_id == new_region_id,
                scheduled: false,
                locks,
            }));

            // First, send init msg to peer directly. Returning error means the peer is not
            // existed in which case we should redirect it to the store.
            match store_ctx.router.force_send(new_region_id, split_init) {
                Ok(_) => {}
                Err(SendError(PeerMsg::SplitInit(msg))) => {
                    store_ctx
                        .router
                        .force_send_control(StoreMsg::SplitInit(msg))
                        .unwrap_or_else(|e| {
                            panic!(
                                "{:?} fails to send split peer intialization msg to store : {:?}",
                                self.logger.list(),
                                e
                            )
                        });
                }
                _ => unreachable!(),
            }
        }
        self.split_trace_mut().push((tablet_index, new_ids));
        let region_state = self.storage().region_state().clone();
        self.state_changes_mut()
            .put_region_state(region_id, tablet_index, &region_state)
            .unwrap();
        self.set_has_extra_write();
    }

    pub fn on_split_init<T>(
        &mut self,
        store_ctx: &mut StoreContext<EK, ER, T>,
        mut split_init: Box<SplitInit>,
    ) {
        let region_id = split_init.region.id;
        if self.storage().is_initialized() && self.persisted_index() >= RAFT_INIT_LOG_INDEX {
            let _ = store_ctx
                .router
                .force_send(split_init.source_id, PeerMsg::SplitInitFinish(region_id));
            return;
        }

        if self.storage().is_initialized() || self.raft_group().snap().is_some() {
            // It accepts a snapshot already but not finish applied yet.
            let prev = self.storage_mut().split_init_mut().replace(split_init);
            assert!(prev.is_none(), "{:?}", prev);
            return;
        }

        split_init.scheduled = true;
        let snap = split_init.to_snapshot();
        let mut msg = raft::eraftpb::Message::default();
        msg.set_to(self.peer_id());
        msg.set_from(self.leader_id());
        msg.set_msg_type(raft::eraftpb::MessageType::MsgSnapshot);
        msg.set_snapshot(snap);
        msg.set_term(cmp::max(self.term(), RAFT_INIT_LOG_TERM));
        let res = self.raft_group_mut().step(msg);
        let accept_snap = self.raft_group().snap().is_some();
        if res.is_err() || !accept_snap {
            panic!(
                "{:?} failed to accept snapshot {:?} with error {}",
                self.logger.list(),
                res,
                accept_snap
            );
        }
        let prev = self.storage_mut().split_init_mut().replace(split_init);
        assert!(prev.is_none(), "{:?}", prev);
        self.set_has_ready();
    }

    pub fn post_split_init<T>(
        &mut self,
        store_ctx: &mut StoreContext<EK, ER, T>,
        split_init: Box<SplitInit>,
    ) {
        if split_init.source_leader
            && self.leader_id() == INVALID_ID
            && self.term() == RAFT_INIT_LOG_TERM
        {
            let _ = self.raft_group_mut().campaign();
            self.set_has_ready();

            *self.txn_ext().pessimistic_locks.write() = split_init.locks;
            // The new peer is likely to become leader, send a heartbeat immediately to
            // reduce client query miss.
            self.region_heartbeat_pd(store_ctx);
        }
        let region_id = self.region_id();

        if split_init.check_split {
            // TODO: check if the last region needs to split again
        }
        let _ = store_ctx
            .router
            .force_send(split_init.source_id, PeerMsg::SplitInitFinish(region_id));
    }

    pub fn on_split_init_finish(&mut self, region_id: u64) {
        let mut found = false;
        for (_, ids) in self.split_trace_mut() {
            if ids.remove(&region_id) {
                found = true;
                break;
            }
        }
        assert!(found, "{:?} {}", self.logger.list(), region_id);
        let split_trace = self.split_trace_mut();
        let mut off = 0;
        let mut admin_flushed = 0;
        for (tablet_index, ids) in split_trace.iter() {
            if !ids.is_empty() {
                break;
            }
            admin_flushed = *tablet_index;
            off += 1;
        }
        if off > 0 {
            // There should be very few elements in the vector.
            split_trace.drain(..off);
            // TODO: save admin_flushed.
            assert_ne!(admin_flushed, 0);
            self.storage_mut()
                .apply_trace_mut()
                .on_admin_flush(admin_flushed);
            // Persist admin flushed.
            self.set_has_extra_write();
        }
    }
}

#[cfg(test)]
mod test {
    use std::sync::{
        mpsc::{channel, Receiver, Sender},
        Arc,
    };

    use engine_test::{
        ctor::{CfOptions, DbOptions},
        kv::TestTabletFactory,
    };
    use engine_traits::{
        Peekable, TabletContext, TabletRegistry, WriteBatch, CF_DEFAULT, DATA_CFS,
    };
    use kvproto::{
        metapb::RegionEpoch,
<<<<<<< HEAD
        raft_cmdpb::{AdminCmdType, BatchSplitRequest, PutRequest, RaftCmdResponse, SplitRequest},
=======
        raft_cmdpb::{BatchSplitRequest, SplitRequest},
>>>>>>> 70e15257
        raft_serverpb::{PeerState, RegionLocalState},
    };
    use raftstore::store::cmd_resp::new_error;
    use slog::o;
    use tempfile::TempDir;
    use tikv_util::{
        store::{new_learner_peer, new_peer},
        worker::dummy_scheduler,
    };
    use txn_types::Key;

    use super::*;
    use crate::{fsm::ApplyResReporter, raft::Apply, router::ApplyRes};

    struct MockReporter {
        sender: Sender<ApplyRes>,
    }

    impl MockReporter {
        fn new() -> (Self, Receiver<ApplyRes>) {
            let (tx, rx) = channel();
            (MockReporter { sender: tx }, rx)
        }
    }

    impl ApplyResReporter for MockReporter {
        fn report(&self, apply_res: ApplyRes) {
            let _ = self.sender.send(apply_res);
        }
    }

    fn new_split_req(key: &[u8], id: u64, children: Vec<u64>) -> SplitRequest {
        let mut req = SplitRequest::default();
        req.set_split_key(key.to_vec());
        req.set_new_region_id(id);
        req.set_new_peer_ids(children);
        req
    }

    fn assert_split(
        apply: &mut Apply<engine_test::kv::KvTestEngine, MockReporter>,
        parent_id: u64,
        right_derived: bool,
        new_region_ids: Vec<u64>,
        split_keys: Vec<Vec<u8>>,
        children_peers: Vec<Vec<u64>>,
        log_index: u64,
        region_boundries: Vec<(Vec<u8>, Vec<u8>)>,
        expected_region_epoch: RegionEpoch,
        expected_derived_index: usize,
    ) {
        let mut splits = BatchSplitRequest::default();
        splits.set_right_derive(right_derived);

        for ((new_region_id, children), split_key) in new_region_ids
            .into_iter()
            .zip(children_peers.clone())
            .zip(split_keys)
        {
            splits
                .mut_requests()
                .push(new_split_req(&split_key, new_region_id, children));
        }

        let mut req = AdminRequest::default();
        req.set_splits(splits);

        // Exec batch split
        let (resp, apply_res) = apply.apply_batch_split(&req, log_index).unwrap();

        let regions = resp.get_splits().get_regions();
        assert!(regions.len() == region_boundries.len());

        let mut child_idx = 0;
        for (i, region) in regions.iter().enumerate() {
            assert_eq!(region.get_start_key().to_vec(), region_boundries[i].0);
            assert_eq!(region.get_end_key().to_vec(), region_boundries[i].1);
            assert_eq!(*region.get_region_epoch(), expected_region_epoch);

            if region.id == parent_id {
                let state = apply.region_state();
                assert_eq!(state.tablet_index, log_index);
                assert_eq!(state.get_region(), region);
                let reg = apply.tablet_registry();
                let tablet_path = reg.tablet_path(region.id, log_index);
                assert!(reg.tablet_factory().exists(&tablet_path));

                match apply_res {
                    AdminCmdResult::SplitRegion(SplitResult {
                        derived_index,
                        tablet_index,
                        ..
                    }) => {
                        assert_eq!(expected_derived_index, derived_index);
                        assert_eq!(tablet_index, log_index);
                    }
                    _ => panic!(),
                }
            } else {
                assert_eq! {
                    region.get_peers().iter().map(|peer| peer.id).collect::<Vec<_>>(),
                    children_peers[child_idx]
                }
                child_idx += 1;

                let reg = apply.tablet_registry();
                let tablet_name = reg.tablet_name(SPLIT_PREFIX, region.id, RAFT_INIT_LOG_INDEX);
                let path = reg.tablet_root().join(tablet_name);
                assert!(reg.tablet_factory().exists(&path));
            }
        }
    }

    #[test]
    fn test_propose() {
        let logger = slog_global::borrow_global().new(o!());

        let mut region = Region::default();
        region.set_end_key(b"k10".to_vec());

        let mut req = AdminRequest::default();
        let err = pre_propose_split(&logger, &mut req, &region).unwrap_err();
        assert!(
            err.to_string()
                .contains("cmd_type is BatchSplit but it doesn't have splits")
        );

        let mut splits = BatchSplitRequest::default();
        req.set_splits(splits.clone());
        let err = pre_propose_split(&logger, &mut req, &region).unwrap_err();
        assert!(err.to_string().contains("no valid key found"));

        splits.mut_requests().push(new_split_req(b"", 0, vec![]));
        splits.mut_requests().push(new_split_req(b"k03", 0, vec![]));
        splits.mut_requests().push(new_split_req(b"k02", 0, vec![]));
        splits.mut_requests().push(new_split_req(b"k11", 0, vec![]));
        let split_key = Key::from_raw(b"k06");
        let split_key_with_ts = split_key.clone().append_ts(10.into());
        splits
            .mut_requests()
            .push(new_split_req(split_key_with_ts.as_encoded(), 0, vec![]));

        req.set_splits(splits);
        pre_propose_split(&logger, &mut req, &region).unwrap();
        let split_reqs = req.get_splits().get_requests();
        assert_eq!(split_reqs.len(), 2);
        assert_eq!(split_reqs[0].get_split_key(), b"k03");
        assert_eq!(split_reqs[1].get_split_key(), split_key.as_encoded());
    }

    #[test]
    fn test_split() {
        let store_id = 2;

        let mut region = Region::default();
        region.set_id(1);
        region.set_end_key(b"k10".to_vec());
        region.mut_region_epoch().set_version(3);
        let peers = vec![new_peer(2, 3), new_peer(4, 5), new_learner_peer(6, 7)];
        region.set_peers(peers.into());

        let logger = slog_global::borrow_global().new(o!());
        let path = TempDir::new().unwrap();
        let cf_opts = DATA_CFS
            .iter()
            .copied()
            .map(|cf| (cf, CfOptions::default()))
            .collect();
        let factory = Box::new(TestTabletFactory::new(DbOptions::default(), cf_opts));
        let reg = TabletRegistry::new(factory, path.path()).unwrap();
        let ctx = TabletContext::new(&region, Some(5));
        reg.load(ctx, true).unwrap();

        let mut region_state = RegionLocalState::default();
        region_state.set_state(PeerState::Normal);
        region_state.set_region(region.clone());
        region_state.set_tablet_index(5);

        let (read_scheduler, _rx) = dummy_scheduler();
        let (reporter, _) = MockReporter::new();
        let mut apply = Apply::new(
            region
                .get_peers()
                .iter()
                .find(|p| p.store_id == store_id)
                .unwrap()
                .clone(),
            region_state,
            reporter,
            reg,
            read_scheduler,
            Arc::default(),
            None,
            logger.clone(),
        );

        let mut splits = BatchSplitRequest::default();
        splits.set_right_derive(true);
        splits.mut_requests().push(new_split_req(b"k1", 1, vec![]));
        let mut req = AdminRequest::default();
        req.set_splits(splits.clone());
        let err = apply.apply_batch_split(&req, 0).unwrap_err();
        // 3 followers are required.
        assert!(err.to_string().contains("invalid new peer id count"));

        splits.mut_requests().clear();
        req.set_splits(splits.clone());
        let err = apply.apply_batch_split(&req, 0).unwrap_err();
        // Empty requests should be rejected.
        assert!(err.to_string().contains("missing split requests"));

        splits
            .mut_requests()
            .push(new_split_req(b"k11", 1, vec![11, 12, 13]));
        req.set_splits(splits.clone());
        let resp = new_error(apply.apply_batch_split(&req, 0).unwrap_err());
        // Out of range keys should be rejected.
        assert!(
            resp.get_header().get_error().has_key_not_in_region(),
            "{:?}",
            resp
        );

        splits.mut_requests().clear();
        splits
            .mut_requests()
            .push(new_split_req(b"", 1, vec![11, 12, 13]));
        req.set_splits(splits.clone());
        let err = apply.apply_batch_split(&req, 0).unwrap_err();
        // Empty key will not in any region exclusively.
        assert!(err.to_string().contains("missing split key"), "{:?}", err);

        splits.mut_requests().clear();
        splits
            .mut_requests()
            .push(new_split_req(b"k2", 1, vec![11, 12, 13]));
        splits
            .mut_requests()
            .push(new_split_req(b"k1", 1, vec![11, 12, 13]));
        req.set_splits(splits.clone());
        let err = apply.apply_batch_split(&req, 0).unwrap_err();
        // keys should be in ascend order.
        assert!(
            err.to_string().contains("invalid split request"),
            "{:?}",
            err
        );

        splits.mut_requests().clear();
        splits
            .mut_requests()
            .push(new_split_req(b"k1", 1, vec![11, 12, 13]));
        splits
            .mut_requests()
            .push(new_split_req(b"k2", 1, vec![11, 12]));
        req.set_splits(splits.clone());
        let err = apply.apply_batch_split(&req, 0).unwrap_err();
        // All requests should be checked.
        assert!(err.to_string().contains("id count"), "{:?}", err);

        let cases = vec![
            // region 1["", "k10"]
            // After split: region  1 ["", "k09"],
            //              region 10 ["k09", "k10"]
            (
                1,
                false,
                vec![10],
                vec![b"k09".to_vec()],
                vec![vec![11, 12, 13]],
                10,
                vec![
                    (b"".to_vec(), b"k09".to_vec()),
                    (b"k09".to_vec(), b"k10".to_vec()),
                ],
                4,
                0,
            ),
            // region 1 ["", "k09"]
            // After split: region 20 ["", "k01"],
            //               region 1 ["k01", "k09"]
            (
                1,
                true,
                vec![20],
                vec![b"k01".to_vec()],
                vec![vec![21, 22, 23]],
                20,
                vec![
                    (b"".to_vec(), b"k01".to_vec()),
                    (b"k01".to_vec(), b"k09".to_vec()),
                ],
                5,
                1,
            ),
            // region 1 ["k01", "k09"]
            // After split: region 30 ["k01", "k02"],
            //              region 40 ["k02", "k03"],
            //              region  1 ["k03", "k09"]
            (
                1,
                true,
                vec![30, 40],
                vec![b"k02".to_vec(), b"k03".to_vec()],
                vec![vec![31, 32, 33], vec![41, 42, 43]],
                30,
                vec![
                    (b"k01".to_vec(), b"k02".to_vec()),
                    (b"k02".to_vec(), b"k03".to_vec()),
                    (b"k03".to_vec(), b"k09".to_vec()),
                ],
                7,
                2,
            ),
            // region 1 ["k03", "k09"]
            // After split: region  1 ["k03", "k07"],
            //              region 50 ["k07", "k08"],
            //              region 60 ["k08", "k09"]
            (
                1,
                false,
                vec![50, 60],
                vec![b"k07".to_vec(), b"k08".to_vec()],
                vec![vec![51, 52, 53], vec![61, 62, 63]],
                40,
                vec![
                    (b"k03".to_vec(), b"k07".to_vec()),
                    (b"k07".to_vec(), b"k08".to_vec()),
                    (b"k08".to_vec(), b"k09".to_vec()),
                ],
                9,
                0,
            ),
        ];

        for (
            parent_id,
            right_derive,
            new_region_ids,
            split_keys,
            children_peers,
            log_index,
            region_boundries,
            version,
            expected_derived_index,
        ) in cases
        {
            let mut expected_epoch = RegionEpoch::new();
            expected_epoch.set_version(version);

            assert_split(
                &mut apply,
                parent_id,
                right_derive,
                new_region_ids,
                split_keys,
                children_peers,
                log_index,
                region_boundries,
                expected_epoch,
                expected_derived_index,
            );
        }

        // Split will create checkpoint tablet, so if there are some writes before
        // split, they should be flushed immediately.
        apply.apply_put(CF_DEFAULT, 50, b"k04", b"v4").unwrap();
        assert!(!WriteBatch::is_empty(apply.write_batch.as_ref().unwrap()));
        splits.mut_requests().clear();
        splits
            .mut_requests()
            .push(new_split_req(b"k05", 70, vec![71, 72, 73]));
        req.set_splits(splits);
        apply.apply_batch_split(&req, 51).unwrap();
        assert!(apply.write_batch.is_none());
        assert_eq!(
            apply
                .tablet()
                .get_value(&keys::data_key(b"k04"))
                .unwrap()
                .unwrap(),
            b"v4"
        );
    }
}<|MERGE_RESOLUTION|>--- conflicted
+++ resolved
@@ -368,20 +368,11 @@
         };
         fail_point!("on_split_invalidate_locks");
 
-<<<<<<< HEAD
         self.set_region(
             &mut store_ctx.store_meta.lock().unwrap(),
             derived.clone(),
-            RegionChangeReason::Split,
             tablet_index,
         );
-=======
-        {
-            let mut meta = store_ctx.store_meta.lock().unwrap();
-            let reader = meta.readers.get_mut(&derived.get_id()).unwrap();
-            self.set_region(reader, derived.clone(), tablet_index);
-        }
->>>>>>> 70e15257
 
         self.post_split();
 
@@ -564,11 +555,7 @@
     };
     use kvproto::{
         metapb::RegionEpoch,
-<<<<<<< HEAD
-        raft_cmdpb::{AdminCmdType, BatchSplitRequest, PutRequest, RaftCmdResponse, SplitRequest},
-=======
         raft_cmdpb::{BatchSplitRequest, SplitRequest},
->>>>>>> 70e15257
         raft_serverpb::{PeerState, RegionLocalState},
     };
     use raftstore::store::cmd_resp::new_error;
