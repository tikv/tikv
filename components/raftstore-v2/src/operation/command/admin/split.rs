--- conflicted
+++ resolved
@@ -835,14 +835,12 @@
     };
 
     use super::*;
-<<<<<<< HEAD
-    use crate::{fsm::ApplyResReporter, operation::CatchUpLogs, raft::Apply, router::ApplyRes};
-=======
     use crate::{
-        fsm::ApplyResReporter, operation::test_util::create_tmp_importer, raft::Apply,
+        fsm::ApplyResReporter,
+        operation::{test_util::create_tmp_importer, CatchUpLogs},
+        raft::Apply,
         router::ApplyRes,
     };
->>>>>>> 69dba51a
 
     struct MockReporter {
         sender: Sender<ApplyRes>,
