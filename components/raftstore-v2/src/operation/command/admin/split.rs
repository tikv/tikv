--- conflicted
+++ resolved
@@ -466,13 +466,6 @@
         };
         fail_point!("on_split_invalidate_locks");
 
-<<<<<<< HEAD
-        self.set_region(
-            &mut store_ctx.store_meta.lock().unwrap(),
-            derived.clone(),
-            tablet_index,
-        );
-=======
         let tablet: EK = match res.tablet.downcast() {
             Ok(t) => *t,
             Err(t) => unreachable!("tablet type should be the same: {:?}", t),
@@ -495,7 +488,6 @@
         if let Some(tablet) = self.set_tablet(tablet) {
             self.record_tombstone_tablet(store_ctx, tablet, res.tablet_index);
         }
->>>>>>> 71efe9e6
 
         let new_region_count = res.regions.len() as u64;
         let control = self.split_flow_control_mut();
