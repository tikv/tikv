// Copyright 2022 TiKV Project Authors. Licensed under Apache-2.0.

//! This module contains batch split related processing logic.
//!
//! Process Overview
//!
//! Propose:
//! - Nothing special except for validating batch split requests (ex: split keys
//!   are in ascending order).
//!
//! Apply:
//! - apply_batch_split: Create and initialize metapb::region for split regions
//!   and derived regions. Then, create checkpoints of the current talbet for
//!   split regions and derived region to make tablet physical isolated. Update
//!   the parent region's region state without persistency. Send the new regions
//!   (including derived region) back to raftstore.
//!
//! On Apply Result:
//! - on_ready_split_region: Update the relevant in memory meta info of the
//!   parent peer, then send to the store the relevant info needed to create and
//!   initialize the split regions.
//!
//! Split peer creation and initlization:
//! - on_split_init: In normal cases, the uninitialized split region will be
//!   created by the store, and here init it using the data sent from the parent
//!   peer.

use std::cmp;

use collections::HashSet;
<<<<<<< HEAD
use crossbeam::channel::SendError;
use engine_traits::{Checkpointer, KvEngine, RaftEngine};
=======
use crossbeam::channel::{SendError, TrySendError};
use engine_traits::{
    Checkpointer, DeleteStrategy, KvEngine, RaftEngine, RaftLogBatch, Range, TabletContext,
    CF_DEFAULT,
};
>>>>>>> fa6122e4
use fail::fail_point;
use kvproto::{
    metapb::{self, Region},
    raft_cmdpb::{AdminRequest, AdminResponse, RaftCmdRequest, SplitRequest},
    raft_serverpb::RaftSnapshotData,
};
use protobuf::Message;
use raft::{prelude::Snapshot, INVALID_ID};
use raftstore::{
    store::{
        fsm::apply::validate_batch_split,
        metrics::PEER_ADMIN_CMD_COUNTER,
        snap::TABLET_SNAPSHOT_VERSION,
        util::{self, KeysInfoFormatter},
        PeerPessimisticLocks, RAFT_INIT_LOG_INDEX, RAFT_INIT_LOG_TERM,
    },
    Result,
};
use slog::info;

use crate::{
    batch::StoreContext,
    fsm::ApplyResReporter,
    operation::AdminCmdResult,
    raft::{Apply, Peer},
    router::{PeerMsg, StoreMsg},
};

pub const SPLIT_PREFIX: &str = "split_";

#[derive(Debug)]
pub struct SplitResult {
    pub regions: Vec<Region>,
    // The index of the derived region in `regions`
    pub derived_index: usize,
    pub tablet_index: u64,
}

#[derive(Debug)]
pub struct SplitInit {
    /// Split region
    pub region: metapb::Region,
    pub check_split: bool,
    pub scheduled: bool,
    pub source_leader: bool,
    pub source_id: u64,

    /// In-memory pessimistic locks that should be inherited from parent region
    pub locks: PeerPessimisticLocks,
}

impl SplitInit {
    fn to_snapshot(&self) -> Snapshot {
        let mut snapshot = Snapshot::default();
        // Set snapshot metadata.
        snapshot.mut_metadata().set_term(RAFT_INIT_LOG_TERM);
        snapshot.mut_metadata().set_index(RAFT_INIT_LOG_INDEX);
        let conf_state = util::conf_state_from_region(&self.region);
        snapshot.mut_metadata().set_conf_state(conf_state);
        // Set snapshot data.
        let mut snap_data = RaftSnapshotData::default();
        snap_data.set_region(self.region.clone());
        snap_data.set_version(TABLET_SNAPSHOT_VERSION);
        snap_data.mut_meta().set_for_balance(false);
        snapshot.set_data(snap_data.write_to_bytes().unwrap().into());
        snapshot
    }
}

impl<EK: KvEngine, ER: RaftEngine> Peer<EK, ER> {
    pub fn propose_split<T>(
        &mut self,
        store_ctx: &mut StoreContext<EK, ER, T>,
        req: RaftCmdRequest,
    ) -> Result<u64> {
        validate_batch_split(req.get_admin_request(), self.region())?;
        // We rely on ConflictChecker to detect conflicts, so no need to set proposal
        // context.
        let data = req.write_to_bytes().unwrap();
        self.propose(store_ctx, data)
    }
}

impl<EK: KvEngine, R: ApplyResReporter> Apply<EK, R> {
    pub fn apply_split(
        &mut self,
        req: &AdminRequest,
        log_index: u64,
    ) -> Result<(AdminResponse, AdminCmdResult)> {
        info!(
            self.logger,
            "split is deprecated, redirect to use batch split";
        );
        let split = req.get_split().to_owned();
        let mut admin_req = AdminRequest::default();
        admin_req
            .mut_splits()
            .set_right_derive(split.get_right_derive());
        admin_req.mut_splits().mut_requests().push(split);
        // This method is executed only when there are unapplied entries after being
        // restarted. So there will be no callback, it's OK to return a response
        // that does not matched with its request.
        self.apply_batch_split(req, log_index)
    }

    pub fn apply_batch_split(
        &mut self,
        req: &AdminRequest,
        log_index: u64,
    ) -> Result<(AdminResponse, AdminCmdResult)> {
        PEER_ADMIN_CMD_COUNTER.batch_split.all.inc();

        let region = self.region_state().get_region();
        let region_id = region.get_id();
        validate_batch_split(req, self.region_state().get_region())?;

        let mut boundaries: Vec<&[u8]> = Vec::default();
        boundaries.push(self.region_state().get_region().get_start_key());
        for req in req.get_splits().get_requests() {
            boundaries.push(req.get_split_key());
        }
        boundaries.push(self.region_state().get_region().get_end_key());

        info!(
            self.logger,
            "split region";
            "region" => ?region,
            "boundaries" => %KeysInfoFormatter(boundaries.iter()),
        );

        let split_reqs = req.get_splits();
        let new_region_cnt = split_reqs.get_requests().len();
        let new_version = region.get_region_epoch().get_version() + new_region_cnt as u64;

        let mut derived_req = SplitRequest::default();
        derived_req.new_region_id = region.id;
        let derived_req = &[derived_req];

        let right_derive = split_reqs.get_right_derive();
        let reqs = if right_derive {
            split_reqs.get_requests().iter().chain(derived_req)
        } else {
            derived_req.iter().chain(split_reqs.get_requests())
        };

        let regions: Vec<_> = boundaries
            .array_windows::<2>()
            .zip(reqs)
            .map(|([start_key, end_key], req)| {
                let mut new_region = Region::default();
                new_region.set_id(req.get_new_region_id());
                new_region.set_region_epoch(region.get_region_epoch().to_owned());
                new_region.mut_region_epoch().set_version(new_version);
                new_region.set_start_key(start_key.to_vec());
                new_region.set_end_key(end_key.to_vec());
                new_region.set_peers(region.get_peers().to_vec().into());
                // If the `req` is the `derived_req`, the peers are already set correctly and
                // the following loop will not be executed due to the empty `new_peer_ids` in
                // the `derived_req`
                for (peer, peer_id) in new_region
                    .mut_peers()
                    .iter_mut()
                    .zip(req.get_new_peer_ids())
                {
                    peer.set_id(*peer_id);
                }
                new_region
            })
            .collect();

        let derived_index = if right_derive { regions.len() - 1 } else { 0 };

        // We will create checkpoint of the current tablet for both derived region and
        // split regions. Before the creation, we should flush the writes and remove the
        // write batch
        self.flush();

        // todo(SpadeA): Here: we use a temporary solution that we use checkpoint API to
        // clone new tablets. It may cause large jitter as we need to flush the
        // memtable. And more what is more important is that after removing WAL, the API
        // will never flush.
        // We will freeze the memtable rather than flush it in the following PR.
        let tablet = self.tablet().clone();
        let mut checkpointer = tablet.new_checkpointer().unwrap_or_else(|e| {
            panic!(
                "{:?} fails to create checkpoint object: {:?}",
                self.logger.list(),
                e
            )
        });

        let reg = self.tablet_registry();
        for new_region in &regions {
            let new_region_id = new_region.id;
            if new_region_id == region_id {
                continue;
            }

            let name = reg.tablet_name(SPLIT_PREFIX, new_region_id, RAFT_INIT_LOG_INDEX);
            let split_temp_path = reg.tablet_root().join(name);
            checkpointer
                .create_at(&split_temp_path, None, 0)
                .unwrap_or_else(|e| {
                    panic!(
                        "{:?} fails to create checkpoint with path {:?}: {:?}",
                        self.logger.list(),
                        split_temp_path,
                        e
                    )
                });
        }

        let derived_path = self.tablet_registry().tablet_path(region_id, log_index);
        checkpointer
            .create_at(&derived_path, None, 0)
            .unwrap_or_else(|e| {
                panic!(
                    "{:?} fails to create checkpoint with path {:?}: {:?}",
                    self.logger.list(),
                    derived_path,
                    e
                )
            });
        let reg = self.tablet_registry();
        let path = reg.tablet_path(region_id, log_index);
        let ctx = TabletContext::new(&regions[derived_index], Some(log_index));
        let tablet = reg.tablet_factory().open_tablet(ctx, &path).unwrap();
        // Remove the old write batch.
        self.write_batch.take();
        self.publish_tablet(tablet);

        self.region_state_mut()
            .set_region(regions[derived_index].clone());
        self.region_state_mut().set_tablet_index(log_index);

        let mut resp = AdminResponse::default();
        resp.mut_splits().set_regions(regions.clone().into());
        PEER_ADMIN_CMD_COUNTER.batch_split.success.inc();

        Ok((
            resp,
            AdminCmdResult::SplitRegion(SplitResult {
                regions,
                derived_index,
                tablet_index: log_index,
            }),
        ))
    }
}

impl<EK: KvEngine, ER: RaftEngine> Peer<EK, ER> {
    pub fn on_apply_res_split<T>(
        &mut self,
        store_ctx: &mut StoreContext<EK, ER, T>,
        derived_index: usize,
        tablet_index: u64,
        regions: Vec<Region>,
    ) {
        fail_point!("on_split", self.peer().get_store_id() == 3, |_| {});

        let derived = &regions[derived_index];
        let derived_epoch = derived.get_region_epoch().clone();
        let region_id = derived.get_id();

        // Group in-memory pessimistic locks in the original region into new regions.
        // The locks of new regions will be put into the corresponding new regions
        // later. And the locks belonging to the old region will stay in the original
        // map.
        let region_locks = {
            let mut pessimistic_locks = self.txn_ext().pessimistic_locks.write();
            info!(self.logger, "moving {} locks to new regions", pessimistic_locks.len(););
            // Update the version so the concurrent reader will fail due to EpochNotMatch
            // instead of PessimisticLockNotFound.
            pessimistic_locks.version = derived_epoch.get_version();
            pessimistic_locks.group_by_regions(&regions, derived)
        };
        fail_point!("on_split_invalidate_locks");

        {
            let mut meta = store_ctx.store_meta.lock().unwrap();
            let reader = meta.readers.get_mut(&derived.get_id()).unwrap();
            self.set_region(reader, derived.clone(), tablet_index);
        }

        self.post_split();

        if self.is_leader() {
            self.region_heartbeat_pd(store_ctx);
            // Notify pd immediately to let it update the region meta.
            info!(
                self.logger,
                "notify pd with split";
                "region_id" => self.region_id(),
                "peer_id" => self.peer_id(),
                "split_count" => regions.len(),
            );
            // Now pd only uses ReportBatchSplit for history operation show,
            // so we send it independently here.
            self.report_batch_split_pd(store_ctx, regions.to_vec());
        }

        let last_region_id = regions.last().unwrap().get_id();
        let mut new_ids = HashSet::default();
        for (new_region, locks) in regions.into_iter().zip(region_locks) {
            let new_region_id = new_region.get_id();
            if new_region_id == region_id {
                continue;
            }

            new_ids.insert(new_region_id);
            let split_init = PeerMsg::SplitInit(Box::new(SplitInit {
                region: new_region,
                source_leader: self.is_leader(),
                source_id: region_id,
                check_split: last_region_id == new_region_id,
                scheduled: false,
                locks,
            }));

            // First, send init msg to peer directly. Returning error means the peer is not
            // existed in which case we should redirect it to the store.
            match store_ctx.router.force_send(new_region_id, split_init) {
                Ok(_) => {}
                Err(SendError(PeerMsg::SplitInit(msg))) => {
                    store_ctx
                        .router
                        .force_send_control(StoreMsg::SplitInit(msg))
                        .unwrap_or_else(|e| {
                            panic!(
                                "{:?} fails to send split peer intialization msg to store : {:?}",
                                self.logger.list(),
                                e
                            )
                        });
                }
                _ => unreachable!(),
            }
        }
        self.split_trace_mut().push((tablet_index, new_ids));
    }

    pub fn on_split_init<T>(
        &mut self,
        store_ctx: &mut StoreContext<EK, ER, T>,
        mut split_init: Box<SplitInit>,
    ) {
        let region_id = split_init.region.id;
        if self.storage().is_initialized() && self.persisted_index() >= RAFT_INIT_LOG_INDEX {
            let _ = store_ctx
                .router
                .force_send(split_init.source_id, PeerMsg::SplitInitFinish(region_id));
            return;
        }

        if self.storage().is_initialized() || self.raft_group().snap().is_some() {
            // It accepts a snapshot already but not finish applied yet.
            let prev = self.storage_mut().split_init_mut().replace(split_init);
            assert!(prev.is_none(), "{:?}", prev);
            return;
        }

        split_init.scheduled = true;
        let snap = split_init.to_snapshot();
        let mut msg = raft::eraftpb::Message::default();
        msg.set_to(self.peer_id());
        msg.set_from(self.leader_id());
        msg.set_msg_type(raft::eraftpb::MessageType::MsgSnapshot);
        msg.set_snapshot(snap);
        msg.set_term(cmp::max(self.term(), RAFT_INIT_LOG_TERM));
        let res = self.raft_group_mut().step(msg);
        let accept_snap = self.raft_group().snap().is_some();
        if res.is_err() || !accept_snap {
            panic!(
                "{:?} failed to accept snapshot {:?} with error {}",
                self.logger.list(),
                res,
                accept_snap
            );
        }
        let prev = self.storage_mut().split_init_mut().replace(split_init);
        assert!(prev.is_none(), "{:?}", prev);
        self.set_has_ready();
    }

    pub fn post_split_init<T>(
        &mut self,
        store_ctx: &mut StoreContext<EK, ER, T>,
        split_init: Box<SplitInit>,
    ) {
        if split_init.source_leader
            && self.leader_id() == INVALID_ID
            && self.term() == RAFT_INIT_LOG_TERM
        {
            let _ = self.raft_group_mut().campaign();
            self.set_has_ready();

            *self.txn_ext().pessimistic_locks.write() = split_init.locks;
            // The new peer is likely to become leader, send a heartbeat immediately to
            // reduce client query miss.
            self.region_heartbeat_pd(store_ctx);
        }
        let region_id = self.region_id();

        if split_init.check_split {
            // TODO: check if the last region needs to split again
        }
        let _ = store_ctx
            .router
            .force_send(split_init.source_id, PeerMsg::SplitInitFinish(region_id));
    }

    pub fn on_split_init_finish(&mut self, region_id: u64) {
        let mut found = false;
        for (_, ids) in self.split_trace_mut() {
            if ids.remove(&region_id) {
                found = true;
                break;
            }
        }
        assert!(found, "{:?} {}", self.logger.list(), region_id);
        let split_trace = self.split_trace_mut();
        let mut off = 0;
        let mut admin_flushed = 0;
        for (tablet_index, ids) in split_trace.iter() {
            if !ids.is_empty() {
                break;
            }
            admin_flushed = *tablet_index;
            off += 1;
        }
        if off > 0 {
            // There should be very few elements in the vector.
            split_trace.drain(..off);
            // TODO: save admin_flushed.
            assert_ne!(admin_flushed, 0);
            // Persist admin flushed.
            self.set_has_ready();
        }
    }
}

#[cfg(test)]
mod test {
    use std::sync::mpsc::{channel, Receiver, Sender};

    use engine_test::{
        ctor::{CfOptions, DbOptions},
        kv::TestTabletFactory,
    };
<<<<<<< HEAD
    use engine_traits::{Peekable, TabletRegistry, WriteBatch, ALL_CFS, CF_DEFAULT};
=======
    use engine_traits::{CfOptionsExt, Peekable, TabletRegistry, WriteBatch, DATA_CFS};
    use futures::channel::mpsc::unbounded;
>>>>>>> fa6122e4
    use kvproto::{
        metapb::RegionEpoch,
        raft_cmdpb::{BatchSplitRequest, SplitRequest},
        raft_serverpb::{PeerState, RegionLocalState},
    };
    use raftstore::store::cmd_resp::new_error;
    use slog::o;
    use tempfile::TempDir;
    use tikv_util::{
        store::{new_learner_peer, new_peer},
        worker::dummy_scheduler,
    };

    use super::*;
    use crate::{fsm::ApplyResReporter, raft::Apply, router::ApplyRes};

    struct MockReporter {
        sender: Sender<ApplyRes>,
    }

    impl MockReporter {
        fn new() -> (Self, Receiver<ApplyRes>) {
            let (tx, rx) = channel();
            (MockReporter { sender: tx }, rx)
        }
    }

    impl ApplyResReporter for MockReporter {
        fn report(&self, apply_res: ApplyRes) {
            let _ = self.sender.send(apply_res);
        }
    }

    fn new_split_req(key: &[u8], id: u64, children: Vec<u64>) -> SplitRequest {
        let mut req = SplitRequest::default();
        req.set_split_key(key.to_vec());
        req.set_new_region_id(id);
        req.set_new_peer_ids(children);
        req
    }

    fn assert_split(
        apply: &mut Apply<engine_test::kv::KvTestEngine, MockReporter>,
        parent_id: u64,
        right_derived: bool,
        new_region_ids: Vec<u64>,
        split_keys: Vec<Vec<u8>>,
        children_peers: Vec<Vec<u64>>,
        log_index: u64,
        region_boundries: Vec<(Vec<u8>, Vec<u8>)>,
        expected_region_epoch: RegionEpoch,
        expected_derived_index: usize,
    ) {
        let mut splits = BatchSplitRequest::default();
        splits.set_right_derive(right_derived);

        for ((new_region_id, children), split_key) in new_region_ids
            .into_iter()
            .zip(children_peers.clone())
            .zip(split_keys)
        {
            splits
                .mut_requests()
                .push(new_split_req(&split_key, new_region_id, children));
        }

        let mut req = AdminRequest::default();
        req.set_splits(splits);

        // Exec batch split
        let (resp, apply_res) = apply.apply_batch_split(&req, log_index).unwrap();

        let regions = resp.get_splits().get_regions();
        assert!(regions.len() == region_boundries.len());

        let mut child_idx = 0;
        for (i, region) in regions.iter().enumerate() {
            assert_eq!(region.get_start_key().to_vec(), region_boundries[i].0);
            assert_eq!(region.get_end_key().to_vec(), region_boundries[i].1);
            assert_eq!(*region.get_region_epoch(), expected_region_epoch);

            if region.id == parent_id {
                let state = apply.region_state();
                assert_eq!(state.tablet_index, log_index);
                assert_eq!(state.get_region(), region);
                let reg = apply.tablet_registry();
                let tablet_path = reg.tablet_path(region.id, log_index);
                assert!(reg.tablet_factory().exists(&tablet_path));

                match apply_res {
                    AdminCmdResult::SplitRegion(SplitResult {
                        derived_index,
                        tablet_index,
                        ..
                    }) => {
                        assert_eq!(expected_derived_index, derived_index);
                        assert_eq!(tablet_index, log_index);
                    }
                    _ => panic!(),
                }
            } else {
                assert_eq! {
                    region.get_peers().iter().map(|peer| peer.id).collect::<Vec<_>>(),
                    children_peers[child_idx]
                }
                child_idx += 1;

                let reg = apply.tablet_registry();
                let tablet_name = reg.tablet_name(SPLIT_PREFIX, region.id, RAFT_INIT_LOG_INDEX);
                let path = reg.tablet_root().join(tablet_name);
                assert!(reg.tablet_factory().exists(&path));
            }
        }
    }

    #[test]
    fn test_split() {
        let store_id = 2;

        let mut region = Region::default();
        region.set_id(1);
        region.set_end_key(b"k10".to_vec());
        region.mut_region_epoch().set_version(3);
        let peers = vec![new_peer(2, 3), new_peer(4, 5), new_learner_peer(6, 7)];
        region.set_peers(peers.into());

        let logger = slog_global::borrow_global().new(o!());
        let path = TempDir::new().unwrap();
        let cf_opts = DATA_CFS
            .iter()
            .copied()
            .map(|cf| (cf, CfOptions::default()))
            .collect();
        let factory = Box::new(TestTabletFactory::new(DbOptions::default(), cf_opts));
        let reg = TabletRegistry::new(factory, path.path()).unwrap();
        let ctx = TabletContext::new(&region, Some(5));
        reg.load(ctx, true).unwrap();

        let mut region_state = RegionLocalState::default();
        region_state.set_state(PeerState::Normal);
        region_state.set_region(region.clone());
        region_state.set_tablet_index(5);

        let (read_scheduler, _rx) = dummy_scheduler();
        let (reporter, _) = MockReporter::new();
        let mut apply = Apply::new(
            region
                .get_peers()
                .iter()
                .find(|p| p.store_id == store_id)
                .unwrap()
                .clone(),
            region_state,
            reporter,
            reg,
            read_scheduler,
            logger.clone(),
        );

        let mut splits = BatchSplitRequest::default();
        splits.set_right_derive(true);
        splits.mut_requests().push(new_split_req(b"k1", 1, vec![]));
        let mut req = AdminRequest::default();
        req.set_splits(splits.clone());
        let err = apply.apply_batch_split(&req, 0).unwrap_err();
        // 3 followers are required.
        assert!(err.to_string().contains("invalid new peer id count"));

        splits.mut_requests().clear();
        req.set_splits(splits.clone());
        let err = apply.apply_batch_split(&req, 0).unwrap_err();
        // Empty requests should be rejected.
        assert!(err.to_string().contains("missing split requests"));

        splits
            .mut_requests()
            .push(new_split_req(b"k11", 1, vec![11, 12, 13]));
        req.set_splits(splits.clone());
        let resp = new_error(apply.apply_batch_split(&req, 0).unwrap_err());
        // Out of range keys should be rejected.
        assert!(
            resp.get_header().get_error().has_key_not_in_region(),
            "{:?}",
            resp
        );

        splits.mut_requests().clear();
        splits
            .mut_requests()
            .push(new_split_req(b"", 1, vec![11, 12, 13]));
        req.set_splits(splits.clone());
        let err = apply.apply_batch_split(&req, 0).unwrap_err();
        // Empty key will not in any region exclusively.
        assert!(err.to_string().contains("missing split key"), "{:?}", err);

        splits.mut_requests().clear();
        splits
            .mut_requests()
            .push(new_split_req(b"k2", 1, vec![11, 12, 13]));
        splits
            .mut_requests()
            .push(new_split_req(b"k1", 1, vec![11, 12, 13]));
        req.set_splits(splits.clone());
        let err = apply.apply_batch_split(&req, 0).unwrap_err();
        // keys should be in ascend order.
        assert!(
            err.to_string().contains("invalid split request"),
            "{:?}",
            err
        );

        splits.mut_requests().clear();
        splits
            .mut_requests()
            .push(new_split_req(b"k1", 1, vec![11, 12, 13]));
        splits
            .mut_requests()
            .push(new_split_req(b"k2", 1, vec![11, 12]));
        req.set_splits(splits.clone());
        let err = apply.apply_batch_split(&req, 0).unwrap_err();
        // All requests should be checked.
        assert!(err.to_string().contains("id count"), "{:?}", err);

        let cases = vec![
            // region 1["", "k10"]
            // After split: region  1 ["", "k09"],
            //              region 10 ["k09", "k10"]
            (
                1,
                false,
                vec![10],
                vec![b"k09".to_vec()],
                vec![vec![11, 12, 13]],
                10,
                vec![
                    (b"".to_vec(), b"k09".to_vec()),
                    (b"k09".to_vec(), b"k10".to_vec()),
                ],
                4,
                0,
            ),
            // region 1 ["", "k09"]
            // After split: region 20 ["", "k01"],
            //               region 1 ["k01", "k09"]
            (
                1,
                true,
                vec![20],
                vec![b"k01".to_vec()],
                vec![vec![21, 22, 23]],
                20,
                vec![
                    (b"".to_vec(), b"k01".to_vec()),
                    (b"k01".to_vec(), b"k09".to_vec()),
                ],
                5,
                1,
            ),
            // region 1 ["k01", "k09"]
            // After split: region 30 ["k01", "k02"],
            //              region 40 ["k02", "k03"],
            //              region  1 ["k03", "k09"]
            (
                1,
                true,
                vec![30, 40],
                vec![b"k02".to_vec(), b"k03".to_vec()],
                vec![vec![31, 32, 33], vec![41, 42, 43]],
                30,
                vec![
                    (b"k01".to_vec(), b"k02".to_vec()),
                    (b"k02".to_vec(), b"k03".to_vec()),
                    (b"k03".to_vec(), b"k09".to_vec()),
                ],
                7,
                2,
            ),
            // region 1 ["k03", "k09"]
            // After split: region  1 ["k03", "k07"],
            //              region 50 ["k07", "k08"],
            //              region 60 ["k08", "k09"]
            (
                1,
                false,
                vec![50, 60],
                vec![b"k07".to_vec(), b"k08".to_vec()],
                vec![vec![51, 52, 53], vec![61, 62, 63]],
                40,
                vec![
                    (b"k03".to_vec(), b"k07".to_vec()),
                    (b"k07".to_vec(), b"k08".to_vec()),
                    (b"k08".to_vec(), b"k09".to_vec()),
                ],
                9,
                0,
            ),
        ];

        for (
            parent_id,
            right_derive,
            new_region_ids,
            split_keys,
            children_peers,
            log_index,
            region_boundries,
            version,
            expected_derived_index,
        ) in cases
        {
            let mut expected_epoch = RegionEpoch::new();
            expected_epoch.set_version(version);

            assert_split(
                &mut apply,
                parent_id,
                right_derive,
                new_region_ids,
                split_keys,
                children_peers,
                log_index,
                region_boundries,
                expected_epoch,
                expected_derived_index,
            );
        }

        // Split will create checkpoint tablet, so if there are some writes before
        // split, they should be flushed immediately.
        apply.apply_put(CF_DEFAULT, b"k04", b"v4").unwrap();
        assert!(!WriteBatch::is_empty(apply.write_batch.as_ref().unwrap()));
        splits.mut_requests().clear();
        splits
            .mut_requests()
            .push(new_split_req(b"k05", 70, vec![71, 72, 73]));
        req.set_splits(splits);
        apply.apply_batch_split(&req, 50).unwrap();
        assert!(apply.write_batch.is_none());
        assert_eq!(
            apply
                .tablet()
                .get_value(&keys::data_key(b"k04"))
                .unwrap()
                .unwrap(),
            b"v4"
        );
    }
}<|MERGE_RESOLUTION|>--- conflicted
+++ resolved
@@ -28,16 +28,8 @@
 use std::cmp;
 
 use collections::HashSet;
-<<<<<<< HEAD
 use crossbeam::channel::SendError;
-use engine_traits::{Checkpointer, KvEngine, RaftEngine};
-=======
-use crossbeam::channel::{SendError, TrySendError};
-use engine_traits::{
-    Checkpointer, DeleteStrategy, KvEngine, RaftEngine, RaftLogBatch, Range, TabletContext,
-    CF_DEFAULT,
-};
->>>>>>> fa6122e4
+use engine_traits::{Checkpointer, KvEngine, RaftEngine, TabletContext};
 use fail::fail_point;
 use kvproto::{
     metapb::{self, Region},
@@ -487,12 +479,9 @@
         ctor::{CfOptions, DbOptions},
         kv::TestTabletFactory,
     };
-<<<<<<< HEAD
-    use engine_traits::{Peekable, TabletRegistry, WriteBatch, ALL_CFS, CF_DEFAULT};
-=======
-    use engine_traits::{CfOptionsExt, Peekable, TabletRegistry, WriteBatch, DATA_CFS};
-    use futures::channel::mpsc::unbounded;
->>>>>>> fa6122e4
+    use engine_traits::{
+        Peekable, TabletContext, TabletRegistry, WriteBatch, CF_DEFAULT, DATA_CFS,
+    };
     use kvproto::{
         metapb::RegionEpoch,
         raft_cmdpb::{BatchSplitRequest, SplitRequest},
