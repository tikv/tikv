// Copyright 2022 TiKV Project Authors. Licensed under Apache-2.0.

//! This module contains batch split related processing logic.
//!
//! Process Overview
//!
//! Propose:
//! - Nothing special except for validating batch split requests (ex: split keys
//!   are in ascending order).
//!
//! Apply:
//! - apply_batch_split: Create and initialize metapb::region for split regions
//!   and derived regions. Then, create checkpoints of the current talbet for
//!   split regions and derived region to make tablet physical isolated. Update
//!   the parent region's region state without persistency. Send the new regions
//!   (including derived region) back to raftstore.
//!
//! On Apply Result:
//! - on_ready_split_region: Update the relevant in memory meta info of the
//!   parent peer, then send to the store the relevant info needed to create and
//!   initialize the split regions.
//!
//! Split peer creation and initlization:
//! - on_split_init: In normal cases, the uninitialized split region will be
//!   created by the store, and here init it using the data sent from the parent
//!   peer.

use std::{borrow::Cow, cmp};

use collections::HashSet;
use crossbeam::channel::SendError;
use engine_traits::{Checkpointer, KvEngine, RaftEngine, RaftLogBatch, TabletContext};
use fail::fail_point;
use kvproto::{
    metapb::{self, Region, RegionEpoch},
    pdpb::CheckPolicy,
    raft_cmdpb::{AdminRequest, AdminResponse, RaftCmdRequest, SplitRequest},
    raft_serverpb::RaftSnapshotData,
};
use protobuf::Message;
use raft::{prelude::Snapshot, INVALID_ID};
use raftstore::{
    coprocessor::RegionChangeReason,
    store::{
        cmd_resp,
        fsm::{apply::validate_batch_split, ApplyMetrics},
        metrics::PEER_ADMIN_CMD_COUNTER,
        snap::TABLET_SNAPSHOT_VERSION,
        util::{self, KeysInfoFormatter},
        PeerPessimisticLocks, SplitCheckTask, Transport, RAFT_INIT_LOG_INDEX, RAFT_INIT_LOG_TERM,
    },
    Result,
};
use slog::info;

use crate::{
    batch::StoreContext,
    fsm::{ApplyResReporter, PeerFsmDelegate},
    operation::AdminCmdResult,
    raft::{Apply, Peer},
    router::{CmdResChannel, PeerMsg, PeerTick, StoreMsg},
    Error,
};

pub const SPLIT_PREFIX: &str = "split_";

#[derive(Debug)]
pub struct SplitResult {
    pub regions: Vec<Region>,
    // The index of the derived region in `regions`
    pub derived_index: usize,
    pub tablet_index: u64,
}

#[derive(Debug)]
pub struct SplitInit {
    /// Split region
    pub region: metapb::Region,
    pub check_split: bool,
    pub scheduled: bool,
    pub source_leader: bool,
    pub source_id: u64,

    /// In-memory pessimistic locks that should be inherited from parent region
    pub locks: PeerPessimisticLocks,
}

impl SplitInit {
    fn to_snapshot(&self) -> Snapshot {
        let mut snapshot = Snapshot::default();
        // Set snapshot metadata.
        snapshot.mut_metadata().set_term(RAFT_INIT_LOG_TERM);
        snapshot.mut_metadata().set_index(RAFT_INIT_LOG_INDEX);
        let conf_state = util::conf_state_from_region(&self.region);
        snapshot.mut_metadata().set_conf_state(conf_state);
        // Set snapshot data.
        let mut snap_data = RaftSnapshotData::default();
        snap_data.set_region(self.region.clone());
        snap_data.set_version(TABLET_SNAPSHOT_VERSION);
        snap_data.mut_meta().set_for_balance(false);
        snapshot.set_data(snap_data.write_to_bytes().unwrap().into());
        snapshot
    }
}

#[derive(Debug)]
pub struct RequestSplit {
    pub epoch: RegionEpoch,
    pub split_keys: Vec<Vec<u8>>,
    pub source: Cow<'static, str>,
}

#[derive(Default, Debug)]
pub struct SplitFlowControl {
    size_diff_hint: i64,
    skip_split_count: u64,
    may_skip_split_check: bool,
}

impl<EK: KvEngine, ER: RaftEngine, T: Transport> PeerFsmDelegate<'_, EK, ER, T> {
    pub fn on_split_region_check(&mut self) {
        if !self.fsm.peer_mut().on_split_region_check(self.store_ctx) {
            self.schedule_tick(PeerTick::SplitRegionCheck)
        }
    }
}

impl<EK: KvEngine, ER: RaftEngine> Peer<EK, ER> {
    /// Handle split check.
    ///
    /// Returns true means the check tick is consumed, no need to schedule
    /// another tick.
    pub fn on_split_region_check<T>(&mut self, ctx: &mut StoreContext<EK, ER, T>) -> bool {
        if !self.is_leader() {
            return true;
        }
        let is_generating_snapshot = self.storage().is_generating_snapshot();
        let control = self.split_flow_control_mut();
        if control.may_skip_split_check
            && control.size_diff_hint < ctx.cfg.region_split_check_diff().0 as i64
        {
            return true;
        }
        if ctx.schedulers.split_check.is_busy() {
            return false;
        }
        if is_generating_snapshot && control.skip_split_count < 3 {
            control.skip_split_count += 1;
            return false;
        }
        let task =
            SplitCheckTask::split_check(self.region().clone(), true, CheckPolicy::Scan, None);
        if let Err(e) = ctx.schedulers.split_check.schedule(task) {
            info!(self.logger, "failed to schedule split check"; "err" => ?e);
        }
        let control = self.split_flow_control_mut();
        control.may_skip_split_check = true;
        control.size_diff_hint = 0;
        control.skip_split_count = 0;
        false
    }

    pub fn update_split_flow_control(&mut self, metrics: &ApplyMetrics) {
        let control = self.split_flow_control_mut();
        control.size_diff_hint += metrics.size_diff_hint;
    }

    pub fn on_request_split<T>(
        &mut self,
        ctx: &mut StoreContext<EK, ER, T>,
        rs: RequestSplit,
        ch: CmdResChannel,
    ) {
        info!(
            self.logger,
            "on split";
            "split_keys" => %KeysInfoFormatter(rs.split_keys.iter()),
            "source" => %&rs.source,
        );
        if !self.is_leader() {
            // region on this store is no longer leader, skipped.
            info!(self.logger, "not leader, skip.");
            ch.set_result(cmd_resp::new_error(Error::NotLeader(
                self.region_id(),
                self.leader(),
            )));
            return;
        }
        if let Err(e) = util::validate_split_region(
            self.region_id(),
            self.peer_id(),
            self.region(),
            &rs.epoch,
            &rs.split_keys,
        ) {
            info!(self.logger, "invalid split request"; "err" => ?e, "source" => %&rs.source);
            ch.set_result(cmd_resp::new_error(e));
            return;
        }
        self.ask_batch_split_pd(ctx, rs.split_keys, ch);
    }

    pub fn propose_split<T>(
        &mut self,
        store_ctx: &mut StoreContext<EK, ER, T>,
        req: RaftCmdRequest,
    ) -> Result<u64> {
        validate_batch_split(req.get_admin_request(), self.region())?;
        // We rely on ConflictChecker to detect conflicts, so no need to set proposal
        // context.
        let data = req.write_to_bytes().unwrap();
        self.propose(store_ctx, data)
    }
}

impl<EK: KvEngine, R: ApplyResReporter> Apply<EK, R> {
    pub fn apply_split(
        &mut self,
        req: &AdminRequest,
        log_index: u64,
    ) -> Result<(AdminResponse, AdminCmdResult)> {
        info!(
            self.logger,
            "split is deprecated, redirect to use batch split";
        );
        let split = req.get_split().to_owned();
        let mut admin_req = AdminRequest::default();
        admin_req
            .mut_splits()
            .set_right_derive(split.get_right_derive());
        admin_req.mut_splits().mut_requests().push(split);
        // This method is executed only when there are unapplied entries after being
        // restarted. So there will be no callback, it's OK to return a response
        // that does not matched with its request.
        self.apply_batch_split(req, log_index)
    }

    pub fn apply_batch_split(
        &mut self,
        req: &AdminRequest,
        log_index: u64,
    ) -> Result<(AdminResponse, AdminCmdResult)> {
        PEER_ADMIN_CMD_COUNTER.batch_split.all.inc();

        let region = self.region_state().get_region();
        let region_id = region.get_id();
        validate_batch_split(req, self.region_state().get_region())?;

        let mut boundaries: Vec<&[u8]> = Vec::default();
        boundaries.push(self.region_state().get_region().get_start_key());
        for req in req.get_splits().get_requests() {
            boundaries.push(req.get_split_key());
        }
        boundaries.push(self.region_state().get_region().get_end_key());

        info!(
            self.logger,
            "split region";
            "region" => ?region,
            "boundaries" => %KeysInfoFormatter(boundaries.iter()),
        );

        let split_reqs = req.get_splits();
        let new_region_cnt = split_reqs.get_requests().len();
        let new_version = region.get_region_epoch().get_version() + new_region_cnt as u64;

        let mut derived_req = SplitRequest::default();
        derived_req.new_region_id = region.id;
        let derived_req = &[derived_req];

        let right_derive = split_reqs.get_right_derive();
        let reqs = if right_derive {
            split_reqs.get_requests().iter().chain(derived_req)
        } else {
            derived_req.iter().chain(split_reqs.get_requests())
        };

        let regions: Vec<_> = boundaries
            .array_windows::<2>()
            .zip(reqs)
            .map(|([start_key, end_key], req)| {
                let mut new_region = Region::default();
                new_region.set_id(req.get_new_region_id());
                new_region.set_region_epoch(region.get_region_epoch().to_owned());
                new_region.mut_region_epoch().set_version(new_version);
                new_region.set_start_key(start_key.to_vec());
                new_region.set_end_key(end_key.to_vec());
                new_region.set_peers(region.get_peers().to_vec().into());
                // If the `req` is the `derived_req`, the peers are already set correctly and
                // the following loop will not be executed due to the empty `new_peer_ids` in
                // the `derived_req`
                for (peer, peer_id) in new_region
                    .mut_peers()
                    .iter_mut()
                    .zip(req.get_new_peer_ids())
                {
                    peer.set_id(*peer_id);
                }
                new_region
            })
            .collect();

        let derived_index = if right_derive { regions.len() - 1 } else { 0 };

        // We will create checkpoint of the current tablet for both derived region and
        // split regions. Before the creation, we should flush the writes and remove the
        // write batch
        self.flush();

        // todo(SpadeA): Here: we use a temporary solution that we use checkpoint API to
        // clone new tablets. It may cause large jitter as we need to flush the
        // memtable. And more what is more important is that after removing WAL, the API
        // will never flush.
        // We will freeze the memtable rather than flush it in the following PR.
        let tablet = self.tablet().clone();
        let mut checkpointer = tablet.new_checkpointer().unwrap_or_else(|e| {
            panic!(
                "{:?} fails to create checkpoint object: {:?}",
                self.logger.list(),
                e
            )
        });

        let reg = self.tablet_registry();
        for new_region in &regions {
            let new_region_id = new_region.id;
            if new_region_id == region_id {
                continue;
            }

            let name = reg.tablet_name(SPLIT_PREFIX, new_region_id, RAFT_INIT_LOG_INDEX);
            let split_temp_path = reg.tablet_root().join(name);
            checkpointer
                .create_at(&split_temp_path, None, 0)
                .unwrap_or_else(|e| {
                    panic!(
                        "{:?} fails to create checkpoint with path {:?}: {:?}",
                        self.logger.list(),
                        split_temp_path,
                        e
                    )
                });
        }

        let derived_path = self.tablet_registry().tablet_path(region_id, log_index);
        checkpointer
            .create_at(&derived_path, None, 0)
            .unwrap_or_else(|e| {
                panic!(
                    "{:?} fails to create checkpoint with path {:?}: {:?}",
                    self.logger.list(),
                    derived_path,
                    e
                )
            });
        // Remove the old write batch.
        self.write_batch.take();
        let reg = self.tablet_registry();
        let path = reg.tablet_path(region_id, log_index);
        let mut ctx = TabletContext::new(&regions[derived_index], Some(log_index));
        // Now the tablet is flushed, so all previous states should be persisted.
        // Reusing the tablet should not be a problem.
        // TODO: Should we avoid flushing for the old tablet?
        ctx.flush_state = Some(self.flush_state().clone());
        let tablet = reg.tablet_factory().open_tablet(ctx, &path).unwrap();
        self.publish_tablet(tablet);

        self.region_state_mut()
            .set_region(regions[derived_index].clone());
        self.region_state_mut().set_tablet_index(log_index);

        let mut resp = AdminResponse::default();
        resp.mut_splits().set_regions(regions.clone().into());
        PEER_ADMIN_CMD_COUNTER.batch_split.success.inc();

        Ok((
            resp,
            AdminCmdResult::SplitRegion(SplitResult {
                regions,
                derived_index,
                tablet_index: log_index,
            }),
        ))
    }
}

impl<EK: KvEngine, ER: RaftEngine> Peer<EK, ER> {
    pub fn on_apply_res_split<T>(
        &mut self,
        store_ctx: &mut StoreContext<EK, ER, T>,
        res: SplitResult,
    ) {
        fail_point!("on_split", self.peer().get_store_id() == 3, |_| {});

        let derived = &res.regions[res.derived_index];
        let derived_epoch = derived.get_region_epoch().clone();
        let region_id = derived.get_id();

        // Group in-memory pessimistic locks in the original region into new regions.
        // The locks of new regions will be put into the corresponding new regions
        // later. And the locks belonging to the old region will stay in the original
        // map.
        let region_locks = {
            let mut pessimistic_locks = self.txn_ext().pessimistic_locks.write();
            info!(self.logger, "moving {} locks to new regions", pessimistic_locks.len(););
            // Update the version so the concurrent reader will fail due to EpochNotMatch
            // instead of PessimisticLockNotFound.
            pessimistic_locks.version = derived_epoch.get_version();
            pessimistic_locks.group_by_regions(&res.regions, derived)
        };
        fail_point!("on_split_invalidate_locks");

        {
            let mut meta = store_ctx.store_meta.lock().unwrap();
            let reader = meta.readers.get_mut(&derived.get_id()).unwrap();
<<<<<<< HEAD
            self.set_region(reader, derived.clone(), res.tablet_index);
=======
            self.set_region(
                &store_ctx.coprocessor_host,
                reader,
                derived.clone(),
                RegionChangeReason::Split,
                tablet_index,
            );
>>>>>>> a422de9d
        }

        self.post_split();

        if self.is_leader() {
            self.region_heartbeat_pd(store_ctx);
            // Notify pd immediately to let it update the region meta.
            info!(
                self.logger,
                "notify pd with split";
                "split_count" => res.regions.len(),
            );
            // Now pd only uses ReportBatchSplit for history operation show,
            // so we send it independently here.
<<<<<<< HEAD
            self.report_batch_split_pd(store_ctx, res.regions.to_vec());
=======
            self.report_batch_split_pd(store_ctx, regions.to_vec());
            self.add_pending_tick(PeerTick::SplitRegionCheck);
>>>>>>> a422de9d
        }

        let last_region_id = res.regions.last().unwrap().get_id();
        let mut new_ids = HashSet::default();
        for (new_region, locks) in res.regions.into_iter().zip(region_locks) {
            let new_region_id = new_region.get_id();
            if new_region_id == region_id {
                continue;
            }

            new_ids.insert(new_region_id);
            let split_init = PeerMsg::SplitInit(Box::new(SplitInit {
                region: new_region,
                source_leader: self.is_leader(),
                source_id: region_id,
                check_split: last_region_id == new_region_id,
                scheduled: false,
                locks,
            }));

            // First, send init msg to peer directly. Returning error means the peer is not
            // existed in which case we should redirect it to the store.
            match store_ctx.router.force_send(new_region_id, split_init) {
                Ok(_) => {}
                Err(SendError(PeerMsg::SplitInit(msg))) => {
                    store_ctx
                        .router
                        .force_send_control(StoreMsg::SplitInit(msg))
                        .unwrap_or_else(|e| {
                            panic!(
                                "{:?} fails to send split peer intialization msg to store : {:?}",
                                self.logger.list(),
                                e
                            )
                        });
                }
                _ => unreachable!(),
            }
        }
        self.split_trace_mut().push((res.tablet_index, new_ids));
        let region_state = self.storage().region_state().clone();
        self.state_changes_mut()
            .put_region_state(region_id, res.tablet_index, &region_state)
            .unwrap();
        self.set_has_extra_write();
    }

    pub fn on_split_init<T>(
        &mut self,
        store_ctx: &mut StoreContext<EK, ER, T>,
        mut split_init: Box<SplitInit>,
    ) {
        let region_id = split_init.region.id;
        if self.storage().is_initialized() && self.persisted_index() >= RAFT_INIT_LOG_INDEX {
            let _ = store_ctx
                .router
                .force_send(split_init.source_id, PeerMsg::SplitInitFinish(region_id));
            return;
        }

        if self.storage().is_initialized() || self.raft_group().snap().is_some() {
            // It accepts a snapshot already but not finish applied yet.
            let prev = self.storage_mut().split_init_mut().replace(split_init);
            assert!(prev.is_none(), "{:?}", prev);
            return;
        }

        split_init.scheduled = true;
        let snap = split_init.to_snapshot();
        let mut msg = raft::eraftpb::Message::default();
        msg.set_to(self.peer_id());
        msg.set_from(self.leader_id());
        msg.set_msg_type(raft::eraftpb::MessageType::MsgSnapshot);
        msg.set_snapshot(snap);
        msg.set_term(cmp::max(self.term(), RAFT_INIT_LOG_TERM));
        let res = self.raft_group_mut().step(msg);
        let accept_snap = self.raft_group().snap().is_some();
        if res.is_err() || !accept_snap {
            panic!(
                "{:?} failed to accept snapshot {:?} with error {}",
                self.logger.list(),
                res,
                accept_snap
            );
        }
        let prev = self.storage_mut().split_init_mut().replace(split_init);
        assert!(prev.is_none(), "{:?}", prev);
        self.set_has_ready();
    }

    pub fn post_split_init<T>(
        &mut self,
        store_ctx: &mut StoreContext<EK, ER, T>,
        split_init: Box<SplitInit>,
    ) {
        if split_init.source_leader
            && self.leader_id() == INVALID_ID
            && self.term() == RAFT_INIT_LOG_TERM
        {
            let _ = self.raft_group_mut().campaign();
            self.set_has_ready();

            *self.txn_ext().pessimistic_locks.write() = split_init.locks;
            // The new peer is likely to become leader, send a heartbeat immediately to
            // reduce client query miss.
            self.region_heartbeat_pd(store_ctx);
        }
        let region_id = self.region_id();

        if split_init.check_split {
            self.add_pending_tick(PeerTick::SplitRegionCheck);
        }
        let _ = store_ctx
            .router
            .force_send(split_init.source_id, PeerMsg::SplitInitFinish(region_id));
    }

    pub fn on_split_init_finish(&mut self, region_id: u64) {
        let mut found = false;
        for (_, ids) in self.split_trace_mut() {
            if ids.remove(&region_id) {
                found = true;
                break;
            }
        }
        assert!(found, "{:?} {}", self.logger.list(), region_id);
        let split_trace = self.split_trace_mut();
        let mut off = 0;
        let mut admin_flushed = 0;
        for (tablet_index, ids) in split_trace.iter() {
            if !ids.is_empty() {
                break;
            }
            admin_flushed = *tablet_index;
            off += 1;
        }
        if off > 0 {
            // There should be very few elements in the vector.
            split_trace.drain(..off);
            assert_ne!(admin_flushed, 0);
            self.storage_mut()
                .apply_trace_mut()
                .on_admin_flush(admin_flushed);
            // Persist admin flushed.
            self.set_has_extra_write();
        }
    }
}

#[cfg(test)]
mod test {
    use std::sync::{
        mpsc::{channel, Receiver, Sender},
        Arc,
    };

    use engine_test::{
        ctor::{CfOptions, DbOptions},
        kv::TestTabletFactory,
    };
    use engine_traits::{
        Peekable, TabletContext, TabletRegistry, WriteBatch, CF_DEFAULT, DATA_CFS,
    };
    use kvproto::{
        metapb::RegionEpoch,
        raft_cmdpb::{BatchSplitRequest, SplitRequest},
        raft_serverpb::{PeerState, RegionLocalState},
    };
    use raftstore::store::cmd_resp::new_error;
    use slog::o;
    use tempfile::TempDir;
    use tikv_util::{
        store::{new_learner_peer, new_peer},
        worker::dummy_scheduler,
    };

    use super::*;
    use crate::{fsm::ApplyResReporter, raft::Apply, router::ApplyRes};

    struct MockReporter {
        sender: Sender<ApplyRes>,
    }

    impl MockReporter {
        fn new() -> (Self, Receiver<ApplyRes>) {
            let (tx, rx) = channel();
            (MockReporter { sender: tx }, rx)
        }
    }

    impl ApplyResReporter for MockReporter {
        fn report(&self, apply_res: ApplyRes) {
            let _ = self.sender.send(apply_res);
        }
    }

    fn new_split_req(key: &[u8], id: u64, children: Vec<u64>) -> SplitRequest {
        let mut req = SplitRequest::default();
        req.set_split_key(key.to_vec());
        req.set_new_region_id(id);
        req.set_new_peer_ids(children);
        req
    }

    fn assert_split(
        apply: &mut Apply<engine_test::kv::KvTestEngine, MockReporter>,
        parent_id: u64,
        right_derived: bool,
        new_region_ids: Vec<u64>,
        split_keys: Vec<Vec<u8>>,
        children_peers: Vec<Vec<u64>>,
        log_index: u64,
        region_boundries: Vec<(Vec<u8>, Vec<u8>)>,
        expected_region_epoch: RegionEpoch,
        expected_derived_index: usize,
    ) {
        let mut splits = BatchSplitRequest::default();
        splits.set_right_derive(right_derived);

        for ((new_region_id, children), split_key) in new_region_ids
            .into_iter()
            .zip(children_peers.clone())
            .zip(split_keys)
        {
            splits
                .mut_requests()
                .push(new_split_req(&split_key, new_region_id, children));
        }

        let mut req = AdminRequest::default();
        req.set_splits(splits);

        // Exec batch split
        let (resp, apply_res) = apply.apply_batch_split(&req, log_index).unwrap();

        let regions = resp.get_splits().get_regions();
        assert!(regions.len() == region_boundries.len());

        let mut child_idx = 0;
        for (i, region) in regions.iter().enumerate() {
            assert_eq!(region.get_start_key().to_vec(), region_boundries[i].0);
            assert_eq!(region.get_end_key().to_vec(), region_boundries[i].1);
            assert_eq!(*region.get_region_epoch(), expected_region_epoch);

            if region.id == parent_id {
                let state = apply.region_state();
                assert_eq!(state.tablet_index, log_index);
                assert_eq!(state.get_region(), region);
                let reg = apply.tablet_registry();
                let tablet_path = reg.tablet_path(region.id, log_index);
                assert!(reg.tablet_factory().exists(&tablet_path));

                match apply_res {
                    AdminCmdResult::SplitRegion(SplitResult {
                        derived_index,
                        tablet_index,
                        ..
                    }) => {
                        assert_eq!(expected_derived_index, derived_index);
                        assert_eq!(tablet_index, log_index);
                    }
                    _ => panic!(),
                }
            } else {
                assert_eq! {
                    region.get_peers().iter().map(|peer| peer.id).collect::<Vec<_>>(),
                    children_peers[child_idx]
                }
                child_idx += 1;

                let reg = apply.tablet_registry();
                let tablet_name = reg.tablet_name(SPLIT_PREFIX, region.id, RAFT_INIT_LOG_INDEX);
                let path = reg.tablet_root().join(tablet_name);
                assert!(reg.tablet_factory().exists(&path));
            }
        }
    }

    #[test]
    fn test_split() {
        let store_id = 2;

        let mut region = Region::default();
        region.set_id(1);
        region.set_end_key(b"k10".to_vec());
        region.mut_region_epoch().set_version(3);
        let peers = vec![new_peer(2, 3), new_peer(4, 5), new_learner_peer(6, 7)];
        region.set_peers(peers.into());

        let logger = slog_global::borrow_global().new(o!());
        let path = TempDir::new().unwrap();
        let cf_opts = DATA_CFS
            .iter()
            .copied()
            .map(|cf| (cf, CfOptions::default()))
            .collect();
        let factory = Box::new(TestTabletFactory::new(DbOptions::default(), cf_opts));
        let reg = TabletRegistry::new(factory, path.path()).unwrap();
        let ctx = TabletContext::new(&region, Some(5));
        reg.load(ctx, true).unwrap();

        let mut region_state = RegionLocalState::default();
        region_state.set_state(PeerState::Normal);
        region_state.set_region(region.clone());
        region_state.set_tablet_index(5);

        let (read_scheduler, _rx) = dummy_scheduler();
        let (reporter, _) = MockReporter::new();
        let mut apply = Apply::new(
            region
                .get_peers()
                .iter()
                .find(|p| p.store_id == store_id)
                .unwrap()
                .clone(),
            region_state,
            reporter,
            reg,
            read_scheduler,
            Arc::default(),
            None,
            logger.clone(),
        );

        let mut splits = BatchSplitRequest::default();
        splits.set_right_derive(true);
        splits.mut_requests().push(new_split_req(b"k1", 1, vec![]));
        let mut req = AdminRequest::default();
        req.set_splits(splits.clone());
        let err = apply.apply_batch_split(&req, 0).unwrap_err();
        // 3 followers are required.
        assert!(err.to_string().contains("invalid new peer id count"));

        splits.mut_requests().clear();
        req.set_splits(splits.clone());
        let err = apply.apply_batch_split(&req, 0).unwrap_err();
        // Empty requests should be rejected.
        assert!(err.to_string().contains("missing split requests"));

        splits
            .mut_requests()
            .push(new_split_req(b"k11", 1, vec![11, 12, 13]));
        req.set_splits(splits.clone());
        let resp = new_error(apply.apply_batch_split(&req, 0).unwrap_err());
        // Out of range keys should be rejected.
        assert!(
            resp.get_header().get_error().has_key_not_in_region(),
            "{:?}",
            resp
        );

        splits.mut_requests().clear();
        splits
            .mut_requests()
            .push(new_split_req(b"", 1, vec![11, 12, 13]));
        req.set_splits(splits.clone());
        let err = apply.apply_batch_split(&req, 0).unwrap_err();
        // Empty key will not in any region exclusively.
        assert!(err.to_string().contains("missing split key"), "{:?}", err);

        splits.mut_requests().clear();
        splits
            .mut_requests()
            .push(new_split_req(b"k2", 1, vec![11, 12, 13]));
        splits
            .mut_requests()
            .push(new_split_req(b"k1", 1, vec![11, 12, 13]));
        req.set_splits(splits.clone());
        let err = apply.apply_batch_split(&req, 0).unwrap_err();
        // keys should be in ascend order.
        assert!(
            err.to_string().contains("invalid split request"),
            "{:?}",
            err
        );

        splits.mut_requests().clear();
        splits
            .mut_requests()
            .push(new_split_req(b"k1", 1, vec![11, 12, 13]));
        splits
            .mut_requests()
            .push(new_split_req(b"k2", 1, vec![11, 12]));
        req.set_splits(splits.clone());
        let err = apply.apply_batch_split(&req, 0).unwrap_err();
        // All requests should be checked.
        assert!(err.to_string().contains("id count"), "{:?}", err);

        let cases = vec![
            // region 1["", "k10"]
            // After split: region  1 ["", "k09"],
            //              region 10 ["k09", "k10"]
            (
                1,
                false,
                vec![10],
                vec![b"k09".to_vec()],
                vec![vec![11, 12, 13]],
                10,
                vec![
                    (b"".to_vec(), b"k09".to_vec()),
                    (b"k09".to_vec(), b"k10".to_vec()),
                ],
                4,
                0,
            ),
            // region 1 ["", "k09"]
            // After split: region 20 ["", "k01"],
            //               region 1 ["k01", "k09"]
            (
                1,
                true,
                vec![20],
                vec![b"k01".to_vec()],
                vec![vec![21, 22, 23]],
                20,
                vec![
                    (b"".to_vec(), b"k01".to_vec()),
                    (b"k01".to_vec(), b"k09".to_vec()),
                ],
                5,
                1,
            ),
            // region 1 ["k01", "k09"]
            // After split: region 30 ["k01", "k02"],
            //              region 40 ["k02", "k03"],
            //              region  1 ["k03", "k09"]
            (
                1,
                true,
                vec![30, 40],
                vec![b"k02".to_vec(), b"k03".to_vec()],
                vec![vec![31, 32, 33], vec![41, 42, 43]],
                30,
                vec![
                    (b"k01".to_vec(), b"k02".to_vec()),
                    (b"k02".to_vec(), b"k03".to_vec()),
                    (b"k03".to_vec(), b"k09".to_vec()),
                ],
                7,
                2,
            ),
            // region 1 ["k03", "k09"]
            // After split: region  1 ["k03", "k07"],
            //              region 50 ["k07", "k08"],
            //              region 60 ["k08", "k09"]
            (
                1,
                false,
                vec![50, 60],
                vec![b"k07".to_vec(), b"k08".to_vec()],
                vec![vec![51, 52, 53], vec![61, 62, 63]],
                40,
                vec![
                    (b"k03".to_vec(), b"k07".to_vec()),
                    (b"k07".to_vec(), b"k08".to_vec()),
                    (b"k08".to_vec(), b"k09".to_vec()),
                ],
                9,
                0,
            ),
        ];

        for (
            parent_id,
            right_derive,
            new_region_ids,
            split_keys,
            children_peers,
            log_index,
            region_boundries,
            version,
            expected_derived_index,
        ) in cases
        {
            let mut expected_epoch = RegionEpoch::new();
            expected_epoch.set_version(version);

            assert_split(
                &mut apply,
                parent_id,
                right_derive,
                new_region_ids,
                split_keys,
                children_peers,
                log_index,
                region_boundries,
                expected_epoch,
                expected_derived_index,
            );
        }

        // Split will create checkpoint tablet, so if there are some writes before
        // split, they should be flushed immediately.
        apply.apply_put(CF_DEFAULT, 50, b"k04", b"v4").unwrap();
        assert!(!WriteBatch::is_empty(apply.write_batch.as_ref().unwrap()));
        splits.mut_requests().clear();
        splits
            .mut_requests()
            .push(new_split_req(b"k05", 70, vec![71, 72, 73]));
        req.set_splits(splits);
        apply.apply_batch_split(&req, 51).unwrap();
        assert!(apply.write_batch.is_none());
        assert_eq!(
            apply
                .tablet()
                .get_value(&keys::data_key(b"k04"))
                .unwrap()
                .unwrap(),
            b"v4"
        );
    }
}<|MERGE_RESOLUTION|>--- conflicted
+++ resolved
@@ -413,17 +413,13 @@
         {
             let mut meta = store_ctx.store_meta.lock().unwrap();
             let reader = meta.readers.get_mut(&derived.get_id()).unwrap();
-<<<<<<< HEAD
-            self.set_region(reader, derived.clone(), res.tablet_index);
-=======
             self.set_region(
                 &store_ctx.coprocessor_host,
                 reader,
                 derived.clone(),
                 RegionChangeReason::Split,
-                tablet_index,
+                res.tablet_index,
             );
->>>>>>> a422de9d
         }
 
         self.post_split();
@@ -438,12 +434,8 @@
             );
             // Now pd only uses ReportBatchSplit for history operation show,
             // so we send it independently here.
-<<<<<<< HEAD
             self.report_batch_split_pd(store_ctx, res.regions.to_vec());
-=======
-            self.report_batch_split_pd(store_ctx, regions.to_vec());
             self.add_pending_tick(PeerTick::SplitRegionCheck);
->>>>>>> a422de9d
         }
 
         let last_region_id = res.regions.last().unwrap().get_id();
