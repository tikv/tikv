--- conflicted
+++ resolved
@@ -7,10 +7,6 @@
     raft_serverpb::RegionLocalState,
 };
 use protobuf::Message;
-<<<<<<< HEAD
-<<<<<<< HEAD
-use raftstore::{coprocessor::RegionChangeReason, store::metrics::PEER_ADMIN_CMD_COUNTER, Result};
-=======
 use raftstore::{
     coprocessor::RegionChangeReason,
     store::{
@@ -19,14 +15,6 @@
     },
     Result,
 };
->>>>>>> 9aa1d7350d (raftstore: block in-memory pessimistic locks during the flashback (#14859))
-=======
-use raftstore::{
-    coprocessor::RegionChangeReason,
-    store::metrics::{PEER_ADMIN_CMD_COUNTER, PEER_IN_FLASHBACK_STATE},
-    Result,
-};
->>>>>>> e0bd2e14
 
 use super::AdminCmdResult;
 use crate::{
