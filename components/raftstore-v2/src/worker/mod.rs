--- conflicted
+++ resolved
@@ -1,11 +1,4 @@
 // Copyright 2022 TiKV Project Authors. Licensed under Apache-2.0.
 
-<<<<<<< HEAD
-mod pd;
-mod raft_log_gc;
-
-pub use pd::{RegionHeartbeatTask as PdRegionHeartbeatTask, Runner as PdRunner, Task as PdTask};
-pub use raft_log_gc::{Runner as RaftLogGcRunner, Task as RaftLogGcTask};
-=======
 pub mod pd;
->>>>>>> 70e15257
+pub mod raft_log_gc;