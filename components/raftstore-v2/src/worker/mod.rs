--- conflicted
+++ resolved
@@ -1,9 +1,6 @@
 // Copyright 2022 TiKV Project Authors. Licensed under Apache-2.0.
 
-<<<<<<< HEAD
+pub mod checkpoint;
 pub mod cleanup;
-=======
-pub mod checkpoint;
->>>>>>> 761de114
 pub mod pd;
 pub mod tablet;