// Copyright 2022 TiKV Project Authors. Licensed under Apache-2.0.

use std::{
    fmt::{self, Display, Formatter},
    path::{Path, PathBuf},
    sync::Arc,
    time::Duration,
};

use collections::HashMap;
use engine_traits::{
    CfName, DeleteStrategy, KvEngine, Range, TabletContext, TabletRegistry, DATA_CFS,
};
use fail::fail_point;
use kvproto::{import_sstpb::SstMeta, metapb::Region};
use raftstore::store::{TabletSnapKey, TabletSnapManager};
use slog::{debug, error, info, warn, Logger};
use sst_importer::SstImporter;
use tikv_util::{
<<<<<<< HEAD
    config::ReadableDuration,
=======
    slog_panic,
>>>>>>> 92a77ac3
    time::Instant,
    worker::{Runnable, RunnableWithTimer},
    yatp_pool::{DefaultTicker, FuturePool, YatpPoolBuilder},
    Either,
};

const DEFAULT_BACKGROUND_POOL_SIZE: usize = 6;

pub enum Task<EK> {
    Trim {
        tablet: EK,
        start_key: Box<[u8]>,
        end_key: Box<[u8]>,
        cb: Box<dyn FnOnce() + Send>,
    },
    PrepareDestroy {
        // A path is passed only when the db is never opened.
        tablet: Either<EK, PathBuf>,
        region_id: u64,
        wait_for_persisted: u64,
        cb: Option<Box<dyn FnOnce() + Send>>,
    },
    Destroy {
        region_id: u64,
        persisted_index: u64,
    },
    /// Sometimes we know for sure a tablet can be destroyed directly.
    DirectDestroy {
        tablet: Either<EK, PathBuf>,
    },
    /// Cleanup ssts.
    CleanupImportSst(Box<[SstMeta]>),
    /// Flush memtable.
    Flush {
        region_id: u64,
        reason: &'static str,
        /// Do not flush if the active memtable is just flushed within this
        /// threshold.
        threshold: Option<Duration>,
        /// Callback will be called if memtable is fresh.
        cb: Option<Box<dyn FnOnce() + Send>>,
    },
    DeleteRange {
        region_id: u64,
        tablet: EK,
        cf: CfName,
        start_key: Box<[u8]>,
        end_key: Box<[u8]>,
        use_delete_range: bool,
        cb: Box<dyn FnOnce() + Send>,
    },
    // Gc snapshot
    SnapGc(Box<[TabletSnapKey]>),
}

impl<EK> Display for Task<EK> {
    fn fmt(&self, f: &mut Formatter<'_>) -> fmt::Result {
        match self {
            Task::Trim {
                start_key, end_key, ..
            } => write!(
                f,
                "trim tablet for start_key {}, end_key {}",
                log_wrappers::Value::key(start_key),
                log_wrappers::Value::key(end_key),
            ),
            Task::PrepareDestroy {
                region_id,
                wait_for_persisted,
                ..
            } => write!(
                f,
                "prepare destroy tablet for region_id {region_id}, wait_for_persisted {wait_for_persisted}",
            ),
            Task::Destroy {
                region_id,
                persisted_index,
            } => write!(
                f,
                "destroy tablet for region_id {region_id}, persisted_index {persisted_index}",
            ),
            Task::DirectDestroy { .. } => {
                write!(f, "direct destroy tablet")
            }
            Task::CleanupImportSst(ssts) => {
                write!(f, "cleanup import ssts {ssts:?}")
            }
            Task::Flush {
                region_id,
                reason,
                threshold,
                cb: on_flush_finish,
            } => {
                write!(
                    f,
                    "flush tablet for region_id {region_id}, reason {reason}, threshold {:?}, has_cb {}",
                    threshold,
                    on_flush_finish.is_some(),
                )
            }
            Task::DeleteRange {
                region_id,
                cf,
                start_key,
                end_key,
                ..
            } => {
                write!(
                    f,
                    "delete range cf {} [{}, {}) for region_id {}",
                    cf,
                    log_wrappers::Value::key(start_key),
                    log_wrappers::Value::key(end_key),
                    region_id,
                )
            }

            Task::SnapGc(snap_keys) => {
                write!(f, "gc snapshot {:?}", snap_keys)
            }
        }
    }
}

impl<EK> Task<EK> {
    #[inline]
    pub fn trim(tablet: EK, region: &Region, cb: impl FnOnce() + Send + 'static) -> Self {
        Task::Trim {
            tablet,
            start_key: region.get_start_key().into(),
            end_key: region.get_end_key().into(),
            cb: Box::new(cb),
        }
    }

    #[inline]
    pub fn prepare_destroy(tablet: EK, region_id: u64, wait_for_persisted: u64) -> Self {
        Task::PrepareDestroy {
            tablet: Either::Left(tablet),
            region_id,
            wait_for_persisted,
            cb: None,
        }
    }

    #[inline]
    pub fn prepare_destroy_path(path: PathBuf, region_id: u64, wait_for_persisted: u64) -> Self {
        Task::PrepareDestroy {
            tablet: Either::Right(path),
            region_id,
            wait_for_persisted,
            cb: None,
        }
    }

    #[inline]
    pub fn prepare_destroy_path_callback(
        path: PathBuf,
        region_id: u64,
        wait_for_persisted: u64,
        cb: impl FnOnce() + Send + 'static,
    ) -> Self {
        Task::PrepareDestroy {
            tablet: Either::Right(path),
            region_id,
            wait_for_persisted,
            cb: Some(Box::new(cb)),
        }
    }

    #[inline]
    pub fn destroy(region_id: u64, persisted_index: u64) -> Self {
        Task::Destroy {
            region_id,
            persisted_index,
        }
    }

    #[inline]
    pub fn direct_destroy(tablet: EK) -> Self {
        Task::DirectDestroy {
            tablet: Either::Left(tablet),
        }
    }

    #[inline]
    pub fn direct_destroy_path(path: PathBuf) -> Self {
        Task::DirectDestroy {
            tablet: Either::Right(path),
        }
    }

    pub fn delete_range(
        region_id: u64,
        tablet: EK,
        cf: CfName,
        start_key: Box<[u8]>,
        end_key: Box<[u8]>,
        use_delete_range: bool,
        cb: Box<dyn FnOnce() + Send>,
    ) -> Self {
        Task::DeleteRange {
            region_id,
            tablet,
            cf,
            start_key,
            end_key,
            use_delete_range,
            cb,
        }
    }
}

pub struct Runner<EK: KvEngine> {
    tablet_registry: TabletRegistry<EK>,
    sst_importer: Arc<SstImporter>,
    snap_mgr: TabletSnapManager,
    logger: Logger,

    // region_id -> [(tablet_path, wait_for_persisted, callback)].
    waiting_destroy_tasks: HashMap<u64, Vec<(PathBuf, u64, Option<Box<dyn FnOnce() + Send>>)>>,
    pending_destroy_tasks: Vec<(PathBuf, Option<Box<dyn FnOnce() + Send>>)>,

    // An independent pool to run tasks that are time-consuming but doesn't take CPU resources,
    // such as waiting for RocksDB compaction.
    background_pool: FuturePool,
}

impl<EK: KvEngine> Runner<EK> {
    pub fn new(
        tablet_registry: TabletRegistry<EK>,
        sst_importer: Arc<SstImporter>,
        snap_mgr: TabletSnapManager,
        logger: Logger,
    ) -> Self {
        Self {
            tablet_registry,
            sst_importer,
            snap_mgr,
            logger,
            waiting_destroy_tasks: HashMap::default(),
            pending_destroy_tasks: Vec::new(),
            background_pool: YatpPoolBuilder::new(DefaultTicker::default())
                .name_prefix("tablet-bg")
                .thread_count(
                    0,
                    DEFAULT_BACKGROUND_POOL_SIZE,
                    DEFAULT_BACKGROUND_POOL_SIZE,
                )
                .build_future_pool(),
        }
    }

    fn trim(&self, tablet: EK, start: Box<[u8]>, end: Box<[u8]>, cb: Box<dyn FnOnce() + Send>) {
        let start_key = keys::data_key(&start);
        let end_key = keys::data_end_key(&end);
        let range1 = Range::new(&[], &start_key);
        let range2 = Range::new(&end_key, keys::DATA_MAX_KEY);
        if let Err(e) = tablet.delete_ranges_cfs(DeleteStrategy::DeleteFiles, &[range1, range2]) {
            error!(
                self.logger,
                "failed to trim tablet";
                "start_key" => log_wrappers::Value::key(&start_key),
                "end_key" => log_wrappers::Value::key(&end_key),
                "err" => %e,
            );
            return;
        }
        let logger = self.logger.clone();
        self.background_pool
            .spawn(async move {
                let range1 = Range::new(&[], &start_key);
                let range2 = Range::new(&end_key, keys::DATA_MAX_KEY);
                for r in [range1, range2] {
                    // When compaction filter is present, trivial move is disallowed.
                    if let Err(e) =
                        tablet.compact_range(Some(r.start_key), Some(r.end_key), false, 1)
                    {
                        if e.to_string().contains("Manual compaction paused") {
                            info!(
                                logger,
                                "tablet manual compaction is paused, skip trim";
                                "start_key" => log_wrappers::Value::key(&start_key),
                                "end_key" => log_wrappers::Value::key(&end_key),
                                "err" => %e,
                            );
                        } else {
                            error!(
                                logger,
                                "failed to trim tablet";
                                "start_key" => log_wrappers::Value::key(&start_key),
                                "end_key" => log_wrappers::Value::key(&end_key),
                                "err" => %e,
                            );
                        }
                        return;
                    }
                }
                // drop before callback.
                drop(tablet);
                fail_point!("tablet_trimmed_finished");
                cb();
            })
            .unwrap();
    }

    fn pause_background_work(&mut self, tablet: Either<EK, PathBuf>) -> PathBuf {
        match tablet {
            Either::Left(tablet) => {
                // The tablet is about to be deleted, flush is a waste and will block destroy.
                let _ = tablet.set_db_options(&[("avoid_flush_during_shutdown", "true")]);
                let _ = tablet.pause_background_work();
                PathBuf::from(tablet.path())
            }
            Either::Right(path) => path,
        }
    }

    fn prepare_destroy(
        &mut self,
        region_id: u64,
        tablet: Either<EK, PathBuf>,
        wait_for_persisted: u64,
        cb: Option<Box<dyn FnOnce() + Send>>,
    ) {
        let path = self.pause_background_work(tablet);
        self.waiting_destroy_tasks
            .entry(region_id)
            .or_default()
            .push((path, wait_for_persisted, cb));
    }

    fn destroy(&mut self, region_id: u64, persisted: u64) {
        if let Some(v) = self.waiting_destroy_tasks.get_mut(&region_id) {
            v.retain_mut(|(path, wait, cb)| {
                if *wait <= persisted {
                    let cb = cb.take();
                    if !Self::process_destroy_task(&self.logger, &self.tablet_registry, path) {
                        self.pending_destroy_tasks.push((path.clone(), cb));
                    } else if let Some(cb) = cb {
                        cb();
                    }
                    return false;
                }
                true
            });
        }
    }

    fn direct_destroy(&mut self, tablet: Either<EK, PathBuf>) {
        let path = self.pause_background_work(tablet);
        if !Self::process_destroy_task(&self.logger, &self.tablet_registry, &path) {
            self.pending_destroy_tasks.push((path, None));
        }
    }

    /// Returns true if task is consumed. Failure is considered consumed.
    fn process_destroy_task(logger: &Logger, registry: &TabletRegistry<EK>, path: &Path) -> bool {
        match EK::locked(path.to_str().unwrap()) {
            Err(e) => warn!(
                logger,
                "failed to check whether the tablet path is locked";
                "err" => ?e,
                "path" => path.display(),
            ),
            Ok(false) => {
                let (_, region_id, tablet_index) =
                    registry.parse_tablet_name(path).unwrap_or(("", 0, 0));
                // TODO: use a meaningful table context.
                let _ = registry
                    .tablet_factory()
                    .destroy_tablet(
                        TabletContext::with_infinite_region(region_id, Some(tablet_index)),
                        path,
                    )
                    .map_err(|e| {
                        warn!(
                            logger,
                            "failed to destroy tablet";
                            "err" => ?e,
                            "path" => path.display(),
                        )
                    });
                return true;
            }
            Ok(true) => {
                debug!(logger, "ignore locked tablet"; "path" => path.display());
            }
        }
        false
    }

    fn cleanup_ssts(&self, ssts: Box<[SstMeta]>) {
        for sst in Vec::from(ssts) {
            if let Err(e) = self.sst_importer.delete(&sst) {
                warn!(self.logger, "failed to cleanup sst"; "err" => ?e, "sst" => ?sst);
            }
        }
    }

<<<<<<< HEAD
    fn flush_tablet(
        &self,
        region_id: u64,
        reason: &'static str,
        threshold: Option<Duration>,
        cb: Option<Box<dyn FnOnce() + Send>>,
    ) {
=======
    fn snap_gc(&self, keys: Box<[TabletSnapKey]>) {
        for key in Vec::from(keys) {
            if !self.snap_mgr.delete_snapshot(&key) {
                warn!(self.logger, "failed to gc snap"; "key" => ?key);
            }
        }
    }

    fn flush_tablet(&self, region_id: u64, cb: Option<Box<dyn FnOnce() + Send>>) {
>>>>>>> 92a77ac3
        let Some(Some(tablet)) = self
            .tablet_registry
            .get(region_id)
            .map(|mut cache| cache.latest().cloned()) else { return };
        let threshold = threshold.map(|t| std::time::SystemTime::now() - t);
        // The callback `cb` being some means it's the task sent from
        // leader, we should sync flush memtables and call it after the flush complete
        // where the split will be proposed again with extra flag.
        if let Some(cb) = cb {
            let logger = self.logger.clone();
            let now = Instant::now();
            self.background_pool
                .spawn(async move {
                    // sync flush for leader to let the flush happend before later checkpoint.
                    if threshold.is_none() || tablet.has_old_active_memtable(threshold.unwrap()) {
                        let r = tablet.flush_cfs(DATA_CFS, true);
                        let elapsed = now.saturating_elapsed();
                        if let Err(e) = r {
                            warn!(
                                logger,
                                "flush memtable for leader failed";
                                "region_id" => region_id,
                                "reason" => reason,
                                "err" => ?e,
                            );
                            return;
                        } else {
                            info!(
                                logger,
                                "flush memtable for leader";
                                "region_id" => region_id,
                                "reason" => reason,
                                "duration" => %ReadableDuration(elapsed),
                            );
                        }
                    }
                    drop(tablet);
                    cb();
                })
                .unwrap();
        } else if threshold.is_none() || tablet.has_old_active_memtable(threshold.unwrap()) {
            if let Err(e) = tablet.flush_cfs(DATA_CFS, false) {
                warn!(
                    self.logger,
                    "flush memtable for follower failed";
                    "region_id" => region_id,
                    "reason" => reason,
                    "err" => ?e,
                );
            } else {
                info!(
                    self.logger,
                    "flush memtable for follower";
                    "region_id" => region_id,
                    "reason" => reason,
                );
            }
        } else {
            info!(
                self.logger,
                "skipped flush memtable for follower";
                "region_id" => region_id,
                "reason" => reason,
            );
        }
    }

    fn delete_range(&self, delete_range: Task<EK>) {
        let Task::DeleteRange { region_id, tablet, cf, start_key, end_key, use_delete_range, cb } = delete_range else {
            slog_panic!(self.logger, "unexpected task"; "task" => format!("{}", delete_range))
        };

        let range = vec![Range::new(&start_key, &end_key)];
        let fail_f = |e: engine_traits::Error, strategy: DeleteStrategy| {
            slog_panic!(
                self.logger,
                "failed to delete";
                "region_id" => region_id,
                "strategy" => ?strategy,
                "range_start" => log_wrappers::Value::key(&start_key),
                "range_end" => log_wrappers::Value::key(&end_key),
                "error" => ?e,
            )
        };
        tablet
            .delete_ranges_cf(cf, DeleteStrategy::DeleteFiles, &range)
            .unwrap_or_else(|e| fail_f(e, DeleteStrategy::DeleteFiles));

        let strategy = if use_delete_range {
            DeleteStrategy::DeleteByRange
        } else {
            DeleteStrategy::DeleteByKey
        };
        // Delete all remaining keys.
        tablet
            .delete_ranges_cf(cf, strategy.clone(), &range)
            .unwrap_or_else(move |e| fail_f(e, strategy));

        // TODO: support titan?
        // tablet
        //     .delete_ranges_cf(cf, DeleteStrategy::DeleteBlobs, &range)
        //     .unwrap_or_else(move |e| fail_f(e,
        // DeleteStrategy::DeleteBlobs));

        cb();
    }
}

impl<EK> Runnable for Runner<EK>
where
    EK: KvEngine,
{
    type Task = Task<EK>;

    fn run(&mut self, task: Task<EK>) {
        match task {
            Task::Trim {
                tablet,
                start_key,
                end_key,
                cb,
            } => self.trim(tablet, start_key, end_key, cb),
            Task::PrepareDestroy {
                region_id,
                tablet,
                wait_for_persisted,
                cb,
            } => self.prepare_destroy(region_id, tablet, wait_for_persisted, cb),
            Task::Destroy {
                region_id,
                persisted_index,
            } => self.destroy(region_id, persisted_index),
            Task::DirectDestroy { tablet, .. } => self.direct_destroy(tablet),
            Task::CleanupImportSst(ssts) => self.cleanup_ssts(ssts),
<<<<<<< HEAD
            Task::Flush {
                region_id,
                reason,
                threshold,
                cb,
            } => self.flush_tablet(region_id, reason, threshold, cb),
=======
            Task::Flush { region_id, cb } => self.flush_tablet(region_id, cb),
            delete_range @ Task::DeleteRange { .. } => self.delete_range(delete_range),
            Task::SnapGc(keys) => self.snap_gc(keys),
>>>>>>> 92a77ac3
        }
    }
}

impl<EK> RunnableWithTimer for Runner<EK>
where
    EK: KvEngine,
{
    fn on_timeout(&mut self) {
        self.pending_destroy_tasks.retain_mut(|(path, cb)| {
            let r = Self::process_destroy_task(&self.logger, &self.tablet_registry, path);
            if r && let Some(cb) = cb.take() {
                cb();
            }
            r
        });
    }

    fn get_interval(&self) -> Duration {
        Duration::from_secs(10)
    }
}

#[cfg(test)]
mod tests {
    use engine_test::{
        ctor::{CfOptions, DbOptions},
        kv::TestTabletFactory,
    };
    use engine_traits::{MiscExt, TabletContext, TabletRegistry};
    use tempfile::Builder;

    use super::*;
    use crate::operation::test_util::create_tmp_importer;

    #[test]
    fn test_race_between_destroy_and_trim() {
        let dir = Builder::new()
            .prefix("test_race_between_destroy_and_trim")
            .tempdir()
            .unwrap();
        let factory = Box::new(TestTabletFactory::new(
            DbOptions::default(),
            vec![("default", CfOptions::default())],
        ));
        let registry = TabletRegistry::new(factory, dir.path()).unwrap();
        let logger = slog_global::borrow_global().new(slog::o!());
        let (_dir, importer) = create_tmp_importer();
        let snap_dir = dir.path().join("snap");
        let snap_mgr = TabletSnapManager::new(snap_dir, None).unwrap();
        let mut runner = Runner::new(registry.clone(), importer, snap_mgr, logger);

        let mut region = Region::default();
        let rid = 1;
        region.set_id(rid);
        region.set_start_key(b"a".to_vec());
        region.set_end_key(b"b".to_vec());
        let tablet = registry
            .load(TabletContext::new(&region, Some(1)), true)
            .unwrap()
            .latest()
            .unwrap()
            .clone();
        runner.run(Task::prepare_destroy(tablet.clone(), rid, 10));
        let (tx, rx) = std::sync::mpsc::channel();
        runner.run(Task::trim(tablet, &region, move || tx.send(()).unwrap()));
        rx.recv().unwrap();

        let rid = 2;
        region.set_id(rid);
        region.set_start_key(b"c".to_vec());
        region.set_end_key(b"d".to_vec());
        let tablet = registry
            .load(TabletContext::new(&region, Some(1)), true)
            .unwrap()
            .latest()
            .unwrap()
            .clone();
        registry.remove(rid);
        runner.run(Task::prepare_destroy(tablet.clone(), rid, 10));
        runner.run(Task::destroy(rid, 100));
        let path = PathBuf::from(tablet.path());
        assert!(path.exists());
        let (tx, rx) = std::sync::mpsc::channel();
        runner.run(Task::trim(tablet, &region, move || tx.send(()).unwrap()));
        rx.recv().unwrap();
        runner.on_timeout();
        assert!(!path.exists());
    }
}<|MERGE_RESOLUTION|>--- conflicted
+++ resolved
@@ -17,11 +17,8 @@
 use slog::{debug, error, info, warn, Logger};
 use sst_importer::SstImporter;
 use tikv_util::{
-<<<<<<< HEAD
     config::ReadableDuration,
-=======
     slog_panic,
->>>>>>> 92a77ac3
     time::Instant,
     worker::{Runnable, RunnableWithTimer},
     yatp_pool::{DefaultTicker, FuturePool, YatpPoolBuilder},
@@ -422,7 +419,14 @@
         }
     }
 
-<<<<<<< HEAD
+    fn snap_gc(&self, keys: Box<[TabletSnapKey]>) {
+        for key in Vec::from(keys) {
+            if !self.snap_mgr.delete_snapshot(&key) {
+                warn!(self.logger, "failed to gc snap"; "key" => ?key);
+            }
+        }
+    }
+
     fn flush_tablet(
         &self,
         region_id: u64,
@@ -430,17 +434,6 @@
         threshold: Option<Duration>,
         cb: Option<Box<dyn FnOnce() + Send>>,
     ) {
-=======
-    fn snap_gc(&self, keys: Box<[TabletSnapKey]>) {
-        for key in Vec::from(keys) {
-            if !self.snap_mgr.delete_snapshot(&key) {
-                warn!(self.logger, "failed to gc snap"; "key" => ?key);
-            }
-        }
-    }
-
-    fn flush_tablet(&self, region_id: u64, cb: Option<Box<dyn FnOnce() + Send>>) {
->>>>>>> 92a77ac3
         let Some(Some(tablet)) = self
             .tablet_registry
             .get(region_id)
@@ -575,18 +568,14 @@
             } => self.destroy(region_id, persisted_index),
             Task::DirectDestroy { tablet, .. } => self.direct_destroy(tablet),
             Task::CleanupImportSst(ssts) => self.cleanup_ssts(ssts),
-<<<<<<< HEAD
             Task::Flush {
                 region_id,
                 reason,
                 threshold,
                 cb,
             } => self.flush_tablet(region_id, reason, threshold, cb),
-=======
-            Task::Flush { region_id, cb } => self.flush_tablet(region_id, cb),
             delete_range @ Task::DeleteRange { .. } => self.delete_range(delete_range),
             Task::SnapGc(keys) => self.snap_gc(keys),
->>>>>>> 92a77ac3
         }
     }
 }
