// Copyright 2022 TiKV Project Authors. Licensed under Apache-2.0.

use std::{
    fmt::{self, Display, Formatter},
    sync::{atomic::AtomicBool, Arc},
};

use causal_ts::CausalTsProviderImpl;
use collections::HashMap;
use concurrency_manager::ConcurrencyManager;
use engine_traits::{KvEngine, RaftEngine, TabletRegistry};
use kvproto::{metapb, pdpb};
<<<<<<< HEAD
use pd_client::PdClientV2;
=======
use pd_client::{BucketStat, PdClient};
>>>>>>> f6513edc
use raftstore::store::{
    util::KeysInfoFormatter, AutoSplitController, Config, FlowStatsReporter, PdStatsMonitor,
    ReadStats, RegionReadProgressRegistry, SplitInfo, StoreStatsReporter, TabletSnapManager,
    TxnExt, WriteStats, NUM_COLLECT_STORE_INFOS_PER_HEARTBEAT,
};
use resource_metering::{Collector, CollectorRegHandle, RawRecords};
use slog::{error, Logger};
use tikv_util::{
    config::VersionTrack,
    time::UnixSecs,
    worker::{Runnable, Scheduler},
};
use yatp::{task::future::TaskCell, Remote};

use crate::{
    batch::StoreRouter,
    router::{CmdResChannel, PeerMsg},
};

mod misc;
mod region;
mod split;
mod store;

pub use region::RegionHeartbeatTask;

type RecordPairVec = Vec<pdpb::RecordPair>;

pub enum Task {
    // In store.rs.
    StoreHeartbeat {
        stats: pdpb::StoreStats,
        // TODO: StoreReport, StoreDrAutoSyncStatus
    },
    UpdateStoreInfos {
        cpu_usages: RecordPairVec,
        read_io_rates: RecordPairVec,
        write_io_rates: RecordPairVec,
    },
    // In region.rs.
    RegionHeartbeat(RegionHeartbeatTask),
    ReportRegionBuckets(BucketStat),
    UpdateReadStats(ReadStats),
    UpdateWriteStats(WriteStats),
    UpdateRegionCpuRecords(Arc<RawRecords>),
    DestroyPeer {
        region_id: u64,
    },
    // In split.rs.
    AskBatchSplit {
        region: metapb::Region,
        split_keys: Vec<Vec<u8>>,
        peer: metapb::Peer,
        right_derive: bool,
        ch: CmdResChannel,
    },
    ReportBatchSplit {
        regions: Vec<metapb::Region>,
    },
    AutoSplit {
        split_infos: Vec<SplitInfo>,
    },
    // In misc.rs.
    UpdateMaxTimestamp {
        region_id: u64,
        initial_status: u64,
        txn_ext: Arc<TxnExt>,
    },
    ReportMinResolvedTs {
        store_id: u64,
        min_resolved_ts: u64,
    },
}

impl Display for Task {
    fn fmt(&self, f: &mut Formatter<'_>) -> fmt::Result {
        match *self {
            Task::StoreHeartbeat { ref stats, .. } => {
                write!(f, "store heartbeat stats: {stats:?}")
            }
            Task::UpdateStoreInfos {
                ref cpu_usages,
                ref read_io_rates,
                ref write_io_rates,
            } => write!(
                f,
                "get store's information: cpu_usages {:?}, read_io_rates {:?}, write_io_rates {:?}",
                cpu_usages, read_io_rates, write_io_rates,
            ),
            Task::RegionHeartbeat(ref hb_task) => write!(
                f,
                "region heartbeat for region {:?}, leader {}",
                hb_task.region,
                hb_task.peer.get_id(),
            ),
            Task::ReportRegionBuckets(ref buckets) => write!(f, "report buckets: {:?}", buckets),
            Task::UpdateReadStats(ref stats) => {
                write!(f, "update read stats: {stats:?}")
            }
            Task::UpdateWriteStats(ref stats) => {
                write!(f, "update write stats: {stats:?}")
            }
            Task::UpdateRegionCpuRecords(ref cpu_records) => {
                write!(f, "get region cpu records: {:?}", cpu_records)
            }
            Task::DestroyPeer { ref region_id } => {
                write!(f, "destroy peer of region {}", region_id)
            }
            Task::AskBatchSplit {
                ref region,
                ref split_keys,
                ..
            } => write!(
                f,
                "ask split region {} with {}",
                region.get_id(),
                KeysInfoFormatter(split_keys.iter())
            ),
            Task::ReportBatchSplit { ref regions } => write!(f, "report split {:?}", regions),
            Task::AutoSplit { ref split_infos } => {
                write!(f, "auto split split regions, num is {}", split_infos.len())
            }
            Task::UpdateMaxTimestamp { region_id, .. } => write!(
                f,
                "update the max timestamp for region {} in the concurrency manager",
                region_id
            ),
            Task::ReportMinResolvedTs {
                store_id,
                min_resolved_ts,
            } => write!(
                f,
                "report min resolved ts: store {}, resolved ts {}",
                store_id, min_resolved_ts,
            ),
        }
    }
}

pub struct Runner<EK, ER, T>
where
    EK: KvEngine,
    ER: RaftEngine,
    T: PdClientV2 + Clone + 'static,
{
    store_id: u64,
    pd_client: T,
    raft_engine: ER,
    tablet_registry: TabletRegistry<EK>,
    snap_mgr: TabletSnapManager,
    router: StoreRouter<EK, ER>,
    stats_monitor: PdStatsMonitor<PdReporter>,

    remote: Remote<TaskCell>,

    // For store.
    start_ts: UnixSecs,
    store_stat: store::StoreStat,

    // For region.
    region_peers: HashMap<u64, region::PeerStat>,
    region_buckets: HashMap<u64, region::ReportBucket>,
    // region_id -> total_cpu_time_ms (since last region heartbeat)
    region_cpu_records: HashMap<u64, u32>,
    region_heartbeat_transport: Option<region_heartbeat::Transport>,

    // For update_max_timestamp.
    concurrency_manager: ConcurrencyManager,
    causal_ts_provider: Option<CausalTsProviderImpl>,
    tso_transport: Option<T::TsoStream>,

    logger: Logger,
    shutdown: Arc<AtomicBool>,
    cfg: Arc<VersionTrack<Config>>,
}

impl<EK, ER, T> Runner<EK, ER, T>
where
    EK: KvEngine,
    ER: RaftEngine,
    T: PdClientV2 + Clone + 'static,
{
    pub fn new(
        store_id: u64,
        pd_client: T,
        raft_engine: ER,
        tablet_registry: TabletRegistry<EK>,
        snap_mgr: TabletSnapManager,
        router: StoreRouter<EK, ER>,
        remote: Remote<TaskCell>,
        concurrency_manager: ConcurrencyManager,
<<<<<<< HEAD
        causal_ts_provider: Option<CausalTsProviderImpl>, // used for rawkv apiv2
=======
        causal_ts_provider: Option<Arc<CausalTsProviderImpl>>, // used for rawkv apiv2
        pd_scheduler: Scheduler<Task>,
        auto_split_controller: AutoSplitController,
        region_read_progress: RegionReadProgressRegistry,
        collector_reg_handle: CollectorRegHandle,
>>>>>>> f6513edc
        logger: Logger,
        shutdown: Arc<AtomicBool>,
        cfg: Arc<VersionTrack<Config>>,
    ) -> Result<Self, std::io::Error> {
        let mut stats_monitor = PdStatsMonitor::new(
            cfg.value().pd_store_heartbeat_tick_interval.0 / NUM_COLLECT_STORE_INFOS_PER_HEARTBEAT,
            cfg.value().report_min_resolved_ts_interval.0,
            PdReporter::new(pd_scheduler, logger.clone()),
        );
        stats_monitor.start(
            auto_split_controller,
            region_read_progress,
            collector_reg_handle,
            store_id,
        )?;
        Ok(Self {
            store_id,
            pd_client,
            raft_engine,
            tablet_registry,
            snap_mgr,
            router,
            stats_monitor,
            remote,
            start_ts: UnixSecs::zero(),
            store_stat: store::StoreStat::default(),
            region_peers: HashMap::default(),
            region_buckets: HashMap::default(),
            region_cpu_records: HashMap::default(),
            region_heartbeat_transport: None,
            concurrency_manager,
            causal_ts_provider,
            tso_transport: None,
            logger,
            shutdown,
            cfg,
        })
    }
}

impl<EK, ER, T> Runnable for Runner<EK, ER, T>
where
    EK: KvEngine,
    ER: RaftEngine,
    T: PdClientV2 + Clone + 'static,
{
    type Task = Task;

    fn run(&mut self, task: Task) {
        match task {
            Task::StoreHeartbeat { stats } => self.handle_store_heartbeat(stats),
            Task::UpdateStoreInfos {
                cpu_usages,
                read_io_rates,
                write_io_rates,
            } => self.handle_update_store_infos(cpu_usages, read_io_rates, write_io_rates),
            Task::RegionHeartbeat(task) => self.handle_region_heartbeat(task),
            Task::ReportRegionBuckets(buckets) => self.handle_report_region_buckets(buckets),
            Task::UpdateReadStats(stats) => self.handle_update_read_stats(stats),
            Task::UpdateWriteStats(stats) => self.handle_update_write_stats(stats),
            Task::UpdateRegionCpuRecords(records) => self.handle_update_region_cpu_records(records),
            Task::DestroyPeer { region_id } => self.handle_destroy_peer(region_id),
            Task::AskBatchSplit {
                region,
                split_keys,
                peer,
                right_derive,
                ch,
            } => self.handle_ask_batch_split(region, split_keys, peer, right_derive, ch),
            Task::ReportBatchSplit { regions } => self.handle_report_batch_split(regions),
            Task::AutoSplit { split_infos } => self.handle_auto_split(split_infos),
            Task::UpdateMaxTimestamp {
                region_id,
                initial_status,
                txn_ext,
            } => self.handle_update_max_timestamp(region_id, initial_status, txn_ext),
            Task::ReportMinResolvedTs {
                store_id,
                min_resolved_ts,
            } => self.handle_report_min_resolved_ts(store_id, min_resolved_ts),
        }
    }
}

<<<<<<< HEAD
impl<EK, ER, T> Runner<EK, ER, T>
where
    EK: KvEngine,
    ER: RaftEngine,
    T: PdClientV2 + Clone + 'static,
{
    fn handle_destroy_peer(&mut self, region_id: u64) {
        match self.region_peers.remove(&region_id) {
            None => {}
            Some(_) => {
                info!(self.logger, "remove peer statistic record in pd"; "region_id" => region_id)
            }
=======
#[derive(Clone)]
pub struct PdReporter {
    scheduler: Scheduler<Task>,
    logger: Logger,
}

impl PdReporter {
    pub fn new(scheduler: Scheduler<Task>, logger: Logger) -> Self {
        PdReporter { scheduler, logger }
    }
}

impl FlowStatsReporter for PdReporter {
    fn report_read_stats(&self, stats: ReadStats) {
        if let Err(e) = self.scheduler.schedule(Task::UpdateReadStats(stats)) {
            error!(self.logger, "Failed to send read flow statistics"; "err" => ?e);
        }
    }

    fn report_write_stats(&self, stats: WriteStats) {
        if let Err(e) = self.scheduler.schedule(Task::UpdateWriteStats(stats)) {
            error!(self.logger, "Failed to send write flow statistics"; "err" => ?e);
>>>>>>> f6513edc
        }
    }
}

impl Collector for PdReporter {
    fn collect(&self, records: Arc<RawRecords>) {
        self.scheduler
            .schedule(Task::UpdateRegionCpuRecords(records))
            .ok();
    }
}

impl StoreStatsReporter for PdReporter {
    fn report_store_infos(
        &self,
        cpu_usages: RecordPairVec,
        read_io_rates: RecordPairVec,
        write_io_rates: RecordPairVec,
    ) {
        let task = Task::UpdateStoreInfos {
            cpu_usages,
            read_io_rates,
            write_io_rates,
        };
        if let Err(e) = self.scheduler.schedule(task) {
            error!(
                self.logger,
                "failed to send store infos to pd worker";
                "err" => ?e,
            );
        }
    }

    fn report_min_resolved_ts(&self, store_id: u64, min_resolved_ts: u64) {
        let task = Task::ReportMinResolvedTs {
            store_id,
            min_resolved_ts,
        };
        if let Err(e) = self.scheduler.schedule(task) {
            error!(
                self.logger,
                "failed to send min resolved ts to pd worker";
                "err" => ?e,
            );
        }
    }

    fn auto_split(&self, split_infos: Vec<SplitInfo>) {
        let task = Task::AutoSplit { split_infos };
        if let Err(e) = self.scheduler.schedule(task) {
            error!(
                self.logger,
                "failed to send split infos to pd worker";
                "err" => ?e,
            );
        }
    }
}

mod requests {
    use kvproto::raft_cmdpb::{
        AdminCmdType, AdminRequest, ChangePeerRequest, ChangePeerV2Request, RaftCmdRequest,
    };
    use raft::eraftpb::ConfChangeType;

    use super::*;
    use crate::router::RaftRequest;

    pub fn send_admin_request<EK, ER>(
        logger: &Logger,
        router: &StoreRouter<EK, ER>,
        region_id: u64,
        epoch: metapb::RegionEpoch,
        peer: metapb::Peer,
        request: AdminRequest,
        ch: Option<CmdResChannel>,
    ) where
        EK: KvEngine,
        ER: RaftEngine,
    {
        let cmd_type = request.get_cmd_type();

        let mut req = RaftCmdRequest::default();
        req.mut_header().set_region_id(region_id);
        req.mut_header().set_region_epoch(epoch);
        req.mut_header().set_peer(peer);
        req.set_admin_request(request);

        let msg = match ch {
            Some(ch) => PeerMsg::AdminCommand(RaftRequest::new(req, ch)),
            None => PeerMsg::admin_command(req).0,
        };
        if let Err(e) = router.send(region_id, msg) {
            error!(
                logger,
                "send request failed";
                "region_id" => region_id, "cmd_type" => ?cmd_type, "err" => ?e,
            );
        }
    }

    pub fn new_change_peer_request(
        change_type: ConfChangeType,
        peer: metapb::Peer,
    ) -> AdminRequest {
        let mut req = AdminRequest::default();
        req.set_cmd_type(AdminCmdType::ChangePeer);
        req.mut_change_peer().set_change_type(change_type);
        req.mut_change_peer().set_peer(peer);
        req
    }

    pub fn new_change_peer_v2_request(changes: Vec<pdpb::ChangePeer>) -> AdminRequest {
        let mut req = AdminRequest::default();
        req.set_cmd_type(AdminCmdType::ChangePeerV2);
        let change_peer_reqs = changes
            .into_iter()
            .map(|mut c| {
                let mut cp = ChangePeerRequest::default();
                cp.set_change_type(c.get_change_type());
                cp.set_peer(c.take_peer());
                cp
            })
            .collect();
        let mut cp = ChangePeerV2Request::default();
        cp.set_changes(change_peer_reqs);
        req.set_change_peer_v2(cp);
        req
    }

    pub fn new_transfer_leader_request(
        peer: metapb::Peer,
        peers: Vec<metapb::Peer>,
    ) -> AdminRequest {
        let mut req = AdminRequest::default();
        req.set_cmd_type(AdminCmdType::TransferLeader);
        req.mut_transfer_leader().set_peer(peer);
        req.mut_transfer_leader().set_peers(peers.into());
        req
    }
}<|MERGE_RESOLUTION|>--- conflicted
+++ resolved
@@ -10,11 +10,7 @@
 use concurrency_manager::ConcurrencyManager;
 use engine_traits::{KvEngine, RaftEngine, TabletRegistry};
 use kvproto::{metapb, pdpb};
-<<<<<<< HEAD
-use pd_client::PdClientV2;
-=======
-use pd_client::{BucketStat, PdClient};
->>>>>>> f6513edc
+use pd_client::{BucketStat, PdClientV2};
 use raftstore::store::{
     util::KeysInfoFormatter, AutoSplitController, Config, FlowStatsReporter, PdStatsMonitor,
     ReadStats, RegionReadProgressRegistry, SplitInfo, StoreStatsReporter, TabletSnapManager,
@@ -179,7 +175,7 @@
     region_buckets: HashMap<u64, region::ReportBucket>,
     // region_id -> total_cpu_time_ms (since last region heartbeat)
     region_cpu_records: HashMap<u64, u32>,
-    region_heartbeat_transport: Option<region_heartbeat::Transport>,
+    region_heartbeat_transport: Option<region::Transport>,
 
     // For update_max_timestamp.
     concurrency_manager: ConcurrencyManager,
@@ -206,15 +202,11 @@
         router: StoreRouter<EK, ER>,
         remote: Remote<TaskCell>,
         concurrency_manager: ConcurrencyManager,
-<<<<<<< HEAD
         causal_ts_provider: Option<CausalTsProviderImpl>, // used for rawkv apiv2
-=======
-        causal_ts_provider: Option<Arc<CausalTsProviderImpl>>, // used for rawkv apiv2
         pd_scheduler: Scheduler<Task>,
         auto_split_controller: AutoSplitController,
         region_read_progress: RegionReadProgressRegistry,
         collector_reg_handle: CollectorRegHandle,
->>>>>>> f6513edc
         logger: Logger,
         shutdown: Arc<AtomicBool>,
         cfg: Arc<VersionTrack<Config>>,
@@ -299,20 +291,6 @@
     }
 }
 
-<<<<<<< HEAD
-impl<EK, ER, T> Runner<EK, ER, T>
-where
-    EK: KvEngine,
-    ER: RaftEngine,
-    T: PdClientV2 + Clone + 'static,
-{
-    fn handle_destroy_peer(&mut self, region_id: u64) {
-        match self.region_peers.remove(&region_id) {
-            None => {}
-            Some(_) => {
-                info!(self.logger, "remove peer statistic record in pd"; "region_id" => region_id)
-            }
-=======
 #[derive(Clone)]
 pub struct PdReporter {
     scheduler: Scheduler<Task>,
@@ -335,7 +313,6 @@
     fn report_write_stats(&self, stats: WriteStats) {
         if let Err(e) = self.scheduler.schedule(Task::UpdateWriteStats(stats)) {
             error!(self.logger, "Failed to send write flow statistics"; "err" => ?e);
->>>>>>> f6513edc
         }
     }
 }
