--- conflicted
+++ resolved
@@ -260,13 +260,8 @@
     }
 
     /// Returns (capacity, used, available).
-<<<<<<< HEAD
     fn collect_engine_size(&mut self) -> Option<(u64, u64, u64)> {
-        let disk_stats = match fs2::statvfs(self.tablet_factory.tablets_path()) {
-=======
-    fn collect_engine_size(&self) -> Option<(u64, u64, u64)> {
         let disk_stats = match fs2::statvfs(self.tablet_registry.tablet_root()) {
->>>>>>> d86a449d
             Err(e) => {
                 error!(
                     self.logger,
@@ -281,8 +276,14 @@
         let disk_cap = disk_stats.total_space();
         // TODO: custom capacity.
         let capacity = disk_cap;
-        let used_size = self.size_calculator.size(self.snap_mgr.root_path()).unwrap() as u64
-            + self.size_calculator.size(self.tablet_factory.tablets_path()).unwrap() as u64
+        let used_size = self
+            .size_calculator
+            .size(self.snap_mgr.root_path())
+            .unwrap() as u64
+            + self
+                .size_calculator
+                .size(self.tablet_registry.tablet_root())
+                .unwrap() as u64
             + self
                 .raft_engine
                 .get_engine_size()
