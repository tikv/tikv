--- conflicted
+++ resolved
@@ -37,13 +37,9 @@
 error_code = { path = "../error_code" }
 fail = "0.5"
 futures-util = { version = "0.3", features = ["compat"] }
-<<<<<<< HEAD
-kvproto = { git = "https://github.com/leavrth/kvproto.git", branch = "br_data_file_info_v2" }
-=======
 keys = { path = "../keys", default-features = false }
 kvproto = { git = "https://github.com/pingcap/kvproto.git" }
 log_wrappers = { path = "../log_wrappers" }
->>>>>>> 3800412c
 pd_client = { path = "../pd_client" }
 raft = { version = "0.7.0", default-features = false, features = ["protobuf-codec"] }
 raft-proto = { version = "0.7.0" }
