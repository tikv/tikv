// Copyright 2022 TiKV Project Authors. Licensed under Apache-2.0.

use std::{assert_matches::assert_matches, time::Duration};

use engine_traits::Peekable;
use futures::executor::block_on;
use kvproto::raft_cmdpb::{CmdType, Request};
use raftstore_v2::router::PeerMsg;

use crate::cluster::Cluster;

/// Check if write batch is correctly maintained during apply.
#[test]
fn test_write_batch_rollback() {
    let cluster = Cluster::default();
<<<<<<< HEAD
    let mut router = cluster.router(0);
=======
    let router = &cluster.routers[0];
>>>>>>> 0921ad0d
    let mut req = router.new_request_for(2);
    let mut put_req = Request::default();
    put_req.set_cmd_type(CmdType::Put);
    put_req.mut_put().set_key(b"key".to_vec());
    put_req.mut_put().set_value(b"value".to_vec());
    req.mut_requests().push(put_req.clone());

    router.wait_applied_to_current_term(2, Duration::from_secs(3));
    // Make several entries to batch in apply thread.
    fail::cfg("APPLY_COMMITTED_ENTRIES", "pause").unwrap();

<<<<<<< HEAD
=======
    let tablet_registry = cluster.node(0).tablet_registry();
    let tablet = tablet_registry.get(2).unwrap().latest().unwrap().clone();

>>>>>>> 0921ad0d
    // Good proposal should be committed.
    let (msg, mut sub0) = PeerMsg::raft_command(req.clone());
    router.send(2, msg).unwrap();
    assert!(block_on(sub0.wait_proposed()));
    assert!(block_on(sub0.wait_committed()));

    // If the write batch is correctly initialized, next write should not contain
    // last result.
    req.mut_requests()[0].mut_put().set_key(b"key1".to_vec());
    let (msg, mut sub1) = PeerMsg::raft_command(req.clone());
    router.send(2, msg).unwrap();
    assert!(block_on(sub1.wait_proposed()));
    assert!(block_on(sub1.wait_committed()));

    fail::cfg("APPLY_PUT", "1*return()").unwrap();
    // Wake up and sleep in next committed entry.
    fail::remove("APPLY_COMMITTED_ENTRIES");
    // First apply will fail due to aborted. If write batch is initialized
    // correctly, correct response can be returned.
    let resp = block_on(sub0.result()).unwrap();
    assert!(
        resp.get_header()
            .get_error()
            .get_message()
            .contains("aborted"),
        "{:?}",
        resp
    );
    let resp = block_on(sub1.result()).unwrap();
    assert!(!resp.get_header().has_error(), "{:?}", resp);

    let snap = router.stale_snapshot(2);
    assert_matches!(snap.get_value(b"key"), Ok(None));
    assert_eq!(snap.get_value(b"key1").unwrap().unwrap(), b"value");

    fail::cfg("APPLY_COMMITTED_ENTRIES", "pause").unwrap();

    // Trigger error again, so an initialized write batch should be rolled back.
    req.mut_requests()[0].mut_put().set_key(b"key2".to_vec());
    let (msg, mut sub0) = PeerMsg::raft_command(req.clone());
    router.send(2, msg).unwrap();
    assert!(block_on(sub0.wait_proposed()));
    assert!(block_on(sub0.wait_committed()));

    // If the write batch is correctly rollbacked, next write should not contain
    // last result.
    req.mut_requests()[0].mut_put().set_key(b"key3".to_vec());
    let (msg, mut sub1) = PeerMsg::raft_command(req.clone());
    router.send(2, msg).unwrap();
    assert!(block_on(sub1.wait_proposed()));
    assert!(block_on(sub1.wait_committed()));

    fail::cfg("APPLY_PUT", "1*return()").unwrap();
    fail::remove("APPLY_COMMITTED_ENTRIES");
    let resp = block_on(sub0.result()).unwrap();
    assert!(
        resp.get_header()
            .get_error()
            .get_message()
            .contains("aborted"),
        "{:?}",
        resp
    );
    let resp = block_on(sub1.result()).unwrap();
    assert!(!resp.get_header().has_error(), "{:?}", resp);
    let snap = router.stale_snapshot(2);
    assert_matches!(snap.get_value(b"key2"), Ok(None));
    assert_eq!(snap.get_value(b"key3").unwrap().unwrap(), b"value");
}<|MERGE_RESOLUTION|>--- conflicted
+++ resolved
@@ -12,12 +12,8 @@
 /// Check if write batch is correctly maintained during apply.
 #[test]
 fn test_write_batch_rollback() {
-    let cluster = Cluster::default();
-<<<<<<< HEAD
-    let mut router = cluster.router(0);
-=======
-    let router = &cluster.routers[0];
->>>>>>> 0921ad0d
+    let mut cluster = Cluster::default();
+    let router = &mut cluster.routers[0];
     let mut req = router.new_request_for(2);
     let mut put_req = Request::default();
     put_req.set_cmd_type(CmdType::Put);
@@ -29,12 +25,6 @@
     // Make several entries to batch in apply thread.
     fail::cfg("APPLY_COMMITTED_ENTRIES", "pause").unwrap();
 
-<<<<<<< HEAD
-=======
-    let tablet_registry = cluster.node(0).tablet_registry();
-    let tablet = tablet_registry.get(2).unwrap().latest().unwrap().clone();
-
->>>>>>> 0921ad0d
     // Good proposal should be committed.
     let (msg, mut sub0) = PeerMsg::raft_command(req.clone());
     router.send(2, msg).unwrap();
