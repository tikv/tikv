// Copyright 2022 TiKV Project Authors. Licensed under Apache-2.0.

use std::{self, time::Duration};

use engine_traits::{Peekable, RaftEngineReadOnly, CF_DEFAULT};
use futures::executor::block_on;
use kvproto::{
    raft_cmdpb::{AdminCmdType, RaftCmdRequest},
    raft_serverpb::PeerState,
};
use raft::prelude::ConfChangeType;
use raftstore_v2::{
    router::{PeerMsg, PeerTick},
    SimpleWriteEncoder,
};
use tikv_util::store::new_learner_peer;

use crate::cluster::{check_skip_wal, Cluster};

#[test]
fn test_simple_change() {
    let mut cluster = Cluster::with_node_count(2, None);
    let (region_id, peer_id, offset_id) = (2, 10, 1);

    // 1. add learner on store-2
    add_learner(&cluster, offset_id, region_id, peer_id);
    let meta = cluster.routers[0]
        .must_query_debug_info(region_id, Duration::from_secs(3))
        .unwrap();
    let match_index = meta.raft_apply.applied_index;
<<<<<<< HEAD
=======
    assert_eq!(meta.region_state.epoch.version, epoch.get_version());
    assert_eq!(meta.region_state.epoch.conf_ver, new_conf_ver);
    assert_eq!(meta.region_state.peers, vec![leader_peer, new_peer.clone()]);
>>>>>>> 8484ecec

    // 2. write one kv after snapshot
    let (key, val) = (b"key", b"value");
    write_kv(&cluster, region_id, key, val);
    let meta = cluster.routers[1]
        .must_query_debug_info(region_id, Duration::from_secs(3))
        .unwrap();
    // the learner truncated index muse be equal the leader applied index and can
    // read the new written kv.
    assert_eq!(match_index, meta.raft_apply.truncated_state.index);
    assert!(meta.raft_apply.applied_index >= match_index);
    let snap = cluster.routers[offset_id].stale_snapshot(region_id);
    assert_eq!(snap.get_value(key).unwrap().unwrap(), val);
    // 3. remove peer from store-2
    remove_peer(&cluster, offset_id, region_id, peer_id);

    // To avaid that some status doesn't clear after destroying, it can support to create peer by many times.
    let repeat = 3;
    for i in 1..repeat {
        add_learner(&cluster, offset_id, region_id, peer_id + i);
        write_kv(&cluster, region_id, key, val);
        remove_peer(&cluster, offset_id, region_id, peer_id + i);
    }

    add_learner(&cluster, offset_id, region_id, peer_id + repeat);
    write_kv(&cluster, region_id, key, val);
    let snap = cluster.routers[offset_id].stale_snapshot(region_id);
    assert_eq!(snap.get_value(key).unwrap().unwrap(), val);

<<<<<<< HEAD
=======
    req.mut_header()
        .mut_region_epoch()
        .set_conf_ver(new_conf_ver);
    req.mut_admin_request()
        .mut_change_peer()
        .set_change_type(ConfChangeType::RemoveNode);
    let resp = cluster.routers[0].admin_command(2, req.clone()).unwrap();
    assert!(!resp.get_header().has_error(), "{:?}", resp);
    let epoch = req.get_header().get_region_epoch();
    let new_conf_ver = epoch.get_conf_ver() + 1;
    let leader_peer = req.get_header().get_peer().clone();
    let meta = cluster.routers[0]
        .must_query_debug_info(2, Duration::from_secs(3))
        .unwrap();
    assert_eq!(meta.region_state.epoch.version, epoch.get_version());
    assert_eq!(meta.region_state.epoch.conf_ver, new_conf_ver);
    assert_eq!(meta.region_state.peers, vec![leader_peer]);
    cluster.routers[0].wait_flush(region_id, Duration::from_millis(300));
    let raft_engine = &cluster.node(0).running_state().unwrap().raft_engine;
    let region_state = raft_engine
        .get_region_state(region_id, u64::MAX)
        .unwrap()
        .unwrap();
    assert!(
        region_state.get_removed_records().contains(&new_peer),
        "{:?}",
        region_state
    );

    // If adding a peer on the same store, removed_records should be cleaned.
    req.mut_header()
        .mut_region_epoch()
        .set_conf_ver(new_conf_ver);
    req.mut_admin_request()
        .mut_change_peer()
        .set_change_type(ConfChangeType::AddLearnerNode);
    req.mut_admin_request()
        .mut_change_peer()
        .mut_peer()
        .set_id(11);
    let resp = cluster.routers[0].admin_command(2, req.clone()).unwrap();
    assert!(!resp.get_header().has_error(), "{:?}", resp);
    cluster.routers[0].wait_flush(region_id, Duration::from_millis(300));
    let region_state = raft_engine
        .get_region_state(region_id, u64::MAX)
        .unwrap()
        .unwrap();
    assert!(
        region_state.get_removed_records().is_empty(),
        "{:?}",
        region_state
    );

>>>>>>> 8484ecec
    // TODO: check if the peer is removed once life trace is implemented or
    // snapshot is implemented.
    // Check if WAL is skipped for admin command.
    let mut cached = cluster.node(0).tablet_registry().get(region_id).unwrap();
    check_skip_wal(cached.latest().unwrap().as_inner().path());
}

/// Test if a peer can be destroyed by conf change if logs after conf change are
/// also replicated.
#[test]
fn test_remove_by_conf_change() {
    let cluster = Cluster::with_node_count(2, None);
    let (region_id, peer_id, offset_id) = (2, 10, 1);
    let mut req = add_learner(&cluster, offset_id, region_id, peer_id);

    // write one kv to make flow control replicated.
    let (key, val) = (b"key", b"value");
    write_kv(&cluster, region_id, key, val);

    let new_conf_ver = req.get_header().get_region_epoch().get_conf_ver() + 1;
    req.mut_header()
        .mut_region_epoch()
        .set_conf_ver(new_conf_ver);
    req.mut_admin_request()
        .mut_change_peer()
        .set_change_type(ConfChangeType::RemoveNode);
    let (admin_msg, admin_sub) = PeerMsg::admin_command(req.clone());
    // write one kv after removal
    let (key, val) = (b"key1", b"value");
    let header = Box::new(cluster.routers[0].new_request_for(region_id).take_header());
    let mut put = SimpleWriteEncoder::with_capacity(64);
    put.put(CF_DEFAULT, key, val);
    let (msg, sub) = PeerMsg::simple_write(header, put.encode());
    // Send them at the same time so they will be all sent to learner.
    cluster.routers[0].send(region_id, admin_msg).unwrap();
    cluster.routers[0].send(region_id, msg).unwrap();
    let resp = block_on(admin_sub.result()).unwrap();
    assert!(!resp.get_header().has_error(), "{:?}", resp);
    let resp = block_on(sub.result()).unwrap();
    assert!(!resp.get_header().has_error(), "{:?}", resp);

    // Dispatch messages so the learner will receive conf remove and write at the
    // same time.
    cluster.dispatch(region_id, vec![]);
    cluster.routers[1].wait_flush(region_id, Duration::from_millis(300));
    // Wait for apply.
    std::thread::sleep(Duration::from_millis(100));
    let raft_engine = &cluster.node(1).running_state().unwrap().raft_engine;
    let region_state = raft_engine
        .get_region_state(region_id, u64::MAX)
        .unwrap()
        .unwrap();
    assert_eq!(region_state.get_state(), PeerState::Tombstone);
    assert_eq!(raft_engine.get_raft_state(region_id).unwrap(), None);
}

fn add_learner(
    cluster: &Cluster,
    offset_id: usize,
    region_id: u64,
    peer_id: u64,
) -> RaftCmdRequest {
    let store_id = cluster.node(offset_id).id();
    let mut req = cluster.routers[0].new_request_for(region_id);
    let admin_req = req.mut_admin_request();
    admin_req.set_cmd_type(AdminCmdType::ChangePeer);
    admin_req
        .mut_change_peer()
        .set_change_type(ConfChangeType::AddLearnerNode);
    let new_peer = new_learner_peer(store_id, peer_id);
    admin_req.mut_change_peer().set_peer(new_peer.clone());
    let resp = cluster.routers[0]
        .admin_command(region_id, req.clone())
        .unwrap();
    assert!(!resp.get_header().has_error(), "{:?}", resp);
    let epoch = req.get_header().get_region_epoch();
    let new_conf_ver = epoch.get_conf_ver() + 1;
    let leader_peer = req.get_header().get_peer().clone();
    let meta = cluster.routers[0]
        .must_query_debug_info(region_id, Duration::from_secs(3))
        .unwrap();
    assert_eq!(meta.region_state.epoch.version, epoch.get_version());
    assert_eq!(meta.region_state.epoch.conf_ver, new_conf_ver);
    assert_eq!(meta.region_state.peers, vec![leader_peer, new_peer]);

    // heartbeat will create a learner.
    cluster.dispatch(region_id, vec![]);
    cluster.routers[0]
        .send(region_id, PeerMsg::Tick(PeerTick::Raft))
        .unwrap();
    let meta = cluster.routers[offset_id]
        .must_query_debug_info(region_id, Duration::from_secs(3))
        .unwrap();
    assert_eq!(meta.raft_status.id, peer_id, "{:?}", meta);

    // Wait some time so snapshot can be generated.
    std::thread::sleep(Duration::from_millis(100));
    cluster.dispatch(region_id, vec![]);
    req
}

fn write_kv(cluster: &Cluster, region_id: u64, key: &[u8], val: &[u8]) {
    let header = Box::new(cluster.routers[0].new_request_for(region_id).take_header());
    let mut put = SimpleWriteEncoder::with_capacity(64);
    put.put(CF_DEFAULT, key, val);
    let (msg, _) = PeerMsg::simple_write(header, put.encode());
    cluster.routers[0].send(region_id, msg).unwrap();
    std::thread::sleep(Duration::from_millis(1000));
    cluster.dispatch(region_id, vec![]);
}

fn remove_peer(cluster: &Cluster, offset_id: usize, region_id: u64, peer_id: u64) {
    let store_id = cluster.node(offset_id).id();
    let mut req = cluster.routers[0].new_request_for(region_id);
    let admin_req = req.mut_admin_request();
    admin_req.set_cmd_type(AdminCmdType::ChangePeer);
    admin_req
        .mut_change_peer()
        .set_change_type(ConfChangeType::RemoveNode);
    admin_req
        .mut_change_peer()
        .set_peer(new_learner_peer(store_id, peer_id));
    let resp = cluster.routers[0]
        .admin_command(region_id, req.clone())
        .unwrap();
    assert!(!resp.get_header().has_error(), "{:?}", resp);

    cluster.routers[offset_id]
        .send(region_id, PeerMsg::Tick(PeerTick::Raft))
        .unwrap();
    cluster.dispatch(region_id, vec![]);
    std::thread::sleep(Duration::from_millis(100));

    let raft_engine = &cluster.node(offset_id).running_state().unwrap().raft_engine;
    let region_state = raft_engine
        .get_region_state(region_id, u64::MAX)
        .unwrap()
        .unwrap();
    assert_eq!(region_state.get_state(), PeerState::Tombstone);
    assert_eq!(raft_engine.get_raft_state(region_id).unwrap(), None);
}<|MERGE_RESOLUTION|>--- conflicted
+++ resolved
@@ -28,12 +28,6 @@
         .must_query_debug_info(region_id, Duration::from_secs(3))
         .unwrap();
     let match_index = meta.raft_apply.applied_index;
-<<<<<<< HEAD
-=======
-    assert_eq!(meta.region_state.epoch.version, epoch.get_version());
-    assert_eq!(meta.region_state.epoch.conf_ver, new_conf_ver);
-    assert_eq!(meta.region_state.peers, vec![leader_peer, new_peer.clone()]);
->>>>>>> 8484ecec
 
     // 2. write one kv after snapshot
     let (key, val) = (b"key", b"value");
@@ -50,7 +44,8 @@
     // 3. remove peer from store-2
     remove_peer(&cluster, offset_id, region_id, peer_id);
 
-    // To avaid that some status doesn't clear after destroying, it can support to create peer by many times.
+    // To avaid that some status doesn't clear after destroying, it can support to
+    // create peer by many times.
     let repeat = 3;
     for i in 1..repeat {
         add_learner(&cluster, offset_id, region_id, peer_id + i);
@@ -63,62 +58,6 @@
     let snap = cluster.routers[offset_id].stale_snapshot(region_id);
     assert_eq!(snap.get_value(key).unwrap().unwrap(), val);
 
-<<<<<<< HEAD
-=======
-    req.mut_header()
-        .mut_region_epoch()
-        .set_conf_ver(new_conf_ver);
-    req.mut_admin_request()
-        .mut_change_peer()
-        .set_change_type(ConfChangeType::RemoveNode);
-    let resp = cluster.routers[0].admin_command(2, req.clone()).unwrap();
-    assert!(!resp.get_header().has_error(), "{:?}", resp);
-    let epoch = req.get_header().get_region_epoch();
-    let new_conf_ver = epoch.get_conf_ver() + 1;
-    let leader_peer = req.get_header().get_peer().clone();
-    let meta = cluster.routers[0]
-        .must_query_debug_info(2, Duration::from_secs(3))
-        .unwrap();
-    assert_eq!(meta.region_state.epoch.version, epoch.get_version());
-    assert_eq!(meta.region_state.epoch.conf_ver, new_conf_ver);
-    assert_eq!(meta.region_state.peers, vec![leader_peer]);
-    cluster.routers[0].wait_flush(region_id, Duration::from_millis(300));
-    let raft_engine = &cluster.node(0).running_state().unwrap().raft_engine;
-    let region_state = raft_engine
-        .get_region_state(region_id, u64::MAX)
-        .unwrap()
-        .unwrap();
-    assert!(
-        region_state.get_removed_records().contains(&new_peer),
-        "{:?}",
-        region_state
-    );
-
-    // If adding a peer on the same store, removed_records should be cleaned.
-    req.mut_header()
-        .mut_region_epoch()
-        .set_conf_ver(new_conf_ver);
-    req.mut_admin_request()
-        .mut_change_peer()
-        .set_change_type(ConfChangeType::AddLearnerNode);
-    req.mut_admin_request()
-        .mut_change_peer()
-        .mut_peer()
-        .set_id(11);
-    let resp = cluster.routers[0].admin_command(2, req.clone()).unwrap();
-    assert!(!resp.get_header().has_error(), "{:?}", resp);
-    cluster.routers[0].wait_flush(region_id, Duration::from_millis(300));
-    let region_state = raft_engine
-        .get_region_state(region_id, u64::MAX)
-        .unwrap()
-        .unwrap();
-    assert!(
-        region_state.get_removed_records().is_empty(),
-        "{:?}",
-        region_state
-    );
-
->>>>>>> 8484ecec
     // TODO: check if the peer is removed once life trace is implemented or
     // snapshot is implemented.
     // Check if WAL is skipped for admin command.
