--- conflicted
+++ resolved
@@ -12,10 +12,9 @@
 
 #[test]
 fn test_simple_change() {
-    let cluster = Cluster::with_node_count(2, None);
+    let mut cluster = Cluster::with_node_count(2, None);
     let region_id = 2;
-    let router0 = &cluster.routers[0];
-    let mut req = router0.new_request_for(2);
+    let mut req = cluster.routers[0].new_request_for(2);
     let admin_req = req.mut_admin_request();
     admin_req.set_cmd_type(AdminCmdType::ChangePeer);
     admin_req
@@ -24,12 +23,12 @@
     let store_id = cluster.node(1).id();
     let new_peer = new_learner_peer(store_id, 10);
     admin_req.mut_change_peer().set_peer(new_peer.clone());
-    let resp = router0.command(2, req.clone()).unwrap();
+    let resp = cluster.routers[0].command(2, req.clone()).unwrap();
     assert!(!resp.get_header().has_error(), "{:?}", resp);
     let epoch = req.get_header().get_region_epoch();
     let new_conf_ver = epoch.get_conf_ver() + 1;
     let leader_peer = req.get_header().get_peer().clone();
-    let meta = router0
+    let meta = cluster.routers[0]
         .must_query_debug_info(2, Duration::from_secs(3))
         .unwrap();
     let match_index = meta.raft_apply.applied_index;
@@ -39,12 +38,7 @@
 
     // So heartbeat will create a learner.
     cluster.dispatch(2, vec![]);
-<<<<<<< HEAD
-    let mut router1 = cluster.router(1);
-=======
-    let router1 = &cluster.routers[1];
->>>>>>> 0921ad0d
-    let meta = router1
+    let meta = cluster.routers[1]
         .must_query_debug_info(2, Duration::from_secs(3))
         .unwrap();
     assert_eq!(meta.raft_status.id, 10, "{:?}", meta);
@@ -56,39 +50,33 @@
     );
     // Trigger the raft tick to replica the log to the learner and execute the
     // snapshot task.
-    router0
+    cluster.routers[0]
         .send(region_id, PeerMsg::Tick(PeerTick::Raft))
         .unwrap();
     cluster.dispatch(region_id, vec![]);
 
     // write one kv after snapshot
     let (key, val) = (b"key", b"value");
-    let mut write_req = router0.new_request_for(region_id);
+    let mut write_req = cluster.routers[0].new_request_for(region_id);
     let mut put_req = Request::default();
     put_req.set_cmd_type(CmdType::Put);
     put_req.mut_put().set_key(key.to_vec());
     put_req.mut_put().set_value(val.to_vec());
     write_req.mut_requests().push(put_req);
     let (msg, _) = PeerMsg::raft_command(write_req.clone());
-    router0.send(region_id, msg).unwrap();
+    cluster.routers[0].send(region_id, msg).unwrap();
     std::thread::sleep(Duration::from_millis(1000));
     cluster.dispatch(region_id, vec![]);
 
-    let meta = router1
+    let meta = cluster.routers[1]
         .must_query_debug_info(region_id, Duration::from_secs(3))
         .unwrap();
     // the learner truncated index muse be equal the leader applied index and can
     // read the new written kv.
     assert_eq!(match_index, meta.raft_apply.truncated_state.index);
     assert!(meta.raft_apply.applied_index >= match_index);
-<<<<<<< HEAD
-    let snap = router1.stale_snapshot(2);
+    let snap = cluster.routers[1].stale_snapshot(2);
     assert_eq!(snap.get_value(key).unwrap().unwrap(), val);
-=======
-    let registry = cluster.node(1).tablet_registry();
-    let tablet = registry.get(region_id).unwrap().latest().unwrap().clone();
-    assert_eq!(tablet.get_value(key).unwrap().unwrap(), val);
->>>>>>> 0921ad0d
 
     req.mut_header()
         .mut_region_epoch()
@@ -96,12 +84,12 @@
     req.mut_admin_request()
         .mut_change_peer()
         .set_change_type(ConfChangeType::RemoveNode);
-    let resp = router0.command(2, req.clone()).unwrap();
+    let resp = cluster.routers[0].command(2, req.clone()).unwrap();
     assert!(!resp.get_header().has_error(), "{:?}", resp);
     let epoch = req.get_header().get_region_epoch();
     let new_conf_ver = epoch.get_conf_ver() + 1;
     let leader_peer = req.get_header().get_peer().clone();
-    let meta = router0
+    let meta = cluster.routers[0]
         .must_query_debug_info(2, Duration::from_secs(3))
         .unwrap();
     assert_eq!(meta.region_state.epoch.version, epoch.get_version());
