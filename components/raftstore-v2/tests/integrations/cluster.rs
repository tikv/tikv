--- conflicted
+++ resolved
@@ -27,13 +27,8 @@
     raft_cmdpb::{CmdType, RaftCmdRequest, RaftCmdResponse, RaftRequestHeader, Request},
     raft_serverpb::RaftMessage,
 };
-<<<<<<< HEAD
 use pd_client::RpcClientV2;
-use raft::{eraftpb::MessageType, StateRole};
-=======
-use pd_client::RpcClient;
 use raft::eraftpb::MessageType;
->>>>>>> 06bfaa42
 use raftstore::{
     coprocessor::CoprocessorHost,
     store::{
