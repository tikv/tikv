// Copyright 2022 TiKV Project Authors. Licensed under Apache-2.0.

use std::assert_matches::assert_matches;

use futures::executor::block_on;
use kvproto::raft_cmdpb::{RaftCmdRequest, StatusCmdType};
use raftstore::store::util::new_peer;
use raftstore_v2::router::{PeerMsg, PeerTick, QueryResChannel, QueryResult, RaftRequest};

use crate::Cluster;

#[test]
fn test_status() {
<<<<<<< HEAD
    let (_node, _transport, router) = super::setup_default_cluster();

=======
    let cluster = Cluster::default();
    let router = cluster.router(0);
>>>>>>> bcfbd565
    // When there is only one peer, it should campaign immediately.
    let mut req = RaftCmdRequest::default();
    req.mut_header().set_peer(new_peer(1, 3));
    req.mut_status_request()
        .set_cmd_type(StatusCmdType::RegionLeader);
    let res = router.query(2, req.clone()).unwrap();
    let status_resp = res.response().unwrap().get_status_response();
    assert_eq!(
        *status_resp.get_region_leader().get_leader(),
        new_peer(1, 3)
    );

    req.mut_status_request()
        .set_cmd_type(StatusCmdType::RegionDetail);
    let res = router.query(2, req.clone()).unwrap();
    let status_resp = res.response().unwrap().get_status_response();
    let detail = status_resp.get_region_detail();
    assert_eq!(*detail.get_leader(), new_peer(1, 3));
    let region = detail.get_region();
    assert_eq!(region.get_id(), 2);
    assert!(region.get_start_key().is_empty());
    assert!(region.get_end_key().is_empty());
    assert_eq!(*region.get_peers(), vec![new_peer(1, 3)]);
    assert_eq!(region.get_region_epoch().get_version(), 1);
    assert_eq!(region.get_region_epoch().get_conf_ver(), 1);

    // Invalid store id should return error.
    req.mut_header().mut_peer().set_store_id(4);
    let res = router.query(2, req).unwrap();
    let resp = res.response().unwrap();
    assert!(
        resp.get_header().get_error().has_store_not_match(),
        "{:?}",
        resp
    );

    // TODO: add a peer then check for region change and leadership change.
}<|MERGE_RESOLUTION|>--- conflicted
+++ resolved
@@ -11,13 +11,8 @@
 
 #[test]
 fn test_status() {
-<<<<<<< HEAD
-    let (_node, _transport, router) = super::setup_default_cluster();
-
-=======
     let cluster = Cluster::default();
     let router = cluster.router(0);
->>>>>>> bcfbd565
     // When there is only one peer, it should campaign immediately.
     let mut req = RaftCmdRequest::default();
     req.mut_header().set_peer(new_peer(1, 3));
