--- conflicted
+++ resolved
@@ -225,13 +225,8 @@
     // a new wait apply syncer share with all regions,
     // when all region reached the target index, share reference decreased to 0,
     // trigger closure to send finish info back.
-<<<<<<< HEAD
-    pub fn wait_apply_last(router: RaftRouter<RocksEngine, ER>, sender: oneshot::Sender<u64>) {
-        let wait_apply = SnapshotBrWaitApplySyncer::new(0, sender);
-=======
     pub fn wait_apply_last(router: RaftRouter<EK, ER>, sender: SyncSender<u64>) {
         let wait_apply = SnapshotRecoveryWaitApplySyncer::new(0, sender);
->>>>>>> f9727af1
         router.broadcast_normal(|| {
             PeerMsg::SignificantMsg(SignificantMsg::SnapshotBrWaitApply(
                 SnapshotBrWaitApplyRequest::relaxed(wait_apply.clone()),
