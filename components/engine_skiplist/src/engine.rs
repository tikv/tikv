--- conflicted
+++ resolved
@@ -369,17 +369,6 @@
     }
 
     fn prev(&mut self) -> Result<bool> {
-<<<<<<< HEAD
-        self.valid = match self.cursor.as_mut() {
-            Some(e) => {
-                info!("cursor indicates a key prev"; "key" => hex::encode_upper(e.key()));
-                e.move_prev()
-                    && check_in_range(
-                        e.key(),
-                        self.upper_bound.as_ref().map(|e| e.key()),
-                        self.lower_bound.as_ref().map(|e| e.key()),
-                    )
-=======
         let _timer = SKIPLIST_ACTION_HISTOGRAM_VEC
             .with_label_values(&["prev"])
             .start_coarse_timer();
@@ -399,34 +388,10 @@
                 Some((e.key().to_vec(), e.value().to_vec()))
             } else {
                 None
->>>>>>> 26fd234c
             }
         } else {
             None
         };
-<<<<<<< HEAD
-        info!("not valied prev");
-        Ok(self.valid)
-    }
-    fn next(&mut self) -> Result<bool> {
-        self.valid = match self.cursor.as_mut() {
-            Some(e) => {
-                info!("cursor indicates a key next"; "key" => hex::encode_upper(e.key()));
-                e.move_next()
-                    && check_in_range(
-                        e.key(),
-                        self.upper_bound.as_ref().map(|e| e.key()),
-                        self.lower_bound.as_ref().map(|e| e.key()),
-                    )
-            }
-            None => {
-                info!("cursor is none next");
-                false
-            }
-        };
-        info!("not valied next");
-        Ok(self.valid)
-=======
         Ok(self.last_kv.is_some())
     }
     fn next(&mut self) -> Result<bool> {
@@ -454,7 +419,6 @@
             None
         };
         Ok(self.last_kv.is_some())
->>>>>>> 26fd234c
     }
 
     fn key(&self) -> &[u8] {
