[package]
name = "backup-stream"
version = "0.1.0"
edition = "2018"

[features]
default = ["test-engine-kv-rocksdb", "test-engine-raft-raft-engine"]
test-engine-kv-rocksdb = ["tikv/test-engine-kv-rocksdb"]
test-engine-raft-raft-engine = ["tikv/test-engine-raft-raft-engine"]
test-engines-rocksdb = ["tikv/test-engines-rocksdb"]
failpoints = ["tikv/failpoints", "fail/failpoints"]
backup-stream-debug = []

[[test]]
name = "integration"
path = "tests/mod.rs"
required-features = ["failpoints"]
test = true
harness = true

[dependencies]
async-compression = { version = "0.3.14", features = ["tokio", "zstd"] }
async-trait = { version = "0.1" }
bytes = "1"
chrono = "0.4"
concurrency_manager = { workspace = true }
crossbeam = "0.8"
crossbeam-channel = "0.5"
dashmap = "5"
engine_rocks = { workspace = true }
engine_traits = { workspace = true }
error_code = { workspace = true }
# We cannot update the etcd-client to latest version because of the cyclic requirement.
# Also we need wait until https://github.com/etcdv3/etcd-client/pull/43/files to be merged.
etcd-client = { git = "https://github.com/pingcap/etcd-client", rev = "14a6f8731f1890d5fd2f6e16a9f0d0a306b0599e", features = ["pub-response-field", "tls-openssl-vendored"] }
external_storage = { workspace = true }
external_storage_export = { workspace = true }
fail = "0.5"
file_system = { workspace = true }
futures = "0.3"
futures-io = "0.3"

grpcio = { workspace = true }
hex = "0.4"
<<<<<<< HEAD
kvproto = { workspace = true }
=======

# Fixing ahash cyclic dep: https://github.com/tkaitchuck/ahash/issues/95
indexmap = "=1.6.2"
kvproto = { git = "https://github.com/pingcap/kvproto.git" }
>>>>>>> a4a4a436
lazy_static = "1.4"
log_wrappers = { workspace = true }
online_config = { workspace = true }
openssl = "0.10"
pd_client = { workspace = true }
prometheus = { version = "0.13", default-features = false, features = ["nightly"] }
protobuf = { version = "2.8", features = ["bytes"] }
raft = { version = "0.7.0", default-features = false, features = ["protobuf-codec"] }
raftstore = { workspace = true }
regex = "1"
resolved_ts = { workspace = true }
security = { path = "../security" }
slog = { version = "2.3", features = ["max_level_trace", "release_max_level_debug"] }
slog-global = { version = "0.1", git = "https://github.com/breeswish/slog-global.git", rev = "d592f88e4dbba5eb439998463054f1a44fbf17b9" }
thiserror = "1"
tidb_query_datatype = { workspace = true }
tikv = { workspace = true }
tikv_alloc = { workspace = true }
tikv_kv = { workspace = true }
tikv_util = { workspace = true }
tokio = { version = "1.5", features = ["rt-multi-thread", "macros", "time", "sync"] }
tokio-stream = "0.1"
tokio-util = { version = "0.7", features = ["compat"] } 
tonic = "0.8"
txn_types = { workspace = true }
uuid = "0.8"
yatp = { workspace = true }

[dev-dependencies]
async-trait = "0.1"
engine_panic = { workspace = true }
grpcio = { workspace = true }
hex = "0.4"
protobuf = { version = "2.8", features = ["bytes"] }
rand = "0.8.0"
tempdir = "0.3"
tempfile = "3.0"
test_raftstore = { workspace = true }
test_util = { workspace = true }
url = "2"
walkdir = "2"<|MERGE_RESOLUTION|>--- conflicted
+++ resolved
@@ -39,17 +39,11 @@
 file_system = { workspace = true }
 futures = "0.3"
 futures-io = "0.3"
-
 grpcio = { workspace = true }
 hex = "0.4"
-<<<<<<< HEAD
-kvproto = { workspace = true }
-=======
-
 # Fixing ahash cyclic dep: https://github.com/tkaitchuck/ahash/issues/95
 indexmap = "=1.6.2"
-kvproto = { git = "https://github.com/pingcap/kvproto.git" }
->>>>>>> a4a4a436
+kvproto = { workspace = true }
 lazy_static = "1.4"
 log_wrappers = { workspace = true }
 online_config = { workspace = true }
