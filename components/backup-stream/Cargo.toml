--- conflicted
+++ resolved
@@ -72,12 +72,8 @@
 tokio = { version = "1.5", features = ["rt-multi-thread", "macros", "time", "sync"] }
 tokio-stream = "0.1"
 tokio-util = { version = "0.7", features = ["compat"] }
-<<<<<<< HEAD
-tonic = { version = "0.8", optional = true }
 tracing = { version = "0.1.39", default-features = false, features = [ "attributes", "std" ] }
 tracing-active-tree = { workspace = true }
-=======
->>>>>>> d4eabb0f
 txn_types = { workspace = true }
 uuid = "0.8"
 yatp = { workspace = true }
