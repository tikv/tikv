// Copyright 2022 TiKV Project Authors. Licensed under Apache-2.0.

use std::{
    collections::{HashMap, HashSet},
    fmt::Display,
    path::{Path, PathBuf},
    sync::Arc,
    time::Duration,
};

use async_compression::futures::write::ZstdDecoder;
use backup_stream::{
    errors::Result,
    metadata::{
        keys::{KeyValue, MetaKey},
        store::{MetaStore, SlashEtcStore},
        MetadataClient, StreamTask,
    },
    observer::BackupStreamObserver,
    router::{Router, TaskSelector},
    utils, BackupStreamGrpcService, BackupStreamResolver, Endpoint, GetCheckpointResult,
    RegionCheckpointOperation, RegionSet, Task,
};
use encryption::{BackupEncryptionManager, MultiMasterKeyBackend};
use futures::{executor::block_on, AsyncWriteExt, Future, Stream, StreamExt};
use grpcio::{ChannelBuilder, Server, ServerBuilder};
use kvproto::{
    brpb::{CompressionType, Local, Metadata, StorageBackend},
    encryptionpb::EncryptionMethod,
    kvrpcpb::*,
    logbackuppb::{SubscribeFlushEventRequest, SubscribeFlushEventResponse},
    logbackuppb_grpc::{create_log_backup, LogBackupClient},
    tikvpb::*,
};
use pd_client::PdClient;
use raftstore::{router::CdcRaftRouter, RegionInfoAccessor};
use resolved_ts::LeadershipResolver;
use tempfile::TempDir;
use test_pd_client::TestPdClient;
use test_raftstore::{new_server_cluster, Cluster, Config, ServerCluster};
use test_util::retry;
use tikv::{
    config::{BackupStreamConfig, ResolvedTsConfig},
    storage::txn::txn_status_cache::TxnStatusCache,
};
use tikv_util::{
    codec::{
        number::NumberEncoder,
        stream_event::{EventIterator, Iterator},
    },
    debug, info,
    worker::LazyWorker,
    HandyRwLock,
};
use txn_types::{Key, TimeStamp, WriteRef};
use walkdir::WalkDir;

#[derive(Debug)]
pub struct FileSegments {
    path: PathBuf,
    segments: Vec<(usize, usize)>,
}

#[derive(Default, Debug)]
pub struct LogFiles {
    default_cf: Vec<FileSegments>,
    write_cf: Vec<FileSegments>,
}

pub type TestEndpoint = Endpoint<
    ErrorStore<SlashEtcStore>,
    RegionInfoAccessor,
    engine_test::kv::KvTestEngine,
    TestPdClient,
>;

pub fn mutation(k: Vec<u8>, v: Vec<u8>) -> Mutation {
    mutation_op(k, v, Op::Put)
}

pub fn mutation_op(k: Vec<u8>, v: Vec<u8>, op: Op) -> Mutation {
    let mut mutation = Mutation::default();
    mutation.set_op(op);
    mutation.key = k;
    mutation.value = v;
    mutation
}

pub fn make_table_key(table_id: i64, key: &[u8]) -> Vec<u8> {
    use std::io::Write;
    let mut table_key = b"t".to_vec();
    // make it comparable to uint.
    table_key
        .encode_u64(table_id as u64 ^ 0x8000_0000_0000_0000)
        .unwrap();
    Write::write_all(&mut table_key, key).unwrap();
    table_key
}

pub fn make_record_key(table_id: i64, handle: u64) -> Vec<u8> {
    let mut record = make_table_key(table_id, b"_r");
    record.encode_u64(handle ^ 0x8000_0000_0000_0000).unwrap();
    record
}

pub fn make_split_key_at_record(table_id: i64, handle: u64) -> Vec<u8> {
    let mut record = make_record_key(table_id, handle);
    // push an extra byte for don't put the key in the boundary of the region.
    // (Or the mock cluster may find wrong region for putting)
    record.push(255u8);
    let key = Key::from_raw(&record);
    key.into_encoded()
}

fn make_encoded_record_key(table_id: i64, handle: u64, ts: u64) -> Vec<u8> {
    let key = Key::from_raw(&make_record_key(table_id, handle));
    key.append_ts(TimeStamp::new(ts)).into_encoded()
}

#[derive(Clone)]
pub struct ErrorStore<S> {
    inner: S,

    error_provider: Arc<dyn Fn(&str) -> Result<()> + Send + Sync>,
}

pub struct SuiteBuilder {
    name: String,
    nodes: usize,
    metastore_error: Box<dyn Fn(&str) -> Result<()> + Send + Sync>,
    cfg: Box<dyn FnOnce(&mut BackupStreamConfig)>,
    cluster_cfg: Box<dyn FnOnce(&mut Config)>,
}

impl SuiteBuilder {
    pub fn new_named(s: &str) -> Self {
        Self {
            name: s.to_owned(),
            nodes: 4,
            metastore_error: Box::new(|_| Ok(())),
            cfg: Box::new(|cfg| {
                cfg.enable = true;
            }),
            cluster_cfg: Box::new(|_| {}),
        }
    }

    pub fn nodes(mut self, n: usize) -> Self {
        self.nodes = n;
        self
    }

    #[allow(dead_code)]
    pub fn inject_meta_store_error<F>(mut self, f: F) -> Self
    where
        F: Fn(&str) -> Result<()> + Send + Sync + 'static,
    {
        self.metastore_error = Box::new(f);
        self
    }

    #[allow(dead_code)]
    pub fn cfg(mut self, f: impl FnOnce(&mut BackupStreamConfig) + 'static) -> Self {
        let old_f = self.cfg;
        self.cfg = Box::new(move |cfg| {
            old_f(cfg);
            f(cfg);
        });
        self
    }

    #[allow(dead_code)]
    pub fn cluster_cfg(mut self, f: impl FnOnce(&mut Config) + 'static) -> Self {
        let old_f = self.cluster_cfg;
        self.cluster_cfg = Box::new(move |cfg| {
            old_f(cfg);
            f(cfg);
        });
        self
    }

    pub fn build(self) -> Suite {
        let Self {
            name: case,
            nodes: n,
            metastore_error,
            cfg: cfg_f,
            cluster_cfg: ccfg_f,
        } = self;

        info!("start test"; "case" => %case, "nodes" => %n);
        let mut cluster = new_server_cluster(42, n);
        ccfg_f(&mut cluster.cfg);
        let mut suite = Suite {
            endpoints: Default::default(),
            meta_store: ErrorStore {
                inner: Default::default(),

                error_provider: Arc::from(metastore_error),
            },
            obs: Default::default(),
            tikv_cli: Default::default(),
            log_backup_cli: Default::default(),
            servers: Default::default(),
            env: Arc::new(grpcio::Environment::new(1)),
            cluster,

            temp_files: TempDir::new().unwrap(),
            flushed_files: TempDir::new().unwrap(),
            case_name: case,
        };
        for id in 1..=(n as u64) {
            let worker = suite.start_br_stream_on(id);
            suite.endpoints.insert(id, worker);
        }
        suite.cluster.run();
        let mut cfg = BackupStreamConfig::default();
        cfg_f(&mut cfg);
        for id in 1..=(n as u64) {
            suite.start_endpoint(id, cfg.clone());
            let cli = suite.start_log_backup_client_on(id);
            suite.log_backup_cli.insert(id, cli);
        }
        // We must wait until the endpoints get ready to watching the metastore, or some
        // modifies may be lost. Either make Endpoint::with_client wait until watch did
        // start or make slash_etc support multi-version, then we can get rid of this
        // sleep.
        std::thread::sleep(Duration::from_secs(1));
        suite
    }
}

#[async_trait::async_trait]
impl<S: MetaStore> MetaStore for ErrorStore<S> {
    type Snap = S::Snap;

    async fn snapshot(&self) -> backup_stream::errors::Result<Self::Snap> {
        (self.error_provider)("snapshot")?;
        self.inner.snapshot().await
    }

    async fn watch(
        &self,
        keys: backup_stream::metadata::store::Keys,
        start_rev: i64,
    ) -> backup_stream::errors::Result<backup_stream::metadata::store::KvChangeSubscription> {
        (self.error_provider)("watch")?;
        self.inner.watch(keys, start_rev).await
    }

    async fn txn(
        &self,
        txn: backup_stream::metadata::store::Transaction,
    ) -> backup_stream::errors::Result<()> {
        (self.error_provider)("txn")?;
        self.inner.txn(txn).await
    }

    async fn txn_cond(
        &self,
        txn: backup_stream::metadata::store::CondTransaction,
    ) -> backup_stream::errors::Result<()> {
        (self.error_provider)("txn_cond")?;
        self.inner.txn_cond(txn).await
    }
}

pub struct Suite {
    pub endpoints: HashMap<u64, LazyWorker<Task>>,
    pub meta_store: ErrorStore<SlashEtcStore>,
    pub cluster: Cluster<ServerCluster>,
    tikv_cli: HashMap<u64, TikvClient>,
    log_backup_cli: HashMap<u64, LogBackupClient>,
    obs: HashMap<u64, BackupStreamObserver>,
    env: Arc<grpcio::Environment>,
    // The place to make services live as long as suite.
    servers: Vec<Server>,

    pub temp_files: TempDir,
    pub flushed_files: TempDir,
    case_name: String,
}

impl Suite {
    pub const PROMISED_SHORT_VALUE: &'static [u8] = b"hello, world";
    pub const PROMISED_LONG_VALUE: &'static [u8] = &[0xbb; 4096];

    pub fn simple_task(&self, name: &str) -> StreamTask {
        let mut task = StreamTask::default();
        task.info.set_name(name.to_owned());
        task.info.set_start_ts(0);
        task.info.set_end_ts(1000);
        let mut storage = StorageBackend::new();
        let mut local = Local::new();
        local.path = self.flushed_files.path().display().to_string();
        storage.set_local(local);
        task.info.set_storage(storage);
        task.info.set_table_filter(vec!["*.*".to_owned()].into());
        task.info.set_compression_type(CompressionType::Zstd);
        task
    }

    fn start_br_stream_on(&mut self, id: u64) -> LazyWorker<Task> {
        let cluster = &mut self.cluster;
        let worker = LazyWorker::new(format!("br-{}", id));
        let mut s = cluster.sim.wl();

        let ob = BackupStreamObserver::new(worker.scheduler());
        let ob2 = ob.clone();
        s.coprocessor_hooks
            .entry(id)
            .or_default()
            .push(Box::new(move |host| {
                ob.register_to(host);
            }));
        self.obs.insert(id, ob2);
        worker
    }

    /// create a subscription stream. this has simply asserted no error, because
    /// in theory observing flushing should not emit error. change that if
    /// needed.
    pub fn flush_stream(
        &self,
        panic_while_fail: bool,
    ) -> impl Stream<Item = (u64, SubscribeFlushEventResponse)> {
        let streams = self
            .log_backup_cli
            .iter()
            .map(|(id, cli)| {
                let stream = cli
                    .subscribe_flush_event(&{
                        let mut r = SubscribeFlushEventRequest::default();
                        r.set_client_id(format!("test-{}", id));
                        r
                    })
                    .unwrap_or_else(|err| panic!("failed to subscribe on {} because {}", id, err));
                let id = *id;
                stream.filter_map(move |x| {
                    futures::future::ready(match x {
                        Ok(x) => Some((id, x)),
                        Err(err) => {
                            if panic_while_fail {
                                panic!("failed to rec from {} because {}", id, err)
                            } else {
                                println!("[WARN] failed to rec from {} because {}", id, err);
                                None
                            }
                        }
                    })
                })
            })
            .collect::<Vec<_>>();

        futures::stream::select_all(streams)
    }

    fn start_log_backup_client_on(&mut self, id: u64) -> LogBackupClient {
        let endpoint = self
            .endpoints
            .get(&id)
            .expect("must register endpoint first");

        let serv = BackupStreamGrpcService::new(endpoint.scheduler());
        let builder =
            ServerBuilder::new(self.env.clone()).register_service(create_log_backup(serv));
        let mut server = builder.bind("127.0.0.1", 0).build().unwrap();
        server.start();
        let (_, port) = server.bind_addrs().next().unwrap();
        let addr = format!("127.0.0.1:{}", port);
        let channel = ChannelBuilder::new(self.env.clone()).connect(&addr);
        let client = LogBackupClient::new(channel);
        self.servers.push(server);
        client
    }

    fn start_endpoint(&mut self, id: u64, mut cfg: BackupStreamConfig) {
        let cluster = &mut self.cluster;
        let worker = self.endpoints.get_mut(&id).unwrap();
        let sim = cluster.sim.wl();
        let raft_router = sim.get_server_router(id);
        let raft_router = CdcRaftRouter(raft_router);
        let cm = sim.get_concurrency_manager(id);
        let regions = sim.region_info_accessors.get(&id).unwrap().clone();
        let ob = self.obs.get(&id).unwrap().clone();
        cfg.enable = true;
        cfg.temp_path = format!("/{}/{}", self.temp_files.path().display(), id);
        let resolver = LeadershipResolver::new(
            id,
            cluster.pd_client.clone(),
            Arc::clone(&self.env),
            Arc::clone(&sim.security_mgr),
            cluster.store_metas[&id]
                .lock()
                .unwrap()
                .region_read_progress
                .clone(),
            Duration::from_secs(60),
        );
        let endpoint = Endpoint::new(
            id,
            self.meta_store.clone(),
            cfg,
            ResolvedTsConfig::default(),
            worker.scheduler(),
            ob,
            regions,
            raft_router,
            cluster.pd_client.clone(),
            cm,
            BackupStreamResolver::V1(resolver),
<<<<<<< HEAD
            sim.encryption.clone(),
            Arc::new(TxnStatusCache::new_for_test()),
=======
            BackupEncryptionManager::new(
                None,
                EncryptionMethod::Plaintext,
                MultiMasterKeyBackend::default(),
                sim.encryption.clone(),
            ),
>>>>>>> b88b86b6
        );
        worker.start(endpoint);
    }

    pub fn get_meta_cli(&self) -> MetadataClient<impl MetaStore> {
        MetadataClient::new(self.meta_store.clone(), 0)
    }

    #[allow(dead_code)]
    pub fn dump_slash_etc(&self) {
        self.meta_store.inner.blocking_lock().dump();
    }

    pub fn must_split(&mut self, key: &[u8]) {
        let region = self.cluster.get_region(key);
        self.cluster.must_split(&region, key);
    }

    pub fn must_register_task(&self, for_table: i64, name: &str) {
        let cli = self.get_meta_cli();
        block_on(cli.insert_task_with_range(
            &self.simple_task(name),
            &[(
                &make_table_key(for_table, b""),
                &make_table_key(for_table + 1, b""),
            )],
        ))
        .unwrap();
        let name = name.to_owned();
        self.wait_with_router(move |r| r.get_task_handler(&name).is_ok())
    }

    /// This function tries to calculate the global checkpoint from the flush
    /// status of nodes.
    ///
    /// NOTE: this won't check the region consistency for now, the checkpoint
    /// may be weaker than expected.
    pub fn global_checkpoint(&self) -> u64 {
        let (tx, rx) = std::sync::mpsc::channel();
        self.run(|| {
            let tx = tx.clone();
            Task::RegionCheckpointsOp(RegionCheckpointOperation::Get(
                RegionSet::Universal,
                Box::new(move |rs| rs.into_iter().for_each(|x| tx.send(x).unwrap())),
            ))
        });
        drop(tx);

        rx.into_iter()
            .map(|r| match r {
                GetCheckpointResult::Ok { checkpoint, region } => {
                    info!("getting checkpoint"; "checkpoint" => %checkpoint, utils::slog_region(&region));
                    checkpoint.into_inner()
                }
                GetCheckpointResult::NotFound { .. }
                | GetCheckpointResult::EpochNotMatch { .. } => {
                    unreachable!()
                }
            })
            .min()
            .unwrap_or(0)
    }

    pub async fn advance_global_checkpoint(&self, task: &str) -> Result<()> {
        let cp = self.global_checkpoint();
        self.meta_store
            .set(KeyValue(
                MetaKey::central_global_checkpoint_of(task),
                cp.to_be_bytes().to_vec(),
            ))
            .await
    }

    #[allow(dead_code)]
    pub async fn write_records_batched(
        &mut self,
        from: usize,
        n: usize,
        for_table: i64,
    ) -> HashSet<Vec<u8>> {
        let mut inserted = HashSet::default();
        let mut keys = HashMap::new();
        let start_ts = self.cluster.pd_client.get_tso().await.unwrap();
        for sn in (from..(from + n)).map(|x| x * 2) {
            let sn = sn as u64;
            let key = make_record_key(for_table, sn);
            let enc_key = Key::from_raw(&key).into_encoded();
            let region = self.cluster.get_region_id(&enc_key);
            let v = keys.entry(region).or_insert_with(|| vec![]);
            v.push((key, sn));
        }
        let commit_ts = self.cluster.pd_client.get_tso().await.unwrap();
        for (region, keys) in keys {
            let mut muts = vec![];
            for (key, sn) in &keys {
                let raw_key = make_record_key(for_table, *sn);
                let value = if sn % 4 == 0 {
                    Self::PROMISED_SHORT_VALUE.to_vec()
                } else {
                    Self::PROMISED_LONG_VALUE.to_vec()
                };

                let k = Key::from_raw(key).append_ts(commit_ts);
                muts.push(mutation(raw_key, value));
                inserted.insert(k.into_encoded());
            }
            let pk = muts[0].key.clone();
            self.must_kv_prewrite(region, muts, pk, start_ts);
            self.must_kv_commit(
                region,
                keys.into_iter().map(|(k, _)| k).collect(),
                start_ts,
                commit_ts,
            );
        }

        inserted
    }

    pub async fn write_records(
        &mut self,
        from: usize,
        n: usize,
        for_table: i64,
    ) -> HashSet<Vec<u8>> {
        let mut inserted = HashSet::default();
        for sn in (from..(from + n)).map(|x| x * 2) {
            let sn = sn as u64;
            let key = make_record_key(for_table, sn);
            let value = if sn % 4 == 0 {
                Self::PROMISED_SHORT_VALUE.to_vec()
            } else {
                Self::PROMISED_LONG_VALUE.to_vec()
            };
            let muts = vec![mutation(key.clone(), value)];
            let enc_key = Key::from_raw(&key).into_encoded();
            let region = self.cluster.get_region_id(&enc_key);
            let start_ts = self.cluster.pd_client.get_tso().await.unwrap();
            self.must_kv_prewrite(region, muts, key.clone(), start_ts);
            let commit_ts = self.cluster.pd_client.get_tso().await.unwrap();
            self.must_kv_commit(region, vec![key.clone()], start_ts, commit_ts);
            inserted.insert(make_encoded_record_key(
                for_table,
                sn,
                commit_ts.into_inner(),
            ));
        }
        inserted
    }

    pub fn commit_keys(&mut self, keys: Vec<Vec<u8>>, start_ts: TimeStamp, commit_ts: TimeStamp) {
        let mut region_keys = HashMap::<u64, Vec<Vec<u8>>>::new();
        for k in keys {
            let enc_key = Key::from_raw(&k).into_encoded();
            let region = self.cluster.get_region_id(&enc_key);
            region_keys.entry(region).or_default().push(k);
        }

        for (region, keys) in region_keys {
            self.must_kv_commit(region, keys, start_ts, commit_ts);
        }
    }

    pub fn just_commit_a_key(&mut self, key: Vec<u8>, start_ts: TimeStamp, commit_ts: TimeStamp) {
        let enc_key = Key::from_raw(&key).into_encoded();
        let region = self.cluster.get_region_id(&enc_key);
        self.must_kv_commit(region, vec![key], start_ts, commit_ts)
    }

    pub fn just_async_commit_prewrite(&mut self, ts: u64, for_table: i64) -> TimeStamp {
        let key = make_record_key(for_table, ts);
        let muts = vec![mutation(key.clone(), b"hello, world".to_vec())];
        let enc_key = Key::from_raw(&key).into_encoded();
        let region = self.cluster.get_region_id(&enc_key);
        let ts = self.must_kv_async_commit_prewrite(region, muts, key, TimeStamp::new(ts));
        info!("async prewrite success!"; "min_commit_ts" => %ts);
        ts
    }

    pub fn force_flush_files(&self, task: &str) {
        // TODO: use the callback to make the test more stable.
        self.run(|| Task::ForceFlush(task.to_owned()));
        self.sync();
    }

    pub fn run(&self, mut t: impl FnMut() -> Task) {
        for worker in self.endpoints.values() {
            worker.scheduler().schedule(t()).unwrap();
        }
    }

    pub fn get_files_to_check(&self, path: &Path) -> std::io::Result<LogFiles> {
        let mut res = LogFiles::default();
        for entry in WalkDir::new(path.join("v1/backupmeta")) {
            let entry = entry?;
            if entry.file_name().to_str().unwrap().ends_with(".meta") {
                let content = std::fs::read(entry.path())?;
                let meta = protobuf::parse_from_bytes::<Metadata>(&content)?;
                for fg in meta.get_file_groups() {
                    let mut default_segs = vec![];
                    let mut write_segs = vec![];
                    for file in fg.get_data_files_info() {
                        let v = if file.cf == "default" || file.cf.is_empty() {
                            Some(&mut default_segs)
                        } else if file.cf == "write" {
                            Some(&mut write_segs)
                        } else {
                            None
                        };
                        v.into_iter().for_each(|v| {
                            v.push((
                                file.get_range_offset() as usize,
                                (file.get_range_offset() + file.get_range_length()) as usize,
                            ))
                        });
                    }
                    let p = path.join(fg.get_path());
                    if !default_segs.is_empty() {
                        res.default_cf.push(FileSegments {
                            path: p.clone(),
                            segments: default_segs,
                        })
                    }
                    if !write_segs.is_empty() {
                        res.write_cf.push(FileSegments {
                            path: p,
                            segments: write_segs,
                        })
                    }
                }
            }
        }
        Ok(res)
    }

    #[track_caller]
    pub fn check_for_write_records<'a>(
        &self,
        path: &Path,
        key_set: impl std::iter::Iterator<Item = &'a [u8]>,
    ) {
        let mut remain_keys = key_set.collect::<HashSet<_>>();
        let n = remain_keys.len();
        let mut extra_key = 0;
        let mut extra_len = 0;
        let files = self.get_files_to_check(path).unwrap_or_default();
        let mut default_keys = HashSet::new();
        let content_of = |buf: &[u8], range: (usize, usize)| {
            let mut decoder = ZstdDecoder::new(Vec::new());
            let pbuf: &[u8] = &buf[range.0..range.1];
            run_async_test(async {
                decoder.write_all(pbuf).await.unwrap();
                decoder.flush().await.unwrap();
                decoder.close().await.unwrap();
            });
            decoder.into_inner()
        };
        for entry in files.write_cf {
            debug!("checking write: {:?}", entry);

            let buf = std::fs::read(&entry.path).unwrap();
            for &file_info in entry.segments.iter() {
                let data = content_of(&buf, file_info);
                let mut iter = EventIterator::new(&data);
                loop {
                    if !iter.valid() {
                        break;
                    }
                    iter.next().unwrap();
                    if !remain_keys.remove(iter.key()) {
                        extra_key += 1;
                        extra_len += iter.key().len() + iter.value().len();
                    }

                    let value = iter.value();
                    let wf = WriteRef::parse(value).unwrap();
                    if wf.short_value.is_none() {
                        let mut key = Key::from_encoded_slice(iter.key()).truncate_ts().unwrap();
                        key.append_ts_inplace(wf.start_ts);

                        default_keys.insert(key.into_encoded());
                    } else {
                        assert_eq!(wf.short_value, Some(Self::PROMISED_SHORT_VALUE));
                    }
                }
            }
        }

        for entry in files.default_cf {
            debug!("checking default: {:?}", entry);

            let buf = std::fs::read(&entry.path).unwrap();
            for &file_info in entry.segments.iter() {
                let data = content_of(&buf, file_info);
                let mut iter = EventIterator::new(&data);
                loop {
                    if !iter.valid() {
                        break;
                    }
                    iter.next().unwrap();
                    if !default_keys.remove(iter.key()) {
                        extra_key += 1;
                        extra_len += iter.key().len() + iter.value().len();
                    }

                    let value = iter.value();
                    assert_eq!(value, Self::PROMISED_LONG_VALUE);
                }
            }
        }

        if extra_key != 0 {
            println!(
                "check_for_write_records of “{}”: extra {} keys ({:.02}% of recorded keys), extra {} bytes.",
                self.case_name,
                extra_key,
                (extra_key as f64) / (n as f64) * 100.0,
                extra_len
            )
        }
        assert_empty(&remain_keys, "not all keys are recorded");
        assert_empty(&default_keys, "some keys don't have default entry");
    }
}

#[track_caller]
fn assert_empty(v: &HashSet<impl AsRef<[u8]>>, msg: impl Display) {
    if !v.is_empty() {
        panic!(
            "{msg}: it remains {:?}... (total = {})",
            v.iter().take(3).map(|v| hex::encode(v)).collect::<Vec<_>>(),
            v.len()
        );
    }
}

// Copy & Paste from cdc::tests::TestSuite, maybe make it a mixin?
impl Suite {
    pub fn tso(&self) -> TimeStamp {
        run_async_test(self.cluster.pd_client.get_tso()).unwrap()
    }

    pub fn must_kv_pessimistic_lock(
        &mut self,
        region_id: u64,
        keys: Vec<Vec<u8>>,
        ts: TimeStamp,
        pk: Vec<u8>,
    ) {
        let mut lock_req = PessimisticLockRequest::new();
        lock_req.set_context(self.get_context(region_id));
        let mut mutations = vec![];
        for key in keys {
            mutations.push(mutation_op(key, vec![], Op::PessimisticLock));
        }
        lock_req.set_mutations(mutations.into());
        lock_req.primary_lock = pk;
        lock_req.start_version = ts.into_inner();
        lock_req.lock_ttl = ts.into_inner() + 1;
        let resp = self
            .get_tikv_client(region_id)
            .kv_pessimistic_lock(&lock_req)
            .unwrap();

        assert!(!resp.has_region_error(), "{:?}", resp.get_region_error());
        assert!(resp.errors.is_empty(), "{:?}", resp.get_errors());
    }

    pub fn must_kv_prewrite(
        &mut self,
        region_id: u64,
        muts: Vec<Mutation>,
        pk: Vec<u8>,
        ts: TimeStamp,
    ) {
        let mut prewrite_req = PrewriteRequest::default();
        prewrite_req.set_context(self.get_context(region_id));
        prewrite_req.set_mutations(muts.into());
        prewrite_req.primary_lock = pk;
        prewrite_req.start_version = ts.into_inner();
        prewrite_req.lock_ttl = prewrite_req.start_version + 1;
        let prewrite_resp = self
            .get_tikv_client(region_id)
            .kv_prewrite(&prewrite_req)
            .unwrap();
        assert!(
            !prewrite_resp.has_region_error(),
            "{:?}",
            prewrite_resp.get_region_error()
        );
        assert!(
            prewrite_resp.errors.is_empty(),
            "{:?}",
            prewrite_resp.get_errors()
        );
    }

    pub fn must_kv_async_commit_prewrite(
        &mut self,
        region_id: u64,
        muts: Vec<Mutation>,
        pk: Vec<u8>,
        ts: TimeStamp,
    ) -> TimeStamp {
        let mut prewrite_req = PrewriteRequest::default();
        prewrite_req.set_context(self.get_context(region_id));
        prewrite_req.use_async_commit = true;
        prewrite_req.secondaries = muts
            .iter()
            .filter_map(|m| {
                if m.op != Op::Put && m.op != Op::Del && m.op != Op::Insert {
                    None
                } else {
                    Some(m.key.clone())
                }
            })
            .collect();
        prewrite_req.set_mutations(muts.into());
        prewrite_req.primary_lock = pk;
        prewrite_req.start_version = ts.into_inner();
        prewrite_req.lock_ttl = prewrite_req.start_version + 1;
        let prewrite_resp = self
            .get_tikv_client(region_id)
            .kv_prewrite(&prewrite_req)
            .unwrap();
        assert!(
            !prewrite_resp.has_region_error(),
            "{:?}",
            prewrite_resp.get_region_error()
        );
        assert!(
            prewrite_resp.errors.is_empty(),
            "{:?}",
            prewrite_resp.get_errors()
        );
        assert_ne!(prewrite_resp.min_commit_ts, 0);
        TimeStamp::new(prewrite_resp.min_commit_ts)
    }

    pub fn must_kv_commit(
        &mut self,
        region_id: u64,
        keys: Vec<Vec<u8>>,
        start_ts: TimeStamp,
        commit_ts: TimeStamp,
    ) {
        let mut commit_req = CommitRequest::default();
        commit_req.set_context(self.get_context(region_id));
        commit_req.start_version = start_ts.into_inner();
        commit_req.set_keys(keys.into_iter().collect());
        commit_req.commit_version = commit_ts.into_inner();
        let commit_resp = self
            .get_tikv_client(region_id)
            .kv_commit(&commit_req)
            .unwrap();
        assert!(
            !commit_resp.has_region_error(),
            "{:?}",
            commit_resp.get_region_error()
        );
        assert!(!commit_resp.has_error(), "{:?}", commit_resp.get_error());
    }

    pub fn get_context(&mut self, region_id: u64) -> Context {
        let epoch = self.cluster.get_region_epoch(region_id);
        let leader = self.cluster.leader_of_region(region_id).unwrap();
        let mut context = Context::default();
        context.set_region_id(region_id);
        context.set_peer(leader);
        context.set_region_epoch(epoch);
        context
    }

    pub fn get_tikv_client(&mut self, region_id: u64) -> &TikvClient {
        let leader = self.cluster.leader_of_region(region_id).unwrap();
        let store_id = leader.get_store_id();
        let addr = self.cluster.sim.rl().get_addr(store_id);
        let env = self.env.clone();
        self.tikv_cli
            .entry(leader.get_store_id())
            .or_insert_with(|| {
                let channel = ChannelBuilder::new(env).connect(&addr);
                TikvClient::new(channel)
            })
    }

    pub fn sync(&self) {
        self.wait_with_router(|_| true)
    }

    pub fn wait_with(&self, cond: impl FnMut(&mut TestEndpoint) -> bool + Send + 'static + Clone) {
        self.endpoints
            .iter()
            .map({
                move |(_, wkr)| {
                    let (tx, rx) = std::sync::mpsc::channel();
                    let mut cond = cond.clone();
                    wkr.scheduler()
                        .schedule(Task::Sync(
                            Box::new(move || tx.send(()).unwrap()),
                            Box::new(move |this| {
                                let ep = this
                                    .downcast_mut::<TestEndpoint>()
                                    .expect("`Sync` with wrong type");
                                cond(ep)
                            }),
                        ))
                        .unwrap();
                    rx
                }
            })
            .for_each(|rx| rx.recv().unwrap())
    }

    pub fn wait_with_router(&self, mut cond: impl FnMut(&Router) -> bool + Send + 'static + Clone) {
        self.wait_with(move |ep| cond(&ep.range_router))
    }

    pub fn wait_for_flush(&self) {
        self.wait_with_router(move |r| {
            let task_names = r.select_task(TaskSelector::All.reference());
            for task_name in task_names {
                let tsk = r.get_task_handler(&task_name);
                if tsk.unwrap().is_flushing() {
                    return false;
                }
            }
            true
        });
    }

    pub fn must_shuffle_leader(&mut self, region_id: u64) {
        let region = retry!(run_async_test(
            self.cluster.pd_client.get_region_by_id(region_id)
        ))
        .unwrap()
        .unwrap();
        let leader = self.cluster.leader_of_region(region_id);
        for peer in region.get_peers() {
            if leader.as_ref().map(|p| p.id != peer.id).unwrap_or(true) {
                self.cluster.must_transfer_leader(region_id, peer.clone());
                self.cluster.reset_leader_of_region(region_id);
                return;
            }
        }
        panic!("must_shuffle_leader: region has no peer")
    }
}

pub fn run_async_test<T>(test: impl Future<Output = T>) -> T {
    tokio::runtime::Builder::new_current_thread()
        .enable_all()
        .build()
        .unwrap()
        .block_on(test)
}<|MERGE_RESOLUTION|>--- conflicted
+++ resolved
@@ -409,17 +409,13 @@
             cluster.pd_client.clone(),
             cm,
             BackupStreamResolver::V1(resolver),
-<<<<<<< HEAD
-            sim.encryption.clone(),
-            Arc::new(TxnStatusCache::new_for_test()),
-=======
             BackupEncryptionManager::new(
                 None,
                 EncryptionMethod::Plaintext,
                 MultiMasterKeyBackend::default(),
                 sim.encryption.clone(),
             ),
->>>>>>> b88b86b6
+            Arc::new(TxnStatusCache::new_for_test()),
         );
         worker.start(endpoint);
     }
