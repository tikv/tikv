--- conflicted
+++ resolved
@@ -23,11 +23,7 @@
 use futures::{executor::block_on, AsyncWriteExt, Future};
 use grpcio::ChannelBuilder;
 use kvproto::{
-<<<<<<< HEAD
-    brpb::{Local, Metadata, StorageBackend},
-=======
     brpb::{CompressionType, Local, Metadata, StorageBackend},
->>>>>>> 3d075ab3
     kvrpcpb::*,
     tikvpb::*,
 };
@@ -385,12 +381,6 @@
                     for f in g.data_files_info.into_iter() {
                         let file_info = meta_map.get_mut(path);
                         if let Some(v) = file_info {
-<<<<<<< HEAD
-                            v.push((f.offset as usize, (f.offset + f.compress_length) as usize));
-                        } else {
-                            let v =
-                                vec![(f.offset as usize, (f.offset + f.compress_length) as usize)];
-=======
                             v.push((
                                 f.range_offset as usize,
                                 (f.range_offset + f.range_length) as usize,
@@ -400,7 +390,6 @@
                                 f.range_offset as usize,
                                 (f.range_offset + f.range_length) as usize,
                             )];
->>>>>>> 3d075ab3
                             meta_map.insert(String::from(path), v);
                         }
                     }
