--- conflicted
+++ resolved
@@ -809,11 +809,7 @@
         RegionSet, Task,
     };
     use futures::{Stream, StreamExt};
-<<<<<<< HEAD
-=======
-    use pd_client::PdClient;
     use test_raftstore::IsolationFilterFactory;
->>>>>>> f6513edc
     use tikv_util::{box_err, defer, info, HandyRwLock};
     use tokio::time::timeout;
     use txn_types::{Key, TimeStamp};
