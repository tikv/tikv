// Copyright 2022 TiKV Project Authors. Licensed under Apache-2.0.

#![cfg(test)]

use std::{
    collections::{HashMap, HashSet},
    path::Path,
    sync::Arc,
    time::Duration,
};

use async_compression::futures::write::ZstdDecoder;
use backup_stream::{
    errors::Result,
    metadata::{
        keys::{KeyValue, MetaKey},
        store::{MetaStore, SlashEtcStore},
        MetadataClient, StreamTask,
    },
    observer::BackupStreamObserver,
    router::Router,
    utils, Endpoint, GetCheckpointResult, RegionCheckpointOperation, RegionSet, Service, Task,
};
use futures::{executor::block_on, AsyncWriteExt, Future, Stream, StreamExt, TryStreamExt};
use grpcio::{ChannelBuilder, Server, ServerBuilder};
use kvproto::{
    brpb::{CompressionType, Local, Metadata, StorageBackend},
    kvrpcpb::*,
    logbackuppb::{SubscribeFlushEventRequest, SubscribeFlushEventResponse},
    logbackuppb_grpc::{create_log_backup, LogBackupClient},
    tikvpb::*,
};
use pd_client::PdClient;
use protobuf::parse_from_bytes;
use tempdir::TempDir;
use test_raftstore::{new_server_cluster, Cluster, ServerCluster};
use test_util::retry;
use tikv::config::BackupStreamConfig;
use tikv_util::{
    codec::{
        number::NumberEncoder,
        stream_event::{EventIterator, Iterator},
    },
    info,
    worker::LazyWorker,
    HandyRwLock,
};
use txn_types::{Key, TimeStamp, WriteRef};
use walkdir::WalkDir;

fn mutation(k: Vec<u8>, v: Vec<u8>) -> Mutation {
    mutation_op(k, v, Op::Put)
}

fn mutation_op(k: Vec<u8>, v: Vec<u8>, op: Op) -> Mutation {
    let mut mutation = Mutation::default();
    mutation.set_op(op);
    mutation.key = k;
    mutation.value = v;
    mutation
}

fn make_table_key(table_id: i64, key: &[u8]) -> Vec<u8> {
    use std::io::Write;
    let mut table_key = b"t".to_vec();
    // make it comparable to uint.
    table_key
        .encode_u64(table_id as u64 ^ 0x8000_0000_0000_0000)
        .unwrap();
    Write::write_all(&mut table_key, key).unwrap();
    table_key
}

fn make_record_key(table_id: i64, handle: u64) -> Vec<u8> {
    let mut record = make_table_key(table_id, b"_r");
    record.encode_u64(handle ^ 0x8000_0000_0000_0000).unwrap();
    record
}

fn make_split_key_at_record(table_id: i64, handle: u64) -> Vec<u8> {
    let mut record = make_record_key(table_id, handle);
    // push an extra byte for don't put the key in the boundary of the region.
    // (Or the mock cluster may find wrong region for putting)
    record.push(255u8);
    let key = Key::from_raw(&record);
    key.into_encoded()
}

fn make_encoded_record_key(table_id: i64, handle: u64, ts: u64) -> Vec<u8> {
    let key = Key::from_raw(&make_record_key(table_id, handle));
    key.append_ts(TimeStamp::new(ts)).into_encoded()
}

#[derive(Clone)]
struct ErrorStore<S> {
    inner: S,

    error_provider: Arc<dyn Fn(&str) -> Result<()> + Send + Sync>,
}

pub struct SuiteBuilder {
    name: String,
    nodes: usize,
    metastore_error: Box<dyn Fn(&str) -> Result<()> + Send + Sync>,
    cfg: Box<dyn FnOnce(&mut BackupStreamConfig)>,
}

impl SuiteBuilder {
    pub fn new_named(s: &str) -> Self {
        Self {
            name: s.to_owned(),
            nodes: 4,
            metastore_error: Box::new(|_| Ok(())),
            cfg: Box::new(|cfg| {
                cfg.enable = true;
            }),
        }
    }

    pub fn nodes(mut self, n: usize) -> Self {
        self.nodes = n;
        self
    }

    pub fn inject_meta_store_error<F>(mut self, f: F) -> Self
    where
        F: Fn(&str) -> Result<()> + Send + Sync + 'static,
    {
        self.metastore_error = Box::new(f);
        self
    }

    pub fn cfg(mut self, f: impl FnOnce(&mut BackupStreamConfig) + 'static) -> Self {
        let old_f = self.cfg;
        self.cfg = Box::new(move |cfg| {
            old_f(cfg);
            f(cfg);
        });
        self
    }

    pub fn build(self) -> Suite {
        let Self {
            name: case,
            nodes: n,
            metastore_error,
            cfg: cfg_f,
        } = self;

        info!("start test"; "case" => %case, "nodes" => %n);
        let cluster = new_server_cluster(42, n);
        let mut suite = Suite {
            endpoints: Default::default(),
            meta_store: ErrorStore {
                inner: Default::default(),

                error_provider: Arc::from(metastore_error),
            },
            obs: Default::default(),
            tikv_cli: Default::default(),
            log_backup_cli: Default::default(),
            servers: Default::default(),
            env: Arc::new(grpcio::Environment::new(1)),
            cluster,

            temp_files: TempDir::new("temp").unwrap(),
            flushed_files: TempDir::new("flush").unwrap(),
            case_name: case,
        };
        for id in 1..=(n as u64) {
            let worker = suite.start_br_stream_on(id);
            suite.endpoints.insert(id, worker);
        }
        suite.cluster.run();
        let mut cfg = BackupStreamConfig::default();
        cfg_f(&mut cfg);
        for id in 1..=(n as u64) {
            suite.start_endpoint(id, cfg.clone());
            let cli = suite.start_log_backup_client_on(id);
            suite.log_backup_cli.insert(id, cli);
        }
        // We must wait until the endpoints get ready to watching the metastore, or some
        // modifies may be lost. Either make Endpoint::with_client wait until watch did
        // start or make slash_etc support multi-version, then we can get rid of this
        // sleep.
        std::thread::sleep(Duration::from_secs(1));
        suite
    }
}

#[async_trait::async_trait]
impl<S: MetaStore> MetaStore for ErrorStore<S> {
    type Snap = S::Snap;

    async fn snapshot(&self) -> backup_stream::errors::Result<Self::Snap> {
        (self.error_provider)("snapshot")?;
        self.inner.snapshot().await
    }

    async fn watch(
        &self,
        keys: backup_stream::metadata::store::Keys,
        start_rev: i64,
    ) -> backup_stream::errors::Result<backup_stream::metadata::store::KvChangeSubscription> {
        (self.error_provider)("watch")?;
        self.inner.watch(keys, start_rev).await
    }

    async fn txn(
        &self,
        txn: backup_stream::metadata::store::Transaction,
    ) -> backup_stream::errors::Result<()> {
        (self.error_provider)("txn")?;
        self.inner.txn(txn).await
    }

    async fn txn_cond(
        &self,
        txn: backup_stream::metadata::store::CondTransaction,
    ) -> backup_stream::errors::Result<()> {
        (self.error_provider)("txn_cond")?;
        self.inner.txn_cond(txn).await
    }
}

pub struct Suite {
    endpoints: HashMap<u64, LazyWorker<Task>>,
    meta_store: ErrorStore<SlashEtcStore>,
    cluster: Cluster<ServerCluster>,
    tikv_cli: HashMap<u64, TikvClient>,
    log_backup_cli: HashMap<u64, LogBackupClient>,
    obs: HashMap<u64, BackupStreamObserver>,
    env: Arc<grpcio::Environment>,
    // The place to make services live as long as suite.
    servers: Vec<Server>,

    temp_files: TempDir,
    flushed_files: TempDir,
    case_name: String,
}

impl Suite {
    pub fn simple_task(&self, name: &str) -> StreamTask {
        let mut task = StreamTask::default();
        task.info.set_name(name.to_owned());
        task.info.set_start_ts(0);
        task.info.set_end_ts(1000);
        let mut storage = StorageBackend::new();
        let mut local = Local::new();
        local.path = self.flushed_files.path().display().to_string();
        storage.set_local(local);
        task.info.set_storage(storage);
        task.info.set_table_filter(vec!["*.*".to_owned()].into());
        task.info.set_compression_type(CompressionType::Zstd);
        task
    }

    fn start_br_stream_on(&mut self, id: u64) -> LazyWorker<Task> {
        let cluster = &mut self.cluster;
        let worker = LazyWorker::new(format!("br-{}", id));
        let mut s = cluster.sim.wl();

        let ob = BackupStreamObserver::new(worker.scheduler());
        let ob2 = ob.clone();
        s.coprocessor_hooks
            .entry(id)
            .or_default()
            .push(Box::new(move |host| {
                ob.register_to(host);
            }));
        self.obs.insert(id, ob2);
        worker
    }

    /// create a subscription stream. this has simply asserted no error, because
    /// in theory observing flushing should not emit error. change that if
    /// needed.
    fn flush_stream(&self) -> impl Stream<Item = (u64, SubscribeFlushEventResponse)> {
        let streams = self
            .log_backup_cli
            .iter()
            .map(|(id, cli)| {
                let stream = cli
                    .subscribe_flush_event(&{
                        let mut r = SubscribeFlushEventRequest::default();
                        r.set_client_id(format!("test-{}", id));
                        r
                    })
                    .unwrap_or_else(|err| panic!("failed to subscribe on {} because {}", id, err));
                let id = *id;
                stream.map_ok(move |x| (id, x)).map(move |x| {
                    x.unwrap_or_else(move |err| panic!("failed to rec from {} because {}", id, err))
                })
            })
            .collect::<Vec<_>>();

        futures::stream::select_all(streams)
    }

    fn start_log_backup_client_on(&mut self, id: u64) -> LogBackupClient {
        let endpoint = self
            .endpoints
            .get(&id)
            .expect("must register endpoint first");

        let serv = Service::new(endpoint.scheduler());
        let builder =
            ServerBuilder::new(self.env.clone()).register_service(create_log_backup(serv));
        let mut server = builder.bind("127.0.0.1", 0).build().unwrap();
        server.start();
        let (_, port) = server.bind_addrs().next().unwrap();
        let addr = format!("127.0.0.1:{}", port);
        let channel = ChannelBuilder::new(self.env.clone()).connect(&addr);
        println!("connecting channel to {} for store {}", addr, id);
        let client = LogBackupClient::new(channel);
        self.servers.push(server);
        client
    }

    fn start_endpoint(&mut self, id: u64, mut cfg: BackupStreamConfig) {
        let cluster = &mut self.cluster;
        let worker = self.endpoints.get_mut(&id).unwrap();
        let sim = cluster.sim.wl();
        let raft_router = sim.get_server_router(id);
        let cm = sim.get_concurrency_manager(id);
        let regions = sim.region_info_accessors.get(&id).unwrap().clone();
        let ob = self.obs.get(&id).unwrap().clone();
        cfg.enable = true;
        cfg.temp_path = format!("/{}/{}", self.temp_files.path().display(), id);
        let endpoint = Endpoint::new(
            id,
            self.meta_store.clone(),
            cfg,
            worker.scheduler(),
            ob,
            regions,
            raft_router,
            cluster.pd_client.clone(),
            cm,
            Arc::clone(&self.env),
            cluster.store_metas[&id]
                .lock()
                .unwrap()
                .region_read_progress
                .clone(),
            Arc::clone(&sim.security_mgr),
        );
        worker.start(endpoint);
    }

    fn get_meta_cli(&self) -> MetadataClient<ErrorStore<SlashEtcStore>> {
        MetadataClient::new(self.meta_store.clone(), 0)
    }

    fn must_split(&mut self, key: &[u8]) {
        let region = self.cluster.get_region(key);
        self.cluster.must_split(&region, key);
    }

    fn must_register_task(&self, for_table: i64, name: &str) {
        let cli = self.get_meta_cli();
        block_on(cli.insert_task_with_range(
            &self.simple_task(name),
            &[(
                &make_table_key(for_table, b""),
                &make_table_key(for_table + 1, b""),
            )],
        ))
        .unwrap();
        let name = name.to_owned();
        self.wait_with(move |r| block_on(r.get_task_info(&name)).is_ok())
    }

    /// This function tries to calculate the global checkpoint from the flush
    /// status of nodes.
    ///
    /// NOTE: this won't check the region consistency for now, the checkpoint
    /// may be weaker than expected.
    fn global_checkpoint(&self) -> u64 {
        let (tx, rx) = std::sync::mpsc::channel();
        self.run(|| {
            let tx = tx.clone();
            Task::RegionCheckpointsOp(RegionCheckpointOperation::Get(
                RegionSet::Universal,
                Box::new(move |rs| rs.into_iter().for_each(|x| tx.send(x).unwrap())),
            ))
        });
        drop(tx);

        rx.into_iter()
            .map(|r| match r {
                GetCheckpointResult::Ok { checkpoint, region } => {
                    info!("getting checkpoint"; "checkpoint" => %checkpoint, utils::slog_region(&region));
                    checkpoint.into_inner()
                }
                GetCheckpointResult::NotFound { .. }
                | GetCheckpointResult::EpochNotMatch { .. } => {
                    unreachable!()
                }
            })
            .min()
            .unwrap_or(0)
    }

    async fn advance_global_checkpoint(&self, task: &str) -> Result<()> {
        let cp = self.global_checkpoint();
        self.meta_store
            .set(KeyValue(
                MetaKey::central_global_checkpoint_of(task),
                cp.to_be_bytes().to_vec(),
            ))
            .await
    }

    async fn write_records(&mut self, from: usize, n: usize, for_table: i64) -> HashSet<Vec<u8>> {
        let mut inserted = HashSet::default();
        for ts in (from..(from + n)).map(|x| x * 2) {
            let ts = ts as u64;
            let key = make_record_key(for_table, ts);
            let muts = vec![mutation(key.clone(), b"hello, world".to_vec())];
            let enc_key = Key::from_raw(&key).into_encoded();
            let region = self.cluster.get_region_id(&enc_key);
            let start_ts = self.cluster.pd_client.get_tso().await.unwrap();
            self.must_kv_prewrite(region, muts, key.clone(), start_ts);
            let commit_ts = self.cluster.pd_client.get_tso().await.unwrap();
            self.must_kv_commit(region, vec![key.clone()], start_ts, commit_ts);
            inserted.insert(make_encoded_record_key(
                for_table,
                ts,
                commit_ts.into_inner(),
            ));
        }
        inserted
    }

    fn commit_keys(&mut self, keys: Vec<Vec<u8>>, start_ts: TimeStamp, commit_ts: TimeStamp) {
        let mut region_keys = HashMap::<u64, Vec<Vec<u8>>>::new();
        for k in keys {
            let enc_key = Key::from_raw(&k).into_encoded();
            let region = self.cluster.get_region_id(&enc_key);
            region_keys.entry(region).or_default().push(k);
        }

        for (region, keys) in region_keys {
            self.must_kv_commit(region, keys, start_ts, commit_ts);
        }
    }

    fn just_commit_a_key(&mut self, key: Vec<u8>, start_ts: TimeStamp, commit_ts: TimeStamp) {
        let enc_key = Key::from_raw(&key).into_encoded();
        let region = self.cluster.get_region_id(&enc_key);
        self.must_kv_commit(region, vec![key], start_ts, commit_ts)
    }

    fn just_async_commit_prewrite(&mut self, ts: u64, for_table: i64) -> TimeStamp {
        let key = make_record_key(for_table, ts);
        let muts = vec![mutation(key.clone(), b"hello, world".to_vec())];
        let enc_key = Key::from_raw(&key).into_encoded();
        let region = self.cluster.get_region_id(&enc_key);
        let ts = self.must_kv_async_commit_prewrite(region, muts, key, TimeStamp::new(ts));
        info!("async prewrite success!"; "min_commit_ts" => %ts);
        ts
    }

    fn force_flush_files(&self, task: &str) {
        self.run(|| Task::ForceFlush(task.to_owned()));
        self.sync();
    }

    fn run(&self, mut t: impl FnMut() -> Task) {
        for worker in self.endpoints.values() {
            worker.scheduler().schedule(t()).unwrap();
        }
    }

    fn load_metadata_for_write_records(&self, path: &Path) -> HashMap<String, Vec<(usize, usize)>> {
        let mut meta_map: HashMap<String, Vec<(usize, usize)>> = HashMap::new();
        for entry in WalkDir::new(path) {
            let entry = entry.unwrap();
            if entry.file_type().is_file()
                && entry
                    .file_name()
                    .to_str()
                    .map_or(false, |s| s.ends_with(".meta"))
            {
                let content = std::fs::read(entry.path()).unwrap();
                let meta = parse_from_bytes::<Metadata>(content.as_ref()).unwrap();
                for g in meta.file_groups.into_iter() {
                    let path = g.path.split('/').last().unwrap();
                    for f in g.data_files_info.into_iter() {
                        let file_info = meta_map.get_mut(path);
                        if let Some(v) = file_info {
                            v.push((
                                f.range_offset as usize,
                                (f.range_offset + f.range_length) as usize,
                            ));
                        } else {
                            let v = vec![(
                                f.range_offset as usize,
                                (f.range_offset + f.range_length) as usize,
                            )];
                            meta_map.insert(String::from(path), v);
                        }
                    }
                }
            }
        }
        meta_map
    }

    async fn check_for_write_records<'a>(
        &self,
        path: &Path,
        key_set: impl std::iter::Iterator<Item = &'a [u8]>,
    ) {
        let mut remain_keys = key_set.collect::<HashSet<_>>();
        let n = remain_keys.len();
        let mut extra_key = 0;
        let mut extra_len = 0;
        let meta_map = self.load_metadata_for_write_records(path);
        for entry in WalkDir::new(path) {
            let entry = entry.unwrap();
            println!("checking: {:?}", entry);
            if entry.file_type().is_file()
                && entry
                    .file_name()
                    .to_str()
                    .map_or(false, |s| s.ends_with(".log"))
            {
                let buf = std::fs::read(entry.path()).unwrap();
                let file_infos = meta_map.get(entry.file_name().to_str().unwrap()).unwrap();
                for &file_info in file_infos {
                    let mut decoder = ZstdDecoder::new(Vec::new());
                    let pbuf: &[u8] = &buf[file_info.0..file_info.1];
                    decoder.write_all(pbuf).await.unwrap();
                    decoder.flush().await.unwrap();
                    decoder.close().await.unwrap();
                    let content = decoder.into_inner();

                    let mut iter = EventIterator::new(&content);
                    loop {
                        if !iter.valid() {
                            break;
                        }
                        iter.next().unwrap();
                        if !remain_keys.remove(iter.key()) {
                            extra_key += 1;
                            extra_len += iter.key().len() + iter.value().len();
                        }

                        let value = iter.value();
                        let wf = WriteRef::parse(value).unwrap();
                        assert_eq!(wf.short_value, Some(b"hello, world" as &[u8]));
                    }
                }
            }
        }

        if extra_key != 0 {
            println!(
                "check_for_write_records of “{}”: extra {} keys ({:.02}% of recorded keys), extra {} bytes.",
                self.case_name,
                extra_key,
                (extra_key as f64) / (n as f64) * 100.0,
                extra_len
            )
        }
        if !remain_keys.is_empty() {
            panic!(
                "not all keys are recorded: it remains {:?} (total = {})",
                remain_keys
                    .iter()
                    .take(3)
                    .map(|v| hex::encode(v))
                    .collect::<Vec<_>>(),
                remain_keys.len()
            );
        }
    }
}

// Copy & Paste from cdc::tests::TestSuite, maybe make it a mixin?
impl Suite {
    pub fn tso(&self) -> TimeStamp {
        run_async_test(self.cluster.pd_client.get_tso()).unwrap()
    }

    pub fn must_kv_pessimistic_lock(
        &mut self,
        region_id: u64,
        keys: Vec<Vec<u8>>,
        ts: TimeStamp,
        pk: Vec<u8>,
    ) {
        let mut lock_req = PessimisticLockRequest::new();
        lock_req.set_context(self.get_context(region_id));
        let mut mutations = vec![];
        for key in keys {
            mutations.push(mutation_op(key, vec![], Op::PessimisticLock));
        }
        lock_req.set_mutations(mutations.into());
        lock_req.primary_lock = pk;
        lock_req.start_version = ts.into_inner();
        lock_req.lock_ttl = ts.into_inner() + 1;
        let resp = self
            .get_tikv_client(region_id)
            .kv_pessimistic_lock(&lock_req)
            .unwrap();

        assert!(!resp.has_region_error(), "{:?}", resp.get_region_error());
        assert!(resp.errors.is_empty(), "{:?}", resp.get_errors());
    }

    pub fn must_kv_prewrite(
        &mut self,
        region_id: u64,
        muts: Vec<Mutation>,
        pk: Vec<u8>,
        ts: TimeStamp,
    ) {
        let mut prewrite_req = PrewriteRequest::default();
        prewrite_req.set_context(self.get_context(region_id));
        prewrite_req.set_mutations(muts.into());
        prewrite_req.primary_lock = pk;
        prewrite_req.start_version = ts.into_inner();
        prewrite_req.lock_ttl = prewrite_req.start_version + 1;
        let prewrite_resp = self
            .get_tikv_client(region_id)
            .kv_prewrite(&prewrite_req)
            .unwrap();
        assert!(
            !prewrite_resp.has_region_error(),
            "{:?}",
            prewrite_resp.get_region_error()
        );
        assert!(
            prewrite_resp.errors.is_empty(),
            "{:?}",
            prewrite_resp.get_errors()
        );
    }

    pub fn must_kv_async_commit_prewrite(
        &mut self,
        region_id: u64,
        muts: Vec<Mutation>,
        pk: Vec<u8>,
        ts: TimeStamp,
    ) -> TimeStamp {
        let mut prewrite_req = PrewriteRequest::default();
        prewrite_req.set_context(self.get_context(region_id));
        prewrite_req.use_async_commit = true;
        prewrite_req.secondaries = muts
            .iter()
            .filter_map(|m| {
                if m.op != Op::Put && m.op != Op::Del && m.op != Op::Insert {
                    None
                } else {
                    Some(m.key.clone())
                }
            })
            .collect();
        prewrite_req.set_mutations(muts.into());
        prewrite_req.primary_lock = pk;
        prewrite_req.start_version = ts.into_inner();
        prewrite_req.lock_ttl = prewrite_req.start_version + 1;
        let prewrite_resp = self
            .get_tikv_client(region_id)
            .kv_prewrite(&prewrite_req)
            .unwrap();
        assert!(
            !prewrite_resp.has_region_error(),
            "{:?}",
            prewrite_resp.get_region_error()
        );
        assert!(
            prewrite_resp.errors.is_empty(),
            "{:?}",
            prewrite_resp.get_errors()
        );
        assert_ne!(prewrite_resp.min_commit_ts, 0);
        TimeStamp::new(prewrite_resp.min_commit_ts)
    }

    pub fn must_kv_commit(
        &mut self,
        region_id: u64,
        keys: Vec<Vec<u8>>,
        start_ts: TimeStamp,
        commit_ts: TimeStamp,
    ) {
        let mut commit_req = CommitRequest::default();
        commit_req.set_context(self.get_context(region_id));
        commit_req.start_version = start_ts.into_inner();
        commit_req.set_keys(keys.into_iter().collect());
        commit_req.commit_version = commit_ts.into_inner();
        let commit_resp = self
            .get_tikv_client(region_id)
            .kv_commit(&commit_req)
            .unwrap();
        assert!(
            !commit_resp.has_region_error(),
            "{:?}",
            commit_resp.get_region_error()
        );
        assert!(!commit_resp.has_error(), "{:?}", commit_resp.get_error());
    }

    pub fn get_context(&mut self, region_id: u64) -> Context {
        let epoch = self.cluster.get_region_epoch(region_id);
        let leader = self.cluster.leader_of_region(region_id).unwrap();
        let mut context = Context::default();
        context.set_region_id(region_id);
        context.set_peer(leader);
        context.set_region_epoch(epoch);
        context
    }

    pub fn get_tikv_client(&mut self, region_id: u64) -> &TikvClient {
        let leader = self.cluster.leader_of_region(region_id).unwrap();
        let store_id = leader.get_store_id();
        let addr = self.cluster.sim.rl().get_addr(store_id);
        let env = self.env.clone();
        self.tikv_cli
            .entry(leader.get_store_id())
            .or_insert_with(|| {
                let channel = ChannelBuilder::new(env).connect(&addr);
                TikvClient::new(channel)
            })
    }

    pub fn sync(&self) {
        self.wait_with(|_| true)
    }

    pub fn wait_with(&self, cond: impl FnMut(&Router) -> bool + Send + 'static + Clone) {
        self.endpoints
            .iter()
            .map({
                move |(_, wkr)| {
                    let (tx, rx) = std::sync::mpsc::channel();
                    wkr.scheduler()
                        .schedule(Task::Sync(
                            Box::new(move || tx.send(()).unwrap()),
                            Box::new(cond.clone()),
                        ))
                        .unwrap();
                    rx
                }
            })
            .for_each(|rx| rx.recv().unwrap())
    }

    pub fn wait_for_flush(&self) {
        use std::ffi::OsString;
        std::fs::File::open(&self.temp_files)
            .unwrap()
            .sync_all()
            .unwrap();
        for _ in 0..100 {
            if !walkdir::WalkDir::new(&self.temp_files)
                .into_iter()
                .any(|x| x.unwrap().path().extension() == Some(&OsString::from("log")))
            {
                return;
            }
            std::thread::sleep(Duration::from_secs(1));
        }
        let v = walkdir::WalkDir::new(&self.temp_files)
            .into_iter()
            .collect::<Vec<_>>();
        if !v.is_empty() {
            panic!("the temp isn't empty after the deadline ({:?})", v)
        }
    }

    pub fn must_shuffle_leader(&mut self, region_id: u64) {
        let region = retry!(run_async_test(
            self.cluster.pd_client.get_region_by_id(region_id)
        ))
        .unwrap()
        .unwrap();
        let leader = self.cluster.leader_of_region(region_id);
        for peer in region.get_peers() {
            if leader.as_ref().map(|p| p.id != peer.id).unwrap_or(true) {
                self.cluster.must_transfer_leader(region_id, peer.clone());
                self.cluster.reset_leader_of_region(region_id);
                return;
            }
        }
        panic!("must_shuffle_leader: region has no peer")
    }
}

fn run_async_test<T>(test: impl Future<Output = T>) -> T {
    tokio::runtime::Builder::new_current_thread()
        .enable_all()
        .build()
        .unwrap()
        .block_on(test)
}

#[cfg(test)]
mod test {
    use std::time::{Duration, Instant};

    use backup_stream::{
        errors::Error, router::TaskSelector, GetCheckpointResult, RegionCheckpointOperation,
        RegionSet, Task,
    };
    use futures::{Stream, StreamExt};
    use pd_client::PdClient;
    use test_raftstore::IsolationFilterFactory;
    use tikv_util::{box_err, defer, info, HandyRwLock};
    use tokio::time::timeout;
    use txn_types::{Key, TimeStamp};

    use crate::{
        make_record_key, make_split_key_at_record, mutation, run_async_test, SuiteBuilder,
    };

    #[test]
    fn basic() {
        let mut suite = super::SuiteBuilder::new_named("basic").build();
        fail::cfg("try_start_observe", "1*return").unwrap();

        run_async_test(async {
            // write data before the task starting, for testing incremental scanning.
            let round1 = suite.write_records(0, 128, 1).await;
            suite.must_register_task(1, "test_basic");
            suite.sync();
            let round2 = suite.write_records(256, 128, 1).await;
            suite.force_flush_files("test_basic");
            suite.wait_for_flush();
            suite
                .check_for_write_records(
                    suite.flushed_files.path(),
                    round1.union(&round2).map(Vec::as_slice),
                )
                .await;
        });
        suite.cluster.shutdown();
    }

    #[test]
    fn with_split() {
        let mut suite = super::SuiteBuilder::new_named("with_split").build();
        run_async_test(async {
            let round1 = suite.write_records(0, 128, 1).await;
            suite.must_split(&make_split_key_at_record(1, 42));
            suite.must_register_task(1, "test_with_split");
            let round2 = suite.write_records(256, 128, 1).await;
            suite.force_flush_files("test_with_split");
            suite.wait_for_flush();
            suite
                .check_for_write_records(
                    suite.flushed_files.path(),
                    round1.union(&round2).map(Vec::as_slice),
                )
                .await;
        });
        suite.cluster.shutdown();
    }

    /// This test tests whether we can handle some weird transactions and their
    /// race with initial scanning.
    /// Generally, those transactions:
    /// - Has N mutations, which's values are all short enough to be inlined in
    ///   the `Write` CF. (N > 1024)
    /// - Commit the mutation set M first. (for all m in M: Nth-Of-Key(m) >
    ///   1024)
    /// ```text
    /// |--...-----^------*---*-*--*-*-*-> (The line is the Key Space - from "" to inf)
    ///            +The 1024th key  (* = committed mutation)
    /// ```
    /// - Before committing remaining mutations, PiTR triggered initial
    ///   scanning.
    /// - The remaining mutations are committed before the instant when initial
    ///   scanning get the snapshot.
    #[test]
    fn with_split_txn() {
        let mut suite = super::SuiteBuilder::new_named("split_txn").build();
        run_async_test(async {
            let start_ts = suite.cluster.pd_client.get_tso().await.unwrap();
            let keys = (1..1960).map(|i| make_record_key(1, i)).collect::<Vec<_>>();
            suite.must_kv_prewrite(
                1,
                keys.clone()
                    .into_iter()
                    .map(|k| mutation(k, b"hello, world".to_vec()))
                    .collect(),
                make_record_key(1, 1913),
                start_ts,
            );
            let commit_ts = suite.cluster.pd_client.get_tso().await.unwrap();
            suite.commit_keys(keys[1913..].to_vec(), start_ts, commit_ts);
            suite.must_register_task(1, "test_split_txn");
            suite.commit_keys(keys[..1913].to_vec(), start_ts, commit_ts);
            suite.force_flush_files("test_split_txn");
            suite.wait_for_flush();
            let keys_encoded = keys
                .iter()
                .map(|v| {
                    Key::from_raw(v.as_slice())
                        .append_ts(commit_ts)
                        .into_encoded()
                })
                .collect::<Vec<_>>();
            suite
                .check_for_write_records(
                    suite.flushed_files.path(),
                    keys_encoded.iter().map(Vec::as_slice),
                )
                .await;
        });
        suite.cluster.shutdown();
    }

    #[test]
    fn frequent_initial_scan() {
        let mut suite = super::SuiteBuilder::new_named("frequent_initial_scan")
            .cfg(|c| c.num_threads = 1)
            .build();
        let keys = (1..1024).map(|i| make_record_key(1, i)).collect::<Vec<_>>();
        let start_ts = suite.tso();
        suite.must_kv_prewrite(
            1,
            keys.clone()
                .into_iter()
                .map(|k| mutation(k, b"hello, world".to_vec()))
                .collect(),
            make_record_key(1, 886),
            start_ts,
        );
        fail::cfg("scan_after_get_snapshot", "pause").unwrap();
        suite.must_register_task(1, "frequent_initial_scan");
        let commit_ts = suite.tso();
        suite.commit_keys(keys, start_ts, commit_ts);
        suite.run(|| {
            Task::ModifyObserve(backup_stream::ObserveOp::Stop {
                region: suite.cluster.get_region(&make_record_key(1, 886)),
            })
        });
        suite.run(|| {
            Task::ModifyObserve(backup_stream::ObserveOp::Start {
                region: suite.cluster.get_region(&make_record_key(1, 886)),
            })
        });
        fail::cfg("scan_after_get_snapshot", "off").unwrap();
        suite.force_flush_files("frequent_initial_scan");
        suite.wait_for_flush();
        std::thread::sleep(Duration::from_secs(1));
        let c = suite.global_checkpoint();
        assert!(c > commit_ts.into_inner(), "{} vs {}", c, commit_ts);
    }

    #[test]
    /// This case tests whether the backup can continue when the leader failes.
    fn leader_down() {
        let mut suite = super::SuiteBuilder::new_named("leader_down").build();
        suite.must_register_task(1, "test_leader_down");
        suite.sync();
        let round1 = run_async_test(suite.write_records(0, 128, 1));
        let leader = suite.cluster.leader_of_region(1).unwrap().get_store_id();
        suite.cluster.stop_node(leader);
        let round2 = run_async_test(suite.write_records(256, 128, 1));
        suite.force_flush_files("test_leader_down");
        suite.wait_for_flush();
        run_async_test(suite.check_for_write_records(
            suite.flushed_files.path(),
            round1.union(&round2).map(Vec::as_slice),
        ));
        suite.cluster.shutdown();
    }

    #[test]
    /// This case tests whether the checkpoint ts (next backup ts) can be
    /// advanced correctly when async commit is enabled.
    fn async_commit() {
        let mut suite = super::SuiteBuilder::new_named("async_commit")
            .nodes(3)
            .build();
        run_async_test(async {
            suite.must_register_task(1, "test_async_commit");
            suite.sync();
            suite.write_records(0, 128, 1).await;
            let ts = suite.just_async_commit_prewrite(256, 1);
            suite.write_records(258, 128, 1).await;
            suite.force_flush_files("test_async_commit");
            std::thread::sleep(Duration::from_secs(4));
            assert_eq!(suite.global_checkpoint(), 256);
            suite.just_commit_a_key(make_record_key(1, 256), TimeStamp::new(256), ts);
            suite.force_flush_files("test_async_commit");
            suite.wait_for_flush();
            let cp = suite.global_checkpoint();
            assert!(cp > 256, "it is {:?}", cp);
        });
        suite.cluster.shutdown();
    }

    #[test]
    fn fatal_error() {
        let mut suite = super::SuiteBuilder::new_named("fatal_error")
            .nodes(3)
            .build();
        suite.must_register_task(1, "test_fatal_error");
        suite.sync();
        run_async_test(suite.write_records(0, 1, 1));
        suite.force_flush_files("test_fatal_error");
        suite.wait_for_flush();
        run_async_test(suite.advance_global_checkpoint("test_fatal_error")).unwrap();
        let (victim, endpoint) = suite.endpoints.iter().next().unwrap();
        endpoint
            .scheduler()
            .schedule(Task::FatalError(
                TaskSelector::ByName("test_fatal_error".to_owned()),
                Box::new(Error::Other(box_err!("everything is alright"))),
            ))
            .unwrap();
        suite.sync();
        let err = run_async_test(
            suite
                .get_meta_cli()
                .get_last_error("test_fatal_error", *victim),
        )
        .unwrap()
        .unwrap();
        info!("err"; "err" => ?err);
        assert_eq!(err.error_code, error_code::backup_stream::OTHER.code);
        assert!(err.error_message.contains("everything is alright"));
        assert_eq!(err.store_id, *victim);
        let paused =
            run_async_test(suite.get_meta_cli().check_task_paused("test_fatal_error")).unwrap();
        assert!(paused);
        let safepoints = suite.cluster.pd_client.gc_safepoints.rl();
        let checkpoint = suite.global_checkpoint();

        assert!(
            safepoints.iter().any(|sp| {
                sp.serivce.contains(&format!("{}", victim))
                    && sp.ttl >= Duration::from_secs(60 * 60 * 24)
                    && sp.safepoint.into_inner() == checkpoint - 1
            }),
            "{:?}",
            safepoints
        );
    }

    #[test]
    fn region_checkpoint_info() {
        let mut suite = super::SuiteBuilder::new_named("checkpoint_info")
            .nodes(1)
            .build();
        suite.must_register_task(1, "checkpoint_info");
        suite.must_split(&make_split_key_at_record(1, 42));
        run_async_test(suite.write_records(0, 128, 1));
        suite.force_flush_files("checkpoint_info");
        suite.wait_for_flush();
        std::thread::sleep(Duration::from_secs(1));
        let (tx, rx) = std::sync::mpsc::channel();
        suite.run(|| {
            let tx = tx.clone();
            Task::RegionCheckpointsOp(RegionCheckpointOperation::Get(
                RegionSet::Universal,
                Box::new(move |rs| {
                    tx.send(rs).unwrap();
                }),
            ))
        });
        let checkpoints = rx.recv().unwrap();
        assert!(!checkpoints.is_empty(), "{:?}", checkpoints);
        assert!(
            checkpoints
                .iter()
                .all(|cp| matches!(cp, GetCheckpointResult::Ok { checkpoint, .. } if checkpoint.into_inner() > 256)),
            "{:?}",
            checkpoints
        );
    }

    #[test]
    fn region_failure() {
        defer! {{
            fail::remove("try_start_observe");
        }}
        let mut suite = SuiteBuilder::new_named("region_failure").build();
        let keys = run_async_test(suite.write_records(0, 128, 1));
        fail::cfg("try_start_observe", "1*return").unwrap();
        suite.must_register_task(1, "region_failure");
        suite.must_shuffle_leader(1);
        let keys2 = run_async_test(suite.write_records(256, 128, 1));
        suite.force_flush_files("region_failure");
        suite.wait_for_flush();
        run_async_test(suite.check_for_write_records(
            suite.flushed_files.path(),
            keys.union(&keys2).map(|s| s.as_slice()),
        ));
    }

    #[test]
    fn initial_scan_failure() {
        defer! {{
            fail::remove("scan_and_async_send");
        }}

        let mut suite = SuiteBuilder::new_named("initial_scan_failure")
            .nodes(1)
            .build();
        let keys = run_async_test(suite.write_records(0, 128, 1));
        fail::cfg(
            "scan_and_async_send",
            "1*return(dive into the temporary dream, where the SLA never bothers)",
        )
        .unwrap();
        suite.must_register_task(1, "initial_scan_failure");
        let keys2 = run_async_test(suite.write_records(256, 128, 1));
        suite.force_flush_files("initial_scan_failure");
        suite.wait_for_flush();
        run_async_test(suite.check_for_write_records(
            suite.flushed_files.path(),
            keys.union(&keys2).map(|s| s.as_slice()),
        ));
    }

    #[test]
    fn upload_checkpoint_exits_in_time() {
        defer! {{
            std::env::remove_var("LOG_BACKUP_UGC_SLEEP_AND_RETURN");
        }}
        let suite = SuiteBuilder::new_named("upload_checkpoint_exits_in_time")
            .nodes(1)
            .build();
        std::env::set_var("LOG_BACKUP_UGC_SLEEP_AND_RETURN", "meow");
        let (_, victim) = suite.endpoints.iter().next().unwrap();
        let sched = victim.scheduler();
        sched
            .schedule(Task::UpdateGlobalCheckpoint("greenwoods".to_owned()))
            .unwrap();
        let start = Instant::now();
        let (tx, rx) = tokio::sync::oneshot::channel();
        sched
            .schedule(Task::Sync(
                Box::new(move || {
                    tx.send(Instant::now()).unwrap();
                }),
                Box::new(|_| true),
            ))
            .unwrap();
        let end = run_async_test(rx).unwrap();
        assert!(
            end - start < Duration::from_secs(10),
            "take = {:?}",
            end - start
        );
    }

    #[test]
    fn failed_during_refresh_region() {
        defer! {
            fail::remove("get_last_checkpoint_of")
        }

        let mut suite = SuiteBuilder::new_named("fail_to_refresh_region")
            .nodes(1)
            .build();

        suite.must_register_task(1, "fail_to_refresh_region");
        let keys = run_async_test(suite.write_records(0, 128, 1));
        fail::cfg(
            "get_last_checkpoint_of",
            "1*return(the stream handler wants to become a batch processor, and the batch processor wants to be a stream handler.)",
        ).unwrap();

        suite.must_split(b"SOLE");
        let keys2 = run_async_test(suite.write_records(256, 128, 1));
        suite.force_flush_files("fail_to_refresh_region");
        suite.wait_for_flush();
        run_async_test(suite.check_for_write_records(
            suite.flushed_files.path(),
            keys.union(&keys2).map(|s| s.as_slice()),
        ));
        let leader = suite.cluster.leader_of_region(1).unwrap().store_id;
        let (tx, rx) = std::sync::mpsc::channel();
        suite.endpoints[&leader]
            .scheduler()
            .schedule(Task::RegionCheckpointsOp(RegionCheckpointOperation::Get(
                RegionSet::Universal,
                Box::new(move |rs| {
                    let _ = tx.send(rs);
                }),
            )))
            .unwrap();

        let regions = rx.recv_timeout(Duration::from_secs(10)).unwrap();
        assert!(
            regions.iter().all(|item| {
                matches!(item, GetCheckpointResult::Ok { checkpoint, .. } if checkpoint.into_inner() > 500)
            }),
            "{:?}",
            regions
        );
    }

    /// This test case tests whether we correctly handle the pessimistic locks.
    #[test]
    fn pessimistic_lock() {
        let mut suite = SuiteBuilder::new_named("pessimistic_lock").nodes(3).build();
        suite.must_kv_pessimistic_lock(
            1,
            vec![make_record_key(1, 42)],
            suite.tso(),
            make_record_key(1, 42),
        );
        suite.must_register_task(1, "pessimistic_lock");
        suite.must_kv_pessimistic_lock(
            1,
            vec![make_record_key(1, 43)],
            suite.tso(),
            make_record_key(1, 43),
        );
        let expected_tso = suite.tso().into_inner();
        suite.force_flush_files("pessimistic_lock");
        suite.wait_for_flush();
        std::thread::sleep(Duration::from_secs(1));
        run_async_test(suite.advance_global_checkpoint("pessimistic_lock")).unwrap();
        let checkpoint = run_async_test(
            suite
                .get_meta_cli()
                .global_progress_of_task("pessimistic_lock"),
        )
        .unwrap();
        // The checkpoint should be advanced: because PiTR is "Read" operation,
        // which shouldn't be blocked by pessimistic locks.
        assert!(
            checkpoint > expected_tso,
            "expected = {}; checkpoint = {}",
            expected_tso,
            checkpoint
        );
    }

    async fn collect_all_current<T>(
        mut s: impl Stream<Item = T> + Unpin,
        max_gap: Duration,
    ) -> Vec<T> {
        let mut r = vec![];
        while let Ok(Some(x)) = timeout(max_gap, s.next()).await {
            r.push(x);
        }
        r
    }

    async fn collect_current<T>(mut s: impl Stream<Item = T> + Unpin, goal: usize) -> Vec<T> {
        let mut r = vec![];
        while let Ok(Some(x)) = timeout(Duration::from_secs(10), s.next()).await {
            r.push(x);
            if r.len() >= goal {
                return r;
            }
        }
        r
    }

    #[test]
    fn subscribe_flushing() {
        let mut suite = super::SuiteBuilder::new_named("sub_flush").build();
        let stream = suite.flush_stream();
        for i in 1..10 {
            let split_key = make_split_key_at_record(1, i * 20);
            suite.must_split(&split_key);
            suite.must_shuffle_leader(suite.cluster.get_region_id(&split_key));
        }

        let round1 = run_async_test(suite.write_records(0, 128, 1));
        suite.must_register_task(1, "sub_flush");
        let round2 = run_async_test(suite.write_records(256, 128, 1));
        suite.sync();
        suite.force_flush_files("sub_flush");

        let mut items = run_async_test(async {
            collect_current(
                stream.flat_map(|(_, r)| futures::stream::iter(r.events.into_iter())),
                10,
            )
            .await
        });

        items.sort_by(|x, y| x.start_key.cmp(&y.start_key));

        println!("{:?}", items);
        assert_eq!(items.len(), 10);

        assert_eq!(items.first().unwrap().start_key, Vec::<u8>::default());
        for w in items.windows(2) {
            let a = &w[0];
            let b = &w[1];
            assert!(a.checkpoint > 512);
            assert!(b.checkpoint > 512);
            assert_eq!(a.end_key, b.start_key);
        }
        assert_eq!(items.last().unwrap().end_key, Vec::<u8>::default());

        run_async_test(suite.check_for_write_records(
            suite.flushed_files.path(),
            round1.union(&round2).map(|x| x.as_slice()),
        ));
    }

    #[test]
<<<<<<< HEAD
    fn failure_and_split() {
        test_util::init_log_for_test();

        let mut suite = super::SuiteBuilder::new_named("failure_and_split")
            .nodes(1)
            .build();
        fail::cfg("try_start_observe0", "pause").unwrap();

        // write data before the task starting, for testing incremental scanning.
        let round1 = run_async_test(suite.write_records(0, 128, 1));
        suite.must_register_task(1, "failure_and_split");
        suite.sync();

        suite.must_split(&make_split_key_at_record(1, 42));
        suite.sync();
        std::thread::sleep(Duration::from_millis(200));
        fail::cfg("try_start_observe", "2*return").unwrap();
        fail::cfg("try_start_observe0", "off").unwrap();

        let round2 = run_async_test(suite.write_records(256, 128, 1));
        suite.force_flush_files("failure_and_split");
        suite.wait_for_flush();
        run_async_test(suite.check_for_write_records(
            suite.flushed_files.path(),
            round1.union(&round2).map(Vec::as_slice),
        ));
        let cp = suite.global_checkpoint();
        assert!(cp > 512, "it is {}", cp);
        suite.cluster.shutdown();
=======
    fn network_partition() {
        let mut suite = super::SuiteBuilder::new_named("network_partition")
            .nodes(3)
            .build();
        let stream = suite.flush_stream();
        suite.must_register_task(1, "network_partition");
        let leader = suite.cluster.leader_of_region(1).unwrap();
        let round1 = run_async_test(suite.write_records(0, 64, 1));

        suite
            .cluster
            .add_send_filter(IsolationFilterFactory::new(leader.store_id));
        suite.cluster.reset_leader_of_region(1);
        suite
            .cluster
            .must_wait_for_leader_expire(leader.store_id, 1);
        let leader2 = suite.cluster.leader_of_region(1).unwrap();
        assert_ne!(leader.store_id, leader2.store_id, "leader not switched.");
        let ts = suite.tso();
        suite.must_kv_prewrite(
            1,
            vec![mutation(make_record_key(1, 778), b"generator".to_vec())],
            make_record_key(1, 778),
            ts,
        );
        suite.sync();
        suite.force_flush_files("network_partition");
        suite.wait_for_flush();

        let cps = run_async_test(collect_all_current(stream, Duration::from_secs(2)));
        assert!(
            cps.iter()
                .flat_map(|(_s, cp)| cp.events.iter().map(|resp| resp.checkpoint))
                .all(|cp| cp <= ts.into_inner()),
            "ts={} cps={:?}",
            ts,
            cps
        );
        run_async_test(suite.check_for_write_records(
            suite.flushed_files.path(),
            round1.iter().map(|k| k.as_slice()),
        ))
>>>>>>> 1d97f4d5
    }
}<|MERGE_RESOLUTION|>--- conflicted
+++ resolved
@@ -1307,7 +1307,6 @@
     }
 
     #[test]
-<<<<<<< HEAD
     fn failure_and_split() {
         test_util::init_log_for_test();
 
@@ -1337,7 +1336,9 @@
         let cp = suite.global_checkpoint();
         assert!(cp > 512, "it is {}", cp);
         suite.cluster.shutdown();
-=======
+    }
+
+    #[test]
     fn network_partition() {
         let mut suite = super::SuiteBuilder::new_named("network_partition")
             .nodes(3)
@@ -1380,6 +1381,5 @@
             suite.flushed_files.path(),
             round1.iter().map(|k| k.as_slice()),
         ))
->>>>>>> 1d97f4d5
     }
 }