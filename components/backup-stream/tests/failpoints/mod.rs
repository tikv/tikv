--- conflicted
+++ resolved
@@ -312,7 +312,6 @@
     }
 
     #[test]
-<<<<<<< HEAD
     fn failed_to_get_task_when_pausing() {
         let suite = SuiteBuilder::new_named("resume_error").nodes(1).build();
         suite.must_register_task(1, "resume_error");
@@ -324,7 +323,9 @@
         suite.sync();
         // Make sure our suite doesn't panic.
         suite.sync();
-=======
+    }
+
+    #[test]
     fn resolve_during_flushing() {
         let mut suite = SuiteBuilder::new_named("resolve_during_flushing")
             .cfg(|cfg| {
@@ -405,6 +406,5 @@
             suite.flushed_files.path(),
             std::iter::once(enc_key.as_encoded().as_slice()),
         )
->>>>>>> 6d682903
     }
 }