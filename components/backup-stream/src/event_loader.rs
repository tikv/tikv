// Copyright 2022 TiKV Project Authors. Licensed under Apache-2.0.

use std::{marker::PhantomData, sync::Arc, time::Duration};

use engine_traits::{KvEngine, CF_DEFAULT, CF_WRITE};
use kvproto::{kvrpcpb::ExtraOp, metapb::Region, raft_cmdpb::CmdType};
use raftstore::{
    coprocessor::ObserveHandle,
    router::CdcHandle,
    store::{fsm::ChangeObserver, Callback},
};
use tikv::storage::{
    kv::StatisticsSummary,
    mvcc::{DeltaScanner, ScannerBuilder},
    txn::{TxnEntry, TxnEntryScanner},
    Snapshot, Statistics,
};
use tikv_util::{
    box_err,
    memory::{MemoryQuota, OwnedAllocated},
    time::{Instant, Limiter},
    worker::Scheduler,
};
use tokio::sync::Semaphore;
use tracing::instrument;
use tracing_active_tree::frame;
use txn_types::{Key, Lock, TimeStamp};

use crate::{
    annotate, debug,
    errors::{ContextualResultExt, Error, Result},
    metrics,
    router::{ApplyEvent, ApplyEvents, Router},
    subscription_track::{Ref, RefMut, SubscriptionTracer, TwoPhaseResolver},
    utils, Task,
};

const MAX_GET_SNAPSHOT_RETRY: usize = 5;
/// The threshold of slowing down initial scanning.
/// While the memory usage reaches this ratio, we will consume the result of
/// initial scanning more frequently.
const SLOW_DOWN_INITIAL_SCAN_RATIO: f64 = 0.7;

struct ScanResult {
    more: bool,
    out_of_memory: bool,
    statistics: Statistics,
}

/// EventLoader transforms data from the snapshot into ApplyEvent.
pub struct EventLoader<S: Snapshot> {
    scanner: DeltaScanner<S>,
    // pooling the memory.
    region: Region,
    entry_batch: Vec<TxnEntry>,
}

const ENTRY_BATCH_SIZE: usize = 1024;

impl<S: Snapshot> EventLoader<S> {
    pub fn load_from(
        snapshot: S,
        from_ts: TimeStamp,
        to_ts: TimeStamp,
        region: &Region,
    ) -> Result<Self> {
        let region_id = region.get_id();
        let scanner = ScannerBuilder::new(snapshot, to_ts)
            .range(
                (!region.start_key.is_empty()).then(|| Key::from_encoded_slice(&region.start_key)),
                (!region.end_key.is_empty()).then(|| Key::from_encoded_slice(&region.end_key)),
            )
            .hint_min_ts(Some(from_ts))
            .fill_cache(false)
            .build_delta_scanner(from_ts, ExtraOp::Noop)
            .map_err(|err| Error::Txn(err.into()))
            .context(format_args!(
                "failed to create entry scanner from_ts = {}, to_ts = {}, region = {}",
                from_ts, to_ts, region_id
            ))?;

        Ok(Self {
            scanner,
            region: region.clone(),
            entry_batch: Vec::with_capacity(ENTRY_BATCH_SIZE),
        })
    }

    fn scan_result(&mut self, more: bool) -> ScanResult {
        ScanResult {
            more,
            out_of_memory: false,
            statistics: self.scanner.take_statistics(),
        }
    }

    fn out_of_memory(&mut self) -> ScanResult {
        ScanResult {
            more: true,
            out_of_memory: true,
            statistics: self.scanner.take_statistics(),
        }
    }

    /// Scan a batch of events from the snapshot, and save them into the
    /// internal buffer.
    fn fill_entries(&mut self, memory_quota: &mut OwnedAllocated) -> Result<ScanResult> {
        assert!(
            self.entry_batch.is_empty(),
            "EventLoader: the entry batch isn't empty when filling entries, which is error-prone, please call `emit_entries_to` first. (len = {})",
            self.entry_batch.len()
        );
        let batch = &mut self.entry_batch;
        while batch.len() < batch.capacity() {
            match self.scanner.next_entry()? {
                Some(entry) => {
                    let size = entry.size();
                    batch.push(entry);
                    if memory_quota.alloc(size).is_err()
                        || memory_quota.source().used_ratio() > SLOW_DOWN_INITIAL_SCAN_RATIO
                    {
                        return Ok(self.out_of_memory());
                    }
                }
                None => return Ok(self.scan_result(false)),
            }
        }
        Ok(self.scan_result(true))
    }

    /// Drain the internal buffer, converting them to the [`ApplyEvents`],
    /// and tracking the locks at the same time.
    fn emit_entries_to(
        &mut self,
        result: &mut ApplyEvents,
        resolver: &mut TwoPhaseResolver,
    ) -> Result<()> {
        for entry in self.entry_batch.drain(..) {
            match entry {
                TxnEntry::Prewrite {
                    default: (key, value),
                    lock: (lock_at, lock_value),
                    ..
                } => {
                    if !key.is_empty() {
                        result.push(ApplyEvent {
                            key,
                            value,
                            cf: CF_DEFAULT,
                            cmd_type: CmdType::Put,
                        });
                    }
                    let lock = Lock::parse(&lock_value).map_err(|err| {
                        annotate!(
                            err,
                            "BUG?: failed to parse ts from lock; key = {}",
                            utils::redact(&lock_at)
                        )
                    })?;
                    debug!("meet lock during initial scanning."; "key" => %utils::redact(&lock_at), "ts" => %lock.ts);
                    if utils::should_track_lock(&lock) {
                        resolver
                            .track_phase_one_lock(lock.ts, lock_at)
                            .map_err(|_| Error::OutOfQuota {
                                region_id: self.region.id,
                            })?;
                    }
                }
                TxnEntry::Commit { default, write, .. } => {
                    result.push(ApplyEvent {
                        key: write.0,
                        value: write.1,
                        cf: CF_WRITE,
                        cmd_type: CmdType::Put,
                    });
                    if !default.0.is_empty() {
                        result.push(ApplyEvent {
                            key: default.0,
                            value: default.1,
                            cf: CF_DEFAULT,
                            cmd_type: CmdType::Put,
                        });
                    }
                }
            }
        }
        Ok(())
    }
}

/// The context for loading incremental data between range.
/// Like [`cdc::Initializer`].
/// Note: maybe we can merge those two structures?
#[derive(Clone)]
pub struct InitialDataLoader<E: KvEngine, H> {
    // Note: maybe we can make it an abstract thing like `EventSink` with
    //       method `async (KvEvent) -> Result<()>`?
    pub(crate) sink: Router,
    pub(crate) tracing: SubscriptionTracer,
    pub(crate) scheduler: Scheduler<Task>,

    pub(crate) quota: Arc<MemoryQuota>,
    pub(crate) limit: Limiter,
    // If there are too many concurrent initial scanning, the limit of disk speed or pending memory
    // quota will probably be triggered. Then the whole scanning will be pretty slow. And when
    // we are holding a iterator for a long time, the memtable may not be able to be flushed.
    // Using this to restrict the possibility of that.
    concurrency_limit: Arc<Semaphore>,

    cdc_handle: H,

    _engine: PhantomData<E>,
}

impl<E, H> InitialDataLoader<E, H>
where
    E: KvEngine,
    H: CdcHandle<E> + Sync,
{
    pub fn new(
        sink: Router,
        tracing: SubscriptionTracer,
        sched: Scheduler<Task>,
        quota: Arc<MemoryQuota>,
        limiter: Limiter,
        cdc_handle: H,
        concurrency_limit: Arc<Semaphore>,
    ) -> Self {
        Self {
            sink,
            tracing,
            scheduler: sched,
            _engine: PhantomData,
            quota,
            cdc_handle,
            concurrency_limit,
            limit: limiter,
        }
    }

    #[instrument(skip_all)]
    pub async fn capture_change(
        &self,
        region: &Region,
        cmd: ChangeObserver,
    ) -> Result<impl Snapshot> {
        let (callback, fut) =
            tikv_util::future::paired_future_callback::<std::result::Result<_, Error>>();

        self.cdc_handle
            .capture_change(
                region.get_id(),
                region.get_region_epoch().clone(),
                cmd,
                Callback::read(Box::new(|snapshot| {
                    if snapshot.response.get_header().has_error() {
                        callback(Err(Error::RaftRequest(
                            snapshot.response.get_header().get_error().clone(),
                        )));
                        return;
                    }
                    if let Some(snap) = snapshot.snapshot {
                        callback(Ok(snap));
                        return;
                    }
                    callback(Err(Error::Other(box_err!(
                        "PROBABLY BUG: the response contains neither error nor snapshot"
                    ))))
                })),
            )
            .context(format_args!(
                "failed to register the observer to region {}",
                region.get_id()
            ))?;

        let snap = fut
            .await
            .map_err(|err| {
                annotate!(
                    err,
                    "message 'CaptureChange' dropped for region {}",
                    region.id
                )
            })
            .flatten()
            .context(format_args!(
                "failed to get initial snapshot: failed to get the snapshot (region_id = {})",
                region.get_id(),
            ))?;
        // Note: maybe warp the snapshot via `RegionSnapshot`?
        Ok(snap)
    }

    #[instrument(skip_all)]
    pub async fn observe_over_with_retry(
        &self,
        region: &Region,
        mut cmd: impl FnMut() -> ChangeObserver,
    ) -> Result<impl Snapshot> {
        let mut last_err = None;
        for _ in 0..MAX_GET_SNAPSHOT_RETRY {
            let c = cmd();
            let r = self.capture_change(region, c).await;
            match r {
                Ok(s) => {
                    return Ok(s);
                }
                Err(e) => {
                    let can_retry = match e.without_context() {
                        Error::RaftRequest(pbe) => {
                            !(pbe.has_epoch_not_match()
                                || pbe.has_not_leader()
                                || pbe.get_message().contains("stale observe id")
                                || pbe.has_region_not_found())
                        }
                        Error::RaftStore(raftstore::Error::RegionNotFound(_))
                        | Error::RaftStore(raftstore::Error::NotLeader(..)) => false,
                        _ => true,
                    };
                    e.report(format_args!(
                        "during getting initial snapshot for region {:?}; can retry = {}",
                        region, can_retry
                    ));
                    last_err = match last_err {
                        None => Some(e),
                        Some(err) => Some(Error::Contextual {
                            context: format!("and error {}", err),
                            inner_error: Box::new(e),
                        }),
                    };

                    if !can_retry {
                        break;
                    }
                    tokio::time::sleep(Duration::from_secs(1)).await;
                    continue;
                }
            }
        }
        Err(last_err.expect("BUG: max retry time exceed but no error"))
    }

    fn with_resolver<T: 'static>(
        &self,
        region: &Region,
        handle: &ObserveHandle,
        f: impl FnOnce(&mut TwoPhaseResolver) -> Result<T>,
    ) -> Result<T> {
        Self::with_resolver_by(&self.tracing, region, handle, f)
    }

    fn with_resolver_by<T: 'static>(
        tracing: &SubscriptionTracer,
        region: &Region,
        handle: &ObserveHandle,
        f: impl FnOnce(&mut TwoPhaseResolver) -> Result<T>,
    ) -> Result<T> {
        let region_id = region.get_id();
        let mut v = tracing
            .get_subscription_of(region_id)
            .ok_or_else(|| Error::Other(box_err!("observer for region {} canceled", region_id)))
            .and_then(|v| {
                // NOTE: once we have compared the observer handle, perhaps we can remove this 
                // check because epoch version changed implies observer handle changed.
                raftstore::store::util::compare_region_epoch(
                    region.get_region_epoch(),
                    &v.value().meta,
                    // No need for checking conf version because conf change won't cancel the
                    // observation.
                    false,
                    true,
                    false,
                )?;
                if v.value().handle().id != handle.id {
                    return Err(box_err!("stale observe handle {:?}, should be {:?}, perhaps new initial scanning starts", 
                        handle.id, v.value().handle().id));
                }
                Ok(v)
            })
            .map_err(|err| Error::Contextual {
                // Both when we cannot find the region in the track and the epoch has changed means
                // that we should cancel the current turn of initial scanning.
                inner_error: Box::new(Error::ObserveCanceled(
                    region_id,
                    region.get_region_epoch().clone(),
                )),
                context: format!("{}", err),
            })?;
        f(v.value_mut().resolver())
    }

    #[instrument(skip_all)]
    async fn scan_and_async_send(
        &self,
        region: &Region,
        handle: &ObserveHandle,
        mut event_loader: EventLoader<impl Snapshot>,
        join_handles: &mut Vec<tokio::task::JoinHandle<()>>,
    ) -> Result<Statistics> {
        let mut stats = StatisticsSummary::default();
        let start = Instant::now();
        loop {
            fail::fail_point!("scan_and_async_send", |msg| Err(Error::Other(box_err!(
                "{:?}", msg
            ))));
            let mut events = ApplyEvents::with_capacity(1024, region.id);
            // Note: the call of `fill_entries` is the only step which would read the disk.
            //       we only need to record the disk throughput of this.
            let mut allocated = OwnedAllocated::new(Arc::clone(&self.quota));
            let (res, disk_read) =
                utils::with_record_read_throughput(|| event_loader.fill_entries(&mut allocated));
            let res = res?;
            self.with_resolver(region, handle, |r| {
                event_loader.emit_entries_to(&mut events, r)
            })?;
            stats.add_statistics(&res.statistics);
            let region_id = region.get_id();
            let sink = self.sink.clone();
            let event_size = events.size();
            let sched = self.scheduler.clone();
            self.limit.consume(disk_read as _).await;
            debug!("sending events to router"; "size" => %event_size, "region" => %region_id);
            metrics::INCREMENTAL_SCAN_SIZE.observe(event_size as f64);
            metrics::INCREMENTAL_SCAN_DISK_READ.inc_by(disk_read as f64);
            metrics::HEAP_MEMORY.add(event_size as _);
            fail::fail_point!("scan_and_async_send::about_to_consume");
            join_handles.push(tokio::spawn(async move {
                utils::handle_on_event_result(&sched, sink.on_events(events).await);
                metrics::HEAP_MEMORY.sub(event_size as _);
                drop(allocated);
                debug!("apply event done"; "size" => %event_size, "region" => %region_id);
            }));
            if !res.more {
                metrics::INITIAL_SCAN_DURATION.observe(start.saturating_elapsed_secs());
                return Ok(stats.stat);
            }
            if res.out_of_memory {
                futures::future::try_join_all(join_handles.drain(..))
                    .await
                    .map_err(|err| {
                        annotate!(
                            err,
                            "failed to join tokio runtime during out-of-memory-quota"
                        )
                    })?;
            }
        }
    }

    #[instrument(skip_all)]
    pub async fn do_initial_scan(
        &self,
        region: &Region,
        // We are using this handle for checking whether the initial scan is stale.
        handle: ObserveHandle,
        start_ts: TimeStamp,
        snap: impl Snapshot,
    ) -> Result<Statistics> {
<<<<<<< HEAD
=======
        let region_id = region.get_id();

>>>>>>> 4702b9bf
        let mut join_handles = Vec::with_capacity(8);

        let permit = frame!(self.concurrency_limit.acquire())
            .await
            .expect("BUG: semaphore closed");

        // It is ok to sink more data than needed. So scan to +inf TS for convenance.
        let event_loader = EventLoader::load_from(snap, start_ts, TimeStamp::max(), region)?;
        let stats = self
            .scan_and_async_send(region, &handle, event_loader, &mut join_handles)
            .await?;
        drop(permit);

        frame!(futures::future::try_join_all(join_handles))
            .await
            .map_err(|err| annotate!(err, "tokio runtime failed to join consuming threads"))?;

<<<<<<< HEAD
=======
        self.with_resolver(region, &handle, |r| {
            r.phase_one_done();
            Ok(())
        })
        .context(format_args!(
            "failed to finish phase 1 for region {:?}",
            region_id
        ))?;

>>>>>>> 4702b9bf
        Ok(stats)
    }
}

#[cfg(test)]
mod tests {
    use std::sync::Arc;

    use futures::executor::block_on;
    use kvproto::metapb::*;
    use tikv::storage::{txn::tests::*, TestEngineBuilder};
    use tikv_kv::SnapContext;
    use tikv_util::memory::{MemoryQuota, OwnedAllocated};
    use txn_types::TimeStamp;

    use super::EventLoader;
    use crate::{
        router::ApplyEvents, subscription_track::TwoPhaseResolver,
        utils::with_record_read_throughput,
    };

    #[test]
    fn test_disk_read() {
        let mut engine = TestEngineBuilder::new().build_without_cache().unwrap();
        for i in 0..100 {
            let owned_key = format!("{:06}", i);
            let key = owned_key.as_bytes();
            let owned_value = [i as u8; 512];
            let value = owned_value.as_slice();
            must_prewrite_put(&mut engine, key, value, key, i * 2);
            must_commit(&mut engine, key, i * 2, i * 2 + 1);
        }
        // let compact the memtable to disk so we can see the disk read.
        engine.get_rocksdb().as_inner().compact_range(None, None);

        let mut r = Region::new();
        r.set_id(42);
        r.set_start_key(b"".to_vec());
        r.set_end_key(b"".to_vec());

        let snap = block_on(async { tikv_kv::snapshot(&mut engine, SnapContext::default()).await })
            .unwrap();
        let quota_inf = Arc::new(MemoryQuota::new(usize::MAX));
        let mut loader =
            EventLoader::load_from(snap, TimeStamp::zero(), TimeStamp::max(), &r).unwrap();

        let (r, data_load) = with_record_read_throughput(|| {
            loader.fill_entries(&mut OwnedAllocated::new(quota_inf))
        });
        r.unwrap();
        let mut events = ApplyEvents::with_capacity(1024, 42);
        let mut res = TwoPhaseResolver::new(42, None);
        loader.emit_entries_to(&mut events, &mut res).unwrap();
        assert_ne!(events.len(), 0);
        assert_ne!(data_load, 0);
    }
}<|MERGE_RESOLUTION|>--- conflicted
+++ resolved
@@ -456,11 +456,6 @@
         start_ts: TimeStamp,
         snap: impl Snapshot,
     ) -> Result<Statistics> {
-<<<<<<< HEAD
-=======
-        let region_id = region.get_id();
-
->>>>>>> 4702b9bf
         let mut join_handles = Vec::with_capacity(8);
 
         let permit = frame!(self.concurrency_limit.acquire())
@@ -478,18 +473,6 @@
             .await
             .map_err(|err| annotate!(err, "tokio runtime failed to join consuming threads"))?;
 
-<<<<<<< HEAD
-=======
-        self.with_resolver(region, &handle, |r| {
-            r.phase_one_done();
-            Ok(())
-        })
-        .context(format_args!(
-            "failed to finish phase 1 for region {:?}",
-            region_id
-        ))?;
-
->>>>>>> 4702b9bf
         Ok(stats)
     }
 }
