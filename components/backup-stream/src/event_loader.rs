// Copyright 2022 TiKV Project Authors. Licensed under Apache-2.0.

use std::{marker::PhantomData, sync::Arc, time::Duration};

use engine_traits::{KvEngine, CF_DEFAULT, CF_WRITE};
use kvproto::{kvrpcpb::ExtraOp, metapb::Region, raft_cmdpb::CmdType};
use raftstore::{
    coprocessor::ObserveHandle,
    router::CdcHandle,
    store::{fsm::ChangeObserver, Callback},
};
use tikv::storage::{
    kv::StatisticsSummary,
    mvcc::{DeltaScanner, ScannerBuilder},
    txn::{TxnEntry, TxnEntryScanner},
    Snapshot, Statistics,
};
use tikv_util::{
    box_err,
    memory::{MemoryQuota, OwnedAllocated},
    time::{Instant, Limiter},
    worker::Scheduler,
};
use tokio::sync::Semaphore;
<<<<<<< HEAD
=======
use tracing::instrument;
use tracing_active_tree::frame;
>>>>>>> c40cdb76
use txn_types::{Key, Lock, TimeStamp};

use crate::{
    annotate, debug,
    errors::{ContextualResultExt, Error, Result},
    metrics,
    router::{ApplyEvent, ApplyEvents, Router},
    subscription_track::{Ref, RefMut, SubscriptionTracer, TwoPhaseResolver},
    utils, Task,
};

const MAX_GET_SNAPSHOT_RETRY: usize = 5;

struct ScanResult {
    more: bool,
    out_of_memory: bool,
    statistics: Statistics,
}

/// EventLoader transforms data from the snapshot into ApplyEvent.
pub struct EventLoader<S: Snapshot> {
    scanner: DeltaScanner<S>,
    // pooling the memory.
    entry_batch: Vec<TxnEntry>,
}

const ENTRY_BATCH_SIZE: usize = 1024;

impl<S: Snapshot> EventLoader<S> {
    pub fn load_from(
        snapshot: S,
        from_ts: TimeStamp,
        to_ts: TimeStamp,
        region: &Region,
    ) -> Result<Self> {
        let region_id = region.get_id();
        let scanner = ScannerBuilder::new(snapshot, to_ts)
            .range(
                (!region.start_key.is_empty()).then(|| Key::from_encoded_slice(&region.start_key)),
                (!region.end_key.is_empty()).then(|| Key::from_encoded_slice(&region.end_key)),
            )
            .hint_min_ts(Some(from_ts))
            .fill_cache(false)
            .build_delta_scanner(from_ts, ExtraOp::Noop)
            .map_err(|err| Error::Txn(err.into()))
            .context(format_args!(
                "failed to create entry scanner from_ts = {}, to_ts = {}, region = {}",
                from_ts, to_ts, region_id
            ))?;

        Ok(Self {
            scanner,
            entry_batch: Vec::with_capacity(ENTRY_BATCH_SIZE),
        })
    }

    fn scan_result(&mut self, more: bool) -> ScanResult {
        ScanResult {
            more,
            out_of_memory: false,
            statistics: self.scanner.take_statistics(),
        }
    }

    fn out_of_memory(&mut self) -> ScanResult {
        ScanResult {
            more: true,
            out_of_memory: true,
            statistics: self.scanner.take_statistics(),
        }
    }

    /// Scan a batch of events from the snapshot, and save them into the
    /// internal buffer.
    fn fill_entries(&mut self, memory_quota: &mut OwnedAllocated) -> Result<ScanResult> {
        assert!(
            self.entry_batch.is_empty(),
            "EventLoader: the entry batch isn't empty when filling entries, which is error-prone, please call `emit_entries_to` first. (len = {})",
            self.entry_batch.len()
        );
        let batch = &mut self.entry_batch;
        while batch.len() < batch.capacity() {
            match self.scanner.next_entry()? {
                Some(entry) => {
                    let size = entry.size();
                    batch.push(entry);
                    if memory_quota.alloc(size).is_err() {
                        return Ok(self.out_of_memory());
                    }
                }
                None => return Ok(self.scan_result(false)),
            }
        }
        Ok(self.scan_result(true))
    }

    /// Drain the internal buffer, converting them to the [`ApplyEvents`],
    /// and tracking the locks at the same time.
    fn emit_entries_to(
        &mut self,
        result: &mut ApplyEvents,
        resolver: &mut TwoPhaseResolver,
    ) -> Result<()> {
        for entry in self.entry_batch.drain(..) {
            match entry {
                TxnEntry::Prewrite {
                    default: (key, value),
                    lock: (lock_at, lock_value),
                    ..
                } => {
                    if !key.is_empty() {
                        result.push(ApplyEvent {
                            key,
                            value,
                            cf: CF_DEFAULT,
                            cmd_type: CmdType::Put,
                        });
                    }
                    let lock = Lock::parse(&lock_value).map_err(|err| {
                        annotate!(
                            err,
                            "BUG?: failed to parse ts from lock; key = {}",
                            utils::redact(&lock_at)
                        )
                    })?;
                    debug!("meet lock during initial scanning."; "key" => %utils::redact(&lock_at), "ts" => %lock.ts);
                    if utils::should_track_lock(&lock) {
                        resolver.track_phase_one_lock(lock.ts, lock_at);
                    }
                }
                TxnEntry::Commit { default, write, .. } => {
                    result.push(ApplyEvent {
                        key: write.0,
                        value: write.1,
                        cf: CF_WRITE,
                        cmd_type: CmdType::Put,
                    });
                    if !default.0.is_empty() {
                        result.push(ApplyEvent {
                            key: default.0,
                            value: default.1,
                            cf: CF_DEFAULT,
                            cmd_type: CmdType::Put,
                        });
                    }
                }
            }
        }
        Ok(())
    }
}

/// The context for loading incremental data between range.
/// Like [`cdc::Initializer`].
/// Note: maybe we can merge those two structures?
#[derive(Clone)]
pub struct InitialDataLoader<E: KvEngine, H> {
    // Note: maybe we can make it an abstract thing like `EventSink` with
    //       method `async (KvEvent) -> Result<()>`?
    pub(crate) sink: Router,
    pub(crate) tracing: SubscriptionTracer,
    pub(crate) scheduler: Scheduler<Task>,

    pub(crate) quota: Arc<MemoryQuota>,
    pub(crate) limit: Limiter,
    // If there are too many concurrent initial scanning, the limit of disk speed or pending memory
    // quota will probably be triggered. Then the whole scanning will be pretty slow. And when
    // we are holding a iterator for a long time, the memtable may not be able to be flushed.
    // Using this to restrict the possibility of that.
    concurrency_limit: Arc<Semaphore>,

    cdc_handle: H,

    _engine: PhantomData<E>,
}

impl<E, H> InitialDataLoader<E, H>
where
    E: KvEngine,
    H: CdcHandle<E> + Sync,
{
    pub fn new(
        sink: Router,
        tracing: SubscriptionTracer,
        sched: Scheduler<Task>,
        quota: Arc<MemoryQuota>,
        limiter: Limiter,
        cdc_handle: H,
        concurrency_limit: Arc<Semaphore>,
    ) -> Self {
        Self {
            sink,
            tracing,
            scheduler: sched,
            _engine: PhantomData,
            quota,
            cdc_handle,
            concurrency_limit,
            limit: limiter,
        }
    }

    #[instrument(skip_all)]
    pub async fn capture_change(
        &self,
        region: &Region,
        cmd: ChangeObserver,
    ) -> Result<impl Snapshot> {
        let (callback, fut) =
            tikv_util::future::paired_future_callback::<std::result::Result<_, Error>>();

        self.cdc_handle
            .capture_change(
                region.get_id(),
                region.get_region_epoch().clone(),
                cmd,
                Callback::read(Box::new(|snapshot| {
                    if snapshot.response.get_header().has_error() {
                        callback(Err(Error::RaftRequest(
                            snapshot.response.get_header().get_error().clone(),
                        )));
                        return;
                    }
                    if let Some(snap) = snapshot.snapshot {
                        callback(Ok(snap));
                        return;
                    }
                    callback(Err(Error::Other(box_err!(
                        "PROBABLY BUG: the response contains neither error nor snapshot"
                    ))))
                })),
            )
            .context(format_args!(
                "failed to register the observer to region {}",
                region.get_id()
            ))?;

        let snap = fut
            .await
            .map_err(|err| {
                annotate!(
                    err,
                    "message 'CaptureChange' dropped for region {}",
                    region.id
                )
            })
            .flatten()
            .context(format_args!(
                "failed to get initial snapshot: failed to get the snapshot (region_id = {})",
                region.get_id(),
            ))?;
        // Note: maybe warp the snapshot via `RegionSnapshot`?
        Ok(snap)
    }

    #[instrument(skip_all)]
    pub async fn observe_over_with_retry(
        &self,
        region: &Region,
        mut cmd: impl FnMut() -> ChangeObserver,
    ) -> Result<impl Snapshot> {
        let mut last_err = None;
        for _ in 0..MAX_GET_SNAPSHOT_RETRY {
            let c = cmd();
            let r = self.capture_change(region, c).await;
            match r {
                Ok(s) => {
                    return Ok(s);
                }
                Err(e) => {
                    let can_retry = match e.without_context() {
                        Error::RaftRequest(pbe) => {
                            !(pbe.has_epoch_not_match()
                                || pbe.has_not_leader()
                                || pbe.get_message().contains("stale observe id")
                                || pbe.has_region_not_found())
                        }
                        Error::RaftStore(raftstore::Error::RegionNotFound(_))
                        | Error::RaftStore(raftstore::Error::NotLeader(..)) => false,
                        _ => true,
                    };
                    e.report(format_args!(
                        "during getting initial snapshot for region {:?}; can retry = {}",
                        region, can_retry
                    ));
                    last_err = match last_err {
                        None => Some(e),
                        Some(err) => Some(Error::Contextual {
                            context: format!("and error {}", err),
                            inner_error: Box::new(e),
                        }),
                    };

                    if !can_retry {
                        break;
                    }
                    tokio::time::sleep(Duration::from_secs(1)).await;
                    continue;
                }
            }
        }
        Err(last_err.expect("BUG: max retry time exceed but no error"))
    }

    fn with_resolver<T: 'static>(
        &self,
        region: &Region,
        handle: &ObserveHandle,
        f: impl FnOnce(&mut TwoPhaseResolver) -> Result<T>,
    ) -> Result<T> {
        Self::with_resolver_by(&self.tracing, region, handle, f)
    }

    fn with_resolver_by<T: 'static>(
        tracing: &SubscriptionTracer,
        region: &Region,
        handle: &ObserveHandle,
        f: impl FnOnce(&mut TwoPhaseResolver) -> Result<T>,
    ) -> Result<T> {
        let region_id = region.get_id();
        let mut v = tracing
            .get_subscription_of(region_id)
            .ok_or_else(|| Error::Other(box_err!("observer for region {} canceled", region_id)))
            .and_then(|v| {
                // NOTE: once we have compared the observer handle, perhaps we can remove this 
                // check because epoch version changed implies observer handle changed.
                raftstore::store::util::compare_region_epoch(
                    region.get_region_epoch(),
                    &v.value().meta,
                    // No need for checking conf version because conf change won't cancel the
                    // observation.
                    false,
                    true,
                    false,
                )?;
                if v.value().handle().id != handle.id {
                    return Err(box_err!("stale observe handle {:?}, should be {:?}, perhaps new initial scanning starts", 
                        handle.id, v.value().handle().id));
                }
                Ok(v)
            })
            .map_err(|err| Error::Contextual {
                // Both when we cannot find the region in the track and the epoch has changed means
                // that we should cancel the current turn of initial scanning.
                inner_error: Box::new(Error::ObserveCanceled(
                    region_id,
                    region.get_region_epoch().clone(),
                )),
                context: format!("{}", err),
            })?;
        f(v.value_mut().resolver())
    }

    #[instrument(skip_all)]
    async fn scan_and_async_send(
        &self,
        region: &Region,
        handle: &ObserveHandle,
        mut event_loader: EventLoader<impl Snapshot>,
        join_handles: &mut Vec<tokio::task::JoinHandle<()>>,
    ) -> Result<Statistics> {
        let mut stats = StatisticsSummary::default();
        let start = Instant::now();
        loop {
            fail::fail_point!("scan_and_async_send", |msg| Err(Error::Other(box_err!(
                "{:?}", msg
            ))));
            let mut events = ApplyEvents::with_capacity(1024, region.id);
            // Note: the call of `fill_entries` is the only step which would read the disk.
            //       we only need to record the disk throughput of this.
            let mut allocated = OwnedAllocated::new(Arc::clone(&self.quota));
            let (res, disk_read) =
                utils::with_record_read_throughput(|| event_loader.fill_entries(&mut allocated));
            let res = res?;
            self.with_resolver(region, handle, |r| {
                event_loader.emit_entries_to(&mut events, r)
            })?;
            stats.add_statistics(&res.statistics);
            let region_id = region.get_id();
            let sink = self.sink.clone();
            let event_size = events.size();
            let sched = self.scheduler.clone();
            self.limit.consume(disk_read as _).await;
            debug!("sending events to router"; "size" => %event_size, "region" => %region_id);
            metrics::INCREMENTAL_SCAN_SIZE.observe(event_size as f64);
            metrics::INCREMENTAL_SCAN_DISK_READ.inc_by(disk_read as f64);
            metrics::HEAP_MEMORY.add(event_size as _);
            fail::fail_point!("scan_and_async_send::about_to_consume");
            join_handles.push(tokio::spawn(async move {
                utils::handle_on_event_result(&sched, sink.on_events(events).await);
                metrics::HEAP_MEMORY.sub(event_size as _);
                drop(allocated);
                debug!("apply event done"; "size" => %event_size, "region" => %region_id);
            }));
            if !res.more {
                metrics::INITIAL_SCAN_DURATION.observe(start.saturating_elapsed_secs());
                return Ok(stats.stat);
            }
            if res.out_of_memory {
                futures::future::try_join_all(join_handles.drain(..))
                    .await
                    .map_err(|err| {
                        annotate!(
                            err,
                            "failed to join tokio runtime during out-of-memory-quota"
                        )
                    })?;
            }
        }
    }

    #[instrument(skip_all)]
    pub async fn do_initial_scan(
        &self,
        region: &Region,
        // We are using this handle for checking whether the initial scan is stale.
        handle: ObserveHandle,
        start_ts: TimeStamp,
        snap: impl Snapshot,
    ) -> Result<Statistics> {
        let region_id = region.get_id();

        let mut join_handles = Vec::with_capacity(8);

        let permit = frame!(self.concurrency_limit.acquire())
            .await
            .expect("BUG: semaphore closed");

        // It is ok to sink more data than needed. So scan to +inf TS for convenance.
        let event_loader = EventLoader::load_from(snap, start_ts, TimeStamp::max(), region)?;
        let stats = self
            .scan_and_async_send(region, &handle, event_loader, &mut join_handles)
            .await?;
        drop(permit);

        frame!(futures::future::try_join_all(join_handles))
            .await
            .map_err(|err| annotate!(err, "tokio runtime failed to join consuming threads"))?;

        self.with_resolver(region, &handle, |r| {
            r.phase_one_done();
            Ok(())
        })
        .context(format_args!(
            "failed to finish phase 1 for region {:?}",
            region_id
        ))?;

        Ok(stats)
    }
}

#[cfg(test)]
mod tests {
    use std::sync::Arc;

    use futures::executor::block_on;
    use kvproto::metapb::*;
    use tikv::storage::{txn::tests::*, TestEngineBuilder};
    use tikv_kv::SnapContext;
    use tikv_util::memory::{MemoryQuota, OwnedAllocated};
    use txn_types::TimeStamp;

    use super::EventLoader;
    use crate::{
        router::ApplyEvents, subscription_track::TwoPhaseResolver,
        utils::with_record_read_throughput,
    };

    #[test]
    fn test_disk_read() {
        let mut engine = TestEngineBuilder::new().build_without_cache().unwrap();
        for i in 0..100 {
            let owned_key = format!("{:06}", i);
            let key = owned_key.as_bytes();
            let owned_value = [i as u8; 512];
            let value = owned_value.as_slice();
            must_prewrite_put(&mut engine, key, value, key, i * 2);
            must_commit(&mut engine, key, i * 2, i * 2 + 1);
        }
        // let compact the memtable to disk so we can see the disk read.
        engine.get_rocksdb().as_inner().compact_range(None, None);

        let mut r = Region::new();
        r.set_id(42);
        r.set_start_key(b"".to_vec());
        r.set_end_key(b"".to_vec());

        let snap = block_on(async { tikv_kv::snapshot(&mut engine, SnapContext::default()).await })
            .unwrap();
        let quota_inf = Arc::new(MemoryQuota::new(usize::MAX));
        let mut loader =
            EventLoader::load_from(snap, TimeStamp::zero(), TimeStamp::max(), &r).unwrap();

        let (r, data_load) = with_record_read_throughput(|| {
            loader.fill_entries(&mut OwnedAllocated::new(quota_inf))
        });
        r.unwrap();
        let mut events = ApplyEvents::with_capacity(1024, 42);
        let mut res = TwoPhaseResolver::new(42, None);
        loader.emit_entries_to(&mut events, &mut res).unwrap();
        assert_ne!(events.len(), 0);
        assert_ne!(data_load, 0);
    }
}<|MERGE_RESOLUTION|>--- conflicted
+++ resolved
@@ -22,11 +22,8 @@
     worker::Scheduler,
 };
 use tokio::sync::Semaphore;
-<<<<<<< HEAD
-=======
 use tracing::instrument;
 use tracing_active_tree::frame;
->>>>>>> c40cdb76
 use txn_types::{Key, Lock, TimeStamp};
 
 use crate::{
