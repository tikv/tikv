// Copyright 2022 TiKV Project Authors. Licensed under Apache-2.0.

use std::{
    cmp::Ordering,
    collections::{HashMap, HashSet},
    pin::Pin,
    sync::{Arc, Weak},
    time::Duration,
};

use async_trait::async_trait;
use etcd_client::{
    Client, Compare, CompareOp, DeleteOptions, EventType, GetOptions, Member, PutOptions,
    SortOrder, SortTarget, Txn, TxnOp, WatchOptions,
};
use futures::StreamExt;
use tikv_util::{info, warn};
use tokio::sync::Mutex;
use tokio_stream::Stream;

use super::{
    GetExtra, GetResponse, Keys, KvChangeSubscription, KvEventType, MetaStore, Snapshot,
    TransactionOp,
};
use crate::{
<<<<<<< HEAD
    annotate,
    errors::Result,
=======
    errors::{Error, EtcdErrorExt, Result},
>>>>>>> e2a3b9a5
    metadata::{
        keys::{KeyValue, MetaKey},
        metrics::METADATA_KEY_OPERATION,
        store::{KvEvent, Subscription},
    },
};
// Can we get rid of the mutex? (which means, we must use a singleton client.)
// Or make a pool of clients?
#[derive(Clone)]
pub struct EtcdStore(Arc<Mutex<etcd_client::Client>>);

#[derive(Default)]
pub(super) struct TopologyUpdater<C> {
    last_urls: HashSet<String>,
    client: Weak<Mutex<C>>,

    // back off configs
    pub(super) loop_interval: Duration,
    pub(super) loop_failure_back_off: Duration,
}

impl<C> std::fmt::Debug for TopologyUpdater<C> {
    fn fmt(&self, f: &mut std::fmt::Formatter<'_>) -> std::fmt::Result {
        f.debug_struct("TopologyUpdater")
            .field("last_urls", &self.last_urls)
            .finish()
    }
}

#[async_trait]
pub(super) trait ClusterInfoProvider {
    async fn get_members(&mut self) -> Result<Vec<Member>>;
    async fn add_endpoint(&mut self, endpoint: &str) -> Result<()>;
    async fn remove_endpoint(&mut self, endpoint: &str) -> Result<()>;
}

#[async_trait]
impl ClusterInfoProvider for Client {
    async fn get_members(&mut self) -> Result<Vec<Member>> {
        let result = self.member_list().await?;
        Ok(result.members().to_vec())
    }

    async fn add_endpoint(&mut self, endpoint: &str) -> Result<()> {
        Client::add_endpoint(self, endpoint)
            .await
            .map_err(|err| annotate!(err, "during adding the endpoint {}", endpoint))?;
        Ok(())
    }

    async fn remove_endpoint(&mut self, endpoint: &str) -> Result<()> {
        Client::remove_endpoint(self, endpoint)
            .await
            .map_err(|err| annotate!(err, "during removing the endpoint {}", endpoint))?;
        Ok(())
    }
}

#[derive(Debug, Clone, Copy)]
enum DiffType {
    Add,
    Remove,
}

#[derive(Clone)]
struct Diff {
    diff_type: DiffType,
    url: String,
}

impl std::fmt::Debug for Diff {
    fn fmt(&self, f: &mut std::fmt::Formatter<'_>) -> std::fmt::Result {
        let syn = match self.diff_type {
            DiffType::Add => "+",
            DiffType::Remove => "-",
        };
        write!(f, "{}{}", syn, self.url)
    }
}

impl<C: ClusterInfoProvider> TopologyUpdater<C> {
    // Note: we may require the initial endpoints from the arguments directly.
    // So the internal map won't get inconsistent when the cluster config changed
    // during initializing.
    // But that is impossible for now because we cannot query the node ID before
    // connecting.
    pub fn new(cluster_ref: Weak<Mutex<C>>) -> Self {
        Self {
            last_urls: Default::default(),
            client: cluster_ref,

            loop_interval: Duration::from_secs(60),
            loop_failure_back_off: Duration::from_secs(10),
        }
    }

    pub fn init(&mut self, members: impl Iterator<Item = String>) {
        for mem in members {
            self.last_urls.insert(mem);
        }
    }

    fn diff(&self, incoming: &[Member]) -> Vec<Diff> {
        let newer = incoming
            .iter()
            .flat_map(|mem| mem.client_urls().iter())
            .collect::<HashSet<_>>();
        let mut result = vec![];
        for url in &newer {
            if !self.last_urls.contains(*url) {
                result.push(Diff {
                    diff_type: DiffType::Add,
                    url: String::clone(url),
                })
            }
        }
        for url in &self.last_urls {
            if !newer.contains(url) {
                result.push(Diff {
                    diff_type: DiffType::Remove,
                    url: String::clone(url),
                })
            }
        }
        result
    }

    fn apply(&mut self, diff: &Diff) -> Option<String> {
        match diff.diff_type {
            DiffType::Add => match self.last_urls.insert(diff.url.clone()) {
                true => None,
                false => Some(format!(
                    "the member to adding with url {} overrides existing urls.",
                    diff.url
                )),
            },
            DiffType::Remove => match self.last_urls.remove(&diff.url) {
                true => None,
                false => Some(format!(
                    "the member to remove with url {} hasn't been added.",
                    diff.url
                )),
            },
        }
    }

    async fn update_topology_by(&mut self, cli: &mut C, diff: &Diff) -> Result<()> {
        match diff.diff_type {
            DiffType::Add => cli.add_endpoint(&diff.url).await?,
            DiffType::Remove => cli.remove_endpoint(&diff.url).await?,
        }
        Ok(())
    }

    async fn do_update(&mut self, cli: &mut C) -> Result<()> {
        let cluster = cli.get_members().await?;
        let diffs = self.diff(cluster.as_slice());
        if !diffs.is_empty() {
            info!("log backup updating store topology."; "diffs" => ?diffs, "current_state" => ?self);
        }
        for diff in diffs {
            match self.apply(&diff) {
                Some(warning) => {
                    warn!("log backup meet some wrong status when updating PD clients, skipping this update."; "warn" => %warning);
                }
                None => self.update_topology_by(cli, &diff).await?,
            }
        }
        Result::Ok(())
    }

    pub(super) async fn update_topology_loop(&mut self) {
        while let Some(cli) = self.client.upgrade() {
            let mut lock = cli.lock().await;
            let result = self.do_update(&mut lock).await;
            drop(lock);
            match result {
                Ok(_) => tokio::time::sleep(self.loop_interval).await,
                Err(err) => {
                    err.report("during updating etcd topology");
                    tokio::time::sleep(self.loop_failure_back_off).await;
                }
            }
        }
    }

    pub async fn main_loop(mut self) {
        info!("log backup topology updater finish initialization."; "current_state" => ?self);
        self.update_topology_loop().await
    }
}

impl EtcdStore {
    pub fn connect<E: AsRef<str>, S: AsRef<[E]>>(endpoints: S) -> Self {
        // TODO remove block_on
        let cli =
            futures::executor::block_on(etcd_client::Client::connect(&endpoints, None)).unwrap();
        Self(Arc::new(Mutex::new(cli)))
    }

    pub fn inner(&self) -> &Arc<Mutex<Client>> {
        &self.0
    }
}

impl From<etcd_client::Client> for EtcdStore {
    fn from(cli: etcd_client::Client) -> Self {
        Self(Arc::new(Mutex::new(cli)))
    }
}

impl From<EventType> for KvEventType {
    fn from(e: EventType) -> Self {
        match e {
            EventType::Put => Self::Put,
            EventType::Delete => Self::Delete,
        }
    }
}

impl From<etcd_client::KeyValue> for KeyValue {
    fn from(kv: etcd_client::KeyValue) -> Self {
        // TODO: we can move out the vector in the KeyValue struct here. (instead of
        // copying.) But that isn't possible for now because:
        // - The raw KV pair(defined by the protocol buffer of etcd) is private.
        // - That did could be exported by `pub-fields` feature of the client. However
        //   that feature isn't published in theirs Cargo.toml (Is that a mistake?).
        // - Indeed, we can use `mem::transmute` here because `etcd_client::KeyValue`
        //   has `#[repr(transparent)]`. But before here become a known bottle neck, I'm
        //   not sure whether it's worthwhile for involving unsafe code.
        KeyValue(MetaKey(kv.key().to_owned()), kv.value().to_owned())
    }
}

/// Prepare the etcd options required by the keys.
/// Return the start key for requesting.
macro_rules! prepare_opt {
    ($opt:ident, $keys:expr) => {
        match $keys {
            Keys::Prefix(key) => {
                $opt = $opt.with_prefix();
                key
            }
            Keys::Range(key, end_key) => {
                $opt = $opt.with_range(end_key);
                key
            }
            Keys::Key(key) => key,
        }
    };
}

#[async_trait]
impl MetaStore for EtcdStore {
    type Snap = EtcdSnapshot;

    async fn snapshot(&self) -> Result<Self::Snap> {
        let status = self.0.lock().await.status().await?;
        Ok(EtcdSnapshot {
            store: self.clone(),
            revision: status.header().unwrap().revision(),
        })
    }

    async fn watch(&self, keys: Keys, start_rev: i64) -> Result<KvChangeSubscription> {
        let mut opt = WatchOptions::new();
        let key = prepare_opt!(opt, keys);
        opt = opt.with_start_revision(start_rev);
        let (mut watcher, stream) = self.0.lock().await.watch(key, Some(opt)).await?;
        Ok(Subscription {
            stream: Box::pin(stream.flat_map(
                |events| -> Pin<Box<dyn Stream<Item = Result<KvEvent>> + Send>> {
                    match events {
                        Err(err) => Box::pin(tokio_stream::once(Err(err.into()))),
                        Ok(events) => {
                            if events.compact_revision() > 0 && events.canceled() {
                                return Box::pin(tokio_stream::once(Err(Error::Etcd(
                                    EtcdErrorExt::RevisionCompacted {
                                        current: events.compact_revision(),
                                    },
                                ))));
                            }
                            if events.canceled() {
                                return Box::pin(tokio_stream::once(Err(Error::Etcd(
                                    EtcdErrorExt::WatchCanceled,
                                ))));
                            }
                            Box::pin(tokio_stream::iter(
                                // TODO: remove the copy here via access the protobuf field
                                // directly.
                                #[allow(clippy::unnecessary_to_owned)]
                                events.events().to_owned().into_iter().filter_map(|event| {
                                    let kv = event.kv()?;
                                    Some(Ok(KvEvent {
                                        kind: event.event_type().into(),
                                        pair: kv.clone().into(),
                                    }))
                                }),
                            ))
                        }
                    }
                },
            )),
            cancel: Box::pin(async move {
                if let Err(err) = watcher.cancel().await {
                    warn!("failed to cancel watch stream!"; "err" => %err);
                }
            }),
        })
    }

    async fn txn(&self, t: super::Transaction) -> Result<()> {
        let mut cli = self.0.lock().await;
        let txns = Self::make_txn(&mut cli, t).await?;
        for txn in txns {
            cli.txn(txn).await?;
        }
        Ok(())
    }

    async fn set(&self, pair: KeyValue) -> Result<()> {
        self.0.lock().await.put(pair.0, pair.1, None).await?;
        Ok(())
    }

    async fn delete(&self, keys: Keys) -> Result<()> {
        let mut opt = DeleteOptions::new();
        let key = prepare_opt!(opt, keys);

        self.0.lock().await.delete(key, Some(opt)).await?;
        Ok(())
    }

    async fn txn_cond(&self, txn: super::CondTransaction) -> Result<()> {
        let mut cli = self.0.lock().await;
        let txn = Self::make_conditional_txn(&mut cli, txn).await?;
        cli.txn(txn).await?;
        Ok(())
    }
}

impl EtcdStore {
    fn collect_leases_needed(txn: &super::Transaction) -> HashSet<Duration> {
        txn.ops
            .iter()
            .filter_map(|op| match op {
                TransactionOp::Put(_, opt) if opt.ttl.as_secs() > 0 => Some(opt.ttl),
                _ => None,
            })
            .collect()
    }

    async fn make_leases(
        cli: &mut Client,
        needed: HashSet<Duration>,
    ) -> Result<HashMap<Duration, i64>> {
        let mut map = HashMap::with_capacity(needed.len());
        for lease_time in needed {
            let lease_id = cli.lease_grant(lease_time.as_secs() as _, None).await?.id();
            map.insert(lease_time, lease_id);
        }
        Ok(map)
    }

    fn partition_txns(mut txn: super::Transaction, leases: HashMap<Duration, i64>) -> Vec<Txn> {
        txn.ops
            .chunks_mut(128)
            .map(|txn| Txn::default().and_then(Self::to_txn(txn, &leases)))
            .collect()
    }

    fn to_compare(cond: super::Condition) -> Compare {
        let op = match cond.result {
            Ordering::Less => CompareOp::Less,
            Ordering::Equal => CompareOp::Equal,
            Ordering::Greater => CompareOp::Greater,
        };
        Compare::value(cond.over_key, op, cond.arg)
    }

    /// Convert the transaction operations to etcd transaction ops.
    fn to_txn(ops: &mut [super::TransactionOp], leases: &HashMap<Duration, i64>) -> Vec<TxnOp> {
        ops.iter_mut().map(|op| match op {
                TransactionOp::Put(key, opt) => {
                    let opts = if opt.ttl.as_secs() > 0 {
                        let lease = leases.get(&opt.ttl);
                        match lease {
                            None => {
                                warn!("lease not found, the request key may not have a ttl"; "dur" => ?opt.ttl);
                                None
                            }
                            Some(lease_id) => {
                                Some(PutOptions::new().with_lease(*lease_id))
                            }
                        }
                    } else {
                        None
                    };
                    TxnOp::put(key.take_key(), key.take_value(), opts)
                },
                TransactionOp::Delete(rng) => {
                    let rng = std::mem::replace(rng, Keys::Key(MetaKey(vec![])));
                    let mut opt = DeleteOptions::new();
                    let key = prepare_opt!(opt, rng);
                    TxnOp::delete(key, Some(opt))
                },
            }).collect::<Vec<_>>()
    }

    /// Make a conditional txn.
    /// For now, this wouldn't split huge transaction into smaller ones,
    /// so when playing with etcd in PD, conditional transaction should be
    /// small.
    async fn make_conditional_txn(
        cli: &mut Client,
        mut txn: super::CondTransaction,
    ) -> Result<Txn> {
        let cond = Self::to_compare(txn.cond);

        let mut leases_needed = Self::collect_leases_needed(&txn.success);
        leases_needed.extend(Self::collect_leases_needed(&txn.failure).into_iter());
        let leases = Self::make_leases(cli, leases_needed).await?;
        let success = Self::to_txn(&mut txn.success.ops, &leases);
        let failure = Self::to_txn(&mut txn.failure.ops, &leases);
        Ok(Txn::new().when([cond]).and_then(success).or_else(failure))
    }

    async fn make_txn(cli: &mut Client, etcd_txn: super::Transaction) -> Result<Vec<Txn>> {
        let (put_cnt, delete_cnt) = etcd_txn.ops.iter().fold((0, 0), |(p, d), item| match item {
            TransactionOp::Put(..) => (p + 1, d),
            TransactionOp::Delete(_) => (p, d + 1),
        });
        METADATA_KEY_OPERATION
            .with_label_values(&["put"])
            .inc_by(put_cnt);
        METADATA_KEY_OPERATION
            .with_label_values(&["del"])
            .inc_by(delete_cnt);
        let needed_leases = Self::collect_leases_needed(&etcd_txn);
        let leases = Self::make_leases(cli, needed_leases).await?;
        let txns = Self::partition_txns(etcd_txn, leases);
        Ok(txns)
    }
}

pub struct EtcdSnapshot {
    store: EtcdStore,
    revision: i64,
}

#[async_trait]
impl Snapshot for EtcdSnapshot {
    async fn get_extra(&self, keys: Keys, extra: GetExtra) -> Result<GetResponse> {
        let mut opt = GetOptions::new();
        let key = prepare_opt!(opt, keys);
        opt = opt.with_revision(self.revision);
        if extra.desc_order {
            opt = opt.with_sort(SortTarget::Key, SortOrder::Descend);
        }
        if extra.limit > 0 {
            opt = opt.with_limit(extra.limit as _);
        }
        let resp = self.store.0.lock().await.get(key.0, Some(opt)).await?;
        Ok(GetResponse {
            kvs: resp
                .kvs()
                .iter()
                .map(|kv| KeyValue(MetaKey(kv.key().to_owned()), kv.value().to_owned()))
                .collect(),
            more: resp.more(),
        })
    }

    fn revision(&self) -> i64 {
        self.revision
    }
}

#[cfg(test)]
mod test {
    use std::{
        collections::{HashMap, HashSet},
        fmt::Display,
        sync::Arc,
        time::Duration,
    };

    use async_trait::async_trait;
    use etcd_client::{proto::PbMember, Member};
    use tokio::{sync::Mutex, time::timeout};

    use super::{ClusterInfoProvider, TopologyUpdater};
    use crate::errors::Result;

    #[derive(Default, Debug)]
    struct FakeCluster {
        id_alloc: u64,
        members: HashMap<u64, Member>,
        endpoints: HashSet<String>,
    }

    #[async_trait]
    impl ClusterInfoProvider for FakeCluster {
        async fn get_members(&mut self) -> Result<Vec<Member>> {
            let members = self.members.values().cloned().collect();
            Ok(members)
        }

        async fn add_endpoint(&mut self, endpoint: &str) -> Result<()> {
            self.endpoints.insert(endpoint.to_owned());
            Ok(())
        }

        async fn remove_endpoint(&mut self, endpoint: &str) -> Result<()> {
            self.endpoints.remove(endpoint);
            Ok(())
        }
    }

    impl FakeCluster {
        fn new_id(&mut self) -> u64 {
            let i = self.id_alloc;
            self.id_alloc += 1;
            i
        }

        fn init_with_member(&mut self, n: usize) -> Vec<String> {
            let mut endpoints = Vec::with_capacity(n);
            for _ in 0..n {
                let mem = self.add_member();
                let url = format!("fakestore://{}", mem);
                self.endpoints.insert(url.clone());
                endpoints.push(url);
            }
            endpoints
        }

        fn add_member(&mut self) -> u64 {
            let id = self.new_id();
            let mut mem = PbMember::default();
            mem.id = id;
            mem.client_ur_ls = vec![format!("fakestore://{}", id)];
            // Safety: `Member` is #[repr(transparent)].
            self.members.insert(id, unsafe { std::mem::transmute(mem) });
            id
        }

        fn remove_member(&mut self, id: u64) -> bool {
            self.members.remove(&id).is_some()
        }

        fn check_consistency(&self, message: impl Display) {
            let urls = self
                .members
                .values()
                .flat_map(|mem| mem.client_urls().iter().cloned())
                .collect::<HashSet<_>>();
            assert_eq!(
                urls, self.endpoints,
                "{}: consistency check not passed.",
                message
            );
        }
    }

    #[test]
    fn test_topology_updater() {
        let mut c = FakeCluster::default();
        let eps = c.init_with_member(3);
        let rt = tokio::runtime::Builder::new_current_thread()
            .enable_all()
            .build()
            .unwrap();

        let sc = Arc::new(Mutex::new(c));
        let mut tu = TopologyUpdater::new(Arc::downgrade(&sc));
        tu.loop_failure_back_off = Duration::ZERO;
        tu.loop_interval = Duration::from_millis(100);
        tu.init(eps.into_iter());

        {
            let mut sc = sc.blocking_lock();
            sc.check_consistency("after init");
            sc.add_member();
            rt.block_on(tu.do_update(&mut sc)).unwrap();
            sc.check_consistency("adding nodes");
            sc.add_member();
            sc.add_member();
            rt.block_on(tu.do_update(&mut sc)).unwrap();
            sc.check_consistency("adding more nodes");
            assert!(sc.remove_member(0), "{:?}", sc);
            rt.block_on(tu.do_update(&mut sc)).unwrap();
            sc.check_consistency("removing nodes");
        }

        drop(sc);
        rt.block_on(async { timeout(Duration::from_secs(1), tu.update_topology_loop()).await })
            .unwrap()
    }
}<|MERGE_RESOLUTION|>--- conflicted
+++ resolved
@@ -23,12 +23,8 @@
     TransactionOp,
 };
 use crate::{
-<<<<<<< HEAD
     annotate,
-    errors::Result,
-=======
     errors::{Error, EtcdErrorExt, Result},
->>>>>>> e2a3b9a5
     metadata::{
         keys::{KeyValue, MetaKey},
         metrics::METADATA_KEY_OPERATION,
