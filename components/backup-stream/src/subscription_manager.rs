// Copyright 2022 TiKV Project Authors. Licensed under Apache-2.0.

use std::{
    sync::{
        atomic::{AtomicBool, Ordering},
        Arc,
    },
    time::Duration,
};

use crossbeam::channel::{Receiver as SyncReceiver, Sender as SyncSender};
use crossbeam_channel::SendError;
use engine_traits::KvEngine;
use error_code::ErrorCodeExt;
use futures::FutureExt;
use kvproto::metapb::Region;
use pd_client::PdClient;
use raft::StateRole;
use raftstore::{
    coprocessor::{ObserveHandle, RegionInfoProvider},
    router::RaftStoreRouter,
    store::fsm::ChangeObserver,
};
use resolved_ts::LeadershipResolver;
use tikv::storage::Statistics;
use tikv_util::{box_err, debug, info, time::Instant, warn, worker::Scheduler};
use tokio::sync::mpsc::{channel, Receiver, Sender};
use txn_types::TimeStamp;
use yatp::task::callback::Handle as YatpHandle;

use crate::{
    annotate,
    endpoint::ObserveOp,
    errors::{Error, Result},
    event_loader::InitialDataLoader,
    future,
    metadata::{store::MetaStore, CheckpointProvider, MetadataClient},
    metrics,
    observer::BackupStreamObserver,
    router::{Router, TaskSelector},
    subscription_track::SubscriptionTracer,
    try_send,
    utils::{self, CallbackWaitGroup, Work},
    Task,
};

type ScanPool = yatp::ThreadPool<yatp::task::callback::TaskCell>;

const INITIAL_SCAN_FAILURE_MAX_RETRY_TIME: usize = 10;

// The retry parameters for failed to get last checkpoint ts.
// When PD is temporarily disconnected, we may need this retry.
// The total duration of retrying is about 345s ( 20 * 16 + 15 ),
// which is longer than the RPO promise.
const TRY_START_OBSERVE_MAX_RETRY_TIME: u8 = 24;
const RETRY_AWAIT_BASIC_DURATION: Duration = Duration::from_secs(1);
const RETRY_AWAIT_MAX_DURATION: Duration = Duration::from_secs(16);

fn backoff_for_start_observe(failed_for: u8) -> Duration {
    Ord::min(
        RETRY_AWAIT_BASIC_DURATION * (1 << failed_for),
        RETRY_AWAIT_MAX_DURATION,
    )
}

/// a request for doing initial scanning.
struct ScanCmd {
    region: Region,
    handle: ObserveHandle,
    last_checkpoint: TimeStamp,
    _work: Work,
}

/// The response of requesting resolve the new checkpoint of regions.
pub struct ResolvedRegions {
    items: Vec<(Region, TimeStamp)>,
    checkpoint: TimeStamp,
}

impl ResolvedRegions {
    /// Compose the calculated global checkpoint and region checkpoints.
    /// Note: Maybe we can compute the global checkpoint internal and getting
    /// the interface clear. However we must take the `min_ts` or we cannot
    /// provide valid global checkpoint if there isn't any region checkpoint.
    pub fn new(checkpoint: TimeStamp, checkpoints: Vec<(Region, TimeStamp)>) -> Self {
        Self {
            items: checkpoints,
            checkpoint,
        }
    }

    /// take the region checkpoints from the structure.
    pub fn take_region_checkpoints(&mut self) -> Vec<(Region, TimeStamp)> {
        std::mem::take(&mut self.items)
    }

    /// get the global checkpoint.
    pub fn global_checkpoint(&self) -> TimeStamp {
        self.checkpoint
    }
}

/// returns whether the error should be retried.
/// for some errors, like `epoch not match` or `not leader`,
/// implies that the region is drifting, and no more need to be observed by us.
fn should_retry(err: &Error) -> bool {
    match err.without_context() {
        Error::RaftRequest(pbe) => {
            !(pbe.has_epoch_not_match()
                || pbe.has_not_leader()
                || pbe.get_message().contains("stale observe id")
                || pbe.has_region_not_found())
        }
        Error::RaftStore(raftstore::Error::RegionNotFound(_))
        | Error::RaftStore(raftstore::Error::NotLeader(..))
        | Error::ObserveCanceled(..)
        | Error::RaftStore(raftstore::Error::EpochNotMatch(..)) => false,
        _ => true,
    }
}

/// the abstraction over a "DB" which provides the initial scanning.
trait InitialScan: Clone {
    fn do_initial_scan(
        &self,
        region: &Region,
        start_ts: TimeStamp,
        handle: ObserveHandle,
    ) -> Result<Statistics>;

    fn handle_fatal_error(&self, region: &Region, err: Error);
}

impl<E, R, RT> InitialScan for InitialDataLoader<E, R, RT>
where
    E: KvEngine,
    R: RegionInfoProvider + Clone + 'static,
    RT: RaftStoreRouter<E>,
{
    fn do_initial_scan(
        &self,
        region: &Region,
        start_ts: TimeStamp,
        handle: ObserveHandle,
    ) -> Result<Statistics> {
        let region_id = region.get_id();
        let h = handle.clone();
        // Note: we have external retry at `ScanCmd::exec_by_with_retry`, should we keep
        // retrying here?
        let snap = self.observe_over_with_retry(region, move || {
            ChangeObserver::from_pitr(region_id, handle.clone())
        })?;
        #[cfg(feature = "failpoints")]
        fail::fail_point!("scan_after_get_snapshot");
        let stat = self.do_initial_scan(region, h, start_ts, snap)?;
        Ok(stat)
    }

    fn handle_fatal_error(&self, region: &Region, err: Error) {
        try_send!(
            self.scheduler,
            Task::FatalError(
                TaskSelector::ByRange(
                    region.get_start_key().to_owned(),
                    region.get_end_key().to_owned()
                ),
                Box::new(err),
            )
        );
    }
}

impl ScanCmd {
    /// execute the initial scanning via the specificated [`InitialDataLoader`].
    fn exec_by(&self, initial_scan: impl InitialScan) -> Result<()> {
        let Self {
            region,
            handle,
            last_checkpoint,
            ..
        } = self;
        let begin = Instant::now_coarse();
        let stat = initial_scan.do_initial_scan(region, *last_checkpoint, handle.clone())?;
        info!("initial scanning finished!"; "takes" => ?begin.saturating_elapsed(), "from_ts" => %last_checkpoint, utils::slog_region(region));
        utils::record_cf_stat("lock", &stat.lock);
        utils::record_cf_stat("write", &stat.write);
        utils::record_cf_stat("default", &stat.data);
        Ok(())
    }

    /// execute the command, when meeting error, retrying.
    fn exec_by_with_retry(self, init: impl InitialScan, cancel: &AtomicBool) {
        let mut retry_time = INITIAL_SCAN_FAILURE_MAX_RETRY_TIME;
        loop {
            if cancel.load(Ordering::SeqCst) {
                return;
            }
            match self.exec_by(init.clone()) {
                Err(err) if should_retry(&err) && retry_time > 0 => {
                    // NOTE: blocking this thread may stick the process.
                    // Maybe spawn a task to tokio and reschedule the task then?
                    std::thread::sleep(Duration::from_millis(500));
                    warn!("meet retryable error"; "err" => %err, "retry_time" => retry_time);
                    retry_time -= 1;
                    continue;
                }
                Err(err) if retry_time == 0 => {
                    init.handle_fatal_error(&self.region, err.context("retry time exceeds"));
                    break;
                }
                // Errors which `should_retry` returns false means they can be ignored.
                Err(_) | Ok(_) => break,
            }
        }
    }
}

fn scan_executor_loop(
    init: impl InitialScan,
    cmds: SyncReceiver<ScanCmd>,
    canceled: Arc<AtomicBool>,
) {
    while let Ok(cmd) = cmds.recv() {
        fail::fail_point!("execute_scan_command");
        debug!("handling initial scan request"; "region_id" => %cmd.region.get_id());
        metrics::PENDING_INITIAL_SCAN_LEN
            .with_label_values(&["queuing"])
            .dec();
        if canceled.load(Ordering::Acquire) {
            return;
        }

        metrics::PENDING_INITIAL_SCAN_LEN
            .with_label_values(&["executing"])
            .inc();
        cmd.exec_by_with_retry(init.clone(), &canceled);
        metrics::PENDING_INITIAL_SCAN_LEN
            .with_label_values(&["executing"])
            .dec();
    }
}

/// spawn the executors in the scan pool.
/// we make workers thread instead of spawn scan task directly into the pool
/// because the [`InitialDataLoader`] isn't `Sync` hence we must use it very
/// carefully or rustc (along with tokio) would complain that we made a `!Send`
/// future. so we have moved the data loader to the synchronous context so its
/// reference won't be shared between threads any more.
fn spawn_executors(init: impl InitialScan + Send + 'static, number: usize) -> ScanPoolHandle {
    let (tx, rx) = crossbeam::channel::bounded(MESSAGE_BUFFER_SIZE);
    let pool = create_scan_pool(number);
    let stopped = Arc::new(AtomicBool::new(false));
    for _ in 0..number {
        let init = init.clone();
        let rx = rx.clone();
        let stopped = stopped.clone();
        pool.spawn(move |_: &mut YatpHandle<'_>| {
            tikv_alloc::add_thread_memory_accessor();
            let _io_guard = file_system::WithIoType::new(file_system::IoType::Replication);
            scan_executor_loop(init, rx, stopped);
            tikv_alloc::remove_thread_memory_accessor();
        })
    }
    ScanPoolHandle {
        tx,
        _pool: pool,
        stopped,
    }
}

struct ScanPoolHandle {
    tx: SyncSender<ScanCmd>,
    stopped: Arc<AtomicBool>,

    // in fact, we won't use the pool any more.
    // but we should hold the reference to the pool so it won't try to join the threads running.
    _pool: ScanPool,
}

impl Drop for ScanPoolHandle {
    fn drop(&mut self) {
        self.stopped.store(true, Ordering::Release);
    }
}

impl ScanPoolHandle {
    fn request(&self, cmd: ScanCmd) -> std::result::Result<(), SendError<ScanCmd>> {
        if self.stopped.load(Ordering::Acquire) {
            warn!("scan pool is stopped, ignore the scan command"; "region" => %cmd.region.get_id());
            return Ok(());
        }
        metrics::PENDING_INITIAL_SCAN_LEN
            .with_label_values(&["queuing"])
            .inc();
        self.tx.send(cmd)
    }
}

/// The default channel size.
const MESSAGE_BUFFER_SIZE: usize = 32768;

/// The operator for region subscription.
/// It make a queue for operations over the `SubscriptionTracer`, generally,
/// we should only modify the `SubscriptionTracer` itself (i.e. insert records,
/// remove records) at here. So the order subscription / desubscription won't be
/// broken.
pub struct RegionSubscriptionManager<S, R, PDC> {
    // Note: these fields appear everywhere, maybe make them a `context` type?
    regions: R,
    meta_cli: MetadataClient<S>,
    pd_client: Arc<PDC>,
    range_router: Router,
    scheduler: Scheduler<Task>,
    observer: BackupStreamObserver,
    subs: SubscriptionTracer,

    messenger: Sender<ObserveOp>,
    scan_pool_handle: Arc<ScanPoolHandle>,
    scans: Arc<CallbackWaitGroup>,
}

impl<S, R, PDC> Clone for RegionSubscriptionManager<S, R, PDC>
where
    S: MetaStore + 'static,
    R: RegionInfoProvider + Clone + 'static,
    PDC: PdClient + 'static,
{
    fn clone(&self) -> Self {
        Self {
            regions: self.regions.clone(),
            meta_cli: self.meta_cli.clone(),
            // We should manually call Arc::clone here or rustc complains that `PDC` isn't `Clone`.
            pd_client: Arc::clone(&self.pd_client),
            range_router: self.range_router.clone(),
            scheduler: self.scheduler.clone(),
            observer: self.observer.clone(),
            subs: self.subs.clone(),
            messenger: self.messenger.clone(),
            scan_pool_handle: self.scan_pool_handle.clone(),
            scans: CallbackWaitGroup::new(),
        }
    }
}

/// Create a yatp pool for doing initial scanning.
fn create_scan_pool(num_threads: usize) -> ScanPool {
    yatp::Builder::new("log-backup-scan")
        .max_thread_count(num_threads)
        .build_callback_pool()
}

impl<S, R, PDC> RegionSubscriptionManager<S, R, PDC>
where
    S: MetaStore + 'static,
    R: RegionInfoProvider + Clone + 'static,
    PDC: PdClient + 'static,
{
    /// create a [`RegionSubscriptionManager`].
    ///
    /// # returns
    ///
    /// a two-tuple, the first is the handle to the manager, the second is the
    /// operator loop future.
    pub fn start<E, RT>(
        initial_loader: InitialDataLoader<E, R, RT>,
        observer: BackupStreamObserver,
        meta_cli: MetadataClient<S>,
        pd_client: Arc<PDC>,
        scan_pool_size: usize,
        leader_checker: LeadershipResolver,
    ) -> (Self, future![()])
    where
        E: KvEngine,
        RT: RaftStoreRouter<E> + 'static,
    {
        let (tx, rx) = channel(MESSAGE_BUFFER_SIZE);
        let scan_pool_handle = spawn_executors(initial_loader.clone(), scan_pool_size);
        let op = Self {
            regions: initial_loader.regions.clone(),
            meta_cli,
            pd_client,
            range_router: initial_loader.sink.clone(),
            scheduler: initial_loader.scheduler.clone(),
            observer,
            subs: initial_loader.tracing,
            messenger: tx,
            scan_pool_handle: Arc::new(scan_pool_handle),
            scans: CallbackWaitGroup::new(),
        };
        let fut = op.clone().region_operator_loop(rx, leader_checker);
        (op, fut)
    }

    /// send an operation request to the manager.
    /// the returned future would be resolved after send is success.
    /// the opeartion would be executed asynchronously.
    pub async fn request(&self, op: ObserveOp) {
        if let Err(err) = self.messenger.send(op).await {
            annotate!(err, "BUG: region operator channel closed.")
                .report("when executing region op");
        }
    }

    /// wait initial scanning get finished.
    pub fn wait(&self, timeout: Duration) -> future![bool] {
        tokio::time::timeout(timeout, self.scans.wait()).map(|result| result.is_err())
    }

    /// the handler loop.
    async fn region_operator_loop(
        self,
        mut message_box: Receiver<ObserveOp>,
        mut leader_checker: LeadershipResolver,
    ) {
        while let Some(op) = message_box.recv().await {
            info!("backup stream: on_modify_observe"; "op" => ?op);
            match op {
                ObserveOp::Start { region } => {
                    fail::fail_point!("delay_on_start_observe");
                    self.start_observe(region).await;
                    metrics::INITIAL_SCAN_REASON
                        .with_label_values(&["leader-changed"])
                        .inc();
                }
                ObserveOp::Stop { ref region } => {
                    self.subs.deregister_region_if(region, |_, _| true);
                }
                ObserveOp::Destroy { ref region } => {
                    self.subs.deregister_region_if(region, |old, new| {
                        raftstore::store::util::compare_region_epoch(
                            old.meta.get_region_epoch(),
                            new,
                            true,
                            true,
                            false,
                        )
                        .map_err(|err| warn!("check epoch and stop failed."; utils::slog_region(region), "err" => %err))
                        .is_ok()
                    });
                }
                ObserveOp::RefreshResolver { ref region } => self.refresh_resolver(region).await,
                ObserveOp::NotifyFailToStartObserve {
                    region,
                    handle,
                    err,
                    has_failed_for,
                } => {
                    info!("retry observe region"; "region" => %region.get_id(), "err" => %err);
                    // No need for retrying observe canceled.
                    if err.error_code() == error_code::backup_stream::OBSERVE_CANCELED {
                        return;
                    }
                    let (start, end) = (
                        region.get_start_key().to_owned(),
                        region.get_end_key().to_owned(),
                    );
                    match self.retry_observe(region, handle, has_failed_for).await {
                        Ok(()) => {}
                        Err(e) => {
                            let msg = Task::FatalError(
                                TaskSelector::ByRange(start, end),
                                Box::new(Error::Contextual {
                                    context: format!("retry meet error, origin error is {}", err),
                                    inner_error: Box::new(e),
                                }),
                            );
                            try_send!(self.scheduler, msg);
                        }
                    }
                }
                ObserveOp::ResolveRegions { callback, min_ts } => {
                    let now = Instant::now();
                    let timedout = self.wait(Duration::from_secs(30)).await;
                    if timedout {
                        warn!("waiting for initial scanning done timed out, forcing progress!"; 
                            "take" => ?now.saturating_elapsed(), "timedout" => %timedout);
                    }
                    let regions = leader_checker
                        .resolve(self.subs.current_regions(), min_ts)
                        .await;
                    let cps = self.subs.resolve_with(min_ts, regions);
                    let min_region = cps.iter().min_by_key(|rs| rs.checkpoint);
                    // If there isn't any region observed, the `min_ts` can be used as resolved ts
                    // safely.
                    let rts = min_region.map(|rs| rs.checkpoint).unwrap_or(min_ts);
                    info!("getting checkpoint"; "defined_by_region" => ?min_region);
                    callback(ResolvedRegions::new(
                        rts,
                        cps.into_iter().map(|r| (r.region, r.checkpoint)).collect(),
                    ));
                }
            }
        }
    }

    async fn refresh_resolver(&self, region: &Region) {
        let need_refresh_all = !self.subs.try_update_region(region);

        if need_refresh_all {
            let canceled = self.subs.deregister_region_if(region, |_, _| true);
            let handle = ObserveHandle::new();
            if canceled {
                if let Some(for_task) = self.find_task_by_region(region) {
                    metrics::INITIAL_SCAN_REASON
                        .with_label_values(&["region-changed"])
                        .inc();
                    let r = async {
                        self.subs.add_pending_region(region);
                        self.observe_over_with_initial_data_from_checkpoint(
                            region,
                            self.get_last_checkpoint_of(&for_task, region).await?,
                            handle.clone(),
                        );
                        Result::Ok(())
                    }
                    .await;
                    if let Err(e) = r {
                        try_send!(
                            self.scheduler,
                            Task::ModifyObserve(ObserveOp::NotifyFailToStartObserve {
                                region: region.clone(),
                                handle,
                                err: Box::new(e),
                                has_failed_for: 0,
                            })
                        );
                    }
                } else {
                    warn!(
                        "BUG: the region {:?} is register to no task but being observed",
                        utils::debug_region(region)
                    );
                }
            }
        }
    }

    async fn try_start_observe(&self, region: &Region, handle: ObserveHandle) -> Result<()> {
        match self.find_task_by_region(region) {
            None => {
                warn!(
                    "the region {:?} is register to no task but being observed (start_key = {}; end_key = {}; task_stat = {:?}): maybe stale, aborting",
                    region,
                    utils::redact(&region.get_start_key()),
                    utils::redact(&region.get_end_key()),
                    self.range_router
                );
            }

            Some(for_task) => {
                // the extra failpoint is used to pause the thread.
                // once it triggered "pause" it cannot trigger early return then.
                fail::fail_point!("try_start_observe0");
                fail::fail_point!("try_start_observe", |_| {
                    Err(Error::Other(box_err!("Nature is boring")))
                });
                let tso = self.get_last_checkpoint_of(&for_task, region).await?;
                self.observe_over_with_initial_data_from_checkpoint(region, tso, handle.clone());
            }
        }
        Ok(())
    }

    async fn start_observe(&self, region: Region) {
        self.start_observe_with_failure_count(region, 0).await
    }

    async fn start_observe_with_failure_count(&self, region: Region, has_failed_for: u8) {
        let handle = ObserveHandle::new();
<<<<<<< HEAD
        self.subs.add_pending_region(&region);
=======
        let schd = self.scheduler.clone();
>>>>>>> 21eb3402
        if let Err(err) = self.try_start_observe(&region, handle.clone()).await {
            warn!("failed to start observe, would retry"; "err" => %err, utils::slog_region(&region));
            tokio::spawn(async move {
                #[cfg(not(feature = "failpoints"))]
                let delay = backoff_for_start_observe(has_failed_for);
                #[cfg(feature = "failpoints")]
                let delay = (|| {
                    fail::fail_point!("subscribe_mgr_retry_start_observe_delay", |v| {
                        let dur = v
                            .expect("should provide delay time (in ms)")
                            .parse::<u64>()
                            .expect("should be number (in ms)");
                        Duration::from_millis(dur)
                    });
                    backoff_for_start_observe(has_failed_for)
                })();
                tokio::time::sleep(delay).await;
                try_send!(
                    schd,
                    Task::ModifyObserve(ObserveOp::NotifyFailToStartObserve {
                        region,
                        handle,
                        err: Box::new(err),
                        has_failed_for: has_failed_for + 1
                    })
                )
            });
        }
    }

    async fn retry_observe(
        &self,
        region: Region,
        handle: ObserveHandle,
        failure_count: u8,
    ) -> Result<()> {
        if failure_count > TRY_START_OBSERVE_MAX_RETRY_TIME {
            return Err(Error::Other(
                format!(
                    "retry time exceeds for region {:?}",
                    utils::debug_region(&region)
                )
                .into(),
            ));
        }

        let (tx, rx) = crossbeam::channel::bounded(1);
        self.regions
            .find_region_by_id(
                region.get_id(),
                Box::new(move |item| {
                    tx.send(item)
                        .expect("BUG: failed to send to newly created channel.");
                }),
            )
            .map_err(|err| {
                annotate!(
                    err,
                    "failed to send request to region info accessor, server maybe too too too busy. (region id = {})",
                    region.get_id()
                )
            })?;
        let new_region_info = rx
            .recv()
            .map_err(|err| annotate!(err, "BUG?: unexpected channel message dropped."))?;
        if new_region_info.is_none() {
            metrics::SKIP_RETRY
                .with_label_values(&["region-absent"])
                .inc();
            return Ok(());
        }
        let new_region_info = new_region_info.unwrap();
        if new_region_info.role != StateRole::Leader {
            metrics::SKIP_RETRY.with_label_values(&["not-leader"]).inc();
            return Ok(());
        }
        // Note: we may fail before we insert the region info to the subscription map.
        // At that time, the command isn't steal and we should retry it.
        let mut exists = false;
        let removed = self.subs.deregister_region_if(&region, |old, _| {
            exists = true;
            let should_remove = old.handle().id == handle.id;
            if !should_remove {
                warn!("stale retry command"; utils::slog_region(&region), "handle" => ?handle, "old_handle" => ?old.handle());
            }
            should_remove
        });
        if !removed && exists {
            metrics::SKIP_RETRY
                .with_label_values(&["stale-command"])
                .inc();
            return Ok(());
        }
        metrics::INITIAL_SCAN_REASON
            .with_label_values(&["retry"])
            .inc();
        self.start_observe_with_failure_count(region, failure_count)
            .await;
        Ok(())
    }

    async fn get_last_checkpoint_of(&self, task: &str, region: &Region) -> Result<TimeStamp> {
        fail::fail_point!("get_last_checkpoint_of", |hint| Err(Error::Other(
            box_err!(
                "get_last_checkpoint_of({}, {:?}) failed because {:?}",
                task,
                region,
                hint
            )
        )));
        let meta_cli = self.meta_cli.clone();
        let cp = meta_cli.get_region_checkpoint(task, region).await?;
        debug!("got region checkpoint"; "region_id" => %region.get_id(), "checkpoint" => ?cp);
        if matches!(cp.provider, CheckpointProvider::Global) {
            metrics::STORE_CHECKPOINT_TS
                .with_label_values(&[task])
                .set(cp.ts.into_inner() as _);
        }
        Ok(cp.ts)
    }

    fn spawn_scan(&self, cmd: ScanCmd) {
        // we should not spawn initial scanning tasks to the tokio blocking pool
        // because it is also used for converting sync File I/O to async. (for now!)
        // In that condition, if we blocking for some resources(for example, the
        // `MemoryQuota`) at the block threads, we may meet some ghosty
        // deadlock.
        let s = self.scan_pool_handle.request(cmd);
        if let Err(err) = s {
            let region_id = err.0.region.get_id();
            annotate!(err, "BUG: scan_pool closed")
                .report(format!("during initial scanning for region {}", region_id));
        }
    }

    fn observe_over_with_initial_data_from_checkpoint(
        &self,
        region: &Region,
        last_checkpoint: TimeStamp,
        handle: ObserveHandle,
    ) {
        self.subs
            .register_region(region, handle.clone(), Some(last_checkpoint));
        self.spawn_scan(ScanCmd {
            region: region.clone(),
            handle,
            last_checkpoint,
            _work: self.scans.clone().work(),
        })
    }

    fn find_task_by_region(&self, r: &Region) -> Option<String> {
        self.range_router
            .find_task_by_range(&r.start_key, &r.end_key)
    }
}

#[cfg(test)]
mod test {
    use kvproto::metapb::Region;
    use tikv::storage::Statistics;

    use super::InitialScan;

    #[derive(Clone, Copy)]
    struct NoopInitialScan;

    impl InitialScan for NoopInitialScan {
        fn do_initial_scan(
            &self,
            _region: &Region,
            _start_ts: txn_types::TimeStamp,
            _handle: raftstore::coprocessor::ObserveHandle,
        ) -> crate::errors::Result<tikv::storage::Statistics> {
            Ok(Statistics::default())
        }

        fn handle_fatal_error(&self, region: &Region, err: crate::errors::Error) {
            panic!("fatal {:?} {}", region, err)
        }
    }

    #[test]
    #[cfg(feature = "failpoints")]
    fn test_message_delay_and_exit() {
        use std::time::Duration;

        use super::ScanCmd;
        use crate::{subscription_manager::spawn_executors, utils::CallbackWaitGroup};

        fn should_finish_in(f: impl FnOnce() + Send + 'static, d: std::time::Duration) {
            let (tx, rx) = futures::channel::oneshot::channel();
            std::thread::spawn(move || {
                f();
                tx.send(()).unwrap();
            });
            let pool = tokio::runtime::Builder::new_current_thread()
                .enable_time()
                .build()
                .unwrap();
            let _e = pool.handle().enter();
            pool.block_on(tokio::time::timeout(d, rx)).unwrap().unwrap();
        }

        let pool = spawn_executors(NoopInitialScan, 1);
        let wg = CallbackWaitGroup::new();
        fail::cfg("execute_scan_command", "sleep(100)").unwrap();
        for _ in 0..100 {
            let wg = wg.clone();
            pool.request(ScanCmd {
                region: Default::default(),
                handle: Default::default(),
                last_checkpoint: Default::default(),
                // Note: Maybe make here a Box<dyn FnOnce()> or some other trait?
                _work: wg.work(),
            })
            .unwrap()
        }

        should_finish_in(move || drop(pool), Duration::from_secs(5));
    }

    #[test]
    fn test_backoff_for_start_observe() {
        assert_eq!(
            super::backoff_for_start_observe(0),
            super::RETRY_AWAIT_BASIC_DURATION
        );
        assert_eq!(
            super::backoff_for_start_observe(1),
            super::RETRY_AWAIT_BASIC_DURATION * 2
        );
        assert_eq!(
            super::backoff_for_start_observe(2),
            super::RETRY_AWAIT_BASIC_DURATION * 4
        );
        assert_eq!(
            super::backoff_for_start_observe(3),
            super::RETRY_AWAIT_BASIC_DURATION * 8
        );
        assert_eq!(
            super::backoff_for_start_observe(4),
            super::RETRY_AWAIT_MAX_DURATION
        );
        assert_eq!(
            super::backoff_for_start_observe(5),
            super::RETRY_AWAIT_MAX_DURATION
        );
    }
}<|MERGE_RESOLUTION|>--- conflicted
+++ resolved
@@ -567,11 +567,8 @@
 
     async fn start_observe_with_failure_count(&self, region: Region, has_failed_for: u8) {
         let handle = ObserveHandle::new();
-<<<<<<< HEAD
+        let schd = self.scheduler.clone();
         self.subs.add_pending_region(&region);
-=======
-        let schd = self.scheduler.clone();
->>>>>>> 21eb3402
         if let Err(err) = self.try_start_observe(&region, handle.clone()).await {
             warn!("failed to start observe, would retry"; "err" => %err, utils::slog_region(&region));
             tokio::spawn(async move {
