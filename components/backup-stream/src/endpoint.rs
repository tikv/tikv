// Copyright 2022 TiKV Project Authors. Licensed under Apache-2.0.

use std::{collections::HashSet, fmt, marker::PhantomData, path::PathBuf, time::Duration};

use concurrency_manager::ConcurrencyManager;
use engine_traits::KvEngine;
use error_code::ErrorCodeExt;
use futures::FutureExt;
use grpcio::Environment;
use kvproto::{
    brpb::{StreamBackupError, StreamBackupTaskInfo},
    metapb::Region,
};
use online_config::ConfigChange;
use pd_client::PdClient;
use raftstore::{
    coprocessor::{CmdBatch, ObserveHandle, RegionInfoProvider},
    router::RaftStoreRouter,
    store::RegionReadProgressRegistry,
};
use resolved_ts::LeadershipResolver;
use security::SecurityManager;
use tikv::config::BackupStreamConfig;
use tikv_util::{
    box_err,
    config::ReadableDuration,
    debug, defer, info,
    sys::thread::ThreadBuildWrapper,
    time::{Instant, Limiter},
    warn,
    worker::{Runnable, Scheduler},
    HandyRwLock,
};
use tokio::{
    io::Result as TokioResult,
    runtime::{Handle, Runtime},
    sync::oneshot,
};
use tokio_stream::StreamExt;
use txn_types::TimeStamp;

use super::metrics::HANDLE_EVENT_DURATION_HISTOGRAM;
use crate::{
    annotate,
    checkpoint_manager::{
        BasicFlushObserver, CheckpointManager, CheckpointV3FlushObserver, FlushObserver,
        GetCheckpointResult, RegionIdWithVersion, Subscription,
    },
    errors::{Error, Result},
    event_loader::{InitialDataLoader, PendingMemoryQuota},
    future,
    metadata::{store::MetaStore, MetadataClient, MetadataEvent, StreamTask},
    metrics::{self, TaskStatus},
    observer::BackupStreamObserver,
    router::{ApplyEvents, Router, TaskSelector},
    subscription_manager::{RegionSubscriptionManager, ResolvedRegions},
    subscription_track::SubscriptionTracer,
    try_send,
    utils::{self, CallbackWaitGroup, StopWatch, Work},
};

const SLOW_EVENT_THRESHOLD: f64 = 120.0;
/// CHECKPOINT_SAFEPOINT_TTL_IF_ERROR specifies the safe point TTL(24 hour) if
/// task has fatal error.
const CHECKPOINT_SAFEPOINT_TTL_IF_ERROR: u64 = 24;
/// The timeout for tick updating the checkpoint.
/// Generally, it would take ~100ms.
/// 5s would be enough for it.
const TICK_UPDATE_TIMEOUT: Duration = Duration::from_secs(5);

pub struct Endpoint<S, R, E, RT, PDC> {
    // Note: those fields are more like a shared context between components.
    // For now, we copied them everywhere, maybe we'd better extract them into a
    // context type.
    pub(crate) meta_client: MetadataClient<S>,
    pub(crate) scheduler: Scheduler<Task>,
    pub(crate) store_id: u64,
    pub(crate) regions: R,
    pub(crate) engine: PhantomData<E>,
    pub(crate) router: RT,
    pub(crate) pd_client: PDC,
    pub(crate) subs: SubscriptionTracer,
    pub(crate) concurrency_manager: ConcurrencyManager,

    range_router: Router,
    observer: BackupStreamObserver,
    pool: Runtime,
    initial_scan_memory_quota: PendingMemoryQuota,
    initial_scan_throughput_quota: Limiter,
    region_operator: RegionSubscriptionManager<S, R, PDC>,
    failover_time: Option<Instant>,
    // We holds the config before, even it is useless for now,
    // however probably it would be useful in the future.
    #[allow(dead_code)]
    config: BackupStreamConfig,
    checkpoint_mgr: CheckpointManager,
}

impl<S, R, E, RT, PDC> Endpoint<S, R, E, RT, PDC>
where
    R: RegionInfoProvider + 'static + Clone,
    E: KvEngine,
    RT: RaftStoreRouter<E> + 'static,
    PDC: PdClient + Clone + 'static,
    S: MetaStore + 'static,
{
    pub fn new(
        store_id: u64,
        store: S,
        config: BackupStreamConfig,
        scheduler: Scheduler<Task>,
        observer: BackupStreamObserver,
        accessor: R,
        router: RT,
        pd_client: PDC,
        concurrency_manager: ConcurrencyManager,
        // Required by Leadership Resolver.
        env: Arc<Environment>,
        region_read_progress: RegionReadProgressRegistry,
        security_mgr: Arc<SecurityManager>,
    ) -> Self {
        crate::metrics::STREAM_ENABLED.inc();
        let pool = create_tokio_runtime((config.num_threads / 2).max(1), "backup-stream")
            .expect("failed to create tokio runtime for backup stream worker.");

        let meta_client = MetadataClient::new(store, store_id);
        let range_router = Router::new(
            PathBuf::from(config.temp_path.clone()),
            scheduler.clone(),
            config.file_size_limit.0,
            config.max_flush_interval.0,
        );

        // spawn a worker to watch task changes from etcd periodically.
        let meta_client_clone = meta_client.clone();
        let scheduler_clone = scheduler.clone();
        // TODO build a error handle mechanism #error 2
        pool.spawn(async {
            if let Err(err) = start_and_watch_tasks(meta_client_clone, scheduler_clone).await {
                err.report("failed to start watch tasks");
            }
        });

        pool.spawn(starts_flush_ticks(range_router.clone()));

        let initial_scan_memory_quota =
            PendingMemoryQuota::new(config.initial_scan_pending_memory_quota.0 as _);
        let limit = if config.initial_scan_rate_limit.0 > 0 {
            config.initial_scan_rate_limit.0 as f64
        } else {
            f64::INFINITY
        };
        let initial_scan_throughput_quota = Limiter::new(limit);
        info!("the endpoint of stream backup started"; "path" => %config.temp_path);
        let subs = SubscriptionTracer::default();
        let leadership_resolver = LeadershipResolver::new(
            store_id,
            Arc::clone(&pd_client) as _,
            env,
            security_mgr,
            region_read_progress,
            Duration::from_secs(60),
        );
        let (region_operator, op_loop) = RegionSubscriptionManager::start(
            InitialDataLoader::new(
                router.clone(),
                accessor.clone(),
                range_router.clone(),
                subs.clone(),
                scheduler.clone(),
                initial_scan_memory_quota.clone(),
                pool.handle().clone(),
                initial_scan_throughput_quota.clone(),
            ),
            observer.clone(),
            meta_client.clone(),
            pd_client.clone(),
            ((config.num_threads + 1) / 2).max(1),
            leadership_resolver,
        );
        pool.spawn(op_loop);
        let mut checkpoint_mgr = CheckpointManager::default();
        pool.spawn(checkpoint_mgr.spawn_subscription_mgr());
        Endpoint {
            meta_client,
            range_router,
            scheduler,
            observer,
            pool,
            store_id,
            regions: accessor,
            engine: PhantomData,
            router,
            pd_client,
            subs,
            concurrency_manager,
            initial_scan_memory_quota,
            initial_scan_throughput_quota,
            region_operator,
            failover_time: None,
            config,
            checkpoint_mgr,
        }
    }
}

impl<S, R, E, RT, PDC> Endpoint<S, R, E, RT, PDC>
where
    S: MetaStore + 'static,
    R: RegionInfoProvider + Clone + 'static,
    E: KvEngine,
    RT: RaftStoreRouter<E> + 'static,
    PDC: PdClient + Clone + 'static,
{
    fn get_meta_client(&self) -> MetadataClient<S> {
        self.meta_client.clone()
    }

    fn on_fatal_error(&self, select: TaskSelector, err: Box<Error>) {
        err.report_fatal();
        let tasks = self
            .pool
            .block_on(self.range_router.select_task(select.reference()));
        warn!("fatal error reporting"; "selector" => ?select, "selected" => ?tasks, "err" => %err);
        for task in tasks {
            // Let's pause the task first.
            self.unload_task(&task);
            metrics::update_task_status(TaskStatus::Error, &task);

            let meta_cli = self.get_meta_client();
            let mut pdc = self.pd_client.clone();
            let store_id = self.store_id;
            let sched = self.scheduler.clone();
            let safepoint_name = self.pause_guard_id_for_task(&task);
            let safepoint_ttl = self.pause_guard_duration();
            let code = err.error_code().code.to_owned();
            let msg = err.to_string();
            self.pool.block_on(async move {
                let err_fut = async {
                    let safepoint = meta_cli.global_progress_of_task(&task).await?;
                    pdc.update_service_safe_point(
                        safepoint_name,
                        TimeStamp::new(safepoint.saturating_sub(1)),
                        safepoint_ttl,
                    )
                    .await?;
                    meta_cli.pause(&task).await?;
                    let mut last_error = StreamBackupError::new();
                    last_error.set_error_code(code);
                    last_error.set_error_message(msg.clone());
                    last_error.set_store_id(store_id);
                    last_error.set_happen_at(TimeStamp::physical_now());
                    meta_cli.report_last_error(&task, last_error).await?;
                    Result::Ok(())
                };
                if let Err(err_report) = err_fut.await {
                    err_report.report(format_args!("failed to upload error {}", err_report));
                    // Let's retry reporting after 5s.
                    tokio::task::spawn(async move {
                        tokio::time::sleep(Duration::from_secs(5)).await;
                        try_send!(
                            sched,
                            Task::FatalError(
                                TaskSelector::ByName(task.to_owned()),
                                Box::new(annotate!(err_report, "origin error: {}", msg))
                            )
                        );
                    });
                }
            });
        }
    }

<<<<<<< HEAD
=======
    async fn starts_flush_ticks(router: Router) {
        loop {
            // check every 5s.
            // TODO: maybe use global timer handle in the `tikv_utils::timer` (instead of
            // enabling timing in the current runtime)?
            tokio::time::sleep(Duration::from_secs(5)).await;
            debug!("backup stream trigger flush tick");
            router.tick().await;
        }
    }

    // TODO find a proper way to exit watch tasks
    async fn start_and_watch_tasks(
        meta_client: MetadataClient<S>,
        scheduler: Scheduler<Task>,
    ) -> Result<()> {
        let tasks;
        loop {
            let r = meta_client.get_tasks().await;
            match r {
                Ok(t) => {
                    tasks = t;
                    break;
                }
                Err(e) => {
                    e.report("failed to get backup stream task");
                    tokio::time::sleep(Duration::from_secs(5)).await;
                    continue;
                }
            }
        }

        for task in tasks.inner {
            info!("backup stream watch task"; "task" => ?task);
            if task.is_paused {
                continue;
            }
            // We have meet task upon store start, we must in a failover.
            scheduler.schedule(Task::MarkFailover(Instant::now()))?;
            // move task to schedule
            scheduler.schedule(Task::WatchTask(TaskOp::AddTask(task)))?;
        }

        let revision = tasks.revision;
        let meta_client_clone = meta_client.clone();
        let scheduler_clone = scheduler.clone();

        Handle::current().spawn(async move {
            if let Err(err) =
                Self::starts_watch_task(meta_client_clone, scheduler_clone, revision).await
            {
                err.report("failed to start watch tasks");
            }
        });

        Handle::current().spawn(async move {
            if let Err(err) = Self::starts_watch_pause(meta_client, scheduler, revision).await {
                err.report("failed to start watch pause");
            }
        });

        Ok(())
    }

    async fn starts_watch_task(
        meta_client: MetadataClient<S>,
        scheduler: Scheduler<Task>,
        revision: i64,
    ) -> Result<()> {
        let mut revision_new = revision;
        loop {
            let watcher = meta_client.events_from(revision_new).await;
            let mut watcher = match watcher {
                Ok(w) => w,
                Err(e) => {
                    e.report("failed to start watch task");
                    tokio::time::sleep(Duration::from_secs(5)).await;
                    continue;
                }
            };
            info!("start watching the task changes."; "from_rev" => %revision_new);

            loop {
                if let Some(event) = watcher.stream.next().await {
                    info!("backup stream watch task from etcd"; "event" => ?event);

                    let revision = meta_client.get_reversion().await;
                    if let Ok(r) = revision {
                        revision_new = r;
                        info!("update the revision"; "revision" => revision_new);
                    }

                    match event {
                        MetadataEvent::AddTask { task } => {
                            scheduler.schedule(Task::WatchTask(TaskOp::AddTask(task)))?;
                        }
                        MetadataEvent::RemoveTask { task } => {
                            scheduler.schedule(Task::WatchTask(TaskOp::RemoveTask(task)))?;
                        }
                        MetadataEvent::Error { err } => {
                            err.report("metadata client watch meet error");
                            tokio::time::sleep(Duration::from_secs(2)).await;
                            break;
                        }
                        _ => warn!("BUG: invalid event"; "event" => ?event),
                    }
                } else {
                    tokio::time::sleep(Duration::from_secs(1)).await;
                    break;
                }
            }
        }
    }

    async fn starts_watch_pause(
        meta_client: MetadataClient<S>,
        scheduler: Scheduler<Task>,
        revision: i64,
    ) -> Result<()> {
        let mut revision_new = revision;

        loop {
            let watcher = meta_client.events_from_pause(revision_new).await;
            let mut watcher = match watcher {
                Ok(w) => w,
                Err(e) => {
                    e.report("failed to start watch pause");
                    tokio::time::sleep(Duration::from_secs(2)).await;
                    continue;
                }
            };
            info!("start watching the pausing events."; "from_rev" => %revision_new);

            loop {
                if let Some(event) = watcher.stream.next().await {
                    info!("backup stream watch pause from etcd"; "event" => ?event);
                    let revision = meta_client.get_reversion().await;
                    if let Ok(r) = revision {
                        revision_new = r;
                        info!("update the revision"; "revision" => revision_new);
                    }

                    match event {
                        MetadataEvent::PauseTask { task } => {
                            scheduler.schedule(Task::WatchTask(TaskOp::PauseTask(task)))?;
                        }
                        MetadataEvent::ResumeTask { task } => {
                            scheduler.schedule(Task::WatchTask(TaskOp::ResumeTask(task)))?;
                        }
                        MetadataEvent::Error { err } => {
                            err.report("metadata client watch meet error");
                            tokio::time::sleep(Duration::from_secs(2)).await;
                            break;
                        }
                        _ => warn!("BUG: invalid event"; "event" => ?event),
                    }
                } else {
                    tokio::time::sleep(Duration::from_secs(1)).await;
                    break;
                }
            }
        }
    }

>>>>>>> f6513edc
    fn flush_observer(&self) -> impl FlushObserver {
        let basic = BasicFlushObserver::new(self.pd_client.clone(), self.store_id);
        CheckpointV3FlushObserver::new(self.scheduler.clone(), self.meta_client.clone(), basic)
    }

    /// Convert a batch of events to the cmd batch, and update the resolver
    /// status.
    fn record_batch(subs: SubscriptionTracer, batch: CmdBatch) -> Option<ApplyEvents> {
        let region_id = batch.region_id;
        let mut resolver = match subs.get_subscription_of(region_id) {
            Some(rts) => rts,
            None => {
                debug!("the region isn't registered (no resolver found) but sent to backup_batch, maybe stale."; "region_id" => %region_id);
                return None;
            }
        };
        // Stale data is acceptable, while stale locks may block the checkpoint
        // advancing.
        // ```text
        // Let L be the instant some key locked, U be the instant it unlocked,
        // +---------*-------L-----------U--*-------------+
        //           ^   ^----(1)----^      ^ We get the snapshot for initial scanning at here.
        //           +- If we issue refresh resolver at here, and the cmd batch (1) is the last cmd batch of the first observing.
        //              ...the background initial scanning may keep running, and the lock would be sent to the scanning.
        //              ...note that (1) is the last cmd batch of first observing, so the unlock event would never be sent to us.
        //              ...then the lock would get an eternal life in the resolver :|
        //                 (Before we refreshing the resolver for this region again)
        // ```
        if batch.pitr_id != resolver.value().handle.id {
            debug!("stale command"; "region_id" => %region_id, "now" => ?resolver.value().handle.id, "remote" => ?batch.pitr_id);
            return None;
        }

        let kvs = ApplyEvents::from_cmd_batch(batch, resolver.value_mut().resolver());
        Some(kvs)
    }

    fn backup_batch(&self, batch: CmdBatch, work: Work) {
        let mut sw = StopWatch::new();

        let router = self.range_router.clone();
        let sched = self.scheduler.clone();
        let subs = self.subs.clone();
        self.pool.spawn(async move {
            let region_id = batch.region_id;
            let kvs = Self::record_batch(subs, batch);
            if kvs.as_ref().map(|x| x.is_empty()).unwrap_or(true) {
                return;
            }
            let kvs = kvs.unwrap();

            HANDLE_EVENT_DURATION_HISTOGRAM
                .with_label_values(&["to_stream_event"])
                .observe(sw.lap().as_secs_f64());
            let kv_count = kvs.len();
            let total_size = kvs.size();
            metrics::HEAP_MEMORY
                .add(total_size as _);
            utils::handle_on_event_result(&sched, router.on_events(kvs).await);
            metrics::HEAP_MEMORY
                .sub(total_size as _);
            let time_cost = sw.lap().as_secs_f64();
            if time_cost > SLOW_EVENT_THRESHOLD {
                warn!("write to temp file too slow."; "time_cost" => ?time_cost, "region_id" => %region_id, "len" => %kv_count);
            }
            HANDLE_EVENT_DURATION_HISTOGRAM
                .with_label_values(&["save_to_temp_file"])
                .observe(time_cost);
            drop(work)
        });
    }

    /// Make an initial data loader using the resource of the endpoint.
    pub fn make_initial_loader(&self) -> InitialDataLoader<E, R, RT> {
        InitialDataLoader::new(
            self.router.clone(),
            self.regions.clone(),
            self.range_router.clone(),
            self.subs.clone(),
            self.scheduler.clone(),
            self.initial_scan_memory_quota.clone(),
            self.pool.handle().clone(),
            self.initial_scan_throughput_quota.clone(),
        )
    }

    pub fn handle_watch_task(&mut self, op: TaskOp) {
        match op {
            TaskOp::AddTask(task) => {
                self.on_register(task);
            }
            TaskOp::RemoveTask(task_name) => {
                self.on_unregister(&task_name);
            }
            TaskOp::PauseTask(task_name) => {
                self.on_pause(&task_name);
            }
            TaskOp::ResumeTask(task) => {
                self.on_resume(task);
            }
        }
    }

    async fn observe_and_scan_region(
        &self,
        init: InitialDataLoader<E, R, RT>,
        task: &StreamTask,
        start_key: Vec<u8>,
        end_key: Vec<u8>,
    ) -> Result<()> {
        let start = Instant::now_coarse();
        let success = self
            .observer
            .ranges
            .wl()
            .add((start_key.clone(), end_key.clone()));
        if !success {
            warn!("backup stream task ranges overlapped, which hasn't been supported for now";
                "task" => ?task,
                "start_key" => utils::redact(&start_key),
                "end_key" => utils::redact(&end_key),
            );
        }
        // Assuming the `region info provider` would read region info form `StoreMeta`
        // directly and this would be fast. If this gets slow, maybe make it async
        // again. (Will that bring race conditions? say `Start` handled after
        // `ResfreshResolver` of some region.)
        let range_init_result = init.initialize_range(start_key.clone(), end_key.clone());
        match range_init_result {
            Ok(()) => {
                info!("backup stream success to initialize"; 
                        "start_key" => utils::redact(&start_key),
                        "end_key" => utils::redact(&end_key),
                        "take" => ?start.saturating_elapsed(),)
            }
            Err(e) => {
                e.report("backup stream initialize failed");
            }
        }
        Ok(())
    }

    // register task ranges
    pub fn on_register(&mut self, task: StreamTask) {
        let name = task.info.name.clone();
        let start_ts = task.info.start_ts;
        self.load_task(task);

        metrics::STORE_CHECKPOINT_TS
            .with_label_values(&[name.as_str()])
            .set(start_ts as _);
    }

    /// Load the task into memory: this would make the endpint start to observe.
    fn load_task(&mut self, task: StreamTask) {
        let cli = self.meta_client.clone();
        let init = self.make_initial_loader();
        let range_router = self.range_router.clone();

        info!(
            "register backup stream task";
            "task" => ?task,
        );

        let task_name = task.info.get_name().to_owned();
        // clean the safepoint created at pause(if there is)
        self.pool.spawn(
            self.pd_client
                .update_service_safe_point(
                    self.pause_guard_id_for_task(task.info.get_name()),
                    TimeStamp::zero(),
                    Duration::new(0, 0),
                )
                .map(|r| {
                    r.map_err(|err| Error::from(err).report("removing safe point for pausing"))
                }),
        );
        let limit = self.config.file_size_limit.0;
        let task_clone = task.clone();
        if let Err(e) = self.pool.block_on(async {
            let task_name = task.info.get_name();
            cli.init_task(&task.info).await?;
            let ranges = cli.ranges_of_task(task_name).await?;
            info!(
                "register backup stream ranges";
                "task" => ?task,
                "ranges-count" => ranges.inner.len(),
            );
            let ranges = ranges
                .inner
                .into_iter()
                .map(|(start_key, end_key)| (utils::wrap_key(start_key), utils::wrap_key(end_key)))
                .collect::<Vec<_>>();
            range_router
                .register_task(task.clone(), ranges.clone(), limit)
                .await?;

            for (start_key, end_key) in ranges {
                let init = init.clone();

                self.observe_and_scan_region(init, &task, start_key, end_key)
                    .await?
            }
            info!(
                "finish register backup stream ranges";
                "task" => ?task,
            );
            Result::Ok(())
        }) {
            e.report(format!(
                "failed to register backup stream task {} to router: ranges not found",
                task_clone.info.get_name()
            ));
        }
        metrics::update_task_status(TaskStatus::Running, &task_name);
    }

    fn pause_guard_id_for_task(&self, task: &str) -> String {
        format!("{}-{}-pause-guard", task, self.store_id)
    }

    fn pause_guard_duration(&self) -> Duration {
        ReadableDuration::hours(CHECKPOINT_SAFEPOINT_TTL_IF_ERROR).0
    }

    pub fn on_pause(&self, task: &str) {
        self.unload_task(task);

        metrics::update_task_status(TaskStatus::Paused, task);
    }

    pub fn on_resume(&mut self, task_name: String) {
        let task = self.pool.block_on(self.meta_client.get_task(&task_name));
        match task {
            Ok(Some(stream_task)) => self.load_task(stream_task),
            Ok(None) => {
                info!("backup stream task not existed"; "task" => %task_name);
            }
            Err(err) => {
                err.report(format!("failed to resume backup stream task {}", task_name));
                let sched = self.scheduler.clone();
                tokio::task::spawn(async move {
                    tokio::time::sleep(Duration::from_secs(5)).await;
                    sched
                        .schedule(Task::WatchTask(TaskOp::ResumeTask(task_name)))
                        .unwrap();
                });
            }
        }
    }

    pub fn on_unregister(&self, task: &str) -> Option<StreamBackupTaskInfo> {
        let info = self.unload_task(task);
        self.remove_metrics_after_unregister(task);
        info
    }

    fn remove_metrics_after_unregister(&self, task: &str) {
        // remove metrics of the task so it won't mislead the metrics.
        let _ = metrics::STORE_CHECKPOINT_TS
            .remove_label_values(&[task])
            .map_err(
                |err| info!("failed to remove checkpoint ts metric"; "task" => task, "err" => %err),
            );
        let _ = metrics::remove_task_status_metric(task).map_err(
            |err| info!("failed to remove checkpoint ts metric"; "task" => task, "err" => %err),
        );
    }

    /// unload a task from memory: this would stop observe the changes required
    /// by the task temporarily.
    fn unload_task(&self, task: &str) -> Option<StreamBackupTaskInfo> {
        let router = self.range_router.clone();

        // for now, we support one concurrent task only.
        // so simply clear all info would be fine.
        self.observer.ranges.wl().clear();
        self.subs.clear();
        self.pool.block_on(router.unregister_task(task))
    }

    fn prepare_min_ts(&self) -> future![TimeStamp] {
        let mut pd_cli = self.pd_client.clone();
        let cm = self.concurrency_manager.clone();
        async move {
            let pd_tso = pd_cli
                .get_tso()
                .await
                .map_err(|err| Error::from(err).report("failed to get tso from pd"))
                .unwrap_or_default();
            cm.update_max_ts(pd_tso);
            let min_ts = cm.global_min_lock_ts().unwrap_or(TimeStamp::max());
            Ord::min(pd_tso, min_ts)
        }
    }

    fn get_resolved_regions(&self, min_ts: TimeStamp) -> future![Result<ResolvedRegions>] {
        let (tx, rx) = oneshot::channel();
        let op = self.region_operator.clone();
        async move {
            let req = ObserveOp::ResolveRegions {
                callback: Box::new(move |rs| {
                    let _ = tx.send(rs);
                }),
                min_ts,
            };
            op.request(req).await;
            rx.await
                .map_err(|err| annotate!(err, "failed to send request for resolve regions"))
        }
    }

    fn do_flush(&self, task: String, min_ts: TimeStamp) -> future![Result<()>] {
        let get_rts = self.get_resolved_regions(min_ts);
        let router = self.range_router.clone();
        let store_id = self.store_id;
        let mut flush_ob = self.flush_observer();
        async move {
            let mut resolved = get_rts.await?;
            let mut new_rts = resolved.global_checkpoint();
            fail::fail_point!("delay_on_flush");
            flush_ob.before(resolved.take_region_checkpoints()).await;
            if let Some(rewritten_rts) = flush_ob.rewrite_resolved_ts(&task).await {
                info!("rewriting resolved ts"; "old" => %new_rts, "new" => %rewritten_rts);
                new_rts = rewritten_rts.min(new_rts);
            }
            if let Some(rts) = router.do_flush(&task, store_id, new_rts).await {
                info!("flushing and refreshing checkpoint ts.";
                    "checkpoint_ts" => %rts,
                    "task" => %task,
                );
                if rts == 0 {
                    // We cannot advance the resolved ts for now.
                    return Ok(());
                }
                flush_ob.after(&task, rts).await?
            }
            Ok(())
        }
    }

    pub fn on_force_flush(&self, task: String) {
        self.pool.block_on(async move {
            let info = self.range_router.get_task_info(&task).await;
            // This should only happen in testing, it would be to unwrap...
            let _ = info.unwrap().set_flushing_status_cas(false, true);
            let mts = self.prepare_min_ts().await;
            try_send!(self.scheduler, Task::FlushWithMinTs(task, mts));
        });
    }

    pub fn on_flush(&self, task: String) {
        self.pool.block_on(async move {
            let mts = self.prepare_min_ts().await;
            info!("min_ts prepared for flushing"; "min_ts" => %mts);
            try_send!(self.scheduler, Task::FlushWithMinTs(task, mts));
        })
    }

    fn on_flush_with_min_ts(&self, task: String, min_ts: TimeStamp) {
        self.pool.spawn(self.do_flush(task, min_ts).map(|r| {
            if let Err(err) = r {
                err.report("during updating flush status")
            }
        }));
    }

    fn update_global_checkpoint(&self, task: String) -> future![()] {
        let meta_client = self.meta_client.clone();
        let router = self.range_router.clone();
        let store_id = self.store_id;
        async move {
            #[cfg(feature = "failpoints")]
            {
                // fail-rs doesn't support async code blocks now.
                // let's borrow the feature name and do it ourselves :3
                if std::env::var("LOG_BACKUP_UGC_SLEEP_AND_RETURN").is_ok() {
                    tokio::time::sleep(Duration::from_secs(100)).await;
                    return;
                }
            }
            let ts = meta_client.global_progress_of_task(&task).await;
            match ts {
                Ok(global_checkpoint) => {
                    let r = router
                        .update_global_checkpoint(&task, global_checkpoint, store_id)
                        .await;
                    match r {
                        Ok(true) => {
                            if let Err(err) = meta_client
                                .set_storage_checkpoint(&task, global_checkpoint)
                                .await
                            {
                                warn!("backup stream failed to set global checkpoint.";
                                    "task" => ?task,
                                    "global-checkpoint" => global_checkpoint,
                                    "err" => ?err,
                                );
                            }
                        }
                        Ok(false) => {
                            debug!("backup stream no need update global checkpoint.";
                                "task" => ?task,
                                "global-checkpoint" => global_checkpoint,
                            );
                        }
                        Err(e) => {
                            warn!("backup stream failed to update global checkpoint.";
                                "task" => ?task,
                                "err" => ?e
                            );
                        }
                    }
                }
                Err(e) => {
                    warn!("backup stream failed to get global checkpoint.";
                        "task" => ?task,
                        "err" => ?e
                    );
                }
            }
        }
    }

    fn on_update_global_checkpoint(&self, task: String) {
        let _guard = self.pool.handle().enter();
        let result = self.pool.block_on(tokio::time::timeout(
            TICK_UPDATE_TIMEOUT,
            self.update_global_checkpoint(task),
        ));
        if let Err(err) = result {
            warn!("log backup update global checkpoint timed out"; "err" => %err)
        }
    }

    /// Modify observe over some region.
    /// This would register the region to the RaftStore.
    pub fn on_modify_observe(&self, op: ObserveOp) {
        self.pool.block_on(self.region_operator.request(op));
    }

    pub fn run_task(&mut self, task: Task) {
        debug!("run backup stream task"; "task" => ?task, "store_id" => %self.store_id);
        let now = Instant::now_coarse();
        let label = task.label();
        defer! {
            metrics::INTERNAL_ACTOR_MESSAGE_HANDLE_DURATION.with_label_values(&[label])
                .observe(now.saturating_elapsed_secs())
        }
        match task {
            Task::WatchTask(op) => self.handle_watch_task(op),
            Task::BatchEvent(events) => self.do_backup(events),
            Task::Flush(task) => self.on_flush(task),
            Task::ModifyObserve(op) => self.on_modify_observe(op),
            Task::ForceFlush(task) => self.on_force_flush(task),
            Task::FatalError(task, err) => self.on_fatal_error(task, err),
            Task::ChangeConfig(_) => {
                warn!("change config online isn't supported for now.")
            }
            Task::Sync(cb, mut cond) => {
                if cond(&self.range_router) {
                    cb()
                } else {
                    let sched = self.scheduler.clone();
                    self.pool.spawn(async move {
                        tokio::time::sleep(Duration::from_millis(500)).await;
                        sched.schedule(Task::Sync(cb, cond)).unwrap();
                    });
                }
            }
            Task::MarkFailover(t) => self.failover_time = Some(t),
            Task::FlushWithMinTs(task, min_ts) => self.on_flush_with_min_ts(task, min_ts),
            Task::RegionCheckpointsOp(s) => self.handle_region_checkpoints_op(s),
            Task::UpdateGlobalCheckpoint(task) => self.on_update_global_checkpoint(task),
        }
    }

    pub fn handle_region_checkpoints_op(&mut self, op: RegionCheckpointOperation) {
        match op {
            RegionCheckpointOperation::Update(u) => {
                // Let's clear all stale checkpoints first.
                // Or they may slow down the global checkpoint.
                self.checkpoint_mgr.clear();
                self.checkpoint_mgr.update_region_checkpoints(u);
            }
            RegionCheckpointOperation::Get(g, cb) => {
                let _guard = self.pool.handle().enter();
                match g {
                    RegionSet::Universal => cb(self
                        .checkpoint_mgr
                        .get_all()
                        .into_iter()
                        .map(|c| GetCheckpointResult::ok(c.region.clone(), c.checkpoint))
                        .collect()),
                    RegionSet::Regions(rs) => cb(rs
                        .iter()
                        .map(|(id, version)| {
                            self.checkpoint_mgr
                                .get_from_region(RegionIdWithVersion::new(*id, *version))
                        })
                        .collect()),
                }
            }
            RegionCheckpointOperation::Subscribe(sub) => {
                let fut = self.checkpoint_mgr.add_subscriber(sub);
                self.pool.spawn(async move {
                    if let Err(err) = fut.await {
                        err.report("adding subscription");
                    }
                });
            }
        }
    }

    pub fn do_backup(&self, events: Vec<CmdBatch>) {
        let wg = CallbackWaitGroup::new();
        for batch in events {
            self.backup_batch(batch, wg.clone().work());
        }
        self.pool.block_on(wg.wait())
    }
}

async fn starts_flush_ticks(router: Router) {
    loop {
        // check every 5s.
        // TODO: maybe use global timer handle in the `tikv_utils::timer` (instead of
        // enabling timing in the current runtime)?
        tokio::time::sleep(Duration::from_secs(5)).await;
        debug!("backup stream trigger flush tick");
        router.tick().await;
    }
}

// TODO find a proper way to exit watch tasks
async fn start_and_watch_tasks<S: MetaStore + 'static>(
    meta_client: MetadataClient<S>,
    scheduler: Scheduler<Task>,
) -> Result<()> {
    let tasks;
    loop {
        let r = meta_client.get_tasks().await;
        match r {
            Ok(t) => {
                tasks = t;
                break;
            }
            Err(e) => {
                e.report("failed to get backup stream task");
                tokio::time::sleep(Duration::from_secs(5)).await;
                continue;
            }
        }
    }

    for task in tasks.inner {
        info!("backup stream watch task"; "task" => ?task);
        if task.is_paused {
            continue;
        }
        // We have meet task upon store start, we must in a failover.
        scheduler.schedule(Task::MarkFailover(Instant::now()))?;
        // move task to schedule
        scheduler.schedule(Task::WatchTask(TaskOp::AddTask(task)))?;
    }

    let revision = tasks.revision;
    let meta_client_clone = meta_client.clone();
    let scheduler_clone = scheduler.clone();

    Handle::current().spawn(async move {
        if let Err(err) = starts_watch_task(meta_client_clone, scheduler_clone, revision).await {
            err.report("failed to start watch tasks");
        }
    });

    Handle::current().spawn(async move {
        if let Err(err) = starts_watch_pause(meta_client, scheduler, revision).await {
            err.report("failed to start watch pause");
        }
    });

    Ok(())
}

async fn starts_watch_task<S: MetaStore + 'static>(
    meta_client: MetadataClient<S>,
    scheduler: Scheduler<Task>,
    revision: i64,
) -> Result<()> {
    let mut revision_new = revision;
    loop {
        let watcher = meta_client.events_from(revision_new).await;
        let mut watcher = match watcher {
            Ok(w) => w,
            Err(e) => {
                e.report("failed to start watch pause");
                tokio::time::sleep(Duration::from_secs(5)).await;
                continue;
            }
        };

        loop {
            if let Some(event) = watcher.stream.next().await {
                info!("backup stream watch event from etcd"; "event" => ?event);

                let revision = meta_client.get_reversion().await;
                if let Ok(r) = revision {
                    revision_new = r;
                }

                match event {
                    MetadataEvent::AddTask { task } => {
                        scheduler.schedule(Task::WatchTask(TaskOp::AddTask(task)))?;
                    }
                    MetadataEvent::RemoveTask { task } => {
                        scheduler.schedule(Task::WatchTask(TaskOp::RemoveTask(task)))?;
                    }
                    MetadataEvent::Error { err } => {
                        err.report("metadata client watch meet error");
                        tokio::time::sleep(Duration::from_secs(2)).await;
                        break;
                    }
                    _ => warn!("BUG: invalid event"; "event" => ?event),
                }
            } else {
                tokio::time::sleep(Duration::from_secs(1)).await;
                break;
            }
        }
    }
}

async fn starts_watch_pause<S: MetaStore + 'static>(
    meta_client: MetadataClient<S>,
    scheduler: Scheduler<Task>,
    revision: i64,
) -> Result<()> {
    let mut revision_new = revision;

    loop {
        let watcher = meta_client.events_from_pause(revision_new).await;
        let mut watcher = match watcher {
            Ok(w) => w,
            Err(e) => {
                e.report("failed to start watch pause");
                tokio::time::sleep(Duration::from_secs(2)).await;
                continue;
            }
        };

        loop {
            if let Some(event) = watcher.stream.next().await {
                info!("backup stream watch event from etcd"; "event" => ?event);
                let revision = meta_client.get_reversion().await;
                if let Ok(r) = revision {
                    revision_new = r;
                }

                match event {
                    MetadataEvent::PauseTask { task } => {
                        scheduler.schedule(Task::WatchTask(TaskOp::PauseTask(task)))?;
                    }
                    MetadataEvent::ResumeTask { task } => {
                        scheduler.schedule(Task::WatchTask(TaskOp::ResumeTask(task)))?;
                    }
                    MetadataEvent::Error { err } => {
                        err.report("metadata client watch meet error");
                        tokio::time::sleep(Duration::from_secs(2)).await;
                        break;
                    }
                    _ => warn!("BUG: invalid event"; "event" => ?event),
                }
            } else {
                tokio::time::sleep(Duration::from_secs(1)).await;
                break;
            }
        }
    }
}

/// Create a standard tokio runtime
/// (which allows io and time reactor, involve thread memory accessor),
fn create_tokio_runtime(thread_count: usize, thread_name: &str) -> TokioResult<Runtime> {
    info!("create tokio runtime for backup stream"; "thread_name" => thread_name, "thread-count" => thread_count);

    tokio::runtime::Builder::new_multi_thread()
        .thread_name(thread_name)
        // Maybe make it more configurable?
        // currently, blocking threads would be used for tokio local I/O.
        // (`File` API in `tokio::io` would use this pool.)
        .max_blocking_threads(thread_count * 8)
        .worker_threads(thread_count)
        .enable_io()
        .enable_time()
        .after_start_wrapper(|| {
            tikv_alloc::add_thread_memory_accessor();
        })
        .before_stop_wrapper(|| {
            tikv_alloc::remove_thread_memory_accessor();
        })
        .build()
}

#[derive(Debug)]
pub enum RegionSet {
    /// The universal set.
    Universal,
    /// A subset.
    Regions(HashSet<(u64, u64)>),
}

pub enum RegionCheckpointOperation {
    Update(Vec<(Region, TimeStamp)>),
    Get(RegionSet, Box<dyn FnOnce(Vec<GetCheckpointResult>) + Send>),
    Subscribe(Subscription),
}

impl fmt::Debug for RegionCheckpointOperation {
    fn fmt(&self, f: &mut fmt::Formatter<'_>) -> fmt::Result {
        match self {
            Self::Update(arg0) => f.debug_tuple("Update").field(arg0).finish(),
            Self::Get(arg0, _) => f.debug_tuple("Get").field(arg0).finish(),
            Self::Subscribe(_) => f.debug_tuple("Subscription").finish(),
        }
    }
}

pub enum Task {
    WatchTask(TaskOp),
    BatchEvent(Vec<CmdBatch>),
    ChangeConfig(ConfigChange),
    /// Change the observe status of some region.
    ModifyObserve(ObserveOp),
    /// Convert status of some task into `flushing` and do flush then.
    ForceFlush(String),
    /// FatalError pauses the task and set the error.
    FatalError(TaskSelector, Box<Error>),
    /// Run the callback when see this message. Only for test usage.
    /// NOTE: Those messages for testing are not guarded by `#[cfg(test)]` for
    /// now, because the integration test would not enable test config when
    /// compiling (why?)
    Sync(
        // Run the closure if ...
        Box<dyn FnOnce() + Send>,
        // This returns `true`.
        Box<dyn FnMut(&Router) -> bool + Send>,
    ),
    /// Mark the store as a failover store.
    /// This would prevent store from updating its checkpoint ts for a while.
    /// Because we are not sure whether the regions in the store have new leader
    /// -- we keep a safe checkpoint so they can choose a safe `from_ts` for
    /// initial scanning.
    MarkFailover(Instant),
    /// Flush the task with name.
    Flush(String),
    /// Execute the flush with the calculated `min_ts`.
    /// This is an internal command only issued by the `Flush` task.
    FlushWithMinTs(String, TimeStamp),
    /// The command for getting region checkpoints.
    RegionCheckpointsOp(RegionCheckpointOperation),
    /// update global-checkpoint-ts to storage.
    UpdateGlobalCheckpoint(String),
}

#[derive(Debug)]
pub enum TaskOp {
    AddTask(StreamTask),
    RemoveTask(String),
    PauseTask(String),
    ResumeTask(String),
}

/// The callback for resolving region.
type ResolveRegionsCallback = Box<dyn FnOnce(ResolvedRegions) + 'static + Send>;

pub enum ObserveOp {
    Start {
        region: Region,
    },
    Stop {
        region: Region,
    },
    /// Destroy the region subscription.
    /// Unlike `Stop`, this will assume the region would never go back.
    /// For now, the effect of "never go back" is that we won't try to hint
    /// other store the checkpoint ts of this region.
    Destroy {
        region: Region,
    },
    RefreshResolver {
        region: Region,
    },
    NotifyFailToStartObserve {
        region: Region,
        handle: ObserveHandle,
        err: Box<Error>,
    },
    ResolveRegions {
        callback: ResolveRegionsCallback,
        min_ts: TimeStamp,
    },
}

impl std::fmt::Debug for ObserveOp {
    fn fmt(&self, f: &mut fmt::Formatter<'_>) -> fmt::Result {
        match self {
            Self::Start { region } => f
                .debug_struct("Start")
                .field("region", &utils::debug_region(region))
                .finish(),
            Self::Stop { region } => f
                .debug_struct("Stop")
                .field("region", &utils::debug_region(region))
                .finish(),
            Self::Destroy { region } => f
                .debug_struct("Destroy")
                .field("region", &utils::debug_region(region))
                .finish(),
            Self::RefreshResolver { region } => f
                .debug_struct("RefreshResolver")
                .field("region", &utils::debug_region(region))
                .finish(),
            Self::NotifyFailToStartObserve {
                region,
                handle,
                err,
            } => f
                .debug_struct("NotifyFailToStartObserve")
                .field("region", &utils::debug_region(region))
                .field("handle", handle)
                .field("err", err)
                .finish(),
            Self::ResolveRegions { min_ts, .. } => f
                .debug_struct("ResolveRegions")
                .field("min_ts", min_ts)
                .field("callback", &format_args!("fn {{ .. }}"))
                .finish(),
        }
    }
}

impl fmt::Debug for Task {
    fn fmt(&self, f: &mut fmt::Formatter<'_>) -> fmt::Result {
        match self {
            Self::WatchTask(arg0) => f.debug_tuple("WatchTask").field(arg0).finish(),
            Self::BatchEvent(arg0) => f
                .debug_tuple("BatchEvent")
                .field(&format!("[{} events...]", arg0.len()))
                .finish(),
            Self::ChangeConfig(arg0) => f.debug_tuple("ChangeConfig").field(arg0).finish(),
            Self::Flush(arg0) => f.debug_tuple("Flush").field(arg0).finish(),
            Self::ModifyObserve(op) => f.debug_tuple("ModifyObserve").field(op).finish(),
            Self::ForceFlush(arg0) => f.debug_tuple("ForceFlush").field(arg0).finish(),
            Self::FatalError(task, err) => {
                f.debug_tuple("FatalError").field(task).field(err).finish()
            }
            Self::Sync(..) => f.debug_tuple("Sync").finish(),
            Self::MarkFailover(t) => f
                .debug_tuple("MarkFailover")
                .field(&format_args!("{:?} ago", t.saturating_elapsed()))
                .finish(),
            Self::FlushWithMinTs(arg0, arg1) => f
                .debug_tuple("FlushWithMinTs")
                .field(arg0)
                .field(arg1)
                .finish(),
            Self::RegionCheckpointsOp(s) => f.debug_tuple("GetRegionCheckpoints").field(s).finish(),
            Self::UpdateGlobalCheckpoint(task) => {
                f.debug_tuple("UpdateGlobalCheckpoint").field(task).finish()
            }
        }
    }
}

impl fmt::Display for Task {
    fn fmt(&self, f: &mut fmt::Formatter<'_>) -> fmt::Result {
        write!(f, "{:?}", self)
    }
}

impl Task {
    fn label(&self) -> &'static str {
        match self {
            Task::WatchTask(w) => match w {
                TaskOp::AddTask(_) => "watch_task.add",
                TaskOp::RemoveTask(_) => "watch_task.remove",
                TaskOp::PauseTask(_) => "watch_task.pause",
                TaskOp::ResumeTask(_) => "watch_task.resume",
            },
            Task::BatchEvent(_) => "batch_event",
            Task::ChangeConfig(_) => "change_config",
            Task::Flush(_) => "flush",
            Task::ModifyObserve(o) => match o {
                ObserveOp::Start { .. } => "modify_observe.start",
                ObserveOp::Stop { .. } => "modify_observe.stop",
                ObserveOp::Destroy { .. } => "modify_observe.destroy",
                ObserveOp::RefreshResolver { .. } => "modify_observe.refresh_resolver",
                ObserveOp::NotifyFailToStartObserve { .. } => "modify_observe.retry",
                ObserveOp::ResolveRegions { .. } => "modify_observe.resolve",
            },
            Task::ForceFlush(_) => "force_flush",
            Task::FatalError(..) => "fatal_error",
            Task::Sync(..) => "sync",
            Task::MarkFailover(_) => "mark_failover",
            Task::FlushWithMinTs(..) => "flush_with_min_ts",
            Task::RegionCheckpointsOp(..) => "get_checkpoints",
            Task::UpdateGlobalCheckpoint(..) => "update_global_checkpoint",
        }
    }
}

impl<S, R, E, RT, PDC> Runnable for Endpoint<S, R, E, RT, PDC>
where
    S: MetaStore + 'static,
    R: RegionInfoProvider + Clone + 'static,
    E: KvEngine,
    RT: RaftStoreRouter<E> + 'static,
    PDC: PdClient + Clone + 'static,
{
    type Task = Task;

    fn run(&mut self, task: Task) {
        self.run_task(task)
    }
}

#[cfg(test)]
mod test {
    use tikv_util::worker::dummy_scheduler;

    use super::*;
    use crate::{endpoint, metadata::test, Task};

    #[tokio::test]
    async fn test_start() {
        let cli = test::test_meta_cli();
        let (sched, mut rx) = dummy_scheduler();
        let task = test::simple_task("simple_3");
        cli.insert_task_with_range(&task, &[]).await.unwrap();

        fail::cfg("failed_to_get_tasks", "1*return").unwrap();
        start_and_watch_tasks(cli, sched).await.unwrap();
        fail::remove("failed_to_get_tasks");

        let _t1 = rx.recv().unwrap();
        let t2 = rx.recv().unwrap();

        match t2 {
            Task::WatchTask(t) => match t {
                endpoint::TaskOp::AddTask(t) => {
                    assert_eq!(t.info, task.info);
                    assert!(!t.is_paused);
                }
                _ => panic!("not match TaskOp type"),
            },
            _ => panic!("not match Task type {:?}", t2),
        }
    }
}<|MERGE_RESOLUTION|>--- conflicted
+++ resolved
@@ -271,173 +271,6 @@
         }
     }
 
-<<<<<<< HEAD
-=======
-    async fn starts_flush_ticks(router: Router) {
-        loop {
-            // check every 5s.
-            // TODO: maybe use global timer handle in the `tikv_utils::timer` (instead of
-            // enabling timing in the current runtime)?
-            tokio::time::sleep(Duration::from_secs(5)).await;
-            debug!("backup stream trigger flush tick");
-            router.tick().await;
-        }
-    }
-
-    // TODO find a proper way to exit watch tasks
-    async fn start_and_watch_tasks(
-        meta_client: MetadataClient<S>,
-        scheduler: Scheduler<Task>,
-    ) -> Result<()> {
-        let tasks;
-        loop {
-            let r = meta_client.get_tasks().await;
-            match r {
-                Ok(t) => {
-                    tasks = t;
-                    break;
-                }
-                Err(e) => {
-                    e.report("failed to get backup stream task");
-                    tokio::time::sleep(Duration::from_secs(5)).await;
-                    continue;
-                }
-            }
-        }
-
-        for task in tasks.inner {
-            info!("backup stream watch task"; "task" => ?task);
-            if task.is_paused {
-                continue;
-            }
-            // We have meet task upon store start, we must in a failover.
-            scheduler.schedule(Task::MarkFailover(Instant::now()))?;
-            // move task to schedule
-            scheduler.schedule(Task::WatchTask(TaskOp::AddTask(task)))?;
-        }
-
-        let revision = tasks.revision;
-        let meta_client_clone = meta_client.clone();
-        let scheduler_clone = scheduler.clone();
-
-        Handle::current().spawn(async move {
-            if let Err(err) =
-                Self::starts_watch_task(meta_client_clone, scheduler_clone, revision).await
-            {
-                err.report("failed to start watch tasks");
-            }
-        });
-
-        Handle::current().spawn(async move {
-            if let Err(err) = Self::starts_watch_pause(meta_client, scheduler, revision).await {
-                err.report("failed to start watch pause");
-            }
-        });
-
-        Ok(())
-    }
-
-    async fn starts_watch_task(
-        meta_client: MetadataClient<S>,
-        scheduler: Scheduler<Task>,
-        revision: i64,
-    ) -> Result<()> {
-        let mut revision_new = revision;
-        loop {
-            let watcher = meta_client.events_from(revision_new).await;
-            let mut watcher = match watcher {
-                Ok(w) => w,
-                Err(e) => {
-                    e.report("failed to start watch task");
-                    tokio::time::sleep(Duration::from_secs(5)).await;
-                    continue;
-                }
-            };
-            info!("start watching the task changes."; "from_rev" => %revision_new);
-
-            loop {
-                if let Some(event) = watcher.stream.next().await {
-                    info!("backup stream watch task from etcd"; "event" => ?event);
-
-                    let revision = meta_client.get_reversion().await;
-                    if let Ok(r) = revision {
-                        revision_new = r;
-                        info!("update the revision"; "revision" => revision_new);
-                    }
-
-                    match event {
-                        MetadataEvent::AddTask { task } => {
-                            scheduler.schedule(Task::WatchTask(TaskOp::AddTask(task)))?;
-                        }
-                        MetadataEvent::RemoveTask { task } => {
-                            scheduler.schedule(Task::WatchTask(TaskOp::RemoveTask(task)))?;
-                        }
-                        MetadataEvent::Error { err } => {
-                            err.report("metadata client watch meet error");
-                            tokio::time::sleep(Duration::from_secs(2)).await;
-                            break;
-                        }
-                        _ => warn!("BUG: invalid event"; "event" => ?event),
-                    }
-                } else {
-                    tokio::time::sleep(Duration::from_secs(1)).await;
-                    break;
-                }
-            }
-        }
-    }
-
-    async fn starts_watch_pause(
-        meta_client: MetadataClient<S>,
-        scheduler: Scheduler<Task>,
-        revision: i64,
-    ) -> Result<()> {
-        let mut revision_new = revision;
-
-        loop {
-            let watcher = meta_client.events_from_pause(revision_new).await;
-            let mut watcher = match watcher {
-                Ok(w) => w,
-                Err(e) => {
-                    e.report("failed to start watch pause");
-                    tokio::time::sleep(Duration::from_secs(2)).await;
-                    continue;
-                }
-            };
-            info!("start watching the pausing events."; "from_rev" => %revision_new);
-
-            loop {
-                if let Some(event) = watcher.stream.next().await {
-                    info!("backup stream watch pause from etcd"; "event" => ?event);
-                    let revision = meta_client.get_reversion().await;
-                    if let Ok(r) = revision {
-                        revision_new = r;
-                        info!("update the revision"; "revision" => revision_new);
-                    }
-
-                    match event {
-                        MetadataEvent::PauseTask { task } => {
-                            scheduler.schedule(Task::WatchTask(TaskOp::PauseTask(task)))?;
-                        }
-                        MetadataEvent::ResumeTask { task } => {
-                            scheduler.schedule(Task::WatchTask(TaskOp::ResumeTask(task)))?;
-                        }
-                        MetadataEvent::Error { err } => {
-                            err.report("metadata client watch meet error");
-                            tokio::time::sleep(Duration::from_secs(2)).await;
-                            break;
-                        }
-                        _ => warn!("BUG: invalid event"; "event" => ?event),
-                    }
-                } else {
-                    tokio::time::sleep(Duration::from_secs(1)).await;
-                    break;
-                }
-            }
-        }
-    }
-
->>>>>>> f6513edc
     fn flush_observer(&self) -> impl FlushObserver {
         let basic = BasicFlushObserver::new(self.pd_client.clone(), self.store_id);
         CheckpointV3FlushObserver::new(self.scheduler.clone(), self.meta_client.clone(), basic)
@@ -973,7 +806,7 @@
 }
 
 // TODO find a proper way to exit watch tasks
-async fn start_and_watch_tasks<S: MetaStore + 'static>(
+async fn start_and_watch_tasks(
     meta_client: MetadataClient<S>,
     scheduler: Scheduler<Task>,
 ) -> Result<()> {
@@ -1009,13 +842,15 @@
     let scheduler_clone = scheduler.clone();
 
     Handle::current().spawn(async move {
-        if let Err(err) = starts_watch_task(meta_client_clone, scheduler_clone, revision).await {
+        if let Err(err) =
+            Self::starts_watch_task(meta_client_clone, scheduler_clone, revision).await
+        {
             err.report("failed to start watch tasks");
         }
     });
 
     Handle::current().spawn(async move {
-        if let Err(err) = starts_watch_pause(meta_client, scheduler, revision).await {
+        if let Err(err) = Self::starts_watch_pause(meta_client, scheduler, revision).await {
             err.report("failed to start watch pause");
         }
     });
@@ -1023,7 +858,7 @@
     Ok(())
 }
 
-async fn starts_watch_task<S: MetaStore + 'static>(
+async fn starts_watch_task(
     meta_client: MetadataClient<S>,
     scheduler: Scheduler<Task>,
     revision: i64,
@@ -1034,19 +869,21 @@
         let mut watcher = match watcher {
             Ok(w) => w,
             Err(e) => {
-                e.report("failed to start watch pause");
+                e.report("failed to start watch task");
                 tokio::time::sleep(Duration::from_secs(5)).await;
                 continue;
             }
         };
+        info!("start watching the task changes."; "from_rev" => %revision_new);
 
         loop {
             if let Some(event) = watcher.stream.next().await {
-                info!("backup stream watch event from etcd"; "event" => ?event);
+                info!("backup stream watch task from etcd"; "event" => ?event);
 
                 let revision = meta_client.get_reversion().await;
                 if let Ok(r) = revision {
                     revision_new = r;
+                    info!("update the revision"; "revision" => revision_new);
                 }
 
                 match event {
@@ -1071,7 +908,7 @@
     }
 }
 
-async fn starts_watch_pause<S: MetaStore + 'static>(
+async fn starts_watch_pause(
     meta_client: MetadataClient<S>,
     scheduler: Scheduler<Task>,
     revision: i64,
@@ -1088,13 +925,15 @@
                 continue;
             }
         };
+        info!("start watching the pausing events."; "from_rev" => %revision_new);
 
         loop {
             if let Some(event) = watcher.stream.next().await {
-                info!("backup stream watch event from etcd"; "event" => ?event);
+                info!("backup stream watch pause from etcd"; "event" => ?event);
                 let revision = meta_client.get_reversion().await;
                 if let Ok(r) = revision {
                     revision_new = r;
+                    info!("update the revision"; "revision" => revision_new);
                 }
 
                 match event {
