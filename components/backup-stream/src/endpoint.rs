// Copyright 2022 TiKV Project Authors. Licensed under Apache-2.0.

use std::{
    convert::AsRef,
    fmt,
    marker::PhantomData,
    path::PathBuf,
    sync::{atomic::Ordering, Arc},
    time::Duration,
};

use concurrency_manager::ConcurrencyManager;
use engine_traits::KvEngine;
use error_code::ErrorCodeExt;
use futures::FutureExt;
use kvproto::{
    brpb::{StreamBackupError, StreamBackupTaskInfo},
    metapb::Region,
};
use online_config::ConfigChange;
use pd_client::PdClient;
use raft::StateRole;
use raftstore::{
    coprocessor::{CmdBatch, ObserveHandle, RegionInfoProvider},
    router::RaftStoreRouter,
    store::fsm::ChangeObserver,
};
use tikv::config::BackupStreamConfig;
use tikv_util::{
    box_err,
    config::ReadableDuration,
    debug, defer, error, info,
    time::Instant,
    warn,
    worker::{Runnable, Scheduler},
    HandyRwLock,
};
use tokio::{
    io::Result as TokioResult,
    runtime::{Handle, Runtime},
};
use tokio_stream::StreamExt;
use txn_types::TimeStamp;
use yatp::task::callback::Handle as YatpHandle;

use super::metrics::HANDLE_EVENT_DURATION_HISTOGRAM;
use crate::{
    annotate,
    errors::{Error, Result},
    event_loader::{InitialDataLoader, PendingMemoryQuota},
    metadata::{
        store::{EtcdStore, MetaStore},
        MetadataClient, MetadataEvent, StreamTask,
    },
    metrics::{self, TaskStatus},
    observer::BackupStreamObserver,
    router::{ApplyEvents, Router, FLUSH_STORAGE_INTERVAL},
    subscription_track::SubscriptionTracer,
    try_send,
    utils::{self, StopWatch},
};

const SLOW_EVENT_THRESHOLD: f64 = 120.0;

pub struct Endpoint<S: MetaStore + 'static, R, E, RT, PDC> {
    meta_client: Option<MetadataClient<S>>,
    range_router: Router,
    scheduler: Scheduler<Task>,
    observer: BackupStreamObserver,
    pool: Runtime,
    store_id: u64,
    regions: R,
    engine: PhantomData<E>,
    router: RT,
    pd_client: Arc<PDC>,
    subs: SubscriptionTracer,
    concurrency_manager: ConcurrencyManager,
    initial_scan_memory_quota: PendingMemoryQuota,
    scan_pool: ScanPool,
}

impl<S, R, E, RT, PDC> Endpoint<S, R, E, RT, PDC>
where
    R: RegionInfoProvider + 'static + Clone,
    E: KvEngine,
    RT: RaftStoreRouter<E> + 'static,
    PDC: PdClient + 'static,
    S: MetaStore + 'static,
{
    pub fn with_client(
        store_id: u64,
        cli: MetadataClient<S>,
        config: BackupStreamConfig,
        scheduler: Scheduler<Task>,
        observer: BackupStreamObserver,
        accessor: R,
        router: RT,
        pd_client: Arc<PDC>,
        cm: ConcurrencyManager,
    ) -> Self {
        // Always use 2 threads for I/O tasks.
        let pool = create_tokio_runtime(config.io_threads, "br-stream")
            .expect("failed to create tokio runtime for backup stream worker.");
        let scan_pool = create_scan_pool(config.num_threads);

        // TODO consider TLS?
        let meta_client = Some(cli);
        let range_router = Router::new(
            PathBuf::from(config.temp_path.clone()),
            scheduler.clone(),
            config.temp_file_size_limit_per_task.0,
            config.max_flush_interval.0,
        );

        if let Some(meta_client) = meta_client.as_ref() {
            // spawn a worker to watch task changes from etcd periodically.
            let meta_client_clone = meta_client.clone();
            let scheduler_clone = scheduler.clone();
            // TODO build a error handle mechanism #error 2
            pool.spawn(async {
                if let Err(err) =
                    Self::start_and_watch_tasks(meta_client_clone, scheduler_clone).await
                {
                    err.report("failed to start watch tasks");
                }
            });
            pool.spawn(Self::starts_flush_ticks(range_router.clone()));
        }
        let initial_scan_memory_quota =
            PendingMemoryQuota::new(config.initial_scan_pending_memory_quota.0 as _);
        info!("the endpoint of backup stream started"; "path" => %config.temp_path);
        Endpoint {
            meta_client,
            range_router,
            scheduler,
            observer,
            pool,
            store_id,
            regions: accessor,
            engine: PhantomData,
            router,
            pd_client,
            subs: Default::default(),
            concurrency_manager: cm,
            initial_scan_memory_quota,
            scan_pool,
        }
    }
}

impl<R, E, RT, PDC> Endpoint<EtcdStore, R, E, RT, PDC>
where
    R: RegionInfoProvider + 'static + Clone,
    E: KvEngine,
    RT: RaftStoreRouter<E> + 'static,
    PDC: PdClient + 'static,
{
    pub fn new<S: AsRef<str>>(
        store_id: u64,
        endpoints: &dyn AsRef<[S]>,
        config: BackupStreamConfig,
        scheduler: Scheduler<Task>,
        observer: BackupStreamObserver,
        accessor: R,
        router: RT,
        pd_client: Arc<PDC>,
        concurrency_manager: ConcurrencyManager,
    ) -> Endpoint<EtcdStore, R, E, RT, PDC> {
        crate::metrics::STREAM_ENABLED.inc();
        let pool = create_tokio_runtime(config.io_threads, "backup-stream")
            .expect("failed to create tokio runtime for backup stream worker.");
        let scan_pool = create_scan_pool(config.num_threads);

        // TODO consider TLS?
        let meta_client = match pool.block_on(etcd_client::Client::connect(&endpoints, None)) {
            Ok(c) => {
                let meta_store = EtcdStore::from(c);
                Some(MetadataClient::new(meta_store, store_id))
            }
            Err(e) => {
                error!("failed to create etcd client for backup stream worker"; "error" => ?e);
                None
            }
        };

        let range_router = Router::new(
            PathBuf::from(config.temp_path.clone()),
            scheduler.clone(),
            config.temp_file_size_limit_per_task.0,
            config.max_flush_interval.0,
        );

        if let Some(meta_client) = meta_client.as_ref() {
            // spawn a worker to watch task changes from etcd periodically.
            let meta_client_clone = meta_client.clone();
            let scheduler_clone = scheduler.clone();
            // TODO build a error handle mechanism #error 2
            pool.spawn(async {
                if let Err(err) =
                    Self::start_and_watch_tasks(meta_client_clone, scheduler_clone).await
                {
                    err.report("failed to start watch tasks");
                }
            });

            pool.spawn(Self::starts_flush_ticks(range_router.clone()));
        }

        let initial_scan_memory_quota =
            PendingMemoryQuota::new(config.initial_scan_pending_memory_quota.0 as _);
        info!("the endpoint of stream backup started"; "path" => %config.temp_path);
        Endpoint {
            meta_client,
            range_router,
            scheduler,
            observer,
            pool,
            store_id,
            regions: accessor,
            engine: PhantomData,
            router,
            pd_client,
            subs: Default::default(),
            concurrency_manager,
            initial_scan_memory_quota,
            scan_pool,
        }
    }
}

impl<S, R, E, RT, PDC> Endpoint<S, R, E, RT, PDC>
where
    S: MetaStore + 'static,
    R: RegionInfoProvider + Clone + 'static,
    E: KvEngine,
    RT: RaftStoreRouter<E> + 'static,
    PDC: PdClient + 'static,
{
    fn get_meta_client(&self) -> MetadataClient<S> {
        self.meta_client.as_ref().unwrap().clone()
    }

    fn on_fatal_error(&self, task: String, err: Box<Error>) {
        // Let's pause the task first.
        self.unload_task(&task);
        err.report_fatal();
        metrics::update_task_status(TaskStatus::Error, &task);

        let meta_cli = self.get_meta_client();
        let pdc = self.pd_client.clone();
        let store_id = self.store_id;
        let sched = self.scheduler.clone();
<<<<<<< HEAD
        let safepoint_name = self.pause_guard_id_for_task(&task);
        let safepoint_ttl = self.pause_guard_duration();
=======
        let register_safepoint = self
            .register_guard_service_safepoint(&task, TimeStamp::new(start_ts.unwrap_or_default()));

>>>>>>> 47037051
        self.pool.block_on(async move {
            let err_fut = async {
                let safepoint = meta_cli.global_progress_of_task(&task).await?;
                pdc.update_service_safe_point(
                    safepoint_name,
                    TimeStamp::new(safepoint),
                    safepoint_ttl,
                )
                .await?;
                meta_cli.pause(&task).await?;
                let mut last_error = StreamBackupError::new();
                last_error.set_error_code(err.error_code().code.to_owned());
                last_error.set_error_message(err.to_string());
                last_error.set_store_id(store_id);
                last_error.set_happen_at(TimeStamp::physical_now());
                meta_cli.report_last_error(&task, last_error).await?;
                Result::Ok(())
            };
            if let Err(err_report) = err_fut.await {
                err_report.report(format_args!("failed to upload error {}", err_report));
                // Let's retry reporting after 5s.
                tokio::task::spawn(async move {
                    tokio::time::sleep(Duration::from_secs(5)).await;
                    try_send!(sched, Task::FatalError(task, err));
                });
            }
        })
    }

    async fn starts_flush_ticks(router: Router) {
        loop {
            // check every 15s.
            // TODO: maybe use global timer handle in the `tikv_utils::timer` (instead of enabling timing in the current runtime)?
            tokio::time::sleep(Duration::from_secs(FLUSH_STORAGE_INTERVAL / 20)).await;
            debug!("backup stream trigger flush tick");
            router.tick().await;
        }
    }

    // TODO find a proper way to exit watch tasks
    async fn start_and_watch_tasks(
        meta_client: MetadataClient<S>,
        scheduler: Scheduler<Task>,
    ) -> Result<()> {
        let tasks = meta_client.get_tasks().await?;
        for task in tasks.inner {
            info!("backup stream watch task"; "task" => ?task);
            if task.is_paused {
                continue;
            }
            // move task to schedule
            scheduler.schedule(Task::WatchTask(TaskOp::AddTask(task)))?;
        }

        let revision = tasks.revision;
        let meta_client_clone = meta_client.clone();
        let scheduler_clone = scheduler.clone();

        Handle::current().spawn(async move {
            if let Err(err) =
                Self::starts_watch_task(meta_client_clone, scheduler_clone, revision).await
            {
                err.report("failed to start watch tasks");
            }
        });

        Handle::current().spawn(async move {
            if let Err(err) = Self::starts_watch_pause(meta_client, scheduler, revision).await {
                err.report("failed to start watch pause");
            }
        });

        Ok(())
    }

    async fn starts_watch_task(
        meta_client: MetadataClient<S>,
        scheduler: Scheduler<Task>,
        revision: i64,
    ) -> Result<()> {
        let mut watcher = meta_client.events_from(revision).await?;
        loop {
            if let Some(event) = watcher.stream.next().await {
                info!("backup stream watch event from etcd"; "event" => ?event);
                match event {
                    MetadataEvent::AddTask { task } => {
                        scheduler.schedule(Task::WatchTask(TaskOp::AddTask(task)))?;
                    }
                    MetadataEvent::RemoveTask { task } => {
                        scheduler.schedule(Task::WatchTask(TaskOp::RemoveTask(task)))?;
                    }
                    MetadataEvent::Error { err } => err.report("metadata client watch meet error"),
                    _ => panic!("BUG: invalid event {:?}", event),
                }
            }
        }
    }

    async fn starts_watch_pause(
        meta_client: MetadataClient<S>,
        scheduler: Scheduler<Task>,
        revision: i64,
    ) -> Result<()> {
        let mut watcher = meta_client.events_from_pause(revision).await?;
        loop {
            if let Some(event) = watcher.stream.next().await {
                info!("backup stream watch event from etcd"; "event" => ?event);
                match event {
                    MetadataEvent::PauseTask { task } => {
                        scheduler.schedule(Task::WatchTask(TaskOp::PauseTask(task)))?;
                    }
                    MetadataEvent::ResumeTask { task } => {
                        let task = meta_client.get_task(&task).await?;
                        scheduler.schedule(Task::WatchTask(TaskOp::ResumeTask(task)))?;
                    }
                    MetadataEvent::Error { err } => err.report("metadata client watch meet error"),
                    _ => panic!("BUG: invalid event {:?}", event),
                }
            }
        }
    }

    fn backup_batch(&self, batch: CmdBatch) {
        let mut sw = StopWatch::new();
        let region_id = batch.region_id;
        let mut resolver = match self.subs.get_subscription_of(region_id) {
            Some(rts) => rts,
            None => {
                warn!("BUG: the region isn't registered (no resolver found) but sent to backup_batch."; "region_id" => %region_id);
                return;
            }
        };
        // Stale data is accpetable, while stale locks may block the checkpoint advancing.
        // Let L be the instant some key locked, U be the instant it unlocked,
        // +---------*-------L-----------U--*-------------+
        //           ^   ^----(1)----^      ^ We get the snapshot for initial scanning at here.
        //           +- If we issue refresh resolver at here, and the cmd batch (1) is the last cmd batch of the first observing.
        //              ...the background initial scanning may keep running, and the lock would be sent to the scanning.
        //              ...note that (1) is the last cmd batch of first observing, so the unlock event would never be sent to us.
        //              ...then the lock would get an eternal life in the resolver :|
        //                 (Before we refreshing the resolver for this region again)
        if batch.pitr_id != resolver.value().handle.id {
            debug!("stale command"; "region_id" => %region_id, "now" => ?resolver.value().handle.id, "remote" => ?batch.pitr_id);
            return;
        }
        let sched = self.scheduler.clone();

        let kvs = ApplyEvents::from_cmd_batch(batch, resolver.value_mut().resolver());
        drop(resolver);
        if kvs.is_empty() {
            return;
        }

        HANDLE_EVENT_DURATION_HISTOGRAM
            .with_label_values(&["to_stream_event"])
            .observe(sw.lap().as_secs_f64());
        let router = self.range_router.clone();
        self.pool.spawn(async move {
            HANDLE_EVENT_DURATION_HISTOGRAM
                .with_label_values(&["get_router_lock"])
                .observe(sw.lap().as_secs_f64());
            let kv_count = kvs.len();
            let total_size = kvs.size();
            metrics::HEAP_MEMORY
                .add(total_size as _);
            utils::handle_on_event_result(&sched, router.on_events(kvs).await);
            metrics::HEAP_MEMORY
                .sub(total_size as _);
            let time_cost = sw.lap().as_secs_f64();
            if time_cost > SLOW_EVENT_THRESHOLD {
                warn!("write to temp file too slow."; "time_cost" => ?time_cost, "region_id" => %region_id, "len" => %kv_count);
            }
            HANDLE_EVENT_DURATION_HISTOGRAM
                .with_label_values(&["save_to_temp_file"])
                .observe(time_cost)
        });
    }

    /// Make an initial data loader using the resource of the endpoint.
    pub fn make_initial_loader(&self) -> InitialDataLoader<E, R, RT> {
        InitialDataLoader::new(
            self.router.clone(),
            self.regions.clone(),
            self.range_router.clone(),
            self.subs.clone(),
            self.scheduler.clone(),
            self.initial_scan_memory_quota.clone(),
            self.pool.handle().clone(),
        )
    }

    pub fn handle_watch_task(&self, op: TaskOp) {
        match op {
            TaskOp::AddTask(task) => {
                self.on_register(task);
            }
            TaskOp::RemoveTask(task_name) => {
                self.on_unregister(&task_name);
            }
            TaskOp::PauseTask(task_name) => {
                self.on_pause(&task_name);
            }
            TaskOp::ResumeTask(task) => {
                self.load_task(task);
            }
        }
    }

    async fn observe_and_scan_region(
        &self,
        init: InitialDataLoader<E, R, RT>,
        task: &StreamTask,
        start_key: Vec<u8>,
        end_key: Vec<u8>,
    ) -> Result<()> {
        let start = Instant::now_coarse();
        let success = self
            .observer
            .ranges
            .wl()
            .add((start_key.clone(), end_key.clone()));
        if !success {
            warn!("backup stream task ranges overlapped, which hasn't been supported for now";
                "task" => ?task,
                "start_key" => utils::redact(&start_key),
                "end_key" => utils::redact(&end_key),
            );
        }
        self.spawn_at_scan_pool(move || {
            let range_init_result = init.initialize_range(start_key.clone(), end_key.clone());
            match range_init_result {
                Ok(()) => {
                    info!("backup stream success to initialize"; 
                        "start_key" => utils::redact(&start_key),
                        "end_key" => utils::redact(&end_key),
                        "take" => ?start.saturating_elapsed(),)
                }
                Err(e) => {
                    e.report("backup stream initialize failed");
                }
            }
        });
        Ok(())
    }

    // register task ranges
    pub fn on_register(&self, task: StreamTask) {
        let name = task.info.name.clone();
        let start_ts = task.info.start_ts;
        self.load_task(task);

        metrics::STORE_CHECKPOINT_TS
            .with_label_values(&[name.as_str()])
            .set(start_ts as _);
    }

    /// Load the task into memory: this would make the endpint start to observe.
    fn load_task(&self, task: StreamTask) {
        if let Some(cli) = self.meta_client.as_ref() {
            let cli = cli.clone();
            let init = self.make_initial_loader();
            let range_router = self.range_router.clone();

            info!(
                "register backup stream task";
                "task" => ?task,
            );

            let task_name = task.info.get_name().to_owned();
            // clean the safepoint created at pause(if there is)
            self.pool.spawn(
<<<<<<< HEAD
                self.pd_client
                    .update_service_safe_point(
                        self.pause_guard_id_for_task(task.info.get_name()),
                        TimeStamp::zero(),
                        Duration::new(0, 0),
                    )
                    .map(|r| {
                        r.map_err(|err| Error::from(err).report("removing safe point for pausing"))
                    }),
=======
                self.deregister_guard_service_safepoint(task.info.get_name())
                    .map(|r| r.map_err(|err| err.report("removing safe point for pausing"))),
>>>>>>> 47037051
            );
            self.pool.block_on(async move {
                let task_name = task.info.get_name();
                match cli.ranges_of_task(task_name).await {
                    Ok(ranges) => {
                        info!(
                            "register backup stream ranges";
                            "task" => ?task,
                            "ranges-count" => ranges.inner.len(),
                        );
                        let ranges = ranges
                            .inner
                            .into_iter()
                            .map(|(start_key, end_key)| {
                                (utils::wrap_key(start_key), utils::wrap_key(end_key))
                            })
                            .collect::<Vec<_>>();
                        if let Err(err) = range_router
                            .register_task(task.clone(), ranges.clone())
                            .await
                        {
                            err.report(format!(
                                "failed to register backup stream task {}",
                                task.info.name
                            ));
                            return;
                        }

                        for (start_key, end_key) in ranges {
                            let init = init.clone();

                            self.observe_and_scan_region(init, &task, start_key, end_key)
                                .await
                                .unwrap();
                        }
                        info!(
                            "finish register backup stream ranges";
                            "task" => ?task,
                        );
                    }
                    Err(e) => {
                        e.report(format!(
                            "failed to register backup stream task {} to router: ranges not found",
                            task.info.get_name()
                        ));
                    }
                }
            });
            metrics::update_task_status(TaskStatus::Running, &task_name);
        };
    }

<<<<<<< HEAD
    fn pause_guard_id_for_task(&self, task: &str) -> String {
        format!("{}-{}-pause-guard", task, self.store_id)
    }

    fn pause_guard_duration(&self) -> Duration {
        ReadableDuration::hours(24).0
    }

    pub fn on_pause(&self, task: &str) {
        self.unload_task(task);

        metrics::update_task_status(TaskStatus::Paused, task);
=======
    fn register_guard_service_safepoint(
        &self,
        task_name: &str,
        // hint for make optimized safepoint when we cannot get that from `SubscriptionTracker`
        start_ts: TimeStamp,
    ) -> impl Future<Output = Result<()>> + Send + 'static {
        self.pd_client
            .update_service_safe_point(
                format!("{}-{}-guard", task_name, self.store_id),
                self.subs.safepoint().max(start_ts),
                ReadableDuration::hours(24).0,
            )
            .map(|r| r.map_err(|err| err.into()))
    }

    fn deregister_guard_service_safepoint(
        &self,
        task_name: &str,
    ) -> impl Future<Output = Result<()>> + Send + 'static {
        self.pd_client
            .update_service_safe_point(
                format!("{}-{}-guard", task_name, self.store_id),
                TimeStamp::zero(),
                Duration::new(0, 0),
            )
            .map(|r| r.map_err(|err| err.into()))
    }

    pub fn on_pause(&self, task_name: &str) {
        let task = self.unload_task(task_name);
        if let Some(t) = task {
            info!("pause backup stream task."; "task" => %t.name);
        }
        metrics::update_task_status(TaskStatus::Paused, task_name);
>>>>>>> 47037051
    }

    pub fn on_unregister(&self, task: &str) -> Option<StreamBackupTaskInfo> {
        let info = self.unload_task(task);

        // reset the checkpoint ts of the task so it won't mislead the metrics.
        metrics::STORE_CHECKPOINT_TS
            .with_label_values(&[task])
            .set(0);
        info
    }

    /// unload a task from memory: this would stop observe the changes required by the task temporarily.
    fn unload_task(&self, task: &str) -> Option<StreamBackupTaskInfo> {
        let router = self.range_router.clone();

        // for now, we support one concurrent task only.
        // so simply clear all info would be fine.
        self.observer.ranges.wl().clear();
        self.subs.clear();
        self.pool.block_on(router.unregister_task(task))
    }

    /// try advance the resolved ts by the pd tso.
    async fn try_resolve(
        cm: &ConcurrencyManager,
        pd_client: Arc<PDC>,
        resolvers: SubscriptionTracer,
    ) -> TimeStamp {
        let pd_tso = pd_client
            .get_tso()
            .await
            .map_err(|err| Error::from(err).report("failed to get tso from pd"))
            .unwrap_or_default();
        let min_ts = cm.global_min_lock_ts().unwrap_or(TimeStamp::max());
        let tso = Ord::min(pd_tso, min_ts);
        let ts = resolvers.resolve_with(tso);
        resolvers.warn_if_gap_too_huge(ts);
        ts
    }

    async fn flush_for_task(
        task: String,
        store_id: u64,
        router: Router,
        pd_cli: Arc<PDC>,
        resolvers: SubscriptionTracer,
        meta_cli: MetadataClient<S>,
        concurrency_manager: ConcurrencyManager,
    ) {
        let start = Instant::now_coarse();
        // NOTE: Maybe push down the resolve step to the router?
        //       Or if there are too many duplicated `Flush` command, we may do some useless works.
        let new_rts = Self::try_resolve(&concurrency_manager, pd_cli.clone(), resolvers).await;
        #[cfg(feature = "failpoints")]
        fail::fail_point!("delay_on_flush");
        metrics::FLUSH_DURATION
            .with_label_values(&["resolve_by_now"])
            .observe(start.saturating_elapsed_secs());
        if let Some(rts) = router.do_flush(&task, store_id, new_rts).await {
            info!("flushing and refreshing checkpoint ts.";
                "checkpoint_ts" => %rts,
                "task" => %task,
            );
            if rts == 0 {
                // We cannot advance the resolved ts for now.
                return;
            }
            concurrency_manager.update_max_ts(TimeStamp::new(rts));
            let in_flight = crate::observer::IN_FLIGHT_START_OBSERVE_MESSAGE.load(Ordering::SeqCst);
            if in_flight > 0 {
                warn!("inflight leader detected, skipping advancing resolved ts"; "in_flight" => %in_flight);
                return;
            }
            if let Err(err) = pd_cli
                .update_service_safe_point(
                    format!("backup-stream-{}-{}", task, store_id),
                    TimeStamp::new(rts),
                    // Add a service safe point for 30 mins (6x the default flush interval).
                    // It would probably be safe.
                    Duration::from_secs(1800),
                )
                .await
            {
                Error::from(err).report("failed to update service safe point!");
                // don't give up?
            }
            if let Err(err) = meta_cli.step_task(&task, rts).await {
                err.report(format!("on flushing task {}", task));
                // we can advance the progress at next time.
                // return early so we won't be mislead by the metrics.
                return;
            }
            metrics::STORE_CHECKPOINT_TS
                // Currently, we only support one task at the same time,
                // so use the task as label would be ok.
                .with_label_values(&[task.as_str()])
                .set(rts as _)
        }
    }

    pub fn on_force_flush(&self, task: String, store_id: u64) {
        let router = self.range_router.clone();
        let cli = self
            .meta_client
            .as_ref()
            .expect("on_flush: executed from an endpoint without cli")
            .clone();
        let pd_cli = self.pd_client.clone();
        let resolvers = self.subs.clone();
        let cm = self.concurrency_manager.clone();
        self.pool.spawn(async move {
            let info = router.get_task_info(&task).await;
            // This should only happen in testing, it would be to unwrap...
            let _ = info.unwrap().set_flushing_status_cas(false, true);
            Self::flush_for_task(task, store_id, router, pd_cli, resolvers, cli, cm).await;
        });
    }

    pub fn on_flush(&self, task: String, store_id: u64) {
        let router = self.range_router.clone();
        let cli = self
            .meta_client
            .as_ref()
            .expect("on_flush: executed from an endpoint without cli")
            .clone();
        let pd_cli = self.pd_client.clone();
        let resolvers = self.subs.clone();
        let cm = self.concurrency_manager.clone();
        self.pool.spawn(Self::flush_for_task(
            task, store_id, router, pd_cli, resolvers, cli, cm,
        ));
    }

    /// Start observe over some region.
    /// This would modify some internal state, and delegate the task to InitialLoader::observe_over.
    fn observe_over(&self, region: &Region, handle: ObserveHandle) -> Result<()> {
        let init = self.make_initial_loader();
        let region_id = region.get_id();
        self.subs.register_region(region, handle.clone(), None);
        init.observe_over_with_retry(region, || {
            ChangeObserver::from_pitr(region_id, handle.clone())
        })?;
        Ok(())
    }

    fn observe_over_with_initial_data_from_checkpoint(
        &self,
        region: &Region,
        task: String,
        handle: ObserveHandle,
    ) -> Result<()> {
        let init = self.make_initial_loader();

        let meta_cli = self.meta_client.as_ref().unwrap().clone();
        let last_checkpoint = TimeStamp::new(
            self.pool
                .block_on(meta_cli.global_progress_of_task(&task))?,
        );
        self.subs
            .register_region(region, handle.clone(), Some(last_checkpoint));

        let region_id = region.get_id();
        let snap = init.observe_over_with_retry(region, move || {
            ChangeObserver::from_pitr(region_id, handle.clone())
        })?;
        let region = region.clone();

        // we should not spawn initial scanning tasks to the tokio blocking pool
        // beacuse it is also used for converting sync File I/O to async. (for now!)
        // In that condition, if we blocking for some resouces(for example, the `MemoryQuota`)
        // at the block threads, we may meet some ghosty deadlock.
        self.spawn_at_scan_pool(move || {
            let begin = Instant::now_coarse();
            match init.do_initial_scan(&region, last_checkpoint, snap) {
                Ok(stat) => {
                    info!("initial scanning of leader transforming finished!"; "takes" => ?begin.saturating_elapsed(), "region" => %region.get_id(), "from_ts" => %last_checkpoint);
                    utils::record_cf_stat("lock", &stat.lock);
                    utils::record_cf_stat("write", &stat.write);
                    utils::record_cf_stat("default", &stat.data);
                }
                Err(err) => err.report(format!("during initial scanning of region {:?}", region)),
            }
        });
        Ok(())
    }

    // spawn a task at the scan pool.
    fn spawn_at_scan_pool(&self, task: impl FnOnce() + Send + 'static) {
        self.scan_pool.spawn(move |_: &mut YatpHandle<'_>| {
            tikv_alloc::add_thread_memory_accessor();
            let _io_guard = file_system::WithIOType::new(file_system::IOType::Replication);
            task();
            tikv_alloc::remove_thread_memory_accessor();
        })
    }

    fn find_task_by_region(&self, r: &Region) -> Option<String> {
        self.range_router
            .find_task_by_range(&r.start_key, &r.end_key)
    }

    /// Modify observe over some region.
    /// This would register the region to the RaftStore.
    pub fn on_modify_observe(&self, op: ObserveOp) {
        info!("backup stream: on_modify_observe"; "op" => ?op);
        match op {
            ObserveOp::Start {
                region,
                needs_initial_scanning,
            } => {
                #[cfg(feature = "failpoints")]
                fail::fail_point!("delay_on_start_observe");
                self.start_observe(region, needs_initial_scanning);
                metrics::INITIAL_SCAN_REASON
                    .with_label_values(&["leader-changed"])
                    .inc();
                crate::observer::IN_FLIGHT_START_OBSERVE_MESSAGE.fetch_sub(1, Ordering::SeqCst);
            }
            ObserveOp::Stop { ref region } => {
                self.subs.deregister_region(region, |_, _| true);
            }
            ObserveOp::CheckEpochAndStop { ref region } => {
                self.subs.deregister_region(region, |old, new| {
                    raftstore::store::util::compare_region_epoch(
                        old.meta.get_region_epoch(),
                        new,
                        true,
                        true,
                        false,
                    )
                    .map_err(|err| warn!("check epoch and stop failed."; "err" => %err))
                    .is_ok()
                });
            }
            ObserveOp::RefreshResolver { ref region } => {
                let need_refresh_all = !self.subs.try_update_region(region);

                if need_refresh_all {
                    let canceled = self.subs.deregister_region(region, |_, _| true);
                    let handle = ObserveHandle::new();
                    if canceled {
                        let for_task = self.find_task_by_region(region).unwrap_or_else(|| {
                            panic!(
                                "BUG: the region {:?} is register to no task but being observed",
                                region
                            )
                        });
                        metrics::INITIAL_SCAN_REASON
                            .with_label_values(&["region-changed"])
                            .inc();
                        if let Err(e) = self.observe_over_with_initial_data_from_checkpoint(
                            region,
                            for_task,
                            handle.clone(),
                        ) {
                            try_send!(
                                self.scheduler,
                                Task::ModifyObserve(ObserveOp::NotifyFailToStartObserve {
                                    region: region.clone(),
                                    handle,
                                    err: Box::new(e)
                                })
                            );
                        }
                    }
                }
            }
            ObserveOp::NotifyFailToStartObserve {
                region,
                handle,
                err,
            } => {
                info!("retry observe region"; "region" => %region.get_id(), "err" => %err);
                // No need for retrying observe canceled.
                if err.error_code() == error_code::backup_stream::OBSERVE_CANCELED {
                    return;
                }
                match self.retry_observe(region, handle) {
                    Ok(()) => {}
                    Err(e) => {
                        try_send!(
                            self.scheduler,
                            Task::FatalError(
                                format!("While retring to observe region, origin error is {}", err),
                                Box::new(e)
                            )
                        );
                    }
                }
            }
        }
    }

    fn start_observe(&self, region: Region, needs_initial_scanning: bool) {
        let handle = ObserveHandle::new();
        let result = if needs_initial_scanning {
            match self.find_task_by_region(&region) {
                None => {
                    warn!(
                        "the region {:?} is register to no task but being observed (start_key = {}; end_key = {}; task_stat = {:?}): maybe stale, aborting",
                        region,
                        utils::redact(&region.get_start_key()),
                        utils::redact(&region.get_end_key()),
                        self.range_router
                    );
                    return;
                }

                Some(for_task) => self.observe_over_with_initial_data_from_checkpoint(
                    &region,
                    for_task,
                    handle.clone(),
                ),
            }
        } else {
            self.observe_over(&region, handle.clone())
        };
        if let Err(err) = result {
            try_send!(
                self.scheduler,
                Task::ModifyObserve(ObserveOp::NotifyFailToStartObserve {
                    region,
                    handle,
                    err: Box::new(err)
                })
            );
        }
    }

    fn retry_observe(&self, region: Region, handle: ObserveHandle) -> Result<()> {
        let (tx, rx) = crossbeam::channel::bounded(1);
        self.regions
            .find_region_by_id(
                region.get_id(),
                Box::new(move |item| {
                    tx.send(item)
                        .expect("BUG: failed to send to newly created channel.");
                }),
            )
            .map_err(|err| {
                annotate!(
                    err,
                    "failed to send request to region info accessor, server maybe too too too busy. (region id = {})",
                    region.get_id()
                )
            })?;
        let new_region_info = rx
            .recv()
            .map_err(|err| annotate!(err, "BUG?: unexpected channel message dropped."))?;
        if new_region_info.is_none() {
            metrics::SKIP_RETRY
                .with_label_values(&["region-absent"])
                .inc();
            return Ok(());
        }
        let new_region_info = new_region_info.unwrap();
        if new_region_info.role != StateRole::Leader {
            metrics::SKIP_RETRY.with_label_values(&["not-leader"]).inc();
            return Ok(());
        }
        let removed = self.subs.deregister_region(&region, |old, _| {
            let should_remove = old.handle().id == handle.id;
            if !should_remove {
                warn!("stale retry command"; "region" => ?region, "handle" => ?handle, "old_handle" => ?old.handle());
            }
            should_remove
        });
        if !removed {
            metrics::SKIP_RETRY
                .with_label_values(&["stale-command"])
                .inc();
            return Ok(());
        }
        metrics::INITIAL_SCAN_REASON
            .with_label_values(&["retry"])
            .inc();
        self.start_observe(region, true);
        Ok(())
    }

    pub fn run_task(&self, task: Task) {
        debug!("run backup stream task"; "task" => ?task, "store_id" => %self.store_id);
        let now = Instant::now_coarse();
        let label = task.label();
        defer! {
            metrics::INTERNAL_ACTOR_MESSAGE_HANDLE_DURATION.with_label_values(&[label])
                .observe(now.saturating_elapsed_secs())
        }
        match task {
            Task::WatchTask(op) => self.handle_watch_task(op),
            Task::BatchEvent(events) => self.do_backup(events),
            Task::Flush(task) => self.on_flush(task, self.store_id),
            Task::ModifyObserve(op) => self.on_modify_observe(op),
            Task::ForceFlush(task) => self.on_force_flush(task, self.store_id),
            Task::FatalError(task, err) => self.on_fatal_error(task, err),
            Task::ChangeConfig(_) => {
                warn!("change config online isn't supported for now.")
            }
            Task::Sync(cb, mut cond) => {
                if cond(&self.range_router) {
                    cb()
                } else {
                    let sched = self.scheduler.clone();
                    self.pool.spawn(async move {
                        tokio::time::sleep(Duration::from_millis(500)).await;
                        sched.schedule(Task::Sync(cb, cond)).unwrap();
                    });
                }
            }
        }
    }

    pub fn do_backup(&self, events: Vec<CmdBatch>) {
        for batch in events {
            self.backup_batch(batch)
        }
    }
}

type ScanPool = yatp::ThreadPool<yatp::task::callback::TaskCell>;

/// Create a yatp pool for doing initial scanning.
fn create_scan_pool(num_threads: usize) -> ScanPool {
    yatp::Builder::new("log-backup-scan")
        .max_thread_count(num_threads)
        .build_callback_pool()
}

/// Create a standard tokio runtime
/// (which allows io and time reactor, involve thread memory accessor),
fn create_tokio_runtime(thread_count: usize, thread_name: &str) -> TokioResult<Runtime> {
    tokio::runtime::Builder::new_multi_thread()
        .thread_name(thread_name)
        // Maybe make it more configurable?
        // currently, blocking threads would be used for tokio local I/O.
        // (`File` API in `tokio::io` would use this pool.)
        .max_blocking_threads(thread_count * 8)
        .worker_threads(thread_count)
        .enable_io()
        .enable_time()
        .on_thread_start(|| {
            tikv_alloc::add_thread_memory_accessor();
        })
        .on_thread_stop(|| {
            tikv_alloc::remove_thread_memory_accessor();
        })
        .build()
}

pub enum Task {
    WatchTask(TaskOp),
    BatchEvent(Vec<CmdBatch>),
    ChangeConfig(ConfigChange),
    /// Flush the task with name.
    Flush(String),
    /// Change the observe status of some region.
    ModifyObserve(ObserveOp),
    /// Convert status of some task into `flushing` and do flush then.
    ForceFlush(String),
    /// FatalError pauses the task and set the error.
    FatalError(String, Box<Error>),
    /// Run the callback when see this message. Only for test usage.
    /// NOTE: Those messages for testing are not guared by `#[cfg(test)]` for now, because
    ///       the integration test would not enable test config when compiling (why?)
    Sync(
        // Run the closure if ...
        Box<dyn FnOnce() + Send>,
        // This returns `true`.
        Box<dyn FnMut(&Router) -> bool + Send>,
    ),
}

#[derive(Debug)]
pub enum TaskOp {
    AddTask(StreamTask),
    RemoveTask(String),
    PauseTask(String),
    ResumeTask(StreamTask),
}

#[derive(Debug)]
pub enum ObserveOp {
    Start {
        region: Region,
        // if `true`, would scan and sink change from the global checkpoint ts.
        // Note: maybe we'd better make it Option<TimeStamp> to make it more generic,
        //       but that needs the `observer` know where the checkpoint is, which is a little dirty...
        needs_initial_scanning: bool,
    },
    Stop {
        region: Region,
    },
    CheckEpochAndStop {
        region: Region,
    },
    RefreshResolver {
        region: Region,
    },
    NotifyFailToStartObserve {
        region: Region,
        handle: ObserveHandle,
        err: Box<Error>,
    },
}

impl fmt::Debug for Task {
    fn fmt(&self, f: &mut fmt::Formatter<'_>) -> fmt::Result {
        match self {
            Self::WatchTask(arg0) => f.debug_tuple("WatchTask").field(arg0).finish(),
            Self::BatchEvent(arg0) => f
                .debug_tuple("BatchEvent")
                .field(&format!("[{} events...]", arg0.len()))
                .finish(),
            Self::ChangeConfig(arg0) => f.debug_tuple("ChangeConfig").field(arg0).finish(),
            Self::Flush(arg0) => f.debug_tuple("Flush").field(arg0).finish(),
            Self::ModifyObserve(op) => f.debug_tuple("ModifyObserve").field(op).finish(),
            Self::ForceFlush(arg0) => f.debug_tuple("ForceFlush").field(arg0).finish(),
            Self::FatalError(task, err) => {
                f.debug_tuple("FatalError").field(task).field(err).finish()
            }
            Self::Sync(..) => f.debug_tuple("Sync").finish(),
        }
    }
}

impl fmt::Display for Task {
    fn fmt(&self, f: &mut fmt::Formatter<'_>) -> fmt::Result {
        write!(f, "{:?}", self)
    }
}

impl Task {
    fn label(&self) -> &'static str {
        match self {
            Task::WatchTask(w) => match w {
                TaskOp::AddTask(_) => "watch_task.add",
                TaskOp::RemoveTask(_) => "watch_task.remove",
                TaskOp::PauseTask(_) => "watch_task.pause",
                TaskOp::ResumeTask(_) => "watch_task.resume",
            },
            Task::BatchEvent(_) => "batch_event",
            Task::ChangeConfig(_) => "change_config",
            Task::Flush(_) => "flush",
            Task::ModifyObserve(o) => match o {
                ObserveOp::Start { .. } => "modify_observe.start",
                ObserveOp::Stop { .. } => "modify_observe.stop",
                ObserveOp::CheckEpochAndStop { .. } => "modify_observe.check_epoch_and_stop",
                ObserveOp::RefreshResolver { .. } => "modify_observe.refresh_resolver",
                ObserveOp::NotifyFailToStartObserve { .. } => "modify_observe.retry",
            },
            Task::ForceFlush(_) => "force_flush",
            Task::FatalError(..) => "fatal_error",
            Task::Sync(..) => "sync",
        }
    }
}

impl<S, R, E, RT, PDC> Runnable for Endpoint<S, R, E, RT, PDC>
where
    S: MetaStore + 'static,
    R: RegionInfoProvider + Clone + 'static,
    E: KvEngine,
    RT: RaftStoreRouter<E> + 'static,
    PDC: PdClient + 'static,
{
    type Task = Task;

    fn run(&mut self, task: Task) {
        self.run_task(task)
    }
}<|MERGE_RESOLUTION|>--- conflicted
+++ resolved
@@ -250,14 +250,8 @@
         let pdc = self.pd_client.clone();
         let store_id = self.store_id;
         let sched = self.scheduler.clone();
-<<<<<<< HEAD
         let safepoint_name = self.pause_guard_id_for_task(&task);
         let safepoint_ttl = self.pause_guard_duration();
-=======
-        let register_safepoint = self
-            .register_guard_service_safepoint(&task, TimeStamp::new(start_ts.unwrap_or_default()));
-
->>>>>>> 47037051
         self.pool.block_on(async move {
             let err_fut = async {
                 let safepoint = meta_cli.global_progress_of_task(&task).await?;
@@ -529,7 +523,6 @@
             let task_name = task.info.get_name().to_owned();
             // clean the safepoint created at pause(if there is)
             self.pool.spawn(
-<<<<<<< HEAD
                 self.pd_client
                     .update_service_safe_point(
                         self.pause_guard_id_for_task(task.info.get_name()),
@@ -539,10 +532,6 @@
                     .map(|r| {
                         r.map_err(|err| Error::from(err).report("removing safe point for pausing"))
                     }),
-=======
-                self.deregister_guard_service_safepoint(task.info.get_name())
-                    .map(|r| r.map_err(|err| err.report("removing safe point for pausing"))),
->>>>>>> 47037051
             );
             self.pool.block_on(async move {
                 let task_name = task.info.get_name();
@@ -595,7 +584,6 @@
         };
     }
 
-<<<<<<< HEAD
     fn pause_guard_id_for_task(&self, task: &str) -> String {
         format!("{}-{}-pause-guard", task, self.store_id)
     }
@@ -608,42 +596,6 @@
         self.unload_task(task);
 
         metrics::update_task_status(TaskStatus::Paused, task);
-=======
-    fn register_guard_service_safepoint(
-        &self,
-        task_name: &str,
-        // hint for make optimized safepoint when we cannot get that from `SubscriptionTracker`
-        start_ts: TimeStamp,
-    ) -> impl Future<Output = Result<()>> + Send + 'static {
-        self.pd_client
-            .update_service_safe_point(
-                format!("{}-{}-guard", task_name, self.store_id),
-                self.subs.safepoint().max(start_ts),
-                ReadableDuration::hours(24).0,
-            )
-            .map(|r| r.map_err(|err| err.into()))
-    }
-
-    fn deregister_guard_service_safepoint(
-        &self,
-        task_name: &str,
-    ) -> impl Future<Output = Result<()>> + Send + 'static {
-        self.pd_client
-            .update_service_safe_point(
-                format!("{}-{}-guard", task_name, self.store_id),
-                TimeStamp::zero(),
-                Duration::new(0, 0),
-            )
-            .map(|r| r.map_err(|err| err.into()))
-    }
-
-    pub fn on_pause(&self, task_name: &str) {
-        let task = self.unload_task(task_name);
-        if let Some(t) = task {
-            info!("pause backup stream task."; "task" => %t.name);
-        }
-        metrics::update_task_status(TaskStatus::Paused, task_name);
->>>>>>> 47037051
     }
 
     pub fn on_unregister(&self, task: &str) -> Option<StreamBackupTaskInfo> {
