--- conflicted
+++ resolved
@@ -10,12 +10,8 @@
 };
 
 use concurrency_manager::ConcurrencyManager;
-<<<<<<< HEAD
 use dashmap::DashMap;
-use encryption::DataKeyManager;
-=======
 use encryption::BackupEncryptionManager;
->>>>>>> b88b86b6
 use engine_traits::KvEngine;
 use error_code::ErrorCodeExt;
 use futures::{stream::AbortHandle, FutureExt, TryFutureExt};
@@ -129,12 +125,8 @@
         pd_client: Arc<PDC>,
         concurrency_manager: ConcurrencyManager,
         resolver: BackupStreamResolver<RT, E>,
-<<<<<<< HEAD
-        data_key_manager: Option<Arc<DataKeyManager>>,
+        backup_encryption_manager: BackupEncryptionManager,
         txn_status_cache: Arc<TxnStatusCache>,
-=======
-        backup_encryption_manager: BackupEncryptionManager,
->>>>>>> b88b86b6
     ) -> Self {
         crate::metrics::STREAM_ENABLED.inc();
         let pool = create_tokio_runtime((config.num_threads / 2).max(1), "backup-stream")
