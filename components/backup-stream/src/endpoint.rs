--- conflicted
+++ resolved
@@ -1070,14 +1070,6 @@
 impl std::fmt::Debug for ObserveOp {
     fn fmt(&self, f: &mut fmt::Formatter<'_>) -> fmt::Result {
         match self {
-<<<<<<< HEAD
-            Self::Start { region } => f.debug_struct("Start").field("region", region).finish(),
-            Self::Stop { region } => f.debug_struct("Stop").field("region", region).finish(),
-            Self::Destroy { region } => f.debug_struct("Destroy").field("region", region).finish(),
-            Self::RefreshResolver { region } => f
-                .debug_struct("RefreshResolver")
-                .field("region", region)
-=======
             Self::Start { region } => f
                 .debug_struct("Start")
                 .field("region", &utils::debug_region(region))
@@ -1093,7 +1085,6 @@
             Self::RefreshResolver { region } => f
                 .debug_struct("RefreshResolver")
                 .field("region", &utils::debug_region(region))
->>>>>>> 25261c8a
                 .finish(),
             Self::NotifyFailToStartObserve {
                 region,
@@ -1101,11 +1092,7 @@
                 err,
             } => f
                 .debug_struct("NotifyFailToStartObserve")
-<<<<<<< HEAD
-                .field("region", region)
-=======
                 .field("region", &utils::debug_region(region))
->>>>>>> 25261c8a
                 .field("handle", handle)
                 .field("err", err)
                 .finish(),
