// Copyright 2022 TiKV Project Authors. Licensed under Apache-2.0.

use std::{
    any::Any,
    collections::HashSet,
    fmt,
    marker::PhantomData,
    sync::{Arc, Mutex},
    time::Duration,
};

use concurrency_manager::ConcurrencyManager;
use engine_traits::KvEngine;
use error_code::ErrorCodeExt;
use futures::{stream::AbortHandle, FutureExt, TryFutureExt};
use kvproto::{
    brpb::{StreamBackupError, StreamBackupTaskInfo},
    metapb::Region,
};
use pd_client::PdClient;
use raft::StateRole;
use raftstore::{
    coprocessor::{CmdBatch, ObserveHandle, RegionInfoProvider},
    router::CdcHandle,
};
use resolved_ts::{resolve_by_raft, LeadershipResolver};
use tikv::config::BackupStreamConfig;
use tikv_util::{
    box_err,
    config::ReadableDuration,
    debug, defer, info,
    memory::MemoryQuota,
    sys::thread::ThreadBuildWrapper,
    time::{Instant, Limiter},
    warn,
    worker::{Runnable, Scheduler},
    HandyRwLock,
};
use tokio::{
    io::Result as TokioResult,
    runtime::{Handle, Runtime},
    sync::{oneshot, Semaphore},
};
use tokio_stream::StreamExt;
use tracing::instrument;
use tracing_active_tree::root;
use txn_types::TimeStamp;

use super::metrics::HANDLE_EVENT_DURATION_HISTOGRAM;
use crate::{
    annotate,
    checkpoint_manager::{
        BasicFlushObserver, CheckpointManager, CheckpointV3FlushObserver, FlushObserver,
        GetCheckpointResult, RegionIdWithVersion, Subscription,
    },
    errors::{Error, Result},
    event_loader::InitialDataLoader,
    future,
    metadata::{store::MetaStore, MetadataClient, MetadataEvent, StreamTask},
    metrics::{self, TaskStatus},
    observer::BackupStreamObserver,
    router::{self, ApplyEvents, Router, TaskSelector},
    subscription_manager::{RegionSubscriptionManager, ResolvedRegions},
    subscription_track::{Ref, RefMut, ResolveResult, SubscriptionTracer},
    try_send,
    utils::{self, CallbackWaitGroup, StopWatch, Work},
};

const SLOW_EVENT_THRESHOLD: f64 = 120.0;
/// CHECKPOINT_SAFEPOINT_TTL_IF_ERROR specifies the safe point TTL(24 hour) if
/// task has fatal error.
const CHECKPOINT_SAFEPOINT_TTL_IF_ERROR: u64 = 24;

pub struct Endpoint<S, R, E: KvEngine, PDC> {
    // Note: those fields are more like a shared context between components.
    // For now, we copied them everywhere, maybe we'd better extract them into a
    // context type.
    pub(crate) meta_client: MetadataClient<S>,
    pub(crate) scheduler: Scheduler<Task>,
    pub(crate) store_id: u64,
    pub(crate) regions: R,
    pub(crate) engine: PhantomData<E>,
    pub(crate) pd_client: Arc<PDC>,
    pub(crate) subs: SubscriptionTracer,
    pub(crate) concurrency_manager: ConcurrencyManager,

    // Note: some of fields are public so test cases are able to access them.
    pub range_router: Router,
    observer: BackupStreamObserver,
    pool: Runtime,
    region_operator: RegionSubscriptionManager<S, R, PDC>,
    failover_time: Option<Instant>,
    // We holds the config before, even it is useless for now,
    // however probably it would be useful in the future.
    config: BackupStreamConfig,
    checkpoint_mgr: CheckpointManager,

    // Runtime status:
    /// The handle to abort last save storage safe point.
    /// This is used for simulating an asynchronous background worker.
    /// Each time we spawn a task, once time goes by, we abort that task.
    pub abort_last_storage_save: Option<AbortHandle>,
    pub initial_scan_semaphore: Arc<Semaphore>,
}

impl<S, R, E, PDC> Endpoint<S, R, E, PDC>
where
    R: RegionInfoProvider + 'static + Clone,
    E: KvEngine,
    PDC: PdClient + 'static,
    S: MetaStore + 'static,
{
    pub fn new<RT: CdcHandle<E> + 'static>(
        store_id: u64,
        store: S,
        config: BackupStreamConfig,
        scheduler: Scheduler<Task>,
        observer: BackupStreamObserver,
        accessor: R,
        router: RT,
        pd_client: Arc<PDC>,
        concurrency_manager: ConcurrencyManager,
        resolver: BackupStreamResolver<RT, E>,
    ) -> Self {
        crate::metrics::STREAM_ENABLED.inc();
        let pool = create_tokio_runtime((config.num_threads / 2).max(1), "backup-stream")
            .expect("failed to create tokio runtime for backup stream worker.");

        let meta_client = MetadataClient::new(store, store_id);
        let range_router = Router::new(scheduler.clone(), router::Config::from(config.clone()));

        // spawn a worker to watch task changes from etcd periodically.
        let meta_client_clone = meta_client.clone();
        let scheduler_clone = scheduler.clone();
        // TODO build a error handle mechanism #error 2
        pool.spawn(root!("flush_ticker"; Self::starts_flush_ticks(range_router.clone())));
        pool.spawn(root!("start_watch_tasks"; async {
            if let Err(err) = Self::start_and_watch_tasks(meta_client_clone, scheduler_clone).await
            {
                err.report("failed to start watch tasks");
            }
            info!("started task watcher!");
        }));

        let initial_scan_memory_quota = Arc::new(MemoryQuota::new(
            config.initial_scan_pending_memory_quota.0 as _,
        ));
        let limit = if config.initial_scan_rate_limit.0 > 0 {
            config.initial_scan_rate_limit.0 as f64
        } else {
            f64::INFINITY
        };
        let initial_scan_throughput_quota = Limiter::new(limit);
        info!("the endpoint of stream backup started"; "path" => %config.temp_path);
        let subs = SubscriptionTracer::default();

        let initial_scan_semaphore = Arc::new(Semaphore::new(config.initial_scan_concurrency));
        let (region_operator, op_loop) = RegionSubscriptionManager::start(
            InitialDataLoader::new(
                range_router.clone(),
                subs.clone(),
                scheduler.clone(),
                initial_scan_memory_quota,
                initial_scan_throughput_quota,
                // NOTE: in fact we can get rid of the `Arc`. Just need to warp the router when the
                // scanner pool is created. But at that time the handle has been sealed in the
                // `InitialScan` trait -- we cannot do that.
                Arc::new(Mutex::new(router)),
                Arc::clone(&initial_scan_semaphore),
            ),
            accessor.clone(),
            observer.clone(),
            meta_client.clone(),
            pd_client.clone(),
            ((config.num_threads + 1) / 2).max(1),
            resolver,
        );
        pool.spawn(root!(op_loop));
        let mut checkpoint_mgr = CheckpointManager::default();
        pool.spawn(root!(checkpoint_mgr.spawn_subscription_mgr()));
        let ep = Endpoint {
            initial_scan_semaphore,
            meta_client,
            range_router,
            scheduler,
            observer,
            pool,
            store_id,
            regions: accessor,
            engine: PhantomData,
            pd_client,
            subs,
            concurrency_manager,
            region_operator,
            failover_time: None,
            config,
            checkpoint_mgr,
            abort_last_storage_save: None,
        };
        ep.pool.spawn(root!(ep.min_ts_worker()));
        ep
    }
}

impl<S, R, E, PDC> Endpoint<S, R, E, PDC>
where
    S: MetaStore + 'static,
    R: RegionInfoProvider + Clone + 'static,
    E: KvEngine,
    PDC: PdClient + 'static,
{
    fn get_meta_client(&self) -> MetadataClient<S> {
        self.meta_client.clone()
    }

    fn on_fatal_error_of_task(&self, task: &str, err: &Error) -> future![()] {
        metrics::update_task_status(TaskStatus::Error, task);
        let meta_cli = self.get_meta_client();
        let pdc = self.pd_client.clone();
        let store_id = self.store_id;
        let sched = self.scheduler.clone();
        let safepoint_name = self.pause_guard_id_for_task(task);
        let safepoint_ttl = self.pause_guard_duration();
        let code = err.error_code().code.to_owned();
        let msg = err.to_string();
        let task = task.to_owned();
        async move {
            let err_fut = async {
                let safepoint = meta_cli.global_progress_of_task(&task).await?;
                pdc.update_service_safe_point(
                    safepoint_name,
                    TimeStamp::new(safepoint.saturating_sub(1)),
                    safepoint_ttl,
                )
                .await?;
                meta_cli.pause(&task).await?;
                let mut last_error = StreamBackupError::new();
                last_error.set_error_code(code);
                last_error.set_error_message(msg.clone());
                last_error.set_store_id(store_id);
                last_error.set_happen_at(TimeStamp::physical_now());
                meta_cli.report_last_error(&task, last_error).await?;
                Result::Ok(())
            };
            if let Err(err_report) = err_fut.await {
                err_report.report(format_args!("failed to upload error {}", err_report));
                let name = task.to_owned();
                // Let's retry reporting after 5s.
                tokio::task::spawn(async move {
                    tokio::time::sleep(Duration::from_secs(5)).await;
                    try_send!(
                        sched,
                        Task::FatalError(
                            TaskSelector::ByName(name),
                            Box::new(annotate!(err_report, "origin error: {}", msg))
                        )
                    );
                });
            }
        }
    }

    fn on_fatal_error(&self, select: TaskSelector, err: Box<Error>) {
        err.report_fatal();
        let tasks = self
            .pool
            .block_on(self.range_router.select_task(select.reference()));
        warn!("fatal error reporting"; "selector" => ?select, "selected" => ?tasks, "err" => %err);
        for task in tasks {
            // Let's pause the task first.
            self.unload_task(&task);
<<<<<<< HEAD
            metrics::update_task_status(TaskStatus::Error, &task);

            let meta_cli = self.get_meta_client();
            let pdc = self.pd_client.clone();
            let store_id = self.store_id;
            let sched = self.scheduler.clone();
            let safepoint_name = self.pause_guard_id_for_task(&task);
            let safepoint_ttl = self.pause_guard_duration();
            let code = err.error_code().code.to_owned();
            let msg = err.to_string();
            self.pool.block_on(async move {
                let err_fut = async {
                    let safepoint = meta_cli.global_progress_of_task(&task).await?;
                    pdc.update_service_safe_point(
                        safepoint_name,
                        TimeStamp::new(safepoint.saturating_sub(1)),
                        safepoint_ttl,
                    )
                    .await?;
                    meta_cli.pause(&task).await?;
                    let mut last_error = StreamBackupError::new();
                    last_error.set_error_code(code);
                    last_error.set_error_message(msg.clone());
                    last_error.set_store_id(store_id);
                    last_error.set_happen_at(TimeStamp::physical_now());
                    meta_cli.report_last_error(&task, last_error).await?;
                    Result::Ok(())
                };
                if let Err(err_report) = err_fut.await {
                    err_report.report(format_args!("failed to upload error {}", err_report));
                    // Let's retry reporting after 5s.
                    tokio::task::spawn(root!("retry_report_fatal_err"; async move {
                        tokio::time::sleep(Duration::from_secs(5)).await;
                        try_send!(
                            sched,
                            Task::FatalError(
                                TaskSelector::ByName(task.to_owned()),
                                Box::new(annotate!(err_report, "origin error: {}", msg))
                            )
                        );
                    }));
                }
            });
=======
            self.pool.block_on(self.on_fatal_error_of_task(&task, &err));
>>>>>>> 4626f8d7
        }
    }

    async fn starts_flush_ticks(router: Router) {
        loop {
            // check every 5s.
            // TODO: maybe use global timer handle in the `tikv_utils::timer` (instead of
            // enabling timing in the current runtime)?
            tokio::time::sleep(Duration::from_secs(5)).await;
            debug!("backup stream trigger flush tick");
            router.tick().await;
        }
    }

    // TODO find a proper way to exit watch tasks
    #[instrument(skip_all)]
    async fn start_and_watch_tasks(
        meta_client: MetadataClient<S>,
        scheduler: Scheduler<Task>,
    ) -> Result<()> {
        let tasks;
        loop {
            let r = meta_client.get_tasks().await;
            match r {
                Ok(t) => {
                    tasks = t;
                    break;
                }
                Err(e) => {
                    e.report("failed to get backup stream task");
                    tokio::time::sleep(Duration::from_secs(5)).await;
                    continue;
                }
            }
        }

        for task in tasks.inner {
            info!("backup stream watch task"; "task" => ?task);
            if task.is_paused {
                continue;
            }
            // We have meet task upon store start, we must in a failover.
            scheduler.schedule(Task::MarkFailover(Instant::now()))?;
            // move task to schedule
            scheduler.schedule(Task::WatchTask(TaskOp::AddTask(task)))?;
        }

        let revision = tasks.revision;
        let meta_client_clone = meta_client.clone();
        let scheduler_clone = scheduler.clone();

        Handle::current().spawn(root!("task_watcher"; async move {
            if let Err(err) =
                Self::starts_watch_task(meta_client_clone, scheduler_clone, revision).await
            {
                err.report("failed to start watch tasks");
            }
        }));

        Handle::current().spawn(root!("pause_watcher"; async move {
            if let Err(err) = Self::starts_watch_pause(meta_client, scheduler, revision).await {
                err.report("failed to start watch pause");
            }
        }));

        Ok(())
    }

    async fn starts_watch_task(
        meta_client: MetadataClient<S>,
        scheduler: Scheduler<Task>,
        revision: i64,
    ) -> Result<()> {
        let mut revision_new = revision;
        loop {
            let watcher = meta_client.events_from(revision_new).await;
            let mut watcher = match watcher {
                Ok(w) => w,
                Err(e) => {
                    e.report("failed to start watch task");
                    tokio::time::sleep(Duration::from_secs(5)).await;
                    continue;
                }
            };
            info!("start watching the task changes."; "from_rev" => %revision_new);

            loop {
                if let Some(event) = watcher.stream.next().await {
                    info!("backup stream watch task from etcd"; "event" => ?event);

                    let revision = meta_client.get_reversion().await;
                    if let Ok(r) = revision {
                        revision_new = r;
                        info!("update the revision"; "revision" => revision_new);
                    }

                    match event {
                        MetadataEvent::AddTask { task } => {
                            scheduler.schedule(Task::WatchTask(TaskOp::AddTask(task)))?;
                        }
                        MetadataEvent::RemoveTask { task } => {
                            scheduler.schedule(Task::WatchTask(TaskOp::RemoveTask(task)))?;
                        }
                        MetadataEvent::Error { err } => {
                            err.report("metadata client watch meet error");
                            tokio::time::sleep(Duration::from_secs(2)).await;
                            break;
                        }
                        _ => warn!("BUG: invalid event"; "event" => ?event),
                    }
                } else {
                    tokio::time::sleep(Duration::from_secs(1)).await;
                    break;
                }
            }
        }
    }

    async fn starts_watch_pause(
        meta_client: MetadataClient<S>,
        scheduler: Scheduler<Task>,
        revision: i64,
    ) -> Result<()> {
        let mut revision_new = revision;

        loop {
            let watcher = meta_client.events_from_pause(revision_new).await;
            let mut watcher = match watcher {
                Ok(w) => w,
                Err(e) => {
                    e.report("failed to start watch pause");
                    tokio::time::sleep(Duration::from_secs(2)).await;
                    continue;
                }
            };
            info!("start watching the pausing events."; "from_rev" => %revision_new);

            loop {
                if let Some(event) = watcher.stream.next().await {
                    info!("backup stream watch pause from etcd"; "event" => ?event);
                    let revision = meta_client.get_reversion().await;
                    if let Ok(r) = revision {
                        revision_new = r;
                        info!("update the revision"; "revision" => revision_new);
                    }

                    match event {
                        MetadataEvent::PauseTask { task } => {
                            scheduler.schedule(Task::WatchTask(TaskOp::PauseTask(task)))?;
                        }
                        MetadataEvent::ResumeTask { task } => {
                            scheduler.schedule(Task::WatchTask(TaskOp::ResumeTask(task)))?;
                        }
                        MetadataEvent::Error { err } => {
                            err.report("metadata client watch meet error");
                            tokio::time::sleep(Duration::from_secs(2)).await;
                            break;
                        }
                        _ => warn!("BUG: invalid event"; "event" => ?event),
                    }
                } else {
                    tokio::time::sleep(Duration::from_secs(1)).await;
                    break;
                }
            }
        }
    }

    fn flush_observer(&self) -> impl FlushObserver {
        let basic = BasicFlushObserver::new(self.pd_client.clone(), self.store_id);
        CheckpointV3FlushObserver::new(self.scheduler.clone(), self.meta_client.clone(), basic)
    }

    /// Convert a batch of events to the cmd batch, and update the resolver
    /// status.
    fn record_batch(subs: SubscriptionTracer, batch: CmdBatch) -> Option<ApplyEvents> {
        let region_id = batch.region_id;
        let mut resolver = match subs.get_subscription_of(region_id) {
            Some(rts) => rts,
            None => {
                debug!("the region isn't registered (no resolver found) but sent to backup_batch, maybe stale."; "region_id" => %region_id);
                return None;
            }
        };
        // Stale data is acceptable, while stale locks may block the checkpoint
        // advancing.
        // ```text
        // Let L be the instant some key locked, U be the instant it unlocked,
        // +---------*-------L-----------U--*-------------+
        //           ^   ^----(1)----^      ^ We get the snapshot for initial scanning at here.
        //           +- If we issue refresh resolver at here, and the cmd batch (1) is the last cmd batch of the first observing.
        //              ...the background initial scanning may keep running, and the lock would be sent to the scanning.
        //              ...note that (1) is the last cmd batch of first observing, so the unlock event would never be sent to us.
        //              ...then the lock would get an eternal life in the resolver :|
        //                 (Before we refreshing the resolver for this region again)
        // ```
        if batch.pitr_id != resolver.value().handle.id {
            debug!("stale command"; "region_id" => %region_id, "now" => ?resolver.value().handle.id, "remote" => ?batch.pitr_id);
            return None;
        }

        let kvs = ApplyEvents::from_cmd_batch(batch, resolver.value_mut().resolver());
        Some(kvs)
    }

    fn backup_batch(&self, batch: CmdBatch, work: Work) {
        let mut sw = StopWatch::by_now();

        let router = self.range_router.clone();
        let sched = self.scheduler.clone();
        let subs = self.subs.clone();
        let region = batch.region_id;
        let from_idx = batch.cmds.first().map(|c| c.index).unwrap_or(0);
        let (to_idx, term) = batch
            .cmds
            .last()
            .map(|c| (c.index, c.term))
            .unwrap_or((0, 0));
        self.pool.spawn(root!("backup_batch"; async move {
            let region_id = batch.region_id;
            let kvs = Self::record_batch(subs, batch);
            if kvs.as_ref().map(|x| x.is_empty()).unwrap_or(true) {
                return;
            }
            let kvs = kvs.unwrap();

            HANDLE_EVENT_DURATION_HISTOGRAM
                .with_label_values(&["to_stream_event"])
                .observe(sw.lap().as_secs_f64());
            let kv_count = kvs.len();
            let total_size = kvs.size();
            metrics::HEAP_MEMORY
                .add(total_size as _);
            utils::handle_on_event_result(&sched, router.on_events(kvs).await);
            metrics::HEAP_MEMORY
                .sub(total_size as _);
            let time_cost = sw.lap().as_secs_f64();
            if time_cost > SLOW_EVENT_THRESHOLD {
                warn!("write to temp file too slow."; "time_cost" => ?time_cost, "region_id" => %region_id, "len" => %kv_count);
            }
            HANDLE_EVENT_DURATION_HISTOGRAM
                .with_label_values(&["save_to_temp_file"])
                .observe(time_cost);
            drop(work)
        }; from_idx, to_idx, region, current_term = term));
    }

    pub fn handle_watch_task(&self, op: TaskOp) {
        match op {
            TaskOp::AddTask(task) => {
                self.on_register(task);
            }
            TaskOp::RemoveTask(task_name) => {
                self.on_unregister(&task_name);
            }
            TaskOp::PauseTask(task_name) => {
                self.on_pause(&task_name);
            }
            TaskOp::ResumeTask(task) => {
                self.on_resume(task);
            }
        }
    }

    async fn observe_regions_in_range(
        &self,
        task: &StreamTask,
        start_key: Vec<u8>,
        end_key: Vec<u8>,
    ) {
        let start = Instant::now_coarse();
        let success = self
            .observer
            .ranges
            .wl()
            .add((start_key.clone(), end_key.clone()));
        if !success {
            warn!("backup stream task ranges overlapped, which hasn't been supported for now";
                "task" => ?task,
                "start_key" => utils::redact(&start_key),
                "end_key" => utils::redact(&end_key),
            );
        }
        // Assuming the `region info provider` would read region info form `StoreMeta`
        // directly and this would be fast. If this gets slow, maybe make it async
        // again. (Will that bring race conditions? say `Start` handled after
        // `ResfreshResolver` of some region.)
        let range_init_result = self
            .initialize_range(start_key.clone(), end_key.clone())
            .await;
        match range_init_result {
            Ok(()) => {
                info!("backup stream success to initialize";
                        "start_key" => utils::redact(&start_key),
                        "end_key" => utils::redact(&end_key),
                        "take" => ?start.saturating_elapsed(),)
            }
            Err(e) => {
                e.report("backup stream initialize failed");
            }
        }
    }

    /// initialize a range: it simply scan the regions with leader role and send
    /// them to [`initialize_region`].
    pub async fn initialize_range(&self, start_key: Vec<u8>, end_key: Vec<u8>) -> Result<()> {
        // Generally we will be very very fast to consume.
        // Directly clone the initial data loader to the background thread looks a
        // little heavier than creating a new channel. TODO: Perhaps we need a
        // handle to the `InitialDataLoader`. Making it a `Runnable` worker might be a
        // good idea.
        let (tx, mut rx) = tokio::sync::mpsc::channel(1);
        self.regions
            .seek_region(
                &start_key,
                Box::new(move |i| {
                    // Ignore the error, this can only happen while the server is shutting down, the
                    // future has been canceled.
                    let _ = i
                        .filter(|r| r.role == StateRole::Leader)
                        .take_while(|r| r.region.start_key < end_key)
                        .try_for_each(|r| {
                            tx.blocking_send(ObserveOp::Start {
                                region: r.region.clone(),
                            })
                        });
                }),
            )
            .map_err(|err| {
                Error::Other(box_err!(
                    "failed to seek region for start key {}: {}",
                    utils::redact(&start_key),
                    err
                ))
            })?;
        // Don't reschedule this command: or once the endpoint's mailbox gets
        // full, the system might deadlock.
        while let Some(cmd) = rx.recv().await {
            self.region_operator.request(cmd).await;
        }
        Ok(())
    }

    // register task ranges
    pub fn on_register(&self, task: StreamTask) {
        let name = task.info.name.clone();
        let start_ts = task.info.start_ts;
        self.load_task(task);

        metrics::STORE_CHECKPOINT_TS
            .with_label_values(&[name.as_str()])
            .set(start_ts as _);
    }

    /// Load the task into memory: this would make the endpint start to observe.
    fn load_task(&self, task: StreamTask) {
        let cli = self.meta_client.clone();
        let range_router = self.range_router.clone();

        info!(
            "register backup stream task";
            "task" => ?task,
        );

        let task_name = task.info.get_name().to_owned();
        // clean the safepoint created at pause(if there is)
        self.pool.spawn(root!("load_initial_task";
            self.pd_client
                .update_service_safe_point(
                    self.pause_guard_id_for_task(task.info.get_name()),
                    TimeStamp::zero(),
                    Duration::new(0, 0),
                )
                .map(|r| {
                    r.map_err(|err| Error::from(err).report("removing safe point for pausing"))
                })
        ));
        self.pool.block_on(async move {
            let task_clone = task.clone();
            let run = async move {
                let task_name = task.info.get_name();
                let ranges = cli.ranges_of_task(task_name).await?;
                fail::fail_point!("load_task::error_when_fetching_ranges", |_| {
                    Err(Error::Other("what range? no such thing, go away.".into()))
                });
                info!(
                    "register backup stream ranges";
                    "task" => ?task,
                    "ranges_count" => ranges.inner.len(),
                );
                let ranges = ranges
                    .inner
                    .into_iter()
                    .map(|(start_key, end_key)| {
                        (utils::wrap_key(start_key), utils::wrap_key(end_key))
                    })
                    .collect::<Vec<_>>();
                range_router
                    .register_task(task.clone(), ranges.clone(), self.config.file_size_limit.0)
                    .await?;

                for (start_key, end_key) in ranges {
                    self.observe_regions_in_range(&task, start_key, end_key)
                        .await
                }
                info!(
                    "finish register backup stream ranges";
                    "task" => ?task,
                );
                Result::Ok(())
            };
            if let Err(e) = run.await {
                self.on_fatal_error_of_task(&task_clone.info.name, &Box::new(e))
                    .await;
            }
        });
        metrics::update_task_status(TaskStatus::Running, &task_name);
    }

    fn pause_guard_id_for_task(&self, task: &str) -> String {
        format!("{}-{}-pause-guard", task, self.store_id)
    }

    fn pause_guard_duration(&self) -> Duration {
        ReadableDuration::hours(CHECKPOINT_SAFEPOINT_TTL_IF_ERROR).0
    }

    pub fn on_pause(&self, task: &str) {
        self.unload_task(task);

        metrics::update_task_status(TaskStatus::Paused, task);
    }

    pub fn on_resume(&self, task_name: String) {
        let task = self.pool.block_on(self.meta_client.get_task(&task_name));
        match task {
            Ok(Some(stream_task)) => self.load_task(stream_task),
            Ok(None) => {
                info!("backup stream task not existed"; "task" => %task_name);
            }
            Err(err) => {
                err.report(format!("failed to resume backup stream task {}", task_name));
                let sched = self.scheduler.clone();
                tokio::task::spawn(root!("retry_resume"; async move {
                    tokio::time::sleep(Duration::from_secs(5)).await;
                    sched
                        .schedule(Task::WatchTask(TaskOp::ResumeTask(task_name)))
                        .unwrap();
                }));
            }
        }
    }

    pub fn on_unregister(&self, task: &str) -> Option<StreamBackupTaskInfo> {
        let info = self.unload_task(task);
        self.remove_metrics_after_unregister(task);
        info
    }

    fn remove_metrics_after_unregister(&self, task: &str) {
        // remove metrics of the task so it won't mislead the metrics.
        let _ = metrics::STORE_CHECKPOINT_TS
            .remove_label_values(&[task])
            .map_err(
                |err| info!("failed to remove checkpoint ts metric"; "task" => task, "err" => %err),
            );
        let _ = metrics::remove_task_status_metric(task).map_err(
            |err| info!("failed to remove checkpoint ts metric"; "task" => task, "err" => %err),
        );
    }

    /// unload a task from memory: this would stop observe the changes required
    /// by the task temporarily.
    fn unload_task(&self, task: &str) -> Option<StreamBackupTaskInfo> {
        let router = self.range_router.clone();

        // for now, we support one concurrent task only.
        // so simply clear all info would be fine.
        self.observer.ranges.wl().clear();
        self.subs.clear();
        self.pool.block_on(router.unregister_task(task))
    }

    fn prepare_min_ts(&self) -> future![TimeStamp] {
        let pd_cli = self.pd_client.clone();
        let cm = self.concurrency_manager.clone();
        async move {
            let pd_tso = pd_cli
                .get_tso()
                .await
                .map_err(|err| Error::from(err).report("failed to get tso from pd"))
                .unwrap_or_default();
            cm.update_max_ts(pd_tso);
            let min_ts = cm.global_min_lock_ts().unwrap_or(TimeStamp::max());
            Ord::min(pd_tso, min_ts)
        }
    }

    fn get_resolved_regions(&self, min_ts: TimeStamp) -> future![Result<ResolvedRegions>] {
        let (tx, rx) = oneshot::channel();
        let op = self.region_operator.clone();
        async move {
            let req = ObserveOp::ResolveRegions {
                callback: Box::new(move |rs| {
                    let _ = tx.send(rs);
                }),
                min_ts,
            };
            op.request(req).await;
            rx.await
                .map_err(|err| annotate!(err, "failed to send request for resolve regions"))
        }
    }

    fn do_flush(&self, task: String, min_ts: TimeStamp) -> future![Result<()>] {
        let get_rts = self.get_resolved_regions(min_ts);
        let router = self.range_router.clone();
        let store_id = self.store_id;
        let mut flush_ob = self.flush_observer();
        async move {
            let mut resolved = get_rts.await?;
            let mut new_rts = resolved.global_checkpoint();
            fail::fail_point!("delay_on_flush");
            flush_ob.before(resolved.take_resolve_result()).await;
            if let Some(rewritten_rts) = flush_ob.rewrite_resolved_ts(&task).await {
                info!("rewriting resolved ts"; "old" => %new_rts, "new" => %rewritten_rts);
                new_rts = rewritten_rts.min(new_rts);
            }
            if let Some(rts) = router.do_flush(&task, store_id, new_rts).await {
                info!("flushing and refreshing checkpoint ts.";
                    "checkpoint_ts" => %rts,
                    "task" => %task,
                );
                if rts == 0 {
                    // We cannot advance the resolved ts for now.
                    return Ok(());
                }
                flush_ob.after(&task, rts).await?
            }
            Ok(())
        }
    }

    pub fn on_force_flush(&self, task: String) {
        self.pool.block_on(async move {
            let info = self.range_router.get_task_info(&task).await;
            // This should only happen in testing, it would be to unwrap...
            let _ = info.unwrap().set_flushing_status_cas(false, true);
            let mts = self.prepare_min_ts().await;
            try_send!(self.scheduler, Task::FlushWithMinTs(task, mts));
        });
    }

    pub fn on_flush(&self, task: String) {
        self.pool.block_on(async move {
            let mts = self.prepare_min_ts().await;
            info!("min_ts prepared for flushing"; "min_ts" => %mts);
            try_send!(self.scheduler, Task::FlushWithMinTs(task, mts));
        })
    }

    fn on_flush_with_min_ts(&self, task: String, min_ts: TimeStamp) {
        self.pool
            .spawn(root!("flush"; self.do_flush(task, min_ts).map(|r| {
                if let Err(err) = r {
                    err.report("during updating flush status")
                }
            }); min_ts = min_ts.into_inner()));
    }

    fn update_global_checkpoint(&self, task: String) -> future![()] {
        let meta_client = self.meta_client.clone();
        let router = self.range_router.clone();
        let store_id = self.store_id;
        async move {
            #[cfg(feature = "failpoints")]
            {
                // fail-rs doesn't support async code blocks now.
                // let's borrow the feature name and do it ourselves :3
                if std::env::var("LOG_BACKUP_UGC_SLEEP_AND_RETURN").is_ok() {
                    tokio::time::sleep(Duration::from_secs(100)).await;
                    return;
                }
            }
            let ts = meta_client.global_progress_of_task(&task).await;
            match ts {
                Ok(global_checkpoint) => {
                    let r = router
                        .update_global_checkpoint(&task, global_checkpoint, store_id)
                        .await;
                    match r {
                        Ok(true) => {
                            if let Err(err) = meta_client
                                .set_storage_checkpoint(&task, global_checkpoint)
                                .await
                            {
                                warn!("backup stream failed to set global checkpoint.";
                                    "task" => ?task,
                                    "global_checkpoint" => global_checkpoint,
                                    "err" => ?err,
                                );
                            }
                        }
                        Ok(false) => {
                            debug!("backup stream no need update global checkpoint.";
                                "task" => ?task,
                                "global_checkpoint" => global_checkpoint,
                            );
                        }
                        Err(e) => {
                            warn!("backup stream failed to update global checkpoint.";
                                "task" => ?task,
                                "err" => ?e
                            );
                        }
                    }
                }
                Err(e) => {
                    warn!("backup stream failed to get global checkpoint.";
                        "task" => ?task,
                        "err" => ?e
                    );
                }
            }
        }
    }

    fn on_update_global_checkpoint(&mut self, task: String) {
        if let Some(handle) = self.abort_last_storage_save.take() {
            handle.abort();
        }
        let (fut, handle) = futures::future::abortable(self.update_global_checkpoint(task));
        self.pool.spawn(root!("update_global_checkpoint"; fut));
        self.abort_last_storage_save = Some(handle);
    }

    fn on_update_change_config(&mut self, cfg: BackupStreamConfig) {
        let concurrency_diff =
            cfg.initial_scan_concurrency as isize - self.config.initial_scan_concurrency as isize;
        info!(
            "update log backup config";
             "config" => ?cfg,
             "concurrency_diff" => concurrency_diff,
        );
        self.range_router.udpate_config(&cfg);
        self.update_semaphore_capacity(&self.initial_scan_semaphore, concurrency_diff);

        self.config = cfg;
    }

    /// Modify observe over some region.
    /// This would register the region to the RaftStore.
    pub fn on_modify_observe(&self, op: ObserveOp) {
        self.pool.block_on(self.region_operator.request(op));
    }

    fn update_semaphore_capacity(&self, sema: &Arc<Semaphore>, diff: isize) {
        use std::cmp::Ordering::*;
        match diff.cmp(&0) {
            Less => {
                self.pool.spawn(root!(
                    Arc::clone(sema)
                    .acquire_many_owned(-diff as _)
                    // It is OK to trivially ignore the Error case (semaphore has been closed, we are shutting down the server.)
                    .map_ok(|p| p.forget())
                ));
            }
            Equal => {}
            Greater => {
                sema.add_permits(diff as _);
            }
        }
    }

    pub fn run_task(&mut self, task: Task) {
        debug!("run backup stream task"; "task" => ?task, "store_id" => %self.store_id);
        let now = Instant::now_coarse();
        let label = task.label();
        defer! {
            metrics::INTERNAL_ACTOR_MESSAGE_HANDLE_DURATION.with_label_values(&[label])
                .observe(now.saturating_elapsed_secs())
        }
        match task {
            Task::WatchTask(op) => self.handle_watch_task(op),
            Task::BatchEvent(events) => self.do_backup(events),
            Task::Flush(task) => self.on_flush(task),
            Task::ModifyObserve(op) => self.on_modify_observe(op),
            Task::ForceFlush(task) => self.on_force_flush(task),
            Task::FatalError(task, err) => self.on_fatal_error(task, err),
            Task::ChangeConfig(cfg) => {
                self.on_update_change_config(cfg);
            }
            Task::Sync(cb, mut cond) => {
                if cond(self) {
                    cb()
                } else {
                    let sched = self.scheduler.clone();
                    self.pool.spawn(root!(async move {
                        tokio::time::sleep(Duration::from_millis(500)).await;
                        sched.schedule(Task::Sync(cb, cond)).unwrap();
                    }));
                }
            }
            Task::MarkFailover(t) => self.failover_time = Some(t),
            Task::FlushWithMinTs(task, min_ts) => self.on_flush_with_min_ts(task, min_ts),
            Task::RegionCheckpointsOp(s) => self.handle_region_checkpoints_op(s),
            Task::UpdateGlobalCheckpoint(task) => self.on_update_global_checkpoint(task),
        }
    }

    fn min_ts_worker(&self) -> future![()] {
        let sched = self.scheduler.clone();
        let interval = self.config.min_ts_interval.0;
        async move {
            loop {
                tokio::time::sleep(interval).await;
                try_send!(
                    sched,
                    Task::RegionCheckpointsOp(RegionCheckpointOperation::PrepareMinTsForResolve)
                );
            }
        }
    }

    pub fn handle_region_checkpoints_op(&mut self, op: RegionCheckpointOperation) {
        match op {
            RegionCheckpointOperation::Resolved {
                checkpoints,
                start_time,
            } => {
                self.checkpoint_mgr.resolve_regions(checkpoints);
                metrics::MIN_TS_RESOLVE_DURATION.observe(start_time.saturating_elapsed_secs());
            }
            RegionCheckpointOperation::Flush => {
                self.checkpoint_mgr.flush();
            }
            RegionCheckpointOperation::Get(g, cb) => {
                let _guard = self.pool.handle().enter();
                match g {
                    RegionSet::Universal => cb(self
                        .checkpoint_mgr
                        .get_all()
                        .into_iter()
                        .map(|c| GetCheckpointResult::ok(c.region.clone(), c.checkpoint))
                        .collect()),
                    RegionSet::Regions(rs) => cb(rs
                        .iter()
                        .map(|(id, version)| {
                            self.checkpoint_mgr
                                .get_from_region(RegionIdWithVersion::new(*id, *version))
                        })
                        .collect()),
                }
            }
            RegionCheckpointOperation::Subscribe(sub) => {
                let fut = self.checkpoint_mgr.add_subscriber(sub);
                self.pool.spawn(root!(async move {
                    if let Err(err) = fut.await {
                        err.report("adding subscription");
                    }
                }));
            }
            RegionCheckpointOperation::PrepareMinTsForResolve => {
                if self.observer.is_hibernating() {
                    metrics::MISC_EVENTS.skip_resolve_no_subscription.inc();
                    return;
                }
                let min_ts = self.pool.block_on(self.prepare_min_ts());
                let start_time = Instant::now();
                // We need to reschedule the `Resolve` task to queue, because the subscription
                // is asynchronous -- there may be transactions committed before
                // the min_ts we prepared but haven't been observed yet.
                try_send!(
                    self.scheduler,
                    Task::RegionCheckpointsOp(RegionCheckpointOperation::Resolve {
                        min_ts,
                        start_time
                    })
                );
            }
            RegionCheckpointOperation::Resolve { min_ts, start_time } => {
                let sched = self.scheduler.clone();
                try_send!(
                    self.scheduler,
                    Task::ModifyObserve(ObserveOp::ResolveRegions {
                        callback: Box::new(move |mut resolved| {
                            let t =
                                Task::RegionCheckpointsOp(RegionCheckpointOperation::Resolved {
                                    checkpoints: resolved.take_resolve_result(),
                                    start_time,
                                });
                            try_send!(sched, t);
                        }),
                        min_ts
                    })
                );
            }
        }
    }

    pub fn do_backup(&self, events: Vec<CmdBatch>) {
        let wg = CallbackWaitGroup::new();
        for batch in events {
            self.backup_batch(batch, wg.clone().work());
        }
        self.pool.block_on(wg.wait())
    }
}

/// Create a standard tokio runtime
/// (which allows io and time reactor, involve thread memory accessor),
fn create_tokio_runtime(thread_count: usize, thread_name: &str) -> TokioResult<Runtime> {
    info!("create tokio runtime for backup stream"; "thread_name" => thread_name, "thread_count" => thread_count);

    tokio::runtime::Builder::new_multi_thread()
        .thread_name(thread_name)
        // Maybe make it more configurable?
        // currently, blocking threads would be used for tokio local I/O.
        // (`File` API in `tokio::io` would use this pool.)
        .max_blocking_threads(thread_count * 8)
        .worker_threads(thread_count)
        .with_sys_hooks()
        .enable_io()
        .enable_time()
        .build()
}

pub enum BackupStreamResolver<RT, EK> {
    // for raftstore-v1, we use LeadershipResolver to check leadership of a region.
    V1(LeadershipResolver),
    // for raftstore-v2, it has less regions. we use CDCHandler to check leadership of a region.
    V2(RT, PhantomData<EK>),
}

impl<RT, EK> BackupStreamResolver<RT, EK>
where
    RT: CdcHandle<EK> + 'static,
    EK: KvEngine,
{
    pub async fn resolve(&mut self, regions: Vec<u64>, min_ts: TimeStamp) -> Vec<u64> {
        match self {
            BackupStreamResolver::V1(x) => x.resolve(regions, min_ts).await,
            BackupStreamResolver::V2(x, _) => {
                let x = x.clone();
                resolve_by_raft(regions, min_ts, x).await
            }
        }
    }
}

#[derive(Debug)]
pub enum RegionSet {
    /// The universal set.
    Universal,
    /// A subset.
    Regions(HashSet<(u64, u64)>),
}

pub enum RegionCheckpointOperation {
    Flush,
    PrepareMinTsForResolve,
    Resolve {
        min_ts: TimeStamp,
        start_time: Instant,
    },
    Resolved {
        checkpoints: Vec<ResolveResult>,
        start_time: Instant,
    },
    Get(RegionSet, Box<dyn FnOnce(Vec<GetCheckpointResult>) + Send>),
    Subscribe(Subscription),
}

impl fmt::Debug for RegionCheckpointOperation {
    fn fmt(&self, f: &mut fmt::Formatter<'_>) -> fmt::Result {
        match self {
            Self::Flush => f.debug_tuple("Flush").finish(),
            Self::Get(arg0, _) => f.debug_tuple("Get").field(arg0).finish(),

            Self::Subscribe(_) => f.debug_tuple("Subscription").finish(),
            Self::Resolved { checkpoints, .. } => {
                f.debug_tuple("Resolved").field(checkpoints).finish()
            }
            Self::PrepareMinTsForResolve => f.debug_tuple("PrepareMinTsForResolve").finish(),
            Self::Resolve { min_ts, .. } => {
                f.debug_struct("Resolve").field("min_ts", min_ts).finish()
            }
        }
    }
}

pub enum Task {
    WatchTask(TaskOp),
    BatchEvent(Vec<CmdBatch>),
    ChangeConfig(BackupStreamConfig),
    /// Change the observe status of some region.
    ModifyObserve(ObserveOp),
    /// Convert status of some task into `flushing` and do flush then.
    ForceFlush(String),
    /// FatalError pauses the task and set the error.
    FatalError(TaskSelector, Box<Error>),
    /// Run the callback when see this message. Only for test usage.
    /// NOTE: Those messages for testing are not guarded by `#[cfg(test)]` for
    /// now, because the integration test would not enable test config when
    /// compiling (why?)
    Sync(
        // Run the closure if ...
        Box<dyn FnOnce() + Send>,
        // This returns `true`.
        // The argument should be `self`, but there are too many generic argument for `self`...
        // So let the caller in test cases downcast this to the type they need manually...
        Box<dyn FnMut(&mut dyn Any) -> bool + Send>,
    ),
    /// Mark the store as a failover store.
    /// This would prevent store from updating its checkpoint ts for a while.
    /// Because we are not sure whether the regions in the store have new leader
    /// -- we keep a safe checkpoint so they can choose a safe `from_ts` for
    /// initial scanning.
    MarkFailover(Instant),
    /// Flush the task with name.
    Flush(String),
    /// Execute the flush with the calculated `min_ts`.
    /// This is an internal command only issued by the `Flush` task.
    FlushWithMinTs(String, TimeStamp),
    /// The command for getting region checkpoints.
    RegionCheckpointsOp(RegionCheckpointOperation),
    /// update global-checkpoint-ts to storage.
    UpdateGlobalCheckpoint(String),
}

#[derive(Debug)]
pub enum TaskOp {
    AddTask(StreamTask),
    RemoveTask(String),
    PauseTask(String),
    ResumeTask(String),
}

/// The callback for resolving region.
type ResolveRegionsCallback = Box<dyn FnOnce(ResolvedRegions) + 'static + Send>;

pub enum ObserveOp {
    Start {
        region: Region,
    },
    Stop {
        region: Region,
    },
    /// Destroy the region subscription.
    /// Unlike `Stop`, this will assume the region would never go back.
    /// For now, the effect of "never go back" is that we won't try to hint
    /// other store the checkpoint ts of this region.
    Destroy {
        region: Region,
    },
    RefreshResolver {
        region: Region,
    },
    NotifyFailToStartObserve {
        region: Region,
        handle: ObserveHandle,
        err: Box<Error>,
        has_failed_for: u8,
    },
    ResolveRegions {
        callback: ResolveRegionsCallback,
        min_ts: TimeStamp,
    },
}

impl std::fmt::Debug for ObserveOp {
    fn fmt(&self, f: &mut fmt::Formatter<'_>) -> fmt::Result {
        match self {
            Self::Start { region } => f
                .debug_struct("Start")
                .field("region", &utils::debug_region(region))
                .finish(),
            Self::Stop { region } => f
                .debug_struct("Stop")
                .field("region", &utils::debug_region(region))
                .finish(),
            Self::Destroy { region } => f
                .debug_struct("Destroy")
                .field("region", &utils::debug_region(region))
                .finish(),
            Self::RefreshResolver { region } => f
                .debug_struct("RefreshResolver")
                .field("region", &utils::debug_region(region))
                .finish(),
            Self::NotifyFailToStartObserve {
                region,
                handle,
                err,
                has_failed_for,
            } => f
                .debug_struct("NotifyFailToStartObserve")
                .field("region", &utils::debug_region(region))
                .field("handle", handle)
                .field("err", err)
                .field("has_failed_for", has_failed_for)
                .finish(),
            Self::ResolveRegions { min_ts, .. } => f
                .debug_struct("ResolveRegions")
                .field("min_ts", min_ts)
                .field("callback", &format_args!("fn {{ .. }}"))
                .finish(),
        }
    }
}

impl fmt::Debug for Task {
    fn fmt(&self, f: &mut fmt::Formatter<'_>) -> fmt::Result {
        match self {
            Self::WatchTask(arg0) => f.debug_tuple("WatchTask").field(arg0).finish(),
            Self::BatchEvent(arg0) => f
                .debug_tuple("BatchEvent")
                .field(&format!("[{} events...]", arg0.len()))
                .finish(),
            Self::ChangeConfig(arg0) => f.debug_tuple("ChangeConfig").field(arg0).finish(),
            Self::Flush(arg0) => f.debug_tuple("Flush").field(arg0).finish(),
            Self::ModifyObserve(op) => f.debug_tuple("ModifyObserve").field(op).finish(),
            Self::ForceFlush(arg0) => f.debug_tuple("ForceFlush").field(arg0).finish(),
            Self::FatalError(task, err) => {
                f.debug_tuple("FatalError").field(task).field(err).finish()
            }
            Self::Sync(..) => f.debug_tuple("Sync").finish(),
            Self::MarkFailover(t) => f
                .debug_tuple("MarkFailover")
                .field(&format_args!("{:?} ago", t.saturating_elapsed()))
                .finish(),
            Self::FlushWithMinTs(arg0, arg1) => f
                .debug_tuple("FlushWithMinTs")
                .field(arg0)
                .field(arg1)
                .finish(),
            Self::RegionCheckpointsOp(s) => f.debug_tuple("GetRegionCheckpoints").field(s).finish(),
            Self::UpdateGlobalCheckpoint(task) => {
                f.debug_tuple("UpdateGlobalCheckpoint").field(task).finish()
            }
        }
    }
}

impl fmt::Display for Task {
    fn fmt(&self, f: &mut fmt::Formatter<'_>) -> fmt::Result {
        write!(f, "{:?}", self)
    }
}

impl Task {
    fn label(&self) -> &'static str {
        match self {
            Task::WatchTask(w) => match w {
                TaskOp::AddTask(_) => "watch_task.add",
                TaskOp::RemoveTask(_) => "watch_task.remove",
                TaskOp::PauseTask(_) => "watch_task.pause",
                TaskOp::ResumeTask(_) => "watch_task.resume",
            },
            Task::BatchEvent(_) => "batch_event",
            Task::ChangeConfig(_) => "change_config",
            Task::Flush(_) => "flush",
            Task::ModifyObserve(o) => match o {
                ObserveOp::Start { .. } => "modify_observe.start",
                ObserveOp::Stop { .. } => "modify_observe.stop",
                ObserveOp::Destroy { .. } => "modify_observe.destroy",
                ObserveOp::RefreshResolver { .. } => "modify_observe.refresh_resolver",
                ObserveOp::NotifyFailToStartObserve { .. } => "modify_observe.retry",
                ObserveOp::ResolveRegions { .. } => "modify_observe.resolve",
            },
            Task::ForceFlush(..) => "force_flush",
            Task::FatalError(..) => "fatal_error",
            Task::Sync(..) => "sync",
            Task::MarkFailover(_) => "mark_failover",
            Task::FlushWithMinTs(..) => "flush_with_min_ts",
            Task::RegionCheckpointsOp(..) => "get_checkpoints",
            Task::UpdateGlobalCheckpoint(..) => "update_global_checkpoint",
        }
    }
}

impl<S, R, E, PDC> Runnable for Endpoint<S, R, E, PDC>
where
    S: MetaStore + 'static,
    R: RegionInfoProvider + Clone + 'static,
    E: KvEngine,
    PDC: PdClient + 'static,
{
    type Task = Task;

    fn run(&mut self, task: Task) {
        self.run_task(task)
    }
}

#[cfg(test)]
mod test {
    use engine_rocks::RocksEngine;
    use raftstore::coprocessor::region_info_accessor::MockRegionInfoProvider;
    use tikv_util::worker::dummy_scheduler;

    use crate::{
        checkpoint_manager::tests::MockPdClient, endpoint, endpoint::Endpoint, metadata::test, Task,
    };

    #[tokio::test]
    async fn test_start() {
        let cli = test::test_meta_cli();
        let (sched, mut rx) = dummy_scheduler();
        let task = test::simple_task("simple_3");
        cli.insert_task_with_range(&task, &[]).await.unwrap();

        fail::cfg("failed_to_get_tasks", "1*return").unwrap();
        Endpoint::<_, MockRegionInfoProvider, RocksEngine, MockPdClient>::start_and_watch_tasks(
            cli, sched,
        )
        .await
        .unwrap();
        fail::remove("failed_to_get_tasks");

        let _t1 = rx.recv().unwrap();
        let t2 = rx.recv().unwrap();

        match t2 {
            Task::WatchTask(t) => match t {
                endpoint::TaskOp::AddTask(t) => {
                    assert_eq!(t.info, task.info);
                    assert!(!t.is_paused);
                }
                _ => panic!("not match TaskOp type"),
            },
            _ => panic!("not match Task type {:?}", t2),
        }
    }
}<|MERGE_RESOLUTION|>--- conflicted
+++ resolved
@@ -213,6 +213,7 @@
         self.meta_client.clone()
     }
 
+    #[instrument(skip(self, err))]
     fn on_fatal_error_of_task(&self, task: &str, err: &Error) -> future![()] {
         metrics::update_task_status(TaskStatus::Error, task);
         let meta_cli = self.get_meta_client();
@@ -269,53 +270,7 @@
         for task in tasks {
             // Let's pause the task first.
             self.unload_task(&task);
-<<<<<<< HEAD
-            metrics::update_task_status(TaskStatus::Error, &task);
-
-            let meta_cli = self.get_meta_client();
-            let pdc = self.pd_client.clone();
-            let store_id = self.store_id;
-            let sched = self.scheduler.clone();
-            let safepoint_name = self.pause_guard_id_for_task(&task);
-            let safepoint_ttl = self.pause_guard_duration();
-            let code = err.error_code().code.to_owned();
-            let msg = err.to_string();
-            self.pool.block_on(async move {
-                let err_fut = async {
-                    let safepoint = meta_cli.global_progress_of_task(&task).await?;
-                    pdc.update_service_safe_point(
-                        safepoint_name,
-                        TimeStamp::new(safepoint.saturating_sub(1)),
-                        safepoint_ttl,
-                    )
-                    .await?;
-                    meta_cli.pause(&task).await?;
-                    let mut last_error = StreamBackupError::new();
-                    last_error.set_error_code(code);
-                    last_error.set_error_message(msg.clone());
-                    last_error.set_store_id(store_id);
-                    last_error.set_happen_at(TimeStamp::physical_now());
-                    meta_cli.report_last_error(&task, last_error).await?;
-                    Result::Ok(())
-                };
-                if let Err(err_report) = err_fut.await {
-                    err_report.report(format_args!("failed to upload error {}", err_report));
-                    // Let's retry reporting after 5s.
-                    tokio::task::spawn(root!("retry_report_fatal_err"; async move {
-                        tokio::time::sleep(Duration::from_secs(5)).await;
-                        try_send!(
-                            sched,
-                            Task::FatalError(
-                                TaskSelector::ByName(task.to_owned()),
-                                Box::new(annotate!(err_report, "origin error: {}", msg))
-                            )
-                        );
-                    }));
-                }
-            });
-=======
             self.pool.block_on(self.on_fatal_error_of_task(&task, &err));
->>>>>>> 4626f8d7
         }
     }
 
