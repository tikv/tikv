--- conflicted
+++ resolved
@@ -135,11 +135,7 @@
 }
 
 impl ResolveResult {
-<<<<<<< HEAD
     fn resolve(sub: &mut ActiveSubscription, min_ts: TimeStamp) -> Self {
-=======
-    fn resolve(sub: &mut RegionSubscription, min_ts: TimeStamp) -> Self {
->>>>>>> 8864e9ba
         let ts = sub.resolver.resolve(min_ts);
         let ty = if ts == min_ts {
             CheckpointType::MinTs
@@ -238,16 +234,11 @@
     pub fn resolve_with(&self, min_ts: TimeStamp) -> Vec<ResolveResult> {
         self.0
             .iter_mut()
-<<<<<<< HEAD
             // Don't advance the checkpoint ts of pending region.
             .filter_map(|mut s| match s.value_mut() {
                 SubscribeState::Running(sub) => Some(ResolveResult::resolve(sub, min_ts)),
                 SubscribeState::Pending(r) => {warn!("pending region, skip resolving"; utils::slog_region(r)); None},
             })
-=======
-            // Don't advance the checkpoint ts of removed region.
-            .map(|mut s| ResolveResult::resolve(s.value_mut(), min_ts))
->>>>>>> 8864e9ba
             .collect()
     }
 
@@ -270,7 +261,6 @@
                     o.remove();
                     true
                 }
-<<<<<<< HEAD
                 SubscribeState::Running(s) => {
                     if if_cond(s, region) {
                         TRACK_REGION.dec();
@@ -283,14 +273,6 @@
                     false
                 }
             },
-=======
-                false
-            }
-            None => {
-                debug!("trying to deregister region not registered"; "region_id" => %region_id);
-                false
-            }
->>>>>>> 8864e9ba
         }
     }
 
@@ -304,12 +286,8 @@
         let mut sub = match self.get_subscription_of(new_region.get_id()) {
             Some(sub) => sub,
             None => {
-                warn!("backup stream observer refreshing void subscription."; utils::slog_region(new_region));
-<<<<<<< HEAD
+                warn!("backup stream observer refreshing pending / absent subscription."; utils::slog_region(new_region));
                 return false;
-=======
-                return true;
->>>>>>> 8864e9ba
             }
         };
 
