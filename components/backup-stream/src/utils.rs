--- conflicted
+++ resolved
@@ -18,14 +18,10 @@
 use engine_rocks::ReadPerfInstant;
 use engine_traits::{CfName, CF_DEFAULT, CF_LOCK, CF_RAFT, CF_WRITE};
 use futures::{channel::mpsc, executor::block_on, ready, task::Poll, FutureExt, StreamExt};
-<<<<<<< HEAD
-use kvproto::raft_cmdpb::{CmdType, Request};
-=======
 use kvproto::{
     brpb::CompressionType,
     raft_cmdpb::{CmdType, Request},
 };
->>>>>>> 3d075ab3
 use raft::StateRole;
 use raftstore::{coprocessor::RegionInfoProvider, RegionInfo};
 use tikv::storage::CfStatistics;
@@ -41,11 +37,7 @@
 };
 use tokio::{
     fs::File,
-<<<<<<< HEAD
-    io::AsyncRead,
-=======
     io::{AsyncRead, AsyncWrite, AsyncWriteExt, BufWriter},
->>>>>>> 3d075ab3
     sync::{oneshot, Mutex, RwLock},
 };
 use txn_types::{Key, Lock, LockType};
@@ -608,10 +600,7 @@
     }
 }
 
-<<<<<<< HEAD
-=======
 /// read files asynchronously in sequence
->>>>>>> 3d075ab3
 pub struct FilesReader {
     files: Vec<File>,
     index: usize,
@@ -626,11 +615,7 @@
 impl AsyncRead for FilesReader {
     fn poll_read(
         self: Pin<&mut Self>,
-<<<<<<< HEAD
-        cx: &mut std::task::Context<'_>,
-=======
         cx: &mut Context<'_>,
->>>>>>> 3d075ab3
         buf: &mut tokio::io::ReadBuf<'_>,
     ) -> Poll<std::io::Result<()>> {
         let me = self.get_mut();
@@ -649,8 +634,6 @@
     }
 }
 
-<<<<<<< HEAD
-=======
 /// a wrapper for different compression type
 #[async_trait::async_trait]
 pub trait CompressionWriter: AsyncWrite + Sync + Send {
@@ -760,7 +743,6 @@
     }
 }
 
->>>>>>> 3d075ab3
 #[cfg(test)]
 mod test {
     use std::{
@@ -773,11 +755,7 @@
 
     use engine_traits::WriteOptions;
     use futures::executor::block_on;
-<<<<<<< HEAD
-    use tokio::io::AsyncWriteExt;
-=======
     use tokio::io::{AsyncWriteExt, BufReader};
->>>>>>> 3d075ab3
 
     use crate::utils::{is_in_range, CallbackWaitGroup, SegmentMap};
 
@@ -1002,8 +980,6 @@
             .unwrap();
         assert_eq!(expect_content, read_content);
     }
-<<<<<<< HEAD
-=======
 
     #[tokio::test]
     async fn test_compression_writer() {
@@ -1045,5 +1021,4 @@
         println!("1{}2,{}", read_content, read_content.len());
         assert_eq!(content, read_content);
     }
->>>>>>> 3d075ab3
 }