// Copyright 2022 TiKV Project Authors. Licensed under Apache-2.0.

use core::pin::Pin;
use std::{
    borrow::Borrow,
    collections::HashMap,
    fmt::Display,
    io,
    path::{Path, PathBuf},
    result,
    sync::{
        atomic::{AtomicBool, AtomicPtr, AtomicU64, AtomicUsize, Ordering},
        Arc, RwLock as SyncRwLock,
    },
    time::Duration,
};

use async_compression::{tokio::write::ZstdEncoder, Level};
use engine_traits::{CfName, CF_DEFAULT, CF_LOCK, CF_WRITE};
use external_storage::{BackendConfig, UnpinReader};
use external_storage_export::{create_storage, ExternalStorage};
use futures::io::Cursor;
use kvproto::{
<<<<<<< HEAD
    brpb::{DataFileGroup, DataFileInfo, FileType, MetaVersion, Metadata, StreamBackupTaskInfo},
=======
    brpb::{
        CompressionType, DataFileGroup, DataFileInfo, FileType, MetaVersion, Metadata,
        StreamBackupTaskInfo,
    },
>>>>>>> 3d075ab3
    raft_cmdpb::CmdType,
};
use openssl::hash::{Hasher, MessageDigest};
use protobuf::Message;
use raftstore::coprocessor::CmdBatch;
use slog_global::debug;
use tidb_query_datatype::codec::table::decode_table_id;
use tikv_util::{
    box_err,
    codec::stream_event::EventEncoder,
    error, info,
    time::{Instant, Limiter},
    warn,
    worker::Scheduler,
    Either, HandyRwLock,
};
use tokio::{
    fs::{remove_file, File},
    io::AsyncWriteExt,
    sync::{Mutex, RwLock},
};
use tokio_util::compat::TokioAsyncReadCompatExt;
use txn_types::{Key, Lock, TimeStamp, WriteRef};

use super::errors::Result;
use crate::{
    annotate,
    endpoint::Task,
    errors::{ContextualResultExt, Error},
    metadata::StreamTask,
    metrics::{HANDLE_KV_HISTOGRAM, SKIP_KV_COUNTER},
    subscription_track::TwoPhaseResolver,
    try_send,
<<<<<<< HEAD
    utils::{self, FilesReader, SegmentMap, SlotMap, StopWatch},
=======
    utils::{self, CompressionWriter, FilesReader, SegmentMap, SlotMap, StopWatch},
>>>>>>> 3d075ab3
};

const FLUSH_FAILURE_BECOME_FATAL_THRESHOLD: usize = 30;

#[derive(Clone, Debug)]
pub enum TaskSelector {
    ByName(String),
    ByKey(Vec<u8>),
    ByRange(Vec<u8>, Vec<u8>),
    All,
}

impl TaskSelector {
    pub fn reference(&self) -> TaskSelectorRef<'_> {
        match self {
            TaskSelector::ByName(s) => TaskSelectorRef::ByName(s),
            TaskSelector::ByKey(k) => TaskSelectorRef::ByKey(k),
            TaskSelector::ByRange(s, e) => TaskSelectorRef::ByRange(s, e),
            TaskSelector::All => TaskSelectorRef::All,
        }
    }
}

#[derive(Clone, Copy, Debug)]
pub enum TaskSelectorRef<'a> {
    ByName(&'a str),
    ByKey(&'a [u8]),
    ByRange(&'a [u8], &'a [u8]),
    All,
}

impl<'a> TaskSelectorRef<'a> {
    fn matches<'c, 'd>(
        self,
        task_name: &str,
        mut task_range: impl Iterator<Item = (&'c [u8], &'d [u8])>,
    ) -> bool {
        match self {
            TaskSelectorRef::ByName(name) => task_name == name,
            TaskSelectorRef::ByKey(k) => task_range.any(|(s, e)| utils::is_in_range(k, (s, e))),
            TaskSelectorRef::ByRange(x1, y1) => {
                task_range.any(|(x2, y2)| utils::is_overlapping((x1, y1), (x2, y2)))
            }
            TaskSelectorRef::All => true,
        }
    }
}

#[derive(Debug)]
pub struct ApplyEvent {
    pub key: Vec<u8>,
    pub value: Vec<u8>,
    pub cf: CfName,
    pub cmd_type: CmdType,
}

#[derive(Debug)]
pub struct ApplyEvents {
    events: Vec<ApplyEvent>,
    region_id: u64,
    // TODO: this field is useless, maybe remove it.
    region_resolved_ts: u64,
}

impl ApplyEvents {
    /// Convert a [CmdBatch] to a vector of events. Ignoring admin / error
    /// commands. At the same time, advancing status of the `Resolver` by
    /// those keys.
    /// Note: the resolved ts cannot be advanced if there is no command, maybe
    /// we also need to update resolved_ts when flushing?
    pub fn from_cmd_batch(cmd: CmdBatch, resolver: &mut TwoPhaseResolver) -> Self {
        let region_id = cmd.region_id;
        let mut result = vec![];
        for req in cmd
            .cmds
            .into_iter()
            .filter(|cmd| {
                // We will add some log then, this is just a template.
                #[allow(clippy::if_same_then_else)]
                #[allow(clippy::needless_bool)]
                if cmd.response.get_header().has_error() {
                    // Add some log for skipping the error.
                    false
                } else if cmd.request.has_admin_request() {
                    // Add some log for skipping the admin request.
                    false
                } else {
                    true
                }
            })
            .flat_map(|mut cmd| cmd.request.take_requests().into_iter())
        {
            let cmd_type = req.get_cmd_type();

            let (key, value, cf) = match utils::request_to_triple(req) {
                Either::Left(t) => t,
                Either::Right(req) => {
                    debug!("ignoring unexpected request"; "type" => ?req.get_cmd_type());
                    SKIP_KV_COUNTER.inc();
                    continue;
                }
            };
            if cf == CF_LOCK {
                match cmd_type {
                    CmdType::Put => {
                        match Lock::parse(&value).map_err(|err| {
                            annotate!(
                                err,
                                "failed to parse lock (value = {})",
                                utils::redact(&value)
                            )
                        }) {
                            Ok(lock) => {
                                if utils::should_track_lock(&lock) {
                                    resolver.track_lock(lock.ts, key)
                                }
                            }
                            Err(err) => err.report(format!("region id = {}", region_id)),
                        }
                    }
                    CmdType::Delete => resolver.untrack_lock(&key),
                    _ => {}
                }
                continue;
            }
            let item = ApplyEvent {
                key,
                value,
                cf,
                cmd_type,
            };
            if !item.should_record() {
                SKIP_KV_COUNTER.inc();
                continue;
            }
            result.push(item);
        }
        Self {
            events: result,
            region_id,
            region_resolved_ts: resolver.resolved_ts().into_inner(),
        }
    }

    pub fn push(&mut self, event: ApplyEvent) {
        self.events.push(event);
    }

    pub fn with_capacity(cap: usize, region_id: u64) -> Self {
        Self {
            events: Vec::with_capacity(cap),
            region_id,
            region_resolved_ts: 0,
        }
    }

    pub fn size(&self) -> usize {
        self.events.iter().map(ApplyEvent::size).sum()
    }

    pub fn len(&self) -> usize {
        self.events.len()
    }

    pub fn is_empty(&self) -> bool {
        self.len() == 0
    }

    fn group_by<T: std::hash::Hash + Clone + Eq, R: Borrow<T>>(
        self,
        mut partition_fn: impl FnMut(&ApplyEvent) -> Option<R>,
    ) -> HashMap<T, Self> {
        let mut result: HashMap<T, Self> = HashMap::new();
        let event_len = self.len();
        for event in self.events {
            if let Some(item) = partition_fn(&event) {
                if let Some(events) = result.get_mut(<R as Borrow<T>>::borrow(&item)) {
                    events.events.push(event);
                } else {
                    result.insert(
                        <R as Borrow<T>>::borrow(&item).clone(),
                        ApplyEvents {
                            events: {
                                // assuming the keys in the same region would probably be in one
                                // group.
                                let mut v = Vec::with_capacity(event_len);
                                v.push(event);
                                v
                            },
                            region_resolved_ts: self.region_resolved_ts,
                            region_id: self.region_id,
                        },
                    );
                }
            }
        }
        result
    }

    fn partition_by_range(self, ranges: &SegmentMap<Vec<u8>, String>) -> HashMap<String, Self> {
        self.group_by(|event| ranges.get_value_by_point(&event.key))
    }

    fn partition_by_table_key(self) -> HashMap<TempFileKey, Self> {
        let region_id = self.region_id;
        self.group_by(move |event| Some(TempFileKey::of(event, region_id)))
    }
}

impl ApplyEvent {
    /// Check whether the key associate to the event is a meta key.
    pub fn is_meta(&self) -> bool {
        // Can we make things not looking so hacky?
        self.key.starts_with(b"m")
    }

    /// Check whether the event should be recorded.
    /// (We would ignore LOCK cf)
    pub fn should_record(&self) -> bool {
        let cf_can_handle = self.cf == CF_DEFAULT || self.cf == CF_WRITE;
        // should we handle prewrite here?
        let cmd_can_handle = self.cmd_type == CmdType::Delete || self.cmd_type == CmdType::Put;
        cf_can_handle && cmd_can_handle
    }

    /// The size of the event.
    pub fn size(&self) -> usize {
        self.key.len() + self.value.len()
    }
}

/// The shared version of router.
#[derive(Debug, Clone)]
pub struct Router(Arc<RouterInner>);

impl Router {
    /// Create a new router with the temporary folder.
    pub fn new(
        prefix: PathBuf,
        scheduler: Scheduler<Task>,
        temp_file_size_limit: u64,
        max_flush_interval: Duration,
    ) -> Self {
        Self(Arc::new(RouterInner::new(
            prefix,
            scheduler,
            temp_file_size_limit,
            max_flush_interval,
        )))
    }
}

impl std::ops::Deref for Router {
    type Target = RouterInner;

    fn deref(&self) -> &Self::Target {
        Arc::deref(&self.0)
    }
}

/// An Router for Backup Stream.
///
/// It works as a table-filter.
///   1. route the kv event to different task
///   2. filter the kv event not belong to the task
// TODO maybe we should introduce table key from tidb_query_datatype module.
pub struct RouterInner {
    // TODO find a proper way to record the ranges of table_filter.
    // TODO replace all map like things with lock free map, to get rid of the Mutex.
    /// The index for search tasks by range.
    /// It uses the `start_key` of range as the key.
    /// Given there isn't overlapping, we can simply use binary search to find
    /// which range a point belongs to.
    ranges: SyncRwLock<SegmentMap<Vec<u8>, String>>,
    /// The temporary files associated to some task.
    tasks: Mutex<HashMap<String, Arc<StreamTaskInfo>>>,
    /// The temporary directory for all tasks.
    prefix: PathBuf,

    /// The handle to Endpoint, we should send `Flush` to endpoint if there are
    /// too many temporary files.
    scheduler: Scheduler<Task>,
    /// The size limit of temporary file per task.
    temp_file_size_limit: u64,
    /// The max duration the local data can be pending.
    max_flush_interval: Duration,
}

impl std::fmt::Debug for RouterInner {
    fn fmt(&self, f: &mut std::fmt::Formatter<'_>) -> std::fmt::Result {
        f.debug_struct("RouterInner")
            .field("ranges", &self.ranges)
            .field("tasks", &self.tasks)
            .field("prefix", &self.prefix)
            .finish()
    }
}

impl RouterInner {
    pub fn new(
        prefix: PathBuf,
        scheduler: Scheduler<Task>,
        temp_file_size_limit: u64,
        max_flush_interval: Duration,
    ) -> Self {
        RouterInner {
            ranges: SyncRwLock::new(SegmentMap::default()),
            tasks: Mutex::new(HashMap::default()),
            prefix,
            scheduler,
            temp_file_size_limit,
            max_flush_interval,
        }
    }

    /// Find the task for a region. If `end_key` is empty, search from start_key
    /// to +inf. It simply search for a random possible overlapping range and
    /// get its task.
    /// FIXME: If a region crosses many tasks, this can only find one of them.
    pub fn find_task_by_range(&self, start_key: &[u8], mut end_key: &[u8]) -> Option<String> {
        let r = self.ranges.rl();
        if end_key.is_empty() {
            end_key = &[0xffu8; 32];
        }
        r.find_overlapping((start_key, end_key))
            .map(|x| x.2.clone())
    }

    /// Register some ranges associated to some task.
    /// Because the observer interface yields encoded data key, the key should
    /// be ENCODED DATA KEY too. (i.e. encoded by
    /// `Key::from_raw(key).into_encoded()`, [`utils::wrap_key`] could be
    /// a shortcut.). We keep ranges in memory to filter kv events not in
    /// these ranges.
    fn register_ranges(&self, task_name: &str, ranges: Vec<(Vec<u8>, Vec<u8>)>) {
        // TODO register ranges to filter kv event
        // register ranges has two main purpose.
        // 1. filter kv event that no need to backup
        // 2. route kv event to the corresponding file.

        let mut w = self.ranges.write().unwrap();
        for range in ranges {
            debug!(
                "backup stream register observe range";
                "task_name" => task_name,
                "start_key" => utils::redact(&range.0),
                "end_key" => utils::redact(&range.1),
            );
            w.insert(range, task_name.to_owned());
        }
    }

    fn unregister_ranges(&self, task_name: &str) {
        let mut ranges = self.ranges.write().unwrap();
        ranges.get_inner().retain(|_, v| v.item != task_name);
    }

    // register task info ans range info to router
    pub async fn register_task(
        &self,
        mut task: StreamTask,
        ranges: Vec<(Vec<u8>, Vec<u8>)>,
        merged_file_size_limit: u64,
    ) -> Result<()> {
        let compression_type = task.info.get_compression_type();
        let task_name = task.info.take_name();

        // register task info
        let prefix_path = self.prefix.join(&task_name);
        let stream_task = StreamTaskInfo::new(
            prefix_path,
            task,
            self.max_flush_interval,
            ranges.clone(),
            merged_file_size_limit,
<<<<<<< HEAD
=======
            compression_type,
>>>>>>> 3d075ab3
        )
        .await?;
        self.tasks
            .lock()
            .await
            .insert(task_name.clone(), Arc::new(stream_task));

        // register ragnes
        self.register_ranges(&task_name, ranges);

        Ok(())
    }

    pub async fn unregister_task(&self, task_name: &str) -> Option<StreamBackupTaskInfo> {
        self.tasks.lock().await.remove(task_name).map(|t| {
            info!(
                "backup stream unregister task";
                "task" => task_name,
            );
            self.unregister_ranges(task_name);
            t.task.info.clone()
        })
    }

    /// get the task name by a key.
    pub fn get_task_by_key(&self, key: &[u8]) -> Option<String> {
        let r = self.ranges.read().unwrap();
        r.get_value_by_point(key).cloned()
    }

    pub async fn select_task(&self, selector: TaskSelectorRef<'_>) -> Vec<String> {
        let s = self.tasks.lock().await;
        s.iter()
            .filter(|(name, info)| {
                selector.matches(
                    name.as_str(),
                    info.ranges
                        .iter()
                        .map(|(s, e)| (s.as_slice(), e.as_slice())),
                )
            })
            .map(|(name, _)| name.to_owned())
            .collect()
    }

    #[cfg(test)]
    pub(crate) async fn must_mut_task_info<F>(&self, task_name: &str, mutator: F)
    where
        F: FnOnce(&mut StreamTaskInfo),
    {
        let mut tasks = self.tasks.lock().await;
        let t = tasks.remove(task_name);
        let mut raw = Arc::try_unwrap(t.unwrap()).unwrap();
        mutator(&mut raw);
        tasks.insert(task_name.to_owned(), Arc::new(raw));
    }

    pub async fn get_task_info(&self, task_name: &str) -> Result<Arc<StreamTaskInfo>> {
        let task_info = match self.tasks.lock().await.get(task_name) {
            Some(t) => t.clone(),
            None => {
                info!("backup stream no task"; "task" => ?task_name);
                return Err(Error::NoSuchTask {
                    task_name: task_name.to_string(),
                });
            }
        };
        Ok(task_info)
    }

    async fn on_event(&self, task: String, events: ApplyEvents) -> Result<()> {
        let task_info = self.get_task_info(&task).await?;
        task_info.on_events(events).await?;

        // When this event make the size of temporary files exceeds the size limit, make
        // a flush. Note that we only flush if the size is less than the limit before
        // the event, or we may send multiplied flush requests.
        debug!(
            "backup stream statics size";
            "task" => ?task,
            "next_size" => task_info.total_size(),
            "size_limit" => self.temp_file_size_limit,
        );
        let cur_size = task_info.total_size();
        if cur_size > self.temp_file_size_limit && !task_info.is_flushing() {
            info!("try flushing task"; "task" => %task, "size" => %cur_size);
            if task_info.set_flushing_status_cas(false, true).is_ok() {
                if let Err(e) = self.scheduler.schedule(Task::Flush(task)) {
                    error!("backup stream schedule task failed"; "error" => ?e);
                    task_info.set_flushing_status(false);
                }
            }
        }
        Ok(())
    }

    pub async fn on_events(&self, kv: ApplyEvents) -> Vec<(String, Result<()>)> {
        use futures::FutureExt;
        HANDLE_KV_HISTOGRAM.observe(kv.len() as _);
        let partitioned_events = kv.partition_by_range(&self.ranges.rl());
        let tasks = partitioned_events
            .into_iter()
            .map(|(task, events)| self.on_event(task.clone(), events).map(move |r| (task, r)));
        futures::future::join_all(tasks).await
    }

    /// flush the specified task, once once success, return the min resolved ts
    /// of this flush. returns `None` if failed.
    pub async fn do_flush(
        &self,
        task_name: &str,
        store_id: u64,
        resolve_to: TimeStamp,
    ) -> Option<u64> {
        let task = self.tasks.lock().await.get(task_name).cloned();
        match task {
            Some(task_info) => {
                let result = task_info.do_flush(store_id, resolve_to).await;
                // set false to flushing whether success or fail
                task_info.set_flushing_status(false);

                if let Err(e) = result {
                    e.report("failed to flush task.");
                    warn!("backup steam do flush fail"; "err" => ?e);
                    if task_info.flush_failure_count() > FLUSH_FAILURE_BECOME_FATAL_THRESHOLD {
                        // NOTE: Maybe we'd better record all errors and send them to the client?
                        try_send!(
                            self.scheduler,
                            Task::FatalError(
                                TaskSelector::ByName(task_name.to_owned()),
                                Box::new(e)
                            )
                        );
                    }
                    return None;
                }
                // if succeed in flushing, update flush_time. Or retry do_flush immediately.
                task_info.update_flush_time();
                result.ok().flatten()
            }
            _ => None,
        }
    }

    pub async fn update_global_checkpoint(
        &self,
        task_name: &str,
        global_checkpoint: u64,
        store_id: u64,
    ) -> Result<bool> {
        self.get_task_info(task_name)
            .await?
            .update_global_checkpoint(global_checkpoint, store_id)
            .await
    }

    /// tick aims to flush log/meta to extern storage periodically.
    pub async fn tick(&self) {
        for (name, task_info) in self.tasks.lock().await.iter() {
            if let Err(e) = self
                .scheduler
                .schedule(Task::UpdateGlobalCheckpoint(name.to_string()))
            {
                error!("backup stream schedule task failed"; "error" => ?e);
            }

            // if stream task need flush this time, schedule Task::Flush, or update time
            // justly.
            if task_info.should_flush() && task_info.set_flushing_status_cas(false, true).is_ok() {
                info!(
                    "backup stream trigger flush task by tick";
                    "task" => ?task_info,
                );

                if let Err(e) = self.scheduler.schedule(Task::Flush(name.clone())) {
                    error!("backup stream schedule task failed"; "error" => ?e);
                    task_info.set_flushing_status(false);
                }
            }
        }
    }
}

/// The handle of a temporary file.
#[derive(Debug, PartialEq, Eq, Clone, Copy, Hash)]
struct TempFileKey {
    table_id: i64,
    region_id: u64,
    cf: CfName,
    cmd_type: CmdType,
    is_meta: bool,
}

pub enum FormatType {
    Date,
    Hour,
}

impl TempFileKey {
    /// Create the key for an event. The key can be used to find which temporary
    /// file the event should be stored.
    fn of(kv: &ApplyEvent, region_id: u64) -> Self {
        let table_id = if kv.is_meta() {
            // Force table id of meta key be zero.
            0
        } else {
            // When we cannot extract the table key, use 0 for the table key(perhaps we
            // insert meta key here.). Can we elide the copy here(or at least,
            // take a slice of key instead of decoding the whole key)?
            Key::from_encoded_slice(&kv.key)
                .into_raw()
                .ok()
                .and_then(|decoded_key| decode_table_id(&decoded_key).ok())
                .unwrap_or(0)
        };
        Self {
            is_meta: kv.is_meta(),
            table_id,
            region_id,
            cf: kv.cf,
            cmd_type: kv.cmd_type,
        }
    }

    fn get_file_type(&self) -> FileType {
        match self.cmd_type {
            CmdType::Put => FileType::Put,
            CmdType::Delete => FileType::Delete,
            _ => {
                warn!("error cmdtype"; "cmdtype" => ?self.cmd_type);
                panic!("error CmdType");
            }
        }
    }

    /// The full name of the file owns the key.
    fn temp_file_name(&self) -> String {
        if self.is_meta {
            format!(
                "meta_{:08}_{}_{:?}_{}.temp.log",
                self.region_id,
                self.cf,
                self.cmd_type,
                TimeStamp::physical_now(),
            )
        } else {
            format!(
                "{:08}_{:08}_{}_{:?}_{}.temp.log",
                self.table_id,
                self.region_id,
                self.cf,
                self.cmd_type,
                TimeStamp::physical_now(),
            )
        }
    }

    fn format_date_time(ts: u64, t: FormatType) -> impl Display {
        use chrono::prelude::*;
        let millis = TimeStamp::physical(ts.into());
        let dt = Utc.timestamp_millis(millis as _);
        match t {
            FormatType::Date => dt.format("%Y%m%d"),
            FormatType::Hour => dt.format("%H"),
        }
    }

    /// path_to_log_file specifies the path of record log for v2.
    /// ```text
    /// V1: v1/${date}/${hour}/${store_id}/t00000071/434098800931373064-f0251bd5-1441-499a-8f53-adc0d1057a73.log
    /// V2: v1/${date}/${hour}/${store_id}/434098800931373064-f0251bd5-1441-499a-8f53-adc0d1057a73.log
    /// ```
    /// For v2, we merged the small files (partition by table_id) into one file.
    fn path_to_log_file(store_id: u64, min_ts: u64, max_ts: u64) -> String {
        format!(
            "v1/{}/{}/{}/{}-{}.log",
            // We may delete a range of files, so using the max_ts for preventing remove some
            // records wrong.
            Self::format_date_time(max_ts, FormatType::Date),
            Self::format_date_time(max_ts, FormatType::Hour),
            store_id,
            min_ts,
            uuid::Uuid::new_v4()
        )
    }

    /// path_to_schema_file specifies the path of schema log for v2.
    /// ```text
    /// V1: v1/${date}/${hour}/${store_id}/schema-meta/434055683656384515-cc3cb7a3-e03b-4434-ab6c-907656fddf67.log
    /// V2: v1/${date}/${hour}/${store_id}/schema-meta/434055683656384515-cc3cb7a3-e03b-4434-ab6c-907656fddf67.log
    /// ```
    /// For v2, we merged the small files (partition by table_id) into one file.
    fn path_to_schema_file(store_id: u64, min_ts: u64, max_ts: u64) -> String {
        format!(
            "v1/{}/{}/{}/schema-meta/{}-{}.log",
            Self::format_date_time(max_ts, FormatType::Date),
            Self::format_date_time(max_ts, FormatType::Hour),
            store_id,
            min_ts,
            uuid::Uuid::new_v4(),
        )
    }

    fn file_name(store_id: u64, min_ts: u64, max_ts: u64, is_meta: bool) -> String {
        if is_meta {
            Self::path_to_schema_file(store_id, min_ts, max_ts)
        } else {
            Self::path_to_log_file(store_id, min_ts, max_ts)
        }
    }
}

pub struct StreamTaskInfo {
    pub(crate) task: StreamTask,
    /// support external storage. eg local/s3.
    pub(crate) storage: Arc<dyn ExternalStorage>,
    /// The listening range of the task.
    ranges: Vec<(Vec<u8>, Vec<u8>)>,
    /// The parent directory of temporary files.
    temp_dir: PathBuf,
    /// The temporary file index. Both meta (m prefixed keys) and data (t
    /// prefixed keys).
    files: SlotMap<TempFileKey, DataFile>,
    /// flushing_files contains files pending flush.
    flushing_files: RwLock<Vec<(TempFileKey, DataFile, DataFileInfo)>>,
    /// flushing_meta_files contains meta files pending flush.
    flushing_meta_files: RwLock<Vec<(TempFileKey, DataFile, DataFileInfo)>>,
    /// last_flush_ts represents last time this task flushed to storage.
    last_flush_time: AtomicPtr<Instant>,
    /// flush_interval represents the tick interval of flush, setting by users.
    flush_interval: Duration,
    /// The min resolved TS of all regions involved.
    min_resolved_ts: TimeStamp,
    /// Total size of all temporary files in byte.
    total_size: AtomicUsize,
    /// This should only be set to `true` by `compare_and_set(current=false,
    /// value=true)`. The thread who setting it to `true` takes the
    /// responsibility of sending the request to the scheduler for flushing
    /// the files then.
    ///
    /// If the request failed, that thread can set it to `false` back then.
    flushing: AtomicBool,
    /// This counts how many times this task has failed to flush.
    flush_fail_count: AtomicUsize,
    /// global checkpoint ts for this task.
    global_checkpoint_ts: AtomicU64,
    /// The size limit of the merged file for this task.
    merged_file_size_limit: u64,
<<<<<<< HEAD
=======
    /// The compression type for this task.
    compression_type: CompressionType,
>>>>>>> 3d075ab3
}

impl Drop for StreamTaskInfo {
    fn drop(&mut self) {
        let (success, failed): (Vec<_>, Vec<_>) = self
            .flushing_files
            .get_mut()
            .drain(..)
            .chain(self.flushing_meta_files.get_mut().drain(..))
            .map(|(_, f, _)| f.local_path)
            .map(std::fs::remove_file)
            .partition(|r| r.is_ok());
        info!("stream task info dropped[1/2], removing flushing_temp files"; "success" => %success.len(), "failure" => %failed.len());
        let (success, failed): (Vec<_>, Vec<_>) = self
            .files
            .get_mut()
            .drain()
            .map(|(_, f)| f.into_inner().local_path)
            .map(std::fs::remove_file)
            .partition(|r| r.is_ok());
        info!("stream task info dropped[2/2], removing temp files"; "success" => %success.len(), "failure" => %failed.len());
    }
}

impl std::fmt::Debug for StreamTaskInfo {
    fn fmt(&self, f: &mut std::fmt::Formatter<'_>) -> std::fmt::Result {
        f.debug_struct("StreamTaskInfo")
            .field("task", &self.task.info.name)
            .field("temp_dir", &self.temp_dir)
            .field("min_resolved_ts", &self.min_resolved_ts)
            .field("total_size", &self.total_size)
            .field("flushing", &self.flushing)
            .finish()
    }
}

impl StreamTaskInfo {
    /// Create a new temporary file set at the `temp_dir`.
    pub async fn new(
        temp_dir: PathBuf,
        task: StreamTask,
        flush_interval: Duration,
        ranges: Vec<(Vec<u8>, Vec<u8>)>,
        merged_file_size_limit: u64,
<<<<<<< HEAD
=======
        compression_type: CompressionType,
>>>>>>> 3d075ab3
    ) -> Result<Self> {
        tokio::fs::create_dir_all(&temp_dir).await?;
        let storage = Arc::from(create_storage(
            task.info.get_storage(),
            BackendConfig::default(),
        )?);
        let start_ts = task.info.get_start_ts();
        Ok(Self {
            task,
            storage,
            temp_dir,
            ranges,
            min_resolved_ts: TimeStamp::max(),
            files: SlotMap::default(),
            flushing_files: RwLock::default(),
            flushing_meta_files: RwLock::default(),
            last_flush_time: AtomicPtr::new(Box::into_raw(Box::new(Instant::now()))),
            flush_interval,
            total_size: AtomicUsize::new(0),
            flushing: AtomicBool::new(false),
            flush_fail_count: AtomicUsize::new(0),
            global_checkpoint_ts: AtomicU64::new(start_ts),
            merged_file_size_limit,
<<<<<<< HEAD
=======
            compression_type,
>>>>>>> 3d075ab3
        })
    }

    async fn on_events_of_key(&self, key: TempFileKey, events: ApplyEvents) -> Result<()> {
        if let Some(f) = self.files.read().await.get(&key) {
            self.total_size
                .fetch_add(f.lock().await.on_events(events).await?, Ordering::SeqCst);
            return Ok(());
        }

        // slow path: try to insert the element.
        let mut w = self.files.write().await;
        // double check before insert. there may be someone already insert that
        // when we are waiting for the write lock.
        // silence the lint advising us to use the `Entry` API which may introduce
        // copying.
        #[allow(clippy::map_entry)]
        if !w.contains_key(&key) {
            let path = self.temp_dir.join(key.temp_file_name());
            let val = Mutex::new(DataFile::new(path, self.compression_type).await?);
            w.insert(key, val);
        }

        let f = w.get(&key).unwrap();
        self.total_size
            .fetch_add(f.lock().await.on_events(events).await?, Ordering::SeqCst);
        Ok(())
    }

    /// Append a event to the files. This wouldn't trigger `fsync` syscall.
    /// i.e. No guarantee of persistence.
    pub async fn on_events(&self, kv: ApplyEvents) -> Result<()> {
        use futures::FutureExt;
        let now = Instant::now_coarse();
        futures::future::try_join_all(kv.partition_by_table_key().into_iter().map(
            |(key, events)| {
                self.on_events_of_key(key, events)
                    .map(move |r| r.context(format_args!("when handling the file key {:?}", key)))
            },
        ))
        .await?;
        crate::metrics::ON_EVENT_COST_HISTOGRAM
            .with_label_values(&["write_to_tempfile"])
            .observe(now.saturating_elapsed_secs());
        Ok(())
    }

    pub fn get_last_flush_time(&self) -> Instant {
        unsafe { *(self.last_flush_time.load(Ordering::SeqCst) as *const Instant) }
    }

    pub fn total_size(&self) -> u64 {
        self.total_size.load(Ordering::SeqCst) as _
    }

    /// Flush all template files and generate corresponding metadata.
    pub async fn generate_metadata(&self, store_id: u64) -> Result<MetadataInfo> {
        let mut w = self.flushing_files.write().await;
        let mut wm = self.flushing_meta_files.write().await;
        // Let's flush all files first...
        futures::future::join_all(
            w.iter_mut()
                .chain(wm.iter_mut())
<<<<<<< HEAD
                .map(|(_, f, _)| async move {
                    let encoder = &mut f.inner;
                    encoder.shutdown().await?;
                    let file = encoder.get_mut();
                    file.flush().await?;
                    file.get_ref().sync_all().await?;
                    Result::Ok(())
                }),
=======
                .map(|(_, f, _)| async move { f.inner.as_mut().done().await }),
>>>>>>> 3d075ab3
        )
        .await
        .into_iter()
        .map(|r| r.map_err(Error::from))
        .fold(Ok(()), Result::and)?;

        let mut metadata = MetadataInfo::with_capacity(w.len() + wm.len());
        metadata.set_store_id(store_id);
        // delay push files until log files are flushed
        Ok(metadata)
    }

    pub fn set_flushing_status_cas(&self, expect: bool, new: bool) -> result::Result<bool, bool> {
        self.flushing
            .compare_exchange(expect, new, Ordering::SeqCst, Ordering::SeqCst)
    }

    pub fn set_flushing_status(&self, set_flushing: bool) {
        self.flushing.store(set_flushing, Ordering::SeqCst);
    }

    pub fn update_flush_time(&self) {
        let ptr = self
            .last_flush_time
            .swap(Box::into_raw(Box::new(Instant::now())), Ordering::SeqCst);
        // manual gc last instant
        unsafe { Box::from_raw(ptr) };
    }

    pub fn should_flush(&self) -> bool {
        // When it doesn't flush since 0.8x of auto-flush interval, we get ready to
        // start flushing. So that we will get a buffer for the cost of actual
        // flushing.
        self.get_last_flush_time().saturating_elapsed_secs()
            >= self.flush_interval.as_secs_f64() * 0.8
    }

    pub fn is_flushing(&self) -> bool {
        self.flushing.load(Ordering::SeqCst)
    }

    /// move need-flushing files to flushing_files.
    pub async fn move_to_flushing_files(&self) -> Result<&Self> {
        // if flushing_files is not empty, which represents this flush is a retry
        // operation.
        if !self.flushing_files.read().await.is_empty() {
            return Ok(self);
        }

        let mut w = self.files.write().await;
        let mut fw = self.flushing_files.write().await;
        let mut fw_meta = self.flushing_meta_files.write().await;
        for (k, v) in w.drain() {
            // we should generate file metadata(calculate sha256) when moving file.
            // because sha256 calculation is a unsafe move operation.
            // we cannot re-calculate it in retry.
            // TODO refactor move_to_flushing_files and generate_metadata
            let mut v = v.into_inner();
            let file_meta = v.generate_metadata(&k)?;
            if file_meta.is_meta {
                fw_meta.push((k, v, file_meta));
            } else {
                fw.push((k, v, file_meta));
            }
        }
        Ok(self)
    }

    pub async fn clear_flushing_files(&self) {
        for (_, data_file, _) in self.flushing_files.write().await.drain(..) {
            debug!("removing data file"; "size" => %data_file.file_size, "name" => %data_file.local_path.display());
            self.total_size
                .fetch_sub(data_file.file_size, Ordering::SeqCst);
            if let Err(e) = data_file.remove_temp_file().await {
                // if remove template failed, just skip it.
                info!("remove template file"; "err" => ?e);
            }
        }
        for (_, data_file, _) in self.flushing_meta_files.write().await.drain(..) {
            debug!("removing meta data file"; "size" => %data_file.file_size, "name" => %data_file.local_path.display());
            self.total_size
                .fetch_sub(data_file.file_size, Ordering::SeqCst);
            if let Err(e) = data_file.remove_temp_file().await {
                // if remove template failed, just skip it.
                info!("remove template file"; "err" => ?e);
            }
        }
    }

    async fn merge_and_flush_log_files_to(
        storage: Arc<dyn ExternalStorage>,
        files: &[(TempFileKey, DataFile, DataFileInfo)],
        metadata: &mut MetadataInfo,
        is_meta: bool,
    ) -> Result<()> {
        let mut data_files_open = Vec::new();
        let mut data_file_infos = Vec::new();
        let mut merged_file_info = DataFileGroup::new();
        let mut stat_length = 0;
        let mut max_ts: Option<u64> = None;
        let mut min_ts: Option<u64> = None;
        let mut min_resolved_ts: Option<u64> = None;
        for (_, data_file, file_info) in files {
            let mut file_info_clone = file_info.to_owned();
            // Update offset of file_info(DataFileInfo)
            //  and push it into merged_file_info(DataFileGroup).
<<<<<<< HEAD
            file_info_clone.set_offset(stat_length);
=======
            file_info_clone.set_range_offset(stat_length);
>>>>>>> 3d075ab3
            data_files_open.push({
                let file = File::open(data_file.local_path.clone()).await?;
                let compress_length = file.metadata().await?.len();
                stat_length += compress_length;
<<<<<<< HEAD
                file_info_clone.set_compress_length(compress_length);
=======
                file_info_clone.set_range_length(compress_length);
>>>>>>> 3d075ab3
                file
            });
            data_file_infos.push(file_info_clone);

            let rts = file_info.resolved_ts;
            min_resolved_ts = min_resolved_ts.map_or(Some(rts), |r| Some(r.min(rts)));
            min_ts = min_ts.map_or(Some(file_info.min_ts), |ts| Some(ts.min(file_info.min_ts)));
            max_ts = max_ts.map_or(Some(file_info.max_ts), |ts| Some(ts.max(file_info.max_ts)));
        }
        let min_ts = min_ts.unwrap_or_default();
        let max_ts = max_ts.unwrap_or_default();
        merged_file_info.set_path(TempFileKey::file_name(
            metadata.store_id,
            min_ts,
            max_ts,
            is_meta,
        ));
        merged_file_info.set_data_files_info(data_file_infos.into());
        merged_file_info.set_length(stat_length);
        merged_file_info.set_max_ts(max_ts);
        merged_file_info.set_min_ts(min_ts);
        merged_file_info.set_min_resolved_ts(min_resolved_ts.unwrap_or_default());

        // to do: limiter to storage
        let limiter = Limiter::builder(std::f64::INFINITY).build();

        let files_reader = FilesReader::new(data_files_open);

        let reader = UnpinReader(Box::new(limiter.limit(files_reader.compat())));
        let filepath = &merged_file_info.path;

        let ret = storage.write(filepath, reader, stat_length).await;

        match ret {
            Ok(_) => {
                debug!(
                    "backup stream flush success";
                    "storage file" => ?filepath,
                    "est_len" => ?stat_length,
                );
            }
            Err(e) => {
                warn!("backup stream flush failed";
                    "est_len" => ?stat_length,
                    "err" => ?e,
                );
                return Err(Error::Io(e));
            }
        }

        // push merged file into metadata
        metadata.push(merged_file_info);
        Ok(())
    }

    pub async fn flush_log(&self, metadata: &mut MetadataInfo) -> Result<()> {
        let storage = self.storage.clone();
        self.merge_log(metadata, storage.clone(), &self.flushing_files, false)
            .await?;
        self.merge_log(metadata, storage.clone(), &self.flushing_meta_files, true)
            .await?;

        Ok(())
    }

    async fn merge_log(
        &self,
        metadata: &mut MetadataInfo,
        storage: Arc<dyn ExternalStorage>,
        files_lock: &RwLock<Vec<(TempFileKey, DataFile, DataFileInfo)>>,
        is_meta: bool,
    ) -> Result<()> {
        let files = files_lock.write().await;
        let mut batch_size = 0;
        // file[batch_begin_index, i) is a batch
        let mut batch_begin_index = 0;
        // TODO: upload the merged file concurrently,
        // then collect merged_file_infos and push them into `metadata`.
        for (i, (_, _, info)) in files.iter().enumerate() {
            if batch_size >= self.merged_file_size_limit {
                Self::merge_and_flush_log_files_to(
                    storage.clone(),
                    &files[batch_begin_index..i],
                    metadata,
                    is_meta,
                )
                .await?;

                batch_begin_index = i;
                batch_size = 0;
            }

            batch_size += info.length;
        }
        if batch_begin_index < files.len() {
            Self::merge_and_flush_log_files_to(
                storage.clone(),
                &files[batch_begin_index..],
                metadata,
                is_meta,
            )
            .await?;
        }

        Ok(())
    }

    pub async fn flush_meta(&self, metadata_info: MetadataInfo) -> Result<()> {
        if !metadata_info.file_groups.is_empty() {
            let meta_path = metadata_info.path_to_meta();
            let meta_buff = metadata_info.marshal_to()?;
            let buflen = meta_buff.len();

            self.storage
                .write(
                    &meta_path,
                    UnpinReader(Box::new(Cursor::new(meta_buff))),
                    buflen as _,
                )
                .await?;
        }
        Ok(())
    }

    /// get the total count of adjacent error.
    pub fn flush_failure_count(&self) -> usize {
        self.flush_fail_count.load(Ordering::SeqCst)
    }

    /// execute the flush: copy local files to external storage.
    /// if success, return the last resolved ts of this flush.
    /// The caller can try to advance the resolved ts and provide it to the
    /// function, and we would use `max(resolved_ts_provided,
    /// resolved_ts_from_file)`.
    pub async fn do_flush(
        &self,
        store_id: u64,
        resolved_ts_provided: TimeStamp,
    ) -> Result<Option<u64>> {
        // do nothing if not flushing status.
        let result: Result<Option<u64>> = async move {
            if !self.is_flushing() {
                return Ok(None);
            }
            let begin = Instant::now_coarse();
            let mut sw = StopWatch::new();

            // generate meta data and prepare to flush to storage
            let mut metadata_info = self
                .move_to_flushing_files()
                .await?
                .generate_metadata(store_id)
                .await?;
            crate::metrics::FLUSH_DURATION
                .with_label_values(&["generate_metadata"])
                .observe(sw.lap().as_secs_f64());

            // flush log file to storage.
            self.flush_log(&mut metadata_info).await?;

            // the field `min_resolved_ts` of metadata will be updated
            // only after flush is done.
            metadata_info.min_resolved_ts = metadata_info
                .min_resolved_ts
                .max(Some(resolved_ts_provided.into_inner()));
            let rts = metadata_info.min_resolved_ts;

            // compress length
            let file_size_vec = metadata_info
                .file_groups
                .iter()
                .map(|d| (d.length, d.data_files_info.len()))
                .collect::<Vec<_>>();
            // flush meta file to storage.
            self.flush_meta(metadata_info).await?;
            crate::metrics::FLUSH_DURATION
                .with_label_values(&["save_files"])
                .observe(sw.lap().as_secs_f64());

            // clear flushing files
            self.clear_flushing_files().await;
            crate::metrics::FLUSH_DURATION
                .with_label_values(&["clear_temp_files"])
                .observe(sw.lap().as_secs_f64());
            file_size_vec
                .iter()
                .for_each(|(size, _)| crate::metrics::FLUSH_FILE_SIZE.observe(*size as _));
            info!("log backup flush done";
                "merged_files" => %file_size_vec.len(),    // the number of the merged files
                "files" => %file_size_vec.iter().map(|(_, v)| v).sum::<usize>(),
                "total_size" => %file_size_vec.iter().map(|(v, _)| v).sum::<u64>(), // the size of the merged files after compressed
                "take" => ?begin.saturating_elapsed(),
            );
            Ok(rts)
        }
        .await;

        if result.is_err() {
            self.flush_fail_count.fetch_add(1, Ordering::SeqCst);
        } else {
            self.flush_fail_count.store(0, Ordering::SeqCst);
        }

        result
    }

    pub async fn flush_global_checkpoint(&self, store_id: u64) -> Result<()> {
        let filename = format!("v1/global_checkpoint/{}.ts", store_id);
        let buff = self
            .global_checkpoint_ts
            .load(Ordering::SeqCst)
            .to_le_bytes();
        self.storage
            .write(
                &filename,
                UnpinReader(Box::new(Cursor::new(buff))),
                buff.len() as _,
            )
            .await?;
        Ok(())
    }

    pub async fn update_global_checkpoint(
        &self,
        global_checkpoint: u64,
        store_id: u64,
    ) -> Result<bool> {
        let last_global_checkpoint = self.global_checkpoint_ts.load(Ordering::SeqCst);
        if last_global_checkpoint < global_checkpoint {
            let r = self.global_checkpoint_ts.compare_exchange(
                last_global_checkpoint,
                global_checkpoint,
                Ordering::SeqCst,
                Ordering::SeqCst,
            );
            if r.is_ok() {
                self.flush_global_checkpoint(store_id).await?;
                return Ok(true);
            }
        }
        Ok(false)
    }
}

/// A opened log file with some metadata.
struct DataFile {
    min_ts: TimeStamp,
    max_ts: TimeStamp,
    resolved_ts: TimeStamp,
    min_begin_ts: Option<TimeStamp>,
    sha256: Hasher,
    // TODO: use lz4 with async feature
<<<<<<< HEAD
    inner: ZstdEncoder<BufWriter<File>>,
=======
    inner: Pin<Box<dyn CompressionWriter>>,
    compression_type: CompressionType,
>>>>>>> 3d075ab3
    start_key: Vec<u8>,
    end_key: Vec<u8>,
    number_of_entries: usize,
    file_size: usize,
    local_path: PathBuf,
}

#[derive(Debug)]
pub struct MetadataInfo {
    // the field files is deprecated in v6.3.0
    // pub files: Vec<DataFileInfo>,
    pub file_groups: Vec<DataFileGroup>,
    pub min_resolved_ts: Option<u64>,
    pub min_ts: Option<u64>,
    pub max_ts: Option<u64>,
    pub store_id: u64,
}

impl MetadataInfo {
    fn with_capacity(cap: usize) -> Self {
        Self {
            file_groups: Vec::with_capacity(cap),
            min_resolved_ts: None,
            min_ts: None,
            max_ts: None,
            store_id: 0,
        }
    }

    fn set_store_id(&mut self, store_id: u64) {
        self.store_id = store_id;
    }

    fn push(&mut self, file: DataFileGroup) {
        let rts = file.min_resolved_ts;
        self.min_resolved_ts = self.min_resolved_ts.map_or(Some(rts), |r| Some(r.min(rts)));
        self.min_ts = self
            .min_ts
            .map_or(Some(file.min_ts), |ts| Some(ts.min(file.min_ts)));
        self.max_ts = self
            .max_ts
            .map_or(Some(file.max_ts), |ts| Some(ts.max(file.max_ts)));
        self.file_groups.push(file);
    }

    fn marshal_to(self) -> Result<Vec<u8>> {
        let mut metadata = Metadata::new();
        metadata.set_file_groups(self.file_groups.into());
        metadata.set_store_id(self.store_id as _);
        metadata.set_resolved_ts(self.min_resolved_ts.unwrap_or_default());
        metadata.set_min_ts(self.min_ts.unwrap_or(0));
        metadata.set_max_ts(self.max_ts.unwrap_or(0));
        metadata.set_meta_version(MetaVersion::V2);

        metadata
            .write_to_bytes()
            .map_err(|err| Error::Other(box_err!("failed to marshal proto: {}", err)))
    }

    fn path_to_meta(&self) -> String {
        format!(
            "v1/backupmeta/{}-{}.meta",
            self.min_resolved_ts.unwrap_or_default(),
            uuid::Uuid::new_v4()
        )
    }
}

impl DataFile {
    /// create and open a logfile at the path.
    /// Note: if a file with same name exists, would truncate it.
    async fn new(local_path: impl AsRef<Path>, compression_type: CompressionType) -> Result<Self> {
        let sha256 = Hasher::new(MessageDigest::sha256())
            .map_err(|err| Error::Other(box_err!("openssl hasher failed to init: {}", err)))?;
<<<<<<< HEAD
        let inner = BufWriter::with_capacity(128 * 1024, File::create(local_path.as_ref()).await?);
=======
        let inner =
            utils::compression_writer_dispatcher(local_path.as_ref(), compression_type).await?;
>>>>>>> 3d075ab3
        Ok(Self {
            min_ts: TimeStamp::max(),
            max_ts: TimeStamp::zero(),
            resolved_ts: TimeStamp::zero(),
            min_begin_ts: None,
<<<<<<< HEAD
            inner: ZstdEncoder::with_quality(inner, Level::Fastest),
=======
            inner,
            compression_type,
>>>>>>> 3d075ab3
            sha256,
            number_of_entries: 0,
            file_size: 0,
            start_key: vec![],
            end_key: vec![],
            local_path: local_path.as_ref().to_owned(),
        })
    }

    async fn remove_temp_file(&self) -> io::Result<()> {
        remove_file(&self.local_path).await
    }

    fn decode_begin_ts(value: Vec<u8>) -> Result<TimeStamp> {
        WriteRef::parse(&value).map_or_else(
            |e| {
                Err(Error::Other(box_err!(
                    "failed to parse write cf value: {}",
                    e
                )))
            },
            |w| Ok(w.start_ts),
        )
    }

    /// Add a new KV pair to the file, returning its size.
    async fn on_events(&mut self, events: ApplyEvents) -> Result<usize> {
        let now = Instant::now_coarse();
        let mut total_size = 0;

        for mut event in events.events {
            let encoded = EventEncoder::encode_event(&event.key, &event.value);
            let mut size = 0;
            for slice in encoded {
                let slice = slice.as_ref();
                self.inner.write_all(slice).await?;
                self.sha256.update(slice).map_err(|err| {
                    Error::Other(box_err!("openssl hasher failed to update: {}", err))
                })?;
                size += slice.len();
            }
            let key = Key::from_encoded(std::mem::take(&mut event.key));
            let ts = key.decode_ts().expect("key without ts");
            total_size += size;
            self.min_ts = self.min_ts.min(ts);
            self.max_ts = self.max_ts.max(ts);
            self.resolved_ts = self.resolved_ts.max(events.region_resolved_ts.into());

            // decode_begin_ts is used to maintain the txn when restore log.
            // if value is empty, no need to decode begin_ts.
            if event.cf == CF_WRITE && !event.value.is_empty() {
                let begin_ts = Self::decode_begin_ts(event.value)?;
                self.min_begin_ts = Some(self.min_begin_ts.map_or(begin_ts, |ts| ts.min(begin_ts)));
            }
            self.number_of_entries += 1;
            self.file_size += size;
            self.update_key_bound(key.into_encoded());
        }
        crate::metrics::ON_EVENT_COST_HISTOGRAM
            .with_label_values(&["syscall_write"])
            .observe(now.saturating_elapsed_secs());
        Ok(total_size)
    }

    /// Update the `start_key` and `end_key` of `self` as if a new key added.
    fn update_key_bound(&mut self, key: Vec<u8>) {
        // if there is nothing in file, fill the start_key and end_key by current key.
        if self.start_key.is_empty() && self.end_key.is_empty() {
            self.start_key = key.clone();
            self.end_key = key;
            return;
        }

        // expand the start_key and end_key if key out-of-range joined.
        if self.start_key > key {
            self.start_key = key;
        } else if self.end_key < key {
            self.end_key = key;
        }
    }

    /// generate the metadata v2 where each file becomes a part of the merged
    /// file.
    fn generate_metadata(&mut self, file_key: &TempFileKey) -> Result<DataFileInfo> {
        // Note: the field `storage_path` is empty!!! It will be stored in the upper
        // layer `DataFileGroup`.
        let mut meta = DataFileInfo::new();
        meta.set_sha256(
            self.sha256
                .finish()
                .map(|bytes| bytes.to_vec())
                .map_err(|err| Error::Other(box_err!("openssl hasher failed to init: {}", err)))?,
        );
        meta.set_number_of_entries(self.number_of_entries as _);
        meta.set_max_ts(self.max_ts.into_inner() as _);
        meta.set_min_ts(self.min_ts.into_inner() as _);
        meta.set_resolved_ts(self.resolved_ts.into_inner() as _);
        meta.set_min_begin_ts_in_default_cf(
            self.min_begin_ts
                .map_or(self.min_ts.into_inner(), |ts| ts.into_inner()),
        );
        meta.set_start_key(std::mem::take(&mut self.start_key));
        meta.set_end_key(std::mem::take(&mut self.end_key));
        meta.set_length(self.file_size as _);

        meta.set_is_meta(file_key.is_meta);
        meta.set_table_id(file_key.table_id);
        meta.set_cf(file_key.cf.to_owned());
        meta.set_region_id(file_key.region_id as i64);
        meta.set_type(file_key.get_file_type());

        meta.set_compression_type(self.compression_type);

        Ok(meta)
    }
}

impl std::fmt::Debug for DataFile {
    fn fmt(&self, f: &mut std::fmt::Formatter<'_>) -> std::fmt::Result {
        f.debug_struct("DataFile")
            .field("min_ts", &self.min_ts)
            .field("max_ts", &self.max_ts)
            .field("resolved_ts", &self.resolved_ts)
            .field("local_path", &self.local_path.display())
            .finish()
    }
}

#[derive(Clone, Ord, PartialOrd, PartialEq, Eq, Debug)]
struct KeyRange(Vec<u8>);

#[derive(Clone, Debug)]
#[allow(dead_code)]
struct TaskRange {
    end: Vec<u8>,
    task_name: String,
}

#[cfg(test)]
mod tests {
    use std::{ffi::OsStr, marker::Unpin, time::Duration};

    use external_storage::NoopStorage;
    use futures::AsyncReadExt;
    use futures_io::AsyncRead;
    use kvproto::brpb::{Local, Noop, StorageBackend, StreamBackupTaskInfo};
    use tikv_util::{
        codec::number::NumberEncoder,
        worker::{dummy_scheduler, ReceiverWrapper},
    };
    use tokio::fs::File;
    use txn_types::{Write, WriteType};

    use super::*;
    use crate::utils;

    #[derive(Debug)]
    struct KvEventsBuilder {
        events: ApplyEvents,
    }

    fn make_table_key(table_id: i64, key: &[u8]) -> Vec<u8> {
        use std::io::Write;
        let mut table_key = b"t".to_vec();
        // make it comparable to uint.
        table_key
            .encode_u64(table_id as u64 ^ 0x8000_0000_0000_0000)
            .unwrap();
        Write::write_all(&mut table_key, key).unwrap();
        table_key
    }

    fn make_value(t: WriteType, value: &[u8], start_ts: u64) -> Vec<u8> {
        let start_ts = TimeStamp::new(start_ts);
        let w = Write::new(t, start_ts, Some(value.to_vec()));
        w.as_ref().to_bytes()
    }

    impl KvEventsBuilder {
        fn new(region_id: u64, region_resolved_ts: u64) -> Self {
            Self {
                events: ApplyEvents {
                    events: vec![],
                    region_id,
                    region_resolved_ts,
                },
            }
        }

        fn wrap_key(&self, key: Vec<u8>) -> Vec<u8> {
            let key = Key::from_encoded(utils::wrap_key(key));
            key.append_ts(TimeStamp::compose(
                TimeStamp::physical_now(),
                self.events.len() as _,
            ))
            .into_encoded()
        }

        fn put_event(&mut self, cf: &'static str, key: Vec<u8>, value: Vec<u8>) {
            self.events.push(ApplyEvent {
                key: self.wrap_key(key),
                value,
                cf,
                cmd_type: CmdType::Put,
            })
        }

        fn delete_event(&mut self, cf: &'static str, key: Vec<u8>) {
            self.events.push(ApplyEvent {
                key: self.wrap_key(key),
                value: vec![],
                cf,
                cmd_type: CmdType::Delete,
            })
        }

        fn put_table(&mut self, cf: CfName, table: i64, key: &[u8], value: &[u8]) {
            let table_key = make_table_key(table, key);
            let value = if cf == CF_WRITE {
                make_value(WriteType::Put, value, 12345)
            } else {
                value.to_vec()
            };
            self.put_event(cf, table_key, value);
        }

        fn delete_table(&mut self, cf: &'static str, table: i64, key: &[u8]) {
            let table_key = make_table_key(table, key);
            self.delete_event(cf, table_key);
        }

        fn finish(&mut self) -> ApplyEvents {
            let region_id = self.events.region_id;
            let region_resolved_ts = self.events.region_resolved_ts;
            std::mem::replace(
                &mut self.events,
                ApplyEvents {
                    events: vec![],
                    region_id,
                    region_resolved_ts,
                },
            )
        }
    }

    #[test]
    fn test_register() {
        let (tx, _) = dummy_scheduler();
        let router = RouterInner::new(PathBuf::new(), tx, 1024, Duration::from_secs(300));
        // -----t1.start-----t1.end-----t2.start-----t2.end------
        // --|------------|----------|------------|-----------|--
        // case1        case2      case3        case4       case5
        // None        Found(t1)    None        Found(t2)   None
        router.register_ranges("t1", vec![(vec![1, 2, 3], vec![2, 3, 4])]);

        router.register_ranges("t2", vec![(vec![2, 3, 6], vec![3, 4])]);

        assert_eq!(router.get_task_by_key(&[1, 1, 1]), None);
        assert_eq!(router.get_task_by_key(&[1, 2, 4]), Some("t1".to_string()),);
        assert_eq!(router.get_task_by_key(&[2, 3, 5]), None);
        assert_eq!(router.get_task_by_key(&[2, 4]), Some("t2".to_string()),);
        assert_eq!(router.get_task_by_key(&[4, 4]), None,)
    }

    fn collect_recv(mut rx: ReceiverWrapper<Task>) -> Vec<Task> {
        let mut result = vec![];
        while let Ok(Some(task)) = rx.recv_timeout(Duration::from_secs(0)) {
            result.push(task);
        }
        result
    }

    fn create_local_storage_backend(path: String) -> StorageBackend {
        let mut local = Local::default();
        local.set_path(path);

        let mut sb = StorageBackend::default();
        sb.set_local(local);
        sb
    }

    fn create_noop_storage_backend() -> StorageBackend {
        let nop = Noop::new();
        let mut backend = StorageBackend::default();
        backend.set_noop(nop);
        backend
    }

    async fn task(name: String) -> Result<(StreamBackupTaskInfo, PathBuf)> {
        let mut stream_task = StreamBackupTaskInfo::default();
        stream_task.set_name(name);
        let storage_path = std::env::temp_dir().join(format!("{}", uuid::Uuid::new_v4()));
        tokio::fs::create_dir_all(&storage_path).await?;
        println!("storage={:?}", storage_path);
        stream_task.set_storage(create_local_storage_backend(
            storage_path.to_str().unwrap().to_string(),
        ));
        Ok((stream_task, storage_path))
    }

    async fn must_register_table(
        router: &RouterInner,
        stream_task: StreamBackupTaskInfo,
        table_id: i64,
    ) {
        router
            .register_task(
                StreamTask {
                    info: stream_task,
                    is_paused: false,
                },
                vec![(
                    utils::wrap_key(make_table_key(table_id, b"")),
                    utils::wrap_key(make_table_key(table_id + 1, b"")),
                )],
                0x100000,
            )
            .await
            .expect("failed to register task")
    }

    fn check_on_events_result(item: &Vec<(String, Result<()>)>) {
        for (task, r) in item {
            if let Err(err) = r {
                warn!("task {} failed: {}", task, err);
            }
        }
    }

    async fn write_simple_data(router: &RouterInner) -> u64 {
        let now = TimeStamp::physical_now();
        let mut region1 = KvEventsBuilder::new(1, now);
        let start_ts = TimeStamp::physical_now();
        region1.put_table(CF_DEFAULT, 1, b"hello", b"world");
        region1.put_table(CF_WRITE, 1, b"hello", b"this isn't a write record :3");
        region1.put_table(CF_WRITE, 1, b"bonjour", b"this isn't a write record :3");
        region1.put_table(CF_WRITE, 1, b"nihao", b"this isn't a write record :3");
        region1.put_table(CF_WRITE, 2, b"hello", b"this isn't a write record :3");
        region1.put_table(CF_WRITE, 1, b"hello", b"still isn't a write record :3");
        region1.delete_table(CF_DEFAULT, 1, b"hello");
        let events = region1.finish();
        check_on_events_result(&router.on_events(events).await);
        start_ts
    }

    #[tokio::test]
    async fn test_basic_file() -> Result<()> {
        let tmp = std::env::temp_dir().join(format!("{}", uuid::Uuid::new_v4()));
        tokio::fs::create_dir_all(&tmp).await?;
        let (tx, rx) = dummy_scheduler();
        let router = RouterInner::new(tmp.clone(), tx, 32, Duration::from_secs(300));
        let (stream_task, storage_path) = task("dummy".to_owned()).await?;
        must_register_table(&router, stream_task, 1).await;

        let start_ts = write_simple_data(&router).await;
        tokio::time::sleep(Duration::from_millis(200)).await;

        let end_ts = TimeStamp::physical_now();
        let files = router.tasks.lock().await.get("dummy").unwrap().clone();
        let mut meta = files
            .move_to_flushing_files()
            .await?
            .generate_metadata(1)
            .await?;

        assert!(
            meta.file_groups
                .iter()
                .all(|group| group.data_files_info.iter().all(|item| {
                    TimeStamp::new(item.min_ts as _).physical() >= start_ts
                        && TimeStamp::new(item.max_ts as _).physical() <= end_ts
                        && item.min_ts <= item.max_ts
                })),
            "meta = {:#?}; start ts = {}, end ts = {}",
            meta.file_groups,
            start_ts,
            end_ts
        );

        // in some case when flush failed to write files to storage.
        // we may run `generate_metadata` again with same files.
        let mut another_meta = files
            .move_to_flushing_files()
            .await?
            .generate_metadata(1)
            .await?;

        files.flush_log(&mut meta).await?;
        files.flush_log(&mut another_meta).await?;
        // meta updated
        let files_num = meta
            .file_groups
            .iter()
            .map(|v| v.data_files_info.len())
            .sum::<usize>();
        assert_eq!(files_num, 3, "test file len = {}", files_num);
        for i in 0..meta.file_groups.len() {
            let file_groups1 = meta.file_groups.get(i).unwrap();
            let file_groups2 = another_meta.file_groups.get(i).unwrap();
            // we have to make sure two times sha256 of file must be the same.
            for j in 0..file_groups1.data_files_info.len() {
                let file1 = file_groups1.data_files_info.get(j).unwrap();
                let file2 = file_groups2.data_files_info.get(j).unwrap();
                assert_eq!(file1.sha256, file2.sha256);
                assert_eq!(file1.start_key, file2.start_key);
                assert_eq!(file1.end_key, file2.end_key);
            }
        }

        files.flush_meta(meta).await?;
        files.clear_flushing_files().await;

        drop(router);
        let cmds = collect_recv(rx);
        assert_eq!(cmds.len(), 1, "test cmds len = {}", cmds.len());
        match &cmds[0] {
            Task::Flush(task) => assert_eq!(task, "dummy", "task = {}", task),
            _ => warn!("the cmd isn't flush!"),
        }

        let mut meta_count = 0;
        let mut log_count = 0;
        for entry in walkdir::WalkDir::new(storage_path) {
            let entry = entry.unwrap();
            let filename = entry.file_name();
            println!("walking {}", entry.path().display());
            if entry.path().extension() == Some(OsStr::new("meta")) {
                meta_count += 1;
            } else if entry.path().extension() == Some(OsStr::new("log")) {
                log_count += 1;
                let f = entry.metadata().unwrap();
                assert!(
                    f.len() > 10,
                    "the log file {:?} is too small (size = {}B)",
                    filename,
                    f.len()
                );
            }
        }

        assert_eq!(meta_count, 1);
        assert_eq!(log_count, 2); // flush twice
        Ok(())
    }

    fn mock_build_large_kv_events(table_id: i64, region_id: u64, resolved_ts: u64) -> ApplyEvents {
        let mut events_builder = KvEventsBuilder::new(region_id, resolved_ts);
        events_builder.put_table(
            "default",
            table_id,
            b"hello",
            "world".repeat(1024).as_bytes(),
        );
        events_builder.finish()
    }

    #[tokio::test]
    async fn test_do_flush() {
        let tmp_dir = tempfile::tempdir().unwrap();
        let backend = external_storage_export::make_local_backend(tmp_dir.path());
        let mut task_info = StreamBackupTaskInfo::default();
        task_info.set_storage(backend);
        let stream_task = StreamTask {
            info: task_info,
            is_paused: false,
        };
        let merged_file_size_limit = 0x10000;
        let task = StreamTaskInfo::new(
            tmp_dir.path().to_path_buf(),
            stream_task,
            Duration::from_secs(300),
            vec![(vec![], vec![])],
            merged_file_size_limit,
<<<<<<< HEAD
=======
            CompressionType::Zstd,
>>>>>>> 3d075ab3
        )
        .await
        .unwrap();

        // on_event
        let region_count = merged_file_size_limit / (4 * 1024); // 2 merged log files
        for i in 1..=region_count {
            let kv_events = mock_build_large_kv_events(i as _, i as _, i as _);
            task.on_events(kv_events).await.unwrap();
        }
        // do_flush
        task.set_flushing_status(true);
        task.do_flush(1, TimeStamp::new(1)).await.unwrap();
        assert_eq!(task.flush_failure_count(), 0);
        assert_eq!(task.files.read().await.is_empty(), true);
        assert_eq!(task.flushing_files.read().await.is_empty(), true);

        // assert backup log files
        let mut meta_count = 0;
        let mut log_count = 0;
        for entry in walkdir::WalkDir::new(tmp_dir.path()) {
            let entry = entry.unwrap();
            if entry.path().extension() == Some(OsStr::new("meta")) {
                meta_count += 1;
            } else if entry.path().extension() == Some(OsStr::new("log")) {
                log_count += 1;
            }
        }
        assert_eq!(meta_count, 1);
        assert_eq!(log_count, 2);
    }

    struct ErrorStorage<Inner> {
        inner: Inner,
        error_on_write: Box<dyn Fn() -> io::Result<()> + Send + Sync>,
    }

    impl<Inner> ErrorStorage<Inner> {
        fn with_first_time_error(inner: Inner) -> Self {
            let first_time = std::sync::Mutex::new(true);
            Self {
                inner,
                error_on_write: Box::new(move || {
                    let mut fst = first_time.lock().unwrap();
                    if *fst {
                        *fst = false;
                        return Err(io::Error::new(
                            io::ErrorKind::Other,
                            "the absence of the result, is also a kind of result",
                        ));
                    }
                    Ok(())
                }),
            }
        }

        fn with_always_error(inner: Inner) -> Self {
            Self {
                inner,
                error_on_write: Box::new(move || {
                    Err(io::Error::new(
                        io::ErrorKind::PermissionDenied,
                        "I won't let you delete my friends!",
                    ))
                }),
            }
        }
    }

    #[async_trait::async_trait]
    impl<Inner: ExternalStorage> ExternalStorage for ErrorStorage<Inner> {
        fn name(&self) -> &'static str {
            self.inner.name()
        }

        fn url(&self) -> io::Result<url::Url> {
            self.inner.url()
        }

        async fn write(
            &self,
            name: &str,
            reader: UnpinReader,
            content_length: u64,
        ) -> io::Result<()> {
            (self.error_on_write)()?;
            self.inner.write(name, reader, content_length).await
        }

        fn read(&self, name: &str) -> Box<dyn futures::AsyncRead + Unpin + '_> {
            self.inner.read(name)
        }

        fn read_part(
            &self,
            name: &str,
            off: u64,
            len: u64,
        ) -> Box<dyn futures::AsyncRead + Unpin + '_> {
            self.inner.read_part(name, off, len)
        }
    }

    fn build_kv_event(base: i32, count: i32) -> ApplyEvents {
        let mut b = KvEventsBuilder::new(42, 0);
        for i in 0..count {
            let cf = if i % 2 == 0 { CF_WRITE } else { CF_DEFAULT };
            let rnd_key = format!("{:05}", i + base);
            let rnd_value = std::iter::from_fn(|| Some(rand::random::<u8>()))
                .take(rand::random::<usize>() % 32)
                .collect::<Vec<_>>();
            b.put_table(cf, 1, rnd_key.as_bytes(), &rnd_value);
        }
        b.events
    }

    #[tokio::test]
    async fn test_flush_with_error() -> Result<()> {
        let (tx, _rx) = dummy_scheduler();
        let tmp = std::env::temp_dir().join(format!("{}", uuid::Uuid::new_v4()));
        let router = Arc::new(RouterInner::new(
            tmp.clone(),
            tx,
            1,
            Duration::from_secs(300),
        ));
        let (task, _path) = task("error_prone".to_owned()).await?;
        must_register_table(router.as_ref(), task, 1).await;
        router
            .must_mut_task_info("error_prone", |i| {
                i.storage = Arc::new(ErrorStorage::with_first_time_error(i.storage.clone()))
            })
            .await;
        check_on_events_result(&router.on_events(build_kv_event(0, 10)).await);
        assert!(
            router
                .do_flush("error_prone", 42, TimeStamp::max())
                .await
                .is_none()
        );
        check_on_events_result(&router.on_events(build_kv_event(10, 10)).await);
        let t = router.get_task_info("error_prone").await.unwrap();
        let _ = router.do_flush("error_prone", 42, TimeStamp::max()).await;
        assert_eq!(t.total_size() > 0, true);

        t.set_flushing_status(true);
        let _ = router.do_flush("error_prone", 42, TimeStamp::max()).await;
        assert_eq!(t.total_size(), 0);
        Ok(())
    }

    #[tokio::test]
    async fn test_empty_resolved_ts() {
        let (tx, _rx) = dummy_scheduler();
        let tmp = std::env::temp_dir().join(format!("{}", uuid::Uuid::new_v4()));
        let router = RouterInner::new(tmp.clone(), tx, 32, Duration::from_secs(300));
        let mut stream_task = StreamBackupTaskInfo::default();
        stream_task.set_name("nothing".to_string());
        stream_task.set_storage(create_noop_storage_backend());

        router
            .register_task(
                StreamTask {
                    info: stream_task,
                    is_paused: false,
                },
                vec![],
                0x100000,
            )
            .await
            .unwrap();
        let task = router.get_task_info("nothing").await.unwrap();
        task.set_flushing_status_cas(false, true).unwrap();
        let ts = TimeStamp::compose(TimeStamp::physical_now(), 42);
        let rts = router.do_flush("nothing", 1, ts).await.unwrap();
        assert_eq!(ts.into_inner(), rts);
    }

    #[tokio::test]
    async fn test_cleanup_when_stop() -> Result<()> {
        let (tx, _rx) = dummy_scheduler();
        let tmp = std::env::temp_dir().join(format!("{}", uuid::Uuid::new_v4()));
        let router = Arc::new(RouterInner::new(
            tmp.clone(),
            tx,
            1,
            Duration::from_secs(300),
        ));
        let (task, _path) = task("cleanup_test".to_owned()).await?;
        must_register_table(&router, task, 1).await;
        write_simple_data(&router).await;
        router
            .get_task_info("cleanup_test")
            .await?
            .move_to_flushing_files()
            .await?;
        write_simple_data(&router).await;
        let mut w = walkdir::WalkDir::new(&tmp).into_iter();
        assert!(w.next().is_some(), "the temp files doesn't created");
        drop(router);
        let w = walkdir::WalkDir::new(&tmp)
            .into_iter()
            .filter_map(|entry| {
                let e = entry.unwrap();
                e.path()
                    .extension()
                    .filter(|x| x.to_string_lossy() == "log")
                    .map(|_| e.clone())
            })
            .collect::<Vec<_>>();

        assert!(
            w.is_empty(),
            "the temp files should be removed, but it is {:?}",
            w
        );
        Ok(())
    }

    #[tokio::test]
    async fn test_flush_with_pausing_self() -> Result<()> {
        let (tx, rx) = dummy_scheduler();
        let tmp = std::env::temp_dir().join(format!("{}", uuid::Uuid::new_v4()));
        let router = Arc::new(RouterInner::new(
            tmp.clone(),
            tx,
            1,
            Duration::from_secs(300),
        ));
        let (task, _path) = task("flush_failure".to_owned()).await?;
        must_register_table(router.as_ref(), task, 1).await;
        router
            .must_mut_task_info("flush_failure", |i| {
                i.storage = Arc::new(ErrorStorage::with_always_error(i.storage.clone()))
            })
            .await;
        for i in 0..=FLUSH_FAILURE_BECOME_FATAL_THRESHOLD {
            check_on_events_result(&router.on_events(build_kv_event((i * 10) as _, 10)).await);
            assert_eq!(
                router
                    .do_flush("flush_failure", 42, TimeStamp::zero())
                    .await,
                None,
            );
        }
        let messages = collect_recv(rx);
        assert!(
            messages.iter().any(|task| {
                if let Task::FatalError(name, _err) = task {
                    return matches!(name.reference(), TaskSelectorRef::ByName("flush_failure"));
                }
                false
            }),
            "messages = {:?}",
            messages
        );
        Ok(())
    }

    #[test]
    fn test_format_datetime() {
        let s = TempFileKey::format_date_time(431656320867237891, FormatType::Date);
        let s = s.to_string();
        assert_eq!(s, "20220307");

        let s = TempFileKey::format_date_time(431656320867237891, FormatType::Hour);
        assert_eq!(s.to_string(), "07");
    }

    #[test]
    fn test_decode_begin_ts() {
        let start_ts = TimeStamp::new(12345678);
        let w = Write::new(WriteType::Put, start_ts, Some(b"short_value".to_vec()));
        let value = w.as_ref().to_bytes();

        let begin_ts = DataFile::decode_begin_ts(value).unwrap();
        assert_eq!(begin_ts, start_ts);
    }

    #[test]
    fn test_selector() {
        type DummyTask<'a> = (&'a str, &'a [(&'a [u8], &'a [u8])]);

        #[derive(Debug, Clone, Copy)]
        struct Case<'a /* 'static */> {
            tasks: &'a [DummyTask<'a>],
            selector: TaskSelectorRef<'a>,
            selected: &'a [&'a str],
        }

        let cases = [
            Case {
                tasks: &[("Zhao", &[(b"", b"")]), ("Qian", &[(b"", b"")])],
                selector: TaskSelectorRef::ByName("Zhao"),
                selected: &["Zhao"],
            },
            Case {
                tasks: &[
                    ("Zhao", &[(b"0001", b"1000"), (b"2000", b"")]),
                    ("Qian", &[(b"0002", b"1000")]),
                ],
                selector: TaskSelectorRef::ByKey(b"0001"),
                selected: &["Zhao"],
            },
            Case {
                tasks: &[
                    ("Zhao", &[(b"0001", b"1000"), (b"2000", b"")]),
                    ("Qian", &[(b"0002", b"1000")]),
                    ("Sun", &[(b"0004", b"1024")]),
                    ("Li", &[(b"1001", b"2048")]),
                ],
                selector: TaskSelectorRef::ByRange(b"1001", b"2000"),
                selected: &["Sun", "Li"],
            },
            Case {
                tasks: &[
                    ("Zhao", &[(b"0001", b"1000"), (b"2000", b"")]),
                    ("Qian", &[(b"0002", b"1000")]),
                    ("Sun", &[(b"0004", b"1024")]),
                    ("Li", &[(b"1001", b"2048")]),
                ],
                selector: TaskSelectorRef::All,
                selected: &["Zhao", "Qian", "Sun", "Li"],
            },
        ];

        fn run(c: Case<'static>) {
            assert!(
                c.tasks
                    .iter()
                    .filter(|(name, range)| c.selector.matches(name, range.iter().copied()))
                    .map(|(name, _)| name)
                    .collect::<Vec<_>>()
                    == c.selected.iter().collect::<Vec<_>>(),
                "case = {:?}",
                c
            )
        }

        for case in cases {
            run(case)
        }
    }

    #[tokio::test]
    async fn test_update_global_checkpoint() -> Result<()> {
        // create local storage
        let tmp_dir = tempfile::tempdir().unwrap();
        let backend = external_storage_export::make_local_backend(tmp_dir.path());

        // build a StreamTaskInfo
        let mut task_info = StreamBackupTaskInfo::default();
        task_info.set_storage(backend);
        let stream_task = StreamTask {
            info: task_info,
            is_paused: false,
        };
        let task = StreamTaskInfo::new(
            tmp_dir.path().to_path_buf(),
            stream_task,
            Duration::from_secs(300),
            vec![(vec![], vec![])],
            0x100000,
<<<<<<< HEAD
=======
            CompressionType::Zstd,
>>>>>>> 3d075ab3
        )
        .await
        .unwrap();
        task.global_checkpoint_ts.store(10001, Ordering::SeqCst);

        // test no need to update global checkpoint
        let store_id = 3;
        let mut global_checkpoint = 10000;
        let is_updated = task
            .update_global_checkpoint(global_checkpoint, store_id)
            .await?;
        assert_eq!(is_updated, false);
        assert_eq!(task.global_checkpoint_ts.load(Ordering::SeqCst), 10001);

        // test update global checkpoint
        global_checkpoint = 10002;
        let is_updated = task
            .update_global_checkpoint(global_checkpoint, store_id)
            .await?;
        assert_eq!(is_updated, true);
        assert_eq!(
            task.global_checkpoint_ts.load(Ordering::SeqCst),
            global_checkpoint
        );

        let filename = format!("v1/global_checkpoint/{}.ts", store_id);
        let filepath = tmp_dir.as_ref().join(filename);
        let exist = file_system::file_exists(filepath.clone());
        assert_eq!(exist, true);

        let buff = file_system::read(filepath).unwrap();
        assert_eq!(buff.len(), 8);
        let mut ts = [b'0'; 8];
        ts.copy_from_slice(&buff);
        let ts = u64::from_le_bytes(ts);
        assert_eq!(ts, global_checkpoint);
        Ok(())
    }

    struct MockCheckContentStorage {
        s: NoopStorage,
    }

    #[async_trait::async_trait]
    impl ExternalStorage for MockCheckContentStorage {
        fn name(&self) -> &'static str {
            self.s.name()
        }

        fn url(&self) -> io::Result<url::Url> {
            self.s.url()
        }

        async fn write(
            &self,
            _name: &str,
            mut reader: UnpinReader,
            content_length: u64,
        ) -> io::Result<()> {
            let mut data = Vec::new();
            reader.0.read_to_end(&mut data).await?;
            let data_len: u64 = data.len() as _;

            if data_len == content_length {
                Ok(())
            } else {
                Err(io::Error::new(
                    io::ErrorKind::Other,
                    "the length of content in reader is not equal with content_length",
                ))
            }
        }

        fn read(&self, name: &str) -> Box<dyn AsyncRead + Unpin + '_> {
            self.s.read(name)
        }

        fn read_part(&self, name: &str, off: u64, len: u64) -> Box<dyn AsyncRead + Unpin + '_> {
            self.s.read_part(name, off, len)
        }
    }

    #[tokio::test]
    async fn test_est_len_in_flush() -> Result<()> {
        use tokio::io::AsyncWriteExt;
        let noop_s = NoopStorage::default();
        let ms = MockCheckContentStorage { s: noop_s };
        let file_path = std::env::temp_dir().join(format!("{}", uuid::Uuid::new_v4()));
        let mut f = File::create(file_path.clone()).await?;
        f.write_all("test-data".as_bytes()).await?;

<<<<<<< HEAD
        let data_file = DataFile::new(file_path).await.unwrap();
=======
        let data_file = DataFile::new(file_path, CompressionType::Zstd)
            .await
            .unwrap();
>>>>>>> 3d075ab3
        let info = DataFileInfo::new();

        let mut meta = MetadataInfo::with_capacity(1);
        let kv_event = build_kv_event(1, 1);
        let tmp_key = TempFileKey::of(&kv_event.events[0], 1);
        let files = vec![(tmp_key, data_file, info)];
        let result = StreamTaskInfo::merge_and_flush_log_files_to(
            Arc::new(ms),
            &files[0..],
            &mut meta,
            false,
        )
        .await;
        assert_eq!(result.is_ok(), true);
        Ok(())
    }
}<|MERGE_RESOLUTION|>--- conflicted
+++ resolved
@@ -21,14 +21,10 @@
 use external_storage_export::{create_storage, ExternalStorage};
 use futures::io::Cursor;
 use kvproto::{
-<<<<<<< HEAD
-    brpb::{DataFileGroup, DataFileInfo, FileType, MetaVersion, Metadata, StreamBackupTaskInfo},
-=======
     brpb::{
         CompressionType, DataFileGroup, DataFileInfo, FileType, MetaVersion, Metadata,
         StreamBackupTaskInfo,
     },
->>>>>>> 3d075ab3
     raft_cmdpb::CmdType,
 };
 use openssl::hash::{Hasher, MessageDigest};
@@ -62,11 +58,7 @@
     metrics::{HANDLE_KV_HISTOGRAM, SKIP_KV_COUNTER},
     subscription_track::TwoPhaseResolver,
     try_send,
-<<<<<<< HEAD
-    utils::{self, FilesReader, SegmentMap, SlotMap, StopWatch},
-=======
     utils::{self, CompressionWriter, FilesReader, SegmentMap, SlotMap, StopWatch},
->>>>>>> 3d075ab3
 };
 
 const FLUSH_FAILURE_BECOME_FATAL_THRESHOLD: usize = 30;
@@ -442,10 +434,7 @@
             self.max_flush_interval,
             ranges.clone(),
             merged_file_size_limit,
-<<<<<<< HEAD
-=======
             compression_type,
->>>>>>> 3d075ab3
         )
         .await?;
         self.tasks
@@ -794,11 +783,8 @@
     global_checkpoint_ts: AtomicU64,
     /// The size limit of the merged file for this task.
     merged_file_size_limit: u64,
-<<<<<<< HEAD
-=======
     /// The compression type for this task.
     compression_type: CompressionType,
->>>>>>> 3d075ab3
 }
 
 impl Drop for StreamTaskInfo {
@@ -843,10 +829,7 @@
         flush_interval: Duration,
         ranges: Vec<(Vec<u8>, Vec<u8>)>,
         merged_file_size_limit: u64,
-<<<<<<< HEAD
-=======
         compression_type: CompressionType,
->>>>>>> 3d075ab3
     ) -> Result<Self> {
         tokio::fs::create_dir_all(&temp_dir).await?;
         let storage = Arc::from(create_storage(
@@ -870,10 +853,7 @@
             flush_fail_count: AtomicUsize::new(0),
             global_checkpoint_ts: AtomicU64::new(start_ts),
             merged_file_size_limit,
-<<<<<<< HEAD
-=======
             compression_type,
->>>>>>> 3d075ab3
         })
     }
 
@@ -937,18 +917,7 @@
         futures::future::join_all(
             w.iter_mut()
                 .chain(wm.iter_mut())
-<<<<<<< HEAD
-                .map(|(_, f, _)| async move {
-                    let encoder = &mut f.inner;
-                    encoder.shutdown().await?;
-                    let file = encoder.get_mut();
-                    file.flush().await?;
-                    file.get_ref().sync_all().await?;
-                    Result::Ok(())
-                }),
-=======
                 .map(|(_, f, _)| async move { f.inner.as_mut().done().await }),
->>>>>>> 3d075ab3
         )
         .await
         .into_iter()
@@ -1055,20 +1024,12 @@
             let mut file_info_clone = file_info.to_owned();
             // Update offset of file_info(DataFileInfo)
             //  and push it into merged_file_info(DataFileGroup).
-<<<<<<< HEAD
-            file_info_clone.set_offset(stat_length);
-=======
             file_info_clone.set_range_offset(stat_length);
->>>>>>> 3d075ab3
             data_files_open.push({
                 let file = File::open(data_file.local_path.clone()).await?;
                 let compress_length = file.metadata().await?.len();
                 stat_length += compress_length;
-<<<<<<< HEAD
-                file_info_clone.set_compress_length(compress_length);
-=======
                 file_info_clone.set_range_length(compress_length);
->>>>>>> 3d075ab3
                 file
             });
             data_file_infos.push(file_info_clone);
@@ -1321,12 +1282,8 @@
     min_begin_ts: Option<TimeStamp>,
     sha256: Hasher,
     // TODO: use lz4 with async feature
-<<<<<<< HEAD
-    inner: ZstdEncoder<BufWriter<File>>,
-=======
     inner: Pin<Box<dyn CompressionWriter>>,
     compression_type: CompressionType,
->>>>>>> 3d075ab3
     start_key: Vec<u8>,
     end_key: Vec<u8>,
     number_of_entries: usize,
@@ -1401,23 +1358,15 @@
     async fn new(local_path: impl AsRef<Path>, compression_type: CompressionType) -> Result<Self> {
         let sha256 = Hasher::new(MessageDigest::sha256())
             .map_err(|err| Error::Other(box_err!("openssl hasher failed to init: {}", err)))?;
-<<<<<<< HEAD
-        let inner = BufWriter::with_capacity(128 * 1024, File::create(local_path.as_ref()).await?);
-=======
         let inner =
             utils::compression_writer_dispatcher(local_path.as_ref(), compression_type).await?;
->>>>>>> 3d075ab3
         Ok(Self {
             min_ts: TimeStamp::max(),
             max_ts: TimeStamp::zero(),
             resolved_ts: TimeStamp::zero(),
             min_begin_ts: None,
-<<<<<<< HEAD
-            inner: ZstdEncoder::with_quality(inner, Level::Fastest),
-=======
             inner,
             compression_type,
->>>>>>> 3d075ab3
             sha256,
             number_of_entries: 0,
             file_size: 0,
@@ -1891,10 +1840,7 @@
             Duration::from_secs(300),
             vec![(vec![], vec![])],
             merged_file_size_limit,
-<<<<<<< HEAD
-=======
             CompressionType::Zstd,
->>>>>>> 3d075ab3
         )
         .await
         .unwrap();
@@ -2258,10 +2204,7 @@
             Duration::from_secs(300),
             vec![(vec![], vec![])],
             0x100000,
-<<<<<<< HEAD
-=======
             CompressionType::Zstd,
->>>>>>> 3d075ab3
         )
         .await
         .unwrap();
@@ -2353,13 +2296,10 @@
         let mut f = File::create(file_path.clone()).await?;
         f.write_all("test-data".as_bytes()).await?;
 
-<<<<<<< HEAD
-        let data_file = DataFile::new(file_path).await.unwrap();
-=======
+
         let data_file = DataFile::new(file_path, CompressionType::Zstd)
             .await
             .unwrap();
->>>>>>> 3d075ab3
         let info = DataFileInfo::new();
 
         let mut meta = MetadataInfo::with_capacity(1);
