// Copyright 2022 TiKV Project Authors. Licensed under Apache-2.0.

use std::{
    borrow::Borrow,
    collections::HashMap,
    fmt::Display,
    path::{Path, PathBuf},
    result,
    sync::{
        atomic::{AtomicBool, AtomicPtr, AtomicU64, AtomicUsize, Ordering},
        Arc, RwLock as SyncRwLock,
    },
    time::Duration,
};

use dashmap::DashMap;
use encryption::{BackupEncryptionManager, EncrypterReader, Iv, MultiMasterKeyBackend};
use encryption_export::create_async_backend;
use engine_traits::{CfName, CF_DEFAULT, CF_LOCK, CF_WRITE};
use external_storage::{create_storage, BackendConfig, ExternalStorage, UnpinReader};
use file_system::Sha256Reader;
use futures::io::Cursor;
use kvproto::{
    brpb::{
        CompressionType, DataFileGroup, DataFileInfo, FileType, MetaVersion, Metadata,
        StreamBackupTaskInfo, StreamBackupTaskSecurityConfig_oneof_encryption,
    },
<<<<<<< HEAD
=======
    encryptionpb::{EncryptionMethod, FileEncryptionInfo, MasterKeyBased, PlainTextDataKey},
>>>>>>> aa5fb36a
    metapb::RegionEpoch,
    raft_cmdpb::CmdType,
};
use openssl::hash::{Hasher, MessageDigest};
use protobuf::Message;
use raftstore::coprocessor::CmdBatch;
use slog_global::debug;
use tidb_query_datatype::codec::table::decode_table_id;
use tikv::config::BackupStreamConfig;
use tikv_util::{
    box_err,
    codec::stream_event::EventEncoder,
    config::ReadableSize,
    error, info,
    time::{Instant, Limiter},
    warn,
    worker::Scheduler,
    Either, HandyRwLock,
};
use tokio::{
    io::AsyncWriteExt,
    sync::{Mutex, RwLock},
};
use tokio_util::compat::{FuturesAsyncReadCompatExt, TokioAsyncReadCompatExt};
use tracing::instrument;
use tracing_active_tree::frame;
use txn_types::{Key, Lock, TimeStamp, WriteRef};

use super::errors::Result;
use crate::{
    annotate,
    endpoint::Task,
    errors::{ContextualResultExt, Error},
    metadata::StreamTask,
    metrics::{HANDLE_KV_HISTOGRAM, SKIP_KV_COUNTER},
    subscription_manager::ResolvedRegions,
    subscription_track::TwoPhaseResolver,
    tempfiles::{self, ForRead, TempFilePool},
    try_send,
    utils::{self, CompressionWriter, FilesReader, SegmentMap, SlotMap, StopWatch},
};

const FLUSH_FAILURE_BECOME_FATAL_THRESHOLD: usize = 30;

#[derive(Clone)]
pub enum TaskSelector {
    ByName(String),
    ByKey(Vec<u8>),
    ByRange(Vec<u8>, Vec<u8>),
    All,
}

impl std::fmt::Debug for TaskSelector {
    fn fmt(&self, f: &mut std::fmt::Formatter<'_>) -> std::fmt::Result {
        self.reference().fmt(f)
    }
}

impl TaskSelector {
    pub fn reference(&self) -> TaskSelectorRef<'_> {
        match self {
            TaskSelector::ByName(s) => TaskSelectorRef::ByName(s),
            TaskSelector::ByKey(k) => TaskSelectorRef::ByKey(k),
            TaskSelector::ByRange(s, e) => TaskSelectorRef::ByRange(s, e),
            TaskSelector::All => TaskSelectorRef::All,
        }
    }
}

#[derive(Clone, Copy)]
pub enum TaskSelectorRef<'a> {
    ByName(&'a str),
    ByKey(&'a [u8]),
    ByRange(&'a [u8], &'a [u8]),
    All,
}

impl<'a> std::fmt::Debug for TaskSelectorRef<'a> {
    fn fmt(&self, f: &mut std::fmt::Formatter<'_>) -> std::fmt::Result {
        match self {
            Self::ByName(name) => f.debug_tuple("ByName").field(name).finish(),
            Self::ByKey(key) => f
                .debug_tuple("ByKey")
                .field(&format_args!("{}", utils::redact(key)))
                .finish(),
            Self::ByRange(start, end) => f
                .debug_tuple("ByRange")
                .field(&format_args!("{}", utils::redact(start)))
                .field(&format_args!("{}", utils::redact(end)))
                .finish(),
            Self::All => write!(f, "All"),
        }
    }
}

impl<'a> TaskSelectorRef<'a> {
    fn matches<'c, 'd>(
        self,
        task_name: &str,
        mut task_range: impl Iterator<Item = (&'c [u8], &'d [u8])>,
    ) -> bool {
        match self {
            TaskSelectorRef::ByName(name) => task_name == name,
            TaskSelectorRef::ByKey(k) => task_range.any(|(s, e)| utils::is_in_range(k, (s, e))),
            TaskSelectorRef::ByRange(x1, y1) => {
                task_range.any(|(x2, y2)| utils::is_overlapping((x1, y1), (x2, y2)))
            }
            TaskSelectorRef::All => true,
        }
    }
}

#[derive(Debug, Clone)]
pub struct ApplyEvent {
    pub key: Vec<u8>,
    pub value: Vec<u8>,
    pub cf: CfName,
    pub cmd_type: CmdType,
}

#[derive(Debug, Clone)]
pub struct ApplyEvents {
    events: Vec<ApplyEvent>,
    region_id: u64,
    // TODO: this field is useless, maybe remove it.
    region_resolved_ts: u64,
}

#[derive(Clone, Copy)]
pub struct FlushContext<'a> {
    pub task_name: &'a str,
    pub store_id: u64,
    pub resolved_regions: &'a ResolvedRegions,
    pub resolved_ts: TimeStamp,
}

impl ApplyEvents {
    /// Convert a [CmdBatch] to a vector of events. Ignoring admin / error
    /// commands. At the same time, advancing status of the `Resolver` by
    /// those keys.
    /// Note: the resolved ts cannot be advanced if there is no command, maybe
    /// we also need to update resolved_ts when flushing?
    pub fn from_cmd_batch(cmd: CmdBatch, resolver: &mut TwoPhaseResolver) -> Result<Self> {
        let region_id = cmd.region_id;
        let mut result = vec![];
        for req in cmd
            .cmds
            .into_iter()
            .filter(|cmd| {
                // We will add some log then, this is just a template.
                #[allow(clippy::if_same_then_else)]
                #[allow(clippy::needless_bool)]
                if cmd.response.get_header().has_error() {
                    // Add some log for skipping the error.
                    false
                } else if cmd.request.has_admin_request() {
                    // Add some log for skipping the admin request.
                    false
                } else {
                    true
                }
            })
            .flat_map(|mut cmd| cmd.request.take_requests().into_iter())
        {
            let cmd_type = req.get_cmd_type();

            let (key, value, cf) = match utils::request_to_triple(req) {
                Either::Left(t) => t,
                Either::Right(req) => {
                    debug!("ignoring unexpected request"; "type" => ?req.get_cmd_type());
                    SKIP_KV_COUNTER.inc();
                    continue;
                }
            };
            if cf == CF_LOCK {
                match cmd_type {
                    CmdType::Put => {
                        match Lock::parse(&value).map_err(|err| {
                            annotate!(
                                err,
                                "failed to parse lock (value = {})",
                                utils::redact(&value)
                            )
                        }) {
                            Ok(lock) => {
                                if utils::should_track_lock(&lock) {
                                    resolver
                                        .track_lock(lock.ts, key, lock.generation)
                                        .map_err(|_| Error::OutOfQuota { region_id })?;
                                }
                            }
                            Err(err) => err.report(format!("region id = {}", region_id)),
                        }
                    }
                    CmdType::Delete => resolver.untrack_lock(&key),
                    _ => {}
                }
                continue;
            }
            let item = ApplyEvent {
                key,
                value,
                cf,
                cmd_type,
            };
            if !item.should_record() {
                SKIP_KV_COUNTER.inc();
                continue;
            }
            result.push(item);
        }
        Ok(Self {
            events: result,
            region_id,
            region_resolved_ts: resolver.resolved_ts().into_inner(),
        })
    }

    pub fn push(&mut self, event: ApplyEvent) {
        self.events.push(event);
    }

    pub fn with_capacity(cap: usize, region_id: u64) -> Self {
        Self {
            events: Vec::with_capacity(cap),
            region_id,
            region_resolved_ts: 0,
        }
    }

    pub fn size(&self) -> usize {
        self.events.iter().map(ApplyEvent::size).sum()
    }

    pub fn len(&self) -> usize {
        self.events.len()
    }

    pub fn is_empty(&self) -> bool {
        self.len() == 0
    }

    fn group_by<T: std::hash::Hash + Clone + Eq, R: Borrow<T>>(
        self,
        mut partition_fn: impl FnMut(&ApplyEvent) -> Option<R>,
    ) -> HashMap<T, Self> {
        let mut result: HashMap<T, Self> = HashMap::new();
        let event_len = self.len();
        for event in self.events {
            if let Some(item) = partition_fn(&event) {
                if let Some(events) = result.get_mut(<R as Borrow<T>>::borrow(&item)) {
                    events.events.push(event);
                } else {
                    result.insert(
                        <R as Borrow<T>>::borrow(&item).clone(),
                        ApplyEvents {
                            events: {
                                // assuming the keys in the same region would probably be in one
                                // group.
                                let mut v = Vec::with_capacity(event_len);
                                v.push(event);
                                v
                            },
                            region_resolved_ts: self.region_resolved_ts,
                            region_id: self.region_id,
                        },
                    );
                }
            }
        }
        result
    }

    fn partition_by_range(self, ranges: &SegmentMap<Vec<u8>, String>) -> HashMap<String, Self> {
        self.group_by(|event| ranges.get_value_by_point(&event.key))
    }

    fn partition_by_table_key(self) -> HashMap<TempFileKey, Self> {
        let region_id = self.region_id;
        self.group_by(move |event| Some(TempFileKey::of(event, region_id)))
    }
}

impl ApplyEvent {
    /// Check whether the key associate to the event is a meta key.
    pub fn is_meta(&self) -> bool {
        // Can we make things not looking so hacky?
        self.key.starts_with(b"m")
    }

    /// Check whether the event should be recorded.
    /// (We would ignore LOCK cf)
    pub fn should_record(&self) -> bool {
        let cf_can_handle = self.cf == CF_DEFAULT || self.cf == CF_WRITE;
        // should we handle prewrite here?
        let cmd_can_handle = self.cmd_type == CmdType::Delete || self.cmd_type == CmdType::Put;
        cf_can_handle && cmd_can_handle
    }

    /// The size of the event.
    pub fn size(&self) -> usize {
        self.key.len() + self.value.len()
    }
}

/// The shared version of router.
#[derive(Debug, Clone)]
pub struct Router(pub(crate) Arc<RouterInner>);

pub struct Config {
    pub prefix: PathBuf,
    pub temp_file_size_limit: u64,
    pub temp_file_memory_quota: u64,
    pub max_flush_interval: Duration,
}

impl From<BackupStreamConfig> for Config {
    fn from(value: BackupStreamConfig) -> Self {
        let prefix = PathBuf::from(value.temp_path);
        let temp_file_size_limit = value.file_size_limit.0;
        let temp_file_memory_quota = value.temp_file_memory_quota.0;
        let max_flush_interval = value.max_flush_interval.0;
        Self {
            prefix,
            temp_file_size_limit,
            temp_file_memory_quota,
            max_flush_interval,
        }
    }
}

impl Router {
    /// Create a new router with the temporary folder.
    pub fn new(
        scheduler: Scheduler<Task>,
        config: Config,
        backup_encryption_manager: BackupEncryptionManager,
    ) -> Self {
        Self(Arc::new(RouterInner::new(
            scheduler,
            config,
            backup_encryption_manager,
        )))
    }
}

impl std::ops::Deref for Router {
    type Target = RouterInner;

    fn deref(&self) -> &Self::Target {
        Arc::deref(&self.0)
    }
}

/// An Router for Backup Stream.
///
/// It works as a table-filter.
///   1. route the kv event to different task
///   2. filter the kv event not belong to the task
// TODO maybe we should introduce table key from tidb_query_datatype module.
pub struct RouterInner {
    // TODO find a proper way to record the ranges of table_filter.
    // TODO replace all map like things with lock free map, to get rid of the Mutex.
    /// The index for search tasks by range.
    /// It uses the `start_key` of range as the key.
    /// Given there isn't overlapping, we can simply use binary search to find
    /// which range a point belongs to.
    ranges: SyncRwLock<SegmentMap<Vec<u8>, String>>,
    /// The temporary files associated to some task.
    tasks: DashMap<String, Arc<StreamTaskHandler>>,
    /// The temporary directory for all tasks.
    prefix: PathBuf,

    /// The handle to Endpoint, we should send `Flush` to endpoint if there are
    /// too many temporary files.
    scheduler: Scheduler<Task>,
    /// The size limit of temporary file per task.
    temp_file_size_limit: AtomicU64,
    temp_file_memory_quota: AtomicU64,
    /// The max duration the local data can be pending.
    max_flush_interval: SyncRwLock<Duration>,

    /// Backup encryption manager
    backup_encryption_manager: BackupEncryptionManager,
}

impl std::fmt::Debug for RouterInner {
    fn fmt(&self, f: &mut std::fmt::Formatter<'_>) -> std::fmt::Result {
        f.debug_struct("RouterInner")
            .field("ranges", &self.ranges)
            .field("tasks", &self.tasks)
            .field("prefix", &self.prefix)
            .finish()
    }
}

impl RouterInner {
    pub fn new(
        scheduler: Scheduler<Task>,
        config: Config,
        backup_encryption_manager: BackupEncryptionManager,
    ) -> Self {
        RouterInner {
            ranges: SyncRwLock::new(SegmentMap::default()),
            tasks: DashMap::new(),
            prefix: config.prefix,
            scheduler,
            temp_file_size_limit: AtomicU64::new(config.temp_file_size_limit),
            temp_file_memory_quota: AtomicU64::new(config.temp_file_memory_quota),
            max_flush_interval: SyncRwLock::new(config.max_flush_interval),
            backup_encryption_manager,
        }
    }

    pub fn update_config(&self, config: &BackupStreamConfig) {
        *self.max_flush_interval.write().unwrap() = config.max_flush_interval.0;
        self.temp_file_size_limit
            .store(config.file_size_limit.0, Ordering::SeqCst);
        self.temp_file_memory_quota
            .store(config.temp_file_memory_quota.0, Ordering::SeqCst);
        for entry in self.tasks.iter() {
            entry
                .temp_file_pool
                .config()
                .cache_size
                .store(config.temp_file_memory_quota.0 as usize, Ordering::SeqCst);
        }
    }

    /// Find the task for a region. If `end_key` is empty, search from start_key
    /// to +inf. It simply search for a random possible overlapping range and
    /// get its task.
    /// FIXME: If a region crosses many tasks, this can only find one of them.
    pub fn find_task_by_range(&self, start_key: &[u8], mut end_key: &[u8]) -> Option<String> {
        let r = self.ranges.rl();
        if end_key.is_empty() {
            end_key = &[0xffu8; 32];
        }
        r.find_overlapping((start_key, end_key))
            .map(|x| x.2.clone())
    }

    /// Register some ranges associated to some task.
    /// Because the observer interface yields encoded data key, the key should
    /// be ENCODED DATA KEY too. (i.e. encoded by
    /// `Key::from_raw(key).into_encoded()`, [`utils::wrap_key`] could be
    /// a shortcut.). We keep ranges in memory to filter kv events not in
    /// these ranges.
    fn register_ranges(&self, task_name: &str, ranges: Vec<(Vec<u8>, Vec<u8>)>) {
        // TODO register ranges to filter kv event
        // register ranges has two main purpose.
        // 1. filter kv event that no need to backup
        // 2. route kv event to the corresponding file.

        let mut w = self.ranges.write().unwrap();
        for range in ranges {
            debug!(
                "backup stream register observe range";
                "task_name" => task_name,
                "start_key" => utils::redact(&range.0),
                "end_key" => utils::redact(&range.1),
            );
            w.insert(range, task_name.to_owned());
        }
    }

    fn unregister_ranges(&self, task_name: &str) {
        let mut ranges = self.ranges.write().unwrap();
        ranges.get_inner().retain(|_, v| v.item != task_name);
    }

    // register task info ans range info to router
    pub async fn register_task(
        &self,
        task: StreamTask,
        ranges: Vec<(Vec<u8>, Vec<u8>)>,
        merged_file_size_limit: u64,
    ) -> Result<()> {
        let task_name = task.info.get_name().to_owned();
        // register task info
        let cfg = self.tempfile_config_for_task(&task);
        let backup_encryption_manager =
            self.build_backup_encryption_manager_for_task(&task).await?;
        let stream_task = StreamTaskHandler::new(
            task,
            ranges.clone(),
            merged_file_size_limit,
            cfg,
            backup_encryption_manager,
        )
        .await?;
        self.tasks.insert(task_name.clone(), Arc::new(stream_task));

        // register ranges
        self.register_ranges(&task_name, ranges);

        Ok(())
    }

    async fn build_backup_encryption_manager_for_task(
        &self,
        task: &StreamTask,
    ) -> Result<BackupEncryptionManager> {
        if let Some(config) = task.info.security_config.as_ref() {
            if let Some(encryption) = config.encryption.as_ref() {
                match encryption {
                    StreamBackupTaskSecurityConfig_oneof_encryption::PlaintextDataKey(key) => {
                        // sanity check key is valid
                        let opt_key = if !key.cipher_key.is_empty()
                            && (key.cipher_type != EncryptionMethod::Plaintext
                                && key.cipher_type != EncryptionMethod::Unknown)
                        {
                            Some(key.clone())
                        } else {
                            None
                        };
                        Ok(BackupEncryptionManager::new(
                            opt_key,
                            self.backup_encryption_manager
                                .master_key_based_file_encryption_method,
                            self.backup_encryption_manager
                                .multi_master_key_backend
                                .clone(),
                            self.backup_encryption_manager.tikv_data_key_manager.clone(),
                        ))
                    }
                    StreamBackupTaskSecurityConfig_oneof_encryption::MasterKeyConfig(config) => {
                        let multi_master_key_backend = if !config.master_keys.is_empty() {
                            let multi_master_key_backend = MultiMasterKeyBackend::new();
                            multi_master_key_backend
                                .update_from_proto_if_needed(
                                    config.master_keys.to_vec(),
                                    create_async_backend,
                                )
                                .await?;
                            multi_master_key_backend
                        } else {
                            error!(
                                "receive master key config but does not find master key inside, fall back to default"
                            );
                            self.backup_encryption_manager
                                .multi_master_key_backend
                                .clone()
                        };
                        Ok(BackupEncryptionManager::new(
                            None,
                            config.encryption_type,
                            multi_master_key_backend,
                            self.backup_encryption_manager.tikv_data_key_manager.clone(),
                        ))
                    }
                }
            } else {
                Ok(self.backup_encryption_manager.clone())
            }
        } else {
            Ok(self.backup_encryption_manager.clone())
        }
    }

    fn tempfile_config_for_task(&self, task: &StreamTask) -> tempfiles::Config {
        // Note: the scope of this config is per-task. That means, when there are
        // multi tasks, we may need to share the pool over tasks, or at least share the
        // quota between tasks -- but not for now. We don't support that.
        tempfiles::Config {
            // Note: will it be more effective to directly sharing the same atomic value?
            cache_size: AtomicUsize::new(
                self.temp_file_memory_quota.load(Ordering::SeqCst) as usize
            ),
            swap_files: self.prefix.join(task.info.get_name()),
            content_compression: task.info.get_compression_type(),
            minimal_swap_out_file_size: ReadableSize::mb(1).0 as _,
            write_buffer_size: ReadableSize::kb(4).0 as _,
        }
    }

    pub fn unregister_task(&self, task_name: &str) -> Option<StreamBackupTaskInfo> {
        self.tasks.remove(task_name).map(|t| {
            info!(
                "backup stream unregister task";
                "task" => task_name,
            );
            self.unregister_ranges(task_name);
            t.1.task.info.clone()
        })
    }

    /// get the task name by a key.
    pub fn get_task_by_key(&self, key: &[u8]) -> Option<String> {
        let r = self.ranges.read().unwrap();
        r.get_value_by_point(key).cloned()
    }

    pub fn select_task(&self, selector: TaskSelectorRef<'_>) -> Vec<String> {
        self.tasks
            .iter()
            .filter(|entry| {
                let (name, info) = entry.pair();
                selector.matches(
                    name.as_str(),
                    info.ranges
                        .iter()
                        .map(|(s, e)| (s.as_slice(), e.as_slice())),
                )
            })
            .map(|entry| entry.key().to_owned())
            .collect()
    }

    #[cfg(test)]
    pub(crate) fn must_mut_task_info<F>(&self, task_name: &str, mutator: F)
    where
        F: FnOnce(&mut StreamTaskHandler),
    {
        let t = self.tasks.remove(task_name);
        let mut raw = Arc::try_unwrap(t.unwrap().1).unwrap();
        mutator(&mut raw);
        self.tasks.insert(task_name.to_owned(), Arc::new(raw));
    }

    #[instrument(skip(self))]
    pub fn get_task_handler(&self, task_name: &str) -> Result<Arc<StreamTaskHandler>> {
        let task_handler = match self.tasks.get(task_name) {
            Some(t) => t.clone(),
            None => {
                info!("backup stream no task"; "task" => ?task_name);
                return Err(Error::NoSuchTask {
                    task_name: task_name.to_string(),
                });
            }
        };
        Ok(task_handler)
    }

    #[instrument(skip_all, fields(task))]
    async fn on_events_by_task(&self, task: String, events: ApplyEvents) -> Result<()> {
        let task_handler = self.get_task_handler(&task)?;
        task_handler.on_events(events).await?;
        let file_size_limit = self.temp_file_size_limit.load(Ordering::SeqCst);

        // When this event make the size of temporary files exceeds the size limit, make
        // a flush. Note that we only flush if the size is less than the limit before
        // the event, or we may send multiplied flush requests.
        debug!(
            "backup stream statics size";
            "task" => ?task,
            "next_size" => task_handler.total_size(),
            "size_limit" => file_size_limit,
        );
        let cur_size = task_handler.total_size();
        if cur_size > file_size_limit && !task_handler.is_flushing() {
            info!("try flushing task"; "task" => %task, "size" => %cur_size);
            if task_handler.set_flushing_status_cas(false, true).is_ok() {
                if let Err(e) = self.scheduler.schedule(Task::Flush(task)) {
                    error!("backup stream schedule task failed"; "error" => ?e);
                    task_handler.set_flushing_status(false);
                }
            }
        }
        Ok(())
    }

    pub async fn on_events(&self, kv: ApplyEvents) -> Vec<(String, Result<()>)> {
        use futures::FutureExt;
        HANDLE_KV_HISTOGRAM.observe(kv.len() as _);
        let partitioned_events = kv.partition_by_range(&self.ranges.rl());
        let tasks = partitioned_events.into_iter().map(|(task, events)| {
            self.on_events_by_task(task.clone(), events)
                .map(move |r| (task, r))
        });
        futures::future::join_all(tasks).await
    }

    /// flush the specified task, once success, return the min resolved ts
    /// of this flush. returns `None` if failed.
    #[instrument(skip(self, cx))]
    pub async fn do_flush(&self, cx: FlushContext<'_>) -> Option<u64> {
        let task = self.tasks.get(cx.task_name);
        match task {
            Some(task_handler) => {
                let result = task_handler.do_flush(cx).await;
                // set false to flushing whether success or fail
                task_handler.set_flushing_status(false);

                if let Err(e) = result {
                    e.report("failed to flush task.");
                    warn!("backup steam do flush fail"; "err" => ?e);
                    if task_handler.flush_failure_count() > FLUSH_FAILURE_BECOME_FATAL_THRESHOLD {
                        // NOTE: Maybe we'd better record all errors and send them to the client?
                        try_send!(
                            self.scheduler,
                            Task::FatalError(
                                TaskSelector::ByName(cx.task_name.to_owned()),
                                Box::new(e)
                            )
                        );
                    }
                    return None;
                }
                // if succeed in flushing, update flush_time. Or retry do_flush immediately.
                task_handler.update_flush_time();
                result.ok().flatten()
            }
            _ => None,
        }
    }

    #[instrument(skip(self))]
    pub async fn update_global_checkpoint(
        &self,
        task_name: &str,
        global_checkpoint: u64,
        store_id: u64,
    ) -> Result<bool> {
        self.get_task_handler(task_name)?
            .update_global_checkpoint(global_checkpoint, store_id)
            .await
    }

    /// tick aims to flush log/meta to extern storage periodically.
    #[instrument(skip_all)]
    pub async fn tick(&self) {
        let max_flush_interval = self.max_flush_interval.rl().to_owned();

        for entry in self.tasks.iter() {
            let name = entry.key();
            let task_info = entry.value();
            if let Err(e) = self
                .scheduler
                .schedule(Task::UpdateGlobalCheckpoint(name.to_string()))
            {
                error!("backup stream schedule task failed"; "error" => ?e);
            }

            // if stream task need flush this time, schedule Task::Flush, or update time
            // justly.
            if task_info.should_flush(&max_flush_interval)
                && task_info.set_flushing_status_cas(false, true).is_ok()
            {
                info!(
                    "backup stream trigger flush task by tick";
                    "task" => ?task_info,
                );

                if let Err(e) = self.scheduler.schedule(Task::Flush(name.clone())) {
                    error!("backup stream schedule task failed"; "error" => ?e);
                    task_info.set_flushing_status(false);
                }
            }
        }
    }
}

/// The handle of a temporary file.
#[derive(Debug, PartialEq, Eq, Clone, Copy, Hash)]
struct TempFileKey {
    table_id: i64,
    region_id: u64,
    cf: CfName,
    cmd_type: CmdType,
    is_meta: bool,
}

pub enum FormatType {
    Date,
    Hour,
}

impl TempFileKey {
    /// Create the key for an event. The key can be used to find which temporary
    /// file the event should be stored.
    fn of(kv: &ApplyEvent, region_id: u64) -> Self {
        let table_id = if kv.is_meta() {
            // Force table id of meta key be zero.
            0
        } else {
            // When we cannot extract the table key, use 0 for the table key(perhaps we
            // insert meta key here.). Can we elide the copy here(or at least,
            // take a slice of key instead of decoding the whole key)?
            Key::from_encoded_slice(&kv.key)
                .into_raw()
                .ok()
                .and_then(|decoded_key| decode_table_id(&decoded_key).ok())
                .unwrap_or(0)
        };
        Self {
            is_meta: kv.is_meta(),
            table_id,
            region_id,
            cf: kv.cf,
            cmd_type: kv.cmd_type,
        }
    }

    fn get_file_type(&self) -> FileType {
        match self.cmd_type {
            CmdType::Put => FileType::Put,
            CmdType::Delete => FileType::Delete,
            _ => {
                warn!("error cmdtype"; "cmdtype" => ?self.cmd_type);
                panic!("error CmdType");
            }
        }
    }

    /// The full name of the file owns the key.
    #[allow(clippy::redundant_closure_call)]
    fn temp_file_name(&self) -> String {
        let timestamp = (|| {
            fail::fail_point!("temp_file_name_timestamp", |t| t.map_or_else(
                || TimeStamp::physical_now(),
                |v|
                    // reduce the precision of timestamp
                    v.parse::<u64>().ok().map_or(0, |u| TimeStamp::physical_now() / u)
            ));
            TimeStamp::physical_now()
        })();
        let uuid = uuid::Uuid::new_v4();
        if self.is_meta {
            format!(
                "meta_{:08}_{}_{:?}_{:?}_{}.temp.log",
                self.region_id, self.cf, self.cmd_type, uuid, timestamp,
            )
        } else {
            format!(
                "{:08}_{:08}_{}_{:?}_{:?}_{}.temp.log",
                self.table_id, self.region_id, self.cf, self.cmd_type, uuid, timestamp,
            )
        }
    }

    fn format_date_time(ts: u64, t: FormatType) -> impl Display {
        use chrono::prelude::*;
        let millis = TimeStamp::physical(ts.into());
        let dt = Utc.timestamp_millis(millis as _);
        match t {
            FormatType::Date => dt.format("%Y%m%d"),
            FormatType::Hour => dt.format("%H"),
        }
    }

    /// path_to_log_file specifies the path of record log for v2.
    /// ```text
    /// V1: v1/${date}/${hour}/${store_id}/t00000071/434098800931373064-f0251bd5-1441-499a-8f53-adc0d1057a73.log
    /// V2: v1/${date}/${hour}/${store_id}/434098800931373064-f0251bd5-1441-499a-8f53-adc0d1057a73.log
    /// ```
    /// For v2, we merged the small files (partition by table_id) into one file.
    fn path_to_log_file(store_id: u64, min_ts: u64, max_ts: u64) -> String {
        format!(
            "v1/{}/{}/{}/{}-{}.log",
            // We may delete a range of files, so using the max_ts for preventing remove some
            // records wrong.
            Self::format_date_time(max_ts, FormatType::Date),
            Self::format_date_time(max_ts, FormatType::Hour),
            store_id,
            min_ts,
            uuid::Uuid::new_v4()
        )
    }

    /// path_to_schema_file specifies the path of schema log for v2.
    /// ```text
    /// V1: v1/${date}/${hour}/${store_id}/schema-meta/434055683656384515-cc3cb7a3-e03b-4434-ab6c-907656fddf67.log
    /// V2: v1/${date}/${hour}/${store_id}/schema-meta/434055683656384515-cc3cb7a3-e03b-4434-ab6c-907656fddf67.log
    /// ```
    /// For v2, we merged the small files (partition by table_id) into one file.
    fn path_to_schema_file(store_id: u64, min_ts: u64, max_ts: u64) -> String {
        format!(
            "v1/{}/{}/{}/schema-meta/{}-{}.log",
            Self::format_date_time(max_ts, FormatType::Date),
            Self::format_date_time(max_ts, FormatType::Hour),
            store_id,
            min_ts,
            uuid::Uuid::new_v4(),
        )
    }

    fn file_name(store_id: u64, min_ts: u64, max_ts: u64, is_meta: bool) -> String {
        if is_meta {
            Self::path_to_schema_file(store_id, min_ts, max_ts)
        } else {
            Self::path_to_log_file(store_id, min_ts, max_ts)
        }
    }
}

/// StreamTaskHandler acts on the events for the backup stream task.
/// It writes the key value pair changes from raft store to local temp files and
/// flushes it to the external storage.
pub struct StreamTaskHandler {
    pub(crate) task: StreamTask,
    /// support external storage. eg local/s3.
    pub(crate) storage: Arc<dyn ExternalStorage>,
    /// The listening range of the task.
    ranges: Vec<(Vec<u8>, Vec<u8>)>,
    // Note: acquiring locks on files, flushing_files, flushing_meta_files at the same time might
    // introduce deadlocks if ordering is not carefully maintained. Better think of another way
    // to make it risk-free.
    /// The temporary file index. Both meta (m prefixed keys) and data (t
    /// prefixed keys).
    files: SlotMap<TempFileKey, DataFile>,
    /// flushing_files contains files pending flush.
    flushing_files: RwLock<Vec<(TempFileKey, DataFile, DataFileInfo)>>,
    /// flushing_meta_files contains meta files pending flush.
    flushing_meta_files: RwLock<Vec<(TempFileKey, DataFile, DataFileInfo)>>,
    /// last_flush_ts represents last time this task flushed to storage.
    last_flush_time: AtomicPtr<Instant>,
    /// The min resolved TS of all regions involved.
    min_resolved_ts: TimeStamp,
    /// Total size of all temporary files in byte.
    total_size: AtomicUsize,
    /// This should only be set to `true` by `compare_and_set(current=false,
    /// value=true)`. The thread who setting it to `true` takes the
    /// responsibility of sending the request to the scheduler for flushing
    /// the files then.
    ///
    /// If the request failed, that thread can set it to `false` back then.
    flushing: AtomicBool,
    /// This counts how many times this task has failed to flush.
    flush_fail_count: AtomicUsize,
    /// global checkpoint ts for this task.
    global_checkpoint_ts: AtomicU64,
    /// The size limit of the merged file for this task.
    merged_file_size_limit: u64,
    /// The pool for holding the temporary files.
    temp_file_pool: Arc<TempFilePool>,
    /// encryption manager to encrypt backup files uploaded
    /// to external storage and local temp files.
    backup_encryption_manager: BackupEncryptionManager,
}

impl Drop for StreamTaskHandler {
    fn drop(&mut self) {
        let (success, failed): (Vec<_>, Vec<_>) = self
            .flushing_files
            .get_mut()
            .drain(..)
            .chain(self.flushing_meta_files.get_mut().drain(..))
            .map(|(_, f, _)| f.inner.path().to_owned())
            .map(|p| self.temp_file_pool.remove(&p))
            .partition(|r| *r);
        info!("stream task handler dropped[1/2], removing flushing_temp files"; "success" => %success.len(), "failure" => %failed.len());
        let (success, failed): (Vec<_>, Vec<_>) = self
            .files
            .get_mut()
            .drain()
            .map(|(_, f)| f.into_inner().inner.path().to_owned())
            .map(|p| self.temp_file_pool.remove(&p))
            .partition(|r| *r);
        info!("stream task handler dropped[2/2], removing temp files"; "success" => %success.len(), "failure" => %failed.len());
    }
}

impl std::fmt::Debug for StreamTaskHandler {
    fn fmt(&self, f: &mut std::fmt::Formatter<'_>) -> std::fmt::Result {
        f.debug_struct("StreamTaskHandler")
            .field("task", &self.task.info.name)
            .field("min_resolved_ts", &self.min_resolved_ts)
            .field("total_size", &self.total_size)
            .field("flushing", &self.flushing)
            .finish()
    }
}

impl StreamTaskHandler {
    /// Create a new temporary file set at the `temp_dir`.
    pub async fn new(
        task: StreamTask,
        ranges: Vec<(Vec<u8>, Vec<u8>)>,
        merged_file_size_limit: u64,
        temp_pool_cfg: tempfiles::Config,
        backup_encryption_manager: BackupEncryptionManager,
    ) -> Result<Self> {
        let temp_dir = &temp_pool_cfg.swap_files;
        tokio::fs::create_dir_all(temp_dir).await?;
        let storage = Arc::from(create_storage(
            task.info.get_storage(),
            BackendConfig::default(),
        )?);
        let start_ts = task.info.get_start_ts();
        Ok(Self {
            task,
            storage,
            ranges,
            min_resolved_ts: TimeStamp::max(),
            files: SlotMap::default(),
            flushing_files: RwLock::default(),
            flushing_meta_files: RwLock::default(),
            last_flush_time: AtomicPtr::new(Box::into_raw(Box::new(Instant::now()))),
            total_size: AtomicUsize::new(0),
            flushing: AtomicBool::new(false),
            flush_fail_count: AtomicUsize::new(0),
            global_checkpoint_ts: AtomicU64::new(start_ts),
            merged_file_size_limit,
            temp_file_pool: Arc::new(TempFilePool::new(
                temp_pool_cfg,
                backup_encryption_manager.clone(),
            )?),
            backup_encryption_manager,
        })
    }

    #[cfg(test)]
    pub fn new_test_only(
        task: StreamTask,
        ranges: Vec<(Vec<u8>, Vec<u8>)>,
        merged_file_size_limit: u64,
        external_storage: Arc<dyn ExternalStorage>,
        pool: Arc<TempFilePool>,
        backup_encryption_manager: BackupEncryptionManager,
    ) -> Result<Self> {
        let start_ts = task.info.get_start_ts();
        Ok(Self {
            task,
            storage: external_storage,
            ranges,
            min_resolved_ts: TimeStamp::max(),
            files: SlotMap::default(),
            flushing_files: RwLock::default(),
            flushing_meta_files: RwLock::default(),
            last_flush_time: AtomicPtr::new(Box::into_raw(Box::new(Instant::now()))),
            total_size: AtomicUsize::new(0),
            flushing: AtomicBool::new(false),
            flush_fail_count: AtomicUsize::new(0),
            global_checkpoint_ts: AtomicU64::new(start_ts),
            merged_file_size_limit,
            temp_file_pool: pool,
            backup_encryption_manager,
        })
    }

    #[instrument(skip(self, events), fields(event_len = events.len()))]
    async fn on_events_of_key(&self, key: TempFileKey, events: ApplyEvents) -> Result<()> {
        fail::fail_point!("before_generate_temp_file");
        if let Some(f) = frame!(self.files.read()).await.get(&key) {
            self.total_size.fetch_add(
                frame!(f.lock()).await.on_events(events).await?,
                Ordering::SeqCst,
            );
            return Ok(());
        }

        // slow path: try to insert the element.
        let mut w = frame!(self.files.write()).await;
        // double check before insert. there may be someone already insert that
        // when we are waiting for the write lock.
        // silence the lint advising us to use the `Entry` API which may introduce
        // copying.
        #[allow(clippy::map_entry)]
        if !w.contains_key(&key) {
            let path = key.temp_file_name();
            let val = Mutex::new(DataFile::new(path, &self.temp_file_pool)?);
            w.insert(key, val);
        }

        let f = w.get(&key).unwrap();
        self.total_size.fetch_add(
            frame!(f.lock()).await.on_events(events).await?,
            Ordering::SeqCst,
        );
        fail::fail_point!("after_write_to_file");
        Ok(())
    }

    /// Append a event to the files. This wouldn't trigger `fsync` syscall.
    /// i.e. No guarantee of persistence.
    #[instrument(skip_all)]
    pub async fn on_events(&self, kv: ApplyEvents) -> Result<()> {
        use futures::FutureExt;
        let now = Instant::now_coarse();
        futures::future::try_join_all(kv.partition_by_table_key().into_iter().map(
            |(key, events)| {
                self.on_events_of_key(key, events)
                    .map(move |r| r.context(format_args!("when handling the file key {:?}", key)))
            },
        ))
        .await?;
        crate::metrics::ON_EVENT_COST_HISTOGRAM
            .with_label_values(&["write_to_tempfile"])
            .observe(now.saturating_elapsed_secs());
        Ok(())
    }

    pub fn get_last_flush_time(&self) -> Instant {
        unsafe { *(self.last_flush_time.load(Ordering::SeqCst) as *const Instant) }
    }

    pub fn total_size(&self) -> u64 {
        self.total_size.load(Ordering::SeqCst) as _
    }

    /// Flush all template files and generate corresponding metadata.
    #[instrument(skip_all)]
    pub async fn generate_backup_metadata(&self, store_id: u64) -> Result<MetadataInfo> {
        let mut w = self.flushing_files.write().await;
        let mut wm = self.flushing_meta_files.write().await;
        // Let's flush all files first...
        futures::future::join_all(
            w.iter_mut()
                .chain(wm.iter_mut())
                .map(|(_, f, _)| f.inner.done()),
        )
        .await
        .into_iter()
        .map(|r| r.map_err(Error::from))
        .fold(Ok(()), Result::and)?;

        let mut metadata = MetadataInfo::with_capacity(w.len() + wm.len());
        metadata.set_store_id(store_id);
        // delay push files until log files are flushed
        Ok(metadata)
    }

    fn fill_region_info(&self, cx: FlushContext<'_>, metas: &mut MetadataInfo) {
        let mut rmap = HashMap::<u64, (Vec<&RegionEpoch>, &[u8], &[u8])>::new();
        for res in cx.resolved_regions.resolve_results() {
            rmap.entry(res.region.id)
                .and_modify(|(epoch, start, end)| {
                    epoch.push(res.region.get_region_epoch());
                    if *start > res.region.start_key.as_slice() {
                        *start = &res.region.start_key;
                    }
                    if *end < res.region.end_key.as_slice() {
                        *end = &res.region.end_key;
                    }
                })
                .or_insert({
                    let r = &res.region;
                    (vec![r.get_region_epoch()], &r.start_key, &r.end_key)
                });
        }

        for fg in metas.file_groups.iter_mut() {
            for f in fg.data_files_info.iter_mut() {
                if let Some((epoches, start_key, end_key)) = rmap.get(&(f.region_id as _)) {
                    f.set_region_epoch(epoches.iter().copied().cloned().collect::<Vec<_>>().into());
                    f.set_region_start_key(start_key.to_vec());
                    f.set_region_end_key(end_key.to_vec());
                }
            }
        }
    }

    pub fn set_flushing_status_cas(&self, expect: bool, new: bool) -> result::Result<bool, bool> {
        self.flushing
            .compare_exchange(expect, new, Ordering::SeqCst, Ordering::SeqCst)
    }

    pub fn set_flushing_status(&self, set_flushing: bool) {
        self.flushing.store(set_flushing, Ordering::SeqCst);
    }

    pub fn update_flush_time(&self) {
        let ptr = self
            .last_flush_time
            .swap(Box::into_raw(Box::new(Instant::now())), Ordering::SeqCst);
        // manual gc last instant
        unsafe {
            let _ = Box::from_raw(ptr);
        };
    }

    pub fn should_flush(&self, flush_interval: &Duration) -> bool {
        // When it doesn't flush since 0.8x of auto-flush interval, we get ready to
        // start flushing. So that we will get a buffer for the cost of actual
        // flushing.
        self.get_last_flush_time().saturating_elapsed_secs() >= flush_interval.as_secs_f64() * 0.8
    }

    pub fn is_flushing(&self) -> bool {
        self.flushing.load(Ordering::SeqCst)
    }

    /// move need-flushing files to flushing_files.
    #[instrument(skip_all)]
    pub async fn move_to_flushing_files(&self) -> Result<&Self> {
        // if flushing_files is not empty, which represents this flush is a retry
        // operation.
        if !self.flushing_files.read().await.is_empty()
            || !self.flushing_meta_files.read().await.is_empty()
        {
            return Ok(self);
        }

        let mut w = frame!(self.files.write()).await;
        let mut fw = frame!(self.flushing_files.write()).await;
        let mut fw_meta = frame!(self.flushing_meta_files.write()).await;
        for (k, v) in w.drain() {
            // we should generate file metadata(calculate sha256) when moving file.
            // because sha256 calculation is a unsafe move operation.
            // we cannot re-calculate it in retry.
            // TODO refactor move_to_flushing_files and generate_metadata
            let mut v = v.into_inner();
            let file_meta = v.generate_metadata(&k)?;
            if file_meta.is_meta {
                fw_meta.push((k, v, file_meta));
            } else {
                fw.push((k, v, file_meta));
            }
        }
        Ok(self)
    }

    #[instrument(skip_all)]
    pub async fn clear_flushing_files(&self) {
        for (_, data_file, _) in self.flushing_files.write().await.drain(..) {
            debug!("removing data file"; "size" => %data_file.file_size, "name" => %data_file.inner.path().display());
            self.total_size
                .fetch_sub(data_file.file_size, Ordering::SeqCst);
            if !self.temp_file_pool.remove(data_file.inner.path()) {
                warn!("Trying to remove file not exists."; "file" => %data_file.inner.path().display());
            }
        }
        for (_, data_file, _) in self.flushing_meta_files.write().await.drain(..) {
            debug!("removing meta data file"; "size" => %data_file.file_size, "name" => %data_file.inner.path().display());
            self.total_size
                .fetch_sub(data_file.file_size, Ordering::SeqCst);
            if !self.temp_file_pool.remove(data_file.inner.path()) {
                warn!("Trying to remove file not exists."; "file" => %data_file.inner.path().display());
            }
        }
    }

    #[instrument(skip_all)]
    async fn merge_and_flush_log_files_to(
        &self,
        files: &mut [(TempFileKey, DataFile, DataFileInfo)],
        metadata: &mut MetadataInfo,
        is_meta: bool,
    ) -> Result<()> {
        let mut data_files_open = Vec::new();
        let mut data_file_infos = Vec::new();
        let mut merged_file_info = DataFileGroup::new();
        let mut stat_length = 0;
        let mut max_ts: Option<u64> = None;
        let mut min_ts: Option<u64> = None;
        let mut min_resolved_ts: Option<u64> = None;
        for (_, data_file, file_info) in files {
            let mut file_info_clone = file_info.to_owned();
            // Update offset of file_info(DataFileInfo)
            //  and push it into merged_file_info(DataFileGroup).
            file_info_clone.set_range_offset(stat_length);
            data_files_open.push({
                // the file content is compressed.
                let file_reader = self
                    .temp_file_pool
                    .open_raw_for_read(data_file.inner.path())
                    .context(format_args!(
                        "failed to open read file {:?}",
                        data_file.inner.path()
                    ))?;
                let compress_length = file_reader.len().await?;
                stat_length += compress_length;
                file_info_clone.set_range_length(compress_length);

                file_reader
            });
            data_file_infos.push(file_info_clone);

            let rts = file_info.resolved_ts;
            min_resolved_ts = min_resolved_ts.map_or(Some(rts), |r| Some(r.min(rts)));
            min_ts = min_ts.map_or(Some(file_info.min_ts), |ts| Some(ts.min(file_info.min_ts)));
            max_ts = max_ts.map_or(Some(file_info.max_ts), |ts| Some(ts.max(file_info.max_ts)));
        }
        let min_ts = min_ts.unwrap_or_default();
        let max_ts = max_ts.unwrap_or_default();
        merged_file_info.set_path(TempFileKey::file_name(
            metadata.store_id,
            min_ts,
            max_ts,
            is_meta,
        ));
        merged_file_info.set_data_files_info(data_file_infos.into());
        merged_file_info.set_length(stat_length);
        merged_file_info.set_max_ts(max_ts);
        merged_file_info.set_min_ts(min_ts);
        merged_file_info.set_min_resolved_ts(min_resolved_ts.unwrap_or_default());
        let (unpin_reader, file_encryption_info_vec, hasher_vec) = self
            .build_unpin_reader_with_encryption_if_needed(data_files_open)
            .await?;

        let filepath = &merged_file_info.path;

        // flush to external storage
        let ret = self
            .storage
            .write(filepath, unpin_reader, stat_length)
            .await;

        match ret {
            Ok(_) => {
                debug!(
                    "backup stream flush success";
                    "storage_file" => ?filepath,
                    "est_len" => ?stat_length,
                );
            }
            Err(e) => {
                warn!("backup stream flush failed";
                    "est_len" => ?stat_length,
                    "err" => ?e,
                );
                return Err(Error::Io(e));
            }
        }

        // update data file metadata with encryption info and calculated file checksum
        self.update_data_file_metadata(
            &mut merged_file_info,
            hasher_vec,
            file_encryption_info_vec,
        )?;

        // push merged file into metadata
        metadata.push(merged_file_info);
        Ok(())
    }

    #[instrument(skip_all)]
    pub async fn flush_log(&self, backup_metadata: &mut MetadataInfo) -> Result<()> {
        self.merge_and_flush_log(backup_metadata, &self.flushing_files, false)
            .await?;
        self.merge_and_flush_log(backup_metadata, &self.flushing_meta_files, true)
            .await?;
        Ok(())
    }

    #[instrument(skip_all)]
    async fn merge_and_flush_log(
        &self,
        metadata: &mut MetadataInfo,
        files: &RwLock<Vec<(TempFileKey, DataFile, DataFileInfo)>>,
        is_tikv_meta_file: bool,
    ) -> Result<()> {
        let mut files_guard = files.write().await;
        let mut batch_size = 0;
        // file[batch_begin_index, i) is a batch
        let mut batch_begin_index = 0;
        // TODO: upload the merged file concurrently,
        // then collect merged_file_infos and push them into `metadata`.
        for i in 0..files_guard.len() {
            if batch_size >= self.merged_file_size_limit {
                self.merge_and_flush_log_files_to(
                    &mut files_guard[batch_begin_index..i],
                    metadata,
                    is_tikv_meta_file,
                )
                .await?;

                batch_begin_index = i;
                batch_size = 0;
            }

            batch_size += files_guard[i].2.length;
        }
        if batch_begin_index < files_guard.len() {
            self.merge_and_flush_log_files_to(
                &mut files_guard[batch_begin_index..],
                metadata,
                is_tikv_meta_file,
            )
            .await?;
        }

        Ok(())
    }

    #[instrument(skip_all)]
    pub async fn flush_backup_metadata(&self, metadata_info: MetadataInfo) -> Result<()> {
        if !metadata_info.file_groups.is_empty() {
            let meta_path = metadata_info.path_to_meta();
            let meta_buff = metadata_info.marshal_to()?;
            let buflen = meta_buff.len();

            self.storage
                .write(
                    &meta_path,
                    UnpinReader(Box::new(Cursor::new(meta_buff))),
                    buflen as _,
                )
                .await
                .context(format_args!("flush meta {:?}", meta_path))?;
        }
        Ok(())
    }

    /// get the total count of adjacent error.
    pub fn flush_failure_count(&self) -> usize {
        self.flush_fail_count.load(Ordering::SeqCst)
    }

    /// execute the flush: copy local files to external storage.
    /// if success, return the last resolved ts of this flush.
    /// The caller can try to advance the resolved ts and provide it to the
    /// function, and we would use `max(resolved_ts_provided,
    /// resolved_ts_from_file)`.
    #[instrument(skip_all)]
    pub async fn do_flush(&self, cx: FlushContext<'_>) -> Result<Option<u64>> {
        // do nothing if not flushing status.
        let result: Result<Option<u64>> = async move {
            if !self.is_flushing() {
                return Ok(None);
            }
            let begin = Instant::now_coarse();
            let mut sw = StopWatch::by_now();

            // generate backup meta data and prepare to flush to storage
            let mut backup_metadata = self
                .move_to_flushing_files()
                .await?
<<<<<<< HEAD
                .generate_metadata(cx.store_id)
=======
                .generate_backup_metadata(cx.store_id)
>>>>>>> aa5fb36a
                .await?;

            fail::fail_point!("after_moving_to_flushing_files");
            crate::metrics::FLUSH_DURATION
                .with_label_values(&["generate_metadata"])
                .observe(sw.lap().as_secs_f64());

            // flush log file to storage.
            self.flush_log(&mut backup_metadata).await?;
            // the field `min_resolved_ts` of metadata will be updated
            // only after flush is done.
            backup_metadata.min_resolved_ts = backup_metadata
                .min_resolved_ts
                .max(Some(cx.resolved_ts.into_inner()));
<<<<<<< HEAD
            let rts = metadata_info.min_resolved_ts;
=======
            let rts = backup_metadata.min_resolved_ts;
>>>>>>> aa5fb36a

            // compress length
            let file_size_vec = backup_metadata
                .file_groups
                .iter()
                .map(|d| (d.length, d.data_files_info.len()))
                .collect::<Vec<_>>();

            // flush meta file to storage.
<<<<<<< HEAD
            self.fill_region_info(cx, &mut metadata_info);
            self.flush_meta(metadata_info).await?;
=======
            self.fill_region_info(cx, &mut backup_metadata);
            // flush backup metadata to external storage.
            self.flush_backup_metadata(backup_metadata).await?;
>>>>>>> aa5fb36a
            crate::metrics::FLUSH_DURATION
                .with_label_values(&["save_files"])
                .observe(sw.lap().as_secs_f64());

            // clear flushing files
            self.clear_flushing_files().await;
            crate::metrics::FLUSH_DURATION
                .with_label_values(&["clear_temp_files"])
                .observe(sw.lap().as_secs_f64());
            file_size_vec
                .iter()
                .for_each(|(size, _)| crate::metrics::FLUSH_FILE_SIZE.observe(*size as _));
            info!("log backup flush done";
                "merged_files" => %file_size_vec.len(),    // the number of the merged files
                "files" => %file_size_vec.iter().map(|(_, v)| v).sum::<usize>(),
                "total_size" => %file_size_vec.iter().map(|(v, _)| v).sum::<u64>(), // the size of the merged files after compressed
                "take" => ?begin.saturating_elapsed(),
            );
            Ok(rts)
        }
        .await;

        if result.is_err() {
            self.flush_fail_count.fetch_add(1, Ordering::SeqCst);
        } else {
            self.flush_fail_count.store(0, Ordering::SeqCst);
        }

        result
    }

    pub async fn flush_global_checkpoint(&self, store_id: u64) -> Result<()> {
        let filename = format!("v1/global_checkpoint/{}.ts", store_id);
        let buff = self
            .global_checkpoint_ts
            .load(Ordering::SeqCst)
            .to_le_bytes();
        self.storage
            .write(
                &filename,
                UnpinReader(Box::new(Cursor::new(buff))),
                buff.len() as _,
            )
            .await?;
        Ok(())
    }

    #[instrument(skip_all)]
    pub async fn update_global_checkpoint(
        &self,
        global_checkpoint: u64,
        store_id: u64,
    ) -> Result<bool> {
        let last_global_checkpoint = self.global_checkpoint_ts.load(Ordering::SeqCst);
        if last_global_checkpoint < global_checkpoint {
            let r = self.global_checkpoint_ts.compare_exchange(
                last_global_checkpoint,
                global_checkpoint,
                Ordering::SeqCst,
                Ordering::SeqCst,
            );
            if r.is_ok() {
                self.flush_global_checkpoint(store_id).await?;
                return Ok(true);
            }
        }
        Ok(false)
    }

    async fn build_unpin_reader_with_encryption_if_needed(
        &self,
        mut data_file_readers: Vec<ForRead>,
    ) -> Result<(
        UnpinReader<'_>,
        Vec<FileEncryptionInfo>,
        Vec<Arc<std::sync::Mutex<Hasher>>>,
    )> {
        // to do: limiter to storage
        let limiter = Limiter::builder(f64::INFINITY).build();

        // prioritize plaintext key passed from the user, it will override the default
        // master key config if there is any
        //
        if let Some(cipher_info) = self.backup_encryption_manager.plaintext_data_key.as_ref() {
            let mut encrypted_hashing_readers = Vec::new();
            let mut hasher_vec = Vec::new();
            let mut encryption_info_vec = Vec::new();

            let data_key = &cipher_info.cipher_key;
            for data_file_reader in data_file_readers.drain(..) {
                let file_iv = Iv::new_ctr().map_err(|e| {
                    Error::Other(box_err!(
                        "failed to create IV for plaintext data key: {:?}",
                        e
                    ))
                })?;
                let encrypter_reader = EncrypterReader::new(
                    data_file_reader.compat(),
                    cipher_info.cipher_type,
                    &data_key[..],
                    file_iv,
                )
                .map_err(|e| {
                    Error::Other(box_err!(
                        "failed to create encrypted reader for plaintext data key: {:?}",
                        e
                    ))
                })?;
                let (sha256_reader, hasher) = Sha256Reader::new(encrypter_reader.compat())
                    .map_err(|e| {
                        Error::Other(box_err!(
                            "failed to create sha256 reader for plaintext data key: {:?}",
                            e
                        ))
                    })?;

                let mut encryption_info = FileEncryptionInfo::new();
                encryption_info.set_file_iv(file_iv.as_slice().to_vec());
                encryption_info.set_encryption_method(cipher_info.cipher_type);
                encryption_info.set_plain_text_data_key(PlainTextDataKey::new());

                encryption_info_vec.push(encryption_info);
                hasher_vec.push(hasher);
                encrypted_hashing_readers.push(sha256_reader);
            }

            let files_reader = FilesReader::new(encrypted_hashing_readers);
            let unpin_reader = UnpinReader(Box::new(limiter.limit(files_reader.compat())));
            Ok((unpin_reader, encryption_info_vec, hasher_vec))
        } else if self
            .backup_encryption_manager
            .is_master_key_backend_initialized()
            .await
        {
            let mut encrypted_hashing_readers = Vec::new();
            let mut hasher_vec = Vec::new();
            let mut encryption_info_vec = Vec::new();

            let data_key = self
                .backup_encryption_manager
                .generate_data_key()
                .map_err(|e| Error::Other(box_err!("failed to generate data key: {:?}", e)))?;

            let encrypted_data_key = self
                .backup_encryption_manager
                .encrypt_data_key(&data_key)
                .await
                .map_err(|e| Error::Other(box_err!("failed to encrypt data key: {:?}", e)))?;

            // iterate data files readers and wrap with encryption + hashing
            //
            for data_file_reader in data_file_readers.drain(..) {
                let file_iv = Iv::new_ctr().map_err(|e| {
                    Error::Other(box_err!(
                        "failed to create IV for master key based data key: {:?}",
                        e
                    ))
                })?;
                let encrypter_reader = EncrypterReader::new(
                    data_file_reader.compat(),
                    self.backup_encryption_manager
                        .master_key_based_file_encryption_method,
                    &data_key,
                    file_iv,
                )
                .map_err(|e| {
                    Error::Other(box_err!(
                        "failed to create encrypted reader for master key based data key: {:?}",
                        e
                    ))
                })?;
                let (sha256_reader, hasher) = Sha256Reader::new(encrypter_reader.compat())
                    .map_err(|e| {
                        Error::Other(box_err!(
                            "failed to create sha256 reader for master key based data key: {:?}",
                            e
                        ))
                    })?;

                let mut master_key_based_info = MasterKeyBased::new();
                master_key_based_info
                    .set_data_key_encrypted_content(vec![encrypted_data_key.clone()].into());

                let mut encryption_info = FileEncryptionInfo::new();
                encryption_info.set_master_key_based(master_key_based_info);
                encryption_info.set_file_iv(file_iv.as_slice().to_vec());
                encryption_info.set_encryption_method(
                    self.backup_encryption_manager
                        .master_key_based_file_encryption_method,
                );

                encryption_info_vec.push(encryption_info);
                hasher_vec.push(hasher);
                encrypted_hashing_readers.push(sha256_reader);
            }

            let files_reader = FilesReader::new(encrypted_hashing_readers);
            let unpin_reader = UnpinReader(Box::new(limiter.limit(files_reader.compat())));
            Ok((unpin_reader, encryption_info_vec, hasher_vec))
        } else {
            // no encryption
            let files_reader = FilesReader::new(data_file_readers);
            let unpin_reader = UnpinReader(Box::new(limiter.limit(files_reader.compat())));
            Ok((unpin_reader, vec![], vec![]))
        }
    }

    fn update_data_file_metadata(
        &self,
        data_file_meta: &mut DataFileGroup,
        hasher_vec: Vec<Arc<std::sync::Mutex<Hasher>>>,
        encryption_info_vec: Vec<FileEncryptionInfo>,
    ) -> Result<()> {
        // Iterate over the vectors and update the data_file_meta
        for ((meta, hasher), mut encryption_info) in data_file_meta
            .data_files_info
            .iter_mut()
            .zip(hasher_vec.into_iter())
            .zip(encryption_info_vec.into_iter())
        {
            let checksum = hasher
                .lock()
                .unwrap()
                .finish()
                .map(|digest| digest.to_vec())
                .map_err(|e| Error::Other(box_err!("calculate checksum error: {:?}", e)))?;
            encryption_info.set_checksum(checksum);
            meta.set_file_encryption_info(encryption_info);
        }
        Ok(())
    }
}

/// A opened log file with some metadata.
struct DataFile {
    min_ts: TimeStamp,
    max_ts: TimeStamp,
    resolved_ts: TimeStamp,
    min_begin_ts: Option<TimeStamp>,
    // checksum of plaintext kv file , calculated before compression
    sha256: Hasher,
    // TODO: use lz4 with async feature
    inner: tempfiles::ForWrite,
    compression_type: CompressionType,
    start_key: Vec<u8>,
    end_key: Vec<u8>,
    number_of_entries: usize,
    file_size: usize,
    crc64xor: u64,
}

#[derive(Debug)]
pub struct MetadataInfo {
    // the field files is deprecated in v6.3.0
    // pub files: Vec<DataFileInfo>,
    pub file_groups: Vec<DataFileGroup>,
    pub min_resolved_ts: Option<u64>,
    pub min_ts: Option<u64>,
    pub max_ts: Option<u64>,
    pub store_id: u64,
}

impl MetadataInfo {
    fn with_capacity(cap: usize) -> Self {
        Self {
            file_groups: Vec::with_capacity(cap),
            min_resolved_ts: None,
            min_ts: None,
            max_ts: None,
            store_id: 0,
        }
    }

    fn set_store_id(&mut self, store_id: u64) {
        self.store_id = store_id;
    }

    fn push(&mut self, file: DataFileGroup) {
        let rts = file.min_resolved_ts;
        self.min_resolved_ts = self.min_resolved_ts.map_or(Some(rts), |r| Some(r.min(rts)));
        self.min_ts = self
            .min_ts
            .map_or(Some(file.min_ts), |ts| Some(ts.min(file.min_ts)));
        self.max_ts = self
            .max_ts
            .map_or(Some(file.max_ts), |ts| Some(ts.max(file.max_ts)));
        self.file_groups.push(file);
    }

    fn marshal_to(self) -> Result<Vec<u8>> {
        let mut metadata = Metadata::new();
        metadata.set_file_groups(self.file_groups.into());
        metadata.set_store_id(self.store_id as _);
        metadata.set_resolved_ts(self.min_resolved_ts.unwrap_or_default());
        metadata.set_min_ts(self.min_ts.unwrap_or(0));
        metadata.set_max_ts(self.max_ts.unwrap_or(0));
        metadata.set_meta_version(MetaVersion::V2);

        metadata
            .write_to_bytes()
            .map_err(|err| Error::Other(box_err!("failed to marshal proto: {}", err)))
    }

    fn path_to_meta(&self) -> String {
        format!(
            "v1/backupmeta/{}-{}.meta",
            self.min_resolved_ts.unwrap_or_default(),
            uuid::Uuid::new_v4()
        )
    }
}

impl DataFile {
    /// create and open a logfile at the path.
    /// Note: if a file with same name exists, would truncate it.
    fn new(local_path: impl AsRef<Path>, files: &Arc<TempFilePool>) -> Result<Self> {
        let sha256 = Hasher::new(MessageDigest::sha256())
            .map_err(|err| Error::Other(box_err!("openssl hasher failed to init: {}", err)))?;
        let inner = files.open_for_write(local_path.as_ref())?;
        Ok(Self {
            min_ts: TimeStamp::max(),
            max_ts: TimeStamp::zero(),
            resolved_ts: TimeStamp::zero(),
            min_begin_ts: None,
            inner,
            compression_type: files.config().content_compression,
            sha256,
            number_of_entries: 0,
            file_size: 0,
            start_key: vec![],
            end_key: vec![],
            crc64xor: 0,
        })
    }

    fn decode_begin_ts(value: Vec<u8>) -> Result<TimeStamp> {
        WriteRef::parse(&value).map_or_else(
            |e| {
                Err(Error::Other(box_err!(
                    "failed to parse write cf value: {}",
                    e
                )))
            },
            |w| Ok(w.start_ts),
        )
    }

    /// Add a new KV pair to the file, returning its size.
    #[instrument(skip_all)]
    async fn on_events(&mut self, events: ApplyEvents) -> Result<usize> {
        let now = Instant::now_coarse();
        let mut total_size = 0;

        for mut event in events.events {
            let mut digest = crc64fast::Digest::new();
            digest.write(&event.key);
            digest.write(&event.value);
            self.crc64xor ^= digest.sum64();
            let encoded = EventEncoder::encode_event(&event.key, &event.value);
            let mut size = 0;
            for slice in encoded {
                let slice = slice.as_ref();
                self.inner.write_all(slice).await?;
                self.sha256.update(slice).map_err(|err| {
                    Error::Other(box_err!("openssl hasher failed to update: {}", err))
                })?;
                size += slice.len();
            }
            let key = Key::from_encoded(std::mem::take(&mut event.key));
            let ts = key.decode_ts().expect("key without ts");
            total_size += size;
            self.min_ts = self.min_ts.min(ts);
            self.max_ts = self.max_ts.max(ts);
            self.resolved_ts = self.resolved_ts.max(events.region_resolved_ts.into());

            // decode_begin_ts is used to maintain the txn when restore log.
            // if value is empty, no need to decode begin_ts.
            if event.cf == CF_WRITE && !event.value.is_empty() {
                let begin_ts = Self::decode_begin_ts(event.value)?;
                self.min_begin_ts = Some(self.min_begin_ts.map_or(begin_ts, |ts| ts.min(begin_ts)));
            }
            self.number_of_entries += 1;
            self.file_size += size;
            self.update_key_bound(key.into_encoded());
        }
        crate::metrics::ON_EVENT_COST_HISTOGRAM
            .with_label_values(&["syscall_write"])
            .observe(now.saturating_elapsed_secs());
        Ok(total_size)
    }

    /// Update the `start_key` and `end_key` of `self` as if a new key added.
    fn update_key_bound(&mut self, key: Vec<u8>) {
        // if there is nothing in file, fill the start_key and end_key by current key.
        if self.start_key.is_empty() && self.end_key.is_empty() {
            self.start_key = key.clone();
            self.end_key = key;
            return;
        }

        // expand the start_key and end_key if key out-of-range joined.
        if self.start_key > key {
            self.start_key = key;
        } else if self.end_key < key {
            self.end_key = key;
        }
    }

    /// generate the metadata v2 where each file becomes a part of the merged
    /// file.
    fn generate_metadata(&mut self, file_key: &TempFileKey) -> Result<DataFileInfo> {
        // Note: the field `storage_path` is empty!!! It will be stored in the upper
        // layer `DataFileGroup`.
        let mut meta = DataFileInfo::new();
        meta.set_sha256(
            self.sha256
                .finish()
                .map(|bytes| bytes.to_vec())
                .map_err(|err| Error::Other(box_err!("openssl hasher failed to init: {}", err)))?,
        );
        meta.set_crc64xor(self.crc64xor);
        meta.set_number_of_entries(self.number_of_entries as _);
        meta.set_max_ts(self.max_ts.into_inner() as _);
        meta.set_min_ts(self.min_ts.into_inner() as _);
        meta.set_resolved_ts(self.resolved_ts.into_inner() as _);
        meta.set_min_begin_ts_in_default_cf(
            self.min_begin_ts
                .map_or(self.min_ts.into_inner(), |ts| ts.into_inner()),
        );
        meta.set_start_key(std::mem::take(&mut self.start_key));
        meta.set_end_key(std::mem::take(&mut self.end_key));
        meta.set_length(self.file_size as _);

        meta.set_is_meta(file_key.is_meta);
        meta.set_table_id(file_key.table_id);
        meta.set_cf(file_key.cf.to_owned());
        meta.set_region_id(file_key.region_id as i64);
        meta.set_type(file_key.get_file_type());

        meta.set_compression_type(self.compression_type);

        Ok(meta)
    }
}

impl std::fmt::Debug for DataFile {
    fn fmt(&self, f: &mut std::fmt::Formatter<'_>) -> std::fmt::Result {
        f.debug_struct("DataFile")
            .field("min_ts", &self.min_ts)
            .field("max_ts", &self.max_ts)
            .field("resolved_ts", &self.resolved_ts)
            .field("file_size", &self.file_size)
            .finish()
    }
}

#[derive(Clone, Ord, PartialOrd, PartialEq, Eq, Debug)]
struct KeyRange(Vec<u8>);

#[derive(Clone, Debug)]
#[allow(dead_code)]
struct TaskRange {
    end: Vec<u8>,
    task_name: String,
}

#[cfg(test)]
mod tests {
<<<<<<< HEAD
    use std::{ffi::OsStr, io, time::Duration};

    use external_storage::{BlobObject, ExternalData, NoopStorage};
    use futures::{future::LocalBoxFuture, stream::LocalBoxStream, AsyncReadExt};
    use kvproto::brpb::{Local, Noop, StorageBackend, StreamBackupTaskInfo};
=======
    use std::{ffi::OsStr, io, io::Cursor, time::Duration};

    use async_compression::tokio::bufread::ZstdDecoder;
    use encryption::{DecrypterReader, FileConfig, MasterKeyConfig, MultiMasterKeyBackend};
    use external_storage::{BlobObject, ExternalData, NoopStorage};
    use futures::{future::LocalBoxFuture, stream::LocalBoxStream, AsyncReadExt};
    use kvproto::{
        brpb::{CipherInfo, Noop, StorageBackend, StreamBackupTaskInfo},
        encryptionpb::EncryptionMethod,
    };
>>>>>>> aa5fb36a
    use online_config::{ConfigManager, OnlineConfig};
    use rand::Rng;
    use tempfile::TempDir;
    use tikv_util::{
        codec::{
            number::NumberEncoder,
            stream_event::{EventIterator, Iterator},
        },
        config::ReadableDuration,
        worker::{dummy_scheduler, ReceiverWrapper},
    };
    use tokio::{fs::File, io::BufReader};
    use txn_types::{Write, WriteType};

    use super::*;
    use crate::{config::BackupStreamConfigManager, utils};

    static EMPTY_RESOLVE: ResolvedRegions = ResolvedRegions::new(TimeStamp::zero(), vec![]);

    #[derive(Debug)]
    struct KvEventsBuilder {
        events: ApplyEvents,
    }

    fn make_tempfiles_cfg(p: &Path) -> tempfiles::Config {
        tempfiles::Config {
            cache_size: AtomicUsize::new(ReadableSize::mb(512).0 as _),
            swap_files: p.to_owned(),
            content_compression: CompressionType::Zstd,
            minimal_swap_out_file_size: 0,
            write_buffer_size: 0,
        }
    }

    fn make_table_key(table_id: i64, key: &[u8]) -> Vec<u8> {
        use std::io::Write;
        let mut table_key = b"t".to_vec();
        // make it comparable to uint.
        table_key
            .encode_u64(table_id as u64 ^ 0x8000_0000_0000_0000)
            .unwrap();
        Write::write_all(&mut table_key, key).unwrap();
        table_key
    }

    fn make_value(t: WriteType, value: &[u8], start_ts: u64) -> Vec<u8> {
        let start_ts = TimeStamp::new(start_ts);
        let w = Write::new(t, start_ts, Some(value.to_vec()));
        w.as_ref().to_bytes()
    }

    impl KvEventsBuilder {
        fn new(region_id: u64, region_resolved_ts: u64) -> Self {
            Self {
                events: ApplyEvents {
                    events: vec![],
                    region_id,
                    region_resolved_ts,
                },
            }
        }

        fn wrap_key(&self, key: Vec<u8>) -> Vec<u8> {
            let key = Key::from_encoded(utils::wrap_key(key));
            key.append_ts(TimeStamp::compose(
                TimeStamp::physical_now(),
                self.events.len() as _,
            ))
            .into_encoded()
        }

        fn put_event(&mut self, cf: &'static str, key: Vec<u8>, value: Vec<u8>) {
            self.events.push(ApplyEvent {
                key: self.wrap_key(key),
                value,
                cf,
                cmd_type: CmdType::Put,
            })
        }

        fn delete_event(&mut self, cf: &'static str, key: Vec<u8>) {
            self.events.push(ApplyEvent {
                key: self.wrap_key(key),
                value: vec![],
                cf,
                cmd_type: CmdType::Delete,
            })
        }

        fn put_table(&mut self, cf: CfName, table: i64, key: &[u8], value: &[u8]) {
            let table_key = make_table_key(table, key);
            let value = if cf == CF_WRITE {
                make_value(WriteType::Put, value, 12345)
            } else {
                value.to_vec()
            };
            self.put_event(cf, table_key, value);
        }

        fn delete_table(&mut self, cf: &'static str, table: i64, key: &[u8]) {
            let table_key = make_table_key(table, key);
            self.delete_event(cf, table_key);
        }

        fn finish(&mut self) -> ApplyEvents {
            let region_id = self.events.region_id;
            let region_resolved_ts = self.events.region_resolved_ts;
            std::mem::replace(
                &mut self.events,
                ApplyEvents {
                    events: vec![],
                    region_id,
                    region_resolved_ts,
                },
            )
        }
    }

    #[test]
    fn test_register() {
        let (tx, _) = dummy_scheduler();
        let router = RouterInner::new(
            tx,
            Config {
                prefix: PathBuf::new(),
                temp_file_size_limit: 1024,
                temp_file_memory_quota: 1024 * 2,
                max_flush_interval: Duration::from_secs(300),
            },
            BackupEncryptionManager::default(),
        );
        // -----t1.start-----t1.end-----t2.start-----t2.end------
        // --|------------|----------|------------|-----------|--
        // case1        case2      case3        case4       case5
        // None        Found(t1)    None        Found(t2)   None
        router.register_ranges("t1", vec![(vec![1, 2, 3], vec![2, 3, 4])]);

        router.register_ranges("t2", vec![(vec![2, 3, 6], vec![3, 4])]);

        assert_eq!(router.get_task_by_key(&[1, 1, 1]), None);
        assert_eq!(router.get_task_by_key(&[1, 2, 4]), Some("t1".to_string()),);
        assert_eq!(router.get_task_by_key(&[2, 3, 5]), None);
        assert_eq!(router.get_task_by_key(&[2, 4]), Some("t2".to_string()),);
        assert_eq!(router.get_task_by_key(&[4, 4]), None,)
    }

    fn collect_recv(mut rx: ReceiverWrapper<Task>) -> Vec<Task> {
        let mut result = vec![];
        while let Ok(Some(task)) = rx.recv_timeout(Duration::from_secs(0)) {
            result.push(task);
        }
        result
    }

    fn create_noop_storage_backend() -> StorageBackend {
        let nop = Noop::new();
        let mut backend = StorageBackend::default();
        backend.set_noop(nop);
        backend
    }

    async fn task_handler(name: String) -> Result<(StreamBackupTaskInfo, PathBuf)> {
        let mut stream_task = StreamBackupTaskInfo::default();
        stream_task.set_name(name);
        let storage_path = std::env::temp_dir().join(format!("{}", uuid::Uuid::new_v4()));
        tokio::fs::create_dir_all(&storage_path).await?;
        stream_task.set_storage(external_storage::make_local_backend(storage_path.as_path()));
        Ok((stream_task, storage_path))
    }

    async fn must_register_table(
        router: &RouterInner,
        stream_task: StreamBackupTaskInfo,
        table_id: i64,
    ) {
        router
            .register_task(
                StreamTask {
                    info: stream_task,
                    is_paused: false,
                },
                vec![(
                    utils::wrap_key(make_table_key(table_id, b"")),
                    utils::wrap_key(make_table_key(table_id + 1, b"")),
                )],
                0x100000,
            )
            .await
            .expect("failed to register task")
    }

    fn check_on_events_result(item: &Vec<(String, Result<()>)>) {
        for (task, r) in item {
            if let Err(err) = r {
                warn!("task {} failed: {}", task, err);
            }
        }
    }

    async fn write_simple_data(router: &RouterInner) -> u64 {
        let now = TimeStamp::physical_now();
        let mut region1 = KvEventsBuilder::new(1, now);
        let start_ts = TimeStamp::physical_now();
        region1.put_table(CF_DEFAULT, 1, b"hello", b"world");
        region1.put_table(CF_WRITE, 1, b"hello", b"this isn't a write record :3");
        region1.put_table(CF_WRITE, 1, b"bonjour", b"this isn't a write record :3");
        region1.put_table(CF_WRITE, 1, b"nihao", b"this isn't a write record :3");
        region1.put_table(CF_WRITE, 2, b"hello", b"this isn't a write record :3");
        region1.put_table(CF_WRITE, 1, b"hello", b"still isn't a write record :3");
        region1.delete_table(CF_DEFAULT, 1, b"hello");
        let events = region1.finish();
        check_on_events_result(&router.on_events(events).await);
        start_ts
    }

    #[tokio::test]
    async fn test_basic_file() -> Result<()> {
        let tmp = std::env::temp_dir().join(format!("{}", uuid::Uuid::new_v4()));
        tokio::fs::create_dir_all(&tmp).await.unwrap();
        let (tx, rx) = dummy_scheduler();
        let router = RouterInner::new(
            tx,
            Config {
                prefix: tmp.clone(),
                temp_file_size_limit: 32,
                temp_file_memory_quota: 32 * 2,
                max_flush_interval: Duration::from_secs(300),
            },
            BackupEncryptionManager::default(),
        );
        let (stream_task, storage_path) = task_handler("dummy".to_owned()).await.unwrap();
        must_register_table(&router, stream_task, 1).await;

        let start_ts = write_simple_data(&router).await;
        tokio::time::sleep(Duration::from_millis(200)).await;

        let end_ts = TimeStamp::physical_now();
        let task_handler = router.tasks.get("dummy").unwrap().clone();
        let mut meta = task_handler
            .move_to_flushing_files()
            .await
            .unwrap()
            .generate_backup_metadata(1)
            .await
            .unwrap();

        assert!(
            meta.file_groups
                .iter()
                .all(|group| group.data_files_info.iter().all(|item| {
                    TimeStamp::new(item.min_ts as _).physical() >= start_ts
                        && TimeStamp::new(item.max_ts as _).physical() <= end_ts
                        && item.min_ts <= item.max_ts
                })),
            "meta = {:#?}; start ts = {}, end ts = {}",
            meta.file_groups,
            start_ts,
            end_ts
        );

        // in some case when flush failed to write files to storage.
        // we may run `generate_metadata` again with same files.
        let mut another_meta = task_handler
            .move_to_flushing_files()
            .await
            .unwrap()
            .generate_backup_metadata(1)
            .await
            .unwrap();

        task_handler.flush_log(&mut meta).await.unwrap();
        task_handler.flush_log(&mut another_meta).await.unwrap();
        // meta updated
        let files_num = meta
            .file_groups
            .iter()
            .map(|v| v.data_files_info.len())
            .sum::<usize>();
        assert_eq!(files_num, 3, "test file len = {}", files_num);
        for i in 0..meta.file_groups.len() {
            let file_groups1 = meta.file_groups.get(i).unwrap();
            let file_groups2 = another_meta.file_groups.get(i).unwrap();
            // we have to make sure two times sha256 of file must be the same.
            for j in 0..file_groups1.data_files_info.len() {
                let file1 = file_groups1.data_files_info.get(j).unwrap();
                let file2 = file_groups2.data_files_info.get(j).unwrap();
                assert_eq!(file1.sha256, file2.sha256);
                assert_eq!(file1.start_key, file2.start_key);
                assert_eq!(file1.end_key, file2.end_key);
            }
        }

        task_handler.flush_backup_metadata(meta).await.unwrap();
        task_handler.clear_flushing_files().await;

        drop(router);
        let cmds = collect_recv(rx);
        assert_eq!(cmds.len(), 1, "test cmds len = {}", cmds.len());
        match &cmds[0] {
            Task::Flush(task) => assert_eq!(task, "dummy", "task = {}", task),
            _ => warn!("the cmd isn't flush!"),
        }

        let mut meta_count = 0;
        let mut log_count = 0;
        for entry in walkdir::WalkDir::new(storage_path) {
            let entry = entry.unwrap();
            let filename = entry.file_name();
            if entry.path().extension() == Some(OsStr::new("meta")) {
                meta_count += 1;
            } else if entry.path().extension() == Some(OsStr::new("log")) {
                log_count += 1;
                let f = entry.metadata().unwrap();
                assert!(
                    f.len() > 10,
                    "the log file {:?} is too small (size = {}B)",
                    filename,
                    f.len()
                );
            }
        }

        assert_eq!(meta_count, 1);
        assert_eq!(log_count, 2); // flush twice
        Ok(())
    }

    fn mock_build_large_kv_events(table_id: i64, region_id: u64, resolved_ts: u64) -> ApplyEvents {
        let mut events_builder = KvEventsBuilder::new(region_id, resolved_ts);
        events_builder.put_table(
            "default",
            table_id,
            b"hello",
            "world".repeat(1024).as_bytes(),
        );
        events_builder.finish()
    }

    #[tokio::test]
    async fn test_do_flush() {
        let tmp_dir = tempfile::tempdir().unwrap();
        let backend = external_storage::make_local_backend(tmp_dir.path());
        let mut task_info = StreamBackupTaskInfo::default();
        task_info.set_storage(backend);
        let stream_task = StreamTask {
            info: task_info,
            is_paused: false,
        };
        let merged_file_size_limit = 0x10000;
        let task_handler = StreamTaskHandler::new(
            stream_task,
            vec![(vec![], vec![])],
            merged_file_size_limit,
            make_tempfiles_cfg(tmp_dir.path()),
            BackupEncryptionManager::default(),
        )
        .await
        .unwrap();

        // on_event
        let region_count = merged_file_size_limit / (4 * 1024); // 2 merged log files
        for i in 1..=region_count {
            let kv_events = mock_build_large_kv_events(i as _, i as _, i as _);
            task_handler.on_events(kv_events).await.unwrap();
        }
        // do_flush
        task_handler.set_flushing_status(true);
        let cx = FlushContext {
            task_name: &task_handler.task.info.name,
            store_id: 1,
            resolved_regions: &EMPTY_RESOLVE,
            resolved_ts: TimeStamp::new(1),
        };
        task_handler.do_flush(cx).await.unwrap();
        assert_eq!(task_handler.flush_failure_count(), 0);
        assert_eq!(task_handler.files.read().await.is_empty(), true);
        assert_eq!(task_handler.flushing_files.read().await.is_empty(), true);

        // assert backup log files
        verify_on_disk_file(tmp_dir.path(), 2, 1);
    }

    struct ErrorStorage<Inner> {
        inner: Inner,
        error_on_write: Box<dyn Fn() -> io::Result<()> + Send + Sync>,
    }

    impl<Inner> ErrorStorage<Inner> {
        fn with_first_time_error(inner: Inner) -> Self {
            let first_time = std::sync::Mutex::new(true);
            Self {
                inner,
                error_on_write: Box::new(move || {
                    let mut fst = first_time.lock().unwrap();
                    if *fst {
                        *fst = false;
                        return Err(io::Error::new(
                            io::ErrorKind::Other,
                            "the absence of the result, is also a kind of result",
                        ));
                    }
                    Ok(())
                }),
            }
        }

        fn with_always_error(inner: Inner) -> Self {
            Self {
                inner,
                error_on_write: Box::new(move || {
                    Err(io::Error::new(
                        io::ErrorKind::PermissionDenied,
                        "I won't let you delete my friends!",
                    ))
                }),
            }
        }
    }

    #[async_trait::async_trait]
    impl<Inner: ExternalStorage> ExternalStorage for ErrorStorage<Inner> {
        fn name(&self) -> &'static str {
            self.inner.name()
        }

        fn url(&self) -> io::Result<url::Url> {
            self.inner.url()
        }

        async fn write(
            &self,
            name: &str,
            reader: UnpinReader<'_>,
            content_length: u64,
        ) -> io::Result<()> {
            (self.error_on_write)()?;
            self.inner.write(name, reader, content_length).await
        }

        fn read(&self, name: &str) -> ExternalData<'_> {
            self.inner.read(name)
        }

        fn read_part(&self, name: &str, off: u64, len: u64) -> ExternalData<'_> {
            self.inner.read_part(name, off, len)
        }

        fn iter_prefix(
            &self,
            _prefix: &str,
        ) -> LocalBoxStream<'_, std::result::Result<BlobObject, io::Error>> {
            unreachable!()
        }

        fn delete(&self, _name: &str) -> LocalBoxFuture<'_, io::Result<()>> {
            unreachable!()
        }
    }

    fn build_kv_event(base: i32, count: i32) -> ApplyEvents {
        let mut b = KvEventsBuilder::new(42, 0);
        for i in 0..count {
            let cf = if i % 2 == 0 { CF_WRITE } else { CF_DEFAULT };
            let rnd_key = format!("{:05}", i + base);
            let rnd_value = std::iter::from_fn(|| Some(rand::random::<u8>()))
                .take(rand::random::<usize>() % 32)
                .collect::<Vec<_>>();
            b.put_table(cf, 1, rnd_key.as_bytes(), &rnd_value);
        }
        b.events
    }

    #[tokio::test]
    async fn test_flush_with_error() -> Result<()> {
        let (tx, _rx) = dummy_scheduler();
        let tmp = std::env::temp_dir().join(format!("{}", uuid::Uuid::new_v4()));
        let router = Arc::new(RouterInner::new(
            tx,
            Config {
                prefix: tmp.clone(),
                temp_file_size_limit: 1,
                temp_file_memory_quota: 2,
                max_flush_interval: Duration::from_secs(300),
            },
            BackupEncryptionManager::default(),
        ));
        let cx = FlushContext {
            task_name: "error_prone",
            store_id: 42,
            resolved_regions: &EMPTY_RESOLVE,
            resolved_ts: TimeStamp::max(),
        };
        let (task, _path) = task_handler("error_prone".to_owned()).await?;
        must_register_table(router.as_ref(), task, 1).await;
        router.must_mut_task_info("error_prone", |i| {
            i.storage = Arc::new(ErrorStorage::with_first_time_error(i.storage.clone()))
        });
        check_on_events_result(&router.on_events(build_kv_event(0, 10)).await);
        assert!(router.do_flush(cx).await.is_none());
        check_on_events_result(&router.on_events(build_kv_event(10, 10)).await);
        let t = router.get_task_handler("error_prone").unwrap();
        let _ = router.do_flush(cx).await;
        assert_eq!(t.total_size() > 0, true);

        t.set_flushing_status(true);
        let _ = router.do_flush(cx).await;
        assert_eq!(t.total_size(), 0);
        Ok(())
    }

    #[tokio::test]
    async fn test_empty_resolved_ts() {
        let (tx, _rx) = dummy_scheduler();
        let tmp = std::env::temp_dir().join(format!("{}", uuid::Uuid::new_v4()));
        let router = RouterInner::new(
            tx,
            Config {
                prefix: tmp.clone(),
                temp_file_size_limit: 32,
                temp_file_memory_quota: 32 * 2,
                max_flush_interval: Duration::from_secs(300),
            },
            BackupEncryptionManager::default(),
        );
        let mut stream_task = StreamBackupTaskInfo::default();
        stream_task.set_name("nothing".to_string());
        stream_task.set_storage(create_noop_storage_backend());

        router
            .register_task(
                StreamTask {
                    info: stream_task,
                    is_paused: false,
                },
                vec![],
                0x100000,
            )
            .await
            .unwrap();
        let task = router.get_task_handler("nothing").unwrap();
        task.set_flushing_status_cas(false, true).unwrap();
        let ts = TimeStamp::compose(TimeStamp::physical_now(), 42);
        let cx = FlushContext {
            task_name: "nothing",
            store_id: 1,
            resolved_regions: &EMPTY_RESOLVE,
            resolved_ts: ts,
        };
        let rts = router.do_flush(cx).await.unwrap();
        assert_eq!(ts.into_inner(), rts);
    }

    #[tokio::test]
    async fn test_cleanup_when_stop() -> Result<()> {
        let (tx, _rx) = dummy_scheduler();
        let tmp = std::env::temp_dir().join(format!("{}", uuid::Uuid::new_v4()));
        let router = Arc::new(RouterInner::new(
            tx,
            Config {
                prefix: tmp.clone(),
                temp_file_size_limit: 1,
                temp_file_memory_quota: 2,
                max_flush_interval: Duration::from_secs(300),
            },
            BackupEncryptionManager::default(),
        ));
        let (task, _path) = task_handler("cleanup_test".to_owned()).await?;
        must_register_table(&router, task, 1).await;
        write_simple_data(&router).await;
        let tempfiles = router
            .get_task_handler("cleanup_test")
            .unwrap()
            .temp_file_pool
            .clone();
        router
            .get_task_handler("cleanup_test")?
            .move_to_flushing_files()
            .await?;
        write_simple_data(&router).await;
        let mut w = walkdir::WalkDir::new(&tmp).into_iter();
        assert!(w.next().is_some(), "the temp files doesn't created");
        assert!(tempfiles.mem_used() > 0, "the temp files doesn't created.");
        drop(router);
        let w = walkdir::WalkDir::new(&tmp)
            .into_iter()
            .filter_map(|entry| {
                let e = entry.unwrap();
                e.path()
                    .extension()
                    .filter(|x| x.to_string_lossy() == "log")
                    .map(|_| e.clone())
            })
            .collect::<Vec<_>>();

        assert!(
            w.is_empty(),
            "the temp files should be removed, but it is {:?}",
            w
        );
        assert_eq!(
            tempfiles.mem_used(),
            0,
            "the temp files hasn't been cleared."
        );
        Ok(())
    }

    #[tokio::test]
    async fn test_flush_with_pausing_self() -> Result<()> {
        let (tx, rx) = dummy_scheduler();
        let tmp = std::env::temp_dir().join(format!("{}", uuid::Uuid::new_v4()));
        let router = Arc::new(RouterInner::new(
            tx,
            Config {
                prefix: tmp.clone(),
                temp_file_size_limit: 1,
                temp_file_memory_quota: 2,
                max_flush_interval: Duration::from_secs(300),
            },
            BackupEncryptionManager::default(),
        ));
        let (task, _path) = task_handler("flush_failure".to_owned()).await?;
        must_register_table(router.as_ref(), task, 1).await;
        router.must_mut_task_info("flush_failure", |i| {
            i.storage = Arc::new(ErrorStorage::with_always_error(i.storage.clone()))
        });
        let cx = FlushContext {
            task_name: "flush_failure",
            store_id: 42,
            resolved_regions: &EMPTY_RESOLVE,
            resolved_ts: TimeStamp::zero(),
        };
        for i in 0..=FLUSH_FAILURE_BECOME_FATAL_THRESHOLD {
            check_on_events_result(&router.on_events(build_kv_event((i * 10) as _, 10)).await);
            assert_eq!(router.do_flush(cx).await, None,);
        }
        let messages = collect_recv(rx);
        assert!(
            messages.iter().any(|task| {
                if let Task::FatalError(name, _err) = task {
                    return matches!(name.reference(), TaskSelectorRef::ByName("flush_failure"));
                }
                false
            }),
            "messages = {:?}",
            messages
        );
        Ok(())
    }

    #[test]
    fn test_format_datetime() {
        let s = TempFileKey::format_date_time(431656320867237891, FormatType::Date);
        let s = s.to_string();
        assert_eq!(s, "20220307");

        let s = TempFileKey::format_date_time(431656320867237891, FormatType::Hour);
        assert_eq!(s.to_string(), "07");
    }

    #[test]
    fn test_decode_begin_ts() {
        let start_ts = TimeStamp::new(12345678);
        let w = Write::new(WriteType::Put, start_ts, Some(b"short_value".to_vec()));
        let value = w.as_ref().to_bytes();

        let begin_ts = DataFile::decode_begin_ts(value).unwrap();
        assert_eq!(begin_ts, start_ts);
    }

    #[test]
    fn test_selector() {
        type DummyTask<'a> = (&'a str, &'a [(&'a [u8], &'a [u8])]);

        #[derive(Debug, Clone, Copy)]
        struct Case<'a /* 'static */> {
            tasks: &'a [DummyTask<'a>],
            selector: TaskSelectorRef<'a>,
            selected: &'a [&'a str],
        }

        let cases = [
            Case {
                tasks: &[("Zhao", &[(b"", b"")]), ("Qian", &[(b"", b"")])],
                selector: TaskSelectorRef::ByName("Zhao"),
                selected: &["Zhao"],
            },
            Case {
                tasks: &[
                    ("Zhao", &[(b"0001", b"1000"), (b"2000", b"")]),
                    ("Qian", &[(b"0002", b"1000")]),
                ],
                selector: TaskSelectorRef::ByKey(b"0001"),
                selected: &["Zhao"],
            },
            Case {
                tasks: &[
                    ("Zhao", &[(b"0001", b"1000"), (b"2000", b"")]),
                    ("Qian", &[(b"0002", b"1000")]),
                    ("Sun", &[(b"0004", b"1024")]),
                    ("Li", &[(b"1001", b"2048")]),
                ],
                selector: TaskSelectorRef::ByRange(b"1001", b"2000"),
                selected: &["Sun", "Li"],
            },
            Case {
                tasks: &[
                    ("Zhao", &[(b"0001", b"1000"), (b"2000", b"")]),
                    ("Qian", &[(b"0002", b"1000")]),
                    ("Sun", &[(b"0004", b"1024")]),
                    ("Li", &[(b"1001", b"2048")]),
                ],
                selector: TaskSelectorRef::All,
                selected: &["Zhao", "Qian", "Sun", "Li"],
            },
        ];

        fn run(c: Case<'static>) {
            assert!(
                c.tasks
                    .iter()
                    .filter(|(name, range)| c.selector.matches(name, range.iter().copied()))
                    .map(|(name, _)| name)
                    .collect::<Vec<_>>()
                    == c.selected.iter().collect::<Vec<_>>(),
                "case = {:?}",
                c
            )
        }

        for case in cases {
            run(case)
        }
    }

    #[tokio::test]
    async fn test_update_global_checkpoint() -> Result<()> {
        // create local storage
        let tmp_dir = tempfile::tempdir().unwrap();
        let backend = external_storage::make_local_backend(tmp_dir.path());
        let backup_encryption_manager = BackupEncryptionManager::default();
        // build a StreamTaskInfo
        let mut task_info = StreamBackupTaskInfo::default();
        task_info.set_storage(backend);
        let stream_task = StreamTask {
            info: task_info,
            is_paused: false,
        };
        let task_handler = StreamTaskHandler::new(
            stream_task,
            vec![(vec![], vec![])],
            0x100000,
            make_tempfiles_cfg(tmp_dir.path()),
            backup_encryption_manager,
        )
        .await
        .unwrap();
        task_handler
            .global_checkpoint_ts
            .store(10001, Ordering::SeqCst);

        // test no need to update global checkpoint
        let store_id = 3;
        let mut global_checkpoint = 10000;
        let is_updated = task_handler
            .update_global_checkpoint(global_checkpoint, store_id)
            .await?;
        assert_eq!(is_updated, false);
        assert_eq!(
            task_handler.global_checkpoint_ts.load(Ordering::SeqCst),
            10001
        );

        // test update global checkpoint
        global_checkpoint = 10002;
        let is_updated = task_handler
            .update_global_checkpoint(global_checkpoint, store_id)
            .await?;
        assert_eq!(is_updated, true);
        assert_eq!(
            task_handler.global_checkpoint_ts.load(Ordering::SeqCst),
            global_checkpoint
        );

        let filename = format!("v1/global_checkpoint/{}.ts", store_id);
        let filepath = tmp_dir.as_ref().join(filename);
        let exist = file_system::file_exists(filepath.clone());
        assert_eq!(exist, true);

        let buff = file_system::read(filepath).unwrap();
        assert_eq!(buff.len(), 8);
        let mut ts = [b'0'; 8];
        ts.copy_from_slice(&buff);
        let ts = u64::from_le_bytes(ts);
        assert_eq!(ts, global_checkpoint);
        Ok(())
    }

    struct MockCheckContentStorage {
        s: Box<dyn ExternalStorage>,
    }

    #[async_trait::async_trait]
    impl ExternalStorage for MockCheckContentStorage {
        fn name(&self) -> &'static str {
            self.s.name()
        }

        fn url(&self) -> io::Result<url::Url> {
            self.s.url()
        }

        async fn write(
            &self,
            _name: &str,
            mut reader: UnpinReader<'_>,
            content_length: u64,
        ) -> io::Result<()> {
            let mut data = Vec::new();
            reader.0.read_to_end(&mut data).await?;
            let data_len: u64 = data.len() as _;

            if data_len == content_length {
                Ok(())
            } else {
                Err(io::Error::new(
                    io::ErrorKind::Other,
                    "the length of content in reader is not equal with content_length",
                ))
            }
        }

        fn read(&self, name: &str) -> ExternalData<'_> {
            self.s.read(name)
        }

        fn read_part(&self, name: &str, off: u64, len: u64) -> ExternalData<'_> {
            self.s.read_part(name, off, len)
        }

        /// Walk the prefix of the blob storage.
        /// It returns the stream of items.
        fn iter_prefix(
            &self,
            _prefix: &str,
        ) -> LocalBoxStream<'_, std::result::Result<BlobObject, io::Error>> {
            unreachable!()
        }

        fn delete(&self, _name: &str) -> LocalBoxFuture<'_, io::Result<()>> {
            unreachable!()
        }
    }

    #[tokio::test]
    async fn test_est_len_in_flush() -> Result<()> {
        let noop_s = NoopStorage::default();
        let mock_external_storage = Arc::new(MockCheckContentStorage {
            s: Box::new(noop_s),
        });

        let file_name = format!("{}", uuid::Uuid::new_v4());
        let file_path = Path::new(&file_name);
        let tempfile = TempDir::new().unwrap();
        let cfg = make_tempfiles_cfg(tempfile.path());
        let backup_encryption_manager = BackupEncryptionManager::default();
        let pool = Arc::new(TempFilePool::new(cfg, backup_encryption_manager.clone()).unwrap());
        let mut f = pool.open_for_write(file_path).unwrap();
        f.write_all(b"test-data").await?;
        f.done().await?;
        let mut data_file = DataFile::new(file_path, &pool).unwrap();
        let info = DataFileInfo::new();

        let mut meta = MetadataInfo::with_capacity(1);
        let kv_event = build_kv_event(1, 1);
        let tmp_key = TempFileKey::of(&kv_event.events[0], 1);
        data_file.inner.done().await?;
        let mut files = vec![(tmp_key, data_file, info)];

        let stream_task = StreamTask {
            info: StreamBackupTaskInfo::default(),
            is_paused: false,
        };
        let stream_task_handler = StreamTaskHandler::new_test_only(
            stream_task,
            vec![(vec![], vec![])],
            0x100000,
            mock_external_storage,
            pool.clone(),
            backup_encryption_manager,
        )
        .unwrap();

        let result = stream_task_handler
            .merge_and_flush_log_files_to(&mut files[0..], &mut meta, false)
            .await;
        result.unwrap();
        Ok(())
    }

    #[test]
    fn test_update_config() {
        let (sched, rx) = dummy_scheduler();
        let cfg = BackupStreamConfig::default();
        let router = Arc::new(RouterInner::new(
            sched.clone(),
            Config {
                prefix: PathBuf::new(),
                temp_file_size_limit: 1,
                temp_file_memory_quota: 2,
                max_flush_interval: cfg.max_flush_interval.0,
            },
            BackupEncryptionManager::default(),
        ));

        let mut cfg_manager = BackupStreamConfigManager::new(sched, cfg.clone());

        let _new_cfg = BackupStreamConfig {
            max_flush_interval: ReadableDuration::minutes(2),
            ..Default::default()
        };

        let changed = cfg.diff(&_new_cfg);
        cfg_manager.dispatch(changed).unwrap();

        let cmds = collect_recv(rx);
        assert_eq!(cmds.len(), 1);
        match &cmds[0] {
            Task::ChangeConfig(cfg) => {
                assert!(matches!(cfg, _new_cfg));
                router.update_config(cfg);
                assert_eq!(
                    router.max_flush_interval.rl().to_owned(),
                    _new_cfg.max_flush_interval.0
                );
            }
            _ => panic!("unexpected cmd!"),
        }
    }

    #[test]
    fn test_update_invalid_config() {
        let cfg = BackupStreamConfig::default();
        let (sched, _) = dummy_scheduler();
        let mut cfg_manager = BackupStreamConfigManager::new(sched, cfg.clone());

        let new_cfg = BackupStreamConfig {
            max_flush_interval: ReadableDuration::secs(0),
            ..Default::default()
        };

        let changed = cfg.diff(&new_cfg);
        let r = cfg_manager.dispatch(changed);
        assert!(r.is_err());
    }

    #[tokio::test(flavor = "multi_thread", worker_threads = 4)]
    async fn test_flush_on_events_race() -> Result<()> {
        let (tx, _rx) = dummy_scheduler();
        let tmp = std::env::temp_dir().join(format!("{}", uuid::Uuid::new_v4()));
        let router = Arc::new(RouterInner::new(
            tx,
            Config {
                prefix: tmp.clone(),
                // disable auto flush.
                temp_file_size_limit: 1000,
                temp_file_memory_quota: 2,
                max_flush_interval: Duration::from_secs(300),
            },
            BackupEncryptionManager::default(),
        ));

        let (task, _path) = task_handler("race".to_owned()).await?;
        must_register_table(router.as_ref(), task, 1).await;
        router.must_mut_task_info("race", |i| {
            i.storage = Arc::new(NoopStorage::default());
        });
        let mut b = KvEventsBuilder::new(42, 0);
        b.put_table(CF_DEFAULT, 1, b"k1", b"v1");
        let events_before_flush = b.finish();

        b.put_table(CF_DEFAULT, 1, b"k1", b"v1");
        let events_after_flush = b.finish();

        // make timestamp precision to 1 seconds.
        fail::cfg("temp_file_name_timestamp", "return(1000)").unwrap();

        let (trigger_tx, trigger_rx) = std::sync::mpsc::sync_channel(0);
        let trigger_rx = std::sync::Mutex::new(trigger_rx);

        let (fp_tx, fp_rx) = std::sync::mpsc::sync_channel(0);
        let fp_rx = std::sync::Mutex::new(fp_rx);

        let t = router.get_task_handler("race").unwrap();
        let _ = router.on_events(events_before_flush).await;

        // make generate temp files ***happen after*** moving files to flushing_files
        // and read flush file ***happen between*** genenrate file name and
        // write kv to file. T1 is write thread. T2 is flush thread
        // The order likes
        // [T1] generate file name -> [T2] moving files to flushing_files -> [T1] write
        // kv to file -> [T2] read flush file.
        fail::cfg_callback("after_write_to_file", move || {
            fp_tx.send(()).unwrap();
        })
        .unwrap();

        fail::cfg_callback("before_generate_temp_file", move || {
            trigger_rx.lock().unwrap().recv().unwrap();
        })
        .unwrap();

        fail::cfg_callback("after_moving_to_flushing_files", move || {
            trigger_tx.send(()).unwrap();
            fp_rx.lock().unwrap().recv().unwrap();
        })
        .unwrap();

        let cx = FlushContext {
            task_name: "race",
            store_id: 42,
            resolved_regions: &EMPTY_RESOLVE,
            resolved_ts: TimeStamp::max(),
        };
        // set flush status to true, because we disabled the auto flush.
        t.set_flushing_status(true);
        let router_clone = router.clone();
        let _ = tokio::join!(
            // do flush in another thread
            tokio::spawn(async move {
                router_clone.do_flush(cx).await;
            }),
            router.on_events(events_after_flush)
        );
        fail::remove("after_write_to_file");
        fail::remove("before_generate_temp_file");
        fail::remove("after_moving_to_flushing_files");
        fail::remove("temp_file_name_timestamp");

        // set flush status to true, because we disabled the auto flush.
        t.set_flushing_status(true);
        let res = router.do_flush(cx).await;
        // this time flush should success.
        assert!(res.is_some());
        assert_eq!(t.files.read().await.len(), 0,);
        Ok(())
    }

    #[tokio::test]
    async fn test_encryption_not_set() -> Result<()> {
        test_encryption(BackupEncryptionManager::default()).await
    }

    #[tokio::test]
    async fn test_encryption_plaintext_data_key() -> Result<()> {
        // set up plaintext data key
        //
        let data_key: [u8; 32] = rand::thread_rng().gen();
        let mut cipher = CipherInfo::new();
        cipher.set_cipher_key(data_key.to_vec());
        cipher.set_cipher_type(EncryptionMethod::Aes256Ctr);

        let multi_master_key_backends = MultiMasterKeyBackend::new();
        let backup_encryption_manager = BackupEncryptionManager::new(
            Some(cipher),
            EncryptionMethod::Aes256Ctr,
            multi_master_key_backends,
            None,
        );

        test_encryption(backup_encryption_manager).await
    }
    #[tokio::test]
    async fn test_encryption_master_key_based() -> Result<()> {
        // set up file backed master key
        //
        let hex_bytes = encryption::test_utils::generate_random_master_key();
        let (path, _dir) = encryption::test_utils::create_master_key_file_test_only(&hex_bytes);
        let master_key_config = MasterKeyConfig::File {
            config: FileConfig {
                path: path.to_string_lossy().into_owned(),
            },
        };
        let multi_master_key_backends = MultiMasterKeyBackend::new();
        multi_master_key_backends
            .update_from_config_if_needed(vec![master_key_config], create_async_backend)
            .await?;

        let backup_encryption_manager = BackupEncryptionManager::new(
            None,
            EncryptionMethod::Aes256Ctr,
            multi_master_key_backends,
            None,
        );

        test_encryption(backup_encryption_manager).await
    }

    async fn test_encryption(backup_encryption_manager: BackupEncryptionManager) -> Result<()> {
        // set up local file backend for external storage
        //
        let local_backend_file_path = tempfile::tempdir().unwrap();
        let backend = external_storage::make_local_backend(local_backend_file_path.path());
        let mut task_info = StreamBackupTaskInfo::default();
        task_info.set_storage(backend);
        let stream_task = StreamTask {
            info: task_info,
            is_paused: false,
        };
        let merged_file_size_limit = 0x10000000;

        // configure task handler with optional encryption
        //
        let task_handler = StreamTaskHandler::new(
            stream_task,
            vec![(vec![], vec![])],
            merged_file_size_limit,
            make_tempfiles_cfg(tempfile::tempdir().unwrap().path()),
            backup_encryption_manager.clone(),
        )
        .await
        .unwrap();

        // write some kv into the handler and flush it
        //
        let kv_events = build_kv_event(0, 1000000);
        task_handler.on_events(kv_events.clone()).await?;
        task_handler.set_flushing_status(true);
        let start = Instant::now();
        let cx = FlushContext {
            task_name: &task_handler.task.info.name,
            store_id: 1,
            resolved_regions: &EMPTY_RESOLVE,
            resolved_ts: TimeStamp::new(1),
        };
        task_handler.do_flush(cx).await?;
        let duration = start.saturating_elapsed();
        println!("Time taken for do_flush: {:?}", duration);

        // verify_on_disk_file(local_backend_file_path.path(), 1, 1);

        // read meta file first to figure out the data file offset
        //
        let meta_file_paths = meta_file_names(local_backend_file_path.path());
        assert_eq!(meta_file_paths.len(), 1);

        let meta_vec = read_and_parse_meta_files(meta_file_paths);
        assert_eq!(meta_vec.len(), 1);

        let meta = meta_vec.first().unwrap();
        let file_group = meta.file_groups.first().unwrap();

        // read log file and parse to kv pairs
        //
        let log_file_paths = log_file_names(local_backend_file_path.path());
        assert_eq!(log_file_paths.len(), 1);

        let mut read_out_kv_pairs = read_and_parse_log_file(
            log_file_paths.first().unwrap(),
            file_group,
            backup_encryption_manager,
        )
        .await;

        // check whether kv pair matches
        //
        let mut expected_kv_pairs = events_to_kv_pair(&kv_events);
        read_out_kv_pairs.sort();
        expected_kv_pairs.sort();
        assert_eq!(read_out_kv_pairs, expected_kv_pairs);
        Ok(())
    }

    fn verify_on_disk_file(path: &Path, num_log: i32, num_backup_meta: i32) {
        let mut meta_count = 0;
        let mut log_count = 0;
        for entry in walkdir::WalkDir::new(path) {
            let entry = entry.unwrap();

            if entry.path().extension() == Some(OsStr::new("meta")) {
                meta_count += 1;
            } else if entry.path().extension() == Some(OsStr::new("log")) {
                log_count += 1;
            }
        }
        assert_eq!(meta_count, num_backup_meta);
        assert_eq!(log_count, num_log);
    }

    fn log_file_names(path: &Path) -> Vec<PathBuf> {
        let mut log_files = Vec::new();
        for entry in walkdir::WalkDir::new(path) {
            let entry = entry.unwrap();
            if entry.path().extension() == Some(OsStr::new("log")) {
                log_files.push(entry.path().to_path_buf());
            }
        }
        log_files
    }

    fn meta_file_names(path: &Path) -> Vec<PathBuf> {
        let mut meta_files = Vec::new();
        for entry in walkdir::WalkDir::new(path) {
            let entry = entry.unwrap();
            if entry.path().extension() == Some(OsStr::new("meta")) {
                meta_files.push(entry.path().to_path_buf());
            }
        }
        meta_files
    }

    fn read_and_parse_meta_files(paths: Vec<PathBuf>) -> Vec<Metadata> {
        let mut meta_vec = Vec::new();
        for path in paths {
            let content = std::fs::read(path).unwrap();
            let metadata = protobuf::parse_from_bytes::<Metadata>(&content).unwrap();
            meta_vec.push(metadata);
        }
        meta_vec
    }

    async fn read_and_parse_log_file(
        path: &Path,
        file_group_meta: &DataFileGroup,
        backup_encryption_manager: BackupEncryptionManager,
    ) -> Vec<(Vec<u8>, Vec<u8>)> {
        use tokio::io::AsyncReadExt;

        let mut log_file_bytes = Vec::new();

        // read out the entire disk
        //
        let mut bytes_buf = Vec::new();
        BufReader::new(File::open(path).await.unwrap())
            .read_to_end(&mut bytes_buf)
            .await
            .unwrap();
        // find each file length and read it and append to the result
        //
        assert!(!file_group_meta.get_data_files_info().is_empty());
        for file_info in file_group_meta.get_data_files_info() {
            let slice = &bytes_buf[file_info.range_offset as usize
                ..(file_info.range_offset + file_info.range_length) as usize];
            let mut file_buf = Vec::new();
            if let Some(cipher_info) = backup_encryption_manager.plaintext_data_key.as_ref() {
                let iv = Iv::from_slice(&file_info.file_encryption_info.as_ref().unwrap().file_iv)
                    .unwrap();
                let mut decrypter = DecrypterReader::new(
                    BufReader::new(Cursor::new(slice)).compat(),
                    file_info
                        .file_encryption_info
                        .as_ref()
                        .unwrap()
                        .encryption_method,
                    &cipher_info.cipher_key,
                    iv,
                )
                .unwrap();
                let mut decrypted_buf = Vec::new();
                decrypter.read_to_end(&mut decrypted_buf).await.unwrap();
                let mut decoder = ZstdDecoder::new(BufReader::new(Cursor::new(decrypted_buf)));
                decoder.read_to_end(&mut file_buf).await.unwrap();
            } else if backup_encryption_manager
                .is_master_key_backend_initialized()
                .await
            {
                let iv = Iv::from_slice(&file_info.file_encryption_info.as_ref().unwrap().file_iv)
                    .unwrap();
                let cipher_data_key = file_info
                    .file_encryption_info
                    .as_ref()
                    .unwrap()
                    .get_master_key_based()
                    .data_key_encrypted_content
                    .first()
                    .unwrap();
                let plaintext_data_key = backup_encryption_manager
                    .decrypt_data_key(cipher_data_key)
                    .await
                    .unwrap();
                let mut decrypter = DecrypterReader::new(
                    BufReader::new(Cursor::new(slice)).compat(),
                    file_info
                        .file_encryption_info
                        .as_ref()
                        .unwrap()
                        .encryption_method,
                    &plaintext_data_key,
                    iv,
                )
                .unwrap();
                let mut decrypted_buf = Vec::new();
                decrypter.read_to_end(&mut decrypted_buf).await.unwrap();
                let mut decoder = ZstdDecoder::new(BufReader::new(Cursor::new(decrypted_buf)));
                decoder.read_to_end(&mut file_buf).await.unwrap();
            } else {
                let mut decode_reader = ZstdDecoder::new(BufReader::new(Cursor::new(slice)));
                decode_reader.read_to_end(&mut file_buf).await.unwrap();
            }

            // parse to kv pair
            //
            let mut event_iter = EventIterator::new(&file_buf);
            while event_iter.valid() {
                event_iter.next().unwrap();
                let key = event_iter.key();
                let val = event_iter.value();
                log_file_bytes.push((key.to_vec(), val.to_vec()))
            }
        }
        log_file_bytes
    }

    fn events_to_kv_pair(apply_events: &ApplyEvents) -> Vec<(Vec<u8>, Vec<u8>)> {
        let mut kv_pairs = Vec::new();
        for apply_event in &apply_events.events {
            kv_pairs.push((apply_event.key.clone(), apply_event.value.clone()));
        }
        kv_pairs
    }
}<|MERGE_RESOLUTION|>--- conflicted
+++ resolved
@@ -25,10 +25,7 @@
         CompressionType, DataFileGroup, DataFileInfo, FileType, MetaVersion, Metadata,
         StreamBackupTaskInfo, StreamBackupTaskSecurityConfig_oneof_encryption,
     },
-<<<<<<< HEAD
-=======
     encryptionpb::{EncryptionMethod, FileEncryptionInfo, MasterKeyBased, PlainTextDataKey},
->>>>>>> aa5fb36a
     metapb::RegionEpoch,
     raft_cmdpb::CmdType,
 };
@@ -1439,11 +1436,7 @@
             let mut backup_metadata = self
                 .move_to_flushing_files()
                 .await?
-<<<<<<< HEAD
-                .generate_metadata(cx.store_id)
-=======
                 .generate_backup_metadata(cx.store_id)
->>>>>>> aa5fb36a
                 .await?;
 
             fail::fail_point!("after_moving_to_flushing_files");
@@ -1458,11 +1451,7 @@
             backup_metadata.min_resolved_ts = backup_metadata
                 .min_resolved_ts
                 .max(Some(cx.resolved_ts.into_inner()));
-<<<<<<< HEAD
-            let rts = metadata_info.min_resolved_ts;
-=======
             let rts = backup_metadata.min_resolved_ts;
->>>>>>> aa5fb36a
 
             // compress length
             let file_size_vec = backup_metadata
@@ -1472,14 +1461,9 @@
                 .collect::<Vec<_>>();
 
             // flush meta file to storage.
-<<<<<<< HEAD
-            self.fill_region_info(cx, &mut metadata_info);
-            self.flush_meta(metadata_info).await?;
-=======
             self.fill_region_info(cx, &mut backup_metadata);
             // flush backup metadata to external storage.
             self.flush_backup_metadata(backup_metadata).await?;
->>>>>>> aa5fb36a
             crate::metrics::FLUSH_DURATION
                 .with_label_values(&["save_files"])
                 .observe(sw.lap().as_secs_f64());
@@ -1948,13 +1932,6 @@
 
 #[cfg(test)]
 mod tests {
-<<<<<<< HEAD
-    use std::{ffi::OsStr, io, time::Duration};
-
-    use external_storage::{BlobObject, ExternalData, NoopStorage};
-    use futures::{future::LocalBoxFuture, stream::LocalBoxStream, AsyncReadExt};
-    use kvproto::brpb::{Local, Noop, StorageBackend, StreamBackupTaskInfo};
-=======
     use std::{ffi::OsStr, io, io::Cursor, time::Duration};
 
     use async_compression::tokio::bufread::ZstdDecoder;
@@ -1965,7 +1942,6 @@
         brpb::{CipherInfo, Noop, StorageBackend, StreamBackupTaskInfo},
         encryptionpb::EncryptionMethod,
     };
->>>>>>> aa5fb36a
     use online_config::{ConfigManager, OnlineConfig};
     use rand::Rng;
     use tempfile::TempDir;
