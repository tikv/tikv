// Copyright 2022 TiKV Project Authors. Licensed under Apache-2.0.

use std::{
    borrow::Borrow,
    collections::HashMap,
    fmt::Display,
    io,
    path::{Path, PathBuf},
    result,
    sync::{
        atomic::{AtomicBool, AtomicPtr, AtomicU64, AtomicUsize, Ordering},
        Arc, RwLock as SyncRwLock,
    },
    time::Duration,
};

use async_compression::tokio::write::ZstdEncoder;
use engine_traits::{CfName, CF_DEFAULT, CF_LOCK, CF_WRITE};
use external_storage::{BackendConfig, UnpinReader};
use external_storage_export::{create_storage, ExternalStorage};
use futures::io::Cursor;
use kvproto::{
    brpb::{
        DataFileInfo, DataFileGroup, FileType, MetadataV2,
        StreamBackupTaskInfo,
    },
    raft_cmdpb::CmdType,
};
use openssl::hash::{Hasher, MessageDigest};
use protobuf::Message;
use raftstore::coprocessor::CmdBatch;
use slog_global::debug;
use tidb_query_datatype::codec::table::decode_table_id;
use tikv_util::{
    box_err,
    codec::stream_event::EventEncoder,
    error, info,
    time::{Instant, Limiter},
    warn,
    worker::Scheduler,
    Either, HandyRwLock,
};
use tokio::{
    fs::{remove_file, File},
    io::{AsyncWriteExt, BufWriter},
    sync::{Mutex, RwLock},
};
use tokio_util::compat::TokioAsyncReadCompatExt;
use txn_types::{Key, Lock, TimeStamp, WriteRef};

use super::errors::Result;
use crate::{
    annotate,
    endpoint::Task,
    errors::{ContextualResultExt, Error},
    metadata::StreamTask,
    metrics::{HANDLE_KV_HISTOGRAM, SKIP_KV_COUNTER},
    subscription_track::TwoPhaseResolver,
    try_send,
    utils::{self, FilesReader, SegmentMap, Slot, SlotMap, StopWatch},
};

const FLUSH_FAILURE_BECOME_FATAL_THRESHOLD: usize = 30;

<<<<<<< HEAD
/// For V2, the length of the file merged from temp files shouldn't be large too much.
const MERGED_FILE_SIZE_LIMIT: u64 = 128 * 1024 * 1024;
=======
/// FLUSH_LOG_CONCURRENT_BATCH_COUNT specifies the concurrent count to write to
/// storage. 'Log backup' will produce a large mount of small files during flush
/// interval, and storage could take mistaken if writing all of these files to
/// storage concurrently.
const FLUSH_LOG_CONCURRENT_BATCH_COUNT: usize = 128;
>>>>>>> 3800412c

#[derive(Clone, Debug)]
pub enum TaskSelector {
    ByName(String),
    ByKey(Vec<u8>),
    ByRange(Vec<u8>, Vec<u8>),
    All,
}

impl TaskSelector {
    pub fn reference(&self) -> TaskSelectorRef<'_> {
        match self {
            TaskSelector::ByName(s) => TaskSelectorRef::ByName(s),
            TaskSelector::ByKey(k) => TaskSelectorRef::ByKey(k),
            TaskSelector::ByRange(s, e) => TaskSelectorRef::ByRange(s, e),
            TaskSelector::All => TaskSelectorRef::All,
        }
    }
}

#[derive(Clone, Copy, Debug)]
pub enum TaskSelectorRef<'a> {
    ByName(&'a str),
    ByKey(&'a [u8]),
    ByRange(&'a [u8], &'a [u8]),
    All,
}

impl<'a> TaskSelectorRef<'a> {
    fn matches<'c, 'd>(
        self,
        task_name: &str,
        mut task_range: impl Iterator<Item = (&'c [u8], &'d [u8])>,
    ) -> bool {
        match self {
            TaskSelectorRef::ByName(name) => task_name == name,
            TaskSelectorRef::ByKey(k) => task_range.any(|(s, e)| utils::is_in_range(k, (s, e))),
            TaskSelectorRef::ByRange(x1, y1) => {
                task_range.any(|(x2, y2)| utils::is_overlapping((x1, y1), (x2, y2)))
            }
            TaskSelectorRef::All => true,
        }
    }
}

#[derive(Debug)]
pub struct ApplyEvent {
    pub key: Vec<u8>,
    pub value: Vec<u8>,
    pub cf: CfName,
    pub cmd_type: CmdType,
}

#[derive(Debug)]
pub struct ApplyEvents {
    events: Vec<ApplyEvent>,
    region_id: u64,
    // TODO: this field is useless, maybe remove it.
    region_resolved_ts: u64,
}

impl ApplyEvents {
    /// Convert a [CmdBatch] to a vector of events. Ignoring admin / error
    /// commands. At the same time, advancing status of the `Resolver` by
    /// those keys.
    /// Note: the resolved ts cannot be advanced if there is no command, maybe
    /// we also need to update resolved_ts when flushing?
    pub fn from_cmd_batch(cmd: CmdBatch, resolver: &mut TwoPhaseResolver) -> Self {
        let region_id = cmd.region_id;
        let mut result = vec![];
        for req in cmd
            .cmds
            .into_iter()
            .filter(|cmd| {
                // We will add some log then, this is just a template.
                #[allow(clippy::if_same_then_else)]
                #[allow(clippy::needless_bool)]
                if cmd.response.get_header().has_error() {
                    // Add some log for skipping the error.
                    false
                } else if cmd.request.has_admin_request() {
                    // Add some log for skipping the admin request.
                    false
                } else {
                    true
                }
            })
            .flat_map(|mut cmd| cmd.request.take_requests().into_iter())
        {
            let cmd_type = req.get_cmd_type();

            let (key, value, cf) = match utils::request_to_triple(req) {
                Either::Left(t) => t,
                Either::Right(req) => {
                    debug!("ignoring unexpected request"; "type" => ?req.get_cmd_type());
                    SKIP_KV_COUNTER.inc();
                    continue;
                }
            };
            if cf == CF_LOCK {
                match cmd_type {
                    CmdType::Put => {
                        match Lock::parse(&value).map_err(|err| {
                            annotate!(
                                err,
                                "failed to parse lock (value = {})",
                                utils::redact(&value)
                            )
                        }) {
                            Ok(lock) => {
                                if utils::should_track_lock(&lock) {
                                    resolver.track_lock(lock.ts, key)
                                }
                            }
                            Err(err) => err.report(format!("region id = {}", region_id)),
                        }
                    }
                    CmdType::Delete => resolver.untrack_lock(&key),
                    _ => {}
                }
                continue;
            }
            let item = ApplyEvent {
                key,
                value,
                cf,
                cmd_type,
            };
            if !item.should_record() {
                SKIP_KV_COUNTER.inc();
                continue;
            }
            result.push(item);
        }
        Self {
            events: result,
            region_id,
            region_resolved_ts: resolver.resolved_ts().into_inner(),
        }
    }

    pub fn push(&mut self, event: ApplyEvent) {
        self.events.push(event);
    }

    pub fn with_capacity(cap: usize, region_id: u64) -> Self {
        Self {
            events: Vec::with_capacity(cap),
            region_id,
            region_resolved_ts: 0,
        }
    }

    pub fn size(&self) -> usize {
        self.events.iter().map(ApplyEvent::size).sum()
    }

    pub fn len(&self) -> usize {
        self.events.len()
    }

    pub fn is_empty(&self) -> bool {
        self.len() == 0
    }

    fn group_by<T: std::hash::Hash + Clone + Eq, R: Borrow<T>>(
        self,
        mut partition_fn: impl FnMut(&ApplyEvent) -> Option<R>,
    ) -> HashMap<T, Self> {
        let mut result: HashMap<T, Self> = HashMap::new();
        let event_len = self.len();
        for event in self.events {
            if let Some(item) = partition_fn(&event) {
                if let Some(events) = result.get_mut(<R as Borrow<T>>::borrow(&item)) {
                    events.events.push(event);
                } else {
                    result.insert(
                        <R as Borrow<T>>::borrow(&item).clone(),
                        ApplyEvents {
                            events: {
                                // assuming the keys in the same region would probably be in one
                                // group.
                                let mut v = Vec::with_capacity(event_len);
                                v.push(event);
                                v
                            },
                            region_resolved_ts: self.region_resolved_ts,
                            region_id: self.region_id,
                        },
                    );
                }
            }
        }
        result
    }

    fn partition_by_range(self, ranges: &SegmentMap<Vec<u8>, String>) -> HashMap<String, Self> {
        self.group_by(|event| ranges.get_value_by_point(&event.key))
    }

    fn partition_by_table_key(self) -> HashMap<TempFileKey, Self> {
        let region_id = self.region_id;
        self.group_by(move |event| Some(TempFileKey::of(event, region_id)))
    }
}

impl ApplyEvent {
    /// Check whether the key associate to the event is a meta key.
    pub fn is_meta(&self) -> bool {
        // Can we make things not looking so hacky?
        self.key.starts_with(b"m")
    }

    /// Check whether the event should be recorded.
    /// (We would ignore LOCK cf)
    pub fn should_record(&self) -> bool {
        let cf_can_handle = self.cf == CF_DEFAULT || self.cf == CF_WRITE;
        // should we handle prewrite here?
        let cmd_can_handle = self.cmd_type == CmdType::Delete || self.cmd_type == CmdType::Put;
        cf_can_handle && cmd_can_handle
    }

    /// The size of the event.
    pub fn size(&self) -> usize {
        self.key.len() + self.value.len()
    }
}

/// The shared version of router.
#[derive(Debug, Clone)]
pub struct Router(Arc<RouterInner>);

impl Router {
    /// Create a new router with the temporary folder.
    pub fn new(
        prefix: PathBuf,
        scheduler: Scheduler<Task>,
        temp_file_size_limit: u64,
        max_flush_interval: Duration,
    ) -> Self {
        Self(Arc::new(RouterInner::new(
            prefix,
            scheduler,
            temp_file_size_limit,
            max_flush_interval,
        )))
    }
}

impl std::ops::Deref for Router {
    type Target = RouterInner;

    fn deref(&self) -> &Self::Target {
        Arc::deref(&self.0)
    }
}

/// An Router for Backup Stream.
///
/// It works as a table-filter.
///   1. route the kv event to different task
///   2. filter the kv event not belong to the task
// TODO maybe we should introduce table key from tidb_query_datatype module.
pub struct RouterInner {
    // TODO find a proper way to record the ranges of table_filter.
    // TODO replace all map like things with lock free map, to get rid of the Mutex.
    /// The index for search tasks by range.
    /// It uses the `start_key` of range as the key.
    /// Given there isn't overlapping, we can simply use binary search to find
    /// which range a point belongs to.
    ranges: SyncRwLock<SegmentMap<Vec<u8>, String>>,
    /// The temporary files associated to some task.
    tasks: Mutex<HashMap<String, Arc<StreamTaskInfo>>>,
    /// The temporary directory for all tasks.
    prefix: PathBuf,

    /// The handle to Endpoint, we should send `Flush` to endpoint if there are
    /// too many temporary files.
    scheduler: Scheduler<Task>,
    /// The size limit of temporary file per task.
    temp_file_size_limit: u64,
    /// The max duration the local data can be pending.
    max_flush_interval: Duration,
}

impl std::fmt::Debug for RouterInner {
    fn fmt(&self, f: &mut std::fmt::Formatter<'_>) -> std::fmt::Result {
        f.debug_struct("RouterInner")
            .field("ranges", &self.ranges)
            .field("tasks", &self.tasks)
            .field("prefix", &self.prefix)
            .finish()
    }
}

impl RouterInner {
    pub fn new(
        prefix: PathBuf,
        scheduler: Scheduler<Task>,
        temp_file_size_limit: u64,
        max_flush_interval: Duration,
    ) -> Self {
        RouterInner {
            ranges: SyncRwLock::new(SegmentMap::default()),
            tasks: Mutex::new(HashMap::default()),
            prefix,
            scheduler,
            temp_file_size_limit,
            max_flush_interval,
        }
    }

    /// Find the task for a region. If `end_key` is empty, search from start_key
    /// to +inf. It simply search for a random possible overlapping range and
    /// get its task.
    /// FIXME: If a region crosses many tasks, this can only find one of them.
    pub fn find_task_by_range(&self, start_key: &[u8], mut end_key: &[u8]) -> Option<String> {
        let r = self.ranges.rl();
        if end_key.is_empty() {
            end_key = &[0xffu8; 32];
        }
        r.find_overlapping((start_key, end_key))
            .map(|x| x.2.clone())
    }

    /// Register some ranges associated to some task.
    /// Because the observer interface yields encoded data key, the key should
    /// be ENCODED DATA KEY too. (i.e. encoded by
    /// `Key::from_raw(key).into_encoded()`, [`utils::wrap_key`] could be
    /// a shortcut.). We keep ranges in memory to filter kv events not in
    /// these ranges.
    fn register_ranges(&self, task_name: &str, ranges: Vec<(Vec<u8>, Vec<u8>)>) {
        // TODO register ranges to filter kv event
        // register ranges has two main purpose.
        // 1. filter kv event that no need to backup
        // 2. route kv event to the corresponding file.

        let mut w = self.ranges.write().unwrap();
        for range in ranges {
            debug!(
                "backup stream register observe range";
                "task_name" => task_name,
                "start_key" => utils::redact(&range.0),
                "end_key" => utils::redact(&range.1),
            );
            w.insert(range, task_name.to_owned());
        }
    }

    fn unregister_ranges(&self, task_name: &str) {
        let mut ranges = self.ranges.write().unwrap();
        ranges.get_inner().retain(|_, v| v.item != task_name);
    }

    // register task info ans range info to router
    pub async fn register_task(
        &self,
        mut task: StreamTask,
        ranges: Vec<(Vec<u8>, Vec<u8>)>,
    ) -> Result<()> {
        let task_name = task.info.take_name();

        // register task info
        let prefix_path = self.prefix.join(&task_name);
        let stream_task =
            StreamTaskInfo::new(prefix_path, task, self.max_flush_interval, ranges.clone()).await?;
        self.tasks
            .lock()
            .await
            .insert(task_name.clone(), Arc::new(stream_task));

        // register ragnes
        self.register_ranges(&task_name, ranges);

        Ok(())
    }

    pub async fn unregister_task(&self, task_name: &str) -> Option<StreamBackupTaskInfo> {
        self.tasks.lock().await.remove(task_name).map(|t| {
            info!(
                "backup stream unregister task";
                "task" => task_name,
            );
            self.unregister_ranges(task_name);
            t.task.info.clone()
        })
    }

    /// get the task name by a key.
    pub fn get_task_by_key(&self, key: &[u8]) -> Option<String> {
        let r = self.ranges.read().unwrap();
        r.get_value_by_point(key).cloned()
    }

    pub async fn select_task(&self, selector: TaskSelectorRef<'_>) -> Vec<String> {
        let s = self.tasks.lock().await;
        s.iter()
            .filter(|(name, info)| {
                selector.matches(
                    name.as_str(),
                    info.ranges
                        .iter()
                        .map(|(s, e)| (s.as_slice(), e.as_slice())),
                )
            })
            .map(|(name, _)| name.to_owned())
            .collect()
    }

    #[cfg(test)]
    pub(crate) async fn must_mut_task_info<F>(&self, task_name: &str, mutator: F)
    where
        F: FnOnce(&mut StreamTaskInfo),
    {
        let mut tasks = self.tasks.lock().await;
        let t = tasks.remove(task_name);
        let mut raw = Arc::try_unwrap(t.unwrap()).unwrap();
        mutator(&mut raw);
        tasks.insert(task_name.to_owned(), Arc::new(raw));
    }

    pub async fn get_task_info(&self, task_name: &str) -> Result<Arc<StreamTaskInfo>> {
        let task_info = match self.tasks.lock().await.get(task_name) {
            Some(t) => t.clone(),
            None => {
                info!("backup stream no task"; "task" => ?task_name);
                return Err(Error::NoSuchTask {
                    task_name: task_name.to_string(),
                });
            }
        };
        Ok(task_info)
    }

    async fn on_event(&self, task: String, events: ApplyEvents) -> Result<()> {
        let task_info = self.get_task_info(&task).await?;
        task_info.on_events(events).await?;

        // When this event make the size of temporary files exceeds the size limit, make
        // a flush. Note that we only flush if the size is less than the limit before
        // the event, or we may send multiplied flush requests.
        debug!(
            "backup stream statics size";
            "task" => ?task,
            "next_size" => task_info.total_size(),
            "size_limit" => self.temp_file_size_limit,
        );
        let cur_size = task_info.total_size();
        if cur_size > self.temp_file_size_limit && !task_info.is_flushing() {
            info!("try flushing task"; "task" => %task, "size" => %cur_size);
            if task_info.set_flushing_status_cas(false, true).is_ok() {
                if let Err(e) = self.scheduler.schedule(Task::Flush(task)) {
                    error!("backup stream schedule task failed"; "error" => ?e);
                    task_info.set_flushing_status(false);
                }
            }
        }
        Ok(())
    }

    pub async fn on_events(&self, kv: ApplyEvents) -> Vec<(String, Result<()>)> {
        use futures::FutureExt;
        HANDLE_KV_HISTOGRAM.observe(kv.len() as _);
        let partitioned_events = kv.partition_by_range(&self.ranges.rl());
        let tasks = partitioned_events
            .into_iter()
            .map(|(task, events)| self.on_event(task.clone(), events).map(move |r| (task, r)));
        futures::future::join_all(tasks).await
    }

    /// flush the specified task, once once success, return the min resolved ts
    /// of this flush. returns `None` if failed.
    pub async fn do_flush(
        &self,
        task_name: &str,
        store_id: u64,
        resolve_to: TimeStamp,
    ) -> Option<u64> {
        let task = self.tasks.lock().await.get(task_name).cloned();
        match task {
            Some(task_info) => {
                let result = task_info.do_flush(store_id, resolve_to).await;
                // set false to flushing whether success or fail
                task_info.set_flushing_status(false);

                if let Err(e) = result {
                    e.report("failed to flush task.");
                    warn!("backup steam do flush fail"; "err" => ?e);
                    if task_info.flush_failure_count() > FLUSH_FAILURE_BECOME_FATAL_THRESHOLD {
                        // NOTE: Maybe we'd better record all errors and send them to the client?
                        try_send!(
                            self.scheduler,
                            Task::FatalError(
                                TaskSelector::ByName(task_name.to_owned()),
                                Box::new(e)
                            )
                        );
                    }
                    return None;
                }
                // if succeed in flushing, update flush_time. Or retry do_flush immediately.
                task_info.update_flush_time();
                result.ok().flatten()
            }
            _ => None,
        }
    }

    pub async fn update_global_checkpoint(
        &self,
        task_name: &str,
        global_checkpoint: u64,
        store_id: u64,
    ) -> Result<bool> {
        self.get_task_info(task_name)
            .await?
            .update_global_checkpoint(global_checkpoint, store_id)
            .await
    }

    /// tick aims to flush log/meta to extern storage periodically.
    pub async fn tick(&self) {
        for (name, task_info) in self.tasks.lock().await.iter() {
            if let Err(e) = self
                .scheduler
                .schedule(Task::UpdateGlobalCheckpoint(name.to_string()))
            {
                error!("backup stream schedule task failed"; "error" => ?e);
            }

            // if stream task need flush this time, schedule Task::Flush, or update time
            // justly.
            if task_info.should_flush() && task_info.set_flushing_status_cas(false, true).is_ok() {
                info!(
                    "backup stream trigger flush task by tick";
                    "task" => ?task_info,
                );

                if let Err(e) = self.scheduler.schedule(Task::Flush(name.clone())) {
                    error!("backup stream schedule task failed"; "error" => ?e);
                    task_info.set_flushing_status(false);
                }
            }
        }
    }
}

/// The handle of a temporary file.
#[derive(Debug, PartialEq, Eq, Clone, Copy, Hash)]
struct TempFileKey {
    table_id: i64,
    region_id: u64,
    cf: CfName,
    cmd_type: CmdType,
    is_meta: bool,
}

pub enum FormatType {
    Date,
    Hour,
}

impl TempFileKey {
    /// Create the key for an event. The key can be used to find which temporary
    /// file the event should be stored.
    fn of(kv: &ApplyEvent, region_id: u64) -> Self {
        let table_id = if kv.is_meta() {
            // Force table id of meta key be zero.
            0
        } else {
            // When we cannot extract the table key, use 0 for the table key(perhaps we
            // insert meta key here.). Can we elide the copy here(or at least,
            // take a slice of key instead of decoding the whole key)?
            Key::from_encoded_slice(&kv.key)
                .into_raw()
                .ok()
                .and_then(|decoded_key| decode_table_id(&decoded_key).ok())
                .unwrap_or(0)
        };
        Self {
            is_meta: kv.is_meta(),
            table_id,
            region_id,
            cf: kv.cf,
            cmd_type: kv.cmd_type,
        }
    }

    fn get_file_type(&self) -> FileType {
        match self.cmd_type {
            CmdType::Put => FileType::Put,
            CmdType::Delete => FileType::Delete,
            _ => {
                warn!("error cmdtype"; "cmdtype" => ?self.cmd_type);
                panic!("error CmdType");
            }
        }
    }

    /// The full name of the file owns the key.
    fn temp_file_name(&self) -> String {
        if self.is_meta {
            format!(
                "meta_{:08}_{}_{:?}_{}.temp.log",
                self.region_id,
                self.cf,
                self.cmd_type,
                TimeStamp::physical_now(),
            )
        } else {
            format!(
                "{:08}_{:08}_{}_{:?}_{}.temp.log",
                self.table_id,
                self.region_id,
                self.cf,
                self.cmd_type,
                TimeStamp::physical_now(),
            )
        }
    }

    fn format_date_time(ts: u64, t: FormatType) -> impl Display {
        use chrono::prelude::*;
        let millis = TimeStamp::physical(ts.into());
        let dt = Utc.timestamp_millis(millis as _);

        #[cfg(feature = "failpoints")]
        {
            fail::fail_point!("stream_format_date_time", |s| {
                return dt
                    .format(&s.unwrap_or_else(|| "%Y%m".to_owned()))
                    .to_string();
            });
            match t {
                FormatType::Date => dt.format("%Y%m%d").to_string(),
                FormatType::Hour => dt.format("%H").to_string(),
            }
        }
        #[cfg(not(feature = "failpoints"))]
        match t {
            FormatType::Date => dt.format("%Y%m%d"),
            FormatType::Hour => dt.format("%H"),
        }
    }

<<<<<<< HEAD
    /// path_to_log_file specifies the path of record and schema log for v2.
    /// eg. "v2/${date}/${hour}/${store_id}/434098800931373064-f0251bd5-1441-499a-8f53-adc0d1057a73.log"
    fn path_to_log_file(store_id: u64, min_ts: u64, max_ts: u64) -> String {
        format!(
            "v2/{}/{}/{}/{:012}-{}.log",
            // We may delete a range of files, so using the max_ts for preventing remove some records wrong.
=======
    /// path_to_log_file specifies the path of record log.
    /// ```text
    /// v1/${date}/${hour}/${store_id}/t00000071/434098800931373064-f0251bd5-1441-499a-8f53-adc0d1057a73.log
    /// ```
    fn path_to_log_file(&self, store_id: u64, min_ts: u64, max_ts: u64) -> String {
        format!(
            "v1/{}/{}/{}/t{:08}/{:012}-{}.log",
            // We may delete a range of files, so using the max_ts for preventing remove some
            // records wrong.
>>>>>>> 3800412c
            Self::format_date_time(max_ts, FormatType::Date),
            Self::format_date_time(max_ts, FormatType::Hour),
            store_id,
            min_ts,
            uuid::Uuid::new_v4()
        )
    }

<<<<<<< HEAD
    /// path_to_schema_file specifies the path of schema log for v2.
    /// eg. "v2/${date}/${hour}/${store_id}/schema-meta/434055683656384515-cc3cb7a3-e03b-4434-ab6c-907656fddf67.log"
=======
    /// path_to_schema_file specifies the path of schema log.
    /// ```text
    /// v1/${date}/${hour}/${store_id}/schema-meta/434055683656384515-cc3cb7a3-e03b-4434-ab6c-907656fddf67.log
    /// ```
>>>>>>> 3800412c
    fn path_to_schema_file(store_id: u64, min_ts: u64, max_ts: u64) -> String {
        format!(
            "v2/{}/{}/{}/schema-meta/{:012}-{}.log",
            Self::format_date_time(max_ts, FormatType::Date),
            Self::format_date_time(max_ts, FormatType::Hour),
            store_id,
            min_ts,
            uuid::Uuid::new_v4(),
        )
    }

    fn file_name(store_id: u64, min_ts: u64, max_ts: u64, is_meta: bool) -> String {
        if is_meta {
            Self::path_to_schema_file(store_id, min_ts, max_ts)
        } else {
            Self::path_to_log_file(store_id, min_ts, max_ts)
        }
    }

}

pub struct StreamTaskInfo {
    pub(crate) task: StreamTask,
    /// support external storage. eg local/s3.
    pub(crate) storage: Arc<dyn ExternalStorage>,
    /// The listening range of the task.
    ranges: Vec<(Vec<u8>, Vec<u8>)>,
    /// The parent directory of temporary files.
    temp_dir: PathBuf,
    /// The temporary file index. Both meta (m prefixed keys) and data (t
    /// prefixed keys).
    files: SlotMap<TempFileKey, DataFile>,
    /// flushing_files contains files pending flush.
    flushing_files: RwLock<Vec<(TempFileKey, Slot<DataFile>, DataFileInfo)>>,
    /// flushing_meta_files contains meta files pending flush. used for V2.
    flushing_meta_files: RwLock<Vec<(TempFileKey, Slot<DataFile>, DataFileInfo)>>,
    /// last_flush_ts represents last time this task flushed to storage.
    last_flush_time: AtomicPtr<Instant>,
    /// flush_interval represents the tick interval of flush, setting by users.
    flush_interval: Duration,
    /// The min resolved TS of all regions involved.
    min_resolved_ts: TimeStamp,
    /// Total size of all temporary files in byte.
    total_size: AtomicUsize,
    /// This should only be set to `true` by `compare_and_set(current=false,
    /// value=true)`. The thread who setting it to `true` takes the
    /// responsibility of sending the request to the scheduler for flushing
    /// the files then.
    ///
    /// If the request failed, that thread can set it to `false` back then.
    flushing: AtomicBool,
    /// This counts how many times this task has failed to flush.
    flush_fail_count: AtomicUsize,
    /// global checkpoint ts for this task.
    global_checkpoint_ts: AtomicU64,
}

impl Drop for StreamTaskInfo {
    fn drop(&mut self) {
        let (success, failed): (Vec<_>, Vec<_>) = self
            .flushing_files
            .get_mut()
            .drain(..)
            .map(|(a, b, _)| (a, b))
            .chain(self.files.get_mut().drain())
            .map(|(_, f)| f.into_inner().local_path)
            .map(std::fs::remove_file)
            .partition(|r| r.is_ok());
        info!("stream task info dropped[1/2], removing temp files"; "success" => %success.len(), "failure" => %failed.len());
        let (success, failed): (Vec<_>, Vec<_>) = self
            .flushing_meta_files
            .get_mut()
            .drain(..)
            .map(|(_, f, _)| f.into_inner().local_path)
            .map(std::fs::remove_file)
            .partition(|r| r.is_ok());
        info!("stream task info dropped[2/2], removing temp files"; "success" => %success.len(), "failure" => %failed.len());
    }
}

impl std::fmt::Debug for StreamTaskInfo {
    fn fmt(&self, f: &mut std::fmt::Formatter<'_>) -> std::fmt::Result {
        f.debug_struct("StreamTaskInfo")
            .field("task", &self.task.info.name)
            .field("temp_dir", &self.temp_dir)
            .field("min_resolved_ts", &self.min_resolved_ts)
            .field("total_size", &self.total_size)
            .field("flushing", &self.flushing)
            .finish()
    }
}

impl StreamTaskInfo {
    /// Create a new temporary file set at the `temp_dir`.
    pub async fn new(
        temp_dir: PathBuf,
        task: StreamTask,
        flush_interval: Duration,
        ranges: Vec<(Vec<u8>, Vec<u8>)>,
    ) -> Result<Self> {
        tokio::fs::create_dir_all(&temp_dir).await?;
        let storage = Arc::from(create_storage(
            task.info.get_storage(),
            BackendConfig::default(),
        )?);
        let start_ts = task.info.get_start_ts();
        Ok(Self {
            task,
            storage,
            temp_dir,
            ranges,
            min_resolved_ts: TimeStamp::max(),
            files: SlotMap::default(),
            flushing_files: RwLock::default(),
            flushing_meta_files: RwLock::default(),
            last_flush_time: AtomicPtr::new(Box::into_raw(Box::new(Instant::now()))),
            flush_interval,
            total_size: AtomicUsize::new(0),
            flushing: AtomicBool::new(false),
            flush_fail_count: AtomicUsize::new(0),
            global_checkpoint_ts: AtomicU64::new(start_ts),
        })
    }

    async fn on_events_of_key(&self, key: TempFileKey, events: ApplyEvents) -> Result<()> {
        if let Some(f) = self.files.read().await.get(&key) {
            self.total_size
                .fetch_add(f.lock().await.on_events(events).await?, Ordering::SeqCst);
            return Ok(());
        }

        // slow path: try to insert the element.
        let mut w = self.files.write().await;
        // double check before insert. there may be someone already insert that
        // when we are waiting for the write lock.
        // silence the lint advising us to use the `Entry` API which may introduce
        // copying.
        #[allow(clippy::map_entry)]
        if !w.contains_key(&key) {
            let path = self.temp_dir.join(key.temp_file_name());
            let val = Mutex::new(DataFile::new(path).await?);
            w.insert(key, val);
        }

        let f = w.get(&key).unwrap();
        self.total_size
            .fetch_add(f.lock().await.on_events(events).await?, Ordering::SeqCst);
        Ok(())
    }

    /// Append a event to the files. This wouldn't trigger `fsync` syscall.
    /// i.e. No guarantee of persistence.
    pub async fn on_events(&self, kv: ApplyEvents) -> Result<()> {
        use futures::FutureExt;
        let now = Instant::now_coarse();
        futures::future::try_join_all(kv.partition_by_table_key().into_iter().map(
            |(key, events)| {
                self.on_events_of_key(key, events)
                    .map(move |r| r.context(format_args!("when handling the file key {:?}", key)))
            },
        ))
        .await?;
        crate::metrics::ON_EVENT_COST_HISTOGRAM
            .with_label_values(&["write_to_tempfile"])
            .observe(now.saturating_elapsed_secs());
        Ok(())
    }

    pub fn get_last_flush_time(&self) -> Instant {
        unsafe { *(self.last_flush_time.load(Ordering::SeqCst) as *const Instant) }
    }

    pub fn total_size(&self) -> u64 {
        self.total_size.load(Ordering::SeqCst) as _
    }

    /// Flush all template files and generate corresponding metadata.
    pub async fn generate_metadata(&self, store_id: u64) -> Result<MetadataInfoV2> {
        let w = self.flushing_files.read().await;
        let wm = self.flushing_meta_files.read().await;
        // Let's flush all files first...
        futures::future::join_all(w.iter().chain(wm.iter()).map(|(_, f, _)| async move {
            let mut flock = f.lock().await;
            let encoder = &mut flock.inner;
            encoder.shutdown().await?;
            let file = encoder.get_mut();
            file.flush().await?;
            file.get_ref().sync_all().await?;
            Result::Ok(())
        }))
        .await
        .into_iter()
        .map(|r| r.map_err(Error::from))
        .fold(Ok(()), Result::and)?;

        let mut metadata = MetadataInfoV2::with_capacity(w.len() + wm.len());
        metadata.set_store_id(store_id);
        // delay push files until log files are flushed
        Ok(metadata)
    }

    pub fn set_flushing_status_cas(&self, expect: bool, new: bool) -> result::Result<bool, bool> {
        self.flushing
            .compare_exchange(expect, new, Ordering::SeqCst, Ordering::SeqCst)
    }

    pub fn set_flushing_status(&self, set_flushing: bool) {
        self.flushing.store(set_flushing, Ordering::SeqCst);
    }

    pub fn update_flush_time(&self) {
        let ptr = self
            .last_flush_time
            .swap(Box::into_raw(Box::new(Instant::now())), Ordering::SeqCst);
        // manual gc last instant
        unsafe { Box::from_raw(ptr) };
    }

    pub fn should_flush(&self) -> bool {
        // When it doesn't flush since 0.8x of auto-flush interval, we get ready to
        // start flushing. So that we will get a buffer for the cost of actual
        // flushing.
        self.get_last_flush_time().saturating_elapsed_secs()
            >= self.flush_interval.as_secs_f64() * 0.8
    }

    pub fn is_flushing(&self) -> bool {
        self.flushing.load(Ordering::SeqCst)
    }

<<<<<<< HEAD
    // move need-flushing files to flushing_files.
    pub async fn move_to_flushing_files(&self) -> Result<&Self> {
        // if flushing_files is not empty, which represents this flush is a retry operation.
=======
    /// move need-flushing files to flushing_files.
    pub async fn move_to_flushing_files(&self, store_id: u64) -> Result<&Self> {
        // if flushing_files is not empty, which represents this flush is a retry
        // operation.
>>>>>>> 3800412c
        if !self.flushing_files.read().await.is_empty() {
            return Ok(self);
        }

        let mut w = self.files.write().await;
        let mut fw = self.flushing_files.write().await;
        let mut fw_meta = self.flushing_meta_files.write().await;
        for (k, v) in w.drain() {
            // we should generate file metadata(calculate sha256) when moving file.
            // because sha256 calculation is a unsafe move operation.
            // we cannot re-calculate it in retry.
            // TODO refactor move_to_flushing_files and generate_metadata
            let file_meta = v.lock().await.generate_metadata(&k)?;
            if file_meta.is_meta {
                fw_meta.push((k, v, file_meta));
            } else {
                fw.push((k, v, file_meta));
            }
        }
        Ok(self)
    }

    pub async fn clear_flushing_files(&self) {
        for (_, v, _) in self.flushing_files.write().await.drain(..) {
            let data_file = v.lock().await;
            debug!("removing data file"; "size" => %data_file.file_size, "name" => %data_file.local_path.display());
            self.total_size
                .fetch_sub(data_file.file_size, Ordering::SeqCst);
            if let Err(e) = data_file.remove_temp_file().await {
                // if remove template failed, just skip it.
                info!("remove template file"; "err" => ?e);
            }
        }
        for (_, v, _) in self.flushing_meta_files.write().await.drain(..) {
            let data_file = v.lock().await;
            debug!("removing meta data file"; "size" => %data_file.file_size, "name" => %data_file.local_path.display());
            self.total_size
                .fetch_sub(data_file.file_size, Ordering::SeqCst);
            if let Err(e) = data_file.remove_temp_file().await {
                // if remove template failed, just skip it.
                info!("remove template file"; "err" => ?e);
            }
        }
    }

    async fn merge_and_flush_log_files_to(
        storage: Arc<dyn ExternalStorage>,
        files: &[(TempFileKey, Mutex<DataFile>, DataFileInfo)],
        metadata: &mut MetadataInfoV2,
        is_meta: bool,
    ) -> Result<()> {
        // save locks for longer lifetime
        let mut data_files = Vec::new();
        let mut data_files_open = Vec::new();
        let mut data_file_infos = Vec::new();
        let mut merged_file_info = DataFileGroup::new();
        let mut stat_length = 0;
        let mut max_ts: Option<u64> = None;
        let mut min_ts: Option<u64> = None;
        let mut min_resolved_ts: Option<u64> = None;
        for (_, file, file_info) in files {
            let data_file = file.lock().await;
            let mut file_info_clone = file_info.to_owned();
            // Update offset of file_info(DataFileInfo)
            //  and push it into merged_file_info(DataFileGroup).
            file_info_clone.set_offset(stat_length);
            //data_files_open.push(Box::pin(File::open(data_file.local_path.clone())));
            data_files_open.push(Box::pin({
                let file = File::open(data_file.local_path.clone()).await?;
                let compress_length = file.metadata().await?.len();
                stat_length += compress_length;
                file_info_clone.set_compress_length(compress_length);
                file
            }));
            data_files.push(data_file);
            data_file_infos.push(file_info_clone);

            let rts = file_info.resolved_ts;
            min_resolved_ts = min_resolved_ts.map_or(Some(rts), |r| Some(r.min(rts)));
            min_ts = min_ts.map_or(Some(file_info.min_ts), |ts| Some(ts.min(file_info.min_ts)));
            max_ts = max_ts.map_or(Some(file_info.max_ts), |ts| Some(ts.max(file_info.max_ts)));
        }
        let min_ts = min_ts.unwrap_or_default();
        let max_ts = max_ts.unwrap_or_default();
        merged_file_info.set_path(TempFileKey::file_name(
            metadata.store_id,
            min_ts,
            max_ts,
            is_meta,
        ));
        merged_file_info.set_data_files_info(data_file_infos.into());
        merged_file_info.set_length(stat_length);
        merged_file_info.set_max_ts(max_ts);
        merged_file_info.set_min_ts(min_ts);
        merged_file_info.set_min_resolved_ts(min_resolved_ts.unwrap_or_default());

        // to do: limiter to storage
        let limiter = Limiter::builder(std::f64::INFINITY).build();
<<<<<<< HEAD

        let files_reader = FilesReader::new(data_files_open);

        let reader = UnpinReader(Box::new(limiter.limit(files_reader.compat())));
        let filepath = &merged_file_info.path;

        let ret = storage.write(filepath, reader, stat_length).await;
=======
        let reader = File::open(data_file.local_path.clone()).await?;
        let stat = reader.metadata().await?;
        let reader = UnpinReader(Box::new(limiter.limit(reader.compat())));
        let filepath = &data_file.storage_path;
        let est_len = stat.len();

        let ret = storage.write(filepath, reader, est_len).await;
>>>>>>> 3800412c
        match ret {
            Ok(_) => {
                debug!(
                    "backup stream flush success";
                    "storage file" => ?filepath,
                    "est_len" => ?stat_length,
                );
            }
            Err(e) => {
                warn!("backup stream flush failed";
                    "est_len" => ?stat_length,
                    "err" => ?e,
                );
                return Err(Error::Io(e));
            }
        }

        // push merged file into metadata
        metadata.push(merged_file_info);
        Ok(())
    }

    pub async fn flush_log(&self, metadata: &mut MetadataInfoV2) -> Result<()> {
        let storage = self.storage.clone();
        self.merge_log(metadata, storage.clone(), &self.flushing_files, false).await?;
        self.merge_log(metadata, storage.clone(), &self.flushing_meta_files, true).await?;

        Ok(())
    }

    async fn merge_log(
        &self,
        metadata: &mut MetadataInfoV2,
        storage: Arc<dyn ExternalStorage>,
        files_lock: &RwLock<Vec<(TempFileKey,Mutex<DataFile>, DataFileInfo)>>,
        is_meta: bool,
    ) -> Result<()> {
        let files = files_lock.write().await;
        let mut batch_size = 0;
        // file[batch_begin_index, i) is a batch
        let mut batch_begin_index = 0;
        for (i, (_, _, info)) in files.iter().enumerate() {
            if batch_size >= MERGED_FILE_SIZE_LIMIT {
                Self::merge_and_flush_log_files_to(
                    storage.clone(),
                    &files[batch_begin_index..i],
                    metadata,
                    is_meta,
                )
                .await?;

                batch_begin_index = i;
                batch_size = 0;
            }

            batch_size += info.length;
        }
        if batch_begin_index < files.len() {
            Self::merge_and_flush_log_files_to(
                storage.clone(),
                &files[batch_begin_index..],
                metadata,
                is_meta,
            )
            .await?;
        }

        Ok(())
    }

    pub async fn flush_meta(&self, metadata_info: MetadataInfoV2) -> Result<()> {
        let meta_path = metadata_info.path_to_meta();
        let meta_buff = metadata_info.marshal_to()?;
        let buflen = meta_buff.len();

        self.storage
            .write(
                &meta_path,
                UnpinReader(Box::new(Cursor::new(meta_buff))),
                buflen as _,
            )
            .await?;
        Ok(())
    }

    /// get the total count of adjacent error.
    pub fn flush_failure_count(&self) -> usize {
        self.flush_fail_count.load(Ordering::SeqCst)
    }

    /// execute the flush: copy local files to external storage.
    /// if success, return the last resolved ts of this flush.
    /// The caller can try to advance the resolved ts and provide it to the
    /// function, and we would use `max(resolved_ts_provided,
    /// resolved_ts_from_file)`.
    pub async fn do_flush(
        &self,
        store_id: u64,
        resolved_ts_provided: TimeStamp,
    ) -> Result<Option<u64>> {
        // do nothing if not flushing status.
        let result: Result<Option<u64>> = async move {
            if !self.is_flushing() {
                return Ok(None);
            }
            let begin = Instant::now_coarse();
            let mut sw = StopWatch::new();

            // generate meta data and prepare to flush to storage
            let mut metadata_info = self
                .move_to_flushing_files()
                .await?
                .generate_metadata(store_id)
                .await?;
            metadata_info.min_resolved_ts = metadata_info
                .min_resolved_ts
                .max(Some(resolved_ts_provided.into_inner()));
            let rts = metadata_info.min_resolved_ts;
            crate::metrics::FLUSH_DURATION
                .with_label_values(&["generate_metadata"])
                .observe(sw.lap().as_secs_f64());

            // flush log file to storage.
            self.flush_log(&mut metadata_info).await?;

            // compress length
            let file_size_vec = metadata_info
                .file_groups
                .iter()
                .map(|d| d.length)
                .collect::<Vec<_>>();
            // flush meta file to storage.
            self.flush_meta(metadata_info).await?;
            crate::metrics::FLUSH_DURATION
                .with_label_values(&["save_files"])
                .observe(sw.lap().as_secs_f64());

            // clear flushing files
            self.clear_flushing_files().await;
            crate::metrics::FLUSH_DURATION
                .with_label_values(&["clear_temp_files"])
                .observe(sw.lap().as_secs_f64());
            file_size_vec
                .iter()
                .for_each(|size| crate::metrics::FLUSH_FILE_SIZE.observe(*size as _));
            info!("log backup flush done";
                "files" => %file_size_vec.len(),    // the number of the merged files
                "total_size" => %file_size_vec.iter().sum::<u64>(), // the size of the merged files after compressed
                "take" => ?begin.saturating_elapsed(),
            );
            Ok(rts)
        }
        .await;

        if result.is_err() {
            self.flush_fail_count.fetch_add(1, Ordering::SeqCst);
        } else {
            self.flush_fail_count.store(0, Ordering::SeqCst);
        }

        result
    }

    pub async fn flush_global_checkpoint(&self, store_id: u64) -> Result<()> {
        let filename = format!("v1/global_checkpoint/{}.ts", store_id);
        let buff = self
            .global_checkpoint_ts
            .load(Ordering::SeqCst)
            .to_le_bytes();
        self.storage
            .write(
                &filename,
                UnpinReader(Box::new(Cursor::new(buff))),
                buff.len() as _,
            )
            .await?;
        Ok(())
    }

    pub async fn update_global_checkpoint(
        &self,
        global_checkpoint: u64,
        store_id: u64,
    ) -> Result<bool> {
        let last_global_checkpoint = self.global_checkpoint_ts.load(Ordering::SeqCst);
        if last_global_checkpoint < global_checkpoint {
            let r = self.global_checkpoint_ts.compare_exchange(
                last_global_checkpoint,
                global_checkpoint,
                Ordering::SeqCst,
                Ordering::SeqCst,
            );
            if r.is_ok() {
                self.flush_global_checkpoint(store_id).await?;
                return Ok(true);
            }
        }
        Ok(false)
    }
}

/// A opened log file with some metadata.
struct DataFile {
    min_ts: TimeStamp,
    max_ts: TimeStamp,
    resolved_ts: TimeStamp,
    min_begin_ts: Option<TimeStamp>,
    sha256: Hasher,
    inner: ZstdEncoder<BufWriter<File>>,
    start_key: Vec<u8>,
    end_key: Vec<u8>,
    number_of_entries: usize,
    file_size: usize,
    local_path: PathBuf,
}

#[derive(Debug)]
pub struct MetadataInfoV2 {
    pub file_groups: Vec<DataFileGroup>,
    pub min_resolved_ts: Option<u64>,
    pub min_ts: Option<u64>,
    pub max_ts: Option<u64>,
    pub store_id: u64,
}

impl MetadataInfoV2 {
    fn with_capacity(cap: usize) -> Self {
        Self {
            file_groups: Vec::with_capacity(cap),
            min_resolved_ts: None,
            min_ts: None,
            max_ts: None,
            store_id: 0,
        }
    }

    fn set_store_id(&mut self, store_id: u64) {
        self.store_id = store_id;
    }

    fn push(&mut self, file: DataFileGroup) {
        let rts = file.min_resolved_ts;
        self.min_resolved_ts = self.min_resolved_ts.map_or(Some(rts), |r| Some(r.min(rts)));
        self.min_ts = self
            .min_ts
            .map_or(Some(file.min_ts), |ts| Some(ts.min(file.min_ts)));
        self.max_ts = self
            .max_ts
            .map_or(Some(file.max_ts), |ts| Some(ts.max(file.max_ts)));
        self.file_groups.push(file);
    }

    fn marshal_to(self) -> Result<Vec<u8>> {
        let mut metadata = MetadataV2::new();
        metadata.set_file_groups(self.file_groups.into());
        metadata.set_store_id(self.store_id as _);
        metadata.set_resolved_ts(self.min_resolved_ts.unwrap_or_default());
        metadata.set_min_ts(self.min_ts.unwrap_or(0));
        metadata.set_max_ts(self.max_ts.unwrap_or(0));

        metadata
            .write_to_bytes()
            .map_err(|err| Error::Other(box_err!("failed to marshal proto: {}", err)))
    }

    fn path_to_meta(&self) -> String {
        format!(
            "v2/backupmeta/{:012}-{}.meta",
            self.min_resolved_ts.unwrap_or_default(),
            uuid::Uuid::new_v4()
        )
    }
}

impl DataFile {
    /// create and open a logfile at the path.
    /// Note: if a file with same name exists, would truncate it.
    async fn new(local_path: impl AsRef<Path>) -> Result<Self> {
        let sha256 = Hasher::new(MessageDigest::sha256())
            .map_err(|err| Error::Other(box_err!("openssl hasher failed to init: {}", err)))?;
        let inner = BufWriter::with_capacity(128 * 1024, File::create(local_path.as_ref()).await?);
        Ok(Self {
            min_ts: TimeStamp::max(),
            max_ts: TimeStamp::zero(),
            resolved_ts: TimeStamp::zero(),
            min_begin_ts: None,
            inner: ZstdEncoder::new(inner),
            sha256,
            number_of_entries: 0,
            file_size: 0,
            start_key: vec![],
            end_key: vec![],
            local_path: local_path.as_ref().to_owned(),
        })
    }

    async fn remove_temp_file(&self) -> io::Result<()> {
        remove_file(&self.local_path).await
    }

    fn decode_begin_ts(value: Vec<u8>) -> Result<TimeStamp> {
        WriteRef::parse(&value).map_or_else(
            |e| {
                Err(Error::Other(box_err!(
                    "failed to parse write cf value: {}",
                    e
                )))
            },
            |w| Ok(w.start_ts),
        )
    }

    /// Add a new KV pair to the file, returning its size.
    async fn on_events(&mut self, events: ApplyEvents) -> Result<usize> {
        let now = Instant::now_coarse();
        let mut total_size = 0;

        for mut event in events.events {
            let encoded = EventEncoder::encode_event(&event.key, &event.value);
            let mut size = 0;
            for slice in encoded {
                let slice = slice.as_ref();
                self.inner.write_all(slice).await?;
                self.sha256.update(slice).map_err(|err| {
                    Error::Other(box_err!("openssl hasher failed to update: {}", err))
                })?;
                size += slice.len();
            }
            let key = Key::from_encoded(std::mem::take(&mut event.key));
            let ts = key.decode_ts().expect("key without ts");
            total_size += size;
            self.min_ts = self.min_ts.min(ts);
            self.max_ts = self.max_ts.max(ts);
            self.resolved_ts = self.resolved_ts.max(events.region_resolved_ts.into());

            // decode_begin_ts is used to maintain the txn when restore log.
            // if value is empty, no need to decode begin_ts.
            if event.cf == CF_WRITE && !event.value.is_empty() {
                let begin_ts = Self::decode_begin_ts(event.value)?;
                self.min_begin_ts = Some(self.min_begin_ts.map_or(begin_ts, |ts| ts.min(begin_ts)));
            }
            self.number_of_entries += 1;
            self.file_size += size;
            self.update_key_bound(key.into_encoded());
        }
        crate::metrics::ON_EVENT_COST_HISTOGRAM
            .with_label_values(&["syscall_write"])
            .observe(now.saturating_elapsed_secs());
        Ok(total_size)
    }

    /// Update the `start_key` and `end_key` of `self` as if a new key added.
    fn update_key_bound(&mut self, key: Vec<u8>) {
        // if there is nothing in file, fill the start_key and end_key by current key.
        if self.start_key.is_empty() && self.end_key.is_empty() {
            self.start_key = key.clone();
            self.end_key = key;
            return;
        }

        // expand the start_key and end_key if key out-of-range joined.
        if self.start_key > key {
            self.start_key = key;
        } else if self.end_key < key {
            self.end_key = key;
        }
    }

    /// generate the metadata v2 where each file becomes a part of the merged file.
    fn generate_metadata(&mut self, file_key: &TempFileKey) -> Result<DataFileInfo> {
        // Note: the field `storage_path` is empty!!! It will be stored in the upper layer `DataFileGroup`.
        let mut meta = DataFileInfo::new();
        meta.set_sha256(
            self.sha256
                .finish()
                .map(|bytes| bytes.to_vec())
                .map_err(|err| Error::Other(box_err!("openssl hasher failed to init: {}", err)))?,
        );
        meta.set_number_of_entries(self.number_of_entries as _);
        meta.set_max_ts(self.max_ts.into_inner() as _);
        meta.set_min_ts(self.min_ts.into_inner() as _);
        meta.set_resolved_ts(self.resolved_ts.into_inner() as _);
        meta.set_min_begin_ts_in_default_cf(
            self.min_begin_ts
                .map_or(self.min_ts.into_inner(), |ts| ts.into_inner()),
        );
        meta.set_start_key(std::mem::take(&mut self.start_key));
        meta.set_end_key(std::mem::take(&mut self.end_key));
        meta.set_length(self.file_size as _);

        meta.set_is_meta(file_key.is_meta);
        meta.set_table_id(file_key.table_id);
        meta.set_cf(file_key.cf.to_owned());
        meta.set_region_id(file_key.region_id as i64);
        meta.set_type(file_key.get_file_type());

        Ok(meta)
    }
}

impl std::fmt::Debug for DataFile {
    fn fmt(&self, f: &mut std::fmt::Formatter<'_>) -> std::fmt::Result {
        f.debug_struct("DataFile")
            .field("min_ts", &self.min_ts)
            .field("max_ts", &self.max_ts)
            .field("resolved_ts", &self.resolved_ts)
            .field("local_path", &self.local_path.display())
            .finish()
    }
}

#[derive(Clone, Ord, PartialOrd, PartialEq, Eq, Debug)]
struct KeyRange(Vec<u8>);

#[derive(Clone, Debug)]
#[allow(dead_code)]
struct TaskRange {
    end: Vec<u8>,
    task_name: String,
}

#[cfg(test)]
mod tests {
    use std::{ffi::OsStr, marker::Unpin, time::Duration};

    use external_storage::NoopStorage;
    use futures::AsyncReadExt;
    use futures_io::AsyncRead;
    use kvproto::brpb::{Local, Noop, StorageBackend, StreamBackupTaskInfo};
    use tikv_util::{
        codec::number::NumberEncoder,
        worker::{dummy_scheduler, ReceiverWrapper},
    };
    use tokio::{fs::File, sync::Mutex};
    use txn_types::{Write, WriteType};

    use super::*;
    use crate::utils;

    #[derive(Debug)]
    struct KvEventsBuilder {
        events: ApplyEvents,
    }

    fn make_table_key(table_id: i64, key: &[u8]) -> Vec<u8> {
        use std::io::Write;
        let mut table_key = b"t".to_vec();
        // make it comparable to uint.
        table_key
            .encode_u64(table_id as u64 ^ 0x8000_0000_0000_0000)
            .unwrap();
        Write::write_all(&mut table_key, key).unwrap();
        table_key
    }

    fn make_value(t: WriteType, value: &[u8], start_ts: u64) -> Vec<u8> {
        let start_ts = TimeStamp::new(start_ts);
        let w = Write::new(t, start_ts, Some(value.to_vec()));
        w.as_ref().to_bytes()
    }

    impl KvEventsBuilder {
        fn new(region_id: u64, region_resolved_ts: u64) -> Self {
            Self {
                events: ApplyEvents {
                    events: vec![],
                    region_id,
                    region_resolved_ts,
                },
            }
        }

        fn wrap_key(&self, key: Vec<u8>) -> Vec<u8> {
            let key = Key::from_encoded(utils::wrap_key(key));
            key.append_ts(TimeStamp::compose(
                TimeStamp::physical_now(),
                self.events.len() as _,
            ))
            .into_encoded()
        }

        fn put_event(&mut self, cf: &'static str, key: Vec<u8>, value: Vec<u8>) {
            self.events.push(ApplyEvent {
                key: self.wrap_key(key),
                value,
                cf,
                cmd_type: CmdType::Put,
            })
        }

        fn delete_event(&mut self, cf: &'static str, key: Vec<u8>) {
            self.events.push(ApplyEvent {
                key: self.wrap_key(key),
                value: vec![],
                cf,
                cmd_type: CmdType::Delete,
            })
        }

        fn put_table(&mut self, cf: CfName, table: i64, key: &[u8], value: &[u8]) {
            let table_key = make_table_key(table, key);
            let value = if cf == CF_WRITE {
                make_value(WriteType::Put, value, 12345)
            } else {
                value.to_vec()
            };
            self.put_event(cf, table_key, value);
        }

        fn delete_table(&mut self, cf: &'static str, table: i64, key: &[u8]) {
            let table_key = make_table_key(table, key);
            self.delete_event(cf, table_key);
        }

        fn finish(&mut self) -> ApplyEvents {
            let region_id = self.events.region_id;
            let region_resolved_ts = self.events.region_resolved_ts;
            std::mem::replace(
                &mut self.events,
                ApplyEvents {
                    events: vec![],
                    region_id,
                    region_resolved_ts,
                },
            )
        }
    }

    #[test]
    fn test_register() {
        let (tx, _) = dummy_scheduler();
        let router = RouterInner::new(PathBuf::new(), tx, 1024, Duration::from_secs(300));
        // -----t1.start-----t1.end-----t2.start-----t2.end------
        // --|------------|----------|------------|-----------|--
        // case1        case2      case3        case4       case5
        // None        Found(t1)    None        Found(t2)   None
        router.register_ranges("t1", vec![(vec![1, 2, 3], vec![2, 3, 4])]);

        router.register_ranges("t2", vec![(vec![2, 3, 6], vec![3, 4])]);

        assert_eq!(router.get_task_by_key(&[1, 1, 1]), None);
        assert_eq!(router.get_task_by_key(&[1, 2, 4]), Some("t1".to_string()),);
        assert_eq!(router.get_task_by_key(&[2, 3, 5]), None);
        assert_eq!(router.get_task_by_key(&[2, 4]), Some("t2".to_string()),);
        assert_eq!(router.get_task_by_key(&[4, 4]), None,)
    }

    fn collect_recv(mut rx: ReceiverWrapper<Task>) -> Vec<Task> {
        let mut result = vec![];
        while let Ok(Some(task)) = rx.recv_timeout(Duration::from_secs(0)) {
            result.push(task);
        }
        result
    }

    fn create_local_storage_backend(path: String) -> StorageBackend {
        let mut local = Local::default();
        local.set_path(path);

        let mut sb = StorageBackend::default();
        sb.set_local(local);
        sb
    }

    fn create_noop_storage_backend() -> StorageBackend {
        let nop = Noop::new();
        let mut backend = StorageBackend::default();
        backend.set_noop(nop);
        backend
    }

    async fn task(name: String) -> Result<(StreamBackupTaskInfo, PathBuf)> {
        let mut stream_task = StreamBackupTaskInfo::default();
        stream_task.set_name(name);
        let storage_path = std::env::temp_dir().join(format!("{}", uuid::Uuid::new_v4()));
        tokio::fs::create_dir_all(&storage_path).await?;
        println!("storage={:?}", storage_path);
        stream_task.set_storage(create_local_storage_backend(
            storage_path.to_str().unwrap().to_string(),
        ));
        Ok((stream_task, storage_path))
    }

    async fn must_register_table(
        router: &RouterInner,
        stream_task: StreamBackupTaskInfo,
        table_id: i64,
    ) {
        router
            .register_task(
                StreamTask {
                    info: stream_task,
                    is_paused: false,
                },
                vec![(
                    utils::wrap_key(make_table_key(table_id, b"")),
                    utils::wrap_key(make_table_key(table_id + 1, b"")),
                )],
            )
            .await
            .expect("failed to register task")
    }

    fn check_on_events_result(item: &Vec<(String, Result<()>)>) {
        for (task, r) in item {
            if let Err(err) = r {
                warn!("task {} failed: {}", task, err);
            }
        }
    }

    async fn write_simple_data(router: &RouterInner) -> u64 {
        let now = TimeStamp::physical_now();
        let mut region1 = KvEventsBuilder::new(1, now);
        let start_ts = TimeStamp::physical_now();
        region1.put_table(CF_DEFAULT, 1, b"hello", b"world");
        region1.put_table(CF_WRITE, 1, b"hello", b"this isn't a write record :3");
        region1.put_table(CF_WRITE, 1, b"bonjour", b"this isn't a write record :3");
        region1.put_table(CF_WRITE, 1, b"nihao", b"this isn't a write record :3");
        region1.put_table(CF_WRITE, 2, b"hello", b"this isn't a write record :3");
        region1.put_table(CF_WRITE, 1, b"hello", b"still isn't a write record :3");
        region1.delete_table(CF_DEFAULT, 1, b"hello");
        let events = region1.finish();
        check_on_events_result(&router.on_events(events).await);
        start_ts
    }

    #[tokio::test]
    async fn test_basic_file() -> Result<()> {
        let tmp = std::env::temp_dir().join(format!("{}", uuid::Uuid::new_v4()));
        tokio::fs::create_dir_all(&tmp).await?;
        let (tx, rx) = dummy_scheduler();
        let router = RouterInner::new(tmp.clone(), tx, 32, Duration::from_secs(300));
        let (stream_task, storage_path) = task("dummy".to_owned()).await?;
        must_register_table(&router, stream_task, 1).await;

        let start_ts = write_simple_data(&router).await;
        tokio::time::sleep(Duration::from_millis(200)).await;

        let end_ts = TimeStamp::physical_now();
        let files = router.tasks.lock().await.get("dummy").unwrap().clone();
        let mut meta = files
            .move_to_flushing_files()
            .await?
            .generate_metadata(1)
            .await?;

        assert!(
            meta.file_groups.iter().all(|group| group.data_files_info.iter().all(|item| {
                TimeStamp::new(item.min_ts as _).physical() >= start_ts
                    && TimeStamp::new(item.max_ts as _).physical() <= end_ts
                    && item.min_ts <= item.max_ts
            })),
            "meta = {:#?}; start ts = {}, end ts = {}",
            meta.file_groups,
            start_ts,
            end_ts
        );

        // in some case when flush failed to write files to storage.
        // we may run `generate_metadata` again with same files.
        let mut another_meta = files
            .move_to_flushing_files()
            .await?
            .generate_metadata(1)
            .await?;

        files.flush_log(&mut meta).await?;
        files.flush_log(&mut another_meta).await?;
        // meta updated
        let files_num = meta.file_groups.iter().map(|v| v.data_files_info.len()).sum::<usize>();
        assert_eq!(files_num, 3, "test file len = {}", files_num);
        for i in 0..meta.file_groups.len() {
            let file_groups1 = meta.file_groups.get(i).unwrap();
            let file_groups2 = another_meta.file_groups.get(i).unwrap();
            // we have to make sure two times sha256 of file must be the same.
            for j in 0..file_groups1.data_files_info.len() {
                let file1 = file_groups1.data_files_info.get(j).unwrap();
                let file2 = file_groups2.data_files_info.get(j).unwrap();
                assert_eq!(file1.sha256, file2.sha256);
                assert_eq!(file1.start_key, file2.start_key);
                assert_eq!(file1.end_key, file2.end_key);
            }
        }

        files.flush_meta(meta).await?;
        files.clear_flushing_files().await;

        drop(router);
        let cmds = collect_recv(rx);
        assert_eq!(cmds.len(), 1, "test cmds len = {}", cmds.len());
        match &cmds[0] {
            Task::Flush(task) => assert_eq!(task, "dummy", "task = {}", task),
            _ => warn!("the cmd isn't flush!"),
        }

        let mut meta_count = 0;
        let mut log_count = 0;
        for entry in walkdir::WalkDir::new(storage_path) {
            let entry = entry.unwrap();
            let filename = entry.file_name();
            println!("walking {}", entry.path().display());
            if entry.path().extension() == Some(OsStr::new("meta")) {
                meta_count += 1;
            } else if entry.path().extension() == Some(OsStr::new("log")) {
                log_count += 1;
                let f = entry.metadata().unwrap();
                assert!(
                    f.len() > 10,
                    "the log file {:?} is too small (size = {}B)",
                    filename,
                    f.len()
                );
            }
        }

        assert_eq!(meta_count, 1);
        assert_eq!(log_count, 2);   // flush twice
        Ok(())
    }

    fn mock_build_large_kv_events(table_id: i64, region_id: u64, resolved_ts: u64) -> ApplyEvents {
        let mut events_builder = KvEventsBuilder::new(region_id, resolved_ts);
        events_builder.put_table("default", table_id, b"hello", "world".repeat(1024*1024).as_bytes());
        events_builder.finish()
    }

    #[tokio::test]
    async fn test_do_flush() {
        let tmp_dir = tempfile::tempdir().unwrap();
        let backend = external_storage_export::make_local_backend(tmp_dir.path());
        let mut task_info = StreamBackupTaskInfo::default();
        task_info.set_storage(backend);
        let stream_task = StreamTask {
            info: task_info,
            is_paused: false,
        };
        let task = StreamTaskInfo::new(
            tmp_dir.path().to_path_buf(),
            stream_task,
            Duration::from_secs(300),
            vec![(vec![], vec![])],
        )
        .await
        .unwrap();

        // on_event
        let region_count = (MERGED_FILE_SIZE_LIMIT) / (4*1024*1024); // 2 merged log files
        for i in 1..=region_count {
            let kv_events = mock_build_large_kv_events(i as _, i as _, i as _);
            task.on_events(kv_events).await.unwrap();
        }
        // do_flush
        task.set_flushing_status(true);
        task.do_flush(1, TimeStamp::new(1)).await.unwrap();
        assert_eq!(task.flush_failure_count(), 0);
        assert_eq!(task.files.read().await.is_empty(), true);
        assert_eq!(task.flushing_files.read().await.is_empty(), true);

        // assert backup log files
        let mut meta_count = 0;
        let mut log_count = 0;
        for entry in walkdir::WalkDir::new(tmp_dir.path()) {
            let entry = entry.unwrap();
            if entry.path().extension() == Some(OsStr::new("meta")) {
                meta_count += 1;
            } else if entry.path().extension() == Some(OsStr::new("log")) {
                log_count += 1;
            }
        }
        assert_eq!(meta_count, 1);
        assert_eq!(log_count, 2);
    }

    struct ErrorStorage<Inner> {
        inner: Inner,
        error_on_write: Box<dyn Fn() -> io::Result<()> + Send + Sync>,
    }

    impl<Inner> ErrorStorage<Inner> {
        fn with_first_time_error(inner: Inner) -> Self {
            let first_time = std::sync::Mutex::new(true);
            Self {
                inner,
                error_on_write: Box::new(move || {
                    let mut fst = first_time.lock().unwrap();
                    if *fst {
                        *fst = false;
                        return Err(io::Error::new(
                            io::ErrorKind::Other,
                            "the absence of the result, is also a kind of result",
                        ));
                    }
                    Ok(())
                }),
            }
        }

        fn with_always_error(inner: Inner) -> Self {
            Self {
                inner,
                error_on_write: Box::new(move || {
                    Err(io::Error::new(
                        io::ErrorKind::PermissionDenied,
                        "I won't let you delete my friends!",
                    ))
                }),
            }
        }
    }

    #[async_trait::async_trait]
    impl<Inner: ExternalStorage> ExternalStorage for ErrorStorage<Inner> {
        fn name(&self) -> &'static str {
            self.inner.name()
        }

        fn url(&self) -> io::Result<url::Url> {
            self.inner.url()
        }

        async fn write(
            &self,
            name: &str,
            reader: UnpinReader,
            content_length: u64,
        ) -> io::Result<()> {
            (self.error_on_write)()?;
            self.inner.write(name, reader, content_length).await
        }

        fn read(&self, name: &str) -> Box<dyn futures::AsyncRead + Unpin + '_> {
            self.inner.read(name)
        }

        fn read_part(&self, name: &str, off: u64, len: u64) -> Box<dyn futures::AsyncRead + Unpin + '_> {
            self.inner.read_part(name, off, len)
        }
    }

    fn build_kv_event(base: i32, count: i32) -> ApplyEvents {
        let mut b = KvEventsBuilder::new(42, 0);
        for i in 0..count {
            let cf = if i % 2 == 0 { CF_WRITE } else { CF_DEFAULT };
            let rnd_key = format!("{:05}", i + base);
            let rnd_value = std::iter::from_fn(|| Some(rand::random::<u8>()))
                .take(rand::random::<usize>() % 32)
                .collect::<Vec<_>>();
            b.put_table(cf, 1, rnd_key.as_bytes(), &rnd_value);
        }
        b.events
    }

    #[tokio::test]
    async fn test_flush_with_error() -> Result<()> {
        let (tx, _rx) = dummy_scheduler();
        let tmp = std::env::temp_dir().join(format!("{}", uuid::Uuid::new_v4()));
        let router = Arc::new(RouterInner::new(
            tmp.clone(),
            tx,
            1,
            Duration::from_secs(300),
        ));
        let (task, _path) = task("error_prone".to_owned()).await?;
        must_register_table(router.as_ref(), task, 1).await;
        router
            .must_mut_task_info("error_prone", |i| {
                i.storage = Arc::new(ErrorStorage::with_first_time_error(i.storage.clone()))
            })
            .await;
        check_on_events_result(&router.on_events(build_kv_event(0, 10)).await);
        assert!(
            router
                .do_flush("error_prone", 42, TimeStamp::max())
                .await
                .is_none()
        );
        check_on_events_result(&router.on_events(build_kv_event(10, 10)).await);
        let t = router.get_task_info("error_prone").await.unwrap();
        let _ = router.do_flush("error_prone", 42, TimeStamp::max()).await;
        assert_eq!(t.total_size() > 0, true);

        t.set_flushing_status(true);
        let _ = router.do_flush("error_prone", 42, TimeStamp::max()).await;
        assert_eq!(t.total_size(), 0);
        Ok(())
    }

    #[tokio::test]
    async fn test_empty_resolved_ts() {
        let (tx, _rx) = dummy_scheduler();
        let tmp = std::env::temp_dir().join(format!("{}", uuid::Uuid::new_v4()));
        let router = RouterInner::new(tmp.clone(), tx, 32, Duration::from_secs(300));
        let mut stream_task = StreamBackupTaskInfo::default();
        stream_task.set_name("nothing".to_string());
        stream_task.set_storage(create_noop_storage_backend());

        router
            .register_task(
                StreamTask {
                    info: stream_task,
                    is_paused: false,
                },
                vec![],
            )
            .await
            .unwrap();
        let task = router.get_task_info("nothing").await.unwrap();
        task.set_flushing_status_cas(false, true).unwrap();
        let ts = TimeStamp::compose(TimeStamp::physical_now(), 42);
        let rts = router.do_flush("nothing", 1, ts).await.unwrap();
        assert_eq!(ts.into_inner(), rts);
    }

    #[tokio::test]
    async fn test_cleanup_when_stop() -> Result<()> {
        let (tx, _rx) = dummy_scheduler();
        let tmp = std::env::temp_dir().join(format!("{}", uuid::Uuid::new_v4()));
        let router = Arc::new(RouterInner::new(
            tmp.clone(),
            tx,
            1,
            Duration::from_secs(300),
        ));
        let (task, _path) = task("cleanup_test".to_owned()).await?;
        must_register_table(&router, task, 1).await;
        write_simple_data(&router).await;
        router
            .get_task_info("cleanup_test")
            .await?
            .move_to_flushing_files()
            .await?;
        write_simple_data(&router).await;
        let mut w = walkdir::WalkDir::new(&tmp).into_iter();
        assert!(w.next().is_some(), "the temp files doesn't created");
        drop(router);
        let w = walkdir::WalkDir::new(&tmp)
            .into_iter()
            .filter_map(|entry| {
                let e = entry.unwrap();
                e.path()
                    .extension()
                    .filter(|x| x.to_string_lossy() == "log")
                    .map(|_| e.clone())
            })
            .collect::<Vec<_>>();

        assert!(
            w.is_empty(),
            "the temp files should be removed, but it is {:?}",
            w
        );
        Ok(())
    }

    #[tokio::test]
    async fn test_flush_with_pausing_self() -> Result<()> {
        let (tx, rx) = dummy_scheduler();
        let tmp = std::env::temp_dir().join(format!("{}", uuid::Uuid::new_v4()));
        let router = Arc::new(RouterInner::new(
            tmp.clone(),
            tx,
            1,
            Duration::from_secs(300),
        ));
        let (task, _path) = task("flush_failure".to_owned()).await?;
        must_register_table(router.as_ref(), task, 1).await;
        router
            .must_mut_task_info("flush_failure", |i| {
                i.storage = Arc::new(ErrorStorage::with_always_error(i.storage.clone()))
            })
            .await;
        for i in 0..=FLUSH_FAILURE_BECOME_FATAL_THRESHOLD {
            check_on_events_result(&router.on_events(build_kv_event((i * 10) as _, 10)).await);
            assert_eq!(
                router
                    .do_flush("flush_failure", 42, TimeStamp::zero())
                    .await,
                None,
            );
        }
        let messages = collect_recv(rx);
        assert!(
            messages.iter().any(|task| {
                if let Task::FatalError(name, _err) = task {
                    return matches!(name.reference(), TaskSelectorRef::ByName("flush_failure"));
                }
                false
            }),
            "messages = {:?}",
            messages
        );
        Ok(())
    }

    #[test]
    fn test_format_datetime() {
        let s = TempFileKey::format_date_time(431656320867237891, FormatType::Date);
        let s = s.to_string();
        assert_eq!(s, "20220307");

        let s = TempFileKey::format_date_time(431656320867237891, FormatType::Hour);
        assert_eq!(s.to_string(), "07");
    }

    #[test]
    fn test_decode_begin_ts() {
        let start_ts = TimeStamp::new(12345678);
        let w = Write::new(WriteType::Put, start_ts, Some(b"short_value".to_vec()));
        let value = w.as_ref().to_bytes();

        let begin_ts = DataFile::decode_begin_ts(value).unwrap();
        assert_eq!(begin_ts, start_ts);
    }

    #[test]
    fn test_selector() {
        type DummyTask<'a> = (&'a str, &'a [(&'a [u8], &'a [u8])]);

        #[derive(Debug, Clone, Copy)]
        struct Case<'a /* 'static */> {
            tasks: &'a [DummyTask<'a>],
            selector: TaskSelectorRef<'a>,
            selected: &'a [&'a str],
        }

        let cases = [
            Case {
                tasks: &[("Zhao", &[(b"", b"")]), ("Qian", &[(b"", b"")])],
                selector: TaskSelectorRef::ByName("Zhao"),
                selected: &["Zhao"],
            },
            Case {
                tasks: &[
                    ("Zhao", &[(b"0001", b"1000"), (b"2000", b"")]),
                    ("Qian", &[(b"0002", b"1000")]),
                ],
                selector: TaskSelectorRef::ByKey(b"0001"),
                selected: &["Zhao"],
            },
            Case {
                tasks: &[
                    ("Zhao", &[(b"0001", b"1000"), (b"2000", b"")]),
                    ("Qian", &[(b"0002", b"1000")]),
                    ("Sun", &[(b"0004", b"1024")]),
                    ("Li", &[(b"1001", b"2048")]),
                ],
                selector: TaskSelectorRef::ByRange(b"1001", b"2000"),
                selected: &["Sun", "Li"],
            },
            Case {
                tasks: &[
                    ("Zhao", &[(b"0001", b"1000"), (b"2000", b"")]),
                    ("Qian", &[(b"0002", b"1000")]),
                    ("Sun", &[(b"0004", b"1024")]),
                    ("Li", &[(b"1001", b"2048")]),
                ],
                selector: TaskSelectorRef::All,
                selected: &["Zhao", "Qian", "Sun", "Li"],
            },
        ];

        fn run(c: Case<'static>) {
            assert!(
                c.tasks
                    .iter()
                    .filter(|(name, range)| c.selector.matches(name, range.iter().copied()))
                    .map(|(name, _)| name)
                    .collect::<Vec<_>>()
                    == c.selected.iter().collect::<Vec<_>>(),
                "case = {:?}",
                c
            )
        }

        for case in cases {
            run(case)
        }
    }

    #[tokio::test]
    async fn test_update_global_checkpoint() -> Result<()> {
        // create local storage
        let tmp_dir = tempfile::tempdir().unwrap();
        let backend = external_storage_export::make_local_backend(tmp_dir.path());

        // build a StreamTaskInfo
        let mut task_info = StreamBackupTaskInfo::default();
        task_info.set_storage(backend);
        let stream_task = StreamTask {
            info: task_info,
            is_paused: false,
        };
        let task = StreamTaskInfo::new(
            tmp_dir.path().to_path_buf(),
            stream_task,
            Duration::from_secs(300),
            vec![(vec![], vec![])],
        )
        .await
        .unwrap();
        task.global_checkpoint_ts.store(10001, Ordering::SeqCst);

        // test no need to update global checkpoint
        let store_id = 3;
        let mut global_checkpoint = 10000;
        let is_updated = task
            .update_global_checkpoint(global_checkpoint, store_id)
            .await?;
        assert_eq!(is_updated, false);
        assert_eq!(task.global_checkpoint_ts.load(Ordering::SeqCst), 10001);

        // test update global checkpoint
        global_checkpoint = 10002;
        let is_updated = task
            .update_global_checkpoint(global_checkpoint, store_id)
            .await?;
        assert_eq!(is_updated, true);
        assert_eq!(
            task.global_checkpoint_ts.load(Ordering::SeqCst),
            global_checkpoint
        );

        let filename = format!("v1/global_checkpoint/{}.ts", store_id);
        let filepath = tmp_dir.as_ref().join(filename);
        let exist = file_system::file_exists(filepath.clone());
        assert_eq!(exist, true);

        let buff = file_system::read(filepath).unwrap();
        assert_eq!(buff.len(), 8);
        let mut ts = [b'0'; 8];
        ts.copy_from_slice(&buff);
        let ts = u64::from_le_bytes(ts);
        assert_eq!(ts, global_checkpoint);
        Ok(())
    }

    struct MockCheckContentStorage {
        s: NoopStorage,
    }

    #[async_trait::async_trait]
    impl ExternalStorage for MockCheckContentStorage {
        fn name(&self) -> &'static str {
            self.s.name()
        }

        fn url(&self) -> io::Result<url::Url> {
            self.s.url()
        }

        async fn write(
            &self,
            _name: &str,
            mut reader: UnpinReader,
            content_length: u64,
        ) -> io::Result<()> {
            let mut data = Vec::new();
            reader.0.read_to_end(&mut data).await?;
            let data_len: u64 = data.len() as _;

            if data_len == content_length {
                Ok(())
            } else {
                Err(io::Error::new(
                    io::ErrorKind::Other,
                    "the length of content in reader is not equal with content_length",
                ))
            }
        }

        fn read(&self, name: &str) -> Box<dyn AsyncRead + Unpin + '_> {
            self.s.read(name)
        }
    }

    #[tokio::test]
    async fn test_est_len_in_flush() -> Result<()> {
        let noop_s = NoopStorage::default();
        let ms = MockCheckContentStorage { s: noop_s };
        let file_path = std::env::temp_dir().join(format!("{}", uuid::Uuid::new_v4()));
        let mut f = File::create(file_path.clone()).await?;
        f.write_all("test-data".as_bytes()).await?;

        let data_file = DataFile::new(file_path).await.unwrap();
        let result = StreamTaskInfo::flush_log_file_to(Arc::new(ms), &Mutex::new(data_file)).await;
        assert_eq!(result.is_ok(), true);
        Ok(())
    }
}<|MERGE_RESOLUTION|>--- conflicted
+++ resolved
@@ -62,16 +62,8 @@
 
 const FLUSH_FAILURE_BECOME_FATAL_THRESHOLD: usize = 30;
 
-<<<<<<< HEAD
 /// For V2, the length of the file merged from temp files shouldn't be large too much.
 const MERGED_FILE_SIZE_LIMIT: u64 = 128 * 1024 * 1024;
-=======
-/// FLUSH_LOG_CONCURRENT_BATCH_COUNT specifies the concurrent count to write to
-/// storage. 'Log backup' will produce a large mount of small files during flush
-/// interval, and storage could take mistaken if writing all of these files to
-/// storage concurrently.
-const FLUSH_LOG_CONCURRENT_BATCH_COUNT: usize = 128;
->>>>>>> 3800412c
 
 #[derive(Clone, Debug)]
 pub enum TaskSelector {
@@ -717,24 +709,14 @@
         }
     }
 
-<<<<<<< HEAD
-    /// path_to_log_file specifies the path of record and schema log for v2.
-    /// eg. "v2/${date}/${hour}/${store_id}/434098800931373064-f0251bd5-1441-499a-8f53-adc0d1057a73.log"
+    /// path_to_log_file specifies the path of record log for v2.
+    /// ```text
+    /// v2/${date}/${hour}/${store_id}/434098800931373064-f0251bd5-1441-499a-8f53-adc0d1057a73.log
+    /// ```
     fn path_to_log_file(store_id: u64, min_ts: u64, max_ts: u64) -> String {
         format!(
             "v2/{}/{}/{}/{:012}-{}.log",
             // We may delete a range of files, so using the max_ts for preventing remove some records wrong.
-=======
-    /// path_to_log_file specifies the path of record log.
-    /// ```text
-    /// v1/${date}/${hour}/${store_id}/t00000071/434098800931373064-f0251bd5-1441-499a-8f53-adc0d1057a73.log
-    /// ```
-    fn path_to_log_file(&self, store_id: u64, min_ts: u64, max_ts: u64) -> String {
-        format!(
-            "v1/{}/{}/{}/t{:08}/{:012}-{}.log",
-            // We may delete a range of files, so using the max_ts for preventing remove some
-            // records wrong.
->>>>>>> 3800412c
             Self::format_date_time(max_ts, FormatType::Date),
             Self::format_date_time(max_ts, FormatType::Hour),
             store_id,
@@ -743,15 +725,10 @@
         )
     }
 
-<<<<<<< HEAD
     /// path_to_schema_file specifies the path of schema log for v2.
-    /// eg. "v2/${date}/${hour}/${store_id}/schema-meta/434055683656384515-cc3cb7a3-e03b-4434-ab6c-907656fddf67.log"
-=======
-    /// path_to_schema_file specifies the path of schema log.
     /// ```text
-    /// v1/${date}/${hour}/${store_id}/schema-meta/434055683656384515-cc3cb7a3-e03b-4434-ab6c-907656fddf67.log
+    /// v2/${date}/${hour}/${store_id}/schema-meta/434055683656384515-cc3cb7a3-e03b-4434-ab6c-907656fddf67.log
     /// ```
->>>>>>> 3800412c
     fn path_to_schema_file(store_id: u64, min_ts: u64, max_ts: u64) -> String {
         format!(
             "v2/{}/{}/{}/schema-meta/{:012}-{}.log",
@@ -982,16 +959,10 @@
         self.flushing.load(Ordering::SeqCst)
     }
 
-<<<<<<< HEAD
-    // move need-flushing files to flushing_files.
+    /// move need-flushing files to flushing_files.
     pub async fn move_to_flushing_files(&self) -> Result<&Self> {
-        // if flushing_files is not empty, which represents this flush is a retry operation.
-=======
-    /// move need-flushing files to flushing_files.
-    pub async fn move_to_flushing_files(&self, store_id: u64) -> Result<&Self> {
         // if flushing_files is not empty, which represents this flush is a retry
         // operation.
->>>>>>> 3800412c
         if !self.flushing_files.read().await.is_empty() {
             return Ok(self);
         }
@@ -1090,7 +1061,6 @@
 
         // to do: limiter to storage
         let limiter = Limiter::builder(std::f64::INFINITY).build();
-<<<<<<< HEAD
 
         let files_reader = FilesReader::new(data_files_open);
 
@@ -1098,15 +1068,7 @@
         let filepath = &merged_file_info.path;
 
         let ret = storage.write(filepath, reader, stat_length).await;
-=======
-        let reader = File::open(data_file.local_path.clone()).await?;
-        let stat = reader.metadata().await?;
-        let reader = UnpinReader(Box::new(limiter.limit(reader.compat())));
-        let filepath = &data_file.storage_path;
-        let est_len = stat.len();
-
-        let ret = storage.write(filepath, reader, est_len).await;
->>>>>>> 3800412c
+
         match ret {
             Ok(_) => {
                 debug!(
