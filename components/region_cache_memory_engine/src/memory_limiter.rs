--- conflicted
+++ resolved
@@ -1,13 +1,6 @@
-<<<<<<< HEAD
 // Copyright 2024 TiKV Project Authors. Licensed under Apache-2.0.
 
-use std::sync::{
-    atomic::{AtomicBool, AtomicUsize, Ordering},
-    Arc, Mutex,
-};
-
-use collections::{HashMap, HashSet};
-use skiplist_rs::{AllocationRecorder, MemoryLimiter, Node};
+use std::sync::atomic::{AtomicBool, AtomicUsize, Ordering};
 
 pub(crate) enum MemoryUsage {
     NormalUsage(usize),
@@ -64,48 +57,4 @@
         }
         MemoryUsage::NormalUsage(n)
     }
-}
-
-// todo: implement a real memory limiter. Now, it is used for test.
-#[derive(Clone, Default)]
-pub struct GlobalMemoryLimiter {
-    pub(crate) recorder: Arc<Mutex<HashMap<usize, usize>>>,
-    pub(crate) removed: Arc<Mutex<HashSet<Vec<u8>>>>,
-}
-
-impl MemoryLimiter for GlobalMemoryLimiter {
-    fn acquire(&self, n: usize) -> bool {
-        true
-    }
-
-    fn mem_usage(&self) -> usize {
-        0
-    }
-
-    fn reclaim(&self, n: usize) {}
-}
-
-impl AllocationRecorder for GlobalMemoryLimiter {
-    fn allocated(&self, addr: usize, size: usize) {
-        let mut recorder = self.recorder.lock().unwrap();
-        assert!(!recorder.contains_key(&addr));
-        recorder.insert(addr, size);
-    }
-
-    fn freed(&self, addr: usize, size: usize) {
-        let node = addr as *mut Node;
-        let mut removed = self.removed.lock().unwrap();
-        removed.insert(unsafe { (*node).key().to_vec() });
-        let mut recorder = self.recorder.lock().unwrap();
-        assert_eq!(recorder.remove(&addr).unwrap(), size);
-    }
-}
-
-impl Drop for GlobalMemoryLimiter {
-    fn drop(&mut self) {
-        assert!(self.recorder.lock().unwrap().is_empty());
-    }
-}
-=======
-// Copyright 2024 TiKV Project Authors. Licensed under Apache-2.0.
->>>>>>> 07c35346
+}