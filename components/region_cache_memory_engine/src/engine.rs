// Copyright 2023 TiKV Project Authors. Licensed under Apache-2.0.

use std::{
    collections::{BTreeMap, BTreeSet},
    fmt::{self, Debug},
    ops::Bound,
    result,
    sync::{
        atomic::{AtomicU64, Ordering},
        Arc,
    },
<<<<<<< HEAD
    time::Duration,
=======
>>>>>>> b34b5a60
};

use crossbeam::epoch::{self, default_collector, Guard};
use engine_rocks::RocksEngine;
use engine_traits::{
    CacheRange, FailedReason, IterOptions, Iterable, Iterator, KvEngine, RangeCacheEngine, Result,
    SnapshotMiscExt, CF_DEFAULT, CF_LOCK, CF_WRITE, DATA_CFS,
};
use parking_lot::{lock_api::RwLockUpgradableReadGuard, RwLock, RwLockWriteGuard};
use raftstore::{
    coprocessor::RegionInfoProvider,
    store::fsm::apply::{PRINTF_LOCK, PRINTF_LOG},
};
use skiplist_rs::{
    base::{Entry, OwnedIter},
    SkipList,
};
use slog_global::error;
use tikv_util::{config::VersionTrack, info, warn};
use txn_types::TimeStamp;

use crate::{
    background::{BackgroundTask, BgWorkManager, PdRangeHintService},
    keys::{
        encode_key_for_boundary_with_mvcc, encode_key_for_boundary_without_mvcc, encode_seek_key,
        InternalBytes,
    },
    memory_controller::MemoryController,
    range_manager::{LoadFailedReason, RangeCacheStatus, RangeManager},
    read::{RangeCacheIterator, RangeCacheSnapshot, RangeCacheSnapshotMeta},
    statistics::Statistics,
    write_batch::{group_write_batch_entries, RangeCacheWriteBatchEntry},
    RangeCacheEngineConfig, RangeCacheEngineContext,
};

pub(crate) const CF_DEFAULT_USIZE: usize = 0;
pub(crate) const CF_LOCK_USIZE: usize = 1;
pub(crate) const CF_WRITE_USIZE: usize = 2;

pub(crate) fn cf_to_id(cf: &str) -> usize {
    match cf {
        CF_DEFAULT => CF_DEFAULT_USIZE,
        CF_LOCK => CF_LOCK_USIZE,
        CF_WRITE => CF_WRITE_USIZE,
        _ => panic!("unrecognized cf {}", cf),
    }
}

pub(crate) fn id_to_cf(id: usize) -> &'static str {
    match id {
        CF_DEFAULT_USIZE => CF_DEFAULT,
        CF_LOCK_USIZE => CF_LOCK,
        CF_WRITE_USIZE => CF_WRITE,
        _ => panic!("unrecognized id {}", id),
    }
}

#[inline]
pub(crate) fn is_lock_cf(cf: usize) -> bool {
    cf == CF_LOCK_USIZE
}

// A wrapper for skiplist to provide some check and clean up worker
#[derive(Clone)]
pub struct SkiplistHandle(Arc<SkipList<InternalBytes, InternalBytes>>);

impl SkiplistHandle {
    pub fn get<'a: 'g, 'g>(
        &'a self,
        key: &InternalBytes,
        guard: &'g Guard,
    ) -> Option<Entry<'a, 'g, InternalBytes, InternalBytes>> {
        self.0.get(key, guard)
    }

    pub fn get_with_user_key<'a: 'g, 'g>(
        &'a self,
        key: &InternalBytes,
        guard: &'g Guard,
    ) -> Option<Entry<'a, 'g, InternalBytes, InternalBytes>> {
        let n = self.0.lower_bound(Bound::Included(key), guard)?;
        if n.key().same_user_key_with(key) {
            Some(n)
        } else {
            None
        }
    }

    pub fn insert(&self, key: InternalBytes, value: InternalBytes, guard: &Guard) {
        assert!(key.memory_controller_set() && value.memory_controller_set());
        self.0.insert(key, value, guard).release(guard);
    }

    pub fn remove(&self, key: &InternalBytes, guard: &Guard) {
        if let Some(entry) = self.0.remove(key, guard) {
            entry.release(guard);
        }
    }

    pub fn iterator(
        &self,
    ) -> OwnedIter<Arc<SkipList<InternalBytes, InternalBytes>>, InternalBytes, InternalBytes> {
        self.0.owned_iter()
    }

    pub fn len(&self) -> usize {
        self.0.len()
    }

    pub fn is_empty(&self) -> bool {
        self.len() == 0
    }
}

/// A single global set of skiplists shared by all cached ranges
#[derive(Clone)]
pub struct SkiplistEngine {
    pub(crate) data: [Arc<SkipList<InternalBytes, InternalBytes>>; 3],
}

impl Default for SkiplistEngine {
    fn default() -> Self {
        Self::new()
    }
}

impl SkiplistEngine {
    pub fn new() -> Self {
        let collector = default_collector().clone();
        SkiplistEngine {
            data: [
                Arc::new(SkipList::new(collector.clone())),
                Arc::new(SkipList::new(collector.clone())),
                Arc::new(SkipList::new(collector)),
            ],
        }
    }

    pub fn cf_handle(&self, cf: &str) -> SkiplistHandle {
        SkiplistHandle(self.data[cf_to_id(cf)].clone())
    }

    pub fn node_count(&self) -> usize {
        let mut count = 0;
        self.data.iter().for_each(|s| count += s.len());
        count
    }

    pub(crate) fn delete_range(&self, range: &CacheRange) {
        info!(
            "delete range in range cache engine";
            "range" => ?range,
        );
        DATA_CFS.iter().for_each(|&cf| {
            let (start, end) = if cf == CF_LOCK {
                encode_key_for_boundary_without_mvcc(range)
            } else {
                encode_key_for_boundary_with_mvcc(range)
            };

            let handle = self.cf_handle(cf);
            let mut iter = handle.iterator();
            let guard = &epoch::pin();
            iter.seek(&start, guard);
            while iter.valid() && iter.key() < &end {
                handle.remove(iter.key(), guard);
                if PRINTF_LOG.load(Ordering::Relaxed)
                    || (cf == CF_LOCK && PRINTF_LOCK.load(Ordering::Relaxed))
                {
                    info!(
                        "delete range";
                        "key" => log_wrappers::Value(iter.key().as_slice()),
                        "cf" => ?cf,
                    );
                }
                iter.next(guard);
            }
            // guard will buffer 8 drop methods, flush here to clear the buffer.
            guard.flush();
        });
    }
}

impl Debug for SkiplistEngine {
    fn fmt(&self, f: &mut fmt::Formatter<'_>) -> fmt::Result {
        write!(f, "Range Memory Engine")
    }
}

pub struct RangeCacheMemoryEngineCore {
    pub(crate) engine: SkiplistEngine,
    pub(crate) range_manager: RangeManager,
    pub(crate) cached_write_batch: BTreeMap<CacheRange, Vec<(u64, RangeCacheWriteBatchEntry)>>,
}

impl Default for RangeCacheMemoryEngineCore {
    fn default() -> Self {
        Self::new()
    }
}

impl RangeCacheMemoryEngineCore {
    pub fn new() -> RangeCacheMemoryEngineCore {
        RangeCacheMemoryEngineCore {
            engine: SkiplistEngine::new(),
            range_manager: RangeManager::default(),
            cached_write_batch: BTreeMap::default(),
        }
    }

    pub fn engine(&self) -> SkiplistEngine {
        self.engine.clone()
    }

    pub fn range_manager(&self) -> &RangeManager {
        &self.range_manager
    }

    pub fn mut_range_manager(&mut self) -> &mut RangeManager {
        &mut self.range_manager
    }

<<<<<<< HEAD
    pub(crate) fn has_cached_write_batch(&self, cache_range: &CacheRange) -> bool {
=======
    // `cached_range` must not exist in the `cached_write_batch`
    pub fn init_cached_write_batch(&mut self, cache_range: &CacheRange) {
        assert!(
            self.cached_write_batch
                .insert(cache_range.clone(), vec![])
                .is_none()
        );
    }

    pub fn has_cached_write_batch(&self, cache_range: &CacheRange) -> bool {
>>>>>>> b34b5a60
        self.cached_write_batch
            .get(cache_range)
            .map_or(false, |entries| !entries.is_empty())
    }

    pub(crate) fn take_cached_write_batch_entries(
        &mut self,
        cache_range: &CacheRange,
    ) -> Vec<(u64, RangeCacheWriteBatchEntry)> {
        std::mem::take(self.cached_write_batch.get_mut(cache_range).unwrap())
<<<<<<< HEAD
=======
    }

    pub fn remove_cached_write_batch(&mut self, cache_range: &CacheRange) {
        self.cached_write_batch
            .remove(cache_range)
            .unwrap_or_else(|| {
                panic!(
                    "range cannot be found in cached_write_batch: {:?}",
                    cache_range
                );
            });
>>>>>>> b34b5a60
    }

    // ensure that the transfer from `pending_ranges_loading_data` to
    // `range` is atomic with cached_write_batch empty
    pub(crate) fn pending_range_completes_loading(
        core: &mut RwLockWriteGuard<'_, Self>,
        range: &CacheRange,
    ) {
        assert!(!core.has_cached_write_batch(range));
        let range_manager = core.mut_range_manager();
        let (r, _, canceled) = range_manager
            .pending_ranges_loading_data
            .pop_front()
            .unwrap();
        assert_eq!(&r, range);
        assert!(!canceled);
        range_manager.new_range(r);
    }

    pub fn dump_cached_write_batch(&self, region_id: u64) -> String {
        let tag = CacheRange::new_tag(region_id);
        let mut buffer = String::default();
        for (range, wb) in self
            .cached_write_batch
            .iter()
            .filter(|(range, _)| tag == range.tag)
        {
            buffer.push_str(&format!("range: {:?}\n", range));
            for wb in wb {
                buffer.push_str(&format!(
                    "  seq: {}, key: {}",
                    wb.0,
                    hex::encode_upper(&wb.1.key)
                ));
            }
        }
        buffer
    }
}

/// The RangeCacheMemoryEngine serves as a range cache, storing hot ranges in
/// the leaders' store. Incoming writes that are written to disk engine (now,
/// RocksDB) are also written to the RangeCacheMemoryEngine, leading to a
/// mirrored data set in the cached ranges with the disk engine.
///
/// A load/evict unit manages the memory, deciding which ranges should be
/// evicted when the memory used by the RangeCacheMemoryEngine reaches a
/// certain limit, and determining which ranges should be loaded when there is
/// spare memory capacity.
///
/// The safe point lifetime differs between RangeCacheMemoryEngine and the disk
/// engine, often being much shorter in RangeCacheMemoryEngine. This means that
/// RangeCacheMemoryEngine may filter out some keys that still exist in the
/// disk engine, thereby improving read performance as fewer duplicated keys
/// will be read. If there's a need to read keys that may have been filtered by
/// RangeCacheMemoryEngine (as indicated by read_ts and safe_point of the
/// cached region), we resort to using a the disk engine's snapshot instead.
#[derive(Clone)]
pub struct RangeCacheMemoryEngine {
    bg_work_manager: Arc<BgWorkManager>,
    pub(crate) core: Arc<RwLock<RangeCacheMemoryEngineCore>>,
    pub(crate) rocks_engine: Option<RocksEngine>,
    memory_controller: Arc<MemoryController>,
    statistics: Arc<Statistics>,
    config: Arc<VersionTrack<RangeCacheEngineConfig>>,

    // The increment amount of tombstones in the lock cf.
    // When reaching to the threshold, a CleanLockTombstone task will be scheduled to clean lock cf
    // tombstones.
    pub(crate) lock_modification_bytes: Arc<AtomicU64>,

    // `write_batch_id_allocator` is used to allocate id for each write batch
    write_batch_id_allocator: Arc<AtomicU64>,
}

impl RangeCacheMemoryEngine {
    pub fn new(range_cache_engine_context: RangeCacheEngineContext) -> Self {
        RangeCacheMemoryEngine::with_region_info_provider(range_cache_engine_context, None)
    }

    pub fn with_region_info_provider(
        range_cache_engine_context: RangeCacheEngineContext,
        region_info_provider: Option<Arc<dyn RegionInfoProvider>>,
    ) -> Self {
        info!("init range cache memory engine";);
        let core = Arc::new(RwLock::new(RangeCacheMemoryEngineCore::new()));
        let skiplist_engine = { core.read().engine().clone() };

        let RangeCacheEngineContext {
            config,
            statistics,
            pd_client,
        } = range_cache_engine_context;
        assert!(config.value().enabled);
        let memory_controller = Arc::new(MemoryController::new(config.clone(), skiplist_engine));

        let bg_work_manager = Arc::new(BgWorkManager::new(
            core.clone(),
            pd_client,
            config.value().gc_interval.0,
            config.value().load_evict_interval.0,
            config.value().expected_region_size(),
            memory_controller.clone(),
            region_info_provider,
        ));

        Self {
            core,
            rocks_engine: None,
            bg_work_manager,
            memory_controller,
            statistics,
            config,
            lock_modification_bytes: Arc::default(),
            write_batch_id_allocator: Arc::default(),
        }
    }

    pub fn expected_region_size(&self) -> usize {
        self.config.value().expected_region_size()
    }

    pub fn new_range(&self, range: CacheRange) {
        let mut core = self.core.write();
        core.range_manager.new_range(range);
    }

    /// Load the range in the in-memory engine.
    // This method only push the range in the `pending_range` where sometime
    // later in `prepare_for_apply`, the range will be scheduled to load snapshot
    // data into engine.
    pub fn load_range(&self, range: CacheRange) -> result::Result<(), LoadFailedReason> {
        let mut core = self.core.write();
        core.mut_range_manager().load_range(range)
    }

    /// Evict a range from the in-memory engine. After this call, the range will
    /// not be readable, but the data of the range may not be deleted
    /// immediately due to some ongoing snapshots.
    pub fn evict_range(&self, range: &CacheRange) {
        let mut core = self.core.write();
        let ranges_to_delete = core.range_manager.evict_range(range);
        if !ranges_to_delete.is_empty() {
            drop(core);
            // The range can be deleted directly.
            if let Err(e) = self
                .bg_worker_manager()
                .schedule_task(BackgroundTask::DeleteRange(ranges_to_delete))
            {
                error!(
                    "schedule delete range failed";
                    "err" => ?e,
                );
                assert!(tikv_util::thread_group::is_shutdown(!cfg!(test)));
            }
        }
    }

    // It handles the pending range and check whether to buffer write for this
    // range.
    pub(crate) fn prepare_for_apply(
        &self,
        write_batch_id: u64,
        range: &CacheRange,
    ) -> RangeCacheStatus {
        let mut core = self.core.write();
<<<<<<< HEAD
        let mut range_manager = core.mut_range_manager();
        if range_manager.pending_ranges_in_loading_contains(range) {
            range_manager
                .ranges_being_written
                .entry(write_batch_id)
                .or_default()
                .push(range.clone());
            return RangeCacheStatus::Loading;
        }
        if range_manager.contains_range(range) {
            range_manager
                .ranges_being_written
                .entry(write_batch_id)
                .or_default()
                .push(range.clone());
=======
        let range_manager = core.mut_range_manager();
        if range_manager.pending_ranges_in_loading_contains(range) {
            range_manager.record_in_ranges_being_written(write_batch_id, range);
            return RangeCacheStatus::Loading;
        }
        if range_manager.contains_range(range) {
            range_manager.record_in_ranges_being_written(write_batch_id, range);
>>>>>>> b34b5a60
            return RangeCacheStatus::Cached;
        }

        if let Some(overlapped_range) = range_manager.get_overlapped_range(range) {
            error!(
                "overlap or contained by range";
                "range_in_cache" => ?overlapped_range,
                "range_for_prepare" => ?range,
            );
            unreachable!()
        }

        let mut overlapped = false;
        // check whether the range is in pending_range and we can schedule load task if
        // it is
        if let Some((idx, (left_range, right_range))) = range_manager
            .pending_ranges
            .iter()
            .enumerate()
            .find_map(|(idx, pending_range)| {
                if pending_range.contains_range(range) {
                    // The `range` may be a proper subset of `r` and we should split it in this case
                    // and push the rest back to `pending_range` so that each range only schedules
                    // load task of its own.
                    Some((idx, pending_range.split_off(range)))
                } else if range.overlaps(pending_range) {
                    // Pending range `range` does not contains the applying range `r` but overlap
                    // with it, which means the pending range is out dated, we remove it directly.
                    info!(
                        "out of date pending ranges";
                        "applying_range" => ?range,
                        "pending_range" => ?pending_range,
                    );
                    overlapped = true;
                    Some((idx, (None, None)))
                } else {
                    None
                }
            })
        {
            if overlapped {
                core.mut_range_manager().pending_ranges.swap_remove(idx);
                return RangeCacheStatus::NotInCache;
            }

            let range_manager = core.mut_range_manager();
            if let Some(left_range) = left_range {
                range_manager.pending_ranges.push(left_range);
            }

            if let Some(right_range) = right_range {
                range_manager.pending_ranges.push(right_range);
            }

            let range_manager = core.mut_range_manager();
            range_manager.pending_ranges.swap_remove(idx);
            let rocks_snap = Arc::new(self.rocks_engine.as_ref().unwrap().snapshot(None));
            // Here, we use the range in `pending_ranges` rather than the parameter range as
            // the region may be splitted.
            range_manager
                .pending_ranges_loading_data
                .push_back((range.clone(), rocks_snap, false));

<<<<<<< HEAD
            range_manager
                .ranges_being_written
                .entry(write_batch_id)
                .or_default()
                .push(range.clone());
=======
            range_manager.record_in_ranges_being_written(write_batch_id, range);
>>>>>>> b34b5a60

            info!(
                "Range to load";
                "Tag" => &range.tag,
                "range" => ?range,
                "Cached" => range_manager.ranges().len(),
                "Pending" => range_manager.pending_ranges_loading_data.len(),
            );

<<<<<<< HEAD
            if core
                .cached_write_batch
                .insert(range.clone(), vec![])
                .is_some()
            {
                warn!(
                    "cache write batch not empry";
                    "range" => ?range,
                );
                unreachable!()
            }
=======
            // init cached write batch to cache the writes before loading complete
            core.init_cached_write_batch(range);
>>>>>>> b34b5a60

            if let Err(e) = self
                .bg_worker_manager()
                .schedule_task(BackgroundTask::LoadRange)
            {
                error!(
                    "schedule range load failed";
                    "err" => ?e,
                    "tag" => &range.tag,
                );
                assert!(tikv_util::thread_group::is_shutdown(!cfg!(test)));
            }
            // We have scheduled the range to loading data, so the writes of the range
            // should be buffered
            return RangeCacheStatus::Loading;
        }

        RangeCacheStatus::NotInCache
    }

    // The writes in `handle_pending_range_in_loading_buffer` indicating the ranges
    // of the writes are pending_ranges that are still loading data at the time of
    // `prepare_for_apply`. But some of them may have been finished the load and
    // become a normal range so that the writes should be written to the engine
    // directly rather than cached. This method decides which writes should be
    // cached and which writes should be written directly.
    pub(crate) fn handle_pending_range_in_loading_buffer(
        &self,
        seq: &mut u64,
        pending_range_in_loading_buffer: Vec<RangeCacheWriteBatchEntry>,
    ) -> (Vec<RangeCacheWriteBatchEntry>, SkiplistEngine) {
        if !pending_range_in_loading_buffer.is_empty() {
            let core = self.core.upgradable_read();
            let (group_entries_to_cache, entries_to_write) =
                group_write_batch_entries(pending_range_in_loading_buffer, core.range_manager());
            let engine = core.engine().clone();
            if !group_entries_to_cache.is_empty() {
                let mut core = RwLockUpgradableReadGuard::upgrade(core);
                for (range, write_batches) in group_entries_to_cache {
                    core.cached_write_batch
                        .get_mut(&range)
                        .expect(format!("cannot get range {:?}", range).as_str())
                        .extend(write_batches.into_iter().map(|e| {
                            let cur = *seq;
                            *seq += 1;
                            (cur, e)
                        }));
                }
            }
            (entries_to_write, engine)
        } else {
            let core = self.core.read();
            (vec![], core.engine().clone())
        }
    }

    pub fn bg_worker_manager(&self) -> &BgWorkManager {
        &self.bg_work_manager
    }

    pub fn memory_controller(&self) -> Arc<MemoryController> {
        self.memory_controller.clone()
    }

    pub fn statistics(&self) -> Arc<Statistics> {
        self.statistics.clone()
    }

<<<<<<< HEAD
    pub fn dump_cache(&self, range: CacheRange) -> String {
        let Ok(snap) = RangeCacheSnapshot::new(self.clone(), range.clone(), u64::MAX, u64::MAX)
        else {
            return String::default();
        };
        let mut buffer = String::default();
        let mut scan = |cf| {
            let mut iter_opts = IterOptions::default();
            iter_opts.set_lower_bound(&range.start, 0);
            iter_opts.set_upper_bound(&range.end, 0);

            buffer.push_str(&format!("RangeCacheIterator\n"));
            let mut iter = snap.iterator_opt(cf, iter_opts.clone()).unwrap();
            iter.seek_to_first().unwrap();
            buffer.push_str(&format!("  CF: {}\n", cf));
            while iter.valid().unwrap_or(false) {
                let key = iter.key();
                let val = iter.value();
                buffer.push_str(&format!(
                    "    key: {}, value: {}\n",
                    hex::encode_upper(key),
                    hex::encode_upper(val),
                ));
                if !iter.next().unwrap_or(false) {
                    break;
                }
            }

            buffer.push_str(&format!("RawIterator\n"));
            let mut iter = snap.iterator_opt(cf, iter_opts.clone()).unwrap();
            iter.seek_to_first().unwrap();
            let raw_iter = &mut iter.iter;
            buffer.push_str(&format!("  CF: {}\n", cf));
            while raw_iter.valid() {
                let key = raw_iter.key();
                let val = raw_iter.value();
                buffer.push_str(&format!(
                    "    key: {}, value: {}\n",
                    hex::encode_upper(key.as_bytes()),
                    hex::encode_upper(val.as_bytes()),
                ));

                if key.as_slice() >= range.end.as_slice() {
                    break;
                }
                let guard = &epoch::pin();
                raw_iter.next(guard)
            }
        };
        scan(CF_WRITE);
        scan(CF_DEFAULT);
        scan(CF_LOCK);
        buffer
    }

    pub fn schedule_audit(&self) {
        let snap = self.rocks_engine.as_ref().unwrap().snapshot(None);
        let mut ranges_to_audit = vec![];
        let ranges: Vec<_> = {
            let mut core = self.core().write();
            core.range_manager
                .ranges()
                .iter()
                .map(|(r, meta)| (r.clone(), meta.safe_point()))
                .collect()
        };
        for range in ranges {
            let read_ts = TimeStamp::physical_now() - Duration::from_secs(40).as_millis() as u64;
            let read_ts = TimeStamp::compose(read_ts, 0).into_inner();

            if let Ok(range_snap) = self.snapshot(range.0.clone(), read_ts, snap.sequence_number())
            {
                ranges_to_audit.push((range_snap, range.1));
            } else {
                warn!(
                    "failed to get snap in audit";
                    "range" => ?range,
                );
            }
        }
        if !ranges_to_audit.is_empty() {
            self.bg_worker_manager()
                .schedule_task(BackgroundTask::Audit((ranges_to_audit, snap)))
                .unwrap();
        }
=======
    pub fn alloc_write_batch_id(&self) -> u64 {
        self.write_batch_id_allocator
            .fetch_add(1, Ordering::Relaxed)
>>>>>>> b34b5a60
    }
}

impl RangeCacheMemoryEngine {
    pub fn core(&self) -> &Arc<RwLock<RangeCacheMemoryEngineCore>> {
        &self.core
    }
}

impl Debug for RangeCacheMemoryEngine {
    fn fmt(&self, f: &mut fmt::Formatter<'_>) -> fmt::Result {
        write!(f, "Range Cache Memory Engine")
    }
}

impl RangeCacheEngine for RangeCacheMemoryEngine {
    type Snapshot = RangeCacheSnapshot;

    fn snapshot(
        &self,
        range: CacheRange,
        read_ts: u64,
        seq_num: u64,
    ) -> result::Result<Self::Snapshot, FailedReason> {
        RangeCacheSnapshot::new(self.clone(), range, read_ts, seq_num)
    }

    type DiskEngine = RocksEngine;
    fn set_disk_engine(&mut self, disk_engine: Self::DiskEngine) {
        self.rocks_engine = Some(disk_engine.clone());
        self.bg_worker_manager()
            .schedule_task(BackgroundTask::SetRocksEngine(disk_engine))
            .unwrap();
    }

    type RangeHintService = PdRangeHintService;
    fn start_hint_service(&self, range_hint_service: Self::RangeHintService) {
        self.bg_worker_manager()
            .start_bg_hint_service(range_hint_service)
    }

    fn get_range_for_key(&self, key: &[u8]) -> Option<CacheRange> {
        let core = self.core.read();
        core.range_manager().get_range_for_key(key)
    }

    fn enabled(&self) -> bool {
        self.config.value().enabled
    }

    fn evict_range(&self, range: CacheRange) {
        self.evict_range(&range);
    }

    fn dump_cache(&self, region_id: u64) -> String {
        let mut buffer = String::default();
        let range;
        {
            let core = self.core.read();
            buffer.push_str(&format!(
                "range_manager:\n{}\n",
                core.range_manager.dump_cache(region_id),
            ));
            range = core.range_manager.get_range_by_id(region_id);
        }
        if let Some(range) = range {
            buffer.push_str(&format!("---\nengine:\n{}\n", self.dump_cache(range)));
        }
        {
            let core = self.core.read();
            buffer.push_str(&format!(
                "---\ncached_write_batch:\n{}\n",
                core.dump_cached_write_batch(region_id),
            ));
        }
        buffer
    }
}

impl Iterable for RangeCacheMemoryEngine {
    type Iterator = RangeCacheIterator;

    fn iterator_opt(&self, _: &str, _: IterOptions) -> Result<Self::Iterator> {
        // This engine does not support creating iterators directly by the engine.
        panic!("iterator_opt is not supported on creating by RangeCacheMemoryEngine directly")
    }
}

#[cfg(test)]
pub mod tests {
    use std::sync::Arc;

    use crossbeam::epoch;
    use engine_traits::{CacheRange, CF_DEFAULT, CF_LOCK, CF_WRITE};
    use tikv_util::config::{ReadableSize, VersionTrack};

    use super::SkiplistEngine;
    use crate::{
        keys::{construct_key, construct_user_key, encode_key},
        memory_controller::MemoryController,
        InternalBytes, RangeCacheEngineConfig, RangeCacheEngineContext, RangeCacheMemoryEngine,
        ValueType,
    };

    #[test]
    fn test_overlap_with_pending() {
        let engine = RangeCacheMemoryEngine::new(RangeCacheEngineContext::new_for_tests(Arc::new(
            VersionTrack::new(RangeCacheEngineConfig::config_for_test()),
        )));
        let range1 = CacheRange::new(b"k1".to_vec(), b"k3".to_vec());
        engine.load_range(range1).unwrap();

        let range2 = CacheRange::new(b"k1".to_vec(), b"k5".to_vec());
        engine.prepare_for_apply(1, &range2);
        assert!(
            engine.core.read().range_manager().pending_ranges.is_empty()
                && engine
                    .core
                    .read()
                    .range_manager()
                    .pending_ranges_loading_data
                    .is_empty()
        );

        let range1 = CacheRange::new(b"k1".to_vec(), b"k3".to_vec());
        engine.load_range(range1).unwrap();

        let range2 = CacheRange::new(b"k2".to_vec(), b"k5".to_vec());
        engine.prepare_for_apply(1, &range2);
        assert!(
            engine.core.read().range_manager().pending_ranges.is_empty()
                && engine
                    .core
                    .read()
                    .range_manager()
                    .pending_ranges_loading_data
                    .is_empty()
        );
    }

    #[test]
    fn test_delete_range() {
        let delete_range_cf = |cf| {
            let skiplist = SkiplistEngine::default();
            let handle = skiplist.cf_handle(cf);

            let config = Arc::new(VersionTrack::new(RangeCacheEngineConfig {
                enabled: true,
                gc_interval: Default::default(),
                load_evict_interval: Default::default(),
                soft_limit_threshold: Some(ReadableSize(300)),
                hard_limit_threshold: Some(ReadableSize(500)),
                expected_region_size: Some(ReadableSize::mb(20)),
            }));
            let mem_controller = Arc::new(MemoryController::new(config.clone(), skiplist.clone()));

            let guard = &epoch::pin();

            let insert_kv = |k, mvcc, v: &[u8], seq| {
                let user_key = construct_key(k, mvcc);
                let mut key = encode_key(&user_key, seq, ValueType::Value);
                let mut val = InternalBytes::from_vec(v.to_vec());
                key.set_memory_controller(mem_controller.clone());
                val.set_memory_controller(mem_controller.clone());
                handle.insert(key, val, guard);
            };

            insert_kv(0, 1, b"val", 100);
            insert_kv(1, 2, b"val", 101);
            insert_kv(1, 3, b"val", 102);
            insert_kv(2, 2, b"val", 103);
            insert_kv(9, 2, b"val", 104);
            insert_kv(10, 2, b"val", 105);

            let start = construct_user_key(1);
            let end = construct_user_key(10);
            let range = CacheRange::new(start, end);
            skiplist.delete_range(&range);

            let mut iter = handle.iterator();
            iter.seek_to_first(guard);
            let expect = construct_key(0, 1);
            let expect = encode_key(&expect, 100, ValueType::Value);
            assert_eq!(iter.key(), &expect);
            iter.next(guard);

            let expect = construct_key(10, 2);
            let expect = encode_key(&expect, 105, ValueType::Value);
            assert_eq!(iter.key(), &expect);
            iter.next(guard);
            assert!(!iter.valid());
        };
        delete_range_cf(CF_DEFAULT);
        delete_range_cf(CF_WRITE);
    }

    #[test]
    fn test_delete_range_for_lock_cf() {
        let skiplist = SkiplistEngine::default();
        let lock_handle = skiplist.cf_handle(CF_LOCK);

        let config = Arc::new(VersionTrack::new(RangeCacheEngineConfig {
            enabled: true,
            gc_interval: Default::default(),
            load_evict_interval: Default::default(),
            soft_limit_threshold: Some(ReadableSize(300)),
            hard_limit_threshold: Some(ReadableSize(500)),
            expected_region_size: Some(ReadableSize::mb(20)),
        }));
        let mem_controller = Arc::new(MemoryController::new(config.clone(), skiplist.clone()));

        let guard = &epoch::pin();

        let insert_kv = |k, v: &[u8], seq| {
            let mut key = encode_key(k, seq, ValueType::Value);
            let mut val = InternalBytes::from_vec(v.to_vec());
            key.set_memory_controller(mem_controller.clone());
            val.set_memory_controller(mem_controller.clone());
            lock_handle.insert(key, val, guard);
        };

        insert_kv(b"k", b"val", 100);
        insert_kv(b"k1", b"val1", 101);
        insert_kv(b"k2", b"val2", 102);
        insert_kv(b"k3", b"val3", 103);
        insert_kv(b"k4", b"val4", 104);

        let range = CacheRange::new(b"k1".to_vec(), b"k4".to_vec());
        skiplist.delete_range(&range);

        let mut iter = lock_handle.iterator();
        iter.seek_to_first(guard);
        let expect = encode_key(b"k", 100, ValueType::Value);
        assert_eq!(iter.key(), &expect);

        iter.next(guard);
        let expect = encode_key(b"k4", 104, ValueType::Value);
        assert_eq!(iter.key(), &expect);

        iter.next(guard);
        assert!(!iter.valid());
    }
}<|MERGE_RESOLUTION|>--- conflicted
+++ resolved
@@ -9,10 +9,7 @@
         atomic::{AtomicU64, Ordering},
         Arc,
     },
-<<<<<<< HEAD
     time::Duration,
-=======
->>>>>>> b34b5a60
 };
 
 use crossbeam::epoch::{self, default_collector, Guard};
@@ -235,9 +232,6 @@
         &mut self.range_manager
     }
 
-<<<<<<< HEAD
-    pub(crate) fn has_cached_write_batch(&self, cache_range: &CacheRange) -> bool {
-=======
     // `cached_range` must not exist in the `cached_write_batch`
     pub fn init_cached_write_batch(&mut self, cache_range: &CacheRange) {
         assert!(
@@ -248,7 +242,6 @@
     }
 
     pub fn has_cached_write_batch(&self, cache_range: &CacheRange) -> bool {
->>>>>>> b34b5a60
         self.cached_write_batch
             .get(cache_range)
             .map_or(false, |entries| !entries.is_empty())
@@ -259,8 +252,6 @@
         cache_range: &CacheRange,
     ) -> Vec<(u64, RangeCacheWriteBatchEntry)> {
         std::mem::take(self.cached_write_batch.get_mut(cache_range).unwrap())
-<<<<<<< HEAD
-=======
     }
 
     pub fn remove_cached_write_batch(&mut self, cache_range: &CacheRange) {
@@ -272,7 +263,6 @@
                     cache_range
                 );
             });
->>>>>>> b34b5a60
     }
 
     // ensure that the transfer from `pending_ranges_loading_data` to
@@ -439,23 +429,6 @@
         range: &CacheRange,
     ) -> RangeCacheStatus {
         let mut core = self.core.write();
-<<<<<<< HEAD
-        let mut range_manager = core.mut_range_manager();
-        if range_manager.pending_ranges_in_loading_contains(range) {
-            range_manager
-                .ranges_being_written
-                .entry(write_batch_id)
-                .or_default()
-                .push(range.clone());
-            return RangeCacheStatus::Loading;
-        }
-        if range_manager.contains_range(range) {
-            range_manager
-                .ranges_being_written
-                .entry(write_batch_id)
-                .or_default()
-                .push(range.clone());
-=======
         let range_manager = core.mut_range_manager();
         if range_manager.pending_ranges_in_loading_contains(range) {
             range_manager.record_in_ranges_being_written(write_batch_id, range);
@@ -463,7 +436,6 @@
         }
         if range_manager.contains_range(range) {
             range_manager.record_in_ranges_being_written(write_batch_id, range);
->>>>>>> b34b5a60
             return RangeCacheStatus::Cached;
         }
 
@@ -527,15 +499,7 @@
                 .pending_ranges_loading_data
                 .push_back((range.clone(), rocks_snap, false));
 
-<<<<<<< HEAD
-            range_manager
-                .ranges_being_written
-                .entry(write_batch_id)
-                .or_default()
-                .push(range.clone());
-=======
             range_manager.record_in_ranges_being_written(write_batch_id, range);
->>>>>>> b34b5a60
 
             info!(
                 "Range to load";
@@ -545,22 +509,8 @@
                 "Pending" => range_manager.pending_ranges_loading_data.len(),
             );
 
-<<<<<<< HEAD
-            if core
-                .cached_write_batch
-                .insert(range.clone(), vec![])
-                .is_some()
-            {
-                warn!(
-                    "cache write batch not empry";
-                    "range" => ?range,
-                );
-                unreachable!()
-            }
-=======
             // init cached write batch to cache the writes before loading complete
             core.init_cached_write_batch(range);
->>>>>>> b34b5a60
 
             if let Err(e) = self
                 .bg_worker_manager()
@@ -629,7 +579,6 @@
         self.statistics.clone()
     }
 
-<<<<<<< HEAD
     pub fn dump_cache(&self, range: CacheRange) -> String {
         let Ok(snap) = RangeCacheSnapshot::new(self.clone(), range.clone(), u64::MAX, u64::MAX)
         else {
@@ -715,11 +664,11 @@
                 .schedule_task(BackgroundTask::Audit((ranges_to_audit, snap)))
                 .unwrap();
         }
-=======
+    }
+
     pub fn alloc_write_batch_id(&self) -> u64 {
         self.write_batch_id_allocator
             .fetch_add(1, Ordering::Relaxed)
->>>>>>> b34b5a60
     }
 }
 
