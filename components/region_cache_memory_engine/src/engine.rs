--- conflicted
+++ resolved
@@ -5,12 +5,8 @@
     collections::BTreeMap,
     fmt::{self, Debug},
     ops::Deref,
-<<<<<<< HEAD
-    sync::{Arc, Mutex},
+    sync::Arc,
     time::Duration,
-=======
-    sync::Arc,
->>>>>>> a73405d8
 };
 
 use bytes::Bytes;
@@ -208,13 +204,11 @@
 
 impl RangeCacheMemoryEngine {
     pub fn new(limiter: Arc<GlobalMemoryLimiter>, gc_interval: Duration) -> Self {
-        let core = Arc::new(Mutex::new(RangeCacheMemoryEngineCore::new(limiter.clone())));
+        let core = Arc::new(ShardedLock::new(RangeCacheMemoryEngineCore::new(
+            limiter.clone(),
+        )));
         Self {
-<<<<<<< HEAD
             core: core.clone(),
-=======
-            core: Arc::new(ShardedLock::new(engine)),
->>>>>>> a73405d8
             memory_limiter: limiter,
             background_work: Arc::new(BackgroundWork::new(core, gc_interval)),
         }
