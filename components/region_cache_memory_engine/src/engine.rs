--- conflicted
+++ resolved
@@ -20,11 +20,7 @@
 use skiplist_rs::{IterRef, Skiplist, MIB};
 
 use crate::{
-<<<<<<< HEAD
-    background::{BackgroundTask, BackgroundWork},
-=======
-    background::BgWorkManager,
->>>>>>> 3f648f18
+    background::{BackgroundTask, BgWorkManager},
     keys::{
         decode_key, encode_key_for_eviction, encode_seek_key, InternalKey, InternalKeyComparator,
         ValueType, VALUE_TYPE_FOR_SEEK, VALUE_TYPE_FOR_SEEK_FOR_PREV,
@@ -149,12 +145,9 @@
 pub struct RangeCacheMemoryEngineCore {
     engine: SkiplistEngine,
     range_manager: RangeManager,
-<<<<<<< HEAD
     pub(crate) cached_write_batch: BTreeMap<CacheRange, Vec<(u64, RangeCacheWriteBatchEntry)>>,
-=======
     // ranges being gced
     ranges_being_gced: Vec<CacheRange>,
->>>>>>> 3f648f18
 }
 
 impl RangeCacheMemoryEngineCore {
@@ -162,11 +155,8 @@
         RangeCacheMemoryEngineCore {
             engine: SkiplistEngine::new(limiter),
             range_manager: RangeManager::default(),
-<<<<<<< HEAD
             cached_write_batch: BTreeMap::default(),
-=======
             ranges_being_gced: vec![],
->>>>>>> 3f648f18
         }
     }
 
@@ -182,20 +172,19 @@
         &mut self.range_manager
     }
 
-<<<<<<< HEAD
     pub(crate) fn take_cache_write_batch(
         &mut self,
         cache_range: &CacheRange,
     ) -> Option<Vec<(u64, RangeCacheWriteBatchEntry)>> {
         self.cached_write_batch.remove(cache_range)
-=======
+    }
+
     pub fn set_ranges_gcing(&mut self, ranges_being_gced: Vec<CacheRange>) {
         self.ranges_being_gced = ranges_being_gced;
     }
 
     pub fn clear_ranges_gcing(&mut self) {
         self.ranges_being_gced = vec![];
->>>>>>> 3f648f18
     }
 }
 
@@ -220,12 +209,8 @@
 pub struct RangeCacheMemoryEngine {
     pub(crate) core: Arc<ShardedLock<RangeCacheMemoryEngineCore>>,
     memory_limiter: Arc<GlobalMemoryLimiter>,
-<<<<<<< HEAD
-    background_work: Arc<BackgroundWork>,
     pub(crate) rocks_engine: Option<RocksEngine>,
-=======
     bg_work_manager: Arc<BgWorkManager>,
->>>>>>> 3f648f18
 }
 
 impl RangeCacheMemoryEngine {
@@ -236,12 +221,8 @@
         Self {
             core: core.clone(),
             memory_limiter: limiter,
-<<<<<<< HEAD
-            background_work: Arc::new(BackgroundWork::new(core, gc_interval)),
             rocks_engine: None,
-=======
             bg_work_manager: Arc::new(BgWorkManager::new(core, gc_interval)),
->>>>>>> 3f648f18
         }
     }
 
@@ -258,14 +239,9 @@
         }
     }
 
-<<<<<<< HEAD
     pub fn on_delete_range(&self, range: &CacheRange) {
         let mut core = self.core.write().unwrap();
         core.mut_range_manager().on_delete_range(range);
-    }
-
-    pub fn background_worker(&self) -> &BackgroundWork {
-        &self.background_work
     }
 
     pub(crate) fn handle_pending_load(&self) {
@@ -281,7 +257,7 @@
                 .map(|r| (r, rocks_snap.clone()))
                 .collect();
             if let Err(e) = self
-                .background_work
+                .background_worker()
                 .sechedule_task(BackgroundTask::LoadTask)
             {
                 // todo(SpadeA)
@@ -305,10 +281,10 @@
             range_manager.set_safe_point(&range, 10);
             range_manager.set_range_readable(&range, true);
         }
-=======
+    }
+
     pub fn background_worker(&self) -> &BgWorkManager {
         &self.bg_work_manager
->>>>>>> 3f648f18
     }
 }
 
