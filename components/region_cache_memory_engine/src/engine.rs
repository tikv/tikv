--- conflicted
+++ resolved
@@ -94,7 +94,6 @@
         SkiplistHandle(self.data[cf_to_id(cf)].clone())
     }
 
-<<<<<<< HEAD
     pub fn node_count(&self) -> usize {
         let mut count = 0;
         self.data.iter().for_each(|s| count += s.len());
@@ -102,11 +101,7 @@
     }
 
     pub(crate) fn delete_range(&self, range: &CacheRange) {
-        DATA_CFS.iter().for_each(|cf| {
-=======
-    pub fn delete_range(&self, range: &CacheRange) {
-        self.data.iter().for_each(|d| {
->>>>>>> 397d8d48
+        DATA_CFS.iter().for_each(|&cf| {
             let (start, end) = encode_key_for_eviction(range);
             let handle = self.cf_handle(cf);
             let mut iter = handle.iterator();
@@ -210,7 +205,7 @@
         fail::fail_point!("on_pending_range_completes_loading");
         assert!(!core.has_cached_write_batch(range));
         let range_manager = core.mut_range_manager();
-        let (r, canceled) = range_manager
+        let (r, _, canceled) = range_manager
             .pending_ranges_loading_data
             .pop_front()
             .unwrap();
@@ -276,16 +271,7 @@
         core.range_manager.new_range(range);
     }
 
-<<<<<<< HEAD
     pub fn evict_range(&self, range: &CacheRange) {
-        let mut skiplist_engine = None;
-        {
-            let mut core = self.core.write();
-            if core.range_manager.evict_range(range) {
-                // The range can be delete directly.
-                skiplist_engine = Some(core.engine().clone());
-=======
-    pub fn evict_range(&mut self, range: &CacheRange) {
         let mut core = self.core.write();
         if core.range_manager.evict_range(range) {
             drop(core);
@@ -299,7 +285,6 @@
                     "err" => ?e,
                 );
                 assert!(tikv_util::thread_group::is_shutdown(!cfg!(test)));
->>>>>>> 397d8d48
             }
         }
     }
@@ -358,7 +343,7 @@
         let rocks_snap = Arc::new(self.rocks_engine.as_ref().unwrap().snapshot(None));
         range_manager
             .pending_ranges_loading_data
-            .push_back((range.clone(), rocks_snap));
+            .push_back((range.clone(), rocks_snap, false));
 
         if let Err(e) = self
             .bg_worker_manager()
@@ -931,6 +916,7 @@
         iter::{self, StepBy},
         ops::Deref,
         sync::Arc,
+        time::Duration,
     };
 
     use bytes::{BufMut, Bytes};
@@ -938,7 +924,6 @@
     use engine_traits::{
         CacheRange, IterOptions, Iterable, Iterator, Peekable, RangeCacheEngine, ReadOptions,
     };
-    use keys::{DATA_MAX_KEY, DATA_MIN_KEY, DATA_PREFIX};
     use skiplist_rs::SkipList;
 
     use super::{cf_to_id, RangeCacheIterator, SkiplistEngine};
@@ -1979,7 +1964,7 @@
         }
         let write_handle = engine.core.read().engine.cf_handle("write");
         let start_key = encode_seek_key(&range.start, u64::MAX);
-        let mut iter = write_handle.owned_iter();
+        let mut iter = write_handle.iterator();
 
         let guard = &epoch::pin();
         iter.seek(&start_key, guard);
@@ -2077,37 +2062,6 @@
         let range_left_eviction = CacheRange::new(construct_user_key(0), construct_user_key(5));
         engine.evict_range(&range_left_eviction);
 
-<<<<<<< HEAD
-        // todo(SpadeA): use memory limiter to check the removal of the node
-        // {
-        //     let removed = engine.memory_controller.removed.lock().unwrap();
-        //     assert!(removed.is_empty());
-        // }
-
-        drop(s1);
-        // todo(SpadeA): use memory limiter to check the removal of the node
-        // {
-        //     let removed = engine.memory_controller.removed.lock().unwrap();
-        //     for i in 10..20 {
-        //         let user_key = construct_key(i, 10);
-        //         let internal_key = encode_key(&user_key, 10, ValueType::Value);
-        //         assert!(!removed.contains(internal_key.as_slice()));
-        //     }
-        // }
-
-        drop(s2);
-        // todo(SpadeA): use memory limiter to check the removal of the node
-        // s2 is dropped, so the range of `evict_range` is removed. The snapshot
-        // of s3 and s4 does not prevent it as they are not overlapped.
-        // {
-        //     let removed = engine.memory_controller.removed.lock().unwrap();
-        //     for i in 10..20 {
-        //         let user_key = construct_key(i, 10);
-        //         let internal_key = encode_key(&user_key, 10,
-        // ValueType::Value);         assert!(removed.
-        // contains(internal_key.as_slice()));     }
-        // }
-=======
         // todo(SpadeA): memory limiter
         {
             // evict_range is not eligible for delete
@@ -2139,6 +2093,5 @@
 
         drop(s4);
         verify_evict_range_deleted(&engine, &range_left_eviction);
->>>>>>> 397d8d48
     }
 }