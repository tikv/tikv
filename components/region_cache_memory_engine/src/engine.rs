--- conflicted
+++ resolved
@@ -31,11 +31,7 @@
     read::{RangeCacheIterator, RangeCacheSnapshot},
     statistics::Statistics,
     write_batch::{group_write_batch_entries, RangeCacheWriteBatchEntry},
-<<<<<<< HEAD
-    RangeCacheEngineConfig, RangeCacheEngineOptions,
-=======
     RangeCacheEngineConfig, RangeCacheEngineContext,
->>>>>>> 5db0beab
 };
 
 pub(crate) const CF_DEFAULT_USIZE: usize = 0;
@@ -257,9 +253,6 @@
 }
 
 impl RangeCacheMemoryEngine {
-<<<<<<< HEAD
-    pub fn new(options: RangeCacheEngineOptions) -> Self {
-=======
     pub fn new(range_cache_engine_context: RangeCacheEngineContext) -> Self {
         RangeCacheMemoryEngine::with_region_info_provider(range_cache_engine_context, None)
     }
@@ -268,16 +261,11 @@
         range_cache_engine_context: RangeCacheEngineContext,
         region_info_provider: Option<Arc<dyn RegionInfoProvider>>,
     ) -> Self {
->>>>>>> 5db0beab
         info!("init range cache memory engine";);
         let core = Arc::new(RwLock::new(RangeCacheMemoryEngineCore::new()));
         let skiplist_engine = { core.read().engine().clone() };
 
-<<<<<<< HEAD
-        let RangeCacheEngineOptions { config, statistics } = options;
-=======
         let RangeCacheEngineContext { config, statistics } = range_cache_engine_context;
->>>>>>> 5db0beab
         assert!(config.value().enabled);
         let memory_controller = Arc::new(MemoryController::new(config.clone(), skiplist_engine));
 
@@ -294,11 +282,7 @@
             rocks_engine: None,
             bg_work_manager,
             memory_controller,
-<<<<<<< HEAD
-            statistics: statistics.unwrap(),
-=======
             statistics,
->>>>>>> 5db0beab
             config,
         }
     }
@@ -540,19 +524,11 @@
     use engine_traits::CacheRange;
     use tikv_util::config::VersionTrack;
 
-<<<<<<< HEAD
-    use crate::{RangeCacheEngineConfig, RangeCacheEngineOptions, RangeCacheMemoryEngine};
-
-    #[test]
-    fn test_overlap_with_pending() {
-        let engine = RangeCacheMemoryEngine::new(RangeCacheEngineOptions::new(Arc::new(
-=======
     use crate::{RangeCacheEngineConfig, RangeCacheEngineContext, RangeCacheMemoryEngine};
 
     #[test]
     fn test_overlap_with_pending() {
         let engine = RangeCacheMemoryEngine::new(RangeCacheEngineContext::new(Arc::new(
->>>>>>> 5db0beab
             VersionTrack::new(RangeCacheEngineConfig::config_for_test()),
         )));
         let range1 = CacheRange::new(b"k1".to_vec(), b"k3".to_vec());
