--- conflicted
+++ resolved
@@ -10,22 +10,15 @@
 };
 
 use bytes::Bytes;
-<<<<<<< HEAD
-=======
-use crossbeam::{epoch, epoch::default_collector, sync::ShardedLock};
->>>>>>> 6368c439
+use crossbeam::{epoch, epoch::default_collector};
 use engine_rocks::{raw::SliceTransform, util::FixedSuffixSliceTransform, RocksEngine};
 use engine_traits::{
     CacheRange, CfNamesExt, DbVector, Error, IterOptions, Iterable, Iterator, KvEngine, Peekable,
     RangeCacheEngine, ReadOptions, Result, Snapshot, SnapshotMiscExt, CF_DEFAULT, CF_LOCK,
     CF_WRITE,
 };
-<<<<<<< HEAD
 use parking_lot::{lock_api::RwLockUpgradableReadGuard, RwLock, RwLockWriteGuard};
-use skiplist_rs::{IterRef, Skiplist, MIB};
-=======
 use skiplist_rs::{base::OwnedIter, SkipList};
->>>>>>> 6368c439
 use slog_global::error;
 use tikv_util::{box_err, config::MIB};
 
@@ -218,26 +211,14 @@
 /// cached region), we resort to using a the disk engine's snapshot instead.
 #[derive(Clone)]
 pub struct RangeCacheMemoryEngine {
-<<<<<<< HEAD
     pub(crate) core: Arc<RwLock<RangeCacheMemoryEngineCore>>,
-    memory_limiter: Arc<GlobalMemoryLimiter>,
-=======
-    pub(crate) core: Arc<ShardedLock<RangeCacheMemoryEngineCore>>,
->>>>>>> 6368c439
     pub(crate) rocks_engine: Option<RocksEngine>,
     bg_work_manager: Arc<BgWorkManager>,
 }
 
 impl RangeCacheMemoryEngine {
-<<<<<<< HEAD
-    pub fn new(limiter: Arc<GlobalMemoryLimiter>, gc_interval: Duration) -> Self {
-        let core = Arc::new(RwLock::new(RangeCacheMemoryEngineCore::new(
-            limiter.clone(),
-        )));
-=======
     pub fn new(gc_interval: Duration) -> Self {
-        let core = Arc::new(ShardedLock::new(RangeCacheMemoryEngineCore::new()));
->>>>>>> 6368c439
+        let core = Arc::new(RwLock::new(RangeCacheMemoryEngineCore::new()));
         Self {
             core: core.clone(),
             rocks_engine: None,
@@ -308,7 +289,6 @@
             return (range_in_cache, pending_range_in_loading);
         }
 
-<<<<<<< HEAD
         let mut core = RwLockUpgradableReadGuard::upgrade(core);
         let range_manager = core.mut_range_manager();
         range_manager.pending_ranges.swap_remove(index.unwrap());
@@ -337,19 +317,6 @@
         pending_range_in_loading = true;
         (range_in_cache, pending_range_in_loading)
     }
-=======
-            // Some ranges have already loaded all data from snapshot, it's time to consume
-            // the cached write batch and make the range visible
-            let ranges_loading_cached_write =
-                std::mem::take(&mut range_manager.ranges_loading_cached_write);
-            let guard = &epoch::pin();
-            for range in ranges_loading_cached_write {
-                if let Some(write_batches) = core.take_cache_write_batch(&range) {
-                    for (seq, entry) in write_batches {
-                        entry.write_to_memory(&skiplist_engine, seq, guard).unwrap();
-                    }
-                }
->>>>>>> 6368c439
 
     // The writes in `handle_pending_range_in_loading_buffer` indicating the ranges
     // of the writes are pending_ranges that are still loading data at the time of
