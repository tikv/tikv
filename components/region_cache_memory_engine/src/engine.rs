--- conflicted
+++ resolved
@@ -5,15 +5,11 @@
     fmt::{self, Debug},
     ops::Bound,
     result,
-<<<<<<< HEAD
     sync::{
         atomic::{AtomicU64, Ordering},
         Arc,
     },
     time::Duration,
-=======
-    sync::{atomic::AtomicU64, Arc},
->>>>>>> 8903f2a5
 };
 
 use crossbeam::epoch::{self, default_collector, Guard};
@@ -23,14 +19,10 @@
     SnapshotMiscExt, CF_DEFAULT, CF_LOCK, CF_WRITE, DATA_CFS,
 };
 use parking_lot::{lock_api::RwLockUpgradableReadGuard, RwLock, RwLockWriteGuard};
-<<<<<<< HEAD
 use raftstore::{
     coprocessor::RegionInfoProvider,
     store::fsm::apply::{PRINTF_LOCK, PRINTF_LOG},
 };
-=======
-use raftstore::coprocessor::RegionInfoProvider;
->>>>>>> 8903f2a5
 use skiplist_rs::{
     base::{Entry, OwnedIter},
     SkipList,
@@ -42,12 +34,8 @@
 use crate::{
     background::{BackgroundTask, BgWorkManager, PdRangeHintService},
     keys::{
-<<<<<<< HEAD
-        encode_key_for_eviction, encode_key_for_eviction_for_lock_cf, encode_seek_key,
+        encode_key_for_boundary_with_mvcc, encode_key_for_boundary_without_mvcc, encode_seek_key,
         InternalBytes,
-=======
-        encode_key_for_boundary_with_mvcc, encode_key_for_boundary_without_mvcc, InternalBytes,
->>>>>>> 8903f2a5
     },
     memory_controller::MemoryController,
     range_manager::{LoadFailedReason, RangeCacheStatus, RangeManager},
@@ -127,11 +115,6 @@
         self.0.owned_iter()
     }
 
-<<<<<<< HEAD
-    pub fn count(&self) -> usize {
-        self.0.len()
-    }
-=======
     pub fn len(&self) -> usize {
         self.0.len()
     }
@@ -139,7 +122,6 @@
     pub fn is_empty(&self) -> bool {
         self.len() == 0
     }
->>>>>>> 8903f2a5
 }
 
 /// A single global set of skiplists shared by all cached ranges
@@ -183,18 +165,11 @@
         );
         DATA_CFS.iter().for_each(|&cf| {
             let (start, end) = if cf == CF_LOCK {
-<<<<<<< HEAD
-                encode_key_for_eviction_for_lock_cf(range)
-            } else {
-                encode_key_for_eviction(range)
-            };
-=======
                 encode_key_for_boundary_without_mvcc(range)
             } else {
                 encode_key_for_boundary_with_mvcc(range)
             };
 
->>>>>>> 8903f2a5
             let handle = self.cf_handle(cf);
             let mut iter = handle.iterator();
             let guard = &epoch::pin();
@@ -335,12 +310,9 @@
     statistics: Arc<Statistics>,
     config: Arc<VersionTrack<RangeCacheEngineConfig>>,
 
-<<<<<<< HEAD
-=======
     // The increment amount of tombstones in the lock cf.
     // When reaching to the threshold, a CleanLockTombstone task will be scheduled to clean lock cf
     // tombstones.
->>>>>>> 8903f2a5
     pub(crate) lock_modification_bytes: Arc<AtomicU64>,
 }
 
@@ -370,10 +342,7 @@
             pd_client,
             config.value().gc_interval.0,
             config.value().load_evict_interval.0,
-<<<<<<< HEAD
-=======
             config.value().expected_region_size(),
->>>>>>> 8903f2a5
             memory_controller.clone(),
             region_info_provider,
         ));
@@ -579,7 +548,6 @@
             if !group_entries_to_cache.is_empty() {
                 let mut core = RwLockUpgradableReadGuard::upgrade(core);
                 for (range, write_batches) in group_entries_to_cache {
-<<<<<<< HEAD
                     core.cached_write_batch
                         .get_mut(&range)
                         .expect(format!("cannot get range {:?}", range).as_str())
@@ -588,16 +556,6 @@
                             *seq += 1;
                             (cur, e)
                         }));
-=======
-                    core.cached_write_batch.entry(range).or_default().extend(
-                        write_batches.into_iter().map(|e| {
-                            // We should confirm the sequence number for cached entries, and
-                            // also increased for each of them.
-                            *seq += 1;
-                            (*seq - 1, e)
-                        }),
-                    );
->>>>>>> 8903f2a5
                 }
             }
             (entries_to_write, engine)
