--- conflicted
+++ resolved
@@ -318,10 +318,6 @@
             "range_start" => log_wrappers::Value(&evict_range.start),
             "range_end" => log_wrappers::Value(&evict_range.end),
         );
-<<<<<<< HEAD
-
-=======
->>>>>>> 5db0beab
         self.range_evictions.fetch_add(1, Ordering::Relaxed);
         let meta = self.ranges.remove(&range_key).unwrap();
         let (left_range, right_range) = range_key.split_off(evict_range);
