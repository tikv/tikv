// Copyright 2024 TiKV Project Authors. Licensed under Apache-2.0.

use std::{
    collections::{BTreeMap, BTreeSet, VecDeque},
    sync::Arc,
};

use engine_rocks::RocksSnapshot;
use engine_traits::CacheRange;

use crate::engine::{RagneCacheSnapshotMeta, SnapshotList};

#[derive(Debug, Default)]
pub struct RangeMeta {
    id: u64,
    range_snapshot_list: SnapshotList,
    can_read: bool,
    safe_point: u64,
}

impl RangeMeta {
    fn new(id: u64) -> Self {
        Self {
            id,
            range_snapshot_list: SnapshotList::default(),
            can_read: false,
            safe_point: 0,
        }
    }

    pub(crate) fn safe_point(&self) -> u64 {
        self.safe_point
    }

    pub(crate) fn set_safe_point(&mut self, safe_point: u64) {
        assert!(self.safe_point <= safe_point);
        self.safe_point = safe_point;
    }

    fn derive_from(id: u64, r: &RangeMeta) -> Self {
        Self {
            id,
            range_snapshot_list: SnapshotList::default(),
            can_read: r.can_read,
            safe_point: r.safe_point,
        }
    }

    pub(crate) fn range_snapshot_list(&self) -> &SnapshotList {
        &self.range_snapshot_list
    }
}

#[derive(Default)]
struct IdAllocator(u64);

impl IdAllocator {
    fn allocate_id(&mut self) -> u64 {
        self.0 += 1;
        self.0
    }
}

// RangeManger manges the ranges for RangeCacheMemoryEngine. Every new ranges
// (whether created by new_range or by splitted due to eviction) has an unique
// id so that range + id can exactly locate the position.
// When an eviction occured, say we now have k1-k10 in self.ranges and the
// eviction range is k3-k5. k1-k10 will be splitted to three ranges: k1-k3,
// k3-k5, and k5-k10.
// k1-k3 and k5-k10 will be new ranges inserted in self.ranges with meta dervied
// from meta of k1-k10 (only safe_ts and can_read will be derived). k1-k10 will
// be removed from self.ranges and inserted to self.historical_ranges. Then,
// k3-k5 will be in the self.evicted_ranges. Now, we cannot remove the data of
// k3-k5 as there may be some snapshot of k1-k10. After these snapshot are
// dropped, k3-k5 can be acutally removed.
#[derive(Default)]
pub struct RangeManager {
    // Each new range will increment it by one.
    id_allocator: IdAllocator,
    // Range before an eviction. It is recorded due to some undropped snapshot, which block the
    // evicted range deleting the relevant data.
    historical_ranges: BTreeMap<CacheRange, RangeMeta>,
    evicted_ranges: BTreeSet<CacheRange>,
    // ranges that are cached now
    ranges: BTreeMap<CacheRange, RangeMeta>,

    // `pending_ranges` contains ranges that will be loaded into the memory engine. To guarantee
    // the completeness of the data, we also need to write the data that is applied after the
    // snapshot is acquired. And to ensure the data is written by order, we should cache the data
    // that is applied after the snapshot acquired and only consume them when snapshot load
    // finishes.
    // So, at sometime in the apply thread, the pending ranges, coupled with rocksdb
    // snapshot, will be poped and pushed into `pending_ranges_loading_data` (data here means the
    // data in snapshot and in further applied write). Then the data in the snapshot of the
    // given ranges will be loaded in the memory engine in the background worker. When the
    // snapshot load is finished, we begin to consume the write batch that is cached after the
    // snapshot is acquired.
    //
    // Note: as we will release lock during the consuming of the cached write batch, there could be
    // further write batch being cached. We must ensure the cached write batch is empty at the time
    // the range becoming accessable range.
    //
    // Note: the range transferred from pending_range *must be* performed by the peer whose region
    // range equals to it. If split happened, the first noticed peer should first split the range
    // in the pending_range and then only handles its part.
    pub(crate) pending_ranges: Vec<CacheRange>,
    pub(crate) pending_ranges_loading_data: VecDeque<(CacheRange, Arc<RocksSnapshot>)>,

    ranges_in_gc: BTreeSet<CacheRange>,
}

impl RangeManager {
    pub(crate) fn ranges(&self) -> &BTreeMap<CacheRange, RangeMeta> {
        &self.ranges
    }

    pub fn new_range(&mut self, range: CacheRange) {
        assert!(!self.overlap_with_range(&range));
        let range_meta = RangeMeta::new(self.id_allocator.allocate_id());
        self.ranges.insert(range, range_meta);
    }

    pub fn set_range_readable(&mut self, range: &CacheRange, set_readable: bool) {
        let meta = self.ranges.get_mut(range).unwrap();
        meta.can_read = set_readable;
    }

    pub fn mut_range_meta(&mut self, range: &CacheRange) -> Option<&mut RangeMeta> {
        self.ranges.get_mut(range)
    }

    pub fn set_safe_point(&mut self, range: &CacheRange, safe_ts: u64) -> bool {
        if let Some(meta) = self.ranges.get_mut(range) {
            if meta.safe_point > safe_ts {
                return false;
            }
            meta.safe_point = safe_ts;
            true
        } else {
            false
        }
    }

    pub fn contains(&self, key: &[u8]) -> bool {
        self.ranges.keys().any(|r| r.contains_key(key))
    }

    pub fn get_range_for_key(&self, key: &[u8]) -> Option<CacheRange> {
        self.ranges.keys().find_map(|r| {
            if r.contains_key(key) {
                Some(r.clone())
            } else {
                None
            }
        })
    }

    pub fn contains_range(&self, range: &CacheRange) -> bool {
        self.ranges.keys().any(|r| r.contains_range(range))
    }

    pub fn pending_ranges_in_loading_contains(&self, range: &CacheRange) -> bool {
        self.pending_ranges_loading_data
            .iter()
            .any(|(r, _)| r.contains_range(range))
    }

    pub(crate) fn overlap_with_range(&self, range: &CacheRange) -> bool {
        self.ranges.keys().any(|r| r.overlaps(range))
    }

    // Acquire a snapshot of the `range` with `read_ts`. If the range is not
    // accessable, None will be returned. Otherwise, the range id will be returned.
    pub(crate) fn range_snapshot(&mut self, range: &CacheRange, read_ts: u64) -> Option<u64> {
        let Some(range_key) = self
            .ranges
            .keys()
            .find(|&r| r.contains_range(range))
            .cloned()
        else {
            return None;
        };
        let meta = self.ranges.get_mut(&range_key).unwrap();

        if read_ts <= meta.safe_point || !meta.can_read {
            // todo(SpadeA): add metrics for it
            return None;
        }

        meta.range_snapshot_list.new_snapshot(read_ts);
        Some(meta.id)
    }

    // If the snapshot is the last one in the snapshot list of one cache range in
    // historical_ranges, it means one or some evicted_ranges may be ready to be
    // removed physically.
    // So, here, we return a vector of ranges to denote the ranges that are ready to
    // be removed.
    pub(crate) fn remove_range_snapshot(
        &mut self,
        snapshot_meta: &RagneCacheSnapshotMeta,
    ) -> Vec<CacheRange> {
        if let Some(range_key) = self
            .historical_ranges
            .iter()
            .find(|&(range, meta)| {
                range.contains_range(&snapshot_meta.range) && meta.id == snapshot_meta.range_id
            })
            .map(|(r, _)| r.clone())
        {
            let meta = self.historical_ranges.get_mut(&range_key).unwrap();
            meta.range_snapshot_list
                .remove_snapshot(snapshot_meta.snapshot_ts);
            if meta.range_snapshot_list.is_empty() {
                self.historical_ranges.remove(&range_key);
            }

            return self
                .evicted_ranges
                .iter()
                .filter(|evicted_range| {
                    !self
                        .historical_ranges
                        .keys()
                        .any(|r| r.overlaps(evicted_range))
                })
                .cloned()
                .collect::<Vec<_>>();
        }

        // It must belong to the `self.ranges` if not found in `self.historical_ranges`
        let range_key = self
            .ranges
            .iter()
            .find(|&(range, meta)| {
                range.contains_range(&snapshot_meta.range) && meta.id == snapshot_meta.range_id
            })
            .map(|(r, _)| r.clone())
            .unwrap();
        let meta = self.ranges.get_mut(&range_key).unwrap();
        meta.range_snapshot_list
            .remove_snapshot(snapshot_meta.snapshot_ts);
        vec![]
    }

    // return whether the range can be already removed
    pub(crate) fn evict_range(&mut self, evict_range: &CacheRange) -> bool {
        let range_key = self
            .ranges
            .keys()
            .find(|&r| r.contains_range(evict_range))
            .unwrap_or_else(|| panic!("evict a range that does not contain: {:?}", evict_range))
            .clone();
        let meta = self.ranges.remove(&range_key).unwrap();
        let (left_range, right_range) = range_key.split_off(evict_range);
        assert!((left_range.is_some() || right_range.is_some()) || &range_key == evict_range);

        if let Some(left_range) = left_range {
            let left_meta = RangeMeta::derive_from(self.id_allocator.allocate_id(), &meta);
            self.ranges.insert(left_range, left_meta);
        }

        if let Some(right_range) = right_range {
            let right_meta = RangeMeta::derive_from(self.id_allocator.allocate_id(), &meta);
            self.ranges.insert(right_range, right_meta);
        }

        self.evicted_ranges.insert(evict_range.clone());

        if !meta.range_snapshot_list.is_empty() {
            self.historical_ranges.insert(range_key, meta);
            return false;
        }

        // we also need to check with previous historical_ranges
        !self
            .historical_ranges
            .keys()
            .any(|r| r.overlaps(evict_range))
    }

    pub fn on_delete_ranges(&mut self, ranges: &[CacheRange]) {
        for r in ranges {
            self.evicted_ranges.remove(r);
        }
    }

    pub fn has_ranges_in_gc(&self) -> bool {
        !self.ranges_in_gc.is_empty()
    }

    pub fn set_ranges_in_gc(&mut self, ranges_in_gc: BTreeSet<CacheRange>) {
        self.ranges_in_gc = ranges_in_gc;
    }

    pub fn on_gc_finished(&mut self, range: BTreeSet<CacheRange>) {
        assert_eq!(range, std::mem::take(&mut self.ranges_in_gc));
    }

    pub fn load_range(&mut self, cache_range: CacheRange) -> Result<(), LoadFailedReason> {
        if self.overlap_with_range(&cache_range) {
            return Err(LoadFailedReason::Overlapped);
        };
        if self.ranges_in_gc.contains(&cache_range) {
            return Err(LoadFailedReason::InGc);
        }
        if self.evicted_ranges.contains(&cache_range) {
            return Err(LoadFailedReason::Evicted);
        }
        self.pending_ranges.push(cache_range);
        Ok(())
    }
<<<<<<< HEAD

    pub(crate) fn has_range_to_cache_write(&self) -> bool {
        !self.pending_ranges_loading_data.is_empty()
    }

    pub(crate) fn evicted_ranges(&self) -> &BTreeSet<CacheRange> {
        &self.evicted_ranges
    }
=======
>>>>>>> eec295dd
}

#[derive(Debug, PartialEq)]
pub enum LoadFailedReason {
    Overlapped,
    InGc,
    Evicted,
}

#[cfg(test)]
mod tests {
    use std::collections::BTreeSet;

    use engine_traits::CacheRange;

    use super::RangeManager;
    use crate::range_manager::LoadFailedReason;

    #[test]
    fn test_range_manager() {
        let mut range_mgr = RangeManager::default();
        let r1 = CacheRange::new(b"k00".to_vec(), b"k10".to_vec());

        range_mgr.new_range(r1.clone());
        range_mgr.set_range_readable(&r1, true);
        range_mgr.set_safe_point(&r1, 5);
        assert!(range_mgr.range_snapshot(&r1, 5).is_none());
        assert!(range_mgr.range_snapshot(&r1, 8).is_some());
        assert!(range_mgr.range_snapshot(&r1, 10).is_some());
        let tmp_r = CacheRange::new(b"k08".to_vec(), b"k15".to_vec());
        assert!(range_mgr.range_snapshot(&tmp_r, 8).is_none());
        let tmp_r = CacheRange::new(b"k10".to_vec(), b"k11".to_vec());
        assert!(range_mgr.range_snapshot(&tmp_r, 8).is_none());

        let r_evict = CacheRange::new(b"k03".to_vec(), b"k06".to_vec());
        let r_left = CacheRange::new(b"k00".to_vec(), b"k03".to_vec());
        let r_right = CacheRange::new(b"k06".to_vec(), b"k10".to_vec());
        range_mgr.evict_range(&r_evict);
        let meta1 = range_mgr.historical_ranges.get(&r1).unwrap();
        assert!(range_mgr.evicted_ranges.contains(&r_evict));
        assert!(range_mgr.ranges.get(&r1).is_none());
        let meta2 = range_mgr.ranges.get(&r_left).unwrap();
        let meta3 = range_mgr.ranges.get(&r_right).unwrap();
        assert!(meta1.safe_point == meta2.safe_point && meta1.safe_point == meta3.safe_point);
        assert!(meta2.can_read && meta3.can_read);

        // evict a range with accurate match
        range_mgr.range_snapshot(&r_left, 10);
        range_mgr.evict_range(&r_left);
        assert!(range_mgr.historical_ranges.get(&r_left).is_some());
        assert!(range_mgr.evicted_ranges.contains(&r_left));
        assert!(range_mgr.ranges.get(&r_left).is_none());

        assert!(!range_mgr.evict_range(&r_right));
        assert!(range_mgr.historical_ranges.get(&r_right).is_none());
    }

    #[test]
    fn test_range_load() {
        let mut range_mgr = RangeManager::default();
        let r1 = CacheRange::new(b"k00".to_vec(), b"k10".to_vec());
        let r2 = CacheRange::new(b"k10".to_vec(), b"k20".to_vec());
        let r3 = CacheRange::new(b"k20".to_vec(), b"k30".to_vec());
        let r4 = CacheRange::new(b"k25".to_vec(), b"k35".to_vec());
        range_mgr.new_range(r1.clone());
        range_mgr.new_range(r3.clone());
        range_mgr.evict_range(&r1);

        let mut gced = BTreeSet::default();
        gced.insert(r2.clone());
        range_mgr.set_ranges_in_gc(gced);

        assert_eq!(
            range_mgr.load_range(r1).unwrap_err(),
            LoadFailedReason::Evicted
        );

        assert_eq!(
            range_mgr.load_range(r2).unwrap_err(),
            LoadFailedReason::InGc
        );

        assert_eq!(
            range_mgr.load_range(r4).unwrap_err(),
            LoadFailedReason::Overlapped
        );
    }
}<|MERGE_RESOLUTION|>--- conflicted
+++ resolved
@@ -310,17 +310,11 @@
         self.pending_ranges.push(cache_range);
         Ok(())
     }
-<<<<<<< HEAD
-
-    pub(crate) fn has_range_to_cache_write(&self) -> bool {
-        !self.pending_ranges_loading_data.is_empty()
-    }
-
+
+    #[cfg(test)]
     pub(crate) fn evicted_ranges(&self) -> &BTreeSet<CacheRange> {
         &self.evicted_ranges
     }
-=======
->>>>>>> eec295dd
 }
 
 #[derive(Debug, PartialEq)]
