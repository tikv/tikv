use core::slice::SlicePattern;
use std::{
    collections::{BTreeMap, BTreeSet},
    fmt::Debug,
    sync::{atomic::Ordering, Arc},
    time::Duration,
};

use bytes::Bytes;
use collections::HashMap;
use crossbeam::epoch;
use engine_traits::{
    CacheRange, MiscExt, Mutable, RangeCacheEngine, Result, WriteBatch, WriteBatchExt,
    WriteOptions, CF_DEFAULT,
};
use raftstore::store::fsm::apply::{PRINTF_LOCK, PRINTF_LOG};
use tikv_util::{
    box_err,
    config::ReadableSize,
    debug, error, info,
    time::{Duration, Instant},
    warn,
};

use crate::{
    background::BackgroundTask,
    engine::{cf_to_id, id_to_cf, is_lock_cf, SkiplistEngine},
    keys::{encode_key, InternalBytes, ValueType, ENC_KEY_SEQ_LENGTH},
    memory_controller::{MemoryController, MemoryUsage},
<<<<<<< HEAD
    metrics::{PREPARE_FOR_WRITE_DURATION_HISTOGRAM, WRITE_DURATION_HISTOGRAM},
=======
    metrics::{RANGE_PREPARE_FOR_WRITE_DURATION_HISTOGRAM, WRITE_DURATION_HISTOGRAM},
>>>>>>> 7c263c59
    range_manager::{RangeCacheStatus, RangeManager},
    RangeCacheMemoryEngine,
};

// This is a bit of a hack. It's the overhead of a node in the skiplist with
// height 3, which is sufficiently conservative for estimating the node overhead
// size.
pub(crate) const NODE_OVERHEAD_SIZE_EXPECTATION: usize = 96;
// As every key/value holds a Arc<MemoryController>, this overhead should be
// taken into consideration.
pub(crate) const MEM_CONTROLLER_OVERHEAD: usize = 8;
// A threshold that when the lock cf increment bytes exceed it, a
// CleanLockTombstone will be scheduled to cleanup the lock tombstones.
// It's somewhat like RocksDB flush memtables when the memtable reaches to a
// certain bytes so that the compactions may cleanup some tombstones. By
// default, the memtable size for lock cf is 32MB. As not all ranges will be
// cached in the memory, just use half of it here.
const AMOUNT_TO_CLEAN_TOMBSTONE: u64 = ReadableSize::mb(16).0;

// `prepare_for_range` should be called before raft command apply for each peer
// delegate. It sets `range_cache_status` which is used to determine whether the
// writes of this peer should be buffered.
pub struct RangeCacheWriteBatch {
    // `id` strictly incrementing and is used as the key in `ranges_being_written`, which records
    // the ranges that are being written, so that when the write batch is consumed, we can
    // quickly remove the ranges involved.
    id: u64,
    // `range_cache_status` indicates whether the range is cached, loading data, or not cached. If
    // it is cached, we should buffer the write in `buffer` which is consumed during the write
    // is written in the kv engine. If it is loading data, we should buffer the write in
    // `pending_range_in_loading_buffer` which is cached in the memory engine and will be consumed
    // after the snapshot has been loaded.
    range_cache_status: RangeCacheStatus,
    buffer: Vec<RangeCacheWriteBatchEntry>,
    pending_range_in_loading_buffer: Vec<RangeCacheWriteBatchEntry>,
    engine: RangeCacheMemoryEngine,
    save_points: Vec<usize>,
    sequence_number: Option<u64>,
    memory_controller: Arc<MemoryController>,
    memory_usage_reach_hard_limit: bool,

    current_range: Option<CacheRange>,
    // the ranges that reaches the hard limit and need to be evicted
    ranges_to_evict: BTreeSet<CacheRange>,

<<<<<<< HEAD
    prepare_apply: Duration,
=======
    // record the total durations of the prepare work for write in the write batch
    prepare_for_write_duration: Duration,
>>>>>>> 7c263c59
}

impl std::fmt::Debug for RangeCacheWriteBatch {
    fn fmt(&self, f: &mut std::fmt::Formatter<'_>) -> std::fmt::Result {
        f.debug_struct("RangeCacheWriteBatch")
            .field("buffer", &self.buffer)
            .field("save_points", &self.save_points)
            .field("sequence_number", &self.sequence_number)
            .finish()
    }
}

impl From<&RangeCacheMemoryEngine> for RangeCacheWriteBatch {
    fn from(engine: &RangeCacheMemoryEngine) -> Self {
        let id = rand::random::<u64>();
        Self {
            id: engine.alloc_write_batch_id(),
            range_cache_status: RangeCacheStatus::NotInCache,
            buffer: Vec::new(),
            pending_range_in_loading_buffer: Vec::new(),
            engine: engine.clone(),
            save_points: Vec::new(),
            sequence_number: None,
            memory_controller: engine.memory_controller(),
            memory_usage_reach_hard_limit: false,
            current_range: None,
            ranges_to_evict: BTreeSet::default(),
<<<<<<< HEAD
            prepare_apply: Duration::default(),
=======
            prepare_for_write_duration: Duration::default(),
>>>>>>> 7c263c59
        }
    }
}

impl RangeCacheWriteBatch {
    pub fn with_capacity(engine: &RangeCacheMemoryEngine, cap: usize) -> Self {
        let id = rand::random::<u64>();
        Self {
            id: engine.alloc_write_batch_id(),
            range_cache_status: RangeCacheStatus::NotInCache,
            buffer: Vec::with_capacity(cap),
            // cache_buffer should need small capacity
            pending_range_in_loading_buffer: Vec::new(),
            engine: engine.clone(),
            save_points: Vec::new(),
            sequence_number: None,
            memory_controller: engine.memory_controller(),
            memory_usage_reach_hard_limit: false,
            current_range: None,
            ranges_to_evict: BTreeSet::default(),
<<<<<<< HEAD
            prepare_apply: Duration::default(),
=======
            prepare_for_write_duration: Duration::default(),
>>>>>>> 7c263c59
        }
    }

    /// Trigger a CleanLockTombstone task if the accumulated lock cf
    /// modification exceeds the threshold (16MB).
    ///
    /// NB: Acquiring the RocksDB mutex is necessary to get the oldest snapshot,
    ///     so avoid calling this in any RocksDB callback (e.g., write batch
    ///     callback) to prevent potential deadlocks.
    pub fn maybe_compact_lock_cf(&self) {
        if self.engine.lock_modification_bytes.load(Ordering::Relaxed) > AMOUNT_TO_CLEAN_TOMBSTONE {
            // Use `swap` to only allow one schedule when multiple writers reaches the limit
            // concurrently.
            if self
                .engine
                .lock_modification_bytes
                .swap(0, Ordering::Relaxed)
                > AMOUNT_TO_CLEAN_TOMBSTONE
            {
                let rocks_engine = self.engine.rocks_engine.as_ref().unwrap();
                let last_seqno = rocks_engine.get_latest_sequence_number();
                let snapshot_seqno = self
                    .engine
                    .rocks_engine
                    .as_ref()
                    .unwrap()
                    .get_oldest_snapshot_sequence_number()
                    .unwrap_or(last_seqno);

                if let Err(e) = self
                    .engine
                    .bg_worker_manager()
                    .schedule_task(BackgroundTask::CleanLockTombstone(snapshot_seqno))
                {
                    error!(
                        "schedule lock tombstone cleanup failed";
                        "err" => ?e,
                    );
                    assert!(tikv_util::thread_group::is_shutdown(!cfg!(test)));
                }
            }
        }
    }

    /// Sets the sequence number for this batch. This should only be called
    /// prior to writing the batch.
    pub fn set_sequence_number(&mut self, seq: u64) -> Result<()> {
        if let Some(seqno) = self.sequence_number {
            return Err(box_err!("Sequence number {} already set", seqno));
        };
        self.sequence_number = Some(seq);
        Ok(())
    }

    // Note: `seq` is the sequence number of the first key in this write batch in
    // the RocksDB, which will be incremented automatically for each key, so
    // that all keys have unique sequence numbers.
    fn write_impl(&mut self, mut seq: u64) -> Result<()> {
        fail::fail_point!("on_write_impl");
        let ranges_to_delete = self.handle_ranges_to_evict();
        let (entries_to_write, engine) = self.engine.handle_pending_range_in_loading_buffer(
            &mut seq,
            std::mem::take(&mut self.pending_range_in_loading_buffer),
        );
        let guard = &epoch::pin();
        let start = Instant::now();
        let mut lock_modification: u64 = 0;
        let mut have_entry_applied = false;
        // Some entries whose ranges may be marked as evicted above, but it does not
        // matter, they will be deleted later.
        let mut have_entry = false;
        let res = entries_to_write
            .into_iter()
            .chain(std::mem::take(&mut self.buffer))
            .try_for_each(|e| {
                have_entry_applied = true;
                if is_lock_cf(e.cf) {
                    lock_modification += e.data_size() as u64;
                }
                seq += 1;
                e.write_to_memory(seq - 1, &engine, self.memory_controller.clone(), guard)
            });
        let duration = start.saturating_elapsed_secs();
        WRITE_DURATION_HISTOGRAM.observe(duration);

        fail::fail_point!("in_memory_engine_write_batch_consumed");
        fail::fail_point!("before_clear_ranges_in_being_written");

        self.engine
            .core
            .write()
            .mut_range_manager()
            .clear_ranges_in_being_written(self.id, have_entry_applied);

        self.engine
            .lock_modification_bytes
            .fetch_add(lock_modification, Ordering::Relaxed);

        if !ranges_to_delete.is_empty() {
            if let Err(e) = self
                .engine
                .bg_worker_manager()
                .schedule_task(BackgroundTask::DeleteRange(ranges_to_delete))
            {
                error!(
                    "schedule delete range failed";
                    "err" => ?e,
                );
                assert!(tikv_util::thread_group::is_shutdown(!cfg!(test)));
            }
        }

<<<<<<< HEAD
        let dur = std::mem::take(&mut self.prepare_apply);
        PREPARE_FOR_WRITE_DURATION_HISTOGRAM
            .with_label_values(&["prepare_apply"])
            .observe(dur.as_secs_f64());
=======
        let dur = std::mem::take(&mut self.prepare_for_write_duration);
        RANGE_PREPARE_FOR_WRITE_DURATION_HISTOGRAM.observe(dur.as_secs_f64());
>>>>>>> 7c263c59

        res
    }

    // return ranges that can be deleted from engine now
    fn handle_ranges_to_evict(&mut self) -> Vec<CacheRange> {
        if self.ranges_to_evict.is_empty() {
            return vec![];
        }
        let mut core = self.engine.core.write();
        let mut ranges = vec![];
        let range_manager = core.mut_range_manager();
        for r in std::mem::take(&mut self.ranges_to_evict) {
            let mut ranges_to_delete = range_manager.evict_range(&r);
            if !ranges_to_delete.is_empty() {
                ranges.append(&mut ranges_to_delete);
                continue;
            }
        }
        ranges
    }

    #[inline]
    pub fn set_range_cache_status(&mut self, range_cache_status: RangeCacheStatus) {
        self.range_cache_status = range_cache_status;
    }

    fn process_cf_operation<F1, F2>(&mut self, entry_size: F1, entry: F2)
    where
        F1: FnOnce() -> usize,
        F2: FnOnce() -> RangeCacheWriteBatchEntry,
    {
        if !matches!(
            self.range_cache_status,
            RangeCacheStatus::Cached | RangeCacheStatus::Loading
        ) || self.memory_usage_reach_hard_limit
        {
            return;
        }

        if !self.engine.enabled() {
            let range = self.current_range.clone().unwrap();
            info!(
                "range cache is disabled, evict the range";
                "range_start" => log_wrappers::Value(&range.start),
                "range_end" => log_wrappers::Value(&range.end),
            );
            self.ranges_to_evict.insert(range);
            return;
        }
        let memory_expect = entry_size();
        if !self.memory_acquire(memory_expect) {
            let range = self.current_range.clone().unwrap();
            info!(
                "memory acquire failed due to reaching hard limit";
                "range_start" => log_wrappers::Value(&range.start),
                "range_end" => log_wrappers::Value(&range.end),
            );
            self.ranges_to_evict.insert(range);
            return;
        }

        match self.range_cache_status {
            RangeCacheStatus::Cached => {
                self.buffer.push(entry());
            }
            RangeCacheStatus::Loading => {
                self.pending_range_in_loading_buffer.push(entry());
            }
            RangeCacheStatus::NotInCache => {}
        }
    }

    fn schedule_memory_check(&self) {
        if self.memory_controller.memory_checking() {
            return;
        }
        self.memory_controller.set_memory_checking(true);
        if let Err(e) = self
            .engine
            .bg_worker_manager()
            .schedule_task(BackgroundTask::MemoryCheckAndEvict)
        {
            error!(
                "schedule memory check failed";
                "err" => ?e,
            );
            assert!(tikv_util::thread_group::is_shutdown(!cfg!(test)));
        }
    }

    // return false means the memory usage reaches to hard limit and we have no
    // quota to write to the engine
    fn memory_acquire(&mut self, mem_required: usize) -> bool {
        match self.memory_controller.acquire(mem_required) {
            MemoryUsage::HardLimitReached(n) => {
                self.memory_usage_reach_hard_limit = true;
                warn!(
                    "the memory usage of in-memory engine reaches to hard limit";
                    "range" => ?self.current_range.as_ref().unwrap(),
                    "memory_usage(MB)" => ReadableSize(n as u64).as_mb_f64(),
                );
                self.schedule_memory_check();
                return false;
            }
            MemoryUsage::SoftLimitReached(_) => {
                self.schedule_memory_check();
            }
            _ => {}
        }
        true
    }
}

#[derive(Clone)]
enum WriteBatchEntryInternal {
    PutValue(Bytes),
    Deletion,
}

impl Debug for WriteBatchEntryInternal {
    fn fmt(&self, f: &mut std::fmt::Formatter<'_>) -> std::fmt::Result {
        match self {
            Self::PutValue(_) => write!(f, "PutValue"),
            Self::Deletion => write!(f, "Deletion"),
        }
    }
}

impl WriteBatchEntryInternal {
    fn encode(&self, key: &[u8], seq: u64) -> (InternalBytes, InternalBytes) {
        match self {
            WriteBatchEntryInternal::PutValue(value) => (
                encode_key(key, seq, ValueType::Value),
                InternalBytes::from_bytes(value.clone()),
            ),
            WriteBatchEntryInternal::Deletion => (
                encode_key(key, seq, ValueType::Deletion),
                InternalBytes::from_bytes(Bytes::new()),
            ),
        }
    }
    fn data_size(&self) -> usize {
        match self {
            WriteBatchEntryInternal::PutValue(value) => value.len(),
            WriteBatchEntryInternal::Deletion => 0,
        }
    }
}

#[derive(Clone)]
pub(crate) struct RangeCacheWriteBatchEntry {
    cf: usize,
    pub key: Bytes,
    inner: WriteBatchEntryInternal,
}

impl Debug for RangeCacheWriteBatchEntry {
    fn fmt(&self, f: &mut std::fmt::Formatter<'_>) -> std::fmt::Result {
        write!(
            f,
            "Range Cache Entry: Key {}, Value {:?}, CF {}",
            log_wrappers::hex_encode_upper(&self.key),
            self.inner,
            self.cf,
        )
    }
}

impl RangeCacheWriteBatchEntry {
    pub fn put_value(cf: &str, key: &[u8], value: &[u8]) -> Self {
        Self {
            cf: cf_to_id(cf),
            key: Bytes::copy_from_slice(key),
            inner: WriteBatchEntryInternal::PutValue(Bytes::copy_from_slice(value)),
        }
    }

    pub fn deletion(cf: &str, key: &[u8]) -> Self {
        Self {
            cf: cf_to_id(cf),
            key: Bytes::copy_from_slice(key),
            inner: WriteBatchEntryInternal::Deletion,
        }
    }

    #[inline]
    pub fn encode(&self, seq: u64) -> (InternalBytes, InternalBytes) {
        self.inner.encode(&self.key, seq)
    }

    pub fn calc_put_entry_size(key: &[u8], value: &[u8]) -> usize {
        key.len() + value.len() + ENC_KEY_SEQ_LENGTH + 2 * MEM_CONTROLLER_OVERHEAD /* one for key and one for value */
    }

    pub fn cal_delete_entry_size(key: &[u8]) -> usize {
        key.len() + ENC_KEY_SEQ_LENGTH
    }

    pub fn data_size(&self) -> usize {
        self.key.len() + ENC_KEY_SEQ_LENGTH + self.inner.data_size()
    }

    #[inline]
    pub fn write_to_memory(
        &self,
        seq: u64,
        skiplist_engine: &SkiplistEngine,
        memory_controller: Arc<MemoryController>,
        guard: &epoch::Guard,
    ) -> Result<()> {
        let handle = skiplist_engine.cf_handle(id_to_cf(self.cf));

        let (mut key, mut value) = self.encode(seq);
        key.set_memory_controller(memory_controller.clone());
        value.set_memory_controller(memory_controller);
        handle.insert(key, value, guard);

        if PRINTF_LOG.load(Ordering::Relaxed)
            || (self.cf == 1 && PRINTF_LOCK.load(Ordering::Relaxed))
        {
            info!(
                "write to memory";
                "entry" => ?self,
                "seqno" => seq,
            );
        }

        Ok(())
    }
}

// group_write_batch_entries classifies the entries to two categories according
// to the infomation in range manager:
// 1. entreis that can be written to memory engine directly
// 2. entreis that need to be cached
// For 2, we group the entries according to the range. The method uses the
// property that entries in the same range are neighbors. Though that the method
// still handles corretly even they are randomly positioned.
//
// Note: Some entries may not found a range in both
// `pending_ranges_loading_data` and `ranges`, it means the range has been
// evicted.
pub fn group_write_batch_entries(
    mut entries: Vec<RangeCacheWriteBatchEntry>,
    range_manager: &RangeManager,
) -> (
    Vec<(CacheRange, Vec<RangeCacheWriteBatchEntry>)>,
    Vec<RangeCacheWriteBatchEntry>,
) {
    let mut group_entries_to_cache: Vec<(CacheRange, Vec<RangeCacheWriteBatchEntry>)> = vec![];
    let mut entries_to_write: Vec<RangeCacheWriteBatchEntry> = vec![];
    let mut drain = entries.drain(..).peekable();
    while let Some(mut e) = drain.next() {
        if let Some((range_loading, ..)) = range_manager
            .pending_ranges_loading_data
            .iter()
            .find(|r| r.0.contains_key(&e.key))
        {
            // The range of this write batch entry is still in loading status
            let mut current_group = vec![];
            loop {
                current_group.push(e);
                if let Some(next_e) = drain.peek()
                    && range_loading.contains_key(&next_e.key)
                {
                    e = drain.next().unwrap();
                } else {
                    break;
                }
            }
            group_entries_to_cache.push((range_loading.clone(), current_group));
        } else if let Some(range) = range_manager
            .ranges()
            .keys()
            .find(|r| r.contains_key(&e.key))
        {
            // The range has finished loading and became a normal cache range
            loop {
                entries_to_write.push(e);
                if let Some(next_e) = drain.peek()
                    && range.contains_key(&next_e.key)
                {
                    e = drain.next().unwrap();
                } else {
                    break;
                }
            }
        } else {
            // The range of the entry is not found, it means the ranges has been
            // evicted
        }
    }
    (group_entries_to_cache, entries_to_write)
}

impl WriteBatchExt for RangeCacheMemoryEngine {
    type WriteBatch = RangeCacheWriteBatch;
    // todo: adjust it
    const WRITE_BATCH_MAX_KEYS: usize = 256;

    fn write_batch(&self) -> Self::WriteBatch {
        RangeCacheWriteBatch::from(self)
    }

    fn write_batch_with_cap(&self, cap: usize) -> Self::WriteBatch {
        RangeCacheWriteBatch::with_capacity(self, cap)
    }
}

impl WriteBatch for RangeCacheWriteBatch {
    fn write_opt(&mut self, _: &WriteOptions) -> Result<u64> {
        self.sequence_number
            .map(|seq| self.write_impl(seq).map(|()| seq))
            .transpose()
            .map(|o| o.ok_or_else(|| box_err!("sequence_number must be set!")))?
    }

    fn data_size(&self) -> usize {
        self.buffer
            .iter()
            .map(RangeCacheWriteBatchEntry::data_size)
            .sum()
    }

    fn count(&self) -> usize {
        self.buffer.len()
    }

    fn is_empty(&self) -> bool {
        self.buffer.is_empty()
    }

    fn should_write_to_engine(&self) -> bool {
        unimplemented!()
    }

    fn clear(&mut self) {
        self.buffer.clear();
        self.save_points.clear();
        _ = self.sequence_number.take();
    }

    fn set_save_point(&mut self) {
        self.save_points.push(self.buffer.len())
    }

    fn pop_save_point(&mut self) -> Result<()> {
        self.save_points
            .pop()
            .map(|_| ())
            .ok_or_else(|| box_err!("no save points available"))
    }

    fn rollback_to_save_point(&mut self) -> Result<()> {
        self.save_points
            .pop()
            .map(|sp| {
                self.buffer.truncate(sp);
            })
            .ok_or_else(|| box_err!("no save point available!"))
    }

    fn merge(&mut self, mut other: Self) -> Result<()> {
        self.buffer.append(&mut other.buffer);
        Ok(())
    }

    fn prepare_for_range(&mut self, range: CacheRange) {
        let time = Instant::now();
        self.set_range_cache_status(self.engine.prepare_for_apply(self.id, &range));
        self.memory_usage_reach_hard_limit = false;
        self.current_range = Some(range);
<<<<<<< HEAD
        self.prepare_apply += time.saturating_elapsed();
=======
        self.prepare_for_write_duration += time.saturating_elapsed();
>>>>>>> 7c263c59
    }
}

impl Mutable for RangeCacheWriteBatch {
    fn put(&mut self, key: &[u8], val: &[u8]) -> Result<()> {
        self.put_cf(CF_DEFAULT, key, val)
    }

    fn put_cf(&mut self, cf: &str, key: &[u8], val: &[u8]) -> Result<()> {
        self.process_cf_operation(
            || RangeCacheWriteBatchEntry::calc_put_entry_size(key, val),
            || RangeCacheWriteBatchEntry::put_value(cf, key, val),
        );
        Ok(())
    }

    fn delete(&mut self, key: &[u8]) -> Result<()> {
        self.delete_cf(CF_DEFAULT, key)
    }

    fn delete_cf(&mut self, cf: &str, key: &[u8]) -> Result<()> {
        self.process_cf_operation(
            || RangeCacheWriteBatchEntry::cal_delete_entry_size(key),
            || RangeCacheWriteBatchEntry::deletion(cf, key),
        );
        Ok(())
    }

    // rather than delete the keys in the range, we evict ranges that overlap with
    // them directly
    fn delete_range(&mut self, begin_key: &[u8], end_key: &[u8]) -> Result<()> {
        let range = CacheRange::new(begin_key.to_vec(), end_key.to_vec());
        self.engine.evict_range(&range);
        Ok(())
    }

    fn delete_range_cf(&mut self, cf: &str, begin_key: &[u8], end_key: &[u8]) -> Result<()> {
        let range = CacheRange::new(begin_key.to_vec(), end_key.to_vec());
        self.engine.evict_range(&range);
        Ok(())
    }
}

#[cfg(test)]
mod tests {
    use std::{sync::Arc, time::Duration};

    use engine_rocks::util::new_engine;
    use engine_traits::{
        CacheRange, FailedReason, KvEngine, Peekable, RangeCacheEngine, WriteBatch, CF_WRITE,
        DATA_CFS,
    };
    use online_config::{ConfigChange, ConfigManager, ConfigValue};
    use skiplist_rs::SkipList;
    use tempfile::Builder;
    use tikv_util::config::VersionTrack;

    use super::*;
    use crate::{
        background::flush_epoch, config::RangeCacheConfigManager, RangeCacheEngineConfig,
        RangeCacheEngineContext,
    };

    // We should not use skiplist.get directly as we only cares keys without
    // sequence number suffix
    fn get_value(
        sl: &Arc<SkipList<InternalBytes, InternalBytes>>,
        key: &InternalBytes,
        guard: &epoch::Guard,
    ) -> Option<Vec<u8>> {
        let mut iter = sl.owned_iter();
        iter.seek(key, guard);
        if iter.valid() && iter.key().same_user_key_with(key) {
            return Some(iter.value().as_slice().to_vec());
        }
        None
    }

    #[test]
    fn test_write_to_skiplist() {
        let engine = RangeCacheMemoryEngine::new(RangeCacheEngineContext::new_for_tests(Arc::new(
            VersionTrack::new(RangeCacheEngineConfig::config_for_test()),
        )));
        let r = CacheRange::new(b"".to_vec(), b"z".to_vec());
        engine.new_range(r.clone());
        {
            let mut core = engine.core.write();
            core.mut_range_manager().set_safe_point(&r, 10);
        }
        let mut wb = RangeCacheWriteBatch::from(&engine);
        wb.range_cache_status = RangeCacheStatus::Cached;
        wb.prepare_for_range(r.clone());
        wb.put(b"aaa", b"bbb").unwrap();
        wb.set_sequence_number(1).unwrap();
        assert_eq!(wb.write().unwrap(), 1);
        let sl = engine.core.read().engine().data[cf_to_id(CF_DEFAULT)].clone();
        let guard = &crossbeam::epoch::pin();
        let val = get_value(&sl, &encode_key(b"aaa", 2, ValueType::Value), guard).unwrap();
        assert_eq!(&b"bbb"[..], val.as_slice());
    }

    #[test]
    fn test_savepoints() {
        let engine = RangeCacheMemoryEngine::new(RangeCacheEngineContext::new_for_tests(Arc::new(
            VersionTrack::new(RangeCacheEngineConfig::config_for_test()),
        )));
        let r = CacheRange::new(b"".to_vec(), b"z".to_vec());
        engine.new_range(r.clone());
        {
            let mut core = engine.core.write();
            core.mut_range_manager().set_safe_point(&r, 10);
        }
        let mut wb = RangeCacheWriteBatch::from(&engine);
        wb.range_cache_status = RangeCacheStatus::Cached;
        wb.prepare_for_range(r.clone());
        wb.put(b"aaa", b"bbb").unwrap();
        wb.set_save_point();
        wb.put(b"aaa", b"ccc").unwrap();
        wb.put(b"ccc", b"ddd").unwrap();
        wb.rollback_to_save_point().unwrap();
        wb.set_sequence_number(1).unwrap();
        assert_eq!(wb.write().unwrap(), 1);
        let sl = engine.core.read().engine().data[cf_to_id(CF_DEFAULT)].clone();
        let guard = &crossbeam::epoch::pin();
        let val = get_value(&sl, &encode_key(b"aaa", 1, ValueType::Value), guard).unwrap();
        assert_eq!(&b"bbb"[..], val.as_slice());
        assert!(get_value(&sl, &encode_key(b"ccc", 1, ValueType::Value), guard).is_none())
    }

    #[test]
    fn test_put_write_clear_delete_put_write() {
        let engine = RangeCacheMemoryEngine::new(RangeCacheEngineContext::new_for_tests(Arc::new(
            VersionTrack::new(RangeCacheEngineConfig::config_for_test()),
        )));
        let r = CacheRange::new(b"".to_vec(), b"z".to_vec());
        engine.new_range(r.clone());
        {
            let mut core = engine.core.write();
            core.mut_range_manager().set_safe_point(&r, 10);
        }
        let mut wb = RangeCacheWriteBatch::from(&engine);
        wb.range_cache_status = RangeCacheStatus::Cached;
        wb.prepare_for_range(r.clone());
        wb.put(b"aaa", b"bbb").unwrap();
        wb.set_sequence_number(1).unwrap();
        _ = wb.write();
        wb.clear();
        wb.prepare_for_range(r.clone());
        wb.put(b"bbb", b"ccc").unwrap();
        wb.delete(b"aaa").unwrap();
        wb.set_sequence_number(2).unwrap();
        _ = wb.write();
        let snapshot = engine.snapshot(r, u64::MAX, 3).unwrap();
        assert_eq!(
            snapshot.get_value(&b"bbb"[..]).unwrap().unwrap(),
            &b"ccc"[..]
        );
        assert!(snapshot.get_value(&b"aaa"[..]).unwrap().is_none())
    }

    #[test]
    fn test_prepare_for_apply() {
        let path = Builder::new()
            .prefix("test_prepare_for_apply")
            .tempdir()
            .unwrap();
        let path_str = path.path().to_str().unwrap();
        let rocks_engine = new_engine(path_str, DATA_CFS).unwrap();

        let engine = RangeCacheMemoryEngine::new(RangeCacheEngineContext::new_for_tests(Arc::new(
            VersionTrack::new(RangeCacheEngineConfig::config_for_test()),
        )));
        let r1 = CacheRange::new(b"k01".to_vec(), b"k05".to_vec());
        let r2 = CacheRange::new(b"k05".to_vec(), b"k10".to_vec());
        let r3 = CacheRange::new(b"k10".to_vec(), b"k15".to_vec());
        {
            engine.new_range(r1.clone());
            let mut core = engine.core.write();
            core.mut_range_manager().set_safe_point(&r1, 10);

            let snap = Arc::new(rocks_engine.snapshot(None));
            core.mut_range_manager()
                .pending_ranges_loading_data
                .push_back((r2.clone(), snap, false));
        }
        let mut wb = RangeCacheWriteBatch::from(&engine);
        wb.prepare_for_range(r1.clone());
        wb.put(b"k01", b"val1").unwrap();
        wb.prepare_for_range(r2.clone());
        wb.put(b"k05", b"val5").unwrap();
        wb.prepare_for_range(r3);
        wb.put(b"k10", b"val10").unwrap();
        wb.set_sequence_number(2).unwrap();
        let _ = wb.write();
        let snapshot = engine.snapshot(r1.clone(), u64::MAX, 5).unwrap();
        assert_eq!(
            snapshot.get_value(&b"k01"[..]).unwrap().unwrap(),
            &b"val1"[..]
        );
        {
            let core = engine.core.read();
            assert_eq!(core.cached_write_batch.get(&r2).unwrap().len(), 1);
        }

        let mut wb = RangeCacheWriteBatch::from(&engine);
        wb.prepare_for_range(r1.clone());
        wb.delete(b"k01").unwrap();
        wb.set_sequence_number(5).unwrap();
        let _ = wb.write();
        let snapshot = engine.snapshot(r1, u64::MAX, 6).unwrap();
        assert!(snapshot.get_value(&b"k01"[..]).unwrap().is_none(),);
    }

    #[test]
    fn test_group_entries() {
        let path = Builder::new().prefix("test_group").tempdir().unwrap();
        let path_str = path.path().to_str().unwrap();
        let rocks_engine = new_engine(path_str, DATA_CFS).unwrap();
        let snap = rocks_engine.snapshot(None);

        let mut range_manager = RangeManager::default();
        let r1 = CacheRange::new(b"k00".to_vec(), b"k10".to_vec());
        let r2 = CacheRange::new(b"k10".to_vec(), b"k20".to_vec());
        let r3 = CacheRange::new(b"k20".to_vec(), b"k30".to_vec());
        range_manager.new_range(r1.clone());
        let snap = Arc::new(snap);
        range_manager
            .pending_ranges_loading_data
            .push_back((r2.clone(), snap.clone(), false));
        range_manager
            .pending_ranges_loading_data
            .push_back((r3.clone(), snap, false));

        let entries = vec![
            RangeCacheWriteBatchEntry::put_value(CF_DEFAULT, b"k22", b"val"),
            RangeCacheWriteBatchEntry::put_value(CF_DEFAULT, b"k21", b"val"),
            RangeCacheWriteBatchEntry::deletion(CF_DEFAULT, b"k25"),
            RangeCacheWriteBatchEntry::put_value(CF_DEFAULT, b"k28", b"val"),
            RangeCacheWriteBatchEntry::put_value(CF_WRITE, b"k03", b"val"),
            RangeCacheWriteBatchEntry::put_value(CF_WRITE, b"k05", b"val"),
            RangeCacheWriteBatchEntry::put_value(CF_WRITE, b"k09", b"val"),
            RangeCacheWriteBatchEntry::put_value(CF_WRITE, b"k10", b"val"),
            RangeCacheWriteBatchEntry::put_value(CF_WRITE, b"k19", b"val"),
            // Mock the range is evicted
            RangeCacheWriteBatchEntry::put_value(CF_WRITE, b"k32", b"val"),
            RangeCacheWriteBatchEntry::put_value(CF_WRITE, b"k45", b"val"),
        ];

        let (group_entries_to_cache, entries_to_write) =
            group_write_batch_entries(entries, &range_manager);
        assert_eq!(group_entries_to_cache.len(), 2);
        assert_eq!(entries_to_write.len(), 3);
        entries_to_write
            .iter()
            .for_each(|e| assert!(r1.contains_key(&e.key)));
        group_entries_to_cache.iter().for_each(|(range, entries)| {
            if *range == r2 {
                assert_eq!(entries.len(), 2);
            } else if *range == r3 {
                assert_eq!(entries.len(), 4);
            } else {
                unreachable!();
            }
            entries
                .iter()
                .for_each(|e| assert!(range.contains_key(&e.key)))
        });
    }

    fn wait_evict_done(engine: &RangeCacheMemoryEngine) {
        let mut wait = 0;
        while wait < 10 {
            wait += 1;
            if !engine
                .core
                .read()
                .range_manager()
                .ranges_being_deleted
                .is_empty()
            {
                std::thread::sleep(Duration::from_millis(200));
            } else {
                break;
            }
        }
    }

    #[test]
    fn test_write_batch_with_memory_controller() {
        let mut config = RangeCacheEngineConfig::default();
        config.soft_limit_threshold = Some(ReadableSize(500));
        config.hard_limit_threshold = Some(ReadableSize(1000));
        config.enabled = true;
        let engine = RangeCacheMemoryEngine::new(RangeCacheEngineContext::new_for_tests(Arc::new(
            VersionTrack::new(config),
        )));
        let r1 = CacheRange::new(b"kk00".to_vec(), b"kk10".to_vec());
        let r2 = CacheRange::new(b"kk10".to_vec(), b"kk20".to_vec());
        let r3 = CacheRange::new(b"kk20".to_vec(), b"kk30".to_vec());
        let r4 = CacheRange::new(b"kk30".to_vec(), b"kk40".to_vec());
        let r5 = CacheRange::new(b"kk40".to_vec(), b"kk50".to_vec());
        for r in [&r1, &r2, &r3, &r4, &r5] {
            engine.new_range(r.clone());
            {
                let mut core = engine.core.write();
                core.mut_range_manager().set_safe_point(r, 10);
            }
            let _ = engine.snapshot(r.clone(), 1000, 1000).unwrap();
        }

        let val1: Vec<u8> = (0..150).map(|_| 0).collect();
        let mut wb = RangeCacheWriteBatch::from(&engine);
        wb.prepare_for_range(r1.clone());
        // memory required:
        // 4(key) + 8(sequencen number) + 150(value) + 16(2 Arc<MemoryController) = 178
        wb.put(b"kk01", &val1).unwrap();
        wb.prepare_for_range(r2.clone());
        // Now, 356
        wb.put(b"kk11", &val1).unwrap();
        wb.prepare_for_range(r3.clone());
        // Now, 534
        wb.put(b"kk21", &val1).unwrap();
        let val2: Vec<u8> = (0..500).map(|_| 2).collect();
        // The memory will fail to acquire
        wb.put(b"kk22", &val2).unwrap();

        // The memory capacity is enough the the following two inserts
        let val3: Vec<u8> = (0..150).map(|_| 3).collect();
        wb.prepare_for_range(r4.clone());
        // Now, 712
        wb.put(b"kk32", &val3).unwrap();

        let val4: Vec<u8> = (0..300).map(|_| 3).collect();
        wb.prepare_for_range(r5.clone());
        wb.put(b"kk41", &val4).unwrap();

        let memory_controller = engine.memory_controller();
        // We should have allocated 896 as calculated above
        assert_eq!(712, memory_controller.mem_usage());
        wb.write_impl(1000).unwrap();
        // We dont count the node overhead in write batch, so after they are written
        // into the engine, the mem usage can even exceed the hard limit. But this
        // should be fine as this amount should be at most MB level.
        assert_eq!(1096, memory_controller.mem_usage());

        let snap1 = engine.snapshot(r1.clone(), 1000, 1010).unwrap();
        assert_eq!(snap1.get_value(b"kk01").unwrap().unwrap(), &val1);
        let snap2 = engine.snapshot(r2.clone(), 1000, 1010).unwrap();
        assert_eq!(snap2.get_value(b"kk11").unwrap().unwrap(), &val1);

        assert_eq!(
            engine.snapshot(r3.clone(), 1000, 1000).unwrap_err(),
            FailedReason::NotCached
        );

        let snap4 = engine.snapshot(r4.clone(), 1000, 1010).unwrap();
        assert_eq!(snap4.get_value(b"kk32").unwrap().unwrap(), &val3);

        assert_eq!(
            engine.snapshot(r5.clone(), 1000, 1010).unwrap_err(),
            FailedReason::NotCached
        );

        // For range 3, one write is buffered but the other is rejected, so the range 3
        // is evicted and the keys of it are deleted. After flush the epoch, we should
        // get 1096-178(kv)-96(node overhead) = 822 memory usage.
        flush_epoch();
        wait_evict_done(&engine);
        assert_eq!(822, memory_controller.mem_usage());

        drop(snap1);
        engine.evict_range(&r1);
        flush_epoch();
        wait_evict_done(&engine);
        assert_eq!(548, memory_controller.mem_usage());
    }

    #[test]
    fn test_write_batch_with_config_change() {
        let mut config = RangeCacheEngineConfig::default();
        config.soft_limit_threshold = Some(ReadableSize(u64::MAX));
        config.hard_limit_threshold = Some(ReadableSize(u64::MAX));
        config.enabled = true;
        let config = Arc::new(VersionTrack::new(config));
        let engine =
            RangeCacheMemoryEngine::new(RangeCacheEngineContext::new_for_tests(config.clone()));
        let r1 = CacheRange::new(b"kk00".to_vec(), b"kk10".to_vec());
        let r2 = CacheRange::new(b"kk10".to_vec(), b"kk20".to_vec());
        for r in [&r1, &r2] {
            engine.new_range(r.clone());
            {
                let mut core = engine.core.write();
                core.mut_range_manager().set_safe_point(r, 10);
            }
            let _ = engine.snapshot(r.clone(), 1000, 1000).unwrap();
        }

        let val1: Vec<u8> = (0..150).map(|_| 0).collect();
        let mut wb = RangeCacheWriteBatch::from(&engine);
        wb.prepare_for_range(r2.clone());
        wb.put(b"kk11", &val1).unwrap();
        let snap1 = engine.snapshot(r1.clone(), 1000, 1000).unwrap();

        // disable the range cache
        let mut config_manager = RangeCacheConfigManager(config.clone());
        let mut config_change = ConfigChange::new();
        config_change.insert(String::from("enabled"), ConfigValue::Bool(false));
        config_manager.dispatch(config_change).unwrap();

        wb.write_impl(1000).unwrap();
        // existing snapshot can still work after the range cache is disabled, but new
        // snapshot will fail to create
        assert!(snap1.get_value(b"kk00").unwrap().is_none());

        let mut wb = RangeCacheWriteBatch::from(&engine);
        wb.prepare_for_range(r1.clone());
        // put should trigger the evict and it won't write into range cache
        wb.put(b"kk01", &val1).unwrap();
        wb.write_impl(1000).unwrap();

        // new snapshot will fail to create as it's evicted already
        let snap1 = engine.snapshot(r1.clone(), 1000, 1000);
        assert_eq!(snap1.unwrap_err(), FailedReason::NotCached);
        let snap2 = engine.snapshot(r2.clone(), 1000, 1000).unwrap();
        // if no new write, the range cache can still be used.
        assert_eq!(snap2.get_value(b"kk11").unwrap().unwrap(), &val1);

        // enable the range cache again
        let mut config_manager = RangeCacheConfigManager(config.clone());
        let mut config_change = ConfigChange::new();
        config_change.insert(String::from("enabled"), ConfigValue::Bool(true));
        config_manager.dispatch(config_change).unwrap();

        let snap1 = engine.snapshot(r1.clone(), 1000, 1000);
        assert_eq!(snap1.unwrap_err(), FailedReason::NotCached);
        let snap2 = engine.snapshot(r2.clone(), 1000, 1000).unwrap();
        assert_eq!(snap2.get_value(b"kk11").unwrap().unwrap(), &val1);
    }
}<|MERGE_RESOLUTION|>--- conflicted
+++ resolved
@@ -14,24 +14,14 @@
     WriteOptions, CF_DEFAULT,
 };
 use raftstore::store::fsm::apply::{PRINTF_LOCK, PRINTF_LOG};
-use tikv_util::{
-    box_err,
-    config::ReadableSize,
-    debug, error, info,
-    time::{Duration, Instant},
-    warn,
-};
+use tikv_util::{box_err, config::ReadableSize, debug, error, info, time::Instant, warn};
 
 use crate::{
     background::BackgroundTask,
     engine::{cf_to_id, id_to_cf, is_lock_cf, SkiplistEngine},
     keys::{encode_key, InternalBytes, ValueType, ENC_KEY_SEQ_LENGTH},
     memory_controller::{MemoryController, MemoryUsage},
-<<<<<<< HEAD
-    metrics::{PREPARE_FOR_WRITE_DURATION_HISTOGRAM, WRITE_DURATION_HISTOGRAM},
-=======
     metrics::{RANGE_PREPARE_FOR_WRITE_DURATION_HISTOGRAM, WRITE_DURATION_HISTOGRAM},
->>>>>>> 7c263c59
     range_manager::{RangeCacheStatus, RangeManager},
     RangeCacheMemoryEngine,
 };
@@ -77,12 +67,8 @@
     // the ranges that reaches the hard limit and need to be evicted
     ranges_to_evict: BTreeSet<CacheRange>,
 
-<<<<<<< HEAD
-    prepare_apply: Duration,
-=======
     // record the total durations of the prepare work for write in the write batch
     prepare_for_write_duration: Duration,
->>>>>>> 7c263c59
 }
 
 impl std::fmt::Debug for RangeCacheWriteBatch {
@@ -110,11 +96,7 @@
             memory_usage_reach_hard_limit: false,
             current_range: None,
             ranges_to_evict: BTreeSet::default(),
-<<<<<<< HEAD
-            prepare_apply: Duration::default(),
-=======
             prepare_for_write_duration: Duration::default(),
->>>>>>> 7c263c59
         }
     }
 }
@@ -135,11 +117,7 @@
             memory_usage_reach_hard_limit: false,
             current_range: None,
             ranges_to_evict: BTreeSet::default(),
-<<<<<<< HEAD
-            prepare_apply: Duration::default(),
-=======
             prepare_for_write_duration: Duration::default(),
->>>>>>> 7c263c59
         }
     }
 
@@ -252,15 +230,8 @@
             }
         }
 
-<<<<<<< HEAD
-        let dur = std::mem::take(&mut self.prepare_apply);
-        PREPARE_FOR_WRITE_DURATION_HISTOGRAM
-            .with_label_values(&["prepare_apply"])
-            .observe(dur.as_secs_f64());
-=======
         let dur = std::mem::take(&mut self.prepare_for_write_duration);
         RANGE_PREPARE_FOR_WRITE_DURATION_HISTOGRAM.observe(dur.as_secs_f64());
->>>>>>> 7c263c59
 
         res
     }
@@ -634,11 +605,7 @@
         self.set_range_cache_status(self.engine.prepare_for_apply(self.id, &range));
         self.memory_usage_reach_hard_limit = false;
         self.current_range = Some(range);
-<<<<<<< HEAD
-        self.prepare_apply += time.saturating_elapsed();
-=======
         self.prepare_for_write_duration += time.saturating_elapsed();
->>>>>>> 7c263c59
     }
 }
 
