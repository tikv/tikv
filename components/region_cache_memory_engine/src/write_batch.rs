--- conflicted
+++ resolved
@@ -326,13 +326,8 @@
         wb.set_sequence_number(1).unwrap();
         assert_eq!(wb.write().unwrap(), 1);
         let sl = engine.core.read().unwrap().engine().data[cf_to_id(CF_DEFAULT)].clone();
-<<<<<<< HEAD
         let entry = sl.get(&encode_key(b"aaa", 1, ValueType::Value)).unwrap();
         assert_eq!(&b"bbb"[..], entry.value())
-=======
-        let actual = sl.get(&encode_key(b"aaa", 1, ValueType::Value)).unwrap();
-        assert_eq!(&b"bbb"[..], actual.value())
->>>>>>> 1afa0c13
     }
 
     #[test]
@@ -354,13 +349,8 @@
         wb.set_sequence_number(1).unwrap();
         assert_eq!(wb.write().unwrap(), 1);
         let sl = engine.core.read().unwrap().engine().data[cf_to_id(CF_DEFAULT)].clone();
-<<<<<<< HEAD
         let entry = sl.get(&encode_key(b"aaa", 1, ValueType::Value)).unwrap();
         assert_eq!(&b"bbb"[..], entry.value());
-=======
-        let actual = sl.get(&encode_key(b"aaa", 1, ValueType::Value)).unwrap();
-        assert_eq!(&b"bbb"[..], actual.value());
->>>>>>> 1afa0c13
         assert!(sl.get(&encode_key(b"ccc", 1, ValueType::Value)).is_none())
     }
 
