--- conflicted
+++ resolved
@@ -1,8 +1,5 @@
-<<<<<<< HEAD
-use std::{collections::BTreeMap, sync::Arc};
-
-=======
->>>>>>> 07c35346
+use std::sync::Arc;
+
 use bytes::Bytes;
 use crossbeam::epoch;
 use engine_traits::{
@@ -11,27 +8,19 @@
 use tikv_util::{box_err, config::ReadableSize, error, warn};
 
 use crate::{
-<<<<<<< HEAD
     background::BackgroundTask,
-    engine::{cf_to_id, RangeCacheMemoryEngineCore, SkiplistEngine},
-    keys::{encode_key, ValueType, ENC_KEY_SEQ_LENGTH},
+    engine::{cf_to_id, SkiplistEngine},
+    keys::{encode_key, InternalBytes, ValueType, ENC_KEY_SEQ_LENGTH},
     memory_limiter::{MemoryLimiter, MemoryUsage},
-=======
-    engine::{cf_to_id, SkiplistEngine},
-    keys::{encode_key, InternalBytes, ValueType},
->>>>>>> 07c35346
     range_manager::RangeManager,
     RangeCacheMemoryEngine,
 };
 
-<<<<<<< HEAD
 const NODE_OVERHEAD_SIZE_EXPECTATION: usize = 96;
 
-=======
 // `prepare_for_range` should be called before raft command apply for each peer
 // delegate. It sets `range_in_cache` and `pending_range_in_loading` which are
 // used to determine whether the writes of this peer should be buffered.
->>>>>>> 07c35346
 pub struct RangeCacheWriteBatch {
     // `range_in_cache` indicates that the range is cached in the memory engine and we should
     // buffer the write in `buffer` which is consumed during the write is written in the kv engine.
@@ -122,10 +111,22 @@
         self.pending_range_in_loading = v;
     }
 
-    fn process_cf_operation<F>(&mut self, entry: F)
+    fn process_cf_operation<F1, F2>(&mut self, entry_size: F1, entry: F2)
     where
-        F: FnOnce() -> RangeCacheWriteBatchEntry,
+        F1: FnOnce() -> usize,
+        F2: FnOnce() -> RangeCacheWriteBatchEntry,
     {
+        if self.memory_usage_reach_hard_limit
+            || !(self.range_in_cache || self.pending_range_in_loading)
+        {
+            return;
+        }
+
+        let memory_expect = NODE_OVERHEAD_SIZE_EXPECTATION + entry_size();
+        if !self.memory_acquire(memory_expect) {
+            return;
+        }
+
         if self.range_in_cache {
             self.buffer.push(entry());
         } else if self.pending_range_in_loading {
@@ -151,6 +152,8 @@
         }
     }
 
+    // return false means the memory usage reaches to hard limit and we have no
+    // quota to write to the engine
     fn memory_acquire(&mut self, mem_required: usize) -> bool {
         match self.memory_limiter.acquire(mem_required) {
             MemoryUsage::HardLimitReached(n) => {
@@ -233,8 +236,16 @@
         self.inner.encode(&self.key, seq)
     }
 
+    pub fn calc_put_entry_size(key: &[u8], value: &[u8]) -> usize {
+        key.len() + value.len() + ENC_KEY_SEQ_LENGTH
+    }
+
+    pub fn cal_delete_entry_size(key: &[u8]) -> usize {
+        key.len() + ENC_KEY_SEQ_LENGTH
+    }
+
     pub fn data_size(&self) -> usize {
-        self.key.len() + std::mem::size_of::<u64>() + self.inner.data_size()
+        self.key.len() + ENC_KEY_SEQ_LENGTH + self.inner.data_size()
     }
 
     #[inline]
@@ -404,21 +415,10 @@
     }
 
     fn put_cf(&mut self, cf: &str, key: &[u8], val: &[u8]) -> Result<()> {
-<<<<<<< HEAD
-        if self.memory_usage_reach_hard_limit {
-            return Ok(());
-        }
-        let expected_memory =
-            NODE_OVERHEAD_SIZE_EXPECTATION + key.len() + val.len() + ENC_KEY_SEQ_LENGTH;
-        if !self.memory_acquire(expected_memory) {
-            return Ok(());
-        }
-
-        self.buffer
-            .push(RangeCacheWriteBatchEntry::put_value(cf, key, val));
-=======
-        self.process_cf_operation(|| RangeCacheWriteBatchEntry::put_value(cf, key, val));
->>>>>>> 07c35346
+        self.process_cf_operation(
+            || RangeCacheWriteBatchEntry::calc_put_entry_size(key, val),
+            || RangeCacheWriteBatchEntry::put_value(cf, key, val),
+        );
         Ok(())
     }
 
@@ -427,20 +427,10 @@
     }
 
     fn delete_cf(&mut self, cf: &str, key: &[u8]) -> Result<()> {
-<<<<<<< HEAD
-        if self.memory_usage_reach_hard_limit {
-            return Ok(());
-        }
-        let expected_memory = NODE_OVERHEAD_SIZE_EXPECTATION + key.len() + ENC_KEY_SEQ_LENGTH;
-        if !self.memory_acquire(expected_memory) {
-            return Ok(());
-        }
-
-        self.buffer
-            .push(RangeCacheWriteBatchEntry::deletion(cf, key));
-=======
-        self.process_cf_operation(|| RangeCacheWriteBatchEntry::deletion(cf, key));
->>>>>>> 07c35346
+        self.process_cf_operation(
+            || RangeCacheWriteBatchEntry::cal_delete_entry_size(key),
+            || RangeCacheWriteBatchEntry::deletion(cf, key),
+        );
         Ok(())
     }
 
@@ -484,11 +474,7 @@
 
     #[test]
     fn test_write_to_skiplist() {
-<<<<<<< HEAD
-        let engine = RangeCacheMemoryEngine::new(Arc::default(), EngineConfig::config_for_test());
-=======
-        let engine = RangeCacheMemoryEngine::new(Duration::from_secs(1));
->>>>>>> 07c35346
+        let engine = RangeCacheMemoryEngine::new(EngineConfig::config_for_test());
         let r = CacheRange::new(b"".to_vec(), b"z".to_vec());
         engine.new_range(r.clone());
         {
@@ -509,11 +495,7 @@
 
     #[test]
     fn test_savepoints() {
-<<<<<<< HEAD
-        let engine = RangeCacheMemoryEngine::new(Arc::default(), EngineConfig::config_for_test());
-=======
-        let engine = RangeCacheMemoryEngine::new(Duration::from_secs(1));
->>>>>>> 07c35346
+        let engine = RangeCacheMemoryEngine::new(EngineConfig::config_for_test());
         let r = CacheRange::new(b"".to_vec(), b"z".to_vec());
         engine.new_range(r.clone());
         {
@@ -539,11 +521,7 @@
 
     #[test]
     fn test_put_write_clear_delete_put_write() {
-<<<<<<< HEAD
-        let engine = RangeCacheMemoryEngine::new(Arc::default(), EngineConfig::config_for_test());
-=======
-        let engine = RangeCacheMemoryEngine::new(Duration::from_secs(1));
->>>>>>> 07c35346
+        let engine = RangeCacheMemoryEngine::new(EngineConfig::config_for_test());
         let r = CacheRange::new(b"".to_vec(), b"z".to_vec());
         engine.new_range(r.clone());
         {
@@ -578,7 +556,7 @@
         let path_str = path.path().to_str().unwrap();
         let rocks_engine = new_engine(path_str, DATA_CFS).unwrap();
 
-        let engine = RangeCacheMemoryEngine::new(Duration::from_secs(1));
+        let engine = RangeCacheMemoryEngine::new(EngineConfig::config_for_test());
         let r1 = CacheRange::new(b"k01".to_vec(), b"k05".to_vec());
         let r2 = CacheRange::new(b"k05".to_vec(), b"k10".to_vec());
         let r3 = CacheRange::new(b"k10".to_vec(), b"k15".to_vec());
