--- conflicted
+++ resolved
@@ -5,41 +5,29 @@
 
 use std::time::Duration;
 
+use serde::{Deserialize, Serialize};
+use thiserror::Error;
 use tikv_util::config::ReadableSize;
 
 mod background;
 mod engine;
 pub mod keys;
-<<<<<<< HEAD
-use std::time::Duration;
-
-use serde_derive::{Deserialize, Serialize};
-
-pub mod region_label;
-pub use engine::RangeCacheMemoryEngine;
-=======
 mod memory_controller;
 mod metrics;
->>>>>>> 856ae255
 pub mod range_manager;
 mod read;
 pub mod region_label;
 mod write_batch;
 
 pub use background::{BackgroundRunner, GcTask};
-<<<<<<< HEAD
-mod metrics;
-use thiserror::Error;
+pub use engine::RangeCacheMemoryEngine;
+pub use write_batch::RangeCacheWriteBatch;
 
 #[derive(Debug, Error)]
 pub enum Error {
     #[error("Invalid Argument: {0}")]
     InvalidArgument(String),
 }
-=======
-pub use engine::RangeCacheMemoryEngine;
-pub use write_batch::RangeCacheWriteBatch;
->>>>>>> 856ae255
 
 #[derive(Clone, Serialize, Deserialize, Debug, PartialEq)]
 #[serde(default, rename_all = "kebab-case")]
