// Copyright 2023 TiKV Project Authors. Licensed under Apache-2.0.

#![allow(dead_code)]
#![allow(unused_variables)]
#![feature(let_chains)]
#![feature(slice_pattern)]

mod background;
mod engine;
pub mod keys;
<<<<<<< HEAD
use std::time::Duration;

=======
pub mod region_label;
>>>>>>> 07c35346
pub use engine::RangeCacheMemoryEngine;
pub mod range_manager;
mod write_batch;
use tikv_util::config::ReadableSize;
pub use write_batch::RangeCacheWriteBatch;
mod memory_limiter;
pub use background::{BackgroundRunner, GcTask};

pub struct EngineConfig {
    gc_interval: Duration,
    soft_limit_threshold: usize,
    hard_limit_threshold: usize,
}

impl EngineConfig {
    pub fn new(
        gc_interval: Duration,
        soft_limit_threshold: usize,
        hard_limit_threshold: usize,
    ) -> Self {
        Self {
            gc_interval,
            soft_limit_threshold,
            hard_limit_threshold,
        }
    }

    pub fn config_for_test() -> EngineConfig {
        EngineConfig::new(
            Duration::from_secs(60),
            ReadableSize::gb(1).0 as usize,
            ReadableSize::gb(2).0 as usize,
        )
    }
}<|MERGE_RESOLUTION|>--- conflicted
+++ resolved
@@ -8,12 +8,9 @@
 mod background;
 mod engine;
 pub mod keys;
-<<<<<<< HEAD
 use std::time::Duration;
 
-=======
 pub mod region_label;
->>>>>>> 07c35346
 pub use engine::RangeCacheMemoryEngine;
 pub mod range_manager;
 mod write_batch;
@@ -43,7 +40,7 @@
 
     pub fn config_for_test() -> EngineConfig {
         EngineConfig::new(
-            Duration::from_secs(60),
+            Duration::from_secs(600),
             ReadableSize::gb(1).0 as usize,
             ReadableSize::gb(2).0 as usize,
         )
