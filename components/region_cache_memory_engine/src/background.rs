// Copyright 2024 TiKV Project Authors. Licensed under Apache-2.0.

use std::{collections::BTreeSet, fmt::Display, sync::Arc, thread::JoinHandle, time::Duration};

use bytes::Bytes;
use crossbeam::{
    channel::{bounded, tick, Sender},
<<<<<<< HEAD
    select,
};
use engine_rocks::RocksSnapshot;
use engine_traits::{CacheRange, IterOptions, Iterable, Iterator, CF_DEFAULT, CF_WRITE, DATA_CFS};
use parking_lot::RwLock;
use skiplist_rs::Skiplist;
=======
    epoch, select,
    sync::ShardedLock,
};
use engine_rocks::RocksSnapshot;
use engine_traits::{CacheRange, IterOptions, Iterable, Iterator, CF_DEFAULT, CF_WRITE, DATA_CFS};
use skiplist_rs::SkipList;
>>>>>>> 6368c439
use slog_global::{error, info, warn};
use tikv_util::{
    keybuilder::KeyBuilder,
    worker::{Runnable, ScheduleError, Scheduler, Worker},
};
use txn_types::{Key, TimeStamp, WriteRef, WriteType};
use yatp::Remote;

use crate::{
    engine::RangeCacheMemoryEngineCore,
    keys::{decode_key, encode_key, encoding_for_filter, InternalBytes, InternalKey, ValueType},
};

/// Try to extract the key and `u64` timestamp from `encoded_key`.
///
/// See also: [`txn_types::Key::split_on_ts_for`]
fn split_ts(key: &[u8]) -> Result<(&[u8], u64), String> {
    match Key::split_on_ts_for(key) {
        Ok((key, ts)) => Ok((key, ts.into_inner())),
        Err(_) => Err(format!(
            "invalid write cf key: {}",
            log_wrappers::Value(key)
        )),
    }
}

fn parse_write(value: &[u8]) -> Result<WriteRef<'_>, String> {
    match WriteRef::parse(value) {
        Ok(write) => Ok(write),
        Err(_) => Err(format!(
            "invalid write cf value: {}",
            log_wrappers::Value(value)
        )),
    }
}

// BgWorkManager managers the worker inits, stops, and task schedules. When
// created, it starts a worker which receives tasks such as gc task, range
// delete task, range snapshot load and so on, and starts a thread for
// periodically schedule gc tasks.
pub struct BgWorkManager {
    worker: Worker,
    scheduler: Scheduler<BackgroundTask>,
    tick_stopper: Option<(JoinHandle<()>, Sender<bool>)>,
}

impl Drop for BgWorkManager {
    fn drop(&mut self) {
        let (h, tx) = self.tick_stopper.take().unwrap();
        let _ = tx.send(true);
        let _ = h.join();
        self.worker.stop();
    }
}

impl BgWorkManager {
    pub fn new(core: Arc<RwLock<RangeCacheMemoryEngineCore>>, gc_interval: Duration) -> Self {
        let worker = Worker::new("range-cache-background-worker");
        let runner = BackgroundRunner::new(core.clone());
        let scheduler = worker.start("range-cache-engine-background", runner);

        let scheduler_clone = scheduler.clone();

        let (handle, tx) = BgWorkManager::start_tick(scheduler_clone, gc_interval);

        Self {
            worker,
            scheduler,
            tick_stopper: Some((handle, tx)),
        }
    }

    pub fn schedule_task(&self, task: BackgroundTask) -> Result<(), ScheduleError<BackgroundTask>> {
        self.scheduler.schedule_force(task)
    }

    fn start_tick(
        scheduler: Scheduler<BackgroundTask>,
        gc_interval: Duration,
    ) -> (JoinHandle<()>, Sender<bool>) {
        let (tx, rx) = bounded(0);
        let h = std::thread::spawn(move || {
            let ticker = tick(gc_interval);
            loop {
                select! {
                    recv(ticker) -> _ => {
                        if scheduler.is_busy() {
                            info!(
                                "range cache engine gc worker is busy, jump to next gc duration";
                            );
                            continue;
                        }

                        let safe_point = TimeStamp::physical_now() - gc_interval.as_millis() as u64;
                        let safe_point = TimeStamp::compose(safe_point, 0).into_inner();
                        if let Err(e) = scheduler.schedule(BackgroundTask::GcTask(GcTask {safe_point})) {
                            error!(
                                "schedule range cache engine gc failed";
                                "err" => ?e,
                            );
                        }
                    },
                    recv(rx) -> r => {
                        if let Err(e) = r {
                            error!(
                                "receive error in range cache engien gc ticker";
                                "err" => ?e,
                            );
                        }
                        return;
                    },
                }
            }
        });
        (h, tx)
    }
}

#[derive(Debug)]
pub enum BackgroundTask {
    GcTask(GcTask),
    LoadTask,
}

#[derive(Debug)]
pub struct GcTask {
    pub safe_point: u64,
}

impl Display for BackgroundTask {
    fn fmt(&self, f: &mut std::fmt::Formatter<'_>) -> std::fmt::Result {
        match self {
            BackgroundTask::GcTask(ref t) => t.fmt(f),
            BackgroundTask::LoadTask => f.debug_struct("LoadTask").finish(),
        }
    }
}

impl Display for GcTask {
    fn fmt(&self, f: &mut std::fmt::Formatter<'_>) -> std::fmt::Result {
        f.debug_struct("GcTask")
            .field("safe_point", &self.safe_point)
            .finish()
    }
}

#[derive(Clone)]
struct BackgroundRunnerCore {
    engine: Arc<RwLock<RangeCacheMemoryEngineCore>>,
}

impl BackgroundRunnerCore {
    fn ranges_for_gc(&self) -> BTreeSet<CacheRange> {
        let ranges: BTreeSet<CacheRange> = {
            let core = self.engine.read();
            core.range_manager().ranges().keys().cloned().collect()
        };
        let ranges_clone = ranges.clone();
        {
            let mut core = self.engine.write();
            core.mut_range_manager().set_ranges_in_gc(ranges_clone);
        }
        ranges
    }

    fn gc_range(&self, range: &CacheRange, safe_point: u64) {
        let (skiplist_engine, safe_ts) = {
            let mut core = self.engine.write();
            let Some(range_meta) = core.mut_range_manager().mut_range_meta(range) else {
                return;
            };
            let min_snapshot = range_meta
                .range_snapshot_list()
                .min_snapshot_ts()
                .unwrap_or(u64::MAX);
            let safe_point = u64::min(safe_point, min_snapshot);

            if safe_point <= range_meta.safe_point() {
                info!(
                    "safe point not large enough";
                    "prev" => range_meta.safe_point(),
                    "current" => safe_point,
                );
                return;
            }

            // todo: change it to debug!
            info!(
                "safe point update";
                "prev" => range_meta.safe_point(),
                "current" => safe_point,
                "range" => ?range,
            );
            range_meta.set_safe_point(safe_point);
            (core.engine(), safe_point)
        };

        let write_cf_handle = skiplist_engine.cf_handle(CF_WRITE);
        let default_cf_handle = skiplist_engine.cf_handle(CF_DEFAULT);
        let mut filter = Filter::new(safe_ts, default_cf_handle, write_cf_handle.clone());

        let mut iter = write_cf_handle.owned_iter();
        let guard = &epoch::pin();
        iter.seek_to_first(guard);
        let mut count = 0;
        while iter.valid() {
            let k = iter.key();
            let v = iter.value();
            if let Err(e) = filter.filter(k.as_bytes(), v.as_bytes()) {
                warn!(
                    "Something Wrong in memory engine GC";
                    "error" => ?e,
                );
            }
            iter.next(guard);
            count += 1;
        }

        info!(
            "range gc complete";
            "range" => ?range,
            "total_version" => count,
            "unique_keys" => filter.unique_key,
            "outdated_version" => filter.versions,
            "outdated_delete_version" => filter.delete_versions,
            "filtered_version" => filter.filtered,
        );
    }

    fn gc_finished(&mut self) {
        let mut core = self.engine.write();
        core.mut_range_manager().clear_ranges_in_gc();
    }

    // return the first range to load with RocksDB snapshot
    fn get_range_to_load(&self) -> Option<(CacheRange, Arc<RocksSnapshot>)> {
        let core = self.engine.read();
        core.range_manager()
            .pending_ranges_loading_data
            .front()
            .cloned()
    }

    fn on_snapshot_loaded(&mut self, range: CacheRange) -> engine_traits::Result<()> {
        fail::fail_point!("on_snapshot_loaded");
<<<<<<< HEAD
        loop {
            // Consume the cached write batch after the snapshot is acquired.
            let mut core = self.engine.write();
            if core.has_cached_write_batch(&range) {
                let (cache_batch, skiplist_engine) = {
                    (
                        core.take_cache_write_batch(&range).unwrap(),
                        core.engine().clone(),
                    )
                };
                drop(core);
                for (seq, entry) in cache_batch {
                    entry.write_to_memory(&skiplist_engine, seq)?;
                }
                fail::fail_point!("on_cached_write_batch_consumed");
            } else {
                RangeCacheMemoryEngineCore::pending_range_completes_loading(&mut core, &range);
                break;
=======
        let has_cache_batch = {
            let core = self.engine.read().unwrap();
            core.has_cached_write_batch(&range)
        };
        if has_cache_batch {
            let (cache_batch, skiplist_engine) = {
                let mut core = self.engine.write().unwrap();
                (
                    core.take_cache_write_batch(&range).unwrap(),
                    core.engine().clone(),
                )
            };
            let guard = &epoch::pin();
            for (seq, entry) in cache_batch {
                entry.write_to_memory(&skiplist_engine, seq, guard)?;
>>>>>>> 6368c439
            }
        }
        Ok(())
    }
}

pub struct BackgroundRunner {
    core: BackgroundRunnerCore,
    range_load_remote: Remote<yatp::task::future::TaskCell>,
    range_load_worker: Worker,
}

impl Drop for BackgroundRunner {
    fn drop(&mut self) {
        self.range_load_worker.stop();
    }
}

impl BackgroundRunner {
    pub fn new(engine: Arc<RwLock<RangeCacheMemoryEngineCore>>) -> Self {
        let range_load_worker = Worker::new("background-range-load-worker");
        let range_load_remote = range_load_worker.remote();
        Self {
            core: BackgroundRunnerCore { engine },
            range_load_worker,
            range_load_remote,
        }
    }
}

impl Runnable for BackgroundRunner {
    type Task = BackgroundTask;

    fn run(&mut self, task: Self::Task) {
        match task {
            BackgroundTask::GcTask(t) => {
                let ranges = self.core.ranges_for_gc();
                for range in ranges {
                    self.core.gc_range(&range, t.safe_point);
                }
                self.core.gc_finished();
            }
            BackgroundTask::LoadTask => {
                let mut core = self.core.clone();
                let f = async move {
                    let skiplist_engine = {
                        let core = core.engine.read();
                        core.engine().clone()
                    };
                    while let Some((range, snap)) = core.get_range_to_load() {
                        let iter_opt = IterOptions::new(
                            Some(KeyBuilder::from_vec(range.start.clone(), 0, 0)),
                            Some(KeyBuilder::from_vec(range.end.clone(), 0, 0)),
                            false,
                        );
                        for &cf in DATA_CFS {
                            let guard = &epoch::pin();
                            let handle = skiplist_engine.cf_handle(cf);
                            match snap.iterator_opt(cf, iter_opt.clone()) {
                                Ok(mut iter) => {
                                    iter.seek_to_first().unwrap();
                                    while iter.valid().unwrap() {
                                        // use 0 sequence number here as the kv is clearly visible
                                        let encoded_key =
                                            encode_key(iter.key(), 0, ValueType::Value);
                                        handle
                                            .insert(
                                                encoded_key,
                                                InternalBytes::from_vec(iter.value().to_vec()),
                                                guard,
                                            )
                                            .release(guard);
                                        iter.next().unwrap();
                                    }
                                }
                                Err(e) => {
                                    error!("creating rocksdb iterator failed"; "cf" => cf, "err" => %e);
                                }
                            }
                        }
                        core.on_snapshot_loaded(range).unwrap();
                    }
                };
                self.range_load_remote.spawn(f);
            }
        }
    }
}

struct Filter {
    safe_point: u64,
    mvcc_key_prefix: Vec<u8>,
    remove_older: bool,

    default_cf_handle: Arc<SkipList<InternalBytes, InternalBytes>>,
    write_cf_handle: Arc<SkipList<InternalBytes, InternalBytes>>,

    // the total size of the keys buffered, when it exceeds the limit, all keys in the buffer will
    // be removed
    filtered_write_key_size: usize,
    filtered_write_key_buffer: Vec<Vec<u8>>,
    cached_delete_key: Option<Vec<u8>>,

    versions: usize,
    delete_versions: usize,
    filtered: usize,
    unique_key: usize,
    mvcc_rollback_and_locks: usize,
}

impl Drop for Filter {
    fn drop(&mut self) {
        if let Some(cached_delete_key) = self.cached_delete_key.take() {
            let guard = &epoch::pin();
            if let Some(e) = self
                .write_cf_handle
                .remove(&InternalBytes::from_vec(cached_delete_key), guard)
            {
                e.release(guard);
            };
        }
    }
}

impl Filter {
    fn new(
        safe_point: u64,
        default_cf_handle: Arc<SkipList<InternalBytes, InternalBytes>>,
        write_cf_handle: Arc<SkipList<InternalBytes, InternalBytes>>,
    ) -> Self {
        Self {
            safe_point,
            default_cf_handle,
            write_cf_handle,
            unique_key: 0,
            filtered_write_key_size: 0,
            filtered_write_key_buffer: Vec::with_capacity(100),
            mvcc_key_prefix: vec![],
            delete_versions: 0,
            versions: 0,
            filtered: 0,
            cached_delete_key: None,
            mvcc_rollback_and_locks: 0,
            remove_older: false,
        }
    }

    fn filter(&mut self, key: &Bytes, value: &Bytes) -> Result<(), String> {
        let InternalKey { user_key, .. } = decode_key(key);

        let (mvcc_key_prefix, commit_ts) = split_ts(user_key)?;
        if commit_ts > self.safe_point {
            return Ok(());
        }

        let guard = &epoch::pin();
        self.versions += 1;
        if self.mvcc_key_prefix != mvcc_key_prefix {
            self.unique_key += 1;
            self.mvcc_key_prefix.clear();
            self.mvcc_key_prefix.extend_from_slice(mvcc_key_prefix);
            self.remove_older = false;
            if let Some(cached_delete_key) = self.cached_delete_key.take() {
                if let Some(e) = self
                    .write_cf_handle
                    .remove(&InternalBytes::from_vec(cached_delete_key), guard)
                {
                    e.release(guard)
                }
            }
        }

        let mut filtered = self.remove_older;
        let write = parse_write(value)?;
        if !self.remove_older {
            match write.write_type {
                WriteType::Rollback | WriteType::Lock => {
                    self.mvcc_rollback_and_locks += 1;
                    filtered = true;
                }
                WriteType::Put => self.remove_older = true,
                WriteType::Delete => {
                    self.delete_versions += 1;
                    self.remove_older = true;

                    // The first mvcc type below safe point is the mvcc delete. We should delay to
                    // remove it until all the followings with the same user key have been deleted
                    // to avoid older version apper.
                    self.cached_delete_key = Some(key.to_vec());
                }
            }
        }

        if !filtered {
            return Ok(());
        }
        self.filtered += 1;
        if let Some(e) = self
            .write_cf_handle
            .remove(&InternalBytes::from_bytes(key.clone()), guard)
        {
            e.release(guard)
        }
        self.handle_filtered_write(write, guard)?;

        Ok(())
    }

    fn handle_filtered_write(
        &mut self,
        write: WriteRef<'_>,
        guard: &epoch::Guard,
    ) -> std::result::Result<(), String> {
        if write.short_value.is_none() && write.write_type == WriteType::Put {
            // todo(SpadeA): We don't know the sequence number of the key in the skiplist so
            // we cannot delete it directly. So we encoding a key with MAX sequence number
            // so we can find the mvcc key with sequence number in the skiplist by using
            // get_with_key and delete it with the result key. It involes more than one
            // seek(both get and remove invovle seek). Maybe we can provide the API to
            // delete the mvcc keys with all sequence numbers.
            let default_key = encoding_for_filter(&self.mvcc_key_prefix, write.start_ts);
            let mut iter = self.default_cf_handle.owned_iter();
            iter.seek(&default_key, guard);
            while iter.valid() && iter.key().same_user_key_with(&default_key) {
                if let Some(e) = self.default_cf_handle.remove(iter.key(), guard) {
                    e.release(guard)
                }
                iter.next(guard);
            }
        }
        Ok(())
    }
}

#[cfg(test)]
pub mod tests {
    use std::{sync::Arc, time::Duration};

    use crossbeam::epoch;
    use engine_rocks::util::new_engine;
    use engine_traits::{
        CacheRange, RangeCacheEngine, SyncMutable, CF_DEFAULT, CF_WRITE, DATA_CFS,
    };
    use keys::{data_key, DATA_MAX_KEY, DATA_MIN_KEY};
    use skiplist_rs::SkipList;
    use tempfile::Builder;
    use txn_types::{Key, TimeStamp, Write, WriteType};

    use super::Filter;
    use crate::{
        background::BackgroundRunner,
        engine::SkiplistEngine,
        keys::{
            construct_key, construct_value, encode_key, encode_seek_key, encoding_for_filter,
            InternalBytes, ValueType,
        },
        RangeCacheMemoryEngine,
    };

    fn put_data(
        key: &[u8],
        value: &[u8],
        start_ts: u64,
        commit_ts: u64,
        seq_num: u64,
        short_value: bool,
        default_cf: &Arc<SkipList<InternalBytes, InternalBytes>>,
        write_cf: &Arc<SkipList<InternalBytes, InternalBytes>>,
    ) {
        let write_k = Key::from_raw(key)
            .append_ts(TimeStamp::new(commit_ts))
            .into_encoded();
        let write_k = encode_key(&write_k, seq_num, ValueType::Value);
        let write_v = Write::new(
            WriteType::Put,
            TimeStamp::new(start_ts),
            if short_value {
                Some(value.to_vec())
            } else {
                None
            },
        );
        let guard = &epoch::pin();
        write_cf
            .insert(
                write_k,
                InternalBytes::from_vec(write_v.as_ref().to_bytes()),
                guard,
            )
            .release(guard);

        if !short_value {
            let default_k = Key::from_raw(key)
                .append_ts(TimeStamp::new(start_ts))
                .into_encoded();
            let default_k = encode_key(&default_k, seq_num + 1, ValueType::Value);
            default_cf
                .insert(default_k, InternalBytes::from_vec(value.to_vec()), guard)
                .release(guard);
        }
    }

    fn delete_data(
        key: &[u8],
        ts: u64,
        seq_num: u64,
        write_cf: &Arc<SkipList<InternalBytes, InternalBytes>>,
    ) {
        let write_k = Key::from_raw(key)
            .append_ts(TimeStamp::new(ts))
            .into_encoded();
        let write_k = encode_key(&write_k, seq_num, ValueType::Value);
        let write_v = Write::new(WriteType::Delete, TimeStamp::new(ts), None);
        let guard = &epoch::pin();
        write_cf
            .insert(
                write_k,
                InternalBytes::from_vec(write_v.as_ref().to_bytes()),
                guard,
            )
            .release(guard);
    }

    fn rollback_data(
        key: &[u8],
        ts: u64,
        seq_num: u64,
        write_cf: &Arc<SkipList<InternalBytes, InternalBytes>>,
    ) {
        let write_k = Key::from_raw(key)
            .append_ts(TimeStamp::new(ts))
            .into_encoded();
        let write_k = encode_key(&write_k, seq_num, ValueType::Value);
        let write_v = Write::new(WriteType::Rollback, TimeStamp::new(ts), None);
        let guard = &epoch::pin();
        write_cf
            .insert(
                write_k,
                InternalBytes::from_vec(write_v.as_ref().to_bytes()),
                guard,
            )
            .release(guard);
    }

    fn element_count(sklist: &Arc<SkipList<InternalBytes, InternalBytes>>) -> u64 {
        let guard = &epoch::pin();
        let mut count = 0;
        let mut iter = sklist.owned_iter();
        iter.seek_to_first(guard);
        while iter.valid() {
            count += 1;
            iter.next(guard);
        }
        count
    }

    // We should not use skiplist.get directly as we only cares keys without
    // sequence number suffix
    fn key_exist(
        sl: &Arc<SkipList<InternalBytes, InternalBytes>>,
        key: &InternalBytes,
        guard: &epoch::Guard,
    ) -> bool {
        let mut iter = sl.owned_iter();
        iter.seek(key, guard);
        if iter.valid() && iter.key().same_user_key_with(key) {
            return true;
        }
        false
    }

    // We should not use skiplist.get directly as we only cares keys without
    // sequence number suffix
    fn get_value(
        sl: &Arc<SkipList<InternalBytes, InternalBytes>>,
        key: &InternalBytes,
        guard: &epoch::Guard,
    ) -> Option<InternalBytes> {
        let mut iter = sl.owned_iter();
        iter.seek(key, guard);
        if iter.valid() && iter.key().same_user_key_with(key) {
            return Some(iter.value().clone());
        }
        None
    }

    #[test]
    fn test_filter() {
        let skiplist_engine = SkiplistEngine::new();
        let write = skiplist_engine.cf_handle(CF_WRITE);
        let default = skiplist_engine.cf_handle(CF_DEFAULT);

        put_data(b"key1", b"value1", 10, 15, 10, false, &default, &write);
        put_data(b"key2", b"value21", 10, 15, 12, false, &default, &write);
        put_data(b"key2", b"value22", 20, 25, 14, false, &default, &write);
        // mock repeate apply
        put_data(b"key2", b"value22", 20, 25, 15, false, &default, &write);
        put_data(b"key2", b"value23", 30, 35, 16, false, &default, &write);
        put_data(b"key3", b"value31", 20, 25, 18, false, &default, &write);
        put_data(b"key3", b"value32", 30, 35, 20, false, &default, &write);
        delete_data(b"key3", 40, 22, &write);
        assert_eq!(7, element_count(&default));
        assert_eq!(8, element_count(&write));

        let mut filter = Filter::new(50, default.clone(), write.clone());
        let mut count = 0;
        let mut iter = write.owned_iter();
        let guard = &epoch::pin();
        iter.seek_to_first(guard);
        while iter.valid() {
            let k = iter.key();
            let v = iter.value();
            filter.filter(k.as_bytes(), v.as_bytes()).unwrap();
            count += 1;
            iter.next(guard);
        }
        assert_eq!(count, 8);
        drop(filter);

        assert_eq!(2, element_count(&write));
        assert_eq!(2, element_count(&default));

        let encode_key = |key, ts| {
            let key = Key::from_raw(key);
            encoding_for_filter(key.as_encoded(), ts)
        };

        let key = encode_key(b"key1", TimeStamp::new(15));
        assert!(key_exist(&write, &key, guard));

        let key = encode_key(b"key2", TimeStamp::new(35));
        assert!(key_exist(&write, &key, guard));

        let key = encode_key(b"key3", TimeStamp::new(35));
        assert!(!key_exist(&write, &key, guard));

        let key = encode_key(b"key1", TimeStamp::new(10));
        assert!(key_exist(&default, &key, guard));

        let key = encode_key(b"key2", TimeStamp::new(30));
        assert!(key_exist(&default, &key, guard));

        let key = encode_key(b"key3", TimeStamp::new(30));
        assert!(!key_exist(&default, &key, guard));
    }

    #[test]
    fn test_gc() {
        let engine = RangeCacheMemoryEngine::new(Duration::from_secs(1));
        let range = CacheRange::new(b"".to_vec(), b"z".to_vec());
        engine.new_range(range.clone());
        let (write, default) = {
            let mut core = engine.core().write();
            let skiplist_engine = core.engine();
            core.mut_range_manager().set_range_readable(&range, true);
            (
                skiplist_engine.cf_handle(CF_WRITE),
                skiplist_engine.cf_handle(CF_DEFAULT),
            )
        };

        let encode_key = |key, ts| {
            let key = Key::from_raw(key);
            encoding_for_filter(key.as_encoded(), ts)
        };

        put_data(b"key1", b"value1", 10, 11, 10, false, &default, &write);
        put_data(b"key1", b"value2", 12, 13, 12, false, &default, &write);
        put_data(b"key1", b"value3", 14, 15, 14, false, &default, &write);
        assert_eq!(3, element_count(&default));
        assert_eq!(3, element_count(&write));

        let worker = BackgroundRunner::new(engine.core.clone());

        // gc will not remove the latest mvcc put below safe point
        worker.core.gc_range(&range, 14);
        assert_eq!(2, element_count(&default));
        assert_eq!(2, element_count(&write));

        worker.core.gc_range(&range, 16);
        assert_eq!(1, element_count(&default));
        assert_eq!(1, element_count(&write));

        // rollback will not make the first older version be filtered
        rollback_data(b"key1", 17, 16, &write);
        worker.core.gc_range(&range, 17);
        assert_eq!(1, element_count(&default));
        assert_eq!(1, element_count(&write));
        let guard = &epoch::pin();
        let key = encode_key(b"key1", TimeStamp::new(15));
        let guard = &epoch::pin();
        assert!(key_exist(&write, &key, guard));
        let key = encode_key(b"key1", TimeStamp::new(14));
        assert!(key_exist(&default, &key, guard));

        // unlike in WriteCompactionFilter, the latest mvcc delete below safe point will
        // be filtered
        delete_data(b"key1", 19, 18, &write);
        worker.core.gc_range(&range, 19);
        assert_eq!(0, element_count(&write));
        assert_eq!(0, element_count(&default));
    }

    #[test]
    fn test_snapshot_block_gc() {
        let engine = RangeCacheMemoryEngine::new(Duration::from_secs(1));
        let range = CacheRange::new(b"".to_vec(), b"z".to_vec());
        engine.new_range(range.clone());
        let (write, default) = {
            let mut core = engine.core().write();
            let skiplist_engine = core.engine();
            core.mut_range_manager().set_range_readable(&range, true);
            (
                skiplist_engine.cf_handle(CF_WRITE),
                skiplist_engine.cf_handle(CF_DEFAULT),
            )
        };

        put_data(b"key1", b"value1", 10, 11, 10, false, &default, &write);
        put_data(b"key2", b"value21", 10, 11, 12, false, &default, &write);
        put_data(b"key2", b"value22", 15, 16, 14, false, &default, &write);
        put_data(b"key2", b"value23", 20, 21, 16, false, &default, &write);
        put_data(b"key3", b"value31", 5, 6, 18, false, &default, &write);
        put_data(b"key3", b"value32", 10, 11, 20, false, &default, &write);
        assert_eq!(6, element_count(&default));
        assert_eq!(6, element_count(&write));

        let worker = BackgroundRunner::new(engine.core.clone());
        let s1 = engine.snapshot(range.clone(), 10, u64::MAX);
        let s2 = engine.snapshot(range.clone(), 11, u64::MAX);
        let s3 = engine.snapshot(range.clone(), 20, u64::MAX);

        // nothing will be removed due to snapshot 5
        worker.core.gc_range(&range, 30);
        assert_eq!(6, element_count(&default));
        assert_eq!(6, element_count(&write));

        drop(s1);
        worker.core.gc_range(&range, 30);
        assert_eq!(5, element_count(&default));
        assert_eq!(5, element_count(&write));

        drop(s2);
        worker.core.gc_range(&range, 30);
        assert_eq!(4, element_count(&default));
        assert_eq!(4, element_count(&write));

        drop(s3);
        worker.core.gc_range(&range, 30);
        assert_eq!(3, element_count(&default));
        assert_eq!(3, element_count(&write));
    }

    #[test]
    fn test_gc_worker() {
        let engine = RangeCacheMemoryEngine::new(Duration::from_secs(1));
        let (write, default) = {
            let mut core = engine.core.write();
            core.mut_range_manager()
                .new_range(CacheRange::new(b"".to_vec(), b"z".to_vec()));
            let engine = core.engine();
            (engine.cf_handle(CF_WRITE), engine.cf_handle(CF_DEFAULT))
        };

        let start_ts = TimeStamp::physical_now() - Duration::from_secs(10).as_millis() as u64;
        let commit_ts1 = TimeStamp::physical_now() - Duration::from_secs(9).as_millis() as u64;
        put_data(
            b"k", b"v1", start_ts, commit_ts1, 100, false, &default, &write,
        );

        let start_ts = TimeStamp::physical_now() - Duration::from_secs(8).as_millis() as u64;
        let commit_ts2 = TimeStamp::physical_now() - Duration::from_secs(7).as_millis() as u64;
        put_data(
            b"k", b"v2", start_ts, commit_ts2, 110, false, &default, &write,
        );

        let start_ts = TimeStamp::physical_now() - Duration::from_secs(6).as_millis() as u64;
        let commit_ts3 = TimeStamp::physical_now() - Duration::from_secs(5).as_millis() as u64;
        put_data(
            b"k", b"v3", start_ts, commit_ts3, 110, false, &default, &write,
        );

        let start_ts = TimeStamp::physical_now() - Duration::from_secs(4).as_millis() as u64;
        let commit_ts4 = TimeStamp::physical_now() - Duration::from_secs(3).as_millis() as u64;
        put_data(
            b"k", b"v4", start_ts, commit_ts4, 110, false, &default, &write,
        );

        let guard = &epoch::pin();
        for &ts in &[commit_ts1, commit_ts2, commit_ts3] {
            let key = Key::from_raw(b"k");
            let key = encoding_for_filter(key.as_encoded(), TimeStamp::new(ts));

            assert!(key_exist(&write, &key, guard));
        }

        std::thread::sleep(Duration::from_secs_f32(1.5));

        let key = Key::from_raw(b"k");
        // now, the outdated mvcc versions should be gone
        for &ts in &[commit_ts1, commit_ts2, commit_ts3] {
            let key = encoding_for_filter(key.as_encoded(), TimeStamp::new(ts));
            assert!(!key_exist(&write, &key, guard));
        }

        let key = encoding_for_filter(key.as_encoded(), TimeStamp::new(commit_ts4));
        assert!(key_exist(&write, &key, guard));
    }

    #[test]
    fn test_background_worker_load() {
        let mut engine = RangeCacheMemoryEngine::new(Duration::from_secs(1000));
        let path = Builder::new().prefix("test_load").tempdir().unwrap();
        let path_str = path.path().to_str().unwrap();
        let rocks_engine = new_engine(path_str, DATA_CFS).unwrap();
        engine.set_disk_engine(rocks_engine.clone());

        for i in 10..20 {
            let key = construct_key(i, 1);
            let key = data_key(&key);
            let value = construct_value(i, i);
            rocks_engine
                .put_cf(CF_DEFAULT, &key, value.as_bytes())
                .unwrap();
            rocks_engine
                .put_cf(CF_WRITE, &key, value.as_bytes())
                .unwrap();
        }

        let k = format!("zk{:08}", 15).into_bytes();
        let r1 = CacheRange::new(DATA_MIN_KEY.to_vec(), k.clone());
        let r2 = CacheRange::new(k, DATA_MAX_KEY.to_vec());
        {
            let mut core = engine.core.write();
            core.mut_range_manager().pending_ranges.push(r1.clone());
            core.mut_range_manager().pending_ranges.push(r2.clone());
        }
        engine.prepare_for_apply(&r1);
        engine.prepare_for_apply(&r2);

        // concurrent write to rocksdb, but the key will not be loaded in the memory
        // engine
        let key = construct_key(20, 1);
        let key20 = data_key(&key);
        let value = construct_value(20, 20);
        rocks_engine
            .put_cf(CF_DEFAULT, &key20, value.as_bytes())
            .unwrap();
        rocks_engine
            .put_cf(CF_WRITE, &key20, value.as_bytes())
            .unwrap();

        let (write, default) = {
            let core = engine.core().write();
            let skiplist_engine = core.engine();
            (
                skiplist_engine.cf_handle(CF_WRITE),
                skiplist_engine.cf_handle(CF_DEFAULT),
            )
        };

        // wait for background load
        std::thread::sleep(Duration::from_secs(1));

<<<<<<< HEAD
        let _ = engine.snapshot(r1, u64::MAX, u64::MAX).unwrap();
        let _ = engine.snapshot(r2, u64::MAX, u64::MAX).unwrap();

=======
        let guard = &epoch::pin();
>>>>>>> 6368c439
        for i in 10..20 {
            let key = construct_key(i, 1);
            let key = data_key(&key);
            let value = construct_value(i, i);
            let key = encode_seek_key(&key, u64::MAX);
            assert_eq!(
                get_value(&write, &key, guard).unwrap().as_slice(),
                value.as_bytes()
            );
            assert_eq!(
                get_value(&default, &key, guard).unwrap().as_slice(),
                value.as_bytes()
            );
        }

        let key20 = encode_seek_key(&key20, u64::MAX);
        assert!(!key_exist(&write, &key20, guard));
        assert!(!key_exist(&default, &key20, guard));
    }
}<|MERGE_RESOLUTION|>--- conflicted
+++ resolved
@@ -5,21 +5,12 @@
 use bytes::Bytes;
 use crossbeam::{
     channel::{bounded, tick, Sender},
-<<<<<<< HEAD
-    select,
+    epoch, select,
 };
 use engine_rocks::RocksSnapshot;
 use engine_traits::{CacheRange, IterOptions, Iterable, Iterator, CF_DEFAULT, CF_WRITE, DATA_CFS};
 use parking_lot::RwLock;
-use skiplist_rs::Skiplist;
-=======
-    epoch, select,
-    sync::ShardedLock,
-};
-use engine_rocks::RocksSnapshot;
-use engine_traits::{CacheRange, IterOptions, Iterable, Iterator, CF_DEFAULT, CF_WRITE, DATA_CFS};
 use skiplist_rs::SkipList;
->>>>>>> 6368c439
 use slog_global::{error, info, warn};
 use tikv_util::{
     keybuilder::KeyBuilder,
@@ -265,7 +256,6 @@
 
     fn on_snapshot_loaded(&mut self, range: CacheRange) -> engine_traits::Result<()> {
         fail::fail_point!("on_snapshot_loaded");
-<<<<<<< HEAD
         loop {
             // Consume the cached write batch after the snapshot is acquired.
             let mut core = self.engine.write();
@@ -277,30 +267,14 @@
                     )
                 };
                 drop(core);
+                let guard = &epoch::pin();
                 for (seq, entry) in cache_batch {
-                    entry.write_to_memory(&skiplist_engine, seq)?;
+                    entry.write_to_memory(&skiplist_engine, seq, guard)?;
                 }
                 fail::fail_point!("on_cached_write_batch_consumed");
             } else {
                 RangeCacheMemoryEngineCore::pending_range_completes_loading(&mut core, &range);
                 break;
-=======
-        let has_cache_batch = {
-            let core = self.engine.read().unwrap();
-            core.has_cached_write_batch(&range)
-        };
-        if has_cache_batch {
-            let (cache_batch, skiplist_engine) = {
-                let mut core = self.engine.write().unwrap();
-                (
-                    core.take_cache_write_batch(&range).unwrap(),
-                    core.engine().clone(),
-                )
-            };
-            let guard = &epoch::pin();
-            for (seq, entry) in cache_batch {
-                entry.write_to_memory(&skiplist_engine, seq, guard)?;
->>>>>>> 6368c439
             }
         }
         Ok(())
@@ -965,13 +939,10 @@
         // wait for background load
         std::thread::sleep(Duration::from_secs(1));
 
-<<<<<<< HEAD
         let _ = engine.snapshot(r1, u64::MAX, u64::MAX).unwrap();
         let _ = engine.snapshot(r2, u64::MAX, u64::MAX).unwrap();
 
-=======
-        let guard = &epoch::pin();
->>>>>>> 6368c439
+        let guard = &epoch::pin();
         for i in 10..20 {
             let key = construct_key(i, 1);
             let key = data_key(&key);
