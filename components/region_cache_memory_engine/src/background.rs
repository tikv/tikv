--- conflicted
+++ resolved
@@ -265,11 +265,7 @@
             task @ BackgroundTask::DeleteRange(_) => {
                 self.delete_range_scheduler.schedule_force(task)
             }
-<<<<<<< HEAD
-            task @ _ => self.scheduler.schedule_force(task),
-=======
             task => self.scheduler.schedule_force(task),
->>>>>>> b34b5a60
         }
     }
 
@@ -506,16 +502,6 @@
                 core.mut_range_manager()
                     .ranges_being_deleted
                     .insert(r.clone());
-<<<<<<< HEAD
-
-                core.cached_write_batch
-                    .remove(&range)
-                    .expect(format!("cannot remove range {:?}", range).as_str());
-
-                delete_range_scheduler
-                    .schedule_force(BackgroundTask::DeleteRange(vec![r]))
-                    .unwrap();
-=======
                 core.remove_cached_write_batch(&range);
                 drop(core);
                 fail::fail_point!("in_memory_engine_snapshot_load_canceled");
@@ -529,23 +515,17 @@
                     );
                     assert!(tikv_util::thread_group::is_shutdown(!cfg!(test)));
                 }
->>>>>>> b34b5a60
 
                 return false;
             }
 
             if core.has_cached_write_batch(&range) {
-<<<<<<< HEAD
-                let (cache_batch, skiplist_engine) =
-                    { (core.take_cache_write_batch(&range), core.engine().clone()) };
-=======
                 let (cache_batch, skiplist_engine) = {
                     (
                         core.take_cached_write_batch_entries(&range),
                         core.engine().clone(),
                     )
                 };
->>>>>>> b34b5a60
                 drop(core);
                 let guard = &epoch::pin();
                 for (seq, entry) in cache_batch {
@@ -560,14 +540,7 @@
                 }
                 fail::fail_point!("on_cached_write_batch_consumed");
             } else {
-<<<<<<< HEAD
-                core.cached_write_batch
-                    .remove(&range)
-                    .expect(format!("cannot remove range {:?}", range).as_str());
-
-=======
                 core.remove_cached_write_batch(&range);
->>>>>>> b34b5a60
                 RangeCacheMemoryEngineCore::pending_range_completes_loading(&mut core, &range);
                 drop(core);
 
@@ -589,25 +562,12 @@
             .pending_ranges_loading_data
             .pop_front()
             .unwrap();
-<<<<<<< HEAD
-=======
         assert_eq!(r, range);
         core.remove_cached_write_batch(&range);
->>>>>>> b34b5a60
         core.mut_range_manager()
             .ranges_being_deleted
             .insert(r.clone());
 
-<<<<<<< HEAD
-        core.cached_write_batch
-            .remove(&range)
-            .expect(format!("cannot get range {:?}", range).as_str());
-
-        assert_eq!(r, range);
-        delete_range_scheduler
-            .schedule_force(BackgroundTask::DeleteRange(vec![r]))
-            .unwrap();
-=======
         if let Err(e) = delete_range_scheduler.schedule_force(BackgroundTask::DeleteRange(vec![r]))
         {
             error!(
@@ -616,7 +576,6 @@
             );
             assert!(tikv_util::thread_group::is_shutdown(!cfg!(test)));
         }
->>>>>>> b34b5a60
     }
 
     /// Eviction on soft limit reached:
@@ -775,10 +734,6 @@
     range_load_remote: Remote<yatp::task::future::TaskCell>,
     range_load_worker: Worker,
 
-<<<<<<< HEAD
-=======
-    delete_range_scheduler: Scheduler<BackgroundTask>,
->>>>>>> b34b5a60
     delete_range_worker: Worker,
     delete_range_scheduler: Scheduler<BackgroundTask>,
 
@@ -834,12 +789,9 @@
         let delete_range_runner = DeleteRangeRunner::new(engine.clone());
         let delete_range_scheduler =
             delete_range_worker.start_with_timer("delete-range-runner", delete_range_runner);
-<<<<<<< HEAD
 
         let audit_worker = Worker::new("audit-worker");
         let audit_remote = audit_worker.remote();
-=======
->>>>>>> b34b5a60
 
         let lock_cleanup_worker = Worker::new("lock-cleanup-worker");
         let lock_cleanup_remote = lock_cleanup_worker.remote();
@@ -862,10 +814,6 @@
                 region_info_provider,
             )
         });
-<<<<<<< HEAD
-
-=======
->>>>>>> b34b5a60
         (
             Self {
                 core: BackgroundRunnerCore {
@@ -879,25 +827,17 @@
                 delete_range_scheduler: delete_range_scheduler.clone(),
                 gc_range_worker,
                 gc_range_remote,
-<<<<<<< HEAD
                 lock_cleanup_remote,
                 lock_cleanup_worker,
                 load_evict_worker,
                 load_evict_remote,
                 audit_remote,
                 audit_worker,
-=======
-                load_evict_worker,
-                load_evict_remote,
-                lock_cleanup_remote,
-                lock_cleanup_worker,
->>>>>>> b34b5a60
                 last_seqno: 0,
                 rocks_engine: None,
             },
             delete_range_scheduler,
         )
-<<<<<<< HEAD
     }
 }
 
@@ -925,8 +865,6 @@
             );
             unreachable!()
         }
-=======
->>>>>>> b34b5a60
     }
     let (user_key, ts) = if cf != "lock" {
         split_ts(key).unwrap()
@@ -1139,11 +1077,7 @@
             }
             BackgroundTask::LoadRange => {
                 let mut core = self.core.clone();
-<<<<<<< HEAD
-                let scheduler = self.delete_range_scheduler.clone();
-=======
                 let delete_range_scheduler = self.delete_range_scheduler.clone();
->>>>>>> b34b5a60
                 let f = async move {
                     let skiplist_engine = {
                         let core = core.engine.read();
@@ -1166,11 +1100,7 @@
                                 "snapshot load canceled due to memory reaching soft limit";
                                 "range" => ?range,
                             );
-<<<<<<< HEAD
-                            core.on_snapshot_load_canceled(range, &scheduler);
-=======
                             core.on_snapshot_load_canceled(range, &delete_range_scheduler);
->>>>>>> b34b5a60
                             continue;
                         }
 
@@ -1266,20 +1196,11 @@
                                 "snapshot load failed";
                                 "range" => ?range,
                             );
-<<<<<<< HEAD
-                            // snapshot load failed, we should clear the dirty data
-                            core.on_snapshot_load_canceled(range, &scheduler);
-                            continue;
-                        }
-
-                        if core.on_snapshot_load_finished(range.clone(), &scheduler) {
-=======
                             core.on_snapshot_load_canceled(range, &delete_range_scheduler);
                             continue;
                         }
 
                         if core.on_snapshot_load_finished(range.clone(), &delete_range_scheduler) {
->>>>>>> b34b5a60
                             let duration = start.saturating_elapsed();
                             RANGE_LOAD_TIME_HISTOGRAM.observe(duration.as_secs_f64());
                             info!(
@@ -1313,11 +1234,8 @@
                     self.core.memory_controller.set_memory_checking(false);
                 }
             }
-<<<<<<< HEAD
-=======
             // DeleteRange task is executed by `DeleteRangeRunner` with a different scheduler so
             // that the task will not be scheduled to here.
->>>>>>> b34b5a60
             BackgroundTask::DeleteRange(_) => unreachable!(),
             BackgroundTask::TopRegionsLoadEvict => {
                 let delete_range_scheduler = self.delete_range_scheduler.clone();
@@ -1481,78 +1399,6 @@
 
 pub struct DeleteRangeRunner {
     engine: Arc<RwLock<RangeCacheMemoryEngineCore>>,
-    delay_ranges: Vec<CacheRange>,
-}
-
-impl DeleteRangeRunner {
-    fn new(engine: Arc<RwLock<RangeCacheMemoryEngineCore>>) -> Self {
-        Self {
-            engine,
-            delay_ranges: vec![],
-        }
-    }
-
-    fn delete_ranges(&mut self, ranges: &[CacheRange]) {
-        let skiplist_engine = self.engine.read().engine();
-        for r in ranges {
-            skiplist_engine.delete_range(r);
-        }
-        self.engine
-            .write()
-            .mut_range_manager()
-            .on_delete_ranges(ranges);
-        #[cfg(test)]
-        flush_epoch();
-    }
-}
-
-impl Runnable for DeleteRangeRunner {
-    type Task = BackgroundTask;
-    fn run(&mut self, task: Self::Task) {
-        match task {
-            BackgroundTask::DeleteRange(ranges) => {
-                let (mut ranges_to_delay, ranges_to_delete) = {
-                    let core = self.engine.read();
-                    let mut ranges_to_delay = vec![];
-                    let mut ranges_to_delete = vec![];
-                    for r in ranges {
-                        if core
-                            .range_manager
-                            .ranges_being_written
-                            .iter()
-                            .any(|(_, range)| range.iter().any(|range| range.contains_range(&r)))
-                        {
-                            ranges_to_delay.push(r);
-                        } else {
-                            ranges_to_delete.push(r);
-                        }
-                    }
-                    (ranges_to_delay, ranges_to_delete)
-                };
-                self.delay_ranges.append(&mut ranges_to_delay);
-                self.delete_ranges(&ranges_to_delete);
-            }
-            _ => unreachable!(),
-        }
-    }
-}
-
-impl RunnableWithTimer for DeleteRangeRunner {
-    fn on_timeout(&mut self) {
-        if self.delay_ranges.is_empty() {
-            return;
-        }
-        let ranges = std::mem::take(&mut self.delay_ranges);
-        self.run(BackgroundTask::DeleteRange(ranges));
-    }
-
-    fn get_interval(&self) -> Duration {
-        Duration::from_millis(500)
-    }
-}
-
-pub struct DeleteRangeRunner {
-    engine: Arc<RwLock<RangeCacheMemoryEngineCore>>,
     // It is possible that when `DeleteRangeRunner` begins to delete a range, the range is being
     // written by apply threads. In that case, we have to delay the delete range task to avoid race
     // condition between them. Periodically, these delayed ranges will be checked to see if it is
