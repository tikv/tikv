// Copyright 2024 TiKV Project Authors. Licensed under Apache-2.0.

use std::{collections::BTreeSet, fmt::Display, sync::Arc, thread::JoinHandle, time::Duration};

use bytes::Bytes;
use crossbeam::{
    channel::{bounded, tick, Sender},
    epoch, select,
};
use engine_rocks::RocksSnapshot;
use engine_traits::{CacheRange, IterOptions, Iterable, Iterator, CF_DEFAULT, CF_WRITE, DATA_CFS};
use parking_lot::RwLock;
use slog_global::{error, info, warn};
use tikv_util::{
    keybuilder::KeyBuilder,
    worker::{Builder, Runnable, ScheduleError, Scheduler, Worker},
};
use txn_types::{Key, TimeStamp, WriteRef, WriteType};
use yatp::Remote;

use crate::{
    engine::{RangeCacheMemoryEngineCore, SkiplistHandle},
    keys::{decode_key, encode_key, encoding_for_filter, InternalBytes, InternalKey, ValueType},
    memory_controller::MemoryController,
};

/// Try to extract the key and `u64` timestamp from `encoded_key`.
///
/// See also: [`txn_types::Key::split_on_ts_for`]
fn split_ts(key: &[u8]) -> Result<(&[u8], u64), String> {
    match Key::split_on_ts_for(key) {
        Ok((key, ts)) => Ok((key, ts.into_inner())),
        Err(_) => Err(format!(
            "invalid write cf key: {}",
            log_wrappers::Value(key)
        )),
    }
}

fn parse_write(value: &[u8]) -> Result<WriteRef<'_>, String> {
    match WriteRef::parse(value) {
        Ok(write) => Ok(write),
        Err(_) => Err(format!(
            "invalid write cf value: {}",
            log_wrappers::Value(value)
        )),
    }
}

#[derive(Debug)]
pub enum BackgroundTask {
    Gc(GcTask),
    LoadRange,
    DeleteRange(Vec<CacheRange>),
}

impl Display for BackgroundTask {
    fn fmt(&self, f: &mut std::fmt::Formatter<'_>) -> std::fmt::Result {
        match self {
            BackgroundTask::Gc(ref t) => t.fmt(f),
            BackgroundTask::LoadRange => f.debug_struct("LoadTask").finish(),
            BackgroundTask::DeleteRange(ref r) => {
                f.debug_struct("DeleteRange").field("range", r).finish()
            }
        }
    }
}

#[derive(Debug)]
pub struct GcTask {
    pub safe_point: u64,
}

impl Display for GcTask {
    fn fmt(&self, f: &mut std::fmt::Formatter<'_>) -> std::fmt::Result {
        f.debug_struct("GcTask")
            .field("safe_point", &self.safe_point)
            .finish()
    }
}

// BgWorkManager managers the worker inits, stops, and task schedules. When
// created, it starts a worker which receives tasks such as gc task, range
// delete task, range snapshot load and so on, and starts a thread for
// periodically schedule gc tasks.
pub struct BgWorkManager {
    worker: Worker,
    scheduler: Scheduler<BackgroundTask>,
    tick_stopper: Option<(JoinHandle<()>, Sender<bool>)>,
}

impl Drop for BgWorkManager {
    fn drop(&mut self) {
        let (h, tx) = self.tick_stopper.take().unwrap();
        let _ = tx.send(true);
        let _ = h.join();
        self.worker.stop();
    }
}

impl BgWorkManager {
    pub fn new(
        core: Arc<RwLock<RangeCacheMemoryEngineCore>>,
        gc_interval: Duration,
        memory_controller: Arc<MemoryController>,
    ) -> Self {
        let worker = Worker::new("range-cache-background-worker");
        let runner = BackgroundRunner::new(core.clone(), memory_controller);
        let scheduler = worker.start("range-cache-engine-background", runner);

        let scheduler_clone = scheduler.clone();

        let (handle, tx) = BgWorkManager::start_tick(scheduler_clone, gc_interval);

        Self {
            worker,
            scheduler,
            tick_stopper: Some((handle, tx)),
        }
    }

    pub fn schedule_task(&self, task: BackgroundTask) -> Result<(), ScheduleError<BackgroundTask>> {
        self.scheduler.schedule_force(task)
    }

    fn start_tick(
        scheduler: Scheduler<BackgroundTask>,
        gc_interval: Duration,
    ) -> (JoinHandle<()>, Sender<bool>) {
        let (tx, rx) = bounded(0);
        let h = std::thread::spawn(move || {
            let ticker = tick(gc_interval);
            loop {
                select! {
                    recv(ticker) -> _ => {
                        let safe_point = TimeStamp::physical_now() - gc_interval.as_millis() as u64;
                        let safe_point = TimeStamp::compose(safe_point, 0).into_inner();
                        if let Err(e) = scheduler.schedule(BackgroundTask::Gc(GcTask {safe_point})) {
                            error!(
                                "schedule range cache engine gc failed";
                                "err" => ?e,
                            );
                        }
                    },
                    recv(rx) -> r => {
                        if let Err(e) = r {
                            error!(
                                "receive error in range cache engien gc ticker";
                                "err" => ?e,
                            );
                        }
                        return;
                    },
                }
            }
        });
        (h, tx)
    }
}

<<<<<<< HEAD
#[derive(Debug)]
pub enum BackgroundTask {
    GcTask(GcTask),
    LoadTask,
    MemoryCheck,
}

#[derive(Debug)]
pub struct GcTask {
    pub safe_point: u64,
}

impl Display for BackgroundTask {
    fn fmt(&self, f: &mut std::fmt::Formatter<'_>) -> std::fmt::Result {
        match self {
            BackgroundTask::GcTask(ref t) => t.fmt(f),
            BackgroundTask::LoadTask => f.debug_struct("LoadTask").finish(),
            BackgroundTask::MemoryCheck => f.debug_struct("MemoryCheck").finish(),
        }
    }
}

impl Display for GcTask {
    fn fmt(&self, f: &mut std::fmt::Formatter<'_>) -> std::fmt::Result {
        f.debug_struct("GcTask")
            .field("safe_point", &self.safe_point)
            .finish()
    }
}

=======
>>>>>>> 397d8d48
#[derive(Clone)]
struct BackgroundRunnerCore {
    engine: Arc<RwLock<RangeCacheMemoryEngineCore>>,
    memory_controller: Arc<MemoryController>,
}

impl BackgroundRunnerCore {
    /// Returns the ranges that are eligible for garbage collection.
    ///
    /// Returns `None` if there are no ranges cached or the previous gc is not
    /// finished.
    fn ranges_for_gc(&self) -> Option<BTreeSet<CacheRange>> {
        let ranges: BTreeSet<CacheRange> = {
            let core = self.engine.read();
            if core.range_manager().has_ranges_in_gc() {
                return None;
            }
            core.range_manager().ranges().keys().cloned().collect()
        };
        let ranges_clone = ranges.clone();
        if ranges_clone.is_empty() {
            return None;
        }
        {
            let mut core = self.engine.write();
            core.mut_range_manager().set_ranges_in_gc(ranges_clone);
        }
        Some(ranges)
    }

    fn gc_range(&self, range: &CacheRange, safe_point: u64) {
        let (skiplist_engine, safe_ts) = {
            let mut core = self.engine.write();
            let Some(range_meta) = core.mut_range_manager().mut_range_meta(range) else {
                return;
            };
            let min_snapshot = range_meta
                .range_snapshot_list()
                .min_snapshot_ts()
                .unwrap_or(u64::MAX);
            let safe_point = u64::min(safe_point, min_snapshot);

            if safe_point <= range_meta.safe_point() {
                info!(
                    "safe point not large enough";
                    "prev" => range_meta.safe_point(),
                    "current" => safe_point,
                );
                return;
            }

            // todo: change it to debug!
            info!(
                "safe point update";
                "prev" => range_meta.safe_point(),
                "current" => safe_point,
                "range" => ?range,
            );
            range_meta.set_safe_point(safe_point);
            (core.engine(), safe_point)
        };

        let write_cf_handle = skiplist_engine.cf_handle(CF_WRITE);
        let default_cf_handle = skiplist_engine.cf_handle(CF_DEFAULT);
        let mut filter = Filter::new(safe_ts, default_cf_handle, write_cf_handle.clone());

        let mut iter = write_cf_handle.iterator();
        let guard = &epoch::pin();
        iter.seek_to_first(guard);
        let mut count = 0;
        while iter.valid() {
            let k = iter.key();
            let v = iter.value();
            if let Err(e) = filter.filter(k.as_bytes(), v.as_bytes()) {
                warn!(
                    "Something Wrong in memory engine GC";
                    "error" => ?e,
                );
            }
            iter.next(guard);
            count += 1;
        }

        info!(
            "range gc complete";
            "range" => ?range,
            "total_version" => count,
            "unique_keys" => filter.unique_key,
            "outdated_version" => filter.versions,
            "outdated_delete_version" => filter.delete_versions,
            "filtered_version" => filter.filtered,
        );
    }

    fn on_gc_finished(&mut self, ranges: BTreeSet<CacheRange>) {
        let mut core = self.engine.write();
        core.mut_range_manager().on_gc_finished(ranges);
    }

<<<<<<< HEAD
    // return the first range to load with RocksDB snapshot
    fn get_range_to_load(&self) -> Option<(CacheRange, Arc<RocksSnapshot>, bool)> {
=======
    /// Returns the first range to load with RocksDB snapshot.
    ///
    /// Returns `None` if there are no ranges to load.
    fn get_range_to_load(&self) -> Option<(CacheRange, Arc<RocksSnapshot>)> {
>>>>>>> 397d8d48
        let core = self.engine.read();
        core.range_manager()
            .pending_ranges_loading_data
            .front()
            .cloned()
    }

    fn on_snapshot_load_finished(&mut self, range: CacheRange) {
        fail::fail_point!("on_snapshot_loaded");
        loop {
            // Consume the cached write batch after the snapshot is acquired.
            let mut core = self.engine.write();
            if core.has_cached_write_batch(&range) {
                let (cache_batch, skiplist_engine) = {
                    (
                        core.take_cache_write_batch(&range).unwrap(),
                        core.engine().clone(),
                    )
                };
                drop(core);
                let guard = &epoch::pin();
                for (seq, entry) in cache_batch {
                    entry.write_to_memory(
                        seq,
                        &skiplist_engine,
                        self.memory_controller.clone(),
                        guard,
                    )?;
                }
                fail::fail_point!("on_cached_write_batch_consumed");
            } else {
                RangeCacheMemoryEngineCore::pending_range_completes_loading(&mut core, &range);
                break;
            }
        }
        Ok(())
    }

    fn on_snapshot_load_canceled(&mut self, range: CacheRange) {
        let mut core = self.engine.write();
        let (r, _, canceled) = core
            .mut_range_manager()
            .pending_ranges_loading_data
            .pop_front()
            .unwrap();
        assert!(canceled);
        // todo: r should be deleted
    }
}

pub struct BackgroundRunner {
    core: BackgroundRunnerCore,

    // We have following three separate workers so that each type of task would not block each
    // others
    range_load_remote: Remote<yatp::task::future::TaskCell>,
    range_load_worker: Worker,

    delete_range_remote: Remote<yatp::task::future::TaskCell>,
    delete_range_worker: Worker,

    gc_range_remote: Remote<yatp::task::future::TaskCell>,
    gc_range_worker: Worker,
}

impl Drop for BackgroundRunner {
    fn drop(&mut self) {
        self.range_load_worker.stop();
        self.delete_range_worker.stop();
        self.gc_range_worker.stop();
    }
}

impl BackgroundRunner {
<<<<<<< HEAD
    pub fn new(
        engine: Arc<RwLock<RangeCacheMemoryEngineCore>>,
        memory_controller: Arc<MemoryController>,
    ) -> Self {
        let range_load_worker = Worker::new("background-range-load-worker");
=======
    pub fn new(engine: Arc<RwLock<RangeCacheMemoryEngineCore>>) -> Self {
        let range_load_worker = Builder::new("background-range-load-worker")
            // Range load now is implemented sequentially, so we must use exactly one thread to handle it.
            // todo(SpadeA): if the load speed is a bottleneck, we may consider to use multiple threads to load ranges.
            .thread_count(1)
            .create();
>>>>>>> 397d8d48
        let range_load_remote = range_load_worker.remote();

        let delete_range_worker = Worker::new("background-delete-range_worker");
        let delete_range_remote = delete_range_worker.remote();

        let gc_range_worker = Builder::new("background-range-load-worker")
            // Gc must also use exactly one thread to handle it.
            .thread_count(1)
            .create();
        let gc_range_remote = delete_range_worker.remote();
        Self {
            core: BackgroundRunnerCore {
                engine,
                memory_controller,
            },
            range_load_worker,
            range_load_remote,
            delete_range_worker,
            delete_range_remote,
            gc_range_worker,
            gc_range_remote,
        }
    }
}

impl Runnable for BackgroundRunner {
    type Task = BackgroundTask;

    fn run(&mut self, task: Self::Task) {
        match task {
            BackgroundTask::Gc(t) => {
                let mut core = self.core.clone();
                if let Some(ranges) = core.ranges_for_gc() {
                    let f = async move {
                        for range in &ranges {
                            core.gc_range(range, t.safe_point);
                        }
                        core.on_gc_finished(ranges);
                    };
                    self.gc_range_remote.spawn(f);
                }
            }
<<<<<<< HEAD
            BackgroundTask::LoadTask => {
                let mem_usage = self.core.memory_controller.mem_usage();
                if mem_usage
                    > (self.core.memory_controller.soft_limit_threshold()
                        + self.core.memory_controller.hard_limit_threshold())
                        / 2
                {
                    // We are running out of memory, so not to load new range.
                    return;
                }

=======
            BackgroundTask::LoadRange => {
>>>>>>> 397d8d48
                let mut core = self.core.clone();
                let f = async move {
                    let skiplist_engine = {
                        let core = core.engine.read();
                        core.engine().clone()
                    };
                    while let Some((range, snap, canceled)) = core.get_range_to_load() {
                        let iter_opt = IterOptions::new(
                            Some(KeyBuilder::from_vec(range.start.clone(), 0, 0)),
                            Some(KeyBuilder::from_vec(range.end.clone(), 0, 0)),
                            false,
                        );
                        if canceled {
                            core.on_snapshot_load_canceled(range);
                            continue;
                        }
                        for &cf in DATA_CFS {
                            let guard = &epoch::pin();
                            let handle = skiplist_engine.cf_handle(cf);
                            match snap.iterator_opt(cf, iter_opt.clone()) {
                                Ok(mut iter) => {
                                    iter.seek_to_first().unwrap();
                                    while iter.valid().unwrap() {
                                        // use 0 sequence number here as the kv is clearly
                                        // visible
                                        let mut encoded_key =
                                            encode_key(iter.key(), 0, ValueType::Value);
                                        let mut val =
                                            InternalBytes::from_vec(iter.value().to_vec());
                                        encoded_key
                                            .set_memory_controller(core.memory_controller.clone());
                                        val.set_memory_controller(core.memory_controller.clone());
                                        handle.insert(encoded_key, val, guard);
                                        iter.next().unwrap();
                                    }
                                }
                                Err(e) => {
                                    error!("creating rocksdb iterator failed"; "cf" => cf, "err" => %e);
                                }
                            }
                        }
                        core.on_snapshot_load_finished(range);
                    }
                };
                self.range_load_remote.spawn(f);
            }
<<<<<<< HEAD
            BackgroundTask::MemoryCheck => {
                let mem_usage = self.core.memory_controller.mem_usage();
                if mem_usage > self.core.memory_controller.soft_limit_threshold() {
                    // todo: select ranges to evict
                }
                self.core.memory_controller.set_memory_checking(false);
=======
            BackgroundTask::DeleteRange(ranges) => {
                let core = self.core.clone();
                let f = async move {
                    let skiplist_engine = { core.engine.read().engine() };
                    for r in &ranges {
                        skiplist_engine.delete_range(r);
                    }
                    core.engine
                        .write()
                        .mut_range_manager()
                        .on_delete_ranges(&ranges);
                };
                self.delete_range_remote.spawn(f);
>>>>>>> 397d8d48
            }
        }
    }
}

struct Filter {
    safe_point: u64,
    mvcc_key_prefix: Vec<u8>,
    remove_older: bool,

    default_cf_handle: SkiplistHandle,
    write_cf_handle: SkiplistHandle,

    // When deleting some keys, the latest one should be deleted at last to avoid the older
    // version appears.
    cached_delete_key: Option<Vec<u8>>,

    versions: usize,
    delete_versions: usize,
    filtered: usize,
    unique_key: usize,
    mvcc_rollback_and_locks: usize,
}

impl Drop for Filter {
    fn drop(&mut self) {
        if let Some(cached_delete_key) = self.cached_delete_key.take() {
            let guard = &epoch::pin();
            self.write_cf_handle
                .remove(&InternalBytes::from_vec(cached_delete_key), guard);
        }
    }
}

impl Filter {
    fn new(
        safe_point: u64,
        default_cf_handle: SkiplistHandle,
        write_cf_handle: SkiplistHandle,
    ) -> Self {
        Self {
            safe_point,
            default_cf_handle,
            write_cf_handle,
            unique_key: 0,
            mvcc_key_prefix: vec![],
            delete_versions: 0,
            versions: 0,
            filtered: 0,
            cached_delete_key: None,
            mvcc_rollback_and_locks: 0,
            remove_older: false,
        }
    }

    fn filter(&mut self, key: &Bytes, value: &Bytes) -> Result<(), String> {
        let InternalKey { user_key, .. } = decode_key(key);

        let (mvcc_key_prefix, commit_ts) = split_ts(user_key)?;
        if commit_ts > self.safe_point {
            return Ok(());
        }

        let guard = &epoch::pin();
        self.versions += 1;
        if self.mvcc_key_prefix != mvcc_key_prefix {
            self.unique_key += 1;
            self.mvcc_key_prefix.clear();
            self.mvcc_key_prefix.extend_from_slice(mvcc_key_prefix);
            self.remove_older = false;
            if let Some(cached_delete_key) = self.cached_delete_key.take() {
                self.write_cf_handle
                    .remove(&InternalBytes::from_vec(cached_delete_key), guard);
            }
        }

        let mut filtered = self.remove_older;
        let write = parse_write(value)?;
        if !self.remove_older {
            match write.write_type {
                WriteType::Rollback | WriteType::Lock => {
                    self.mvcc_rollback_and_locks += 1;
                    filtered = true;
                }
                WriteType::Put => self.remove_older = true,
                WriteType::Delete => {
                    self.delete_versions += 1;
                    self.remove_older = true;

                    // The first mvcc type below safe point is the mvcc delete. We should delay to
                    // remove it until all the followings with the same user key have been deleted
                    // to avoid older version apper.
                    self.cached_delete_key = Some(key.to_vec());
                }
            }
        }

        if !filtered {
            return Ok(());
        }
        self.filtered += 1;
        self.write_cf_handle
            .remove(&InternalBytes::from_bytes(key.clone()), guard);
        self.handle_filtered_write(write, guard)?;

        Ok(())
    }

    fn handle_filtered_write(
        &mut self,
        write: WriteRef<'_>,
        guard: &epoch::Guard,
    ) -> std::result::Result<(), String> {
        if write.short_value.is_none() && write.write_type == WriteType::Put {
            // todo(SpadeA): We don't know the sequence number of the key in the skiplist so
            // we cannot delete it directly. So we encoding a key with MAX sequence number
            // so we can find the mvcc key with sequence number in the skiplist by using
            // get_with_key and delete it with the result key. It involes more than one
            // seek(both get and remove invovle seek). Maybe we can provide the API to
            // delete the mvcc keys with all sequence numbers.
            let default_key = encoding_for_filter(&self.mvcc_key_prefix, write.start_ts);
            let mut iter = self.default_cf_handle.iterator();
            iter.seek(&default_key, guard);
            while iter.valid() && iter.key().same_user_key_with(&default_key) {
                self.default_cf_handle.remove(iter.key(), guard);
                iter.next(guard);
            }
        }
        Ok(())
    }
}

#[cfg(test)]
pub mod tests {
    use std::{sync::Arc, time::Duration};

    use crossbeam::epoch;
    use engine_rocks::util::new_engine;
    use engine_traits::{
        CacheRange, RangeCacheEngine, SyncMutable, CF_DEFAULT, CF_WRITE, DATA_CFS,
    };
    use keys::{data_key, DATA_MAX_KEY, DATA_MIN_KEY};
    use tempfile::Builder;
    use txn_types::{Key, TimeStamp, Write, WriteType};

    use super::Filter;
    use crate::{
        background::BackgroundRunner,
        engine::{SkiplistEngine, SkiplistHandle},
        keys::{
            construct_key, construct_value, encode_key, encode_seek_key, encoding_for_filter,
            InternalBytes, ValueType,
        },
        memory_controller::MemoryController,
        EngineConfig, RangeCacheMemoryEngine,
    };

    fn put_data(
        key: &[u8],
        value: &[u8],
        start_ts: u64,
        commit_ts: u64,
        seq_num: u64,
        short_value: bool,
        default_cf: &SkiplistHandle,
        write_cf: &SkiplistHandle,
        mem_controller: Arc<MemoryController>,
    ) {
        let write_k = Key::from_raw(key)
            .append_ts(TimeStamp::new(commit_ts))
            .into_encoded();
        let mut write_k = encode_key(&write_k, seq_num, ValueType::Value);
        write_k.set_memory_controller(mem_controller.clone());
        let write_v = Write::new(
            WriteType::Put,
            TimeStamp::new(start_ts),
            if short_value {
                Some(value.to_vec())
            } else {
                None
            },
        );
        let mut val = InternalBytes::from_vec(write_v.as_ref().to_bytes());
        val.set_memory_controller(mem_controller.clone());
        let guard = &epoch::pin();
        write_cf.insert(write_k, val, guard);

        if !short_value {
            let default_k = Key::from_raw(key)
                .append_ts(TimeStamp::new(start_ts))
                .into_encoded();
            let mut default_k = encode_key(&default_k, seq_num + 1, ValueType::Value);
            default_k.set_memory_controller(mem_controller.clone());
            let mut val = InternalBytes::from_vec(value.to_vec());
            val.set_memory_controller(mem_controller);
            default_cf.insert(default_k, val, guard);
        }
    }

    fn delete_data(
        key: &[u8],
        ts: u64,
        seq_num: u64,
        write_cf: &SkiplistHandle,
        mem_controller: Arc<MemoryController>,
    ) {
        let write_k = Key::from_raw(key)
            .append_ts(TimeStamp::new(ts))
            .into_encoded();
        let mut write_k = encode_key(&write_k, seq_num, ValueType::Value);
        write_k.set_memory_controller(mem_controller.clone());
        let write_v = Write::new(WriteType::Delete, TimeStamp::new(ts), None);
        let mut val = InternalBytes::from_vec(write_v.as_ref().to_bytes());
        val.set_memory_controller(mem_controller);
        let guard = &epoch::pin();
        write_cf.insert(write_k, val, guard);
    }

    fn rollback_data(
        key: &[u8],
        ts: u64,
        seq_num: u64,
        write_cf: &SkiplistHandle,
        mem_controller: Arc<MemoryController>,
    ) {
        let write_k = Key::from_raw(key)
            .append_ts(TimeStamp::new(ts))
            .into_encoded();
        let mut write_k = encode_key(&write_k, seq_num, ValueType::Value);
        write_k.set_memory_controller(mem_controller.clone());
        let write_v = Write::new(WriteType::Rollback, TimeStamp::new(ts), None);
        let mut val = InternalBytes::from_vec(write_v.as_ref().to_bytes());
        val.set_memory_controller(mem_controller);
        let guard = &epoch::pin();
        write_cf.insert(write_k, val, guard);
    }

    fn element_count(sklist: &SkiplistHandle) -> u64 {
        let guard = &epoch::pin();
        let mut count = 0;
        let mut iter = sklist.iterator();
        iter.seek_to_first(guard);
        while iter.valid() {
            count += 1;
            iter.next(guard);
        }
        count
    }

    // We should not use skiplist.get directly as we only cares keys without
    // sequence number suffix
    fn key_exist(sl: &SkiplistHandle, key: &InternalBytes, guard: &epoch::Guard) -> bool {
        let mut iter = sl.iterator();
        iter.seek(key, guard);
        if iter.valid() && iter.key().same_user_key_with(key) {
            return true;
        }
        false
    }

    // We should not use skiplist.get directly as we only cares keys without
    // sequence number suffix
    fn get_value(
        sl: &SkiplistHandle,
        key: &InternalBytes,
        guard: &epoch::Guard,
    ) -> Option<Vec<u8>> {
        let mut iter = sl.iterator();
        iter.seek(key, guard);
        if iter.valid() && iter.key().same_user_key_with(key) {
            return Some(iter.value().as_slice().to_vec());
        }
        None
    }

    fn dummy_controller(skip_engine: SkiplistEngine) -> Arc<MemoryController> {
        Arc::new(MemoryController::new(usize::MAX, usize::MAX, skip_engine))
    }

    #[test]
    fn test_filter() {
        let skiplist_engine = SkiplistEngine::new();
        let write = skiplist_engine.cf_handle(CF_WRITE);
        let default = skiplist_engine.cf_handle(CF_DEFAULT);

        let memory_controller = dummy_controller(skiplist_engine.clone());

        put_data(
            b"key1",
            b"value1",
            10,
            15,
            10,
            false,
            &default,
            &write,
            memory_controller.clone(),
        );
        put_data(
            b"key2",
            b"value21",
            10,
            15,
            12,
            false,
            &default,
            &write,
            memory_controller.clone(),
        );
        put_data(
            b"key2",
            b"value22",
            20,
            25,
            14,
            false,
            &default,
            &write,
            memory_controller.clone(),
        );
        // mock repeate apply
        put_data(
            b"key2",
            b"value22",
            20,
            25,
            15,
            false,
            &default,
            &write,
            memory_controller.clone(),
        );
        put_data(
            b"key2",
            b"value23",
            30,
            35,
            16,
            false,
            &default,
            &write,
            memory_controller.clone(),
        );
        put_data(
            b"key3",
            b"value31",
            20,
            25,
            18,
            false,
            &default,
            &write,
            memory_controller.clone(),
        );
        put_data(
            b"key3",
            b"value32",
            30,
            35,
            20,
            false,
            &default,
            &write,
            memory_controller.clone(),
        );
        delete_data(b"key3", 40, 22, &write, memory_controller.clone());
        assert_eq!(7, element_count(&default));
        assert_eq!(8, element_count(&write));

        let mut filter = Filter::new(50, default.clone(), write.clone());
        let mut count = 0;
        let mut iter = write.iterator();
        let guard = &epoch::pin();
        iter.seek_to_first(guard);
        while iter.valid() {
            let k = iter.key();
            let v = iter.value();
            filter.filter(k.as_bytes(), v.as_bytes()).unwrap();
            count += 1;
            iter.next(guard);
        }
        assert_eq!(count, 8);
        drop(filter);

        assert_eq!(2, element_count(&write));
        assert_eq!(2, element_count(&default));

        let encode_key = |key, ts| {
            let key = Key::from_raw(key);
            encoding_for_filter(key.as_encoded(), ts)
        };

        let key = encode_key(b"key1", TimeStamp::new(15));
        assert!(key_exist(&write, &key, guard));

        let key = encode_key(b"key2", TimeStamp::new(35));
        assert!(key_exist(&write, &key, guard));

        let key = encode_key(b"key3", TimeStamp::new(35));
        assert!(!key_exist(&write, &key, guard));

        let key = encode_key(b"key1", TimeStamp::new(10));
        assert!(key_exist(&default, &key, guard));

        let key = encode_key(b"key2", TimeStamp::new(30));
        assert!(key_exist(&default, &key, guard));

        let key = encode_key(b"key3", TimeStamp::new(30));
        assert!(!key_exist(&default, &key, guard));
    }

    #[test]
    fn test_gc() {
        let engine = RangeCacheMemoryEngine::new(EngineConfig::config_for_test());
        let memory_controller = engine.memory_controller();
        let range = CacheRange::new(b"".to_vec(), b"z".to_vec());
        engine.new_range(range.clone());
        let (write, default) = {
            let mut core = engine.core().write();
            let skiplist_engine = core.engine();
            core.mut_range_manager().set_range_readable(&range, true);
            (
                skiplist_engine.cf_handle(CF_WRITE),
                skiplist_engine.cf_handle(CF_DEFAULT),
            )
        };

        let encode_key = |key, ts| {
            let key = Key::from_raw(key);
            encoding_for_filter(key.as_encoded(), ts)
        };

        put_data(
            b"key1",
            b"value1",
            10,
            11,
            10,
            false,
            &default,
            &write,
            memory_controller.clone(),
        );
        put_data(
            b"key1",
            b"value2",
            12,
            13,
            12,
            false,
            &default,
            &write,
            memory_controller.clone(),
        );
        put_data(
            b"key1",
            b"value3",
            14,
            15,
            14,
            false,
            &default,
            &write,
            memory_controller.clone(),
        );
        assert_eq!(3, element_count(&default));
        assert_eq!(3, element_count(&write));

        let worker = BackgroundRunner::new(engine.core.clone(), memory_controller.clone());

        // gc will not remove the latest mvcc put below safe point
        worker.core.gc_range(&range, 14);
        assert_eq!(2, element_count(&default));
        assert_eq!(2, element_count(&write));

        worker.core.gc_range(&range, 16);
        assert_eq!(1, element_count(&default));
        assert_eq!(1, element_count(&write));

        // rollback will not make the first older version be filtered
        rollback_data(b"key1", 17, 16, &write, memory_controller.clone());
        worker.core.gc_range(&range, 17);
        assert_eq!(1, element_count(&default));
        assert_eq!(1, element_count(&write));
        let key = encode_key(b"key1", TimeStamp::new(15));
        let guard = &epoch::pin();
        assert!(key_exist(&write, &key, guard));
        let key = encode_key(b"key1", TimeStamp::new(14));
        assert!(key_exist(&default, &key, guard));

        // unlike in WriteCompactionFilter, the latest mvcc delete below safe point will
        // be filtered
        delete_data(b"key1", 19, 18, &write, memory_controller.clone());
        worker.core.gc_range(&range, 19);
        assert_eq!(0, element_count(&write));
        assert_eq!(0, element_count(&default));
    }

    #[test]
    fn test_snapshot_block_gc() {
        let engine = RangeCacheMemoryEngine::new(EngineConfig::config_for_test());
        let memory_controller = engine.memory_controller();
        let range = CacheRange::new(b"".to_vec(), b"z".to_vec());
        engine.new_range(range.clone());
        let (write, default) = {
            let mut core = engine.core().write();
            let skiplist_engine = core.engine();
            core.mut_range_manager().set_range_readable(&range, true);
            (
                skiplist_engine.cf_handle(CF_WRITE),
                skiplist_engine.cf_handle(CF_DEFAULT),
            )
        };

        put_data(
            b"key1",
            b"value1",
            10,
            11,
            10,
            false,
            &default,
            &write,
            memory_controller.clone(),
        );
        put_data(
            b"key2",
            b"value21",
            10,
            11,
            12,
            false,
            &default,
            &write,
            memory_controller.clone(),
        );
        put_data(
            b"key2",
            b"value22",
            15,
            16,
            14,
            false,
            &default,
            &write,
            memory_controller.clone(),
        );
        put_data(
            b"key2",
            b"value23",
            20,
            21,
            16,
            false,
            &default,
            &write,
            memory_controller.clone(),
        );
        put_data(
            b"key3",
            b"value31",
            5,
            6,
            18,
            false,
            &default,
            &write,
            memory_controller.clone(),
        );
        put_data(
            b"key3",
            b"value32",
            10,
            11,
            20,
            false,
            &default,
            &write,
            memory_controller.clone(),
        );
        assert_eq!(6, element_count(&default));
        assert_eq!(6, element_count(&write));

        let worker = BackgroundRunner::new(engine.core.clone(), memory_controller);
        let s1 = engine.snapshot(range.clone(), 10, u64::MAX);
        let s2 = engine.snapshot(range.clone(), 11, u64::MAX);
        let s3 = engine.snapshot(range.clone(), 20, u64::MAX);

        // nothing will be removed due to snapshot 5
        worker.core.gc_range(&range, 30);
        assert_eq!(6, element_count(&default));
        assert_eq!(6, element_count(&write));

        drop(s1);
        worker.core.gc_range(&range, 30);
        assert_eq!(5, element_count(&default));
        assert_eq!(5, element_count(&write));

        drop(s2);
        worker.core.gc_range(&range, 30);
        assert_eq!(4, element_count(&default));
        assert_eq!(4, element_count(&write));

        drop(s3);
        worker.core.gc_range(&range, 30);
        assert_eq!(3, element_count(&default));
        assert_eq!(3, element_count(&write));
    }

    #[test]
    fn test_gc_worker() {
        let mut config = EngineConfig::config_for_test();
        config.gc_interval = Duration::from_secs(1);
        let engine = RangeCacheMemoryEngine::new(config);
        let memory_controller = engine.memory_controller();
        let (write, default) = {
            let mut core = engine.core.write();
            core.mut_range_manager()
                .new_range(CacheRange::new(b"".to_vec(), b"z".to_vec()));
            let engine = core.engine();
            (engine.cf_handle(CF_WRITE), engine.cf_handle(CF_DEFAULT))
        };

        let start_ts = TimeStamp::physical_now() - Duration::from_secs(10).as_millis() as u64;
        let commit_ts1 = TimeStamp::physical_now() - Duration::from_secs(9).as_millis() as u64;
        put_data(
            b"k",
            b"v1",
            start_ts,
            commit_ts1,
            100,
            false,
            &default,
            &write,
            memory_controller.clone(),
        );

        let start_ts = TimeStamp::physical_now() - Duration::from_secs(8).as_millis() as u64;
        let commit_ts2 = TimeStamp::physical_now() - Duration::from_secs(7).as_millis() as u64;
        put_data(
            b"k",
            b"v2",
            start_ts,
            commit_ts2,
            110,
            false,
            &default,
            &write,
            memory_controller.clone(),
        );

        let start_ts = TimeStamp::physical_now() - Duration::from_secs(6).as_millis() as u64;
        let commit_ts3 = TimeStamp::physical_now() - Duration::from_secs(5).as_millis() as u64;
        put_data(
            b"k",
            b"v3",
            start_ts,
            commit_ts3,
            110,
            false,
            &default,
            &write,
            memory_controller.clone(),
        );

        let start_ts = TimeStamp::physical_now() - Duration::from_secs(4).as_millis() as u64;
        let commit_ts4 = TimeStamp::physical_now() - Duration::from_secs(3).as_millis() as u64;
        put_data(
            b"k",
            b"v4",
            start_ts,
            commit_ts4,
            110,
            false,
            &default,
            &write,
            memory_controller.clone(),
        );

        let guard = &epoch::pin();
        for &ts in &[commit_ts1, commit_ts2, commit_ts3] {
            let key = Key::from_raw(b"k");
            let key = encoding_for_filter(key.as_encoded(), TimeStamp::new(ts));

            assert!(key_exist(&write, &key, guard));
        }

        std::thread::sleep(Duration::from_secs_f32(1.5));

        let key = Key::from_raw(b"k");
        // now, the outdated mvcc versions should be gone
        for &ts in &[commit_ts1, commit_ts2, commit_ts3] {
            let key = encoding_for_filter(key.as_encoded(), TimeStamp::new(ts));
            assert!(!key_exist(&write, &key, guard));
        }

        let key = encoding_for_filter(key.as_encoded(), TimeStamp::new(commit_ts4));
        assert!(key_exist(&write, &key, guard));
    }

    #[test]
    fn test_background_worker_load() {
        let mut engine = RangeCacheMemoryEngine::new(EngineConfig::config_for_test());
        let path = Builder::new().prefix("test_load").tempdir().unwrap();
        let path_str = path.path().to_str().unwrap();
        let rocks_engine = new_engine(path_str, DATA_CFS).unwrap();
        engine.set_disk_engine(rocks_engine.clone());

        for i in 10..20 {
            let key = construct_key(i, 1);
            let key = data_key(&key);
            let value = construct_value(i, i);
            rocks_engine
                .put_cf(CF_DEFAULT, &key, value.as_bytes())
                .unwrap();
            rocks_engine
                .put_cf(CF_WRITE, &key, value.as_bytes())
                .unwrap();
        }

        let k = format!("zk{:08}", 15).into_bytes();
        let r1 = CacheRange::new(DATA_MIN_KEY.to_vec(), k.clone());
        let r2 = CacheRange::new(k, DATA_MAX_KEY.to_vec());
        {
            let mut core = engine.core.write();
            core.mut_range_manager().pending_ranges.push(r1.clone());
            core.mut_range_manager().pending_ranges.push(r2.clone());
        }
        engine.prepare_for_apply(&r1);
        engine.prepare_for_apply(&r2);

        // concurrent write to rocksdb, but the key will not be loaded in the memory
        // engine
        let key = construct_key(20, 1);
        let key20 = data_key(&key);
        let value = construct_value(20, 20);
        rocks_engine
            .put_cf(CF_DEFAULT, &key20, value.as_bytes())
            .unwrap();
        rocks_engine
            .put_cf(CF_WRITE, &key20, value.as_bytes())
            .unwrap();

        let (write, default) = {
            let core = engine.core().write();
            let skiplist_engine = core.engine();
            (
                skiplist_engine.cf_handle(CF_WRITE),
                skiplist_engine.cf_handle(CF_DEFAULT),
            )
        };

        // wait for background load
        std::thread::sleep(Duration::from_secs(1));

        let _ = engine.snapshot(r1, u64::MAX, u64::MAX).unwrap();
        let _ = engine.snapshot(r2, u64::MAX, u64::MAX).unwrap();

        let guard = &epoch::pin();
        for i in 10..20 {
            let key = construct_key(i, 1);
            let key = data_key(&key);
            let value = construct_value(i, i);
            let key = encode_seek_key(&key, u64::MAX);
            assert_eq!(
                get_value(&write, &key, guard).unwrap().as_slice(),
                value.as_bytes()
            );
            assert_eq!(
                get_value(&default, &key, guard).unwrap().as_slice(),
                value.as_bytes()
            );
        }

        let key20 = encode_seek_key(&key20, u64::MAX);
        assert!(!key_exist(&write, &key20, guard));
        assert!(!key_exist(&default, &key20, guard));
    }

    #[test]
    fn test_ranges_for_gc() {
        let engine = RangeCacheMemoryEngine::new(Duration::from_secs(1000));
        let r1 = CacheRange::new(b"a".to_vec(), b"b".to_vec());
        let r2 = CacheRange::new(b"b".to_vec(), b"c".to_vec());
        engine.new_range(r1);
        engine.new_range(r2);

        let mut runner = BackgroundRunner::new(engine.core.clone());
        let ranges = runner.core.ranges_for_gc().unwrap();
        assert_eq!(2, ranges.len());

        // until the previous gc finished, node ranges will be returned
        assert!(runner.core.ranges_for_gc().is_none());
        runner.core.on_gc_finished(ranges);

        let ranges = runner.core.ranges_for_gc().unwrap();
        assert_eq!(2, ranges.len());
    }
}<|MERGE_RESOLUTION|>--- conflicted
+++ resolved
@@ -51,6 +51,7 @@
 pub enum BackgroundTask {
     Gc(GcTask),
     LoadRange,
+    MemoryCheck,
     DeleteRange(Vec<CacheRange>),
 }
 
@@ -59,6 +60,7 @@
         match self {
             BackgroundTask::Gc(ref t) => t.fmt(f),
             BackgroundTask::LoadRange => f.debug_struct("LoadTask").finish(),
+            BackgroundTask::MemoryCheck => f.debug_struct("MemoryCheck").finish(),
             BackgroundTask::DeleteRange(ref r) => {
                 f.debug_struct("DeleteRange").field("range", r).finish()
             }
@@ -158,39 +160,6 @@
     }
 }
 
-<<<<<<< HEAD
-#[derive(Debug)]
-pub enum BackgroundTask {
-    GcTask(GcTask),
-    LoadTask,
-    MemoryCheck,
-}
-
-#[derive(Debug)]
-pub struct GcTask {
-    pub safe_point: u64,
-}
-
-impl Display for BackgroundTask {
-    fn fmt(&self, f: &mut std::fmt::Formatter<'_>) -> std::fmt::Result {
-        match self {
-            BackgroundTask::GcTask(ref t) => t.fmt(f),
-            BackgroundTask::LoadTask => f.debug_struct("LoadTask").finish(),
-            BackgroundTask::MemoryCheck => f.debug_struct("MemoryCheck").finish(),
-        }
-    }
-}
-
-impl Display for GcTask {
-    fn fmt(&self, f: &mut std::fmt::Formatter<'_>) -> std::fmt::Result {
-        f.debug_struct("GcTask")
-            .field("safe_point", &self.safe_point)
-            .finish()
-    }
-}
-
-=======
->>>>>>> 397d8d48
 #[derive(Clone)]
 struct BackgroundRunnerCore {
     engine: Arc<RwLock<RangeCacheMemoryEngineCore>>,
@@ -290,15 +259,10 @@
         core.mut_range_manager().on_gc_finished(ranges);
     }
 
-<<<<<<< HEAD
-    // return the first range to load with RocksDB snapshot
-    fn get_range_to_load(&self) -> Option<(CacheRange, Arc<RocksSnapshot>, bool)> {
-=======
     /// Returns the first range to load with RocksDB snapshot.
     ///
     /// Returns `None` if there are no ranges to load.
-    fn get_range_to_load(&self) -> Option<(CacheRange, Arc<RocksSnapshot>)> {
->>>>>>> 397d8d48
+    fn get_range_to_load(&self) -> Option<(CacheRange, Arc<RocksSnapshot>, bool)> {
         let core = self.engine.read();
         core.range_manager()
             .pending_ranges_loading_data
@@ -321,12 +285,14 @@
                 drop(core);
                 let guard = &epoch::pin();
                 for (seq, entry) in cache_batch {
-                    entry.write_to_memory(
-                        seq,
-                        &skiplist_engine,
-                        self.memory_controller.clone(),
-                        guard,
-                    )?;
+                    entry
+                        .write_to_memory(
+                            seq,
+                            &skiplist_engine,
+                            self.memory_controller.clone(),
+                            guard,
+                        )
+                        .unwrap();
                 }
                 fail::fail_point!("on_cached_write_batch_consumed");
             } else {
@@ -334,7 +300,6 @@
                 break;
             }
         }
-        Ok(())
     }
 
     fn on_snapshot_load_canceled(&mut self, range: CacheRange) {
@@ -344,6 +309,7 @@
             .pending_ranges_loading_data
             .pop_front()
             .unwrap();
+        assert_eq!(r, range);
         assert!(canceled);
         // todo: r should be deleted
     }
@@ -373,20 +339,15 @@
 }
 
 impl BackgroundRunner {
-<<<<<<< HEAD
     pub fn new(
         engine: Arc<RwLock<RangeCacheMemoryEngineCore>>,
         memory_controller: Arc<MemoryController>,
     ) -> Self {
-        let range_load_worker = Worker::new("background-range-load-worker");
-=======
-    pub fn new(engine: Arc<RwLock<RangeCacheMemoryEngineCore>>) -> Self {
         let range_load_worker = Builder::new("background-range-load-worker")
             // Range load now is implemented sequentially, so we must use exactly one thread to handle it.
             // todo(SpadeA): if the load speed is a bottleneck, we may consider to use multiple threads to load ranges.
             .thread_count(1)
             .create();
->>>>>>> 397d8d48
         let range_load_remote = range_load_worker.remote();
 
         let delete_range_worker = Worker::new("background-delete-range_worker");
@@ -429,8 +390,7 @@
                     self.gc_range_remote.spawn(f);
                 }
             }
-<<<<<<< HEAD
-            BackgroundTask::LoadTask => {
+            BackgroundTask::LoadRange => {
                 let mem_usage = self.core.memory_controller.mem_usage();
                 if mem_usage
                     > (self.core.memory_controller.soft_limit_threshold()
@@ -441,9 +401,6 @@
                     return;
                 }
 
-=======
-            BackgroundTask::LoadRange => {
->>>>>>> 397d8d48
                 let mut core = self.core.clone();
                 let f = async move {
                     let skiplist_engine = {
@@ -490,14 +447,13 @@
                 };
                 self.range_load_remote.spawn(f);
             }
-<<<<<<< HEAD
             BackgroundTask::MemoryCheck => {
                 let mem_usage = self.core.memory_controller.mem_usage();
                 if mem_usage > self.core.memory_controller.soft_limit_threshold() {
                     // todo: select ranges to evict
                 }
                 self.core.memory_controller.set_memory_checking(false);
-=======
+            }
             BackgroundTask::DeleteRange(ranges) => {
                 let core = self.core.clone();
                 let f = async move {
@@ -511,7 +467,6 @@
                         .on_delete_ranges(&ranges);
                 };
                 self.delete_range_remote.spawn(f);
->>>>>>> 397d8d48
             }
         }
     }
@@ -1293,13 +1248,14 @@
 
     #[test]
     fn test_ranges_for_gc() {
-        let engine = RangeCacheMemoryEngine::new(Duration::from_secs(1000));
+        let engine = RangeCacheMemoryEngine::new(EngineConfig::config_for_test());
+        let memory_controller = engine.memory_controller();
         let r1 = CacheRange::new(b"a".to_vec(), b"b".to_vec());
         let r2 = CacheRange::new(b"b".to_vec(), b"c".to_vec());
         engine.new_range(r1);
         engine.new_range(r2);
 
-        let mut runner = BackgroundRunner::new(engine.core.clone());
+        let mut runner = BackgroundRunner::new(engine.core.clone(), memory_controller);
         let ranges = runner.core.ranges_for_gc().unwrap();
         assert_eq!(2, ranges.len());
 
