[package]
name = "region_cache_memory_engine"
version = "0.0.1"
edition = "2021"
publish = false
license = "Apache-2.0"

[features]
testexport = []

[dependencies]
crossbeam-epoch = "0.9"
crossbeam-utils = "0.8"
scopeguard = {version = "1.1.0", default-features = false}
engine_traits = { workspace = true }
collections = { workspace = true }
bytes = "1.0"
crossbeam = "0.8"
tikv_util = { workspace = true }
txn_types = { workspace = true }
log_wrappers = { workspace = true }
slog-global = { workspace = true }
slog = { workspace = true }
engine_rocks = { workspace = true }
fail = "0.5"
<<<<<<< HEAD
kvproto = { workspace = true }
=======
yatp = { workspace = true }

[dev-dependencies]
keys = { workspace = true }
tempfile = "3.0"
proptest = "1.0.0"
rand = "0.8.0"
>>>>>>> 9f1479e6
<|MERGE_RESOLUTION|>--- conflicted
+++ resolved
@@ -23,14 +23,11 @@
 slog = { workspace = true }
 engine_rocks = { workspace = true }
 fail = "0.5"
-<<<<<<< HEAD
 kvproto = { workspace = true }
-=======
 yatp = { workspace = true }
 
 [dev-dependencies]
 keys = { workspace = true }
 tempfile = "3.0"
 proptest = "1.0.0"
-rand = "0.8.0"
->>>>>>> 9f1479e6
+rand = "0.8.0"