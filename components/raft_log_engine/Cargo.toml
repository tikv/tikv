--- conflicted
+++ resolved
@@ -17,12 +17,7 @@
 online_config = { path = "../online_config" }
 serde = "1.0"
 serde_derive = "1.0"
-<<<<<<< HEAD
 kvproto = { git = "https://github.com/pingcap/kvproto.git", branch="br-stream" }
-raft = { version = "0.6.0-alpha", default-features = false, features = ["protobuf-codec"] }
-=======
-kvproto = { git = "https://github.com/pingcap/kvproto.git" }
 raft = { version = "0.7.0", default-features = false, features = ["protobuf-codec"] }
->>>>>>> 9331bff9
 raft-engine = { git = "https://github.com/tikv/raft-engine", branch = "master" }
 protobuf = "2"