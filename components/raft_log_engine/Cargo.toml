--- conflicted
+++ resolved
@@ -7,10 +7,7 @@
 [dependencies]
 encryption = { workspace = true }
 engine_traits = { workspace = true }
-<<<<<<< HEAD
-=======
 codec = { workspace = true }
->>>>>>> 25261c8a
 file_system = { workspace = true }
 kvproto = { workspace = true }
 lazy_static = "1.4.0"
@@ -25,11 +22,7 @@
 slog-global = { version = "0.1", git = "https://github.com/breeswish/slog-global.git", rev = "d592f88e4dbba5eb439998463054f1a44fbf17b9" }
 tikv_util = { workspace = true }
 time = "0.1"
-<<<<<<< HEAD
-tracker = { workspace = true }
-=======
 tracker = { workspace = true }
 
 [dev-dependencies]
-tempfile = "3.0"
->>>>>>> 25261c8a
+tempfile = "3.0"