// Copyright 2019 TiKV Project Authors. Licensed under Apache-2.0.

use std::fs;
use std::io::{Read, Result as IoResult, Seek, SeekFrom, Write};
use std::path::{Path, PathBuf};
use std::sync::Arc;

use encryption::{DataKeyManager, DecrypterReader, EncrypterWriter};
use engine_traits::{
<<<<<<< HEAD
    CacheStats, RaftEngine, RaftEngineDebug, RaftEngineReadOnly, RaftLogBatch as RaftLogBatchTrait,
    RaftLogGCTask, Result,
=======
    CacheStats, EncryptionKeyManager, RaftEngine, RaftEngineReadOnly,
    RaftLogBatch as RaftLogBatchTrait, RaftLogGCTask, Result,
>>>>>>> 379180b2
};
use file_system::{IOOp, IORateLimiter, IOType};
use kvproto::raft_serverpb::RaftLocalState;
use raft::eraftpb::Entry;
use raft_engine::env::{DefaultFileSystem, FileSystem, Handle, WriteExt};
use raft_engine::{
    Command, Engine as RawRaftEngine, Error as RaftEngineError, LogBatch, MessageExt,
};
use tikv_util::Either;

pub use raft_engine::{Config as RaftEngineConfig, RecoveryMode};

#[derive(Clone)]
pub struct MessageExtTyped;

impl MessageExt for MessageExtTyped {
    type Entry = Entry;

    fn index(e: &Entry) -> u64 {
        e.index
    }
}

struct ManagedReader {
    inner: Either<
        <DefaultFileSystem as FileSystem>::Reader,
        DecrypterReader<<DefaultFileSystem as FileSystem>::Reader>,
    >,
    rate_limiter: Option<Arc<IORateLimiter>>,
}

impl Seek for ManagedReader {
    fn seek(&mut self, pos: SeekFrom) -> IoResult<u64> {
        match self.inner.as_mut() {
            Either::Left(reader) => reader.seek(pos),
            Either::Right(reader) => reader.seek(pos),
        }
    }
}

impl Read for ManagedReader {
    fn read(&mut self, buf: &mut [u8]) -> IoResult<usize> {
        let mut size = buf.len();
        if let Some(ref mut limiter) = self.rate_limiter {
            size = limiter.request(IOType::ForegroundRead, IOOp::Read, size);
        }
        match self.inner.as_mut() {
            Either::Left(reader) => reader.read(&mut buf[..size]),
            Either::Right(reader) => reader.read(&mut buf[..size]),
        }
    }
}

struct ManagedWriter {
    inner: Either<
        <DefaultFileSystem as FileSystem>::Writer,
        EncrypterWriter<<DefaultFileSystem as FileSystem>::Writer>,
    >,
    rate_limiter: Option<Arc<IORateLimiter>>,
}

impl Seek for ManagedWriter {
    fn seek(&mut self, pos: SeekFrom) -> IoResult<u64> {
        match self.inner.as_mut() {
            Either::Left(writer) => writer.seek(pos),
            Either::Right(writer) => writer.seek(pos),
        }
    }
}

impl Write for ManagedWriter {
    fn write(&mut self, buf: &[u8]) -> IoResult<usize> {
        let mut size = buf.len();
        if let Some(ref mut limiter) = self.rate_limiter {
            size = limiter.request(IOType::ForegroundWrite, IOOp::Write, size);
        }
        match self.inner.as_mut() {
            Either::Left(writer) => writer.write(&buf[..size]),
            Either::Right(writer) => writer.write(&buf[..size]),
        }
    }

    fn flush(&mut self) -> IoResult<()> {
        Ok(())
    }
}

impl WriteExt for ManagedWriter {
    fn truncate(&mut self, offset: usize) -> IoResult<()> {
        self.seek(SeekFrom::Start(offset as u64))?;
        match self.inner.as_mut() {
            Either::Left(writer) => writer.truncate(offset),
            Either::Right(writer) => writer.inner_mut().truncate(offset),
        }
    }

    fn sync(&mut self) -> IoResult<()> {
        match self.inner.as_mut() {
            Either::Left(writer) => writer.sync(),
            Either::Right(writer) => writer.inner_mut().sync(),
        }
    }

    fn allocate(&mut self, offset: usize, size: usize) -> IoResult<()> {
        match self.inner.as_mut() {
            Either::Left(writer) => writer.allocate(offset, size),
            Either::Right(writer) => writer.inner_mut().allocate(offset, size),
        }
    }
}

struct ManagedFileSystem {
    base_level_file_system: DefaultFileSystem,
    key_manager: Option<Arc<DataKeyManager>>,
    rate_limiter: Option<Arc<IORateLimiter>>,
}

impl ManagedFileSystem {
    fn new(
        key_manager: Option<Arc<DataKeyManager>>,
        rate_limiter: Option<Arc<IORateLimiter>>,
    ) -> Self {
        Self {
            base_level_file_system: DefaultFileSystem,
            key_manager,
            rate_limiter,
        }
    }
}

struct ManagedHandle {
    path: PathBuf,
    base: Arc<<DefaultFileSystem as FileSystem>::Handle>,
}

impl Handle for ManagedHandle {
    fn truncate(&self, offset: usize) -> IoResult<()> {
        self.base.truncate(offset)
    }

    fn file_size(&self) -> IoResult<usize> {
        self.base.file_size()
    }
}

impl FileSystem for ManagedFileSystem {
    type Handle = ManagedHandle;
    type Reader = ManagedReader;
    type Writer = ManagedWriter;

    fn create<P: AsRef<Path>>(&self, path: P) -> IoResult<Self::Handle> {
        let base = Arc::new(self.base_level_file_system.create(path.as_ref())?);
        if let Some(ref manager) = self.key_manager {
            manager.new_file(path.as_ref().to_str().unwrap())?;
        }
        Ok(ManagedHandle {
            path: path.as_ref().to_path_buf(),
            base,
        })
    }

    fn open<P: AsRef<Path>>(&self, path: P) -> IoResult<Self::Handle> {
        Ok(ManagedHandle {
            path: path.as_ref().to_path_buf(),
            base: Arc::new(self.base_level_file_system.open(path.as_ref())?),
        })
    }

    fn new_reader(&self, handle: Arc<Self::Handle>) -> IoResult<Self::Reader> {
        let base_reader = self
            .base_level_file_system
            .new_reader(handle.base.clone())?;
        if let Some(ref key_manager) = self.key_manager {
            Ok(ManagedReader {
                inner: Either::Right(key_manager.open_file_with_reader(&handle.path, base_reader)?),
                rate_limiter: self.rate_limiter.clone(),
            })
        } else {
            Ok(ManagedReader {
                inner: Either::Left(base_reader),
                rate_limiter: self.rate_limiter.clone(),
            })
        }
    }

    fn new_writer(&self, handle: Arc<Self::Handle>) -> IoResult<Self::Writer> {
        let base_writer = self
            .base_level_file_system
            .new_writer(handle.base.clone())?;

        if let Some(ref key_manager) = self.key_manager {
            Ok(ManagedWriter {
                inner: Either::Right(key_manager.open_file_with_writer(
                    &handle.path,
                    base_writer,
                    false,
                )?),
                rate_limiter: self.rate_limiter.clone(),
            })
        } else {
            Ok(ManagedWriter {
                inner: Either::Left(base_writer),
                rate_limiter: self.rate_limiter.clone(),
            })
        }
    }
}

#[derive(Clone)]
pub struct RaftLogEngine(Arc<RawRaftEngine<ManagedFileSystem>>);

impl RaftLogEngine {
    pub fn new(
        config: RaftEngineConfig,
        key_manager: Option<Arc<DataKeyManager>>,
        rate_limiter: Option<Arc<IORateLimiter>>,
    ) -> Result<Self> {
        let file_system = Arc::new(ManagedFileSystem::new(key_manager, rate_limiter));
        Ok(RaftLogEngine(Arc::new(
            RawRaftEngine::open_with_file_system(config, file_system).map_err(transfer_error)?,
        )))
    }

    /// If path is not an empty directory, we say db exists.
    pub fn exists(path: &str) -> bool {
        let path = Path::new(path);
        if !path.exists() || !path.is_dir() {
            return false;
        }
        fs::read_dir(&path).unwrap().next().is_some()
    }

    pub fn raft_groups(&self) -> Vec<u64> {
        self.0.raft_groups()
    }

    pub fn first_index(&self, raft_id: u64) -> Option<u64> {
        self.0.first_index(raft_id)
    }

    pub fn last_index(&self, raft_id: u64) -> Option<u64> {
        self.0.last_index(raft_id)
    }
}

#[derive(Default)]
pub struct RaftLogBatch(LogBatch);

const RAFT_LOG_STATE_KEY: &[u8] = b"R";

impl RaftLogBatchTrait for RaftLogBatch {
    fn append(&mut self, raft_group_id: u64, entries: Vec<Entry>) -> Result<()> {
        self.0
            .add_entries::<MessageExtTyped>(raft_group_id, &entries)
            .map_err(transfer_error)
    }

    fn cut_logs(&mut self, _: u64, _: u64, _: u64) {
        // It's unnecessary because overlapped entries can be handled in `append`.
    }

    fn put_raft_state(&mut self, raft_group_id: u64, state: &RaftLocalState) -> Result<()> {
        self.0
            .put_message(raft_group_id, RAFT_LOG_STATE_KEY.to_vec(), state)
            .map_err(transfer_error)
    }

    fn persist_size(&self) -> usize {
        self.0.approximate_size()
    }

    fn is_empty(&self) -> bool {
        self.0.is_empty()
    }

    fn merge(&mut self, mut src: Self) {
        self.0.merge(&mut src.0);
    }
}

impl RaftEngineReadOnly for RaftLogEngine {
    fn get_raft_state(&self, raft_group_id: u64) -> Result<Option<RaftLocalState>> {
        self.0
            .get_message(raft_group_id, RAFT_LOG_STATE_KEY)
            .map_err(transfer_error)
    }

    fn get_entry(&self, raft_group_id: u64, index: u64) -> Result<Option<Entry>> {
        self.0
            .get_entry::<MessageExtTyped>(raft_group_id, index)
            .map_err(transfer_error)
    }

    fn fetch_entries_to(
        &self,
        raft_group_id: u64,
        begin: u64,
        end: u64,
        max_size: Option<usize>,
        to: &mut Vec<Entry>,
    ) -> Result<usize> {
        self.0
            .fetch_entries_to::<MessageExtTyped>(raft_group_id, begin, end, max_size, to)
            .map_err(transfer_error)
    }

    fn get_all_entries_to(&self, raft_group_id: u64, buf: &mut Vec<Entry>) -> Result<()> {
        if let Some(first) = self.0.first_index(raft_group_id) {
            let last = self.0.last_index(raft_group_id).unwrap();
            buf.reserve((last - first + 1) as usize);
            self.fetch_entries_to(raft_group_id, first, last + 1, None, buf)?;
        }
        Ok(())
    }
}

impl RaftEngineDebug for RaftLogEngine {
    fn scan_entries<F>(&self, raft_group_id: u64, mut f: F) -> Result<()>
    where
        F: FnMut(&Entry) -> Result<bool>,
    {
        if let Some(first_index) = self.first_index(raft_group_id) {
            for idx in first_index..=self.last_index(raft_group_id).unwrap() {
                if let Some(entry) = self.get_entry(raft_group_id, idx)? {
                    if !f(&entry)? {
                        break;
                    }
                }
            }
        }
        Ok(())
    }
}

impl RaftEngine for RaftLogEngine {
    type LogBatch = RaftLogBatch;

    fn log_batch(&self, capacity: usize) -> Self::LogBatch {
        RaftLogBatch(LogBatch::with_capacity(capacity))
    }

    fn sync(&self) -> Result<()> {
        self.0.sync().map_err(transfer_error)
    }

    fn consume(&self, batch: &mut Self::LogBatch, sync: bool) -> Result<usize> {
        self.0.write(&mut batch.0, sync).map_err(transfer_error)
    }

    fn consume_and_shrink(
        &self,
        batch: &mut Self::LogBatch,
        sync: bool,
        _: usize,
        _: usize,
    ) -> Result<usize> {
        self.0.write(&mut batch.0, sync).map_err(transfer_error)
    }

    fn clean(
        &self,
        raft_group_id: u64,
        _: u64,
        _: &RaftLocalState,
        batch: &mut RaftLogBatch,
    ) -> Result<()> {
        batch.0.add_command(raft_group_id, Command::Clean);
        Ok(())
    }

    fn append(&self, raft_group_id: u64, entries: Vec<Entry>) -> Result<usize> {
        let mut batch = Self::LogBatch::default();
        batch
            .0
            .add_entries::<MessageExtTyped>(raft_group_id, &entries)
            .map_err(transfer_error)?;
        self.0.write(&mut batch.0, false).map_err(transfer_error)
    }

    fn put_raft_state(&self, raft_group_id: u64, state: &RaftLocalState) -> Result<()> {
        let mut batch = Self::LogBatch::default();
        batch
            .0
            .put_message(raft_group_id, RAFT_LOG_STATE_KEY.to_vec(), state)
            .map_err(transfer_error)?;
        self.0.write(&mut batch.0, false).map_err(transfer_error)?;
        Ok(())
    }

    fn gc(&self, raft_group_id: u64, from: u64, to: u64) -> Result<usize> {
        self.batch_gc(vec![RaftLogGCTask {
            raft_group_id,
            from,
            to,
        }])
    }

    fn batch_gc(&self, tasks: Vec<RaftLogGCTask>) -> Result<usize> {
        let mut batch = self.log_batch(tasks.len());
        let mut old_first_index = Vec::with_capacity(tasks.len());
        for task in &tasks {
            batch
                .0
                .add_command(task.raft_group_id, Command::Compact { index: task.to });
            old_first_index.push(self.0.first_index(task.raft_group_id));
        }

        self.0.write(&mut batch.0, false).map_err(transfer_error)?;

        let mut total = 0;
        for (old_first_index, task) in old_first_index.iter().zip(tasks) {
            let new_first_index = self.0.first_index(task.raft_group_id);
            if let (Some(old), Some(new)) = (old_first_index, new_first_index) {
                total += new.saturating_sub(*old);
            }
        }
        Ok(total as usize)
    }

    fn purge_expired_files(&self) -> Result<Vec<u64>> {
        self.0.purge_expired_files().map_err(transfer_error)
    }

    fn has_builtin_entry_cache(&self) -> bool {
        false
    }

    fn gc_entry_cache(&self, _raft_group_id: u64, _to: u64) {}

    /// Flush current cache stats.
    fn flush_stats(&self) -> Option<CacheStats> {
        None
    }

    fn stop(&self) {}

    fn dump_stats(&self) -> Result<String> {
        // Raft engine won't dump anything.
        Ok("".to_owned())
    }

    fn get_engine_size(&self) -> Result<u64> {
        Ok(self.0.get_used_size() as u64)
    }
}

fn transfer_error(e: RaftEngineError) -> engine_traits::Error {
    match e {
        RaftEngineError::EntryCompacted => engine_traits::Error::EntriesCompacted,
        RaftEngineError::EntryNotFound => engine_traits::Error::EntriesUnavailable,
        e => {
            let e = box_err!(e);
            engine_traits::Error::Other(e)
        }
    }
}<|MERGE_RESOLUTION|>--- conflicted
+++ resolved
@@ -7,13 +7,8 @@
 
 use encryption::{DataKeyManager, DecrypterReader, EncrypterWriter};
 use engine_traits::{
-<<<<<<< HEAD
-    CacheStats, RaftEngine, RaftEngineDebug, RaftEngineReadOnly, RaftLogBatch as RaftLogBatchTrait,
-    RaftLogGCTask, Result,
-=======
-    CacheStats, EncryptionKeyManager, RaftEngine, RaftEngineReadOnly,
+    CacheStats, EncryptionKeyManager, RaftEngine, RaftEngineDebug, RaftEngineReadOnly,
     RaftLogBatch as RaftLogBatchTrait, RaftLogGCTask, Result,
->>>>>>> 379180b2
 };
 use file_system::{IOOp, IORateLimiter, IOType};
 use kvproto::raft_serverpb::RaftLocalState;
