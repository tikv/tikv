// Copyright 2019 TiKV Project Authors. Licensed under Apache-2.0.

use std::fs;
use std::path::Path;

use engine_traits::{
    CacheStats, RaftEngine, RaftEngineReadOnly, RaftLogBatch as RaftLogBatchTrait, Result,
};
use kvproto::raft_serverpb::RaftLocalState;
use raft::eraftpb::Entry;
use raft_engine::{EntryExt, Error as RaftEngineError, LogBatch, RaftLogEngine as RawRaftEngine};

pub use raft_engine::{Config as RaftEngineConfig, RecoveryMode};

#[derive(Clone)]
pub struct EntryExtTyped;

impl EntryExt<Entry> for EntryExtTyped {
    fn index(e: &Entry) -> u64 {
        e.index
    }
}

#[derive(Clone)]
pub struct RaftLogEngine(RawRaftEngine<Entry, EntryExtTyped>);

impl RaftLogEngine {
    pub fn new(config: RaftEngineConfig) -> Self {
        RaftLogEngine(RawRaftEngine::new(config))
    }

    /// If path is not an empty directory, we say db exists.
    pub fn exists(path: &str) -> bool {
        let path = Path::new(path);
        if !path.exists() || !path.is_dir() {
            return false;
        }
        fs::read_dir(&path).unwrap().next().is_some()
    }

    pub fn raft_groups(&self) -> Vec<u64> {
        self.0.raft_groups()
    }

    pub fn first_index(&self, raft_id: u64) -> Option<u64> {
        self.0.first_index(raft_id)
    }

    pub fn last_index(&self, raft_id: u64) -> Option<u64> {
        self.0.last_index(raft_id)
    }
}

#[derive(Default)]
pub struct RaftLogBatch(LogBatch<Entry, EntryExtTyped>);

const RAFT_LOG_STATE_KEY: &[u8] = b"R";

impl RaftLogBatchTrait for RaftLogBatch {
    fn append(&mut self, raft_group_id: u64, entries: Vec<Entry>) -> Result<()> {
        self.0.add_entries(raft_group_id, entries);
        Ok(())
    }

    fn cut_logs(&mut self, _: u64, _: u64, _: u64) {
        // It's unnecessary because overlapped entries can be handled in `append`.
    }

    fn put_raft_state(&mut self, raft_group_id: u64, state: &RaftLocalState) -> Result<()> {
        box_try!(
            self.0
                .put_msg(raft_group_id, RAFT_LOG_STATE_KEY.to_vec(), state)
        );
        Ok(())
    }

    fn persist_size(&self) -> usize {
<<<<<<< HEAD
        panic!("persist_size is not implemented for raft engine yet");
=======
        panic!("persist_size is not implemented for raft engine");
>>>>>>> 0206ae05
    }

    fn is_empty(&self) -> bool {
        self.0.items.is_empty()
    }

    fn merge(&mut self, _: Self) {
<<<<<<< HEAD
        panic!("merge is not implemented for raft engine yet");
=======
        panic!("merge is not implemented for raft engine");
>>>>>>> 0206ae05
    }
}

impl RaftEngineReadOnly for RaftLogEngine {
    fn get_raft_state(&self, raft_group_id: u64) -> Result<Option<RaftLocalState>> {
        let state = box_try!(self.0.get_msg(raft_group_id, RAFT_LOG_STATE_KEY));
        Ok(state)
    }

    fn get_entry(&self, raft_group_id: u64, index: u64) -> Result<Option<Entry>> {
        self.0
            .get_entry(raft_group_id, index)
            .map_err(transfer_error)
    }

    fn fetch_entries_to(
        &self,
        raft_group_id: u64,
        begin: u64,
        end: u64,
        max_size: Option<usize>,
        to: &mut Vec<Entry>,
    ) -> Result<usize> {
        self.0
            .fetch_entries_to(raft_group_id, begin, end, max_size, to)
            .map_err(transfer_error)
    }
}

impl RaftEngine for RaftLogEngine {
    type LogBatch = RaftLogBatch;

    fn log_batch(&self, _capacity: usize) -> Self::LogBatch {
        RaftLogBatch::default()
    }

    fn sync(&self) -> Result<()> {
        box_try!(self.0.sync());
        Ok(())
    }

    fn consume(&self, batch: &mut Self::LogBatch, sync: bool) -> Result<usize> {
        let ret = box_try!(self.0.write(&mut batch.0, sync));
        Ok(ret)
    }

    fn consume_and_shrink(
        &self,
        batch: &mut Self::LogBatch,
        sync: bool,
        _: usize,
        _: usize,
    ) -> Result<usize> {
        let ret = box_try!(self.0.write(&mut batch.0, sync));
        Ok(ret)
    }

    fn clean(
        &self,
        raft_group_id: u64,
        _: &RaftLocalState,
        batch: &mut RaftLogBatch,
    ) -> Result<()> {
        batch.0.clean_region(raft_group_id);
        Ok(())
    }

    fn append(&self, raft_group_id: u64, entries: Vec<Entry>) -> Result<usize> {
        let mut batch = Self::LogBatch::default();
        batch.0.add_entries(raft_group_id, entries);
        let ret = box_try!(self.0.write(&mut batch.0, false));
        Ok(ret)
    }

    fn put_raft_state(&self, raft_group_id: u64, state: &RaftLocalState) -> Result<()> {
        box_try!(self.0.put_msg(raft_group_id, RAFT_LOG_STATE_KEY, state));
        Ok(())
    }

    fn gc(&self, raft_group_id: u64, _from: u64, to: u64) -> Result<usize> {
        Ok(self.0.compact_to(raft_group_id, to) as usize)
    }

    fn purge_expired_files(&self) -> Result<Vec<u64>> {
        let ret = box_try!(self.0.purge_expired_files());
        Ok(ret)
    }

    fn has_builtin_entry_cache(&self) -> bool {
        true
    }

    fn gc_entry_cache(&self, raft_group_id: u64, to: u64) {
        self.0.compact_cache_to(raft_group_id, to)
    }
    /// Flush current cache stats.
    fn flush_stats(&self) -> Option<CacheStats> {
        let stat = self.0.flush_cache_stats();
        Some(engine_traits::CacheStats {
            hit: stat.hit,
            miss: stat.miss,
            cache_size: stat.cache_size,
        })
    }

    fn stop(&self) {
        self.0.stop();
    }

    fn dump_stats(&self) -> Result<String> {
        // Raft engine won't dump anything.
        Ok("".to_owned())
    }
}

fn transfer_error(e: RaftEngineError) -> engine_traits::Error {
    match e {
        RaftEngineError::StorageCompacted => engine_traits::Error::EntriesCompacted,
        RaftEngineError::StorageUnavailable => engine_traits::Error::EntriesUnavailable,
        e => {
            let e = box_err!(e);
            engine_traits::Error::Other(e)
        }
    }
}<|MERGE_RESOLUTION|>--- conflicted
+++ resolved
@@ -75,11 +75,7 @@
     }
 
     fn persist_size(&self) -> usize {
-<<<<<<< HEAD
-        panic!("persist_size is not implemented for raft engine yet");
-=======
         panic!("persist_size is not implemented for raft engine");
->>>>>>> 0206ae05
     }
 
     fn is_empty(&self) -> bool {
@@ -87,11 +83,7 @@
     }
 
     fn merge(&mut self, _: Self) {
-<<<<<<< HEAD
-        panic!("merge is not implemented for raft engine yet");
-=======
         panic!("merge is not implemented for raft engine");
->>>>>>> 0206ae05
     }
 }
 
