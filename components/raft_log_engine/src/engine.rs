--- conflicted
+++ resolved
@@ -658,29 +658,6 @@
         Ok(())
     }
 
-<<<<<<< HEAD
-    fn append(&self, raft_group_id: u64, entries: Vec<Entry>) -> Result<usize> {
-        let mut batch = Self::LogBatch::default();
-        batch.append(raft_group_id, entries)?;
-        self.consume(&mut batch, false)
-    }
-
-    fn put_store_ident(&self, ident: &StoreIdent) -> Result<()> {
-        let mut batch = Self::LogBatch::default();
-        batch.put_store_ident(ident)?;
-        self.consume(&mut batch, true)?;
-        Ok(())
-    }
-
-    fn put_raft_state(&self, raft_group_id: u64, state: &RaftLocalState) -> Result<()> {
-        let mut batch = Self::LogBatch::default();
-        batch.put_raft_state(raft_group_id, state)?;
-        self.consume(&mut batch, false)?;
-        Ok(())
-    }
-
-=======
->>>>>>> 416f7b75
     fn gc(&self, raft_group_id: u64, from: u64, to: u64) -> Result<usize> {
         self.batch_gc(vec![RaftLogGcTask {
             raft_group_id,
