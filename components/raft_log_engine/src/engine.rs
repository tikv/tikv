// Copyright 2019 TiKV Project Authors. Licensed under Apache-2.0.

use std::{
    fs,
    io::{Read, Result as IoResult, Seek, SeekFrom, Write},
    path::{Path, PathBuf},
    sync::Arc,
};

use codec::number::NumberCodec;
use encryption::{DataKeyManager, DecrypterReader, EncrypterWriter};
use engine_traits::{
    CacheStats, EncryptionKeyManager, EncryptionMethod, PerfContextExt, PerfContextKind, PerfLevel,
    RaftEngine, RaftEngineDebug, RaftEngineReadOnly, RaftLogBatch as RaftLogBatchTrait, Result,
    CF_DEFAULT, CF_LOCK, CF_RAFT, CF_WRITE,
};
use file_system::{IoOp, IoRateLimiter, IoType};
use kvproto::{
    metapb::Region,
    raft_serverpb::{
        RaftApplyState, RaftLocalState, RegionLocalState, StoreIdent, StoreRecoverState,
    },
};
use raft::eraftpb::Entry;
use raft_engine::{
    env::{DefaultFileSystem, FileSystem, Handle, Permission, WriteExt},
    Command, Engine as RawRaftEngine, Error as RaftEngineError, LogBatch, MessageExt,
};
pub use raft_engine::{Config as RaftEngineConfig, ReadableSize, RecoveryMode};
use tikv_util::Either;

use crate::perf_context::RaftEnginePerfContext;

// A special region ID representing store state.
const STORE_STATE_ID: u64 = 0;

#[derive(Clone)]
pub struct MessageExtTyped;

impl MessageExt for MessageExtTyped {
    type Entry = Entry;

    fn index(e: &Entry) -> u64 {
        e.index
    }
}

pub struct ManagedReader {
    inner: Either<
        <DefaultFileSystem as FileSystem>::Reader,
        DecrypterReader<<DefaultFileSystem as FileSystem>::Reader>,
    >,
    rate_limiter: Option<Arc<IoRateLimiter>>,
}

impl Seek for ManagedReader {
    fn seek(&mut self, pos: SeekFrom) -> IoResult<u64> {
        match self.inner.as_mut() {
            Either::Left(reader) => reader.seek(pos),
            Either::Right(reader) => reader.seek(pos),
        }
    }
}

impl Read for ManagedReader {
    fn read(&mut self, buf: &mut [u8]) -> IoResult<usize> {
        let mut size = buf.len();
        if let Some(ref mut limiter) = self.rate_limiter {
            size = limiter.request(IoType::ForegroundRead, IoOp::Read, size);
        }
        match self.inner.as_mut() {
            Either::Left(reader) => reader.read(&mut buf[..size]),
            Either::Right(reader) => reader.read(&mut buf[..size]),
        }
    }
}

pub struct ManagedWriter {
    inner: Either<
        <DefaultFileSystem as FileSystem>::Writer,
        EncrypterWriter<<DefaultFileSystem as FileSystem>::Writer>,
    >,
    rate_limiter: Option<Arc<IoRateLimiter>>,
}

impl Seek for ManagedWriter {
    fn seek(&mut self, pos: SeekFrom) -> IoResult<u64> {
        match self.inner.as_mut() {
            Either::Left(writer) => writer.seek(pos),
            Either::Right(writer) => writer.seek(pos),
        }
    }
}

impl Write for ManagedWriter {
    fn write(&mut self, buf: &[u8]) -> IoResult<usize> {
        let mut size = buf.len();
        if let Some(ref mut limiter) = self.rate_limiter {
            size = limiter.request(IoType::ForegroundWrite, IoOp::Write, size);
        }
        match self.inner.as_mut() {
            Either::Left(writer) => writer.write(&buf[..size]),
            Either::Right(writer) => writer.write(&buf[..size]),
        }
    }

    fn flush(&mut self) -> IoResult<()> {
        Ok(())
    }
}

impl WriteExt for ManagedWriter {
    fn truncate(&mut self, offset: usize) -> IoResult<()> {
        self.seek(SeekFrom::Start(offset as u64))?;
        match self.inner.as_mut() {
            Either::Left(writer) => writer.truncate(offset),
            Either::Right(writer) => writer.inner_mut().truncate(offset),
        }
    }

    fn allocate(&mut self, offset: usize, size: usize) -> IoResult<()> {
        match self.inner.as_mut() {
            Either::Left(writer) => writer.allocate(offset, size),
            Either::Right(writer) => writer.inner_mut().allocate(offset, size),
        }
    }
}

pub struct ManagedFileSystem {
    base_file_system: DefaultFileSystem,
    key_manager: Option<Arc<DataKeyManager>>,
    rate_limiter: Option<Arc<IoRateLimiter>>,
}

impl ManagedFileSystem {
    pub fn new(
        key_manager: Option<Arc<DataKeyManager>>,
        rate_limiter: Option<Arc<IoRateLimiter>>,
    ) -> Self {
        Self {
            base_file_system: DefaultFileSystem,
            key_manager,
            rate_limiter,
        }
    }
}

pub struct ManagedHandle {
    path: PathBuf,
    base: Arc<<DefaultFileSystem as FileSystem>::Handle>,
}

impl Handle for ManagedHandle {
    fn truncate(&self, offset: usize) -> IoResult<()> {
        self.base.truncate(offset)
    }

    fn file_size(&self) -> IoResult<usize> {
        self.base.file_size()
    }

    fn sync(&self) -> IoResult<()> {
        self.base.sync()
    }
}

impl FileSystem for ManagedFileSystem {
    type Handle = ManagedHandle;
    type Reader = ManagedReader;
    type Writer = ManagedWriter;

    fn create<P: AsRef<Path>>(&self, path: P) -> IoResult<Self::Handle> {
        let base = Arc::new(self.base_file_system.create(path.as_ref())?);
        if let Some(ref manager) = self.key_manager {
            manager.new_file(path.as_ref().to_str().unwrap())?;
        }
        Ok(ManagedHandle {
            path: path.as_ref().to_path_buf(),
            base,
        })
    }

<<<<<<< HEAD
    fn open<P: AsRef<Path>>(&self, path: P, pmt: Permission) -> IoResult<Self::Handle> {
        Ok(ManagedHandle {
            path: path.as_ref().to_path_buf(),
            base: Arc::new(self.base_file_system.open(path.as_ref(), pmt)?),
=======
    fn open<P: AsRef<Path>>(&self, path: P, perm: Permission) -> IoResult<Self::Handle> {
        Ok(ManagedHandle {
            path: path.as_ref().to_path_buf(),
            base: Arc::new(self.base_file_system.open(path.as_ref(), perm)?),
>>>>>>> 83ce0918
        })
    }

    fn delete<P: AsRef<Path>>(&self, path: P) -> IoResult<()> {
        if let Some(ref manager) = self.key_manager {
            manager.delete_file(path.as_ref().to_str().unwrap())?;
        }
        self.base_file_system.delete(path)
    }

    fn rename<P: AsRef<Path>>(&self, src_path: P, dst_path: P) -> IoResult<()> {
        if let Some(ref manager) = self.key_manager {
            // Note: `rename` will reuse the old entryption info from `src_path`.
            let src_str = src_path.as_ref().to_str().unwrap();
            let dst_str = dst_path.as_ref().to_str().unwrap();
            manager.link_file(src_str, dst_str)?;
            let r = self
                .base_file_system
                .rename(src_path.as_ref(), dst_path.as_ref());
            let del_file = if r.is_ok() { src_str } else { dst_str };
            if let Err(e) = manager.delete_file(del_file) {
                warn!("fail to remove encryption metadata during 'rename'"; "err" => ?e);
            }
            r
        } else {
            self.base_file_system.rename(src_path, dst_path)
        }
    }

    fn reuse<P: AsRef<Path>>(&self, src_path: P, dst_path: P) -> IoResult<()> {
        if let Some(ref manager) = self.key_manager {
            // Note: In contrast to `rename`, `reuse` will make sure the encryption
            // metadata is properly updated by rotating the encryption key for safety,
            // when encryption flag is true. It won't rewrite the data blocks with
            // the updated encryption metadata. Therefore, the old encrypted data
            // won't be accessible after this calling.
            let src_str = src_path.as_ref().to_str().unwrap();
            let dst_str = dst_path.as_ref().to_str().unwrap();
            manager.new_file(dst_path.as_ref().to_str().unwrap())?;
            let r = self
                .base_file_system
                .rename(src_path.as_ref(), dst_path.as_ref());
            let del_file = if r.is_ok() { src_str } else { dst_str };
            if let Err(e) = manager.delete_file(del_file) {
                warn!("fail to remove encryption metadata during 'reuse'"; "err" => ?e);
            }
            r
        } else {
            self.base_file_system.rename(src_path, dst_path)
        }
    }

    fn exists_metadata<P: AsRef<Path>>(&self, path: P) -> bool {
        if let Some(ref manager) = self.key_manager {
            if let Ok(info) = manager.get_file(path.as_ref().to_str().unwrap()) {
                if info.method != EncryptionMethod::Plaintext {
                    return true;
                }
            }
        }
        self.base_file_system.exists_metadata(path)
    }

    fn delete_metadata<P: AsRef<Path>>(&self, path: P) -> IoResult<()> {
        if let Some(ref manager) = self.key_manager {
            // Note: no error if the file doesn't exist.
            manager.delete_file(path.as_ref().to_str().unwrap())?;
        }
        self.base_file_system.delete_metadata(path)
    }

    fn new_reader(&self, handle: Arc<Self::Handle>) -> IoResult<Self::Reader> {
        let base_reader = self.base_file_system.new_reader(handle.base.clone())?;
        if let Some(ref key_manager) = self.key_manager {
            Ok(ManagedReader {
                inner: Either::Right(key_manager.open_file_with_reader(&handle.path, base_reader)?),
                rate_limiter: self.rate_limiter.clone(),
            })
        } else {
            Ok(ManagedReader {
                inner: Either::Left(base_reader),
                rate_limiter: self.rate_limiter.clone(),
            })
        }
    }

    fn new_writer(&self, handle: Arc<Self::Handle>) -> IoResult<Self::Writer> {
        let base_writer = self.base_file_system.new_writer(handle.base.clone())?;

        if let Some(ref key_manager) = self.key_manager {
            Ok(ManagedWriter {
                inner: Either::Right(key_manager.open_file_with_writer(
                    &handle.path,
                    base_writer,
                    false,
                )?),
                rate_limiter: self.rate_limiter.clone(),
            })
        } else {
            Ok(ManagedWriter {
                inner: Either::Left(base_writer),
                rate_limiter: self.rate_limiter.clone(),
            })
        }
    }
}

/// Convert a cf to id for encoding.
fn cf_to_id(cf: &str) -> u8 {
    match cf {
        CF_DEFAULT => 0,
        CF_LOCK => 1,
        CF_WRITE => 2,
        CF_RAFT => 3,
        _ => panic!("unrecognized cf {}", cf),
    }
}
const MAX_CF_ID: u8 = 3;

/// Encode a key in the format `{prefix}{num}`.
fn encode_key(prefix: &'static [u8], num: u64) -> [u8; 9] {
    debug_assert_eq!(prefix.len(), 1);
    let mut buf = [0; 9];
    buf[..prefix.len()].copy_from_slice(prefix);
    NumberCodec::encode_u64(&mut buf[prefix.len()..], num);
    buf
}

/// Encode a flush key in the format `{flush key prefix}{cf_id}{tablet_index}`.
fn encode_flushed_key(cf: &str, tablet_index: u64) -> [u8; 10] {
    debug_assert_eq!(FLUSH_STATE_KEY.len(), 1);
    let mut buf = [0; 10];
    buf[..FLUSH_STATE_KEY.len()].copy_from_slice(FLUSH_STATE_KEY);
    buf[FLUSH_STATE_KEY.len()] = cf_to_id(cf);
    NumberCodec::encode_u64(&mut buf[FLUSH_STATE_KEY.len() + 1..], tablet_index);
    buf
}

#[derive(Clone)]
pub struct RaftLogEngine(Arc<RawRaftEngine<ManagedFileSystem>>);

impl RaftLogEngine {
    pub fn new(
        config: RaftEngineConfig,
        key_manager: Option<Arc<DataKeyManager>>,
        rate_limiter: Option<Arc<IoRateLimiter>>,
    ) -> Result<Self> {
        let file_system = Arc::new(ManagedFileSystem::new(key_manager, rate_limiter));
        Ok(RaftLogEngine(Arc::new(
            RawRaftEngine::open_with_file_system(config, file_system).map_err(transfer_error)?,
        )))
    }

    /// If path is not an empty directory, we say db exists.
    pub fn exists(path: &str) -> bool {
        let path = Path::new(path);
        if !path.exists() || !path.is_dir() {
            return false;
        }
        fs::read_dir(path).unwrap().next().is_some()
    }

    pub fn raft_groups(&self) -> Vec<u64> {
        self.0.raft_groups()
    }

    pub fn first_index(&self, raft_id: u64) -> Option<u64> {
        self.0.first_index(raft_id)
    }

    pub fn last_index(&self, raft_id: u64) -> Option<u64> {
        self.0.last_index(raft_id)
    }
}

impl PerfContextExt for RaftLogEngine {
    type PerfContext = RaftEnginePerfContext;

    fn get_perf_context(_level: PerfLevel, _kind: PerfContextKind) -> Self::PerfContext {
        RaftEnginePerfContext
    }
}

#[derive(Default)]
pub struct RaftLogBatch(LogBatch);

const RAFT_LOG_STATE_KEY: &[u8] = b"R";
const STORE_IDENT_KEY: &[u8] = &[0x01];
const PREPARE_BOOTSTRAP_REGION_KEY: &[u8] = &[0x02];
const REGION_STATE_KEY: &[u8] = &[0x03];
const APPLY_STATE_KEY: &[u8] = &[0x04];
const RECOVER_STATE_KEY: &[u8] = &[0x05];
const FLUSH_STATE_KEY: &[u8] = &[0x06];
const DIRTY_MARK_KEY: &[u8] = &[0x07];
// All keys are of the same length.
const KEY_PREFIX_LEN: usize = RAFT_LOG_STATE_KEY.len();

impl RaftLogBatchTrait for RaftLogBatch {
    fn append(
        &mut self,
        raft_group_id: u64,
        _overwrite_to: Option<u64>,
        entries: Vec<Entry>,
    ) -> Result<()> {
        // overwrite is handled within raft log engine.
        self.0
            .add_entries::<MessageExtTyped>(raft_group_id, &entries)
            .map_err(transfer_error)
    }

    fn put_raft_state(&mut self, raft_group_id: u64, state: &RaftLocalState) -> Result<()> {
        self.0
            .put_message(raft_group_id, RAFT_LOG_STATE_KEY.to_vec(), state)
            .map_err(transfer_error)
    }

    fn persist_size(&self) -> usize {
        self.0.approximate_size()
    }

    fn is_empty(&self) -> bool {
        self.0.is_empty()
    }

    fn merge(&mut self, mut src: Self) -> Result<()> {
        self.0.merge(&mut src.0).map_err(transfer_error)
    }

    fn put_store_ident(&mut self, ident: &StoreIdent) -> Result<()> {
        self.0
            .put_message(STORE_STATE_ID, STORE_IDENT_KEY.to_vec(), ident)
            .map_err(transfer_error)
    }

    fn put_prepare_bootstrap_region(&mut self, region: &Region) -> Result<()> {
        self.0
            .put_message(
                STORE_STATE_ID,
                PREPARE_BOOTSTRAP_REGION_KEY.to_vec(),
                region,
            )
            .map_err(transfer_error)
    }

    fn remove_prepare_bootstrap_region(&mut self) -> Result<()> {
        self.0
            .delete(STORE_STATE_ID, PREPARE_BOOTSTRAP_REGION_KEY.to_vec());
        Ok(())
    }

    fn put_region_state(
        &mut self,
        raft_group_id: u64,
        apply_index: u64,
        state: &RegionLocalState,
    ) -> Result<()> {
        let key = encode_key(REGION_STATE_KEY, apply_index);
        self.0
            .put_message(raft_group_id, key.to_vec(), state)
            .map_err(transfer_error)
    }

    fn put_apply_state(
        &mut self,
        raft_group_id: u64,
        apply_index: u64,
        state: &RaftApplyState,
    ) -> Result<()> {
        let key = encode_key(APPLY_STATE_KEY, apply_index);
        self.0
            .put_message(raft_group_id, key.to_vec(), state)
            .map_err(transfer_error)
    }

    fn put_flushed_index(
        &mut self,
        raft_group_id: u64,
        cf: &str,
        tablet_index: u64,
        apply_index: u64,
    ) -> Result<()> {
        let key = encode_flushed_key(cf, tablet_index);
        let mut value = vec![0; 8];
        NumberCodec::encode_u64(&mut value, apply_index);
        self.0
            .put(raft_group_id, key.to_vec(), value)
            .map_err(transfer_error)
    }

    fn put_dirty_mark(&mut self, raft_group_id: u64, tablet_index: u64, dirty: bool) -> Result<()> {
        let key = encode_key(DIRTY_MARK_KEY, tablet_index);
        if dirty {
            self.0
                .put(raft_group_id, key.to_vec(), vec![])
                .map_err(transfer_error)
        } else {
            self.0.delete(raft_group_id, key.to_vec());
            Ok(())
        }
    }

    fn put_recover_state(&mut self, state: &StoreRecoverState) -> Result<()> {
        self.0
            .put_message(STORE_STATE_ID, RECOVER_STATE_KEY.to_vec(), state)
            .map_err(transfer_error)
    }
}

impl RaftEngineReadOnly for RaftLogEngine {
    fn get_raft_state(&self, raft_group_id: u64) -> Result<Option<RaftLocalState>> {
        self.0
            .get_message(raft_group_id, RAFT_LOG_STATE_KEY)
            .map_err(transfer_error)
    }

    fn get_entry(&self, raft_group_id: u64, index: u64) -> Result<Option<Entry>> {
        self.0
            .get_entry::<MessageExtTyped>(raft_group_id, index)
            .map_err(transfer_error)
    }

    fn fetch_entries_to(
        &self,
        raft_group_id: u64,
        begin: u64,
        end: u64,
        max_size: Option<usize>,
        to: &mut Vec<Entry>,
    ) -> Result<usize> {
        self.0
            .fetch_entries_to::<MessageExtTyped>(raft_group_id, begin, end, max_size, to)
            .map_err(transfer_error)
    }

    fn get_all_entries_to(&self, raft_group_id: u64, buf: &mut Vec<Entry>) -> Result<()> {
        if let Some(first) = self.0.first_index(raft_group_id) {
            let last = self.0.last_index(raft_group_id).unwrap();
            buf.reserve((last - first + 1) as usize);
            self.fetch_entries_to(raft_group_id, first, last + 1, None, buf)?;
        }
        Ok(())
    }

    fn is_empty(&self) -> Result<bool> {
        self.get_store_ident().map(|i| i.is_none())
    }

    fn get_store_ident(&self) -> Result<Option<StoreIdent>> {
        self.0
            .get_message(STORE_STATE_ID, STORE_IDENT_KEY)
            .map_err(transfer_error)
    }

    fn get_prepare_bootstrap_region(&self) -> Result<Option<Region>> {
        self.0
            .get_message(STORE_STATE_ID, PREPARE_BOOTSTRAP_REGION_KEY)
            .map_err(transfer_error)
    }

    fn get_region_state(
        &self,
        raft_group_id: u64,
        apply_index: u64,
    ) -> Result<Option<RegionLocalState>> {
        let mut state = None;
        self.0
            .scan_messages(
                raft_group_id,
                Some(REGION_STATE_KEY),
                Some(APPLY_STATE_KEY),
                true,
                |key, value| {
                    let index = NumberCodec::decode_u64(&key[REGION_STATE_KEY.len()..]);
                    if index > apply_index {
                        true
                    } else {
                        state = Some(value);
                        false
                    }
                },
            )
            .map_err(transfer_error)?;
        Ok(state)
    }

    fn get_apply_state(
        &self,
        raft_group_id: u64,
        apply_index: u64,
    ) -> Result<Option<RaftApplyState>> {
        let mut state = None;
        self.0
            .scan_messages(
                raft_group_id,
                Some(APPLY_STATE_KEY),
                Some(RECOVER_STATE_KEY),
                true,
                |key, value| {
                    let index = NumberCodec::decode_u64(&key[REGION_STATE_KEY.len()..]);
                    if index > apply_index {
                        true
                    } else {
                        state = Some(value);
                        false
                    }
                },
            )
            .map_err(transfer_error)?;
        Ok(state)
    }

    fn get_flushed_index(&self, raft_group_id: u64, cf: &str) -> Result<Option<u64>> {
        let mut start = [0; 2];
        start[..FLUSH_STATE_KEY.len()].copy_from_slice(FLUSH_STATE_KEY);
        start[FLUSH_STATE_KEY.len()] = cf_to_id(cf);
        let mut end = start;
        end[FLUSH_STATE_KEY.len()] += 1;
        let mut index = None;
        self.0
            .scan_raw_messages(raft_group_id, Some(&start), Some(&end), true, |_, v| {
                index = Some(NumberCodec::decode_u64(v));
                false
            })
            .map_err(transfer_error)?;
        Ok(index)
    }

    fn get_dirty_mark(&self, raft_group_id: u64, tablet_index: u64) -> Result<bool> {
        let key = encode_key(DIRTY_MARK_KEY, tablet_index);
        Ok(self.0.get(raft_group_id, &key).is_some())
    }

    fn get_recover_state(&self) -> Result<Option<StoreRecoverState>> {
        self.0
            .get_message(STORE_STATE_ID, RECOVER_STATE_KEY)
            .map_err(transfer_error)
    }
}

impl RaftEngineDebug for RaftLogEngine {
    fn scan_entries<F>(&self, raft_group_id: u64, mut f: F) -> Result<()>
    where
        F: FnMut(&Entry) -> Result<bool>,
    {
        if let Some(first_index) = self.first_index(raft_group_id) {
            for idx in first_index..=self.last_index(raft_group_id).unwrap() {
                if let Some(entry) = self.get_entry(raft_group_id, idx)? {
                    if !f(&entry)? {
                        break;
                    }
                }
            }
        }
        Ok(())
    }
}

impl RaftEngine for RaftLogEngine {
    type LogBatch = RaftLogBatch;

    fn log_batch(&self, capacity: usize) -> Self::LogBatch {
        RaftLogBatch(LogBatch::with_capacity(capacity))
    }

    fn sync(&self) -> Result<()> {
        self.0.sync().map_err(transfer_error)
    }

    fn consume(&self, batch: &mut Self::LogBatch, sync: bool) -> Result<usize> {
        self.0.write(&mut batch.0, sync).map_err(transfer_error)
    }

    fn consume_and_shrink(
        &self,
        batch: &mut Self::LogBatch,
        sync: bool,
        _: usize,
        _: usize,
    ) -> Result<usize> {
        self.0.write(&mut batch.0, sync).map_err(transfer_error)
    }

    fn clean(
        &self,
        raft_group_id: u64,
        _: u64,
        _: &RaftLocalState,
        batch: &mut RaftLogBatch,
    ) -> Result<()> {
        batch.0.add_command(raft_group_id, Command::Clean);
        Ok(())
    }

    fn gc(
        &self,
        raft_group_id: u64,
        _from: u64,
        to: u64,
        batch: &mut Self::LogBatch,
    ) -> Result<()> {
        batch
            .0
            .add_command(raft_group_id, Command::Compact { index: to });
        Ok(())
    }

    fn delete_all_but_one_states_before(
        &self,
        raft_group_id: u64,
        apply_index: u64,
        batch: &mut Self::LogBatch,
    ) -> Result<()> {
        // Makes sure REGION_STATE_KEY is the smallest and FLUSH_STATE_KEY is the
        // largest.
        debug_assert!(REGION_STATE_KEY < APPLY_STATE_KEY);
        debug_assert!(APPLY_STATE_KEY < FLUSH_STATE_KEY);

        let mut end = [0; KEY_PREFIX_LEN + 1];
        end[..KEY_PREFIX_LEN].copy_from_slice(FLUSH_STATE_KEY);
        end[KEY_PREFIX_LEN] = MAX_CF_ID + 1;
        let mut found_region_state = false;
        let mut found_apply_state = false;
        let mut found_flush_state = [false; MAX_CF_ID as usize + 1];
        self.0
            .scan_raw_messages(
                raft_group_id,
                Some(REGION_STATE_KEY),
                Some(&end),
                true,
                |key, _| {
                    match &key[..KEY_PREFIX_LEN] {
                        REGION_STATE_KEY
                            if NumberCodec::decode_u64(&key[KEY_PREFIX_LEN..]) <= apply_index =>
                        {
                            if found_region_state {
                                batch.0.delete(raft_group_id, key.to_vec());
                            } else {
                                found_region_state = true;
                            }
                        }
                        APPLY_STATE_KEY
                            if NumberCodec::decode_u64(&key[KEY_PREFIX_LEN..]) <= apply_index =>
                        {
                            if found_apply_state {
                                batch.0.delete(raft_group_id, key.to_vec());
                            } else {
                                found_apply_state = true;
                            }
                        }
                        FLUSH_STATE_KEY => {
                            let cf_id = key[KEY_PREFIX_LEN];
                            let tablet_index = NumberCodec::decode_u64(&key[KEY_PREFIX_LEN + 1..]);
                            if cf_id <= MAX_CF_ID && tablet_index <= apply_index {
                                if found_flush_state[cf_id as usize] {
                                    batch.0.delete(raft_group_id, key.to_vec());
                                } else {
                                    found_flush_state[cf_id as usize] = true;
                                }
                            }
                        }
                        _ => {}
                    }
                    true
                },
            )
            .map_err(transfer_error)?;
        Ok(())
    }

    fn need_manual_purge(&self) -> bool {
        true
    }

    fn manual_purge(&self) -> Result<Vec<u64>> {
        self.0.purge_expired_files().map_err(transfer_error)
    }

    /// Flush current cache stats.
    fn flush_stats(&self) -> Option<CacheStats> {
        None
    }

    fn dump_stats(&self) -> Result<String> {
        // Raft engine won't dump anything.
        Ok("".to_owned())
    }

    fn get_engine_size(&self) -> Result<u64> {
        Ok(self.0.get_used_size() as u64)
    }

    fn get_engine_path(&self) -> &str {
        self.0.path()
    }

    fn for_each_raft_group<E, F>(&self, f: &mut F) -> std::result::Result<(), E>
    where
        F: FnMut(u64) -> std::result::Result<(), E>,
        E: From<engine_traits::Error>,
    {
        for id in self.0.raft_groups() {
            if id != STORE_STATE_ID {
                f(id)?;
            }
        }
        Ok(())
    }
}

fn transfer_error(e: RaftEngineError) -> engine_traits::Error {
    match e {
        RaftEngineError::EntryCompacted => engine_traits::Error::EntriesCompacted,
        RaftEngineError::EntryNotFound => engine_traits::Error::EntriesUnavailable,
        e => {
            let e = box_err!(e);
            engine_traits::Error::Other(e)
        }
    }
}

#[cfg(test)]
mod tests {
    use std::assert_matches::assert_matches;

    use engine_traits::ALL_CFS;

    use super::*;

    #[test]
    fn test_apply_related_states() {
        let dir = tempfile::tempdir().unwrap();
        let cfg = RaftEngineConfig {
            dir: dir.path().to_str().unwrap().to_owned(),
            ..Default::default()
        };
        let engine = RaftLogEngine::new(cfg, None, None).unwrap();
        assert_matches!(engine.get_region_state(2, u64::MAX), Ok(None));
        assert_matches!(engine.get_apply_state(2, u64::MAX), Ok(None));
        for cf in ALL_CFS {
            assert_matches!(engine.get_flushed_index(2, cf), Ok(None));
        }

        let mut wb = engine.log_batch(10);
        let mut region_state = RegionLocalState::default();
        region_state.mut_region().set_id(3);
        wb.put_region_state(2, 1, &region_state).unwrap();
        let mut apply_state = RaftApplyState::default();
        apply_state.set_applied_index(3);
        wb.put_apply_state(2, 3, &apply_state).unwrap();
        for cf in ALL_CFS.iter().take(2) {
            wb.put_flushed_index(2, cf, 5, 4).unwrap();
        }
        engine.consume(&mut wb, false).unwrap();

        for cf in ALL_CFS.iter().take(2) {
            assert_matches!(engine.get_flushed_index(2, cf), Ok(Some(4)));
        }
        for cf in ALL_CFS.iter().skip(2) {
            assert_matches!(engine.get_flushed_index(2, cf), Ok(None));
        }

        let mut region_state2 = region_state.clone();
        region_state2.mut_region().set_id(5);
        wb.put_region_state(2, 4, &region_state2).unwrap();
        let mut apply_state2 = apply_state.clone();
        apply_state2.set_applied_index(5);
        wb.put_apply_state(2, 5, &apply_state2).unwrap();
        for cf in ALL_CFS {
            wb.put_flushed_index(2, cf, 6, 5).unwrap();
        }
        engine.consume(&mut wb, false).unwrap();

        assert_matches!(engine.get_region_state(2, 0), Ok(None));
        assert_matches!(engine.get_region_state(2, 1), Ok(Some(s)) if s == region_state);
        assert_matches!(engine.get_region_state(2, 4), Ok(Some(s)) if s == region_state2);
        assert_matches!(engine.get_apply_state(2, 0), Ok(None));
        assert_matches!(engine.get_apply_state(2, 3), Ok(Some(s)) if s == apply_state);
        assert_matches!(engine.get_apply_state(2, 5), Ok(Some(s)) if s == apply_state2);
        for cf in ALL_CFS {
            assert_matches!(engine.get_flushed_index(2, cf), Ok(Some(5)));
        }
    }
}<|MERGE_RESOLUTION|>--- conflicted
+++ resolved
@@ -180,17 +180,10 @@
         })
     }
 
-<<<<<<< HEAD
-    fn open<P: AsRef<Path>>(&self, path: P, pmt: Permission) -> IoResult<Self::Handle> {
-        Ok(ManagedHandle {
-            path: path.as_ref().to_path_buf(),
-            base: Arc::new(self.base_file_system.open(path.as_ref(), pmt)?),
-=======
     fn open<P: AsRef<Path>>(&self, path: P, perm: Permission) -> IoResult<Self::Handle> {
         Ok(ManagedHandle {
             path: path.as_ref().to_path_buf(),
             base: Arc::new(self.base_file_system.open(path.as_ref(), perm)?),
->>>>>>> 83ce0918
         })
     }
 
