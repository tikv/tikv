--- conflicted
+++ resolved
@@ -9,13 +9,9 @@
 
 use encryption::{DataKeyManager, DecrypterReader, EncrypterWriter};
 use engine_traits::{
-<<<<<<< HEAD
-    CacheStats, EncryptionKeyManager, EncryptionMethod, RaftEngine, RaftEngineDebug,
-    RaftEngineReadOnly, RaftLogBatch as RaftLogBatchTrait, RaftLogGCTask, Result,
-=======
-    CacheStats, EncryptionKeyManager, PerfContextExt, PerfContextKind, PerfLevel, RaftEngine,
-    RaftEngineDebug, RaftEngineReadOnly, RaftLogBatch as RaftLogBatchTrait, RaftLogGCTask, Result,
->>>>>>> 6bd1d451
+    CacheStats, EncryptionKeyManager, EncryptionMethod, PerfContextExt, PerfContextKind, PerfLevel,
+    RaftEngine, RaftEngineDebug, RaftEngineReadOnly, RaftLogBatch as RaftLogBatchTrait,
+    RaftLogGCTask, Result,
 };
 use file_system::{IOOp, IORateLimiter, IOType};
 use kvproto::{
@@ -251,10 +247,6 @@
             })
         }
     }
-
-    fn delete<P: AsRef<Path>>(&self, path: P) -> IoResult<()> {
-        self.base_level_file_system.delete(path)
-    }
 }
 
 #[derive(Clone)]
