--- conflicted
+++ resolved
@@ -13,16 +13,11 @@
     RaftEngine, RaftEngineDebug, RaftEngineReadOnly, RaftLogBatch as RaftLogBatchTrait,
     RaftLogGcTask, Result,
 };
-use file_system::{IoOp, IoRateLimiter, IoType};
+use file_system::{IoOp, IoRateLimiter, IoType, WithIoType};
 use kvproto::{
     metapb::Region,
     raft_serverpb::{RaftApplyState, RaftLocalState, RegionLocalState, StoreIdent},
 };
-<<<<<<< HEAD
-use file_system::{IOOp, IORateLimiter, IOType, WithIOType};
-use kvproto::raft_serverpb::RaftLocalState;
-=======
->>>>>>> 84654c87
 use raft::eraftpb::Entry;
 use raft_engine::{
     env::{DefaultFileSystem, FileSystem, Handle, WriteExt},
@@ -68,11 +63,7 @@
     fn read(&mut self, buf: &mut [u8]) -> IoResult<usize> {
         let mut size = buf.len();
         if let Some(ref mut limiter) = self.rate_limiter {
-<<<<<<< HEAD
-            size = limiter.request(IOOp::Read, size);
-=======
-            size = limiter.request(IoType::ForegroundRead, IoOp::Read, size);
->>>>>>> 84654c87
+            size = limiter.request(IoOp::Read, size);
         }
         match self.inner.as_mut() {
             Either::Left(reader) => reader.read(&mut buf[..size]),
@@ -102,11 +93,7 @@
     fn write(&mut self, buf: &[u8]) -> IoResult<usize> {
         let mut size = buf.len();
         if let Some(ref mut limiter) = self.rate_limiter {
-<<<<<<< HEAD
-            size = limiter.request(IOOp::Write, size);
-=======
-            size = limiter.request(IoType::ForegroundWrite, IoOp::Write, size);
->>>>>>> 84654c87
+            size = limiter.request(IoOp::Write, size);
         }
         match self.inner.as_mut() {
             Either::Left(writer) => writer.write(&buf[..size]),
@@ -478,7 +465,7 @@
     fn consume(&self, batch: &mut Self::LogBatch, sync: bool) -> Result<usize> {
         // Indiscriminately increase the priority because Raft Engine merges
         // write batches with different IO types.
-        let _io_type_guard = WithIOType::new(IOType::ForegroundWrite);
+        let _io_type_guard = WithIoType::new(IoType::ForegroundWrite);
         self.0.write(&mut batch.0, sync).map_err(transfer_error)
     }
 
@@ -563,7 +550,7 @@
     }
 
     fn purge_expired_files(&self) -> Result<Vec<u64>> {
-        let _io_type_guard = WithIOType::new(IOType::Compaction);
+        let _io_type_guard = WithIoType::new(IoType::Compaction);
         self.0.purge_expired_files().map_err(transfer_error)
     }
 
