--- conflicted
+++ resolved
@@ -21,12 +21,8 @@
 extern crate tikv_util;
 
 mod engine;
-<<<<<<< HEAD
+mod perf_context;
+
 pub use engine::{
     ManagedFileSystem, RaftEngineConfig, RaftLogBatch, RaftLogEngine, ReadableSize, RecoveryMode,
-};
-=======
-mod perf_context;
-
-pub use engine::{RaftEngineConfig, RaftLogBatch, RaftLogEngine, ReadableSize, RecoveryMode};
->>>>>>> 6bd1d451
+};