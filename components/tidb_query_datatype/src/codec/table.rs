--- conflicted
+++ resolved
@@ -795,13 +795,13 @@
         let mut range = KeyRange::default();
         range.set_end(small_key.clone());
         range.set_start(large_key);
-        check_table_ranges(&[range]).unwrap_err();
+        assert!(check_table_ranges(&[range]).is_err());
 
         // test invalid end
         let mut range = KeyRange::default();
         range.set_start(small_key);
         range.set_end(b"xx".to_vec());
-        check_table_ranges(&[range]).unwrap_err();
+        assert!(check_table_ranges(&[range]).is_err());
     }
 
     #[test]
@@ -812,7 +812,7 @@
             assert_eq!(tid, decode_table_id(&k).unwrap());
             let k = encode_index_seek_key(tid, 1, &k);
             assert_eq!(tid, decode_table_id(&k).unwrap());
-            decode_table_id(b"xxx").unwrap_err();
+            assert!(decode_table_id(b"xxx").is_err());
         }
     }
 
@@ -820,23 +820,15 @@
     fn test_check_key_type() {
         let record_key = encode_row_key(TABLE_ID, 1);
         check_key_type(record_key.as_slice(), RECORD_PREFIX_SEP).unwrap();
-<<<<<<< HEAD
-        check_key_type(record_key.as_slice(), INDEX_PREFIX_SEP).unwrap_err();
-
-        let (_, index_key) =
-            generate_index_data_for_test(TABLE_ID, INDEX_ID, 1, &Datum::I64(1), true);
-        check_key_type(index_key.as_slice(), RECORD_PREFIX_SEP).unwrap_err();
-=======
         assert!(check_key_type(record_key.as_slice(), INDEX_PREFIX_SEP).is_err());
 
         let (_, index_key) =
             generate_index_data_for_test(TABLE_ID, INDEX_ID, 1, &Datum::I64(1), true);
         assert!(check_key_type(index_key.as_slice(), RECORD_PREFIX_SEP).is_err());
->>>>>>> f96c6601
         check_key_type(index_key.as_slice(), INDEX_PREFIX_SEP).unwrap();
 
         let too_small_key = vec![0];
-        check_key_type(too_small_key.as_slice(), RECORD_PREFIX_SEP).unwrap_err();
-        check_key_type(too_small_key.as_slice(), INDEX_PREFIX_SEP).unwrap_err();
+        assert!(check_key_type(too_small_key.as_slice(), RECORD_PREFIX_SEP).is_err());
+        assert!(check_key_type(too_small_key.as_slice(), INDEX_PREFIX_SEP).is_err());
     }
 }