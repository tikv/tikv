--- conflicted
+++ resolved
@@ -73,7 +73,6 @@
         let eval_type = box_try!(EvalType::try_from(field_type.as_accessor().tp()));
         match eval_type {
             EvalType::Int => {
-<<<<<<< HEAD
                 if field_type.as_accessor().tp() == FieldTypeTp::Bit {
                     //Because Mysql define Bit max 64 bits: https://dev.mysql.com/doc/refman/8.0/en/bit-type.html
                     //And TiDB fix Bit's field_type 8 bytes: tidb/parser/types/field_type.go +352 StorageLength()
@@ -86,9 +85,6 @@
                         col.append_bit_datum(&raw_datums[row_index], field_type)?;
                     }
                 } else if field_type.is_unsigned() {
-=======
-                if field_type.is_unsigned() {
->>>>>>> 8e098402
                     for &row_index in logical_rows {
                         col.append_u64_datum(&raw_datums[row_index])?
                     }
@@ -538,7 +534,6 @@
         data.read_u64_le().map_err(Error::from)
     }
 
-<<<<<<< HEAD
     /// Append bit datum to the column.
     pub fn append_bit_datum(&mut self, src_datum: &[u8], field_type: &FieldType) -> Result<()> {
         if src_datum.is_empty() {
@@ -567,8 +562,6 @@
         Ok(())
     }
 
-=======
->>>>>>> 8e098402
     /// Append a f64 datum to the column.
     #[inline]
     pub fn append_f64(&mut self, v: f64) -> Result<()> {
