// Copyright 2024 TiKV Project Authors. Licensed under Apache-2.0.

use std::cmp::Ordering;

use codec::prelude::*;

use crate::codec::Result;

const F32_SIZE: usize = std::mem::size_of::<f32>();

// TODO: Implement generic version
#[derive(Clone, Eq, Hash, PartialEq)]
pub struct VectorFloat32 {
    // Use Vec<u8> instead of Vec<f32> to avoid reading from unaligned bytes. For example,
    // bytes read from protobuf is usually not aligned by f32.
    pub value: Vec<u8>,
}

impl Ord for VectorFloat32 {
    fn cmp(&self, other: &Self) -> Ordering {
        self.as_ref().cmp(&other.as_ref())
    }
}

impl PartialOrd for VectorFloat32 {
    fn partial_cmp(&self, other: &Self) -> Option<Ordering> {
        Some(self.cmp(other))
    }
}

impl VectorFloat32 {
    pub fn new(value: Vec<u8>) -> Result<Self> {
        _ = VectorFloat32Ref::new(&value[..])?;
        Ok(VectorFloat32 { value })
    }

    pub fn from_f32(value: Vec<f32>) -> Result<Self> {
        let value_u8: &[u8] = bytemuck::cast_slice(&value);
        VectorFloat32::new(value_u8.to_owned())
    }

    pub fn as_ref(&self) -> VectorFloat32Ref<'_> {
        VectorFloat32Ref { value: &self.value }
    }
}

impl std::fmt::Display for VectorFloat32 {
    fn fmt(&self, f: &mut std::fmt::Formatter<'_>) -> std::fmt::Result {
        write!(f, "{}", self.as_ref())
    }
}

impl std::fmt::Debug for VectorFloat32 {
    fn fmt(&self, f: &mut std::fmt::Formatter<'_>) -> std::fmt::Result {
        write!(f, "{}", self.as_ref())
    }
}

pub trait VectorFloat32DatumPayloadChunkEncoder: BufferWriter {
    fn write_vector_float32_to_chunk_by_datum_payload(&mut self, src_payload: &[u8]) -> Result<()> {
        // VectorFloat32's chunk format is same as binary format.
        self.write_bytes(src_payload)?;
        Ok(())
    }
}

impl<T: BufferWriter> VectorFloat32DatumPayloadChunkEncoder for T {}

impl<T: BufferWriter> VectorFloat32Encoder for T {}

pub trait VectorFloat32Decoder: NumberDecoder {
    // `read_vector_float32_ref` decodes value encoded by `write_vector_float32`
    // before.
    fn read_vector_float32_ref(&mut self) -> Result<VectorFloat32Ref<'_>> {
        if !cfg!(target_endian = "little") {
            return Err(box_err!("VectorFloat32 only support Little Endian"));
        }

        if self.bytes().is_empty() {
            return VectorFloat32Ref::new(&[]);
        }
        let n = self.read_u32_le()? as usize;
        let data_size = n * F32_SIZE;
        let data = self.read_bytes(data_size)?;
        VectorFloat32Ref::new(data)
    }

    // `read_vector_float32` decodes value encoded by `write_vector_float32` before.
    fn read_vector_float32(&mut self) -> Result<VectorFloat32> {
        let r = self.read_vector_float32_ref()?;
        Ok(r.to_owned())
    }
}

impl<T: BufferReader> VectorFloat32Decoder for T {}

/// Represents a reference of VectorFloat32 value aiming to reduce memory copy.
#[derive(Clone, Copy, Eq, PartialEq, Hash)]
pub struct VectorFloat32Ref<'a> {
    // Use &[u8] instead of &[u32] to allow reading from unaligned bytes. For example,
    // bytes read from protobuf is usually not aligned by f32.
    value: &'a [u8],
}

impl<'a> Ord for VectorFloat32Ref<'a> {
    fn cmp(&self, other: &Self) -> Ordering {
        let la = self.len();
        let lb = other.len();
        let common_len = std::cmp::min(la, lb);
        for i in 0..common_len {
            if self.index(i) > other.index(i) {
                return Ordering::Greater;
            } else if self.index(i) < other.index(i) {
                return Ordering::Less;
            }
        }
        la.cmp(&lb)
    }
}

impl<'a> PartialOrd for VectorFloat32Ref<'a> {
    fn partial_cmp(&self, other: &Self) -> Option<Ordering> {
        Some(self.cmp(other))
    }
}

impl<'a> VectorFloat32Ref<'a> {
    pub fn new(value: &[u8]) -> Result<VectorFloat32Ref<'_>> {
        if value.len() % F32_SIZE != 0 {
            return Err(box_err!("Vector length error. Please check the input."));
        }
        let check_vec = VectorFloat32Ref { value };
        for i in 0..check_vec.len() {
            if check_vec.index(i).is_nan() {
                return Err(box_err!("NaN not allowed in vector"));
            }
            if check_vec.index(i).is_infinite() {
                return Err(box_err!("infinite value not allowed in vector"));
            }
        }
        Ok(check_vec)
    }

    pub fn from_f32(value: &[f32]) -> Result<VectorFloat32Ref<'_>> {
        let vec_u8: &[u8] = bytemuck::cast_slice(value);
        VectorFloat32Ref::new(vec_u8)
    }

    pub fn encoded_len(&self) -> usize {
        self.value.len() + std::mem::size_of::<u32>()
    }

    pub fn to_owned(&self) -> VectorFloat32 {
        VectorFloat32 {
            value: self.value.to_owned(),
        }
    }

    pub fn len(&self) -> usize {
        self.value.len() / F32_SIZE
    }

    pub fn is_empty(&self) -> bool {
        self.len() == 0
    }

    fn check_dims(&self, b: VectorFloat32Ref<'a>) -> Result<()> {
        if self.len() != b.len() {
            return Err(box_err!(
                "vectors have different dimensions: {} and {}",
                self.len(),
                b.len()
            ));
        }
        Ok(())
    }

    fn index(&self, idx: usize) -> f32 {
        if idx > self.len() {
            panic!(
                "Index out of bounds: index = {}, length = {}",
                idx,
                self.len()
            );
        }
        let byte_index: usize = idx * F32_SIZE;
        unsafe {
            let float_ptr = self.value.as_ptr().add(byte_index) as *const f32;
            float_ptr.read_unaligned()
        }
    }

<<<<<<< HEAD
// Vector distance and functions
impl<'a> VectorFloat32Ref<'a> {
    #[inline]
=======
    // An unsafe function to get the 'f32' value without boundary check.
    // it will check the bounding in debug model and remove the check in
    // release.
    unsafe fn index_unchecked(&self, idx: usize) -> f32 {
        #[cfg(debug_assertions)]
        {
            if idx > self.len() {
                panic!(
                    "Index out of bounds: index = {}, length = {}",
                    idx,
                    self.len()
                );
            }
        }
        let byte_index: usize = idx * 4;
        let float_ptr = self.value.as_ptr().add(byte_index) as *const f32;
        float_ptr.read_unaligned()
    }

>>>>>>> d241ebe4
    pub fn l2_squared_distance(&self, b: VectorFloat32Ref<'a>) -> Result<f64> {
        self.check_dims(b)?;
        let mut distance: f32 = 0.0;

        for i in 0..self.len() {
            let diff = unsafe { self.index_unchecked(i) - b.index_unchecked(i) };
            distance += diff * diff;
        }

        Ok(distance as f64)
    }

    pub fn l2_distance(&self, b: VectorFloat32Ref<'a>) -> Result<f64> {
        Ok(self.l2_squared_distance(b)?.sqrt())
    }

    pub fn inner_product(&self, b: VectorFloat32Ref<'a>) -> Result<f64> {
        self.check_dims(b)?;
        let mut distance: f32 = 0.0;
        for i in 0..self.len() {
            distance += unsafe { self.index_unchecked(i) * b.index_unchecked(i) };
        }

        Ok(distance as f64)
    }

    pub fn cosine_distance(&self, b: VectorFloat32Ref<'a>) -> Result<f64> {
        self.check_dims(b)?;
        let mut distance: f32 = 0.0;
        let mut norma: f32 = 0.0;
        let mut normb: f32 = 0.0;
        for i in 0..self.len() {
            unsafe {
                distance += self.index_unchecked(i) * b.index_unchecked(i);
                norma += self.index_unchecked(i) * self.index_unchecked(i);
                normb += b.index_unchecked(i) * b.index_unchecked(i);
            }
        }

        let similarity = (distance as f64) / ((norma as f64) * (normb as f64)).sqrt();
        if similarity.is_nan() {
            // Divide by zero
            return Ok(std::f64::NAN);
        }
        let similarity = similarity.clamp(-1.0, 1.0);
        Ok(1.0 - similarity)
    }

    pub fn l1_distance(&self, b: VectorFloat32Ref<'a>) -> Result<f64> {
        self.check_dims(b)?;
        let mut distance: f32 = 0.0;
        for i in 0..self.len() {
            let diff = unsafe { self.index_unchecked(i) - b.index_unchecked(i) };
            distance += diff.abs();
        }

        Ok(distance as f64)
    }

    pub fn l2_norm(&self) -> f64 {
        // Note: We align the impl with pgvector: Only l2_norm use double
        // precision during calculation.
        let mut norm: f64 = 0.0;
        for i in 0..self.len() {
            let v = unsafe { self.index_unchecked(i) as f64 };
            norm += v * v;
        }

        norm.sqrt()
    }
}

pub trait VectorFloat32Encoder: NumberEncoder {
    fn write_vector_float32(&mut self, data: VectorFloat32Ref<'_>) -> Result<()> {
        if !cfg!(target_endian = "little") {
            return Err(box_err!("VectorFloat32 only support Little Endian"));
        }

        self.write_u32_le(data.len() as u32)?;
        self.write_bytes(data.value)?;

        Ok(())
    }
}

impl std::fmt::Display for VectorFloat32Ref<'_> {
    fn fmt(&self, f: &mut std::fmt::Formatter<'_>) -> std::fmt::Result {
        write!(f, "[")?;
        let mut is_first = true;
        for i in 0..self.len() {
            if is_first {
                write!(f, "{}", self.index(i))?;
                is_first = false;
            } else {
                write!(f, ",{}", self.index(i))?;
            }
        }
        write!(f, "]")?;
        Ok(())
    }
}

impl std::fmt::Debug for VectorFloat32Ref<'_> {
    fn fmt(&self, f: &mut std::fmt::Formatter<'_>) -> std::fmt::Result {
        write!(f, "{}", self)
    }
}

impl ToString for VectorFloat32Ref<'_> {
    fn to_string(&self) -> String {
        format!("{}", self)
    }
}

#[cfg(test)]
mod tests {
    use super::*;

    #[test]
    fn test_nan_inf() {
        let v = VectorFloat32::from_f32(vec![1.0, std::f32::NAN]);
        v.unwrap_err();

        let v = VectorFloat32::from_f32(vec![1.0, std::f32::INFINITY]);
        v.unwrap_err();

        let v = VectorFloat32::from_f32(vec![1.0, std::f32::NEG_INFINITY]);
        v.unwrap_err();

        let v = VectorFloat32Ref::from_f32(&[1.0, std::f32::NAN]);
        v.unwrap_err();

        let v = VectorFloat32Ref::from_f32(&[1.0, std::f32::INFINITY]);
        v.unwrap_err();

        let v = VectorFloat32Ref::from_f32(&[1.0, std::f32::NEG_INFINITY]);
        v.unwrap_err();
    }

    #[test]
    fn test_to_string() {
        let v = VectorFloat32::from_f32(vec![1.0, 2.0]).unwrap();
        assert_eq!("[1,2]", v.to_string());

        let v = VectorFloat32::from_f32(vec![1.1, 2.2]).unwrap();
        assert_eq!("[1.1,2.2]", v.to_string());

        let v = VectorFloat32::from_f32(vec![]).unwrap();
        assert_eq!("[]", v.to_string());
    }

    #[test]
    fn test_input_length() {
        let buf: Vec<u8> = vec![
            0xcd, 0xcc, 0x8c, 0x3f, // Element 1 = 0x3f8ccccd
            0xcd, 0xcc, 0x0c, 0x40, // Element 2 = 0x400ccccd
            0xcd, 0xcc, 0x0c,
        ];
        let v = VectorFloat32Ref::new(&buf[..]);
        v.unwrap_err();

        let buf: Vec<u8> = vec![
            0xcd, 0xcc, 0x8c, 0x3f, // Element 1 = 0x3f8ccccd
            0xcd, 0xcc, 0x0c, 0x40, // Element 2 = 0x400ccccd
            0xcd, 0xcc, 0x0c, 0x40,
        ];
        let v = VectorFloat32Ref::new(&buf[..]);
        v.unwrap();
    }

    #[test]
    fn test_compare() {
        let v1 = VectorFloat32::from_f32(vec![1.0, 2.0]).unwrap();
        let v2 = VectorFloat32::from_f32(vec![1.1, 2.2]).unwrap();
        assert!(v1 < v2);

        let v3 = VectorFloat32::from_f32(vec![1.0, 2.0]).unwrap();
        assert!(v1 == v3);

        let v4 = VectorFloat32::from_f32(vec![0.3, 0.4]).unwrap();
        assert!(v1 > v4);

        let v4 = VectorFloat32::from_f32(vec![1.0]).unwrap();
        assert!(v1 > v4);

        let v5 = VectorFloat32::from_f32(vec![1.0, 2.0, 0.5]).unwrap();
        assert!(v1 < v5);
    }

    #[test]
    fn test_encode() {
        let v = VectorFloat32::from_f32(vec![1.1, 2.2]).unwrap();
        let mut encoded = Vec::new();

        encoded.write_vector_float32(v.as_ref()).unwrap();
        assert_eq!(
            encoded,
            vec![
                0x02, 0x00, 0x00, 0x00, // Length = 0x02
                0xcd, 0xcc, 0x8c, 0x3f, // Element 1 = 0x3f8ccccd
                0xcd, 0xcc, 0x0c, 0x40, // Element 2 = 0x400ccccd
            ]
        );
        assert_eq!(v.as_ref().encoded_len(), 12);
    }

    #[test]
    fn test_decode() {
        let buf: Vec<u8> = vec![
            0x02, 0x00, 0x00, 0x00, // Length = 0x02
            0xcd, 0xcc, 0x8c, 0x3f, // Element 1 = 0x3f8ccccd
            0xcd, 0xcc, 0x0c, 0x40, // Element 2 = 0x400ccccd
            0xff, // Remaining dummy data
        ];

        let mut buf_slice = &buf[..];

        let v = buf_slice.read_vector_float32_ref().unwrap();

        assert_eq!(v.len(), 2);
        assert_eq!(v.to_string(), "[1.1,2.2]");

        assert_eq!(buf_slice.len(), 1);
        assert_eq!(buf_slice, &[0xff]);

        buf_slice.read_vector_float32_ref().unwrap_err();
        assert_eq!(buf_slice.len(), 1);
        assert_eq!(buf_slice, &[0xff]);

        buf_slice = &[];
        let v = buf_slice.read_vector_float32_ref().unwrap();
        assert_eq!(v.len(), 0);
        assert_eq!(v.to_string(), "[]");
        let mut encode_buf = Vec::new();
        encode_buf.write_vector_float32(v).unwrap();
        assert_eq!(encode_buf, vec![0x00, 0x00, 0x00, 0x00]);
    }
}<|MERGE_RESOLUTION|>--- conflicted
+++ resolved
@@ -190,11 +190,6 @@
         }
     }
 
-<<<<<<< HEAD
-// Vector distance and functions
-impl<'a> VectorFloat32Ref<'a> {
-    #[inline]
-=======
     // An unsafe function to get the 'f32' value without boundary check.
     // it will check the bounding in debug model and remove the check in
     // release.
@@ -214,7 +209,6 @@
         float_ptr.read_unaligned()
     }
 
->>>>>>> d241ebe4
     pub fn l2_squared_distance(&self, b: VectorFloat32Ref<'a>) -> Result<f64> {
         self.check_dims(b)?;
         let mut distance: f32 = 0.0;
@@ -257,7 +251,7 @@
         let similarity = (distance as f64) / ((norma as f64) * (normb as f64)).sqrt();
         if similarity.is_nan() {
             // Divide by zero
-            return Ok(std::f64::NAN);
+            return Ok(f64::NAN);
         }
         let similarity = similarity.clamp(-1.0, 1.0);
         Ok(1.0 - similarity)
@@ -323,34 +317,28 @@
     }
 }
 
-impl ToString for VectorFloat32Ref<'_> {
-    fn to_string(&self) -> String {
-        format!("{}", self)
-    }
-}
-
 #[cfg(test)]
 mod tests {
     use super::*;
 
     #[test]
     fn test_nan_inf() {
-        let v = VectorFloat32::from_f32(vec![1.0, std::f32::NAN]);
-        v.unwrap_err();
-
-        let v = VectorFloat32::from_f32(vec![1.0, std::f32::INFINITY]);
-        v.unwrap_err();
-
-        let v = VectorFloat32::from_f32(vec![1.0, std::f32::NEG_INFINITY]);
-        v.unwrap_err();
-
-        let v = VectorFloat32Ref::from_f32(&[1.0, std::f32::NAN]);
-        v.unwrap_err();
-
-        let v = VectorFloat32Ref::from_f32(&[1.0, std::f32::INFINITY]);
-        v.unwrap_err();
-
-        let v = VectorFloat32Ref::from_f32(&[1.0, std::f32::NEG_INFINITY]);
+        let v = VectorFloat32::from_f32(vec![1.0, f32::NAN]);
+        v.unwrap_err();
+
+        let v = VectorFloat32::from_f32(vec![1.0, f32::INFINITY]);
+        v.unwrap_err();
+
+        let v = VectorFloat32::from_f32(vec![1.0, f32::NEG_INFINITY]);
+        v.unwrap_err();
+
+        let v = VectorFloat32Ref::from_f32(&[1.0, f32::NAN]);
+        v.unwrap_err();
+
+        let v = VectorFloat32Ref::from_f32(&[1.0, f32::INFINITY]);
+        v.unwrap_err();
+
+        let v = VectorFloat32Ref::from_f32(&[1.0, f32::NEG_INFINITY]);
         v.unwrap_err();
     }
 
