--- conflicted
+++ resolved
@@ -162,12 +162,9 @@
     Ok(())
 }
 
-<<<<<<< HEAD
+
+#[async_trait]
 impl<S: Storage, I: ScanExecutorImpl + MemoryTrace> BatchExecutor for ScanExecutor<S, I> {
-=======
-#[async_trait]
-impl<S: Storage, I: ScanExecutorImpl> BatchExecutor for ScanExecutor<S, I> {
->>>>>>> 3d075ab3
     type StorageStats = S::Statistics;
 
     #[inline]
