// Copyright 2019 TiKV Project Authors. Licensed under Apache-2.0.

use std::{cmp::Ordering, convert::TryFrom, mem::size_of, sync::Arc};

use tidb_query_aggr::*;
use tidb_query_common::{metrics::*, storage::IntervalRange, Result};
use tidb_query_datatype::{
    codec::{
        batch::{LazyBatchColumn, LazyBatchColumnVec},
        data_type::*,
    },
    expr::{EvalConfig, EvalContext},
    match_template_evaltype, EvalType, FieldTypeAccessor,
};
use tidb_query_expr::{RpnExpression, RpnExpressionBuilder, RpnStackNode};
use tipb::{Aggregation, Expr, FieldType};

use crate::{
    interface::*,
    util::{aggr_executor::*, *},
};

pub struct BatchStreamAggregationExecutor<Src: BatchExecutor>(
    AggregationExecutor<Src, BatchStreamAggregationImpl>,
);

impl<Src: BatchExecutor> BatchExecutor for BatchStreamAggregationExecutor<Src> {
    type StorageStats = Src::StorageStats;

    #[inline]
    fn schema(&self) -> &[FieldType] {
        self.0.schema()
    }

    #[inline]
    fn next_batch(&mut self, scan_rows: usize) -> BatchExecuteResult {
        self.0.next_batch(scan_rows)
    }

    #[inline]
    fn collect_exec_stats(&mut self, dest: &mut ExecuteStats) {
        self.0.collect_exec_stats(dest);
    }

    #[inline]
    fn collect_storage_stats(&mut self, dest: &mut Self::StorageStats) {
        self.0.collect_storage_stats(dest);
    }

    #[inline]
    fn take_scanned_range(&mut self) -> IntervalRange {
        self.0.take_scanned_range()
    }

    #[inline]
    fn can_be_cached(&self) -> bool {
        self.0.can_be_cached()
    }

    #[inline]
    fn alloc_trace(&mut self, len: usize) {
        self.0.alloc_trace(len);
    }
}

// We assign a dummy type `Box<dyn BatchExecutor<StorageStats = ()>>` so that we
// can omit the type when calling `check_supported`.
impl BatchStreamAggregationExecutor<Box<dyn BatchExecutor<StorageStats = ()>>> {
    /// Checks whether this executor can be used.
    #[inline]
    pub fn check_supported(descriptor: &Aggregation) -> Result<()> {
        let group_by_definitions = descriptor.get_group_by();
        assert!(!group_by_definitions.is_empty());
        for def in group_by_definitions {
            RpnExpressionBuilder::check_expr_tree_supported(def)?;
        }

        let aggr_definitions = descriptor.get_agg_func();
        for def in aggr_definitions {
            AllAggrDefinitionParser.check_supported(def)?;
        }
        Ok(())
    }
}

pub struct BatchStreamAggregationImpl {
    group_by_exps: Vec<RpnExpression>,

    /// used in the `iterate_each_group_for_aggregation` method
    group_by_exps_types: Vec<EvalType>,

    group_by_field_type: Vec<FieldType>,

    /// Stores all group keys for the current result partial.
    /// The last `group_by_exps.len()` elements are the keys of the last group.
    keys: Vec<ScalarValue>,

    /// Stores all group states for the current result partial.
    /// The last `each_aggr_fn.len()` elements are the states of the last group.
    states: Vec<Box<dyn AggrFunctionState>>,

    /// Stores evaluation results of group by expressions.
    /// It is just used to reduce allocations. The lifetime is not really
    /// 'static. The elements are only valid in the same batch where they
    /// are added.
    group_by_results_unsafe: Vec<RpnStackNode<'static>>,

    /// Stores evaluation results of aggregate expressions.
    /// It is just used to reduce allocations. The lifetime is not really
    /// 'static. The elements are only valid in the same batch where they
    /// are added.
    aggr_expr_results_unsafe: Vec<RpnStackNode<'static>>,

    /// Memory used by the query executor.
    n_bytes: usize,
}

impl Drop for BatchStreamAggregationImpl {
    fn drop(&mut self) {
        MEMTRACE_QUERY_EXECUTOR.aggr_stream.sub(self.n_bytes as i64);
    }
}

impl MemoryTrace for BatchStreamAggregationImpl {
    #[inline]
    fn alloc_trace(&mut self, len: usize) {
        self.n_bytes += len;
        MEMTRACE_QUERY_EXECUTOR.aggr_stream.add(len as i64);
    }
    #[inline]
    fn free_trace(&mut self, len: usize) {
        self.n_bytes -= len;
        MEMTRACE_QUERY_EXECUTOR.aggr_stream.sub(len as i64);
    }
}

impl<Src: BatchExecutor> BatchStreamAggregationExecutor<Src> {
    #[cfg(test)]
    pub fn new_for_test(
        src: Src,
        group_by_exps: Vec<RpnExpression>,
        aggr_defs: Vec<Expr>,
        aggr_def_parser: impl AggrDefinitionParser,
    ) -> Self {
        Self::new_impl(
            Arc::new(EvalConfig::default()),
            src,
            group_by_exps,
            aggr_defs,
            aggr_def_parser,
        )
        .unwrap()
    }

    #[cfg(test)]
    pub fn new_for_test_with_config(
        config: Arc<EvalConfig>,
        src: Src,
        group_by_exps: Vec<RpnExpression>,
        aggr_defs: Vec<Expr>,
        aggr_def_parser: impl AggrDefinitionParser,
    ) -> Self {
        Self::new_impl(config, src, group_by_exps, aggr_defs, aggr_def_parser).unwrap()
    }

    pub fn new(
        config: Arc<EvalConfig>,
        src: Src,
        group_by_exp_defs: Vec<Expr>,
        aggr_defs: Vec<Expr>,
    ) -> Result<Self> {
        let schema_len = src.schema().len();
        let mut group_by_exps = Vec::with_capacity(group_by_exp_defs.len());
        let mut ctx = EvalContext::new(config.clone());
        for def in group_by_exp_defs {
            group_by_exps.push(RpnExpressionBuilder::build_from_expr_tree(
                def, &mut ctx, schema_len,
            )?);
        }

        Self::new_impl(
            config,
            src,
            group_by_exps,
            aggr_defs,
            AllAggrDefinitionParser,
        )
    }

    #[inline]
    fn new_impl(
        config: Arc<EvalConfig>,
        src: Src,
        group_by_exps: Vec<RpnExpression>,
        aggr_defs: Vec<Expr>,
        aggr_def_parser: impl AggrDefinitionParser,
    ) -> Result<Self> {
        let group_by_field_type: Vec<FieldType> = group_by_exps
            .iter()
            .map(|exp| exp.ret_field_type(src.schema()).clone())
            .collect();
        let group_by_exps_types: Vec<EvalType> = group_by_field_type
            .iter()
            .map(|field_type| {
                // The unwrap is fine because aggregate function parser should never return an
                // eval type that we cannot process later. If we made a mistake there, then we
                // should panic.
                EvalType::try_from(field_type.as_accessor().tp()).unwrap()
            })
            .collect();

        let group_by_len = group_by_exps.len();
        let aggr_impl = BatchStreamAggregationImpl {
            group_by_exps,
            group_by_exps_types,
            group_by_field_type,
            keys: Vec::new(),
            states: Vec::new(),
            group_by_results_unsafe: Vec::with_capacity(group_by_len),
            aggr_expr_results_unsafe: Vec::with_capacity(aggr_defs.len()),
            n_bytes: 0,
        };

        Ok(Self(AggregationExecutor::new(
            aggr_impl,
            src,
            config,
            aggr_defs,
            aggr_def_parser,
        )?))
    }
}

impl<Src: BatchExecutor> AggregationExecutorImpl<Src> for BatchStreamAggregationImpl {
    #[inline]
    fn prepare_entities(&mut self, entities: &mut Entities<Src>) {
        let src_schema = entities.src.schema();
        for group_by_exp in &self.group_by_exps {
            entities
                .schema
                .push(group_by_exp.ret_field_type(src_schema).clone());
        }
    }

    #[inline]
    fn process_batch_input(
        &mut self,
        entities: &mut Entities<Src>,
        mut input_physical_columns: LazyBatchColumnVec,
        input_logical_rows: &[usize],
    ) -> Result<()> {
        let context = &mut entities.context;
        let src_schema = entities.src.schema();

        let rows_len = input_logical_rows.len();
        let group_by_len = self.group_by_exps.len();
        let aggr_fn_len = entities.each_aggr_fn.len();

<<<<<<< HEAD
        if rows_len > 0 && self.n_bytes == 0 {
            self.alloc_trace(rows_len * size_of::<usize>());
        }

        // Decode columns with mutable input first, so subsequent access to input can be immutable
        // (and the borrow checker will be happy)
=======
        // Decode columns with mutable input first, so subsequent access to input can be
        // immutable (and the borrow checker will be happy)
>>>>>>> b22be438
        ensure_columns_decoded(
            context,
            &self.group_by_exps,
            src_schema,
            &mut input_physical_columns,
            input_logical_rows,
        )?;

        ensure_columns_decoded(
            context,
            &entities.each_aggr_exprs,
            src_schema,
            &mut input_physical_columns,
            input_logical_rows,
        )?;

        self.alloc_trace(context.n_bytes);
        context.n_bytes = 0;

        assert!(self.group_by_results_unsafe.is_empty());
        assert!(self.aggr_expr_results_unsafe.is_empty());
        unsafe {
            eval_exprs_decoded_no_lifetime(
                context,
                &self.group_by_exps,
                src_schema,
                &input_physical_columns,
                input_logical_rows,
                &mut self.group_by_results_unsafe,
            )?;
            eval_exprs_decoded_no_lifetime(
                context,
                &entities.each_aggr_exprs,
                src_schema,
                &input_physical_columns,
                input_logical_rows,
                &mut self.aggr_expr_results_unsafe,
            )?;
        }

        // Stores input references, clone them when needed
        let mut group_key_ref = Vec::with_capacity(group_by_len);
        let mut group_start_logical_row = 0;
        for logical_row_idx in 0..rows_len {
            for group_by_result in &self.group_by_results_unsafe {
                group_key_ref.push(group_by_result.get_logical_scalar_ref(logical_row_idx));
            }
            let group_match = || -> Result<bool> {
                match self.keys.rchunks_exact(group_by_len).next() {
                    Some(current_key) => {
                        for group_by_col_index in 0..group_by_len {
                            if current_key[group_by_col_index]
                                .as_scalar_value_ref()
                                .cmp_sort_key(
                                    &group_key_ref[group_by_col_index],
                                    &self.group_by_field_type[group_by_col_index],
                                )?
                                != Ordering::Equal
                            {
                                return Ok(false);
                            }
                        }
                        Ok(true)
                    }
                    _ => Ok(false),
                }
            };
            if group_match()? {
                group_key_ref.clear();
            } else {
                // Update the complete group
                if logical_row_idx > 0 {
                    update_current_states(
                        context,
                        &mut self.states,
                        aggr_fn_len,
                        &self.aggr_expr_results_unsafe,
                        group_start_logical_row,
                        logical_row_idx,
                    )?;
                }

                // create a new group
                group_start_logical_row = logical_row_idx;
                self.keys
                    .extend(group_key_ref.drain(..).map(ScalarValueRef::to_owned));
                for aggr_fn in &entities.each_aggr_fn {
                    self.states.push(aggr_fn.create_state());
                }
            }
        }
        // Update the current group with the remaining data
        update_current_states(
            context,
            &mut self.states,
            aggr_fn_len,
            &self.aggr_expr_results_unsafe,
            group_start_logical_row,
            rows_len,
        )?;

        self.alloc_trace(context.n_bytes);
        context.n_bytes = 0;

        // Remember to remove expression results of the current batch. They are invalid
        // in the next batch.
        self.group_by_results_unsafe.clear();
        self.aggr_expr_results_unsafe.clear();

        Ok(())
    }

    /// Note that the partial group is in count.
    #[inline]
    fn groups_len(&self) -> usize {
        self.keys
            .len()
            .checked_div(self.group_by_exps.len())
            .unwrap_or(0)
    }

    #[inline]
    fn iterate_available_groups(
        &mut self,
        entities: &mut Entities<Src>,
        src_is_drained: bool,
        mut iteratee: impl FnMut(&mut Entities<Src>, &[Box<dyn AggrFunctionState>]) -> Result<()>,
    ) -> Result<Vec<LazyBatchColumn>> {
        let number_of_groups = if src_is_drained {
            AggregationExecutorImpl::<Src>::groups_len(self)
        } else {
            // don't include the partial group
            AggregationExecutorImpl::<Src>::groups_len(self) - 1
        };

        let group_by_exps_len = self.group_by_exps.len();
        let mut group_by_columns: Vec<_> = self
            .group_by_exps_types
            .iter()
            .map(|tp| LazyBatchColumn::decoded_with_capacity_and_tp(number_of_groups, *tp))
            .collect();
        let aggr_fns_len = entities.each_aggr_fn.len();

        // key and state ranges of all available groups
        let keys_range = ..number_of_groups * group_by_exps_len;
        let states_range = ..number_of_groups * aggr_fns_len;

        if aggr_fns_len > 0 {
            for states in self.states[states_range].chunks_exact(aggr_fns_len) {
                iteratee(entities, states)?;
            }
            self.states.drain(states_range);
        }

        for (key, group_index) in self
            .keys
            .drain(keys_range)
            .zip((0..group_by_exps_len).cycle())
        {
            match_template_evaltype! {
                TT, match key {
                    ScalarValue::TT(key) => {
                        group_by_columns[group_index].mut_decoded().push(key);
                    }
                }
            }
        }

        Ok(group_by_columns)
    }

    /// We cannot ensure the last group is complete, so we can output partial
    /// results only if group count >= 2.
    #[inline]
    fn is_partial_results_ready(&self) -> bool {
        AggregationExecutorImpl::<Src>::groups_len(self) >= 2
    }
}

fn update_current_states(
    ctx: &mut EvalContext,
    states: &mut [Box<dyn AggrFunctionState>],
    aggr_fn_len: usize,
    aggr_expr_results: &[RpnStackNode<'_>],
    start_logical_row: usize,
    end_logical_row: usize,
) -> Result<()> {
    if aggr_fn_len == 0 {
        return Ok(());
    }

    if let Some(current_states) = states.rchunks_exact_mut(aggr_fn_len).next() {
        for (state, aggr_fn_input) in current_states.iter_mut().zip(aggr_expr_results) {
            match aggr_fn_input {
                RpnStackNode::Scalar { value, .. } => {
                    match_template_evaltype! {
                        TT, match value.as_scalar_value_ref() {
                            ScalarValueRef::TT(scalar_value) => {
                                update_repeat!(
                                    state,
                                    ctx,
                                    scalar_value,
                                    end_logical_row - start_logical_row
                                )?;
                            },
                        }
                    }
                }
                RpnStackNode::Vector { value, .. } => {
                    let physical_vec = value.as_ref();
                    let logical_rows = value.logical_rows();
                    match_template_evaltype! {
                        TT, match physical_vec {
                            VectorValue::TT(vec) => {
                                update_vector!(
                                    state,
                                    ctx,
                                    vec,
                                    &logical_rows[start_logical_row..end_logical_row]
                                )?;
                            },
                        }
                    }
                }
            }
        }
    }
    Ok(())
}

#[cfg(test)]
mod tests {
    use tidb_query_datatype::{
        builder::FieldTypeBuilder, expr::EvalWarnings, Collation, FieldTypeTp,
    };
    use tidb_query_expr::{
        impl_arithmetic::{arithmetic_fn_meta, RealPlus},
        RpnExpressionBuilder,
    };
    use tipb::ScalarFuncSig;

    use super::*;
    use crate::util::mock_executor::MockExecutor;

    #[test]
    fn test_it_works_integration() {
        use tipb::ExprType;
        use tipb_helper::ExprDefBuilder;

        // This test creates a stream aggregation executor with the following aggregate
        // functions:
        // - COUNT(1)
        // - AVG(col_1 + 1.0)
        // And group by:
        // - col_0
        // - col_1 + 2.0

        let group_by_exps = vec![
            RpnExpressionBuilder::new_for_test()
                .push_column_ref_for_test(0)
                .build_for_test(),
            RpnExpressionBuilder::new_for_test()
                .push_column_ref_for_test(1)
                .push_constant_for_test(2.0)
                .push_fn_call_for_test(arithmetic_fn_meta::<RealPlus>(), 2, FieldTypeTp::Double)
                .build_for_test(),
        ];

        let aggr_definitions = vec![
            ExprDefBuilder::aggr_func(ExprType::Count, FieldTypeTp::LongLong)
                .push_child(ExprDefBuilder::constant_int(1))
                .build(),
            ExprDefBuilder::aggr_func(ExprType::Avg, FieldTypeTp::Double)
                .push_child(
                    ExprDefBuilder::scalar_func(ScalarFuncSig::PlusReal, FieldTypeTp::Double)
                        .push_child(ExprDefBuilder::column_ref(1, FieldTypeTp::Double))
                        .push_child(ExprDefBuilder::constant_real(1.0)),
                )
                .build(),
        ];

        let src_exec = make_src_executor();
        let mut exec = BatchStreamAggregationExecutor::new_for_test(
            src_exec,
            group_by_exps,
            aggr_definitions,
            AllAggrDefinitionParser,
        );

        let r = exec.next_batch(1);
        assert_eq!(&r.logical_rows, &[0, 1]);
        assert_eq!(r.physical_columns.rows_len(), 2);
        assert_eq!(r.physical_columns.columns_len(), 5);
        assert!(!r.is_drained.unwrap());
        // COUNT
        assert_eq!(
            r.physical_columns[0].decoded().to_int_vec(),
            &[Some(1), Some(2)]
        );
        // AVG_COUNT
        assert_eq!(
            r.physical_columns[1].decoded().to_int_vec(),
            &[Some(0), Some(2)]
        );
        // AVG_SUM
        assert_eq!(
            r.physical_columns[2].decoded().to_real_vec(),
            &[None, Real::new(5.0).ok()]
        );
        // col_0
        assert_eq!(
            r.physical_columns[3].decoded().to_bytes_vec(),
            &[None, None]
        );
        // col_1
        assert_eq!(
            r.physical_columns[4].decoded().to_real_vec(),
            &[None, Real::new(3.5).ok()]
        );

        let r = exec.next_batch(1);
        assert!(r.logical_rows.is_empty());
        assert_eq!(r.physical_columns.rows_len(), 0);
        assert!(!r.is_drained.unwrap());

        let r = exec.next_batch(1);
        assert_eq!(&r.logical_rows, &[0]);
        assert_eq!(r.physical_columns.rows_len(), 1);
        assert_eq!(r.physical_columns.columns_len(), 5);
        assert!(r.is_drained.unwrap());
        // COUNT
        assert_eq!(r.physical_columns[0].decoded().to_int_vec(), &[Some(5)]);
        // AVG_COUNT
        assert_eq!(r.physical_columns[1].decoded().to_int_vec(), &[Some(5)]);
        // AVG_SUM
        assert_eq!(
            r.physical_columns[2].decoded().to_real_vec(),
            &[Real::new(-20.0).ok()]
        );
        // col_0
        assert_eq!(
            r.physical_columns[3].decoded().to_bytes_vec(),
            &[Some(b"ABC".to_vec())]
        );
        // col_1
        assert_eq!(
            r.physical_columns[4].decoded().to_real_vec(),
            &[Real::new(-3.0).ok()]
        );
    }

    /// Only have GROUP BY columns but no Aggregate Functions.
    ///
    /// E.g. SELECT 1 FROM t GROUP BY x
    #[test]
    fn test_no_fn() {
        let group_by_exps = vec![
            RpnExpressionBuilder::new_for_test()
                .push_column_ref_for_test(0)
                .build_for_test(),
            RpnExpressionBuilder::new_for_test()
                .push_column_ref_for_test(1)
                .build_for_test(),
        ];

        let src_exec = make_src_executor();
        let mut exec = BatchStreamAggregationExecutor::new_for_test(
            src_exec,
            group_by_exps,
            vec![],
            AllAggrDefinitionParser,
        );

        let r = exec.next_batch(1);
        assert_eq!(&r.logical_rows, &[0, 1]);
        assert_eq!(r.physical_columns.rows_len(), 2);
        assert_eq!(r.physical_columns.columns_len(), 2);
        assert!(!r.is_drained.unwrap());
        // col_0
        assert_eq!(
            r.physical_columns[0].decoded().to_bytes_vec(),
            &[None, None]
        );
        // col_1
        assert_eq!(
            r.physical_columns[1].decoded().to_real_vec(),
            &[None, Real::new(1.5).ok()]
        );

        let r = exec.next_batch(1);
        assert!(r.logical_rows.is_empty());
        assert_eq!(r.physical_columns.rows_len(), 0);
        assert!(!r.is_drained.unwrap());

        let r = exec.next_batch(1);
        assert_eq!(&r.logical_rows, &[0]);
        assert_eq!(r.physical_columns.rows_len(), 1);
        assert_eq!(r.physical_columns.columns_len(), 2);
        assert!(r.is_drained.unwrap());
        // col_0
        assert_eq!(
            r.physical_columns[0].decoded().to_bytes_vec(),
            &[Some(b"ABC".to_vec())]
        );
        // col_1
        assert_eq!(
            r.physical_columns[1].decoded().to_real_vec(),
            &[Real::new(-5.0).ok()]
        );
    }

    /// Builds an executor that will return these data:
    ///
    /// == Schema ==
    /// Col0(Bytes-utf8_general_ci)     Col1(Real)
    /// == Call #1 ==
    /// NULL                            NULL
    /// NULL                            1.5
    /// NULL                            1.5
    /// ABC                             -5.0
    /// ABC                             -5.0
    /// == Call #2 ==
    /// ABC                             -5.0
    /// == Call #3 ==
    /// abc                             -5.0
    /// abc                             -5.0
    /// (drained)
    pub fn make_src_executor() -> MockExecutor {
        MockExecutor::new(
            vec![
                FieldTypeBuilder::new()
                    .tp(FieldTypeTp::VarChar)
                    .collation(Collation::Utf8Mb4GeneralCi)
                    .into(),
                FieldTypeTp::Double.into(),
            ],
            vec![
                BatchExecuteResult {
                    physical_columns: LazyBatchColumnVec::from(vec![
                        VectorValue::Bytes(
                            vec![
                                Some(b"foo".to_vec()),
                                None,
                                Some(b"ABC".to_vec()),
                                None,
                                None,
                                None,
                                Some(b"ABC".to_vec()),
                            ]
                            .into(),
                        ),
                        VectorValue::Real(
                            vec![
                                Real::new(100.0).ok(),
                                Real::new(1.5).ok(),
                                Real::new(-5.0).ok(),
                                None,
                                Real::new(1.5).ok(),
                                None,
                                Real::new(-5.0).ok(),
                            ]
                            .into(),
                        ),
                    ]),
                    logical_rows: vec![3, 1, 4, 2, 6],
                    warnings: EvalWarnings::default(),
                    is_drained: Ok(false),
                },
                BatchExecuteResult {
                    physical_columns: LazyBatchColumnVec::from(vec![
                        VectorValue::Bytes(vec![None, None, Some(b"ABC".to_vec())].into()),
                        VectorValue::Real(
                            vec![None, Real::new(100.0).ok(), Real::new(-5.0).ok()].into(),
                        ),
                    ]),
                    logical_rows: vec![2],
                    warnings: EvalWarnings::default(),
                    is_drained: Ok(false),
                },
                BatchExecuteResult {
                    physical_columns: LazyBatchColumnVec::from(vec![
                        VectorValue::Bytes(
                            vec![Some(b"abc".to_vec()), Some(b"abc".to_vec())].into(),
                        ),
                        VectorValue::Real(vec![Real::new(-5.0).ok(), Real::new(-5.0).ok()].into()),
                    ]),
                    logical_rows: (0..2).collect(),
                    warnings: EvalWarnings::default(),
                    is_drained: Ok(true),
                },
            ],
        )
    }
}<|MERGE_RESOLUTION|>--- conflicted
+++ resolved
@@ -256,17 +256,14 @@
         let group_by_len = self.group_by_exps.len();
         let aggr_fn_len = entities.each_aggr_fn.len();
 
-<<<<<<< HEAD
+
         if rows_len > 0 && self.n_bytes == 0 {
             self.alloc_trace(rows_len * size_of::<usize>());
         }
 
-        // Decode columns with mutable input first, so subsequent access to input can be immutable
-        // (and the borrow checker will be happy)
-=======
         // Decode columns with mutable input first, so subsequent access to input can be
         // immutable (and the borrow checker will be happy)
->>>>>>> b22be438
+      
         ensure_columns_decoded(
             context,
             &self.group_by_exps,
