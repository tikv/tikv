// Copyright 2019 TiKV Project Authors. Licensed under Apache-2.0.

//! Implementation of the `rpn_fn` attribute macro.
//!
//! The macro should be applied to a function:
//!
//! ```ignore
//! #[rpn_fn]
//! fn foo(x: Option<&u32>) -> Result<Option<u8>> {
//!     Ok(None)
//! }
//! ```
//!
//! The expanded function implements an operation in the coprocessor.
//!
//! ## Arguments to macro
//!
//! If neither `varg` or `raw_varg` are supplied, then the generated arguments
//! follow from the supplied function's arguments. Each argument must have a type
//! `Option<&T>` for some `T`.
//!
//! ### `varg`
//!
//! The RPN operator takes a variable number of arguments. The arguments are passed
//! as a `&[Option<&T>]`. E.g.,
//!
//! ```ignore
//! #[rpn_fn(varg)]
//! pub fn foo(args: &[Option<&Int>]) -> Result<Option<Real>> {
//!     // Your RPN function logic
//! }
//! ```
//!
//! ### `raw_varg`
//!
//! The RPN operator takes a variable number of arguments. The arguments are passed
//! as a `&[ScalarValueRef]`. E.g.,
//!
//! ```ignore
//! #[rpn_fn(raw_varg)]
//! pub fn foo(args: &[ScalarValueRef<'_>]) -> Result<Option<Real>> {
//!     // Your RPN function logic
//! }
//! ```
//!
//! Use `raw_varg` where the function takes a variable number of arguments and the types
//! are not the same, for example, RPN function `case_when`.
//!
//! ### `max_args`
//!
//! The maximum number of arguments. The macro will generate code to check this
//! as part of validation. Only valid if `varg` or `raw_varg` is also used.
//! E.g., `#[rpn_fn(varg, max_args = 2)]`
//!
//! ### `min_args`
//!
//! The minimum number of arguments. The macro will generate code to check this
//! as part of validation. Only valid if `varg` or `raw_varg` is also used.
//! E.g., `#[rpn_fn(varg, min_args = 2)]`
//!
//! ### `extra_validator`
//!
//! A function name for custom validation code to be run when an operation is
//! validated. The validator function should have the signature `&tipb::Expr -> Result<()>`.
//! E.g., `#[rpn_fn(raw_varg, extra_validator = json_object_validator)]`
//!
//! ### `metadata_type`
//!
//! The type of the metadata structure defined in tipb.
//! If `metadata_mapper` is not specified, the protobuf metadata structure will be used as the metadata directly.
//!
//! ### `metadata_mapper`
//!
//! A function name to construct a new metadata or transform a protobuf metadata structure into a desired form.
//! The function signatures varies according to the existence of `metadata_mapper` and `metadata_type` as follows.
//!
//! - `metadata_mapper ` exists, `metadata_type` missing: `fn(&mut tipb::Expr) -> T`
//!
//! Constructs a new metadata in type `T`.
//!
//! - `metadata_mapper ` exists, `metadata_type` exists: `fn(MetaDataType, &mut tipb::Expr) -> T`
//!
//! Transforms a protobuf metadata type `MetaDataType` specified by `metadata_type` into a new type `T`.
//!
//! ### `capture`
//!
//! An array of argument names which are passed from the caller to the expanded
//! function. The argument names must be in scope in the generated `eval` or `run`
//! methods. Currently, that includes the following arguments (the supplied
//! function must accept these arguments with the corresponding types, in
//! addition to any other arguments):
//!
//! * `ctx: &mut expr::EvalContext`
//! * `output_rows: usize`
//! * `args: &[rpn_expr::RpnStackNode<'_>]`
//! * `extra: &mut rpn_expr::RpnFnCallExtra<'_>`
//! * `metadata: &T` (where T is the type returned by your metadata constructor)
//!
//! ```ignore
//! // This generates `with_context_fn_meta() -> RpnFnMeta`
//! #[rpn_fn(capture = [ctx])]
//! fn with_context(ctx: &mut EvalContext, param: Option<&Decimal>) -> Result<Option<Int>> {
//!     // Your RPN function logic
//! }
//! ```
//!
//! ## Generated code
//!
//! ### Vararg functions
//!
//! This includes `varg` and `raw_varg`.
//!
//! The supplied function is preserved and a constructor function is generated
//! with a `_fn_meta` suffix, e.g., `#[rpn_fn] fn foo ...` will preserve `foo` and
//! generate `foo_fn_meta`. The constructor function returns an `rpn_expr::RpnFnMeta`
//! value.
//!
//! The constructor function will include code for validating the runtime arguments
//! and running the function, pointers to these functions are stored in the result.
//!
//! ### Non-vararg functions
//!
//! Generate the following (examples assume a supplied function called `foo_bar`:
//!
//! * A trait to represent the function (`FooBar_Fn`) with a single function `eval`.
//!   - An impl of that trait for all argument types which panics
//!   - An impl of that trait for the supported argument type which calls the supplied function.
//! * An evaluator struct (`FooBar_Evaluator`) which implements `rpn_expr::function::Evaluator`,
//!   which includes an `eval` method which dispatches to `FooBar_Fn::eval`.
//! * A constructor function similar to the vararg case.
//!
//! The supplied function is preserved.
//!
//! The supported argument type is represented as a type-level list, for example, a
//! a function which takes two unsigned ints has an argument representation
//! something like `Arg<UInt, Arg<UInt, Null>>`. See documentation in
//! `components/tidb_query_vec_expr/src/types/function.rs` for more details.
//!
//! The `_Fn` trait can be customised by implementing it manually.
//! For example, you are going to implement an RPN function called `regex_match` taking two
//! arguments, the regex and the string to match. You want to build the regex only once if the
//! first argument is a scalar. The code may look like:
//!
//! ```ignore
//! fn regex_match_impl(regex: &Regex, text: Option<&Bytes>) -> Result<Option<i32>> {
//!     // match text
//! }
//!
//! #[rpn_fn]
//! fn regex_match(regex: Option<&Bytes>, text: Option<&Bytes>) -> Result<Option<i32>> {
//!     let regex = build_regex(regex.cloned());
//!     regex_match_impl(&regex, text)
//! }
//!
//! // Pay attention that the first argument is specialized to `ScalarArg`
//! impl<'a, Arg1> RegexMatch_Fn for Arg<ScalarArg<'a, Bytes>, Arg<Arg1, Null>>
//! where Arg1: RpnFnArg<Type = &'a Option<Bytes>> {
//!     fn eval(
//!         self,
//!         ctx: &mut EvalContext,
//!         output_rows: usize,
//!         args: &[RpnStackNode<'_>],
//!         extra: &mut RpnFnCallExtra<'_>,
//!         metadata: &(dyn Any + Send),
//!     ) -> Result<VectorValue> {
//!         let (regex, arg) = self.extract(0);
//!         let regex = build_regex(regex);
//!         let mut result = Vec::with_capacity(output_rows);
//!         for row_index in 0..output_rows {
//!             let (text, _) = arg.extract(row_index);
//!             result.push(regex_match_impl(&regex, text)?);
//!         }
//!         Ok(Evaluable::into_vector_value(result))
//!     }
//! }
//! ```
//!
//! If the RPN function accepts variable number of arguments and all arguments have the same eval
//! type, like RPN function `coalesce`, you can use `#[rpn_fn(varg)]` like:
//!
//! ```ignore
//! #[rpn_fn(varg)]
//! pub fn foo(args: &[Option<&Int>]) -> Result<Option<Real>> {
//!     // Your RPN function logic
//! }
//! ```

use heck::CamelCase;
use proc_macro2::{Span, TokenStream};
use quote::{quote, ToTokens};
use syn::punctuated::Punctuated;
use syn::*;

/// Entry point for the `rpn_fn` attribute.
pub fn transform(attr: TokenStream, item_fn: TokenStream) -> Result<TokenStream> {
    let attr = parse2::<RpnFnAttr>(attr)?;
    let item_fn = parse2::<ItemFn>(item_fn)?;

    // FIXME: The macro cannot handle lifetime definitions now
    if let Some(lifetime) = item_fn.sig.generics.lifetimes().next() {
        return Err(Error::new_spanned(
            lifetime,
            "Lifetime definition is not allowed",
        ));
    }

    if attr.is_varg {
        Ok(VargsRpnFn::new(attr, item_fn)?.generate())
    } else if attr.is_raw_varg {
        Ok(RawVargsRpnFn::new(attr, item_fn)?.generate())
    } else {
        Ok(NormalRpnFn::new(attr, item_fn)?.generate())
    }
}

// ************** Parsing ******************************************************

mod kw {
    syn::custom_keyword!(Option);
}

/// Parses an attribute like `#[rpn_fn(varg, capture = [ctx, output_rows])`.
#[derive(Debug, Default)]
struct RpnFnAttr {
    /// Whether or not the function is a varg function. Varg function accepts `&[&Option<T>]`.
    is_varg: bool,

    /// Whether or not the function is a raw varg function. Raw varg function accepts `&[ScalarValueRef]`.
    is_raw_varg: bool,

    /// The maximum accepted arguments, which will be checked by the validator.
    ///
    /// Only varg or raw_varg function accepts a range of number of arguments. Other kind of
    /// function strictly stipulates number of arguments according to the function definition.
    max_args: Option<usize>,

    /// The minimal accepted arguments, which will be checked by the validator.
    min_args: Option<usize>,

    /// Extra validator.
    extra_validator: Option<TokenStream>,

    /// Metadata type.
    metadata_type: Option<TokenStream>,

    /// Metadata mapper.
    metadata_mapper: Option<TokenStream>,

    /// Special variables captured when calling the function.
    captures: Vec<Expr>,
}

impl parse::Parse for RpnFnAttr {
    fn parse(input: parse::ParseStream<'_>) -> Result<Self> {
        let mut is_varg = false;
        let mut is_raw_varg = false;
        let mut max_args = None;
        let mut min_args = None;
        let mut extra_validator = None;
        let mut metadata_type = None;
        let mut metadata_mapper = None;
        let mut captures = Vec::new();

        let config_items = Punctuated::<Expr, Token![,]>::parse_terminated(input).unwrap();
        for item in &config_items {
            match item {
                Expr::Assign(ExprAssign { left, right, .. }) => {
                    let left_str = format!("{}", left.into_token_stream());
                    match left_str.as_ref() {
                        "capture" => {
                            if let Expr::Array(ExprArray { elems, .. }) = &**right {
                                captures = elems.clone().into_iter().collect();
                            } else {
                                return Err(Error::new_spanned(
                                    right,
                                    "Expect array expression for `capture`",
                                ));
                            }
                        }
                        "min_args" => {
                            let lit: LitInt = parse2(right.into_token_stream()).map_err(|_| {
                                Error::new_spanned(right, "Expect int literal for `min_args`")
                            })?;
                            min_args = Some(lit.base10_parse()?);
                        }
                        "max_args" => {
                            let lit: LitInt = parse2(right.into_token_stream()).map_err(|_| {
                                Error::new_spanned(right, "Expect int literal for `max_args`")
                            })?;
                            max_args = Some(lit.base10_parse()?);
                        }
                        "extra_validator" => {
                            extra_validator = Some((&**right).into_token_stream());
                        }
                        "metadata_type" => {
                            metadata_type = Some((&**right).into_token_stream());
                        }
                        "metadata_mapper" => {
                            metadata_mapper = Some((&**right).into_token_stream());
                        }
                        _ => {
                            return Err(Error::new_spanned(
                                left,
                                format!("Unknown attribute parameter `{}`", left_str),
                            ));
                        }
                    }
                }
                Expr::Path(ExprPath { path, .. }) => {
                    let path_str = format!("{}", path.into_token_stream());
                    match path_str.as_ref() {
                        "varg" => {
                            is_varg = true;
                        }
                        "raw_varg" => {
                            is_raw_varg = true;
                        }
                        _ => {
                            return Err(Error::new_spanned(
                                path,
                                format!("Unknown attribute parameter `{}`", path_str),
                            ));
                        }
                    }
                }
                _ => {
                    return Err(Error::new_spanned(
                        item,
                        "Expect attributes to be `foo=bar` or `foo`",
                    ));
                }
            }
        }
        if is_varg && is_raw_varg {
            return Err(Error::new_spanned(
                config_items,
                "`varg` and `raw_varg` conflicts to each other",
            ));
        }
        if !is_varg && !is_raw_varg && (min_args != None || max_args != None) {
            return Err(Error::new_spanned(
                config_items,
                "`min_args` or `max_args` is only available when `varg` or `raw_varg` presents",
            ));
        }

        Ok(Self {
            is_varg,
            is_raw_varg,
            max_args,
            min_args,
            extra_validator,
            metadata_type,
            metadata_mapper,
            captures,
        })
    }
}

/// Parses an evaluable type like `Option<T>`.
struct RpnFnEvaluableType {
    eval_type: TypePath,
}

impl parse::Parse for RpnFnEvaluableType {
    fn parse(input: parse::ParseStream<'_>) -> Result<Self> {
        input.parse::<self::kw::Option>()?;
        input.parse::<Token![<]>()?;
        let eval_type = input.parse::<TypePath>()?;
        input.parse::<Token![>]>()?;
        Ok(Self { eval_type })
    }
}

/// Parses an evaluable type like `Option<&T>`, `Option<JsonRef>` or `Option<BytesRef>`.
/// Option<&T> corresponds to `Ref`.
/// Option<JsonRef> corresponds to `Type`.
enum RpnFnRefEvaluableType {
    Type(TypePath),
    Ref(TypePath),
}

impl RpnFnRefEvaluableType {
    /// Parse type like `JsonRef`
    fn parse_type_path(input: parse::ParseStream<'_>) -> Result<Self> {
        let eval_type = input.parse::<TypePath>()?;
        Ok(Self::Type(eval_type))
    }

    /// Parse type like `&T`
    fn parse_type_ref(input: parse::ParseStream<'_>) -> Result<Self> {
        input.parse::<Token![&]>()?;
        let eval_type = input.parse::<TypePath>()?;
        Ok(Self::Ref(eval_type))
    }

    /// Transform new `JsonRef`-like style type to old `&Json` type.
    ///
    /// Note: this is a workaround for current copr framework.
    /// After full migration, this function should be deprecated.
    fn get_type_path(&self) -> TypePath {
        match self {
            Self::Type(x) => match x.path.get_ident() {
                Some(id) => {
                    if *id == "JsonRef" {
                        return parse_quote! { Json };
                    }
                    if *id == "BytesRef" {
                        return parse_quote! { Bytes };
                    }
                    x.clone()
                }
                None => x.clone(),
            },
            Self::Ref(x) => x.clone(),
        }
    }
<<<<<<< HEAD

    /// Add lifetime to current type.
    /// `JsonRef` -> `JsonRef<'arg_>
    /// `Int` -> `&'arg_ Int`
    fn get_type_with_lifetime(&self, lifetime: TokenStream) -> TokenStream {
        match self {
            RpnFnRefEvaluableType::Ref(x) => quote! { &#lifetime #x },
            RpnFnRefEvaluableType::Type(x) => quote! { #x <#lifetime> },
        }
    }
=======
>>>>>>> e3058403
}

impl parse::Parse for RpnFnRefEvaluableType {
    fn parse(input: parse::ParseStream<'_>) -> Result<Self> {
        input.parse::<self::kw::Option>()?;
        input.parse::<Token![<]>()?;
        let lookahead = input.lookahead1();
        let eval_type = if lookahead.peek(Token![&]) {
            Self::parse_type_ref(input)?
        } else {
            Self::parse_type_path(input)?
        };
        input.parse::<Token![>]>()?;
        Ok(eval_type)
    }
}

/// Parses a function signature parameter like `val: &Option<T>`.
struct RpnFnSignatureParam {
    _pat: Pat,
    eval_type: RpnFnRefEvaluableType,
}

impl parse::Parse for RpnFnSignatureParam {
    fn parse(input: parse::ParseStream<'_>) -> Result<Self> {
        let pat = input.parse::<Pat>()?;
        input.parse::<Token![:]>()?;
        let et = input.parse::<RpnFnRefEvaluableType>()?;
        Ok(Self {
            _pat: pat,
            eval_type: et,
        })
    }
}

/// Parses a function signature parameter like `val: &[&Option<T>]`.
struct VargsRpnFnSignatureParam {
    _pat: Pat,
    eval_type: RpnFnRefEvaluableType,
}

impl parse::Parse for VargsRpnFnSignatureParam {
    fn parse(input: parse::ParseStream<'_>) -> Result<Self> {
        let pat = input.parse::<Pat>()?;
        input.parse::<Token![:]>()?;
        input.parse::<Token![&]>()?;
        let slice_inner;
        bracketed!(slice_inner in input);
        let et = slice_inner.parse::<RpnFnRefEvaluableType>()?;
        Ok(Self {
            _pat: pat,
            eval_type: et,
        })
    }
}

/// Parses a function signature return type like `Result<Option<T>>`.
struct RpnFnSignatureReturnType {
    eval_type: TypePath,
}

impl parse::Parse for RpnFnSignatureReturnType {
    fn parse(input: parse::ParseStream<'_>) -> Result<Self> {
        input.parse::<Token![->]>()?;
        let tp = input.parse::<Type>()?;
        if let Type::Path(TypePath {
            path: Path { segments, .. },
            ..
        }) = &tp
        {
            let result_type = segments.last().unwrap().clone();
            if let PathArguments::AngleBracketed(AngleBracketedGenericArguments { args, .. }) =
                result_type.arguments
            {
                let et = parse2::<RpnFnEvaluableType>(args.into_token_stream())?;
                Ok(Self {
                    eval_type: et.eval_type,
                })
            } else {
                Err(Error::new_spanned(
                    tp,
                    "expect angle bracketed path arguments",
                ))
            }
        } else {
            Err(Error::new_spanned(tp, "expect path"))
        }
    }
}

// ************** Code generation **********************************************

/// Helper utility to generate RPN function validator function.
struct ValidatorFnGenerator {
    tokens: Vec<TokenStream>,
}

impl ValidatorFnGenerator {
    fn new() -> Self {
        Self { tokens: Vec::new() }
    }

    fn validate_return_type(mut self, evaluable: &TypePath) -> Self {
        self.tokens.push(quote! {
            function::validate_expr_return_type(expr, #evaluable::EVAL_TYPE)?;
        });
        self
    }

    fn validate_max_args(mut self, max_args: Option<usize>) -> Self {
        if let Some(max_args) = max_args {
            self.tokens.push(quote! {
                function::validate_expr_arguments_lte(expr, #max_args)?;
            });
        }
        self
    }

    fn validate_min_args(mut self, min_args: Option<usize>) -> Self {
        if let Some(min_args) = min_args {
            self.tokens.push(quote! {
                function::validate_expr_arguments_gte(expr, #min_args)?;
            });
        }
        self
    }

    fn validate_args_identical_type(mut self, args_evaluable: &TypePath) -> Self {
        self.tokens.push(quote! {
            for child in expr.get_children() {
                function::validate_expr_return_type(child, #args_evaluable::EVAL_TYPE)?;
            }
        });
        self
    }

    fn validate_args_type(mut self, args_evaluables: &[TokenStream]) -> Self {
        let args_len = args_evaluables.len();
        let args_n = 0..args_len;
        self.tokens.push(quote! {
            function::validate_expr_arguments_eq(expr, #args_len)?;
            let children = expr.get_children();
            #(
                function::validate_expr_return_type(
                    &children[#args_n],
                    <#args_evaluables>::EVAL_TYPE
                )?;
            )*
        });
        self
    }

    fn validate_by_fn(mut self, extra_validator: &Option<TokenStream>) -> Self {
        if let Some(ts) = extra_validator {
            self.tokens.push(quote! {
                #ts(expr)?;
            });
        }
        self
    }

    fn generate(
        self,
        impl_generics: &ImplGenerics<'_>,
        where_clause: Option<&WhereClause>,
    ) -> TokenStream {
        let inners = self.tokens;
        quote! {
            fn validate #impl_generics (
                expr: &tipb::Expr
            ) -> tidb_query_common::Result<()> #where_clause {
                use tidb_query_datatype::codec::data_type::Evaluable;
                use crate::function;
                #( #inners )*
                Ok(())
            }
        }
    }
}

fn generate_init_metadata_fn(
    metadata_type: &Option<TokenStream>,
    metadata_mapper: &Option<TokenStream>,
    impl_generics: &ImplGenerics<'_>,
    where_clause: Option<&WhereClause>,
) -> TokenStream {
    let fn_body = match (metadata_type, metadata_mapper) {
        (Some(metadata_type), Some(metadata_mapper)) => quote! {
            crate::types::function::extract_metadata_from_val::<#metadata_type>(expr.get_val())
                .and_then(|metadata| #metadata_mapper(expr, metadata))
                .map(|metadata| Box::new(metadata) as Box<(dyn std::any::Any + std::marker::Send + 'static)>)
        },
        (Some(metadata_type), None) => quote! {
            crate::types::function::extract_metadata_from_val::<#metadata_type>(expr.get_val())
                .map_err(|e| other_err!("Decode metadata failed: {}", e))
                .map(|metadata| Box::new(metadata) as Box<(dyn std::any::Any + std::marker::Send + 'static)>)
        },
        (None, Some(metadata_mapper)) => quote! {
            #metadata_mapper(expr)
                .map(|metadata| Box::new(metadata) as Box<(dyn std::any::Any + std::marker::Send + 'static)>)
        },
        (None, None) => quote! { Ok(Box::new(())) },
    };
    quote! {
        fn init_metadata #impl_generics (expr: &mut ::tipb::Expr)
            -> Result<Box<dyn std::any::Any + Send>> #where_clause {
            #fn_body
        }
    }
}

fn generate_downcast_metadata(has_metadata: bool) -> TokenStream {
    if has_metadata {
        quote! {
            let metadata = std::any::Any::downcast_ref(metadata).expect("downcast metadata error");
        }
    } else {
        quote! {}
    }
}

fn generate_metadata_type_checker(
    metadata_type: &Option<TokenStream>,
    metadata_mapper: &Option<TokenStream>,
    impl_generics: &ImplGenerics<'_>,
    where_clause: Option<&WhereClause>,
    fn_body: TokenStream,
) -> TokenStream {
    if metadata_type.is_some() || metadata_mapper.is_some() {
        let metadata_expr = match (metadata_type, metadata_mapper) {
            (Some(_), Some(metadata_mapper)) => quote! {
                &#metadata_mapper(Default::default(), expr).unwrap()
            },
            (Some(_), None) => quote! { &Default::default() },
            (None, Some(metadata_mapper)) => quote! { &#metadata_mapper(expr).unwrap() },
            (None, None) => unreachable!(),
        };
        quote! {
            const _: () = {
                fn _type_checker #impl_generics (
                    ctx: &mut tidb_query_datatype::expr::EvalContext,
                    output_rows: usize,
                    args: &[crate::RpnStackNode<'_>],
                    extra: &mut crate::RpnFnCallExtra<'_>,
                    expr: &mut ::tipb::Expr,
                ) #where_clause {
                    for row_index in 0..output_rows {
                        let metadata = #metadata_expr;
                        #fn_body
                    }
                }
            };
        }
    } else {
        quote! {}
    }
}

/// Checks if parameter type is Json or Bytes
///
/// Note: this is a workaround for current copr framework.
/// After full migration, this function should be deprecated.
fn is_ref_type(ty: &TypePath) -> bool {
    match ty.path.get_ident() {
        Some(x) => *x == "Json" || *x == "Bytes",
        None => false,
    }
}

/// Checks if parameter type is Json
///
/// Note: this is a workaround for current copr framework.
/// After full migration, this function should be deprecated.
fn is_json(ty: &TypePath) -> bool {
    match ty.path.get_ident() {
        Some(x) => *x == "Json",
        None => false,
    }
}

/// Checks if parameter type is Bytes
///
/// Note: this is a workaround for current copr framework.
/// After full migration, this function should be deprecated.
fn is_bytes(ty: &TypePath) -> bool {
    match ty.path.get_ident() {
        Some(x) => *x == "Bytes",
        None => false,
    }
}

/// Get corresponding VARGS buffer
/// Json or JsonRef will be stored in `VARG_PARAM_BUF_JSON_REF`
/// Bytes or BytesRef will be stored in `VARG_PARAM_BUF_BYTES_REF`
fn get_vargs_buf(ty: &TypePath) -> TokenStream {
    match ty.path.get_ident() {
        Some(x) => {
            if *x == "Json" {
                quote! { VARG_PARAM_BUF_JSON_REF }
            } else if *x == "Bytes" {
                quote! { VARG_PARAM_BUF_BYTES_REF }
            } else {
                quote! { VARG_PARAM_BUF }
            }
        }
        None => quote! { VARG_PARAM_BUF },
    }
}

/// Transform copr framework type into vectorized function type
/// For example, `Json` in copr framework will be transformed into
/// `JsonRef` before passing to vectorized functions.
///
/// Note: this is a workaround for current copr framework.
/// After full migration, this function should be deprecated.
fn get_vectoried_type(ty: &TypePath) -> TokenStream {
    match ty.path.get_ident() {
        Some(x) => {
            if *x == "Json" {
                quote! { JsonRef }
            } else if *x == "Bytes" {
                quote! { BytesRef }
            } else {
                quote! { &#ty }
            }
        }
        None => quote! { &#ty },
    }
}

/// Generates a `varg` RPN fn.
#[derive(Debug)]
struct VargsRpnFn {
    captures: Vec<Expr>,
    max_args: Option<usize>,
    min_args: Option<usize>,
    extra_validator: Option<TokenStream>,
    metadata_type: Option<TokenStream>,
    metadata_mapper: Option<TokenStream>,
    item_fn: ItemFn,
    arg_type: TypePath,
    ret_type: TypePath,
}

impl VargsRpnFn {
    fn new(attr: RpnFnAttr, item_fn: ItemFn) -> Result<Self> {
        if item_fn.sig.inputs.len() != attr.captures.len() + 1 {
            return Err(Error::new_spanned(
                item_fn.sig.inputs,
                format!("Expect {} parameters", attr.captures.len() + 1),
            ));
        }

        let fn_arg = item_fn.sig.inputs.iter().nth(attr.captures.len()).unwrap();
        let arg_type =
            parse2::<VargsRpnFnSignatureParam>(fn_arg.into_token_stream()).map_err(|_| {
                Error::new_spanned(fn_arg, "Expect parameter type to be like `&[Option<&T>]`, `&[Option<JsonRef>]` or `&[Option<BytesRef>]`")
            })?;

        let ret_type = parse2::<RpnFnSignatureReturnType>(
            (&item_fn.sig.output).into_token_stream(),
        )
        .map_err(|_| {
            Error::new_spanned(
                &item_fn.sig.output,
                "Expect return type to be like `Result<Option<T>>`",
            )
        })?;
        Ok(Self {
            captures: attr.captures,
            max_args: attr.max_args,
            min_args: attr.min_args,
            extra_validator: attr.extra_validator,
            metadata_type: attr.metadata_type,
            metadata_mapper: attr.metadata_mapper,
            item_fn,
            arg_type: arg_type.eval_type.get_type_path(),
            ret_type: ret_type.eval_type,
        })
    }

    fn generate(self) -> TokenStream {
        vec![
            self.generate_constructor(),
            self.item_fn.into_token_stream(),
        ]
        .into_iter()
        .collect()
    }

    fn generate_constructor(&self) -> TokenStream {
        let constructor_ident = Ident::new(
            &format!("{}_fn_meta", &self.item_fn.sig.ident),
            Span::call_site(),
        );
        let (impl_generics, ty_generics, where_clause) = self.item_fn.sig.generics.split_for_impl();
        let ty_generics_turbofish = ty_generics.as_turbofish();
        let fn_ident = &self.item_fn.sig.ident;
        let fn_name = self.item_fn.sig.ident.to_string();
        let arg_type = &self.arg_type;
        let captures = &self.captures;
        let init_metadata_fn = generate_init_metadata_fn(
            &self.metadata_type,
            &self.metadata_mapper,
            &impl_generics,
            where_clause,
        );
        let downcast_metadata = generate_downcast_metadata(
            self.metadata_type.is_some() || self.metadata_mapper.is_some(),
        );
        let metadata_type_checker = generate_metadata_type_checker(
            &self.metadata_type,
            &self.metadata_mapper,
            &impl_generics,
            where_clause,
            quote! {
                #fn_ident #ty_generics_turbofish ( #(#captures,)* &[]).ok();
            },
        );

        let validator_fn = ValidatorFnGenerator::new()
            .validate_return_type(&self.ret_type)
            .validate_max_args(self.max_args)
            .validate_min_args(self.min_args)
            .validate_args_identical_type(&self.arg_type)
            .validate_by_fn(&self.extra_validator)
            .generate(&impl_generics, where_clause);

        let transmute_ref = if is_json(arg_type) {
            quote! {
                let arg: Option<JsonRef> = arg.into_evaluable_ref();
                let arg: Option<JsonRef> = unsafe { std::mem::transmute::<Option<JsonRef>, Option<JsonRef<'static>>>(arg) };
            }
        } else if is_bytes(arg_type) {
            quote! {
                let arg: Option<BytesRef> = arg.into_evaluable_ref();
                let arg: Option<BytesRef> = unsafe { std::mem::transmute::<Option<BytesRef>, Option<BytesRef<'static>>>(arg) };
            }
        } else {
            quote! { let arg: usize = unsafe { std::mem::transmute::<Option<&#arg_type>, usize>(arg) }; }
        };
        let varg_buf = get_vargs_buf(arg_type);
        let vectorized_type = get_vectoried_type(arg_type);

        quote! {
            pub const fn #constructor_ident #impl_generics ()
            -> crate::RpnFnMeta
            #where_clause
            {
                #[inline]
                fn run #impl_generics (
                    ctx: &mut tidb_query_datatype::expr::EvalContext,
                    output_rows: usize,
                    args: &[crate::RpnStackNode<'_>],
                    extra: &mut crate::RpnFnCallExtra<'_>,
                    metadata: &(dyn std::any::Any + Send),
                ) -> tidb_query_common::Result<tidb_query_datatype::codec::data_type::VectorValue> #where_clause {
                    #downcast_metadata
                    crate::function::#varg_buf.with(|vargs_buf| {
<<<<<<< HEAD
                        use tidb_query_datatype::codec::data_type::{Evaluable, IntoEvaluableRef, EvaluableRef};
=======
                        use tidb_query_datatype::codec::data_type::{Evaluable, IntoEvaluableRef};
>>>>>>> e3058403

                        let mut vargs_buf = vargs_buf.borrow_mut();
                        let args_len = args.len();
                        vargs_buf.resize(args_len, Default::default());
                        let mut result = Vec::with_capacity(output_rows);
                        for row_index in 0..output_rows {
                            for arg_index in 0..args_len {
                                let scalar_arg = args[arg_index].get_logical_scalar_ref(row_index);
<<<<<<< HEAD
                                let arg = EvaluableRef::borrow_scalar_value_ref(scalar_arg);
=======
                                let arg: &Option<#arg_type> = Evaluable::borrow_scalar_value_ref(&scalar_arg);
                                let arg: Option<&#arg_type> = arg.as_ref();
>>>>>>> e3058403
                                #transmute_ref
                                vargs_buf[arg_index] = arg;
                            }
                            result.push(#fn_ident #ty_generics_turbofish( #(#captures,)*
                                unsafe{ &* (vargs_buf.as_slice() as * const _ as * const [Option<#vectorized_type>]) })?);
                        }
                        Ok(Evaluable::into_vector_value(result))
                    })
                }

                #init_metadata_fn

                #metadata_type_checker

                #validator_fn

                crate::RpnFnMeta {
                    name: #fn_name,
                    metadata_expr_ptr: init_metadata #ty_generics_turbofish,
                    validator_ptr: validate #ty_generics_turbofish,
                    fn_ptr: run #ty_generics_turbofish,
                }
            }
        }
    }
}

/// Generates a `raw_varg` RPN fn.
#[derive(Debug)]
struct RawVargsRpnFn {
    captures: Vec<Expr>,
    max_args: Option<usize>,
    min_args: Option<usize>,
    extra_validator: Option<TokenStream>,
    metadata_type: Option<TokenStream>,
    metadata_mapper: Option<TokenStream>,
    item_fn: ItemFn,
    ret_type: TypePath,
}

impl RawVargsRpnFn {
    fn new(attr: RpnFnAttr, item_fn: ItemFn) -> Result<Self> {
        if item_fn.sig.inputs.len() != attr.captures.len() + 1 {
            return Err(Error::new_spanned(
                item_fn.sig.inputs,
                format!("Expect {} parameters", attr.captures.len() + 1),
            ));
        }

        let ret_type = parse2::<RpnFnSignatureReturnType>(
            (&item_fn.sig.output).into_token_stream(),
        )
        .map_err(|_| {
            Error::new_spanned(
                &item_fn.sig.output,
                "Expect return type to be like `Result<Option<T>>`",
            )
        })?;
        Ok(Self {
            captures: attr.captures,
            max_args: attr.max_args,
            min_args: attr.min_args,
            extra_validator: attr.extra_validator,
            metadata_type: attr.metadata_type,
            metadata_mapper: attr.metadata_mapper,
            item_fn,
            ret_type: ret_type.eval_type,
        })
    }

    fn generate(self) -> TokenStream {
        vec![
            self.generate_constructor(),
            self.item_fn.into_token_stream(),
        ]
        .into_iter()
        .collect()
    }

    fn generate_constructor(&self) -> TokenStream {
        let constructor_ident = Ident::new(
            &format!("{}_fn_meta", &self.item_fn.sig.ident),
            Span::call_site(),
        );
        let (impl_generics, ty_generics, where_clause) = self.item_fn.sig.generics.split_for_impl();
        let ty_generics_turbofish = ty_generics.as_turbofish();
        let fn_ident = &self.item_fn.sig.ident;
        let fn_name = self.item_fn.sig.ident.to_string();
        let captures = &self.captures;
        let init_metadata_fn = generate_init_metadata_fn(
            &self.metadata_type,
            &self.metadata_mapper,
            &impl_generics,
            where_clause,
        );
        let downcast_metadata = generate_downcast_metadata(
            self.metadata_type.is_some() || self.metadata_mapper.is_some(),
        );
        let metadata_type_checker = generate_metadata_type_checker(
            &self.metadata_type,
            &self.metadata_mapper,
            &impl_generics,
            where_clause,
            quote! {
                #fn_ident #ty_generics_turbofish ( #(#captures,)* &[]).ok();
            },
        );

        let validator_fn = ValidatorFnGenerator::new()
            .validate_return_type(&self.ret_type)
            .validate_max_args(self.max_args)
            .validate_min_args(self.min_args)
            .validate_by_fn(&self.extra_validator)
            .generate(&impl_generics, where_clause);

        quote! {
            pub const fn #constructor_ident #impl_generics ()
            -> crate::RpnFnMeta
            #where_clause
            {
                #[inline]
                fn run #impl_generics (
                    ctx: &mut tidb_query_datatype::expr::EvalContext,
                    output_rows: usize,
                    args: &[crate::RpnStackNode<'_>],
                    extra: &mut crate::RpnFnCallExtra<'_>,
                    metadata: &(dyn std::any::Any + Send),
                ) -> tidb_query_common::Result<tidb_query_datatype::codec::data_type::VectorValue> #where_clause {
                    #downcast_metadata
                    crate::function::RAW_VARG_PARAM_BUF.with(|mut vargs_buf| {
                        let mut vargs_buf = vargs_buf.borrow_mut();
                        let args_len = args.len();
                        let mut result = Vec::with_capacity(output_rows);
                        for row_index in 0..output_rows {
                            vargs_buf.clear();
                            for arg_index in 0..args_len {
                                let scalar_arg = args[arg_index].get_logical_scalar_ref(row_index);
                                let scalar_arg = unsafe {
                                    std::mem::transmute::<ScalarValueRef<'_>, ScalarValueRef<'static>>(
                                        scalar_arg,
                                    )
                                };
                                vargs_buf.push(scalar_arg);
                            }
                            result.push(#fn_ident #ty_generics_turbofish( #(#captures,)* vargs_buf.as_slice())?);
                        }
                        Ok(Evaluable::into_vector_value(result))
                    })
                }

                #init_metadata_fn

                #metadata_type_checker

                #validator_fn

                crate::RpnFnMeta {
                    name: #fn_name,
                    metadata_expr_ptr: init_metadata #ty_generics_turbofish,
                    validator_ptr: validate #ty_generics_turbofish,
                    fn_ptr: run #ty_generics_turbofish,
                }
            }
        }
    }
}

/// Generates an RPN fn which is neither `varg` or `raw_varg`.
#[derive(Debug)]
struct NormalRpnFn {
    captures: Vec<Expr>,
    extra_validator: Option<TokenStream>,
    metadata_type: Option<TokenStream>,
    metadata_mapper: Option<TokenStream>,
    item_fn: ItemFn,
    fn_trait_ident: Ident,
    evaluator_ident: Ident,
    arg_types: Vec<TokenStream>,
    arg_types_anonymous: Vec<TokenStream>,
    arg_types_no_ref: Vec<TokenStream>,
    ret_type: TypePath,
}

impl NormalRpnFn {
    fn new(attr: RpnFnAttr, item_fn: ItemFn) -> Result<Self> {
        let mut arg_types = Vec::new();
        let mut arg_types_anonymous = Vec::new();
        let mut arg_types_no_ref = Vec::new();
        for fn_arg in item_fn.sig.inputs.iter().skip(attr.captures.len()) {
            let arg_type =
                parse2::<RpnFnSignatureParam>(fn_arg.into_token_stream()).map_err(|_| {
                    Error::new_spanned(fn_arg, "Expect parameter type to be like Option<&T>`, `Option<JsonRef>` or `Option<BytesRef>")
                })?;
<<<<<<< HEAD
            arg_types.push(arg_type.eval_type.get_type_with_lifetime(quote! { 'arg_ }));
            arg_types_anonymous.push(arg_type.eval_type.get_type_with_lifetime(quote! { '_ }));
            arg_types_no_ref.push(arg_type.eval_type.get_type_with_lifetime(quote! {}));
=======
            arg_types.push(arg_type.eval_type.get_type_path());
>>>>>>> e3058403
        }
        let ret_type = parse2::<RpnFnSignatureReturnType>(
            (&item_fn.sig.output).into_token_stream(),
        )
        .map_err(|_| {
            Error::new_spanned(
                &item_fn.sig.output,
                "Expect return type to be like `Result<Option<T>>`",
            )
        })?;
        let camel_name = item_fn.sig.ident.to_string().to_camel_case();
        let fn_trait_ident = Ident::new(&format!("{}_Fn", camel_name), Span::call_site());
        let evaluator_ident = Ident::new(&format!("{}_Evaluator", camel_name), Span::call_site());
        Ok(Self {
            captures: attr.captures,
            extra_validator: attr.extra_validator,
            metadata_type: attr.metadata_type,
            metadata_mapper: attr.metadata_mapper,
            item_fn,
            fn_trait_ident,
            evaluator_ident,
            arg_types,
            arg_types_anonymous,
            arg_types_no_ref,
            ret_type: ret_type.eval_type,
        })
    }

    fn generate(self) -> TokenStream {
        vec![
            self.generate_fn_trait(),
            self.generate_dummy_fn_trait_impl(),
            self.generate_real_fn_trait_impl(),
            self.generate_evaluator(),
            self.generate_constructor(),
            self.item_fn.into_token_stream(),
        ]
        .into_iter()
        .collect()
    }

    fn generate_fn_trait(&self) -> TokenStream {
        let (impl_generics, _, where_clause) = self.item_fn.sig.generics.split_for_impl();
        let fn_trait_ident = &self.fn_trait_ident;
        quote! {
            trait #fn_trait_ident #impl_generics #where_clause {
                fn eval(
                    self,
                    ctx: &mut tidb_query_datatype::expr::EvalContext,
                    output_rows: usize,
                    args: &[crate::RpnStackNode<'_>],
                    extra: &mut crate::RpnFnCallExtra<'_>,
                    metadata: &(dyn std::any::Any + Send),
                ) -> tidb_query_common::Result<tidb_query_datatype::codec::data_type::VectorValue>;
            }
        }
    }

    fn generate_dummy_fn_trait_impl(&self) -> TokenStream {
        let mut generics = self.item_fn.sig.generics.clone();
        generics
            .params
            .push(parse_str("D_: crate::function::ArgDef").unwrap());
        let fn_trait_ident = &self.fn_trait_ident;
        let tp_ident = Ident::new("D_", Span::call_site());
        let (_, ty_generics, _) = self.item_fn.sig.generics.split_for_impl();
        let (impl_generics, _, where_clause) = generics.split_for_impl();
        quote! {
            impl #impl_generics #fn_trait_ident #ty_generics for #tp_ident #where_clause {
                default fn eval(
                    self,
                    ctx: &mut tidb_query_datatype::expr::EvalContext,
                    output_rows: usize,
                    args: &[crate::RpnStackNode<'_>],
                    extra: &mut crate::RpnFnCallExtra<'_>,
                    metadata: &(dyn std::any::Any + Send),
                ) -> tidb_query_common::Result<tidb_query_datatype::codec::data_type::VectorValue> {
                    unreachable!()
                }
            }
        }
    }

    fn generate_real_fn_trait_impl(&self) -> TokenStream {
        let mut generics = self.item_fn.sig.generics.clone();
        generics
            .params
            .push(LifetimeDef::new(Lifetime::new("'arg_", Span::call_site())).into());
        let mut tp = quote! { crate::function::Null };
        for (arg_index, arg_type) in self.arg_types.iter().enumerate().rev() {
            let arg_name = Ident::new(&format!("Arg{}_", arg_index), Span::call_site());
            let generic_param = quote! {
                #arg_name: crate::function::RpnFnArg<
                    Type = Option<#arg_type>
                >
            };
            generics.params.push(parse2(generic_param).unwrap());
            tp = quote! { crate::function::Arg<#arg_name, #tp> };
        }
        let fn_ident = &self.item_fn.sig.ident;
        let fn_trait_ident = &self.fn_trait_ident;
        let (_, ty_generics, _) = self.item_fn.sig.generics.split_for_impl();
        let (impl_generics, _, where_clause) = generics.split_for_impl();
        let captures = &self.captures;
        let extract =
            (0..self.arg_types.len()).map(|i| Ident::new(&format!("arg{}", i), Span::call_site()));
        let call_arg = extract.clone();
        let ty_generics_turbofish = ty_generics.as_turbofish();
        let downcast_metadata = generate_downcast_metadata(
            self.metadata_type.is_some() || self.metadata_mapper.is_some(),
        );
        let extract2 = extract.clone();
        let call_arg2 = extract.clone();
        let extract_ref = extract
            .clone()
            .enumerate()
            .filter(|(id, _)| is_ref_type(&self.arg_types[*id]))
            .map(|(_, ident)| ident);
        let extract_ref_2 = extract_ref.clone();
        let metadata_type_checker = generate_metadata_type_checker(
            &self.metadata_type,
            &self.metadata_mapper,
            &impl_generics,
            where_clause,
            quote! {
                let arg: &#tp = unsafe { &*std::ptr::null() };
                #(let (#extract2, arg) = arg.extract(0));*;
<<<<<<< HEAD
=======
                #(let #extract4 = #extract4.as_ref());*;
                #(let #extract_ref_2 = #extract_ref_2.into_evaluable_ref());*;
>>>>>>> e3058403
                #fn_ident #ty_generics_turbofish ( #(#captures,)* #(#call_arg2),* ).ok();
            },
        );

        quote! {
            impl #impl_generics #fn_trait_ident #ty_generics for #tp #where_clause {
                default fn eval(
                    self,
                    ctx: &mut tidb_query_datatype::expr::EvalContext,
                    output_rows: usize,
                    args: &[crate::RpnStackNode<'_>],
                    extra: &mut crate::RpnFnCallExtra<'_>,
                    metadata: &(dyn std::any::Any + Send),
                ) -> tidb_query_common::Result<tidb_query_datatype::codec::data_type::VectorValue> {
                    use tidb_query_datatype::codec::data_type::IntoEvaluableRef;

                    #downcast_metadata
                    let arg = &self;
                    let mut result = Vec::with_capacity(output_rows);
                    for row_index in 0..output_rows {
                        #(let (#extract, arg) = arg.extract(row_index));*;
<<<<<<< HEAD
=======
                        #(let #extract3 = #extract3.as_ref());*;
                        #(let #extract_ref = #extract_ref.into_evaluable_ref();)*
>>>>>>> e3058403
                        result.push( #fn_ident #ty_generics_turbofish ( #(#captures,)* #(#call_arg),* )?);
                    }
                    Ok(tidb_query_datatype::codec::data_type::IntoVectorValue::into_vector_value(result))
                }
            }

            #metadata_type_checker
        }
    }

    fn generate_evaluator(&self) -> TokenStream {
        let generics = self.item_fn.sig.generics.clone();
        let mut impl_evaluator_generics = self.item_fn.sig.generics.clone();
        impl_evaluator_generics.params.push(parse_quote! { 'arg_ });
        let (impl_generics, ty_generics, where_clause) = generics.split_for_impl();
        let (impl_eval_generics, _, _) = impl_evaluator_generics.split_for_impl();

        let evaluator_ident = &self.evaluator_ident;
        let fn_trait_ident = &self.fn_trait_ident;
        let ty_generics_turbofish = ty_generics.as_turbofish();
        let generic_types = generics.type_params().map(|type_param| &type_param.ident);

        quote! {
            pub struct #evaluator_ident #impl_generics (
                std::marker::PhantomData <(#(#generic_types),*)>
            ) #where_clause ;

            impl #impl_eval_generics crate::function::Evaluator <'arg_>
                for #evaluator_ident #ty_generics #where_clause {
                #[inline]
                fn eval(
                    self,
                    def: impl crate::function::ArgDef,
                    ctx: &mut tidb_query_datatype::expr::EvalContext,
                    output_rows: usize,
                    args: &[crate::RpnStackNode<'_>],
                    extra: &mut crate::RpnFnCallExtra<'_>,
                    metadata: &(dyn std::any::Any + Send),
                ) -> tidb_query_common::Result<tidb_query_datatype::codec::data_type::VectorValue> {
                    #fn_trait_ident #ty_generics_turbofish::eval(def, ctx, output_rows, args, extra, metadata)
                }
            }
        }
    }

    fn generate_constructor(&self) -> TokenStream {
        let constructor_ident = Ident::new(
            &format!("{}_fn_meta", &self.item_fn.sig.ident),
            Span::call_site(),
        );
        let (impl_generics, ty_generics, where_clause) = self.item_fn.sig.generics.split_for_impl();
        let ty_generics_turbofish = ty_generics.as_turbofish();
        let evaluator_ident = &self.evaluator_ident;
        let mut evaluator =
            quote! { #evaluator_ident #ty_generics_turbofish (std::marker::PhantomData) };
        for (arg_index, arg_type) in self.arg_types_anonymous.iter().enumerate() {
            evaluator = quote! { <ArgConstructor<#arg_type, _>>::new(#arg_index, #evaluator) };
        }
        let fn_name = self.item_fn.sig.ident.to_string();
        let init_metadata_fn = generate_init_metadata_fn(
            &self.metadata_type,
            &self.metadata_mapper,
            &impl_generics,
            where_clause,
        );

        let validator_fn = ValidatorFnGenerator::new()
            .validate_return_type(&self.ret_type)
            .validate_args_type(&self.arg_types_anonymous)
            .validate_by_fn(&self.extra_validator)
            .generate(&impl_generics, where_clause);

        quote! {
            pub const fn #constructor_ident #impl_generics ()
            -> crate::RpnFnMeta
            #where_clause
            {
                #[inline]
                fn run #impl_generics (
                    ctx: &mut tidb_query_datatype::expr::EvalContext,
                    output_rows: usize,
                    args: &[crate::RpnStackNode<'_>],
                    extra: &mut crate::RpnFnCallExtra<'_>,
                    metadata: &(dyn std::any::Any + Send),
                ) -> tidb_query_common::Result<tidb_query_datatype::codec::data_type::VectorValue> #where_clause {
                    use crate::function::{ArgConstructor, Evaluator, Null};
                    #evaluator.eval(Null, ctx, output_rows, args, extra, metadata)
                }

                #init_metadata_fn

                #validator_fn

                crate::RpnFnMeta {
                    name: #fn_name,
                    metadata_expr_ptr: init_metadata #ty_generics_turbofish,
                    validator_ptr: validate #ty_generics_turbofish,
                    fn_ptr: run #ty_generics_turbofish,
                }
            }
        }
    }
}

#[cfg(test)]
mod tests_normal {
    use super::*;

    fn no_generic_fn() -> NormalRpnFn {
        let item_fn = parse_str(
            r#"
            #[inline]
            fn foo(arg0: Option<&Int>, arg1: Option<&Real>) -> tidb_query_common::Result<Option<Decimal>> {
                Ok(None)
            }
        "#,
        )
        .unwrap();
        NormalRpnFn::new(RpnFnAttr::default(), item_fn).unwrap()
    }

    #[test]
    fn test_no_generic_generate_fn_trait() {
        let gen = no_generic_fn();
        let expected: TokenStream = quote! {
            trait Foo_Fn {
                fn eval(
                    self,
                    ctx: &mut tidb_query_datatype::expr::EvalContext,
                    output_rows: usize,
                    args: &[crate::RpnStackNode<'_>],
                    extra: &mut crate::RpnFnCallExtra<'_>,
                    metadata: &(dyn std::any::Any + Send),
                ) -> tidb_query_common::Result<tidb_query_datatype::codec::data_type::VectorValue>;
            }
        };
        assert_eq!(expected.to_string(), gen.generate_fn_trait().to_string());
    }

    #[test]
    fn test_no_generic_generate_dummy_fn_trait_impl() {
        let gen = no_generic_fn();
        let expected: TokenStream = quote! {
            impl<D_: crate::function::ArgDef> Foo_Fn for D_ {
                default fn eval(
                    self,
                    ctx: &mut tidb_query_datatype::expr::EvalContext,
                    output_rows: usize,
                    args: &[crate::RpnStackNode<'_>],
                    extra: &mut crate::RpnFnCallExtra<'_>,
                    metadata: &(dyn std::any::Any + Send),
                ) -> tidb_query_common::Result<tidb_query_datatype::codec::data_type::VectorValue> {
                    unreachable!()
                }
            }
        };
        assert_eq!(
            expected.to_string(),
            gen.generate_dummy_fn_trait_impl().to_string()
        );
    }

    #[test]
    fn test_no_generic_generate_real_fn_trait_impl() {
        let gen = no_generic_fn();
        let expected: TokenStream = quote! {
            impl<
                'arg_,
                Arg1_: crate::function::RpnFnArg<Type = &'arg_ Option<Real> > ,
                Arg0_: crate::function::RpnFnArg<Type = &'arg_ Option<Int> >
            > Foo_Fn for crate::function::Arg<
                Arg0_,
                crate::function::Arg<
                    Arg1_,
                    crate::function::Null
                >
            > {
                default fn eval(
                    self,
                    ctx: &mut tidb_query_datatype::expr::EvalContext,
                    output_rows: usize,
                    args: &[crate::RpnStackNode<'_>],
                    extra: &mut crate::RpnFnCallExtra<'_>,
                    metadata: &(dyn std::any::Any + Send),
                ) -> tidb_query_common::Result<tidb_query_datatype::codec::data_type::VectorValue> {
                    use tidb_query_datatype::codec::data_type::IntoEvaluableRef;
                    let arg = &self;
                    let mut result = Vec::with_capacity(output_rows);
                    for row_index in 0..output_rows {
                        let (arg0, arg) = arg.extract(row_index);
                        let (arg1, arg) = arg.extract(row_index);
                        let arg0 = arg0.as_ref();
                        let arg1 = arg1.as_ref();
                        result.push(foo(arg0, arg1)?);
                    }
                    Ok(tidb_query_datatype::codec::data_type::IntoVectorValue::into_vector_value(result))
                }
            }
        };
        assert_eq!(
            expected.to_string(),
            gen.generate_real_fn_trait_impl().to_string()
        );
    }

    #[test]
    fn test_no_generic_generate_evaluator() {
        let gen = no_generic_fn();
        let expected: TokenStream = quote! {
            pub struct Foo_Evaluator(std::marker::PhantomData<()>);

            impl crate::function::Evaluator for Foo_Evaluator {
                #[inline]
                fn eval(
                    self,
                    def: impl crate::function::ArgDef,
                    ctx: &mut tidb_query_datatype::expr::EvalContext,
                    output_rows: usize,
                    args: &[crate::RpnStackNode<'_>],
                    extra: &mut crate::RpnFnCallExtra<'_>,
                    metadata: &(dyn std::any::Any + Send),
                ) -> tidb_query_common::Result<tidb_query_datatype::codec::data_type::VectorValue> {
                    Foo_Fn::eval(def, ctx, output_rows, args, extra, metadata)
                }
            }
        };
        assert_eq!(expected.to_string(), gen.generate_evaluator().to_string());
    }

    #[test]
    fn test_no_generic_generate_constructor() {
        let gen = no_generic_fn();
        let expected: TokenStream = quote! {
            pub const fn foo_fn_meta() -> crate::RpnFnMeta {
                #[inline]
                fn run(
                    ctx: &mut tidb_query_datatype::expr::EvalContext,
                    output_rows: usize,
                    args: &[crate::RpnStackNode<'_>],
                    extra: &mut crate::RpnFnCallExtra<'_>,
                    metadata: &(dyn std::any::Any + Send),
                ) -> tidb_query_common::Result<tidb_query_datatype::codec::data_type::VectorValue> {
                    use crate::function::{ArgConstructor, Evaluator, Null};
                    <ArgConstructor<JsonRef, _>>::new(
                        2usize,
                        <ArgConstructor<&Real, _>>::new(
                            1usize,
                            <ArgConstructor<&Int, _>>::new(0usize, Foo_Evaluator(std::marker::PhantomData))
                        )
                    )
                    .eval(Null, ctx, output_rows, args, extra, metadata)
                }
                fn init_metadata(expr: &mut ::tipb::Expr)-> Result<Box<dyn std::any::Any + Send>>
                {
                    Ok(Box::new(()))
                }
                fn validate(expr: &tipb::Expr) -> tidb_query_common::Result<()> {
                    use tidb_query_datatype::codec::data_type::Evaluable;
                    use crate::function;

                    function::validate_expr_return_type(expr, Decimal::EVAL_TYPE)?;
                    function::validate_expr_arguments_eq(expr, 2usize)?;
                    let children = expr.get_children();
                    function::validate_expr_return_type(&children[0usize], Int::EVAL_TYPE)?;
                    function::validate_expr_return_type(&children[1usize], Real::EVAL_TYPE)?;
                    Ok(())
                }
                crate::RpnFnMeta {
                    name: "foo",
                    metadata_expr_ptr: init_metadata,
                    validator_ptr: validate,
                    fn_ptr: run,
                }
            }
        };
        assert_eq!(expected.to_string(), gen.generate_constructor().to_string());
    }

    fn generic_fn() -> NormalRpnFn {
        let item_fn = parse_str(
            r#"
            fn foo<A: M, B>(arg0: Option<&A::X>) -> Result<Option<B>>
            where B: N<A> {
                Ok(None)
            }
        "#,
        )
        .unwrap();
        NormalRpnFn::new(RpnFnAttr::default(), item_fn).unwrap()
    }

    #[test]
    fn test_generic_generate_fn_trait() {
        let gen = generic_fn();
        let expected: TokenStream = quote! {
            trait Foo_Fn<A: M, B>
            where
                B: N<A>
            {
                fn eval(
                    self,
                    ctx: &mut tidb_query_datatype::expr::EvalContext,
                    output_rows: usize,
                    args: &[crate::RpnStackNode<'_>],
                    extra: &mut crate::RpnFnCallExtra<'_>,
                    metadata: &(dyn std::any::Any + Send),
                ) -> tidb_query_common::Result<tidb_query_datatype::codec::data_type::VectorValue>;
            }
        };
        assert_eq!(expected.to_string(), gen.generate_fn_trait().to_string());
    }

    #[test]
    fn test_generic_generate_dummy_fn_trait_impl() {
        let gen = generic_fn();
        let expected: TokenStream = quote! {
            impl<A: M, B, D_: crate::function::ArgDef> Foo_Fn<A, B> for D_
            where
                B: N<A>
            {
                default fn eval(
                    self,
                    ctx: &mut tidb_query_datatype::expr::EvalContext,
                    output_rows: usize,
                    args: &[crate::RpnStackNode<'_>],
                    extra: &mut crate::RpnFnCallExtra<'_>,
                    metadata: &(dyn std::any::Any + Send),
                ) -> tidb_query_common::Result<tidb_query_datatype::codec::data_type::VectorValue> {
                    unreachable!()
                }
            }
        };
        assert_eq!(
            expected.to_string(),
            gen.generate_dummy_fn_trait_impl().to_string()
        );
    }

    #[test]
    fn test_generic_generate_real_fn_trait_impl() {
        let gen = generic_fn();
        let expected: TokenStream = quote! {
            impl<
                'arg_,
                A: M,
                B,
                Arg0_: crate::function::RpnFnArg<Type = &'arg_ Option<A::X> >
            > Foo_Fn<A, B> for crate::function::Arg<
                Arg0_,
                crate::function::Null
            > where B: N<A> {
                default fn eval(
                    self,
                    ctx: &mut tidb_query_datatype::expr::EvalContext,
                    output_rows: usize,
                    args: &[crate::RpnStackNode<'_>],
                    extra: &mut crate::RpnFnCallExtra<'_>,
                    metadata: &(dyn std::any::Any + Send),
                ) -> tidb_query_common::Result<tidb_query_datatype::codec::data_type::VectorValue> {
                    use tidb_query_datatype::codec::data_type::IntoEvaluableRef;
                    let arg = &self;
                    let mut result = Vec::with_capacity(output_rows);
                    for row_index in 0..output_rows {
                        let (arg0, arg) = arg.extract(row_index);
                        let arg0 = arg0.as_ref();
                        result.push(foo :: <A, B> (arg0)?);
                    }
                    Ok(tidb_query_datatype::codec::data_type::Evaluable::into_vector_value(result))
                }
            }
        };
        assert_eq!(
            expected.to_string(),
            gen.generate_real_fn_trait_impl().to_string()
        );
    }

    #[test]
    fn test_generic_generate_evaluator() {
        let gen = generic_fn();
        let expected: TokenStream = quote! {
            pub struct Foo_Evaluator<A: M, B>(std::marker::PhantomData<(A, B)>)
            where
                B: N<A>;

            impl<A: M, B> crate::function::Evaluator for Foo_Evaluator<A, B>
            where
                B: N<A>
            {
                #[inline]
                fn eval(
                    self,
                    def: impl crate::function::ArgDef,
                    ctx: &mut tidb_query_datatype::expr::EvalContext,
                    output_rows: usize,
                    args: &[crate::RpnStackNode<'_>],
                    extra: &mut crate::RpnFnCallExtra<'_>,
                    metadata: &(dyn std::any::Any + Send),
                ) -> tidb_query_common::Result<tidb_query_datatype::codec::data_type::VectorValue> {
                    Foo_Fn::<A, B>::eval(def, ctx, output_rows, args, extra, metadata)
                }
            }
        };
        assert_eq!(expected.to_string(), gen.generate_evaluator().to_string());
    }

    #[test]
    fn test_generic_generate_constructor() {
        let gen = generic_fn();
        let expected: TokenStream = quote! {
            pub const fn foo_fn_meta<A: M, B>() -> crate::RpnFnMeta
            where
                B: N<A>
            {
                #[inline]
                fn run<A: M, B>(
                    ctx: &mut tidb_query_datatype::expr::EvalContext,
                    output_rows: usize,
                    args: &[crate::RpnStackNode<'_>],
                    extra: &mut crate::RpnFnCallExtra<'_>,
                    metadata: &(dyn std::any::Any + Send),
                ) -> tidb_query_common::Result<tidb_query_datatype::codec::data_type::VectorValue>
                where
                    B: N<A>
                {
                    use crate::function::{ArgConstructor, Evaluator, Null};
                    <ArgConstructor<A::X, _>>::new(0usize, Foo_Evaluator::<A, B>(std::marker::PhantomData))
                                .eval(Null, ctx, output_rows, args, extra, metadata)
                }
                fn init_metadata <A: M, B> (expr: &mut ::tipb::Expr)-> Result<Box<dyn std::any::Any + Send>>
                where
                    B: N<A>
                {
                    Ok(Box::new(()))
                }
                fn validate<A: M, B>(expr: &tipb::Expr) -> tidb_query_common::Result<()>
                where
                    B: N<A>
                {
                    use tidb_query_datatype::codec::data_type::Evaluable;
                    use crate::function;
                    function::validate_expr_return_type(expr, B::EVAL_TYPE)?;
                    function::validate_expr_arguments_eq(expr, 1usize)?;
                    let children = expr.get_children();
                    function::validate_expr_return_type(&children[0usize], A::X::EVAL_TYPE)?;
                    Ok(())
                }
                crate::RpnFnMeta {
                    name: "foo",
                    metadata_expr_ptr: init_metadata::<A, B>,
                    validator_ptr: validate::<A, B>,
                    fn_ptr: run::<A, B>,
                }
            }
        };
        assert_eq!(expected.to_string(), gen.generate_constructor().to_string());
    }

    fn no_generic_fn_with_extras() -> NormalRpnFn {
        let item_fn = parse_str(
            r#"
            #[inline]
            fn foo(ctx: &mut EvalContext, arg0: Option<&Int>, arg1: Option<&Real>, arg2: Option<JsonRef>) -> Result<Option<Decimal>> {
                Ok(None)
            }
        "#,
        )
            .unwrap();
        NormalRpnFn::new(
            RpnFnAttr {
                is_varg: false,
                is_raw_varg: false,
                max_args: None,
                min_args: None,
                extra_validator: None,
                metadata_mapper: None,
                metadata_type: None,
                captures: vec![parse_str("ctx").unwrap()],
            },
            item_fn,
        )
        .unwrap()
    }

    #[test]
    fn test_no_generic_with_extras_generate_real_fn_trait_impl() {
        let gen = no_generic_fn_with_extras();
        let expected: TokenStream = quote! {
            impl<
                'arg_,
                Arg2_: crate::function::RpnFnArg<Type = Option<JsonRef<'arg_>> > ,
                Arg1_: crate::function::RpnFnArg<Type = Option<&'arg_ Real> > ,
                Arg0_: crate::function::RpnFnArg<Type = Option<&'arg_ Int> >
            > Foo_Fn for crate::function::Arg<
                Arg0_,
                crate::function::Arg<
                    Arg1_,
                    crate::function::Arg<
                        Arg2_,
                        crate::function::Null
                    >
                >
            > {
                default fn eval(
                    self,
                    ctx: &mut tidb_query_datatype::expr::EvalContext,
                    output_rows: usize,
                    args: &[crate::RpnStackNode<'_>],
                    extra: &mut crate::RpnFnCallExtra<'_>,
                    metadata: &(dyn std::any::Any + Send),
                ) -> tidb_query_common::Result<tidb_query_datatype::codec::data_type::VectorValue> {
                    use tidb_query_datatype::codec::data_type::IntoEvaluableRef;
                    let arg = &self;
                    let mut result = Vec::with_capacity(output_rows);
                    for row_index in 0..output_rows {
                        let (arg0, arg) = arg.extract(row_index);
                        let (arg1, arg) = arg.extract(row_index);
                        let (arg2, arg) = arg.extract(row_index);
                        result.push(foo(ctx, arg0, arg1, arg2)?);
                    }
                    Ok(tidb_query_datatype::codec::data_type::Evaluable::into_vector_value(result))
                }
            }
        };
        assert_eq!(
            expected.to_string(),
            gen.generate_real_fn_trait_impl().to_string()
        );
    }

    #[test]
    fn test_get_type_path_ref() {
        let input = quote! { Option<&Int> };
        let x = parse2::<RpnFnRefEvaluableType>(input).unwrap();
        let type_path = x.get_type_path();
        let expected = quote! { Int };
        assert_eq!(expected.to_string(), quote! { #type_path }.to_string());
    }

    #[test]
    fn test_get_type_path_type() {
        {
            let input = quote! { Option<JsonRef> };
            let x = parse2::<RpnFnRefEvaluableType>(input).unwrap();
            let type_path = x.get_type_path();
            let expected = quote! { Json };
            assert_eq!(expected.to_string(), quote! { #type_path }.to_string());
        }
        {
            let input = quote! { Option<BytesRef> };
            let x = parse2::<RpnFnRefEvaluableType>(input).unwrap();
            let type_path = x.get_type_path();
            let expected = quote! { Bytes };
            assert_eq!(expected.to_string(), quote! { #type_path }.to_string());
        }
        {
            let input = quote! { Option<C::T> };
            let x = parse2::<RpnFnRefEvaluableType>(input).unwrap();
            let type_path = x.get_type_path();
            let expected = quote! { C::T };
            assert_eq!(expected.to_string(), quote! { #type_path }.to_string());
        }
        {
            let input = quote! { Option<T> };
            let x = parse2::<RpnFnRefEvaluableType>(input).unwrap();
            let type_path = x.get_type_path();
            let expected = quote! { T };
            assert_eq!(expected.to_string(), quote! { #type_path }.to_string());
        }
    }

    #[test]
    fn test_is_ref_type() {
        let input = quote! { Option<&A::T> };
        let x = parse2::<RpnFnRefEvaluableType>(input).unwrap();
        let type_path = x.get_type_path();
        assert!(!is_ref_type(&type_path));
        let input = quote! { Option<&Int> };
        let x = parse2::<RpnFnRefEvaluableType>(input).unwrap();
        let type_path = x.get_type_path();
        assert!(!is_ref_type(&type_path));
        let input = quote! { Option<JsonRef> };
        let x = parse2::<RpnFnRefEvaluableType>(input).unwrap();
        let type_path = x.get_type_path();
        assert!(is_ref_type(&type_path));
    }

    #[test]
    fn test_is_json_or_bytes() {
        let input = quote! { Option<&Bytes> };
        let x = parse2::<RpnFnRefEvaluableType>(input).unwrap();
        let type_path = x.get_type_path();
        assert!(is_bytes(&type_path));
        assert!(!is_json(&type_path));

        let input = quote! { Option<&Int> };
        let x = parse2::<RpnFnRefEvaluableType>(input).unwrap();
        let type_path = x.get_type_path();
        assert!(!is_bytes(&type_path));
        assert!(!is_json(&type_path));

        let input = quote! { Option<&Json> };
        let x = parse2::<RpnFnRefEvaluableType>(input).unwrap();
        let type_path = x.get_type_path();
        assert!(!is_bytes(&type_path));
        assert!(is_json(&type_path));
    }
<<<<<<< HEAD

    #[test]
    fn test_add_lifetime_ref() {
        let input = quote! { Option<&Int> };
        let x = parse2::<RpnFnRefEvaluableType>(input).unwrap();
        let parsed_type = x.get_type_with_lifetime(quote! { 'arg_ });
        let expected = quote! { &'arg_ Int };
        assert_eq!(expected.to_string(), parsed_type.to_string());
    }

    #[test]
    fn test_add_lifetime_type() {
        let input = quote! { Option<JsonRef> };
        let x = parse2::<RpnFnRefEvaluableType>(input).unwrap();
        let parsed_type = x.get_type_with_lifetime(quote! { 'arg_ });
        let expected = quote! { JsonRef <'arg_> };
        assert_eq!(expected.to_string(), parsed_type.to_string());
    }
=======
>>>>>>> e3058403
}<|MERGE_RESOLUTION|>--- conflicted
+++ resolved
@@ -415,7 +415,6 @@
             Self::Ref(x) => x.clone(),
         }
     }
-<<<<<<< HEAD
 
     /// Add lifetime to current type.
     /// `JsonRef` -> `JsonRef<'arg_>
@@ -426,8 +425,6 @@
             RpnFnRefEvaluableType::Type(x) => quote! { #x <#lifetime> },
         }
     }
-=======
->>>>>>> e3058403
 }
 
 impl parse::Parse for RpnFnRefEvaluableType {
@@ -887,11 +884,7 @@
                 ) -> tidb_query_common::Result<tidb_query_datatype::codec::data_type::VectorValue> #where_clause {
                     #downcast_metadata
                     crate::function::#varg_buf.with(|vargs_buf| {
-<<<<<<< HEAD
                         use tidb_query_datatype::codec::data_type::{Evaluable, IntoEvaluableRef, EvaluableRef};
-=======
-                        use tidb_query_datatype::codec::data_type::{Evaluable, IntoEvaluableRef};
->>>>>>> e3058403
 
                         let mut vargs_buf = vargs_buf.borrow_mut();
                         let args_len = args.len();
@@ -900,12 +893,7 @@
                         for row_index in 0..output_rows {
                             for arg_index in 0..args_len {
                                 let scalar_arg = args[arg_index].get_logical_scalar_ref(row_index);
-<<<<<<< HEAD
                                 let arg = EvaluableRef::borrow_scalar_value_ref(scalar_arg);
-=======
-                                let arg: &Option<#arg_type> = Evaluable::borrow_scalar_value_ref(&scalar_arg);
-                                let arg: Option<&#arg_type> = arg.as_ref();
->>>>>>> e3058403
                                 #transmute_ref
                                 vargs_buf[arg_index] = arg;
                             }
@@ -1099,13 +1087,9 @@
                 parse2::<RpnFnSignatureParam>(fn_arg.into_token_stream()).map_err(|_| {
                     Error::new_spanned(fn_arg, "Expect parameter type to be like Option<&T>`, `Option<JsonRef>` or `Option<BytesRef>")
                 })?;
-<<<<<<< HEAD
             arg_types.push(arg_type.eval_type.get_type_with_lifetime(quote! { 'arg_ }));
             arg_types_anonymous.push(arg_type.eval_type.get_type_with_lifetime(quote! { '_ }));
             arg_types_no_ref.push(arg_type.eval_type.get_type_with_lifetime(quote! {}));
-=======
-            arg_types.push(arg_type.eval_type.get_type_path());
->>>>>>> e3058403
         }
         let ret_type = parse2::<RpnFnSignatureReturnType>(
             (&item_fn.sig.output).into_token_stream(),
@@ -1233,11 +1217,6 @@
             quote! {
                 let arg: &#tp = unsafe { &*std::ptr::null() };
                 #(let (#extract2, arg) = arg.extract(0));*;
-<<<<<<< HEAD
-=======
-                #(let #extract4 = #extract4.as_ref());*;
-                #(let #extract_ref_2 = #extract_ref_2.into_evaluable_ref());*;
->>>>>>> e3058403
                 #fn_ident #ty_generics_turbofish ( #(#captures,)* #(#call_arg2),* ).ok();
             },
         );
@@ -1259,11 +1238,6 @@
                     let mut result = Vec::with_capacity(output_rows);
                     for row_index in 0..output_rows {
                         #(let (#extract, arg) = arg.extract(row_index));*;
-<<<<<<< HEAD
-=======
-                        #(let #extract3 = #extract3.as_ref());*;
-                        #(let #extract_ref = #extract_ref.into_evaluable_ref();)*
->>>>>>> e3058403
                         result.push( #fn_ident #ty_generics_turbofish ( #(#captures,)* #(#call_arg),* )?);
                     }
                     Ok(tidb_query_datatype::codec::data_type::IntoVectorValue::into_vector_value(result))
@@ -1871,7 +1845,6 @@
         assert!(!is_bytes(&type_path));
         assert!(is_json(&type_path));
     }
-<<<<<<< HEAD
 
     #[test]
     fn test_add_lifetime_ref() {
@@ -1890,6 +1863,4 @@
         let expected = quote! { JsonRef <'arg_> };
         assert_eq!(expected.to_string(), parsed_type.to_string());
     }
-=======
->>>>>>> e3058403
 }