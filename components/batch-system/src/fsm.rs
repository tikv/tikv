// Copyright 2020 TiKV Project Authors. Licensed under Apache-2.0.

use std::{
    borrow::Cow,
    ptr,
    sync::{
        atomic::{AtomicPtr, AtomicUsize, Ordering},
        Arc,
    },
    usize,
};

use crate::mailbox::BasicMailbox;

<<<<<<< HEAD
#[derive(Clone, Copy, Debug, Eq, PartialEq)]
=======
// The FSM is notified.
const NOTIFYSTATE_NOTIFIED: usize = 0;
// The FSM is idle.
const NOTIFYSTATE_IDLE: usize = 1;
// The FSM is expected to be dropped.
const NOTIFYSTATE_DROP: usize = 2;

#[derive(Clone, Copy, Debug, PartialEq)]
>>>>>>> 1c87fbe0
pub enum Priority {
    Low,
    Normal,
}

/// `FsmScheduler` schedules `Fsm` for later handling.
pub trait FsmScheduler {
    type Fsm: Fsm;

    /// Schedule a Fsm for later handling.
    fn schedule(&self, fsm: Box<Self::Fsm>);
    /// Shutdown the scheduler, which indicates that resources like
    /// background thread pool should be released.
    fn shutdown(&self);
}

/// A Fsm is a finite state machine. It should be able to be notified for
/// updating internal state according to incoming messages.
pub trait Fsm {
    type Message: Send;

    fn is_stopped(&self) -> bool;

    /// Set a mailbox to Fsm, which should be used to send message to itself.
    fn set_mailbox(&mut self, _mailbox: Cow<'_, BasicMailbox<Self>>)
    where
        Self: Sized,
    {
    }
    /// Take the mailbox from Fsm. Implementation should ensure there will be
    /// no reference to mailbox after calling this method.
    fn take_mailbox(&mut self) -> Option<BasicMailbox<Self>>
    where
        Self: Sized,
    {
        None
    }

    fn get_priority(&self) -> Priority {
        Priority::Normal
    }
}

/// A holder of Fsm.
///
/// There are three possible states:
///
/// 1. NOTIFYSTATE_NOTIFIED: The Fsm is taken by an external actor. `data`
///    holds a null pointer.
/// 2. NOTIFYSTATE_IDLE: No actor is using the Fsm. `data` is owns the Fsm.
/// 3. NOTIFYSTATE_DROP: The Fsm is dropped. `data` holds a null pointer.
pub struct FsmState<N> {
    status: AtomicUsize,
    data: AtomicPtr<N>,
    /// A counter shared with other `FsmState`s.
    state_cnt: Arc<AtomicUsize>,
}

impl<N: Fsm> FsmState<N> {
    const NOTIFYSTATE_NOTIFIED: usize = 0;
    const NOTIFYSTATE_IDLE: usize = 1;
    const NOTIFYSTATE_DROP: usize = 2;

    pub fn new(data: Box<N>, state_cnt: Arc<AtomicUsize>) -> FsmState<N> {
        state_cnt.fetch_add(1, Ordering::Relaxed);
        FsmState {
            status: AtomicUsize::new(Self::NOTIFYSTATE_IDLE),
            data: AtomicPtr::new(Box::into_raw(data)),
            state_cnt,
        }
    }

    /// Take the fsm if it's IDLE.
    pub fn take_fsm(&self) -> Option<Box<N>> {
        let res = self.status.compare_exchange(
            Self::NOTIFYSTATE_IDLE,
            Self::NOTIFYSTATE_NOTIFIED,
            Ordering::AcqRel,
            Ordering::Acquire,
        );
        if res.is_err() {
            return None;
        }

        let p = self.data.swap(ptr::null_mut(), Ordering::AcqRel);
        if !p.is_null() {
            Some(unsafe { Box::from_raw(p) })
        } else {
            panic!("inconsistent status and data, something should be wrong.");
        }
    }

    /// Notifies Fsm via a `FsmScheduler`.
    #[inline]
    pub fn notify<S: FsmScheduler<Fsm = N>>(
        &self,
        scheduler: &S,
        mailbox: Cow<'_, BasicMailbox<N>>,
    ) {
        match self.take_fsm() {
            None => {}
            Some(mut n) => {
                n.set_mailbox(mailbox);
                scheduler.schedule(n);
            }
        }
    }

    /// Releases the Fsm ownership back to this state.
    ///
    /// It's not required that all messages should be consumed before
    /// releasing a Fsm. However, a Fsm is guaranteed to be notified only
    /// when new messages arrives after it's released.
    #[inline]
    pub fn release(&self, fsm: Box<N>) {
        let previous = self.data.swap(Box::into_raw(fsm), Ordering::AcqRel);
        let mut previous_status = Self::NOTIFYSTATE_NOTIFIED;
        if previous.is_null() {
            let res = self.status.compare_exchange(
                Self::NOTIFYSTATE_NOTIFIED,
                Self::NOTIFYSTATE_IDLE,
                Ordering::AcqRel,
                Ordering::Acquire,
            );
            previous_status = match res {
                Ok(_) => return,
                Err(Self::NOTIFYSTATE_DROP) => {
                    let ptr = self.data.swap(ptr::null_mut(), Ordering::AcqRel);
                    unsafe { Box::from_raw(ptr) };
                    return;
                }
                Err(s) => s,
            };
        }
        panic!("invalid release state: {:?} {}", previous, previous_status);
    }

    /// Clears the Fsm.
    #[inline]
    pub fn clear(&self) {
        match self.status.swap(Self::NOTIFYSTATE_DROP, Ordering::AcqRel) {
            Self::NOTIFYSTATE_NOTIFIED | Self::NOTIFYSTATE_DROP => return,
            _ => {}
        }

        let ptr = self.data.swap(ptr::null_mut(), Ordering::SeqCst);
        if !ptr.is_null() {
            unsafe {
                let _ = Box::from_raw(ptr);
            }
        }
    }
}

impl<N> Drop for FsmState<N> {
    fn drop(&mut self) {
        let ptr = self.data.swap(ptr::null_mut(), Ordering::SeqCst);
        if !ptr.is_null() {
            unsafe { Box::from_raw(ptr) };
        }
        self.state_cnt.fetch_sub(1, Ordering::Relaxed);
    }
}<|MERGE_RESOLUTION|>--- conflicted
+++ resolved
@@ -12,18 +12,7 @@
 
 use crate::mailbox::BasicMailbox;
 
-<<<<<<< HEAD
-#[derive(Clone, Copy, Debug, Eq, PartialEq)]
-=======
-// The FSM is notified.
-const NOTIFYSTATE_NOTIFIED: usize = 0;
-// The FSM is idle.
-const NOTIFYSTATE_IDLE: usize = 1;
-// The FSM is expected to be dropped.
-const NOTIFYSTATE_DROP: usize = 2;
-
 #[derive(Clone, Copy, Debug, PartialEq)]
->>>>>>> 1c87fbe0
 pub enum Priority {
     Low,
     Normal,
