--- conflicted
+++ resolved
@@ -371,22 +371,6 @@
         }
 
         if batch.is_empty() {
-<<<<<<< HEAD
-            if let Some(d) = self.before_pause_wait {
-                channel::select! {
-                    recv(self.high_pri_fsm_receiver) -> msg => {
-                        if let Ok(fsm) = msg {
-                            return batch.push(fsm);
-                        }
-                    }
-                    recv(self.fsm_receiver) -> msg => {
-                        if let Ok(fsm) = msg {
-                            return batch.push(fsm);
-                        }
-                    }
-                    recv(after(d)) -> _ => { }
-                }
-            }
             self.handler.pause();
             channel::select! {
                 recv(self.high_pri_fsm_receiver) -> msg => {
@@ -399,11 +383,6 @@
                         return batch.push(fsm);
                     }
                 }
-=======
-            self.handler.pause();
-            if let Ok(fsm) = self.fsm_receiver.recv() {
-                return batch.push(fsm);
->>>>>>> 97b0bed0
             }
         }
         !batch.is_empty()
