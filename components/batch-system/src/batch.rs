// Copyright 2020 TiKV Project Authors. Licensed under Apache-2.0.

//! This is the core implementation of a batch system. Generally there will be two
//! different kind of FSMs in TiKV's FSM system. One is normal FSM, which usually
//! represents a peer, the other is control FSM, which usually represents something
//! that controls how the former is created or metrics are collected.

// #[PerformanceCriticalPath]
use std::{
    borrow::Cow,
    ops::{Deref, DerefMut},
    sync::{atomic::AtomicUsize, Arc, Mutex},
    thread::{self, current, JoinHandle, ThreadId},
    time::Duration,
};

use crossbeam::channel::{self, SendError};
use fail::fail_point;
use file_system::{set_io_type, IOType};
<<<<<<< HEAD
use std::borrow::Cow;
use std::ops::{Deref, DerefMut};
use std::sync::atomic::AtomicUsize;
use std::sync::{Arc, Mutex};
use std::thread::{self, current, JoinHandle, ThreadId};
use std::time::Duration;
use tikv_util::metrics::StdThreadBuildWrapper;
use tikv_util::mpsc;
use tikv_util::time::Instant;
use tikv_util::{debug, error, info, safe_panic, thd_name, warn};
=======
use tikv_util::{debug, error, info, mpsc, safe_panic, thd_name, time::Instant, warn};

use crate::{
    config::Config,
    fsm::{Fsm, FsmScheduler, Priority},
    mailbox::BasicMailbox,
    router::Router,
};
>>>>>>> aaf47d0c

/// A unify type for FSMs so that they can be sent to channel easily.
pub enum FsmTypes<N, C> {
    Normal(Box<N>),
    Control(Box<C>),
    // Used as a signal that scheduler should be shutdown.
    Empty,
}

// A macro to introduce common definition of scheduler.
macro_rules! impl_sched {
    ($name:ident, $ty:path, Fsm = $fsm:tt) => {
        pub struct $name<N, C> {
            sender: channel::Sender<FsmTypes<N, C>>,
            low_sender: channel::Sender<FsmTypes<N, C>>,
        }

        impl<N, C> Clone for $name<N, C> {
            #[inline]
            fn clone(&self) -> $name<N, C> {
                $name {
                    sender: self.sender.clone(),
                    low_sender: self.low_sender.clone(),
                }
            }
        }

        impl<N, C> FsmScheduler for $name<N, C>
        where
            $fsm: Fsm,
        {
            type Fsm = $fsm;

            #[inline]
            fn schedule(&self, fsm: Box<Self::Fsm>) {
                let sender = match fsm.get_priority() {
                    Priority::Normal => &self.sender,
                    Priority::Low => &self.low_sender,
                };
                match sender.send($ty(fsm)) {
                    Ok(()) => {}
                    // TODO: use debug instead.
                    Err(SendError($ty(fsm))) => warn!("failed to schedule fsm {:p}", fsm),
                    _ => unreachable!(),
                }
            }

            fn shutdown(&self) {
                // TODO: close it explicitly once it's supported.
                // Magic number, actually any number greater than poll pool size works.
                for _ in 0..256 {
                    let _ = self.sender.send(FsmTypes::Empty);
                    let _ = self.low_sender.send(FsmTypes::Empty);
                }
            }
        }
    };
}

impl_sched!(NormalScheduler, FsmTypes::Normal, Fsm = N);
impl_sched!(ControlScheduler, FsmTypes::Control, Fsm = C);

pub struct NormalFsm<N> {
    fsm: Box<N>,
    timer: Instant,
    policy: Option<ReschedulePolicy>,
}

impl<N> NormalFsm<N> {
    #[inline]
    fn new(fsm: Box<N>) -> NormalFsm<N> {
        NormalFsm {
            fsm,
            timer: Instant::now_coarse(),
            policy: None,
        }
    }
}

impl<N> Deref for NormalFsm<N> {
    type Target = N;

    #[inline]
    fn deref(&self) -> &N {
        &self.fsm
    }
}

impl<N> DerefMut for NormalFsm<N> {
    #[inline]
    fn deref_mut(&mut self) -> &mut N {
        &mut self.fsm
    }
}

/// A basic struct for a round of polling.
#[allow(clippy::vec_box)]
pub struct Batch<N, C> {
    normals: Vec<Option<NormalFsm<N>>>,
    control: Option<Box<C>>,
}

impl<N: Fsm, C: Fsm> Batch<N, C> {
    /// Create a a batch with given batch size.
    pub fn with_capacity(cap: usize) -> Batch<N, C> {
        Batch {
            normals: Vec::with_capacity(cap),
            control: None,
        }
    }

    fn push(&mut self, fsm: FsmTypes<N, C>) -> bool {
        match fsm {
            FsmTypes::Normal(n) => {
                self.normals.push(Some(NormalFsm::new(n)));
            }
            FsmTypes::Control(c) => {
                assert!(self.control.is_none());
                self.control = Some(c);
            }
            FsmTypes::Empty => return false,
        }
        true
    }

    fn is_empty(&self) -> bool {
        self.normals.is_empty() && self.control.is_none()
    }

    fn clear(&mut self) {
        self.normals.clear();
        self.control.take();
    }

    /// Put back the FSM located at index.
    ///
    /// Only when channel length is larger than `checked_len` will trigger
    /// further notification. This function may fail if channel length is
    /// larger than the given value before FSM is released.
    fn release(&mut self, mut fsm: NormalFsm<N>, checked_len: usize) -> Option<NormalFsm<N>> {
        let mailbox = fsm.take_mailbox().unwrap();
        mailbox.release(fsm.fsm);
        if mailbox.len() == checked_len {
            None
        } else {
            match mailbox.take_fsm() {
                // It's rescheduled by other thread.
                None => None,
                Some(mut s) => {
                    s.set_mailbox(Cow::Owned(mailbox));
                    fsm.fsm = s;
                    Some(fsm)
                }
            }
        }
    }

    /// Remove the normal FSM located at `index`.
    ///
    /// This method should only be called when the FSM is stopped.
    /// If there are still messages in channel, the FSM is untouched and
    /// the function will return false to let caller to keep polling.
    fn remove(&mut self, mut fsm: NormalFsm<N>) -> Option<NormalFsm<N>> {
        let mailbox = fsm.take_mailbox().unwrap();
        if mailbox.is_empty() {
            // It will be removed only when it's already closed, so no new messages can
            // be scheduled, hence don't need to consider rescheduling.
            mailbox.release(fsm.fsm);
            None
        } else {
            fsm.set_mailbox(Cow::Owned(mailbox));
            Some(fsm)
        }
    }

    /// Schedule the normal FSM located at `index`.
    ///
    /// If `inplace`, the relative position of all fsm will not be changed; otherwise, the fsm
    /// will be popped and the last fsm will be swap in to reduce memory copy.
    pub fn schedule(&mut self, router: &BatchRouter<N, C>, index: usize, inplace: bool) {
        let to_schedule = match self.normals[index].take() {
            Some(f) => f,
            None => {
                if !inplace {
                    self.normals.swap_remove(index);
                }
                return;
            }
        };
        let mut res = match to_schedule.policy {
            Some(ReschedulePolicy::Release(l)) => self.release(to_schedule, l),
            Some(ReschedulePolicy::Remove) => self.remove(to_schedule),
            Some(ReschedulePolicy::Schedule) => {
                router.normal_scheduler.schedule(to_schedule.fsm);
                None
            }
            None => Some(to_schedule),
        };
        if let Some(f) = &mut res {
            // failed to reschedule
            f.policy.take();
            self.normals[index] = res;
        } else if !inplace {
            self.normals.swap_remove(index);
        }
    }

    /// Same as `release`, but working on control FSM.
    pub fn release_control(&mut self, control_box: &BasicMailbox<C>, checked_len: usize) -> bool {
        let s = self.control.take().unwrap();
        control_box.release(s);
        if control_box.len() == checked_len {
            true
        } else {
            match control_box.take_fsm() {
                None => true,
                Some(s) => {
                    self.control = Some(s);
                    false
                }
            }
        }
    }

    /// Same as `remove`, but working on control FSM.
    pub fn remove_control(&mut self, control_box: &BasicMailbox<C>) {
        if control_box.is_empty() {
            let s = self.control.take().unwrap();
            control_box.release(s);
        }
    }
}

/// The result for `PollHandler::handle_control`.
pub enum HandleResult {
    /// The Fsm still needs to be processed.
    KeepProcessing,
    /// The Fsm should stop at the progress.
    StopAt {
        /// The count of messages that have been acknowledged by handler. The fsm should be
        /// released until new messages arrive.
        progress: usize,
        /// Whether the fsm should be released before `end`.
        skip_end: bool,
    },
}

impl HandleResult {
    #[inline]
    pub fn stop_at(progress: usize, skip_end: bool) -> HandleResult {
        HandleResult::StopAt { progress, skip_end }
    }
}

/// A handler that poll all FSM in ready.
///
/// A General process works like following:
/// ```text
/// loop {
///     begin
///     if control is ready:
///         handle_control
///     foreach ready normal:
///         handle_normal
///     end
/// }
/// ```
///
/// Note that, every poll thread has its own handler, which doesn't have to be
/// Sync.
pub trait PollHandler<N, C>: Send + 'static {
    /// This function is called at the very beginning of every round.
    fn begin<F>(&mut self, _batch_size: usize, update_cfg: F)
    where
        for<'a> F: FnOnce(&'a Config);

    /// This function is called when handling readiness for control FSM.
    ///
    /// If returned value is Some, then it represents a length of channel. This
    /// function will only be called for the same fsm after channel's lengh is
    /// larger than the value. If it returns None, then this function will
    /// still be called for the same FSM in the next loop unless the FSM is
    /// stopped.
    fn handle_control(&mut self, control: &mut C) -> Option<usize>;

    /// This function is called when handling readiness for normal FSM.
    ///
    /// The returned value is handled in the same way as `handle_control`.
    fn handle_normal(&mut self, normal: &mut impl DerefMut<Target = N>) -> HandleResult;

    /// This function is called after `handle_normal` is called for all fsm and before calling
    /// `end`. The function is expected to run lightweight work.
    fn light_end(&mut self, _batch: &mut [Option<impl DerefMut<Target = N>>]) {}

    /// This function is called at the end of every round.
    fn end(&mut self, batch: &mut [Option<impl DerefMut<Target = N>>]);

    /// This function is called when batch system is going to sleep.
    fn pause(&mut self) {}

    /// This function returns the priority of this handler.
    fn get_priority(&self) -> Priority {
        Priority::Normal
    }
}

/// Internal poller that fetches batch and call handler hooks for readiness.
pub struct Poller<N: Fsm, C: Fsm, Handler> {
    pub router: Router<N, C, NormalScheduler<N, C>, ControlScheduler<N, C>>,
    pub fsm_receiver: channel::Receiver<FsmTypes<N, C>>,
    pub handler: Handler,
    pub max_batch_size: usize,
    pub reschedule_duration: Duration,
    pub joinable_workers: Option<Arc<Mutex<Vec<ThreadId>>>>,
}

impl<N, C, Handler> Drop for Poller<N, C, Handler>
where
    N: Fsm,
    C: Fsm,
{
    fn drop(&mut self) {
        if let Some(joinable_workers) = &self.joinable_workers {
            joinable_workers.lock().unwrap().push(current().id());
        }
    }
}

enum ReschedulePolicy {
    Release(usize),
    Remove,
    Schedule,
}

impl<N: Fsm, C: Fsm, Handler: PollHandler<N, C>> Poller<N, C, Handler> {
    fn fetch_fsm(&mut self, batch: &mut Batch<N, C>) -> bool {
        if batch.control.is_some() {
            return true;
        }

        if let Ok(fsm) = self.fsm_receiver.try_recv() {
            return batch.push(fsm);
        }

        if batch.is_empty() {
            self.handler.pause();
            if let Ok(fsm) = self.fsm_receiver.recv() {
                return batch.push(fsm);
            }
        }
        !batch.is_empty()
    }

    // Poll for readiness and forward to handler. Remove stale peer if necessary.
    pub fn poll(&mut self) {
        fail_point!("poll");
        let mut batch = Batch::with_capacity(self.max_batch_size);
        let mut reschedule_fsms = Vec::with_capacity(self.max_batch_size);
        let mut to_skip_end = Vec::with_capacity(self.max_batch_size);

        // Fetch batch after every round is finished. It's helpful to protect regions
        // from becoming hungry if some regions are hot points. Since we fetch new fsm every time
        // calling `poll`, we do not need to configure a large value for `self.max_batch_size`.
        let mut run = true;
        while run && self.fetch_fsm(&mut batch) {
            // If there is some region wait to be deal, we must deal with it even if it has overhead
            // max size of batch. It's helpful to protect regions from becoming hungry
            // if some regions are hot points.
            let mut max_batch_size = std::cmp::max(self.max_batch_size, batch.normals.len());
            // update some online config if needed.
            {
                // TODO: rust 2018 does not support capture disjoint field within a closure.
                // See https://github.com/rust-lang/rust/issues/53488 for more details.
                // We can remove this once we upgrade to rust 2021 or later edition.
                let batch_size = &mut self.max_batch_size;
                self.handler.begin(max_batch_size, |cfg| {
                    *batch_size = cfg.max_batch_size();
                });
            }
            max_batch_size = std::cmp::max(self.max_batch_size, batch.normals.len());

            if batch.control.is_some() {
                let len = self.handler.handle_control(batch.control.as_mut().unwrap());
                if batch.control.as_ref().unwrap().is_stopped() {
                    batch.remove_control(&self.router.control_box);
                } else if let Some(len) = len {
                    batch.release_control(&self.router.control_box, len);
                }
            }

            let mut hot_fsm_count = 0;
            for (i, p) in batch.normals.iter_mut().enumerate() {
                let p = p.as_mut().unwrap();
                let res = self.handler.handle_normal(p);
                if p.is_stopped() {
                    p.policy = Some(ReschedulePolicy::Remove);
                    reschedule_fsms.push(i);
                } else if p.get_priority() != self.handler.get_priority() {
                    p.policy = Some(ReschedulePolicy::Schedule);
                    reschedule_fsms.push(i);
                } else {
                    if p.timer.saturating_elapsed() >= self.reschedule_duration {
                        hot_fsm_count += 1;
                        // We should only reschedule a half of the hot regions, otherwise,
                        // it's possible all the hot regions are fetched in a batch the
                        // next time.
                        if hot_fsm_count % 2 == 0 {
                            p.policy = Some(ReschedulePolicy::Schedule);
                            reschedule_fsms.push(i);
                            continue;
                        }
                    }
                    if let HandleResult::StopAt { progress, skip_end } = res {
                        p.policy = Some(ReschedulePolicy::Release(progress));
                        reschedule_fsms.push(i);
                        if skip_end {
                            to_skip_end.push(i);
                        }
                    }
                }
            }
            let mut fsm_cnt = batch.normals.len();
            while batch.normals.len() < max_batch_size {
                if let Ok(fsm) = self.fsm_receiver.try_recv() {
                    run = batch.push(fsm);
                }
                // If we receive a ControlFsm, break this cycle and call `end`. Because ControlFsm
                // may change state of the handler, we shall deal with it immediately after
                // calling `begin` of `Handler`.
                if !run || fsm_cnt >= batch.normals.len() {
                    break;
                }
                let p = batch.normals[fsm_cnt].as_mut().unwrap();
                let res = self.handler.handle_normal(p);
                if p.is_stopped() {
                    p.policy = Some(ReschedulePolicy::Remove);
                    reschedule_fsms.push(fsm_cnt);
                } else if let HandleResult::StopAt { progress, skip_end } = res {
                    p.policy = Some(ReschedulePolicy::Release(progress));
                    reschedule_fsms.push(fsm_cnt);
                    if skip_end {
                        to_skip_end.push(fsm_cnt);
                    }
                }
                fsm_cnt += 1;
            }
            self.handler.light_end(&mut batch.normals);
            for offset in &to_skip_end {
                batch.schedule(&self.router, *offset, true);
            }
            to_skip_end.clear();
            self.handler.end(&mut batch.normals);

            // Because release use `swap_remove` internally, so using pop here
            // to remove the correct FSM.
            while let Some(r) = reschedule_fsms.pop() {
                batch.schedule(&self.router, r, false);
            }
        }
        if let Some(fsm) = batch.control.take() {
            self.router.control_scheduler.schedule(fsm);
            info!("poller will exit, release the left ControlFsm");
        }
        let left_fsm_cnt = batch.normals.len();
        if left_fsm_cnt > 0 {
            info!(
                "poller will exit, schedule {} left NormalFsms",
                left_fsm_cnt
            );
            for i in 0..left_fsm_cnt {
                let to_schedule = match batch.normals[i].take() {
                    Some(f) => f,
                    None => continue,
                };
                self.router.normal_scheduler.schedule(to_schedule.fsm);
            }
        }
        batch.clear();
    }
}

/// A builder trait that can build up poll handlers.
pub trait HandlerBuilder<N, C> {
    type Handler: PollHandler<N, C>;

    fn build(&mut self, priority: Priority) -> Self::Handler;
}

/// A system that can poll FSMs concurrently and in batch.
///
/// To use the system, two type of FSMs and their PollHandlers need
/// to be defined: Normal and Control. Normal FSM handles the general
/// task while Control FSM creates normal FSM instances.
pub struct BatchSystem<N: Fsm, C: Fsm> {
    name_prefix: Option<String>,
    router: BatchRouter<N, C>,
    receiver: channel::Receiver<FsmTypes<N, C>>,
    low_receiver: channel::Receiver<FsmTypes<N, C>>,
    pool_size: usize,
    max_batch_size: usize,
    workers: Arc<Mutex<Vec<JoinHandle<()>>>>,
    joinable_workers: Arc<Mutex<Vec<ThreadId>>>,
    reschedule_duration: Duration,
    low_priority_pool_size: usize,
    pool_state_builder: Option<PoolStateBuilder<N, C>>,
}

impl<N, C> BatchSystem<N, C>
where
    N: Fsm + Send + 'static,
    C: Fsm + Send + 'static,
{
    pub fn router(&self) -> &BatchRouter<N, C> {
        &self.router
    }

    pub fn build_pool_state<H: HandlerBuilder<N, C>>(
        &mut self,
        handler_builder: H,
    ) -> PoolState<N, C, H> {
        let pool_state_builder = self.pool_state_builder.take().unwrap();
        pool_state_builder.build(
            self.name_prefix.as_ref().unwrap().clone(),
            self.low_priority_pool_size,
            self.workers.clone(),
            self.joinable_workers.clone(),
            handler_builder,
            self.pool_size,
        )
    }

    fn start_poller<B>(&mut self, name: String, priority: Priority, builder: &mut B)
    where
        B: HandlerBuilder<N, C>,
        B::Handler: Send + 'static,
    {
        let handler = builder.build(priority);
        let receiver = match priority {
            Priority::Normal => self.receiver.clone(),
            Priority::Low => self.low_receiver.clone(),
        };
        let mut poller = Poller {
            router: self.router.clone(),
            fsm_receiver: receiver,
            handler,
            max_batch_size: self.max_batch_size,
            reschedule_duration: self.reschedule_duration,
            joinable_workers: if priority == Priority::Normal {
                Some(Arc::clone(&self.joinable_workers))
            } else {
                None
            },
        };
        let props = tikv_util::thread_group::current_properties();
        let t = thread::Builder::new()
            .name(name)
            .spawn_wrapper(move || {
                tikv_util::thread_group::set_properties(props);
                set_io_type(IOType::ForegroundWrite);
                poller.poll();
            })
            .unwrap();
        self.workers.lock().unwrap().push(t);
    }

    /// Start the batch system.
    pub fn spawn<B>(&mut self, name_prefix: String, mut builder: B)
    where
        B: HandlerBuilder<N, C>,
        B::Handler: Send + 'static,
    {
        for i in 0..self.pool_size {
            self.start_poller(
                thd_name!(format!("{}-{}", name_prefix, i)),
                Priority::Normal,
                &mut builder,
            );
        }
        for i in 0..self.low_priority_pool_size {
            self.start_poller(
                thd_name!(format!("{}-low-{}", name_prefix, i)),
                Priority::Low,
                &mut builder,
            );
        }
        self.name_prefix = Some(name_prefix);
    }

    /// Shutdown the batch system and wait till all background threads exit.
    pub fn shutdown(&mut self) {
        if self.name_prefix.is_none() {
            return;
        }
        let name_prefix = self.name_prefix.take().unwrap();
        info!("shutdown batch system {}", name_prefix);
        self.router.broadcast_shutdown();
        let mut last_error = None;
        for h in self.workers.lock().unwrap().drain(..) {
            debug!("waiting for {}", h.thread().name().unwrap());
            if let Err(e) = h.join() {
                error!("failed to join worker thread: {:?}", e);
                last_error = Some(e);
            }
        }
        if let Some(e) = last_error {
            safe_panic!("failed to join worker thread: {:?}", e);
        }
        info!("batch system {} is stopped.", name_prefix);
    }
}

struct PoolStateBuilder<N, C> {
    max_batch_size: usize,
    reschedule_duration: Duration,
    fsm_receiver: channel::Receiver<FsmTypes<N, C>>,
    fsm_sender: channel::Sender<FsmTypes<N, C>>,
    pool_size: usize,
}

impl<N, C> PoolStateBuilder<N, C> {
    fn build<H: HandlerBuilder<N, C>>(
        self,
        name_prefix: String,
        low_priority_pool_size: usize,
        workers: Arc<Mutex<Vec<JoinHandle<()>>>>,
        joinable_workers: Arc<Mutex<Vec<ThreadId>>>,
        handler_builder: H,
        id_base: usize,
    ) -> PoolState<N, C, H> {
        PoolState {
            name_prefix,
            handler_builder,
            fsm_receiver: self.fsm_receiver,
            fsm_sender: self.fsm_sender,
            low_priority_pool_size,
            workers,
            joinable_workers,
            expected_pool_size: self.pool_size,
            max_batch_size: self.max_batch_size,
            reschedule_duration: self.reschedule_duration,
            id_base,
        }
    }
}

pub struct PoolState<N, C, H: HandlerBuilder<N, C>> {
    pub name_prefix: String,
    pub handler_builder: H,
    pub fsm_receiver: channel::Receiver<FsmTypes<N, C>>,
    pub fsm_sender: channel::Sender<FsmTypes<N, C>>,
    pub low_priority_pool_size: usize,
    pub expected_pool_size: usize,
    pub workers: Arc<Mutex<Vec<JoinHandle<()>>>>,
    pub joinable_workers: Arc<Mutex<Vec<ThreadId>>>,
    pub max_batch_size: usize,
    pub reschedule_duration: Duration,
    pub id_base: usize,
}

pub type BatchRouter<N, C> = Router<N, C, NormalScheduler<N, C>, ControlScheduler<N, C>>;

/// Create a batch system with the given thread name prefix and pool size.
///
/// `sender` and `controller` should be paired.
pub fn create_system<N: Fsm, C: Fsm>(
    cfg: &Config,
    sender: mpsc::LooseBoundedSender<C::Message>,
    controller: Box<C>,
) -> (BatchRouter<N, C>, BatchSystem<N, C>) {
    let state_cnt = Arc::new(AtomicUsize::new(0));
    let control_box = BasicMailbox::new(sender, controller, state_cnt.clone());
    let (tx, rx) = channel::unbounded();
    let (tx2, rx2) = channel::unbounded();
    let normal_scheduler = NormalScheduler {
        sender: tx.clone(),
        low_sender: tx2.clone(),
    };
    let control_scheduler = ControlScheduler {
        sender: tx.clone(),
        low_sender: tx2,
    };
    let pool_state_builder = PoolStateBuilder {
        max_batch_size: cfg.max_batch_size(),
        reschedule_duration: cfg.reschedule_duration.0,
        fsm_receiver: rx.clone(),
        fsm_sender: tx,
        pool_size: cfg.pool_size,
    };
    let router = Router::new(control_box, normal_scheduler, control_scheduler, state_cnt);
    let system = BatchSystem {
        name_prefix: None,
        router: router.clone(),
        receiver: rx,
        low_receiver: rx2,
        pool_size: cfg.pool_size,
        max_batch_size: cfg.max_batch_size(),
        workers: Arc::new(Mutex::new(Vec::new())),
        joinable_workers: Arc::new(Mutex::new(Vec::new())),
        reschedule_duration: cfg.reschedule_duration.0,
        low_priority_pool_size: cfg.low_priority_pool_size,
        pool_state_builder: Some(pool_state_builder),
    };
    (router, system)
}<|MERGE_RESOLUTION|>--- conflicted
+++ resolved
@@ -17,19 +17,10 @@
 use crossbeam::channel::{self, SendError};
 use fail::fail_point;
 use file_system::{set_io_type, IOType};
-<<<<<<< HEAD
-use std::borrow::Cow;
-use std::ops::{Deref, DerefMut};
-use std::sync::atomic::AtomicUsize;
-use std::sync::{Arc, Mutex};
-use std::thread::{self, current, JoinHandle, ThreadId};
-use std::time::Duration;
-use tikv_util::metrics::StdThreadBuildWrapper;
-use tikv_util::mpsc;
-use tikv_util::time::Instant;
-use tikv_util::{debug, error, info, safe_panic, thd_name, warn};
-=======
-use tikv_util::{debug, error, info, mpsc, safe_panic, thd_name, time::Instant, warn};
+use tikv_util::{
+    debug, error, info, metrics::StdThreadBuildWrapper, mpsc, safe_panic, thd_name, time::Instant,
+    warn,
+};
 
 use crate::{
     config::Config,
@@ -37,7 +28,6 @@
     mailbox::BasicMailbox,
     router::Router,
 };
->>>>>>> aaf47d0c
 
 /// A unify type for FSMs so that they can be sent to channel easily.
 pub enum FsmTypes<N, C> {
