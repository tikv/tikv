// Copyright 2020 TiKV Project Authors. Licensed under Apache-2.0.

<<<<<<< HEAD
//! This is the core implementation of a batch system. Generally there will be two
//! different kind of Fsm-s in TiKV's Fsm system. One is normal Fsm, which usually
//! represents a peer, the other is control Fsm, which usually represents something
//! that controls how the former is created or metrics are collected.
=======
//! This is the core implementation of a batch system. Generally there will be
//! two different kind of FSMs in TiKV's FSM system. One is normal FSM, which
//! usually represents a peer, the other is control FSM, which usually
//! represents something that controls how the former is created or metrics are
//! collected.
>>>>>>> 4f8f7314

// #[PerformanceCriticalPath]
use std::{
    borrow::Cow,
    ops::{Deref, DerefMut},
    sync::{atomic::AtomicUsize, Arc, Mutex},
    thread::{self, current, JoinHandle, ThreadId},
    time::Duration,
};

use crossbeam::channel::{self, SendError};
use fail::fail_point;
use file_system::{set_io_type, IOType};
use tikv_util::{
    debug, error, info, mpsc, safe_panic, sys::thread::StdThreadBuildWrapper, thd_name,
    time::Instant, warn,
};

use crate::{
    config::Config,
    fsm::{Fsm, FsmScheduler, Priority},
    mailbox::BasicMailbox,
    router::Router,
};

/// A unify type for Fsm-s so that they can be sent to channel easily.
pub enum FsmTypes<N, C> {
    Normal(Box<N>),
    Control(Box<C>),
    // Used as a signal that scheduler should be shutdown.
    Empty,
}

// A macro to introduce common definition of scheduler.
macro_rules! impl_sched {
    ($name:ident, $ty:path,Fsm = $fsm:tt) => {
        pub struct $name<N, C> {
            sender: channel::Sender<FsmTypes<N, C>>,
            low_sender: channel::Sender<FsmTypes<N, C>>,
        }

        impl<N, C> Clone for $name<N, C> {
            #[inline]
            fn clone(&self) -> $name<N, C> {
                $name {
                    sender: self.sender.clone(),
                    low_sender: self.low_sender.clone(),
                }
            }
        }

        impl<N, C> FsmScheduler for $name<N, C>
        where
            $fsm: Fsm,
        {
            type Fsm = $fsm;

            #[inline]
            fn schedule(&self, fsm: Box<Self::Fsm>) {
                let sender = match fsm.get_priority() {
                    Priority::Normal => &self.sender,
                    Priority::Low => &self.low_sender,
                };
                match sender.send($ty(fsm)) {
                    Ok(()) => {}
                    // TODO: use debug instead.
                    Err(SendError($ty(fsm))) => warn!("failed to schedule fsm {:p}", fsm),
                    _ => unreachable!(),
                }
            }

            fn shutdown(&self) {
                // TODO: close it explicitly once it's supported.
                // Magic number, actually any number greater than poll pool size works.
                for _ in 0..256 {
                    let _ = self.sender.send(FsmTypes::Empty);
                    let _ = self.low_sender.send(FsmTypes::Empty);
                }
            }
        }
    };
}

impl_sched!(NormalScheduler, FsmTypes::Normal, Fsm = N);
impl_sched!(ControlScheduler, FsmTypes::Control, Fsm = C);

pub struct NormalFsm<N> {
    fsm: Box<N>,
    timer: Instant,
    policy: Option<ReschedulePolicy>,
}

impl<N> NormalFsm<N> {
    #[inline]
    fn new(fsm: Box<N>) -> NormalFsm<N> {
        NormalFsm {
            fsm,
            timer: Instant::now_coarse(),
            policy: None,
        }
    }
}

impl<N> Deref for NormalFsm<N> {
    type Target = N;

    #[inline]
    fn deref(&self) -> &N {
        &self.fsm
    }
}

impl<N> DerefMut for NormalFsm<N> {
    #[inline]
    fn deref_mut(&mut self) -> &mut N {
        &mut self.fsm
    }
}

/// A basic struct for a round of polling.
#[allow(clippy::vec_box)]
pub struct Batch<N, C> {
    normals: Vec<Option<NormalFsm<N>>>,
    control: Option<Box<C>>,
}

impl<N: Fsm, C: Fsm> Batch<N, C> {
    /// Creates a batch with given batch size.
    pub fn with_capacity(cap: usize) -> Batch<N, C> {
        Batch {
            normals: Vec::with_capacity(cap),
            control: None,
        }
    }

    fn push(&mut self, fsm: FsmTypes<N, C>) -> bool {
        match fsm {
            FsmTypes::Normal(n) => {
                self.normals.push(Some(NormalFsm::new(n)));
            }
            FsmTypes::Control(c) => {
                assert!(self.control.is_none());
                self.control = Some(c);
            }
            FsmTypes::Empty => return false,
        }
        true
    }

    fn is_empty(&self) -> bool {
        self.normals.is_empty() && self.control.is_none()
    }

    fn clear(&mut self) {
        self.normals.clear();
        self.control.take();
    }

    /// Releases the ownership of `fsm` so that it can be scheduled in another
    /// poller.
    ///
    /// When pending messages of the Fsm is different than `expected_len`,
    /// attempts to schedule it in this poller again. Returns the `fsm` if the
    /// re-scheduling suceeds.
    fn release(&mut self, mut fsm: NormalFsm<N>, expected_len: usize) -> Option<NormalFsm<N>> {
        let mailbox = fsm.take_mailbox().unwrap();
        mailbox.release(fsm.fsm);
        if mailbox.len() == expected_len {
            None
        } else {
            match mailbox.take_fsm() {
                // It's rescheduled by other thread.
                None => None,
                Some(mut s) => {
                    s.set_mailbox(Cow::Owned(mailbox));
                    fsm.fsm = s;
                    Some(fsm)
                }
            }
        }
    }

    /// Removes the normal Fsm.
    ///
    /// This method should only be called when the Fsm is stopped.
    /// If there are still messages in channel, the Fsm is untouched and
    /// the function will return false to let caller to keep polling.
    fn remove(&mut self, mut fsm: NormalFsm<N>) -> Option<NormalFsm<N>> {
        let mailbox = fsm.take_mailbox().unwrap();
        if mailbox.is_empty() {
            // It will be removed only when it's already closed, so no new messages can
            // be scheduled, hence don't need to consider rescheduling.
            mailbox.release(fsm.fsm);
            None
        } else {
            fsm.set_mailbox(Cow::Owned(mailbox));
            Some(fsm)
        }
    }

    /// Schedules the normal Fsm located at `index`.
    ///
<<<<<<< HEAD
    /// If `inplace`, the relative position of all Fsm-s will not be changed;
    /// otherwise, the Fsm will be popped and the last Fsm will be swap in to
    /// reduce memory copy.
=======
    /// If `inplace`, the relative position of all fsm will not be changed;
    /// otherwise, the fsm will be popped and the last fsm will be swap in
    /// to reduce memory copy.
>>>>>>> 4f8f7314
    pub fn schedule(&mut self, router: &BatchRouter<N, C>, index: usize, inplace: bool) {
        let to_schedule = match self.normals[index].take() {
            Some(f) => f,
            None => {
                if !inplace {
                    self.normals.swap_remove(index);
                }
                return;
            }
        };
        let mut res = match to_schedule.policy {
            Some(ReschedulePolicy::Release(l)) => self.release(to_schedule, l),
            Some(ReschedulePolicy::Remove) => self.remove(to_schedule),
            Some(ReschedulePolicy::Schedule) => {
                router.normal_scheduler.schedule(to_schedule.fsm);
                None
            }
            None => Some(to_schedule),
        };
        if let Some(f) = &mut res {
            // failed to reschedule
            f.policy.take();
            self.normals[index] = res;
        } else if !inplace {
            self.normals.swap_remove(index);
        }
    }

    /// Same as [`release`], but works with control Fsm.
    pub fn release_control(&mut self, control_box: &BasicMailbox<C>, checked_len: usize) -> bool {
        let s = self.control.take().unwrap();
        control_box.release(s);
        if control_box.len() == checked_len {
            true
        } else {
            match control_box.take_fsm() {
                None => true,
                Some(s) => {
                    self.control = Some(s);
                    false
                }
            }
        }
    }

    /// Same as [`remove`], but works with control Fsm.
    pub fn remove_control(&mut self, control_box: &BasicMailbox<C>) {
        if control_box.is_empty() {
            let s = self.control.take().unwrap();
            control_box.release(s);
        }
    }
}

/// The result for `PollHandler::handle_control`.
pub enum HandleResult {
    /// The Fsm still needs to be handled in the next run.
    KeepProcessing,
    /// The Fsm should stop at the progress.
    StopAt {
<<<<<<< HEAD
        /// The amount of messages already handled by the handler. The Fsm
        /// should be released unless new messages arrive.
=======
        /// The count of messages that have been acknowledged by handler. The
        /// fsm should be released until new messages arrive.
>>>>>>> 4f8f7314
        progress: usize,
        /// Whether the Fsm should be passed in to `end` call.
        skip_end: bool,
    },
}

impl HandleResult {
    #[inline]
    pub fn stop_at(progress: usize, skip_end: bool) -> HandleResult {
        HandleResult::StopAt { progress, skip_end }
    }
}

/// A handler of all Fsm ready events. A ready event happens when [...].
///
/// A general process works like the following:
///
/// ```text
/// loop {
///     begin
///     if control is ready:
///         handle_control
///     foreach ready normal:
///         handle_normal
///     light_end
///     end
/// }
/// ```
///
/// A [`PollHandler`] doesn't have to be [`Sync`] because each poll thread has
/// its own handler.
pub trait PollHandler<N, C>: Send + 'static {
    /// This function is called at the very beginning of every round.
    fn begin<F>(&mut self, _batch_size: usize, update_cfg: F)
    where
        for<'a> F: FnOnce(&'a Config);

    /// This function is called when the control Fsm is ready.
    ///
    /// If `Some(len)` is returned, this function will not be called again until
    /// there are more than `len` pending messages in `control` Fsm.
    ///
<<<<<<< HEAD
    /// If `None` is returned, this function will be called again with the same
    /// Fsm `control` in the next round, unless it is stopped.
=======
    /// If returned value is Some, then it represents a length of channel. This
    /// function will only be called for the same fsm after channel's length is
    /// larger than the value. If it returns None, then this function will
    /// still be called for the same FSM in the next loop unless the FSM is
    /// stopped.
>>>>>>> 4f8f7314
    fn handle_control(&mut self, control: &mut C) -> Option<usize>;

    /// This function is called when some normal Fsm-s are ready.
    fn handle_normal(&mut self, normal: &mut impl DerefMut<Target = N>) -> HandleResult;

<<<<<<< HEAD
    /// This function is called after [`handle_normal`] is called for all Fsm-s
    /// and before calling [`end`]. The function is expected to run lightweight
    /// works.
=======
    /// This function is called after `handle_normal` is called for all fsm and
    /// before calling `end`. The function is expected to run lightweight work.
>>>>>>> 4f8f7314
    fn light_end(&mut self, _batch: &mut [Option<impl DerefMut<Target = N>>]) {}

    /// This function is called at the end of every round.
    fn end(&mut self, batch: &mut [Option<impl DerefMut<Target = N>>]);

    /// This function is called when batch system is going to sleep.
    fn pause(&mut self) {}

    /// This function returns the priority of this handler.
    fn get_priority(&self) -> Priority {
        Priority::Normal
    }
}

/// Internal poller that fetches batch and call handler hooks for readiness.
pub struct Poller<N: Fsm, C: Fsm, Handler> {
    pub router: Router<N, C, NormalScheduler<N, C>, ControlScheduler<N, C>>,
    pub fsm_receiver: channel::Receiver<FsmTypes<N, C>>,
    pub handler: Handler,
    pub max_batch_size: usize,
    pub reschedule_duration: Duration,
    pub joinable_workers: Option<Arc<Mutex<Vec<ThreadId>>>>,
}

impl<N, C, Handler> Drop for Poller<N, C, Handler>
where
    N: Fsm,
    C: Fsm,
{
    fn drop(&mut self) {
        if let Some(joinable_workers) = &self.joinable_workers {
            joinable_workers.lock().unwrap().push(current().id());
        }
    }
}

enum ReschedulePolicy {
    Release(usize),
    Remove,
    Schedule,
}

impl<N: Fsm, C: Fsm, Handler: PollHandler<N, C>> Poller<N, C, Handler> {
    fn fetch_fsm(&mut self, batch: &mut Batch<N, C>) -> bool {
        if batch.control.is_some() {
            return true;
        }

        if let Ok(fsm) = self.fsm_receiver.try_recv() {
            return batch.push(fsm);
        }

        if batch.is_empty() {
            self.handler.pause();
            if let Ok(fsm) = self.fsm_receiver.recv() {
                return batch.push(fsm);
            }
        }
        !batch.is_empty()
    }

    /// Polls for readiness and forwards them to handler. Removes stale peers if necessary.
    pub fn poll(&mut self) {
        fail_point!("poll");
        let mut batch = Batch::with_capacity(self.max_batch_size);
        let mut reschedule_fsms = Vec::with_capacity(self.max_batch_size);
        let mut to_skip_end = Vec::with_capacity(self.max_batch_size);

        // Fetch batch after every round is finished. It's helpful to protect regions
<<<<<<< HEAD
        // from becoming hungry if some regions are hot points. Since we fetch new Fsm every time
        // calling `poll`, we do not need to configure a large value for `self.max_batch_size`.
=======
        // from becoming hungry if some regions are hot points. Since we fetch new fsm
        // every time calling `poll`, we do not need to configure a large value for
        // `self.max_batch_size`.
>>>>>>> 4f8f7314
        let mut run = true;
        while run && self.fetch_fsm(&mut batch) {
            // If there is some region wait to be deal, we must deal with it even if it has
            // overhead max size of batch. It's helpful to protect regions from becoming
            // hungry if some regions are hot points.
            let mut max_batch_size = std::cmp::max(self.max_batch_size, batch.normals.len());
            // Update some online config if needed.
            {
                // TODO: rust 2018 does not support capture disjoint field within a closure.
                // See https://github.com/rust-lang/rust/issues/53488 for more details.
                // We can remove this once we upgrade to rust 2021 or later edition.
                let batch_size = &mut self.max_batch_size;
                self.handler.begin(max_batch_size, |cfg| {
                    *batch_size = cfg.max_batch_size();
                });
            }
            max_batch_size = std::cmp::max(self.max_batch_size, batch.normals.len());

            if batch.control.is_some() {
                let len = self.handler.handle_control(batch.control.as_mut().unwrap());
                if batch.control.as_ref().unwrap().is_stopped() {
                    batch.remove_control(&self.router.control_box);
                } else if let Some(len) = len {
                    batch.release_control(&self.router.control_box, len);
                }
            }

            let mut hot_fsm_count = 0;
            for (i, p) in batch.normals.iter_mut().enumerate() {
                let p = p.as_mut().unwrap();
                let res = self.handler.handle_normal(p);
                if p.is_stopped() {
                    p.policy = Some(ReschedulePolicy::Remove);
                    reschedule_fsms.push(i);
                } else if p.get_priority() != self.handler.get_priority() {
                    p.policy = Some(ReschedulePolicy::Schedule);
                    reschedule_fsms.push(i);
                } else {
                    if p.timer.saturating_elapsed() >= self.reschedule_duration {
                        hot_fsm_count += 1;
                        // We should only reschedule a half of the hot regions, otherwise,
                        // it's possible all the hot regions are fetched in a batch the
                        // next time.
                        if hot_fsm_count % 2 == 0 {
                            p.policy = Some(ReschedulePolicy::Schedule);
                            reschedule_fsms.push(i);
                            continue;
                        }
                    }
                    if let HandleResult::StopAt { progress, skip_end } = res {
                        p.policy = Some(ReschedulePolicy::Release(progress));
                        reschedule_fsms.push(i);
                        if skip_end {
                            to_skip_end.push(i);
                        }
                    }
                }
            }
            let mut fsm_cnt = batch.normals.len();
            while batch.normals.len() < max_batch_size {
                if let Ok(fsm) = self.fsm_receiver.try_recv() {
                    run = batch.push(fsm);
                }
                // If we receive a ControlFsm, break this cycle and call `end`. Because
                // ControlFsm may change state of the handler, we shall deal with it immediately
                // after calling `begin` of `Handler`.
                if !run || fsm_cnt >= batch.normals.len() {
                    break;
                }
                let p = batch.normals[fsm_cnt].as_mut().unwrap();
                let res = self.handler.handle_normal(p);
                if p.is_stopped() {
                    p.policy = Some(ReschedulePolicy::Remove);
                    reschedule_fsms.push(fsm_cnt);
                } else if let HandleResult::StopAt { progress, skip_end } = res {
                    p.policy = Some(ReschedulePolicy::Release(progress));
                    reschedule_fsms.push(fsm_cnt);
                    if skip_end {
                        to_skip_end.push(fsm_cnt);
                    }
                }
                fsm_cnt += 1;
            }
            self.handler.light_end(&mut batch.normals);
            for offset in &to_skip_end {
                batch.schedule(&self.router, *offset, true /*inplace*/);
            }
            to_skip_end.clear();
            self.handler.end(&mut batch.normals);

            // Because release use `swap_remove` internally, so using pop here
            // to remove the correct Fsm.
            while let Some(r) = reschedule_fsms.pop() {
                batch.schedule(&self.router, r, false /*inplace*/);
            }
        }
        if let Some(fsm) = batch.control.take() {
            self.router.control_scheduler.schedule(fsm);
            info!("poller will exit, release the left ControlFsm");
        }
        let left_fsm_cnt = batch.normals.len();
        if left_fsm_cnt > 0 {
            info!(
                "poller will exit, schedule {} left NormalFsm-s",
                left_fsm_cnt
            );
            for i in 0..left_fsm_cnt {
                let to_schedule = match batch.normals[i].take() {
                    Some(f) => f,
                    None => continue,
                };
                self.router.normal_scheduler.schedule(to_schedule.fsm);
            }
        }
        batch.clear();
    }
}

/// A builder trait that can build up poll handlers.
pub trait HandlerBuilder<N, C> {
    type Handler: PollHandler<N, C>;

    fn build(&mut self, priority: Priority) -> Self::Handler;
}

/// A system that can poll Fsm-s concurrently and in batch.
///
/// To use the system, two type of Fsm-s and their PollHandlers need to be
/// defined: Normal and Control. Normal Fsm handles the general task while
/// Control Fsm creates normal Fsm instances.
///
pub struct BatchSystem<N: Fsm, C: Fsm> {
    name_prefix: Option<String>,
    router: BatchRouter<N, C>,
    receiver: channel::Receiver<FsmTypes<N, C>>,
    low_receiver: channel::Receiver<FsmTypes<N, C>>,
    pool_size: usize,
    max_batch_size: usize,
    workers: Arc<Mutex<Vec<JoinHandle<()>>>>,
    joinable_workers: Arc<Mutex<Vec<ThreadId>>>,
    reschedule_duration: Duration,
    low_priority_pool_size: usize,
    pool_state_builder: Option<PoolStateBuilder<N, C>>,
}

impl<N, C> BatchSystem<N, C>
where
    N: Fsm + Send + 'static,
    C: Fsm + Send + 'static,
{
    pub fn router(&self) -> &BatchRouter<N, C> {
        &self.router
    }

    pub fn build_pool_state<H: HandlerBuilder<N, C>>(
        &mut self,
        handler_builder: H,
    ) -> PoolState<N, C, H> {
        let pool_state_builder = self.pool_state_builder.take().unwrap();
        pool_state_builder.build(
            self.name_prefix.as_ref().unwrap().clone(),
            self.low_priority_pool_size,
            self.workers.clone(),
            self.joinable_workers.clone(),
            handler_builder,
            self.pool_size,
        )
    }

    fn start_poller<B>(&mut self, name: String, priority: Priority, builder: &mut B)
    where
        B: HandlerBuilder<N, C>,
        B::Handler: Send + 'static,
    {
        let handler = builder.build(priority);
        let receiver = match priority {
            Priority::Normal => self.receiver.clone(),
            Priority::Low => self.low_receiver.clone(),
        };
        let mut poller = Poller {
            router: self.router.clone(),
            fsm_receiver: receiver,
            handler,
            max_batch_size: self.max_batch_size,
            reschedule_duration: self.reschedule_duration,
            joinable_workers: if priority == Priority::Normal {
                Some(Arc::clone(&self.joinable_workers))
            } else {
                None
            },
        };
        let props = tikv_util::thread_group::current_properties();
        let t = thread::Builder::new()
            .name(name)
            .spawn_wrapper(move || {
                tikv_util::thread_group::set_properties(props);
                set_io_type(IOType::ForegroundWrite);
                poller.poll();
            })
            .unwrap();
        self.workers.lock().unwrap().push(t);
    }

    /// Start the batch system.
    pub fn spawn<B>(&mut self, name_prefix: String, mut builder: B)
    where
        B: HandlerBuilder<N, C>,
        B::Handler: Send + 'static,
    {
        for i in 0..self.pool_size {
            self.start_poller(
                thd_name!(format!("{}-{}", name_prefix, i)),
                Priority::Normal,
                &mut builder,
            );
        }
        for i in 0..self.low_priority_pool_size {
            self.start_poller(
                thd_name!(format!("{}-low-{}", name_prefix, i)),
                Priority::Low,
                &mut builder,
            );
        }
        self.name_prefix = Some(name_prefix);
    }

    /// Shutdown the batch system and wait till all background threads exit.
    pub fn shutdown(&mut self) {
        if self.name_prefix.is_none() {
            return;
        }
        let name_prefix = self.name_prefix.take().unwrap();
        info!("shutdown batch system {}", name_prefix);
        self.router.broadcast_shutdown();
        let mut last_error = None;
        for h in self.workers.lock().unwrap().drain(..) {
            debug!("waiting for {}", h.thread().name().unwrap());
            if let Err(e) = h.join() {
                error!("failed to join worker thread: {:?}", e);
                last_error = Some(e);
            }
        }
        if let Some(e) = last_error {
            safe_panic!("failed to join worker thread: {:?}", e);
        }
        info!("batch system {} is stopped.", name_prefix);
    }
}

struct PoolStateBuilder<N, C> {
    max_batch_size: usize,
    reschedule_duration: Duration,
    fsm_receiver: channel::Receiver<FsmTypes<N, C>>,
    fsm_sender: channel::Sender<FsmTypes<N, C>>,
    pool_size: usize,
}

impl<N, C> PoolStateBuilder<N, C> {
    fn build<H: HandlerBuilder<N, C>>(
        self,
        name_prefix: String,
        low_priority_pool_size: usize,
        workers: Arc<Mutex<Vec<JoinHandle<()>>>>,
        joinable_workers: Arc<Mutex<Vec<ThreadId>>>,
        handler_builder: H,
        id_base: usize,
    ) -> PoolState<N, C, H> {
        PoolState {
            name_prefix,
            handler_builder,
            fsm_receiver: self.fsm_receiver,
            fsm_sender: self.fsm_sender,
            low_priority_pool_size,
            workers,
            joinable_workers,
            expected_pool_size: self.pool_size,
            max_batch_size: self.max_batch_size,
            reschedule_duration: self.reschedule_duration,
            id_base,
        }
    }
}

pub struct PoolState<N, C, H: HandlerBuilder<N, C>> {
    pub name_prefix: String,
    pub handler_builder: H,
    pub fsm_receiver: channel::Receiver<FsmTypes<N, C>>,
    pub fsm_sender: channel::Sender<FsmTypes<N, C>>,
    pub low_priority_pool_size: usize,
    pub expected_pool_size: usize,
    pub workers: Arc<Mutex<Vec<JoinHandle<()>>>>,
    pub joinable_workers: Arc<Mutex<Vec<ThreadId>>>,
    pub max_batch_size: usize,
    pub reschedule_duration: Duration,
    pub id_base: usize,
}

pub type BatchRouter<N, C> = Router<N, C, NormalScheduler<N, C>, ControlScheduler<N, C>>;

/// Create a batch system with the given thread name prefix and pool size.
///
/// `sender` and `controller` should be paired: all messages sent on the
/// `sender` will become available to the `controller`.
pub fn create_system<N: Fsm, C: Fsm>(
    cfg: &Config,
    sender: mpsc::LooseBoundedSender<C::Message>,
    controller: Box<C>,
) -> (BatchRouter<N, C>, BatchSystem<N, C>) {
    let state_cnt = Arc::new(AtomicUsize::new(0));
    let control_box = BasicMailbox::new(sender, controller, state_cnt.clone());
    let (tx, rx) = channel::unbounded();
    let (tx2, rx2) = channel::unbounded();
    let normal_scheduler = NormalScheduler {
        sender: tx.clone(),
        low_sender: tx2.clone(),
    };
    let control_scheduler = ControlScheduler {
        sender: tx.clone(),
        low_sender: tx2,
    };
    let pool_state_builder = PoolStateBuilder {
        max_batch_size: cfg.max_batch_size(),
        reschedule_duration: cfg.reschedule_duration.0,
        fsm_receiver: rx.clone(),
        fsm_sender: tx,
        pool_size: cfg.pool_size,
    };
    let router = Router::new(control_box, normal_scheduler, control_scheduler, state_cnt);
    let system = BatchSystem {
        name_prefix: None,
        router: router.clone(),
        receiver: rx,
        low_receiver: rx2,
        pool_size: cfg.pool_size,
        max_batch_size: cfg.max_batch_size(),
        workers: Arc::new(Mutex::new(Vec::new())),
        joinable_workers: Arc::new(Mutex::new(Vec::new())),
        reschedule_duration: cfg.reschedule_duration.0,
        low_priority_pool_size: cfg.low_priority_pool_size,
        pool_state_builder: Some(pool_state_builder),
    };
    (router, system)
}<|MERGE_RESOLUTION|>--- conflicted
+++ resolved
@@ -1,17 +1,10 @@
 // Copyright 2020 TiKV Project Authors. Licensed under Apache-2.0.
 
-<<<<<<< HEAD
-//! This is the core implementation of a batch system. Generally there will be two
-//! different kind of Fsm-s in TiKV's Fsm system. One is normal Fsm, which usually
-//! represents a peer, the other is control Fsm, which usually represents something
-//! that controls how the former is created or metrics are collected.
-=======
 //! This is the core implementation of a batch system. Generally there will be
-//! two different kind of FSMs in TiKV's FSM system. One is normal FSM, which
-//! usually represents a peer, the other is control FSM, which usually
+//! two different kind of Fsm-s in TiKV's Fsm system. One is normal Fsm, which
+//! usually represents a peer, the other is control Fsm, which usually
 //! represents something that controls how the former is created or metrics are
 //! collected.
->>>>>>> 4f8f7314
 
 // #[PerformanceCriticalPath]
 use std::{
@@ -214,15 +207,9 @@
 
     /// Schedules the normal Fsm located at `index`.
     ///
-<<<<<<< HEAD
     /// If `inplace`, the relative position of all Fsm-s will not be changed;
     /// otherwise, the Fsm will be popped and the last Fsm will be swap in to
     /// reduce memory copy.
-=======
-    /// If `inplace`, the relative position of all fsm will not be changed;
-    /// otherwise, the fsm will be popped and the last fsm will be swap in
-    /// to reduce memory copy.
->>>>>>> 4f8f7314
     pub fn schedule(&mut self, router: &BatchRouter<N, C>, index: usize, inplace: bool) {
         let to_schedule = match self.normals[index].take() {
             Some(f) => f,
@@ -283,13 +270,8 @@
     KeepProcessing,
     /// The Fsm should stop at the progress.
     StopAt {
-<<<<<<< HEAD
         /// The amount of messages already handled by the handler. The Fsm
         /// should be released unless new messages arrive.
-=======
-        /// The count of messages that have been acknowledged by handler. The
-        /// fsm should be released until new messages arrive.
->>>>>>> 4f8f7314
         progress: usize,
         /// Whether the Fsm should be passed in to `end` call.
         skip_end: bool,
@@ -332,29 +314,16 @@
     /// If `Some(len)` is returned, this function will not be called again until
     /// there are more than `len` pending messages in `control` Fsm.
     ///
-<<<<<<< HEAD
     /// If `None` is returned, this function will be called again with the same
     /// Fsm `control` in the next round, unless it is stopped.
-=======
-    /// If returned value is Some, then it represents a length of channel. This
-    /// function will only be called for the same fsm after channel's length is
-    /// larger than the value. If it returns None, then this function will
-    /// still be called for the same FSM in the next loop unless the FSM is
-    /// stopped.
->>>>>>> 4f8f7314
     fn handle_control(&mut self, control: &mut C) -> Option<usize>;
 
     /// This function is called when some normal Fsm-s are ready.
     fn handle_normal(&mut self, normal: &mut impl DerefMut<Target = N>) -> HandleResult;
 
-<<<<<<< HEAD
     /// This function is called after [`handle_normal`] is called for all Fsm-s
     /// and before calling [`end`]. The function is expected to run lightweight
     /// works.
-=======
-    /// This function is called after `handle_normal` is called for all fsm and
-    /// before calling `end`. The function is expected to run lightweight work.
->>>>>>> 4f8f7314
     fn light_end(&mut self, _batch: &mut [Option<impl DerefMut<Target = N>>]) {}
 
     /// This function is called at the end of every round.
@@ -416,7 +385,8 @@
         !batch.is_empty()
     }
 
-    /// Polls for readiness and forwards them to handler. Removes stale peers if necessary.
+    /// Polls for readiness and forwards them to handler. Removes stale peers if
+    /// necessary.
     pub fn poll(&mut self) {
         fail_point!("poll");
         let mut batch = Batch::with_capacity(self.max_batch_size);
@@ -424,14 +394,9 @@
         let mut to_skip_end = Vec::with_capacity(self.max_batch_size);
 
         // Fetch batch after every round is finished. It's helpful to protect regions
-<<<<<<< HEAD
-        // from becoming hungry if some regions are hot points. Since we fetch new Fsm every time
-        // calling `poll`, we do not need to configure a large value for `self.max_batch_size`.
-=======
-        // from becoming hungry if some regions are hot points. Since we fetch new fsm
-        // every time calling `poll`, we do not need to configure a large value for
-        // `self.max_batch_size`.
->>>>>>> 4f8f7314
+        // from becoming hungry if some regions are hot points. Since we fetch new Fsm
+        // every time calling `poll`, we do not need to configure a large value
+        // for `self.max_batch_size`.
         let mut run = true;
         while run && self.fetch_fsm(&mut batch) {
             // If there is some region wait to be deal, we must deal with it even if it has
@@ -517,7 +482,7 @@
             }
             self.handler.light_end(&mut batch.normals);
             for offset in &to_skip_end {
-                batch.schedule(&self.router, *offset, true /*inplace*/);
+                batch.schedule(&self.router, *offset, true /* inplace */);
             }
             to_skip_end.clear();
             self.handler.end(&mut batch.normals);
@@ -525,7 +490,7 @@
             // Because release use `swap_remove` internally, so using pop here
             // to remove the correct Fsm.
             while let Some(r) = reschedule_fsms.pop() {
-                batch.schedule(&self.router, r, false /*inplace*/);
+                batch.schedule(&self.router, r, false /* inplace */);
             }
         }
         if let Some(fsm) = batch.control.take() {
@@ -562,7 +527,6 @@
 /// To use the system, two type of Fsm-s and their PollHandlers need to be
 /// defined: Normal and Control. Normal Fsm handles the general task while
 /// Control Fsm creates normal Fsm instances.
-///
 pub struct BatchSystem<N: Fsm, C: Fsm> {
     name_prefix: Option<String>,
     router: BatchRouter<N, C>,
