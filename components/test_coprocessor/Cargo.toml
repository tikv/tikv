[package]
name = "test_coprocessor"
version = "0.0.1"
edition = "2018"
publish = false

[features]
prost-codec = ["prost"]

[dependencies]
<<<<<<< HEAD
tikv = { path = "../../", default-features = false }
tipb = { git = "https://github.com/pingcap/tipb.git" }
kvproto = { git = "https://github.com/MyonKeminta/kvproto.git", branch = "misono/green-gc" }
protobuf = "2"
=======
>>>>>>> 55909d03
futures = "0.1"
keys = { path = "../keys" }
kvproto = { git = "https://github.com/pingcap/kvproto.git", default-features = false }
prost = { version = "0.5", optional = true }
protobuf = "2"
test_storage = { path = "../test_storage" }
tidb_query = { path = "../tidb_query" }
tikv = { path = "../../", default-features = false}
tikv_util = { path = "../tikv_util" }
tipb = { git = "https://github.com/pingcap/tipb.git", default-features = false }<|MERGE_RESOLUTION|>--- conflicted
+++ resolved
@@ -8,16 +8,9 @@
 prost-codec = ["prost"]
 
 [dependencies]
-<<<<<<< HEAD
-tikv = { path = "../../", default-features = false }
-tipb = { git = "https://github.com/pingcap/tipb.git" }
-kvproto = { git = "https://github.com/MyonKeminta/kvproto.git", branch = "misono/green-gc" }
-protobuf = "2"
-=======
->>>>>>> 55909d03
 futures = "0.1"
 keys = { path = "../keys" }
-kvproto = { git = "https://github.com/pingcap/kvproto.git", default-features = false }
+kvproto = { git = "https://github.com/MyonKeminta/kvproto.git", default-features = false, branch = "misono/green-gc" }
 prost = { version = "0.5", optional = true }
 protobuf = "2"
 test_storage = { path = "../test_storage" }
