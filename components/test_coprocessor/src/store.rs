--- conflicted
+++ resolved
@@ -11,11 +11,7 @@
 use tidb_query::expr::EvalContext;
 use tikv::storage::{txn::FixtureStore, Engine, RocksEngine, SnapshotStore, TestEngineBuilder};
 use tikv_util::collections::HashMap;
-<<<<<<< HEAD
-use txn_types::{Key, TimeStamp};
-=======
 use txn_types::{Key, Mutation, TimeStamp};
->>>>>>> f71717e3
 
 pub struct Insert<'a, E: Engine> {
     store: &'a mut Store<E>,
