--- conflicted
+++ resolved
@@ -115,13 +115,8 @@
     tbl: &ProductTable,
     vals: &[(i64, Option<&str>, i64)],
     commit: bool,
-<<<<<<< HEAD
 ) -> (MvccTransactionalStore<RocksEngine>, Endpoint<RocksEngine>) {
-    let engine = engine::new_local_engine(TEMP_DIR, ALL_CFS).unwrap();
-=======
-) -> (Store<RocksEngine>, Endpoint<RocksEngine>) {
     let engine = TestEngineBuilder::new().build().unwrap();
->>>>>>> be3bae00
     init_data_with_engine_and_commit(Context::new(), engine, tbl, vals, commit)
 }
 
