// Copyright 2018 TiKV Project Authors. Licensed under Apache-2.0.

use std::sync::Arc;

use concurrency_manager::ConcurrencyManager;
use kvproto::kvrpcpb::Context;
use resource_metering::ResourceTagFactory;
use tidb_query_datatype::codec::Datum;
use tikv::{
    config::CoprReadPoolConfig,
    coprocessor::{readpool_impl, Endpoint},
    read_pool::ReadPool,
    server::Config,
    storage::{
        kv::RocksEngine, lock_manager::DummyLockManager, Engine, TestEngineBuilder,
        TestStorageBuilderApiV1,
    },
};
use tikv_util::{quota_limiter::QuotaLimiter, thread_group::GroupProperties};

use super::*;

#[derive(Clone)]
pub struct ProductTable(Table);

impl ProductTable {
    pub fn new() -> ProductTable {
        let id = ColumnBuilder::new()
            .col_type(TYPE_LONG)
            .primary_key(true)
            .build();
        let idx_id = next_id();
        let name = ColumnBuilder::new()
            .col_type(TYPE_VAR_CHAR)
            .index_key(idx_id)
            .build();
        let count = ColumnBuilder::new()
            .col_type(TYPE_LONG)
            .index_key(idx_id)
            .build();
        let table = TableBuilder::new()
            .add_col("id", id)
            .add_col("name", name)
            .add_col("count", count)
            .build();
        ProductTable(table)
    }
}

impl Default for ProductTable {
    fn default() -> Self {
        Self::new()
    }
}

impl std::ops::Deref for ProductTable {
    type Target = Table;

    fn deref(&self) -> &Table {
        &self.0
    }
}

pub fn init_data_with_engine_and_commit<E: Engine>(
    ctx: Context,
    engine: E,
    tbl: &ProductTable,
    vals: &[(i64, Option<&str>, i64)],
    commit: bool,
) -> (Store<E>, Endpoint<E>, Arc<QuotaLimiter>) {
    init_data_with_details(ctx, engine, tbl, vals, commit, &Config::default())
}

pub fn init_data_with_details<E: Engine>(
    ctx: Context,
    engine: E,
    tbl: &ProductTable,
    vals: &[(i64, Option<&str>, i64)],
    commit: bool,
    cfg: &Config,
) -> (Store<E>, Endpoint<E>, Arc<QuotaLimiter>) {
    let storage = TestStorageBuilderApiV1::from_engine_and_lock_mgr(engine, DummyLockManager)
        .build()
        .unwrap();
    let mut store = Store::from_storage(storage);

    store.begin();
    for &(id, name, count) in vals {
        store
            .insert_into(tbl)
            .set(&tbl["id"], Datum::I64(id))
            .set(&tbl["name"], name.map(str::as_bytes).into())
            .set(&tbl["count"], Datum::I64(count))
            .execute_with_ctx(ctx.clone());
    }
    if commit {
        store.commit_with_ctx(ctx);
    }

    tikv_util::thread_group::set_properties(Some(GroupProperties::default()));
    let pool = ReadPool::from(readpool_impl::build_read_pool_for_test(
        &CoprReadPoolConfig::default_for_test(),
        store.get_engine(),
    ));
    let cm = ConcurrencyManager::new(1.into());
    let limiter = Arc::new(QuotaLimiter::default());
    let copr = Endpoint::new(
        cfg,
        pool.handle(),
        cm,
        ResourceTagFactory::new_for_test(),
<<<<<<< HEAD
        Arc::new(QuotaLimiter::default()),
        Arc::new(cfg.into()),
=======
        limiter.clone(),
>>>>>>> b5329ee0
    );
    (store, copr, limiter)
}

pub fn init_data_with_commit(
    tbl: &ProductTable,
    vals: &[(i64, Option<&str>, i64)],
    commit: bool,
) -> (Store<RocksEngine>, Endpoint<RocksEngine>, Arc<QuotaLimiter>) {
    let engine = TestEngineBuilder::new().build().unwrap();
    init_data_with_engine_and_commit(Context::default(), engine, tbl, vals, commit)
}

// This function will create a Product table and initialize with the specified
// data.
pub fn init_with_data(
    tbl: &ProductTable,
    vals: &[(i64, Option<&str>, i64)],
) -> (Store<RocksEngine>, Endpoint<RocksEngine>) {
    let (store, endpoint, _) = init_data_with_commit(tbl, vals, true);
    (store, endpoint)
}

// Same as init_with_data except returned values include Arc<QuotaLimiter>
pub fn init_with_data_ext(
    tbl: &ProductTable,
    vals: &[(i64, Option<&str>, i64)],
) -> (Store<RocksEngine>, Endpoint<RocksEngine>, Arc<QuotaLimiter>) {
    init_data_with_commit(tbl, vals, true)
}<|MERGE_RESOLUTION|>--- conflicted
+++ resolved
@@ -109,12 +109,8 @@
         pool.handle(),
         cm,
         ResourceTagFactory::new_for_test(),
-<<<<<<< HEAD
-        Arc::new(QuotaLimiter::default()),
+        limiter.clone(),
         Arc::new(cfg.into()),
-=======
-        limiter.clone(),
->>>>>>> b5329ee0
     );
     (store, copr, limiter)
 }
