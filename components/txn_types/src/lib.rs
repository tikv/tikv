--- conflicted
+++ resolved
@@ -14,15 +14,9 @@
 use thiserror::Error;
 pub use timestamp::{TSO_PHYSICAL_SHIFT_BITS, TimeStamp, TsSet};
 pub use types::{
-<<<<<<< HEAD
-    Key, KvPair, LastChange, Mutation, MutationType, OldValue, OldValues, SHORT_VALUE_MAX_LEN,
-    TxnExtra, TxnExtraScheduler, Value, WriteBatchFlags, insert_old_value_if_resolved,
-    is_short_value,
-=======
-    insert_old_value_if_resolved, is_short_value, CommitRole, Key, KvPair, LastChange, Mutation,
-    MutationType, OldValue, OldValues, TxnExtra, TxnExtraScheduler, Value, WriteBatchFlags,
-    SHORT_VALUE_MAX_LEN,
->>>>>>> d241ebe4
+    CommitRole, Key, KvPair, LastChange, Mutation, MutationType, OldValue, OldValues,
+    SHORT_VALUE_MAX_LEN, TxnExtra, TxnExtraScheduler, Value, WriteBatchFlags,
+    insert_old_value_if_resolved, is_short_value,
 };
 pub use write::{Write, WriteRef, WriteType};
 
