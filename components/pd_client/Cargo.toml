--- conflicted
+++ resolved
@@ -9,7 +9,7 @@
 grpcio = { version = "0.5.0-alpha.5", features = [ "openssl-vendored" ], default-features = false }
 hex = "0.3"
 keys = { path = "../keys" }
-kvproto = { git = "https://github.com/pingcap/kvproto.git", default-features = false }
+kvproto = { git = "https://github.com/MyonKeminta/kvproto.git", default-features = false, branch = "misono/green-gc" }
 lazy_static = "1.3"
 log = { version = "0.4", features = ["max_level_trace", "release_max_level_debug"] }
 protobuf = "2.8"
@@ -25,17 +25,6 @@
 tikv_util = { path = "../tikv_util" }
 tokio-core = "0.1"
 tokio-timer = "0.2"
-<<<<<<< HEAD
-serde = "1.0"
-serde_json = "1.0"
-serde_derive = "1.0"
-grpcio = { version = "0.5.0-alpha.3", features = [ "secure" ] }
-keys = { path = "../keys" }
-tikv_util = { path = "../tikv_util" }
-kvproto = { git = "https://github.com/MyonKeminta/kvproto.git", branch = "misono/green-gc" }
-hex = "0.3"
-=======
->>>>>>> 55909d03
 
 [dependencies.prometheus]
 git = "https://github.com/pingcap/rust-prometheus.git"
