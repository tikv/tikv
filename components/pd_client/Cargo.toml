--- conflicted
+++ resolved
@@ -27,11 +27,7 @@
 [dependencies]
 error_code = { path = "../error_code", default-features = false }
 futures = "0.3"
-<<<<<<< HEAD
-grpcio = { version = "0.7", default-features = false }
-=======
-grpcio = { version = "0.8",  default-features = false, features = ["openssl-vendored"] }
->>>>>>> 47e03ae7
+grpcio = { version = "0.8",  default-features = false }
 kvproto = { git = "https://github.com/pingcap/kvproto.git", default-features = false }
 lazy_static = "1.3"
 log = { version = "0.4", features = ["max_level_trace", "release_max_level_debug"] }
