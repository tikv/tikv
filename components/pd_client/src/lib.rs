--- conflicted
+++ resolved
@@ -16,26 +16,17 @@
 pub mod errors;
 use std::{cmp::Ordering, ops::Deref, sync::Arc, time::Duration};
 
-<<<<<<< HEAD
 use futures::{executor::block_on, future::BoxFuture};
 use grpcio::ClientSStreamReceiver;
-=======
-use futures::future::BoxFuture;
->>>>>>> f6513edc
 use kvproto::{
     metapb, pdpb,
     replication_modepb::{RegionReplicationStatus, ReplicationStatus, StoreDrAutoSyncStatus},
 };
-<<<<<<< HEAD
 use pdpb::{QueryStats, WatchGlobalConfigResponse};
 use tikv_util::{
     mpsc::future as mpsc,
     time::{Instant, UnixSecs},
 };
-=======
-use pdpb::QueryStats;
-use tikv_util::time::{Instant, UnixSecs};
->>>>>>> f6513edc
 use txn_types::TimeStamp;
 
 pub use self::{
@@ -222,48 +213,35 @@
 /// cluster id in trait interface every time, so passing the cluster id when
 /// creating the PdClient is enough and the PdClient will use this cluster id
 /// all the time.
-<<<<<<< HEAD
 pub trait PdClientCommon: Sync + Send {
     /// Gets the internal `FeatureGate`.
     fn feature_gate(&self) -> &FeatureGate {
         unimplemented!()
     }
 
-    /// Load a list of GlobalConfig.
-    fn load_global_config(&mut self, _list: Vec<String>) -> PdFuture<HashMap<String, String>> {
-        unimplemented!()
-    }
-
-    /// Watching change of GlobalConfig.
-    fn watch_global_config(&mut self) -> Result<ClientSStreamReceiver<WatchGlobalConfigResponse>> {
-        unimplemented!()
-=======
-pub trait PdClient: Send + Sync {
-    /// Load a list of GlobalConfig
-    fn load_global_config(
-        &self,
-        _config_path: String,
-    ) -> PdFuture<(Vec<pdpb::GlobalConfigItem>, i64)> {
-        unimplemented!();
-    }
-
-    /// Store a list of GlobalConfig
     fn store_global_config(
-        &self,
+        &mut self,
         _config_path: String,
         _items: Vec<pdpb::GlobalConfigItem>,
     ) -> PdFuture<()> {
-        unimplemented!();
-    }
-
-    /// Watching change of GlobalConfig
+        unimplemented!()
+    }
+
+    /// Load a list of GlobalConfig.
+    fn load_global_config(
+        &mut self,
+        _config_path: String,
+    ) -> PdFuture<(Vec<pdpb::GlobalConfigItem>, i64)> {
+        unimplemented!()
+    }
+
+    /// Watching change of GlobalConfig.
     fn watch_global_config(
-        &self,
+        &mut self,
         _config_path: String,
         _revision: i64,
-    ) -> Result<grpcio::ClientSStreamReceiver<pdpb::WatchGlobalConfigResponse>> {
-        unimplemented!();
->>>>>>> f6513edc
+    ) -> Result<ClientSStreamReceiver<WatchGlobalConfigResponse>> {
+        unimplemented!()
     }
 
     /// Returns the cluster ID.
