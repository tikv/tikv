--- conflicted
+++ resolved
@@ -233,23 +233,20 @@
     fn get_operator(&self, _region_id: u64) -> Result<pdpb::GetOperatorResponse> {
         unimplemented!();
     }
-}
-
-<<<<<<< HEAD
+
+    /// Gets a timestamp from PD.
+    fn get_tso(&self) -> PdFuture<TimeStamp> {
+        unimplemented!()
+    }
+
+    /// Spawns a PD future on the client.
+    fn spawn(&self, _: PdFuture<()>) {
+        unimplemented!()
+    }
+}
+
 /// ConfigClient used for manage config
 pub trait ConfigClient: Send + Sync {
-=======
-    /// Gets a timestamp from PD.
-    fn get_tso(&self) -> PdFuture<TimeStamp> {
-        unimplemented!()
-    }
-
-    /// Spawns a PD future on the client.
-    fn spawn(&self, _: PdFuture<()>) {
-        unimplemented!()
-    }
-
->>>>>>> f61c09bb
     fn register_config(
         &self,
         _id: String,
