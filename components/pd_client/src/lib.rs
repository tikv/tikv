--- conflicted
+++ resolved
@@ -259,10 +259,7 @@
         unimplemented!()
     }
 
-<<<<<<< HEAD
-=======
     /// Gets the internal `FeatureGate`.
->>>>>>> c77abb9c
     fn feature_gate(&self) -> &FeatureGate {
         todo!()
     }
