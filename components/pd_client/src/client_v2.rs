--- conflicted
+++ resolved
@@ -12,7 +12,6 @@
 //! connection subscribe changes instead of altering it themselves.
 
 use std::{
-    collections::HashMap,
     fmt::Debug,
     pin::Pin,
     sync::{
@@ -48,19 +47,8 @@
 };
 use security::SecurityManager;
 use tikv_util::{
-<<<<<<< HEAD
-    box_err, error, info,
-    mpsc::future as mpsc,
-    slow_log,
-    sys::thread::StdThreadBuildWrapper,
-    thd_name,
-    time::{duration_to_sec, Instant},
-    timer::GLOBAL_TIMER_HANDLE,
-    warn,
-=======
-    box_err, error, info, mpsc::future as mpsc, slow_log, thd_name, time::Instant,
-    timer::GLOBAL_TIMER_HANDLE, warn,
->>>>>>> f6513edc
+    box_err, error, info, mpsc::future as mpsc, slow_log, sys::thread::StdThreadBuildWrapper,
+    thd_name, time::Instant, timer::GLOBAL_TIMER_HANDLE, warn,
 };
 use tokio::sync::{broadcast, mpsc as tokio_mpsc};
 use txn_types::TimeStamp;
@@ -518,116 +506,6 @@
     }
 }
 
-<<<<<<< HEAD
-=======
-pub trait PdClient {
-    type ResponseChannel<R: Debug>: Stream<Item = Result<R>>;
-
-    fn create_region_heartbeat_stream(
-        &mut self,
-        wake_policy: mpsc::WakePolicy,
-    ) -> Result<(
-        mpsc::Sender<RegionHeartbeatRequest>,
-        Self::ResponseChannel<RegionHeartbeatResponse>,
-    )>;
-
-    fn create_report_region_buckets_stream(
-        &mut self,
-        wake_policy: mpsc::WakePolicy,
-    ) -> Result<mpsc::Sender<ReportBucketsRequest>>;
-
-    fn create_tso_stream(
-        &mut self,
-        wake_policy: mpsc::WakePolicy,
-    ) -> Result<(mpsc::Sender<TsoRequest>, Self::ResponseChannel<TsoResponse>)>;
-
-    fn fetch_cluster_id(&mut self) -> Result<u64>;
-
-    fn load_global_config(&mut self, config_path: String) -> PdFuture<HashMap<String, String>>;
-
-    fn watch_global_config(
-        &mut self,
-    ) -> Result<grpcio::ClientSStreamReceiver<pdpb::WatchGlobalConfigResponse>>;
-
-    fn bootstrap_cluster(
-        &mut self,
-        stores: metapb::Store,
-        region: metapb::Region,
-    ) -> Result<Option<ReplicationStatus>>;
-
-    fn is_cluster_bootstrapped(&mut self) -> Result<bool>;
-
-    fn alloc_id(&mut self) -> Result<u64>;
-
-    fn is_recovering_marked(&mut self) -> Result<bool>;
-
-    fn put_store(&mut self, store: metapb::Store) -> Result<Option<ReplicationStatus>>;
-
-    fn get_store_and_stats(&mut self, store_id: u64)
-    -> PdFuture<(metapb::Store, pdpb::StoreStats)>;
-
-    fn get_store(&mut self, store_id: u64) -> Result<metapb::Store> {
-        block_on(self.get_store_and_stats(store_id)).map(|r| r.0)
-    }
-
-    fn get_all_stores(&mut self, exclude_tombstone: bool) -> Result<Vec<metapb::Store>>;
-
-    fn get_cluster_config(&mut self) -> Result<metapb::Cluster>;
-
-    fn get_region_and_leader(
-        &mut self,
-        key: &[u8],
-    ) -> PdFuture<(metapb::Region, Option<metapb::Peer>)>;
-
-    fn get_region(&mut self, key: &[u8]) -> Result<metapb::Region> {
-        block_on(self.get_region_and_leader(key)).map(|r| r.0)
-    }
-
-    fn get_region_info(&mut self, key: &[u8]) -> Result<RegionInfo> {
-        block_on(self.get_region_and_leader(key)).map(|r| RegionInfo::new(r.0, r.1))
-    }
-
-    fn get_region_by_id(&mut self, region_id: u64) -> PdFuture<Option<metapb::Region>>;
-
-    fn get_region_leader_by_id(
-        &mut self,
-        region_id: u64,
-    ) -> PdFuture<Option<(metapb::Region, metapb::Peer)>>;
-
-    fn ask_split(&mut self, region: metapb::Region) -> PdFuture<pdpb::AskSplitResponse>;
-
-    fn ask_batch_split(
-        &mut self,
-        region: metapb::Region,
-        count: usize,
-    ) -> PdFuture<pdpb::AskBatchSplitResponse>;
-
-    fn store_heartbeat(
-        &mut self,
-        stats: pdpb::StoreStats,
-        store_report: Option<pdpb::StoreReport>,
-        dr_autosync_status: Option<StoreDrAutoSyncStatus>,
-    ) -> PdFuture<pdpb::StoreHeartbeatResponse>;
-
-    fn report_batch_split(&mut self, regions: Vec<metapb::Region>) -> PdFuture<()>;
-
-    fn scatter_region(&mut self, region: RegionInfo) -> Result<()>;
-
-    fn get_gc_safe_point(&mut self) -> PdFuture<u64>;
-
-    fn get_operator(&mut self, region_id: u64) -> Result<pdpb::GetOperatorResponse>;
-
-    fn update_service_safe_point(
-        &mut self,
-        name: String,
-        safe_point: TimeStamp,
-        ttl: Duration,
-    ) -> PdFuture<()>;
-
-    fn report_min_resolved_ts(&mut self, store_id: u64, min_resolved_ts: u64) -> PdFuture<()>;
-}
-
->>>>>>> f6513edc
 pub struct CachedDuplexResponse<T> {
     latest: tokio_mpsc::Receiver<ClientDuplexReceiver<T>>,
     cache: Option<ClientDuplexReceiver<T>>,
@@ -675,22 +553,48 @@
         &self.feature_gate
     }
 
-    fn load_global_config(&mut self, config_path: String) -> PdFuture<HashMap<String, String>> {
-        use kvproto::pdpb::LoadGlobalConfigRequest;
-        let mut req = LoadGlobalConfigRequest::new();
+    fn store_global_config(
+        &mut self,
+        config_path: String,
+        items: Vec<pdpb::GlobalConfigItem>,
+    ) -> PdFuture<()> {
+        let timer = PD_REQUEST_HISTOGRAM_VEC
+            .store_global_config
+            .start_coarse_timer();
+        let mut req = pdpb::StoreGlobalConfigRequest::new();
         req.set_config_path(config_path);
+        req.set_changes(items.into());
         let mut raw_client = self.raw_client.clone();
         Box::pin(async move {
             raw_client.wait_for_ready().await?;
-            let fut = raw_client.stub().load_global_config_async(&req)?;
-            match fut.await {
-                Ok(grpc_response) => {
-                    let mut res = HashMap::with_capacity(grpc_response.get_items().len());
-                    for c in grpc_response.get_items() {
-                        res.insert(c.get_name().to_owned(), c.get_value().to_owned());
-                    }
-                    Ok(res)
-                }
+            let resp = raw_client.stub().store_global_config_async(&req)?.await;
+            drop(timer);
+            if let Err(err) = resp {
+                return Err(box_err!("{:?}", err));
+            }
+            Ok(())
+        })
+    }
+
+    fn load_global_config(
+        &mut self,
+        config_path: String,
+    ) -> PdFuture<(Vec<pdpb::GlobalConfigItem>, i64)> {
+        let timer = PD_REQUEST_HISTOGRAM_VEC
+            .load_global_config
+            .start_coarse_timer();
+        let mut req = pdpb::LoadGlobalConfigRequest::new();
+        req.set_config_path(config_path);
+        let mut raw_client = self.raw_client.clone();
+        Box::pin(async move {
+            raw_client.wait_for_ready().await?;
+            let resp = raw_client.stub().load_global_config_async(&req)?.await;
+            drop(timer);
+            match resp {
+                Ok(grpc_response) => Ok((
+                    Vec::from(grpc_response.get_items()),
+                    grpc_response.get_revision(),
+                )),
                 Err(err) => Err(box_err!("{:?}", err)),
             }
         })
@@ -698,8 +602,16 @@
 
     fn watch_global_config(
         &mut self,
+        config_path: String,
+        revision: i64,
     ) -> Result<grpcio::ClientSStreamReceiver<pdpb::WatchGlobalConfigResponse>> {
-        let req = pdpb::WatchGlobalConfigRequest::default();
+        let _timer = PD_REQUEST_HISTOGRAM_VEC
+            .watch_global_config
+            .start_coarse_timer();
+        let mut req = pdpb::WatchGlobalConfigRequest::default();
+        info!("[global_config] start watch global config"; "path" => &config_path, "revision" => revision);
+        req.set_config_path(config_path);
+        req.set_revision(revision);
         block_on(self.raw_client.wait_for_ready())?;
         Ok(self.raw_client.stub().watch_global_config(&req)?)
     }
@@ -1421,7 +1333,7 @@
             })
             .expect("unable to create tso worker thread");
         Ok(TsoConnection {
-            handle: Arc::new(handle),
+            _handle: Arc::new(handle),
             tx: user_req_tx,
         })
     }
@@ -1431,7 +1343,7 @@
 
 #[derive(Clone)]
 pub struct TsoConnection {
-    handle: Arc<std::thread::JoinHandle<()>>,
+    _handle: Arc<std::thread::JoinHandle<()>>,
     tx: tokio::sync::mpsc::Sender<TimestampRequest>,
 }
 
