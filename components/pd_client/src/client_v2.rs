// Copyright 2022 TiKV Project Authors. Licensed under Apache-2.0.

//! PD Client V2
//!
//! In V1, the connection to PD and related states are all shared under a
//! `RwLock`. The maintenance of these states are implemented in a
//! decentralized way: each request will try to rebuild the connection on its
//! own if it encounters a network error.
//!
//! In V2, the responsibility to maintain the connection is moved into one
//! single long-running coroutine, namely [`reconnect_loop`]. Users of the
//! connection subscribe changes instead of altering it themselves.

use std::{
    fmt::Debug,
    pin::Pin,
    sync::{
        atomic::{AtomicU64, Ordering},
        Arc, Mutex,
    },
    time::{Duration, Instant as StdInstant},
    u64,
};

use fail::fail_point;
use futures::{
    compat::{Compat, Future01CompatExt},
    executor::block_on,
    future::FutureExt,
    select,
    sink::SinkExt,
    stream::{Stream, StreamExt},
    task::{Context, Poll},
    TryStreamExt,
};
use grpcio::{
    CallOption, Channel, ClientDuplexReceiver, ConnectivityState, EnvBuilder, Environment,
    Error as GrpcError, Result as GrpcResult, WriteFlags,
};
use kvproto::{
    metapb,
    pdpb::{
        self, GetMembersResponse, PdClient as PdClientStub, RegionHeartbeatRequest,
        RegionHeartbeatResponse, ReportBucketsRequest, TsoRequest, TsoResponse,
    },
    replication_modepb::{ReplicationStatus, StoreDrAutoSyncStatus},
};
use security::SecurityManager;
use tikv_util::{
    box_err, error, info, mpsc::future as mpsc, slow_log, sys::thread::StdThreadBuildWrapper,
    thd_name, time::Instant, timer::GLOBAL_TIMER_HANDLE, warn,
};
use tokio::sync::{broadcast, mpsc as tokio_mpsc};
use txn_types::TimeStamp;

use super::{
    client::{CLIENT_PREFIX, CQ_COUNT},
    metrics::*,
    tso::{run_tso, TimestampRequest},
    util::{check_resp_header, PdConnector, TargetInfo},
    Config, Error, FeatureGate, RegionInfo, Result, UnixSecs,
    REQUEST_TIMEOUT as REQUEST_TIMEOUT_SEC,
};
use crate::{BoxStream, PdClientCommon, PdClientExtV2, PdFuture, TsoGetterFactory};

fn request_timeout() -> Duration {
    fail_point!("pd_client_v2_request_timeout", |s| {
        use std::str::FromStr;

        use tikv_util::config::ReadableDuration;
        ReadableDuration::from_str(&s.unwrap()).unwrap().0
    });
    Duration::from_secs(REQUEST_TIMEOUT_SEC)
}

/// Immutable context for making new connections.
struct ConnectContext {
    cfg: Config,
    connector: PdConnector,
}

#[derive(Clone)]
struct RawClient {
    stub: PdClientStub,
    target_info: TargetInfo,
    members: GetMembersResponse,
}

impl RawClient {
    async fn connect(ctx: &ConnectContext) -> Result<Self> {
        // -1 means the max.
        let retries = match ctx.cfg.retry_max_count {
            -1 => std::isize::MAX,
            v => v.saturating_add(1),
        };
        for i in 0..retries {
            match ctx.connector.validate_endpoints(&ctx.cfg, false).await {
                Ok((stub, target_info, members, _)) => {
                    return Ok(RawClient {
                        stub,
                        target_info,
                        members,
                    });
                }
                Err(e) => {
                    if i as usize % ctx.cfg.retry_log_every == 0 {
                        warn!("validate PD endpoints failed"; "err" => ?e);
                    }
                    let _ = GLOBAL_TIMER_HANDLE
                        .delay(StdInstant::now() + ctx.cfg.retry_interval.0)
                        .compat()
                        .await;
                }
            }
        }
        Err(box_err!("PD endpoints are invalid"))
    }

    /// Returns Ok(true) when a new connection is established.
    async fn maybe_reconnect(&mut self, ctx: &ConnectContext, force: bool) -> Result<bool> {
        PD_RECONNECT_COUNTER_VEC.with_label_values(&["try"]).inc();
        let start = Instant::now();

        let members = self.members.clone();
        let direct_connected = self.target_info.direct_connected();
        slow_log!(start.saturating_elapsed(), "try reconnect pd");
        let (stub, target_info, members, _) = match ctx
            .connector
            .reconnect_pd(
                members,
                direct_connected,
                force,
                ctx.cfg.enable_forwarding,
                false,
            )
            .await
        {
            Err(e) => {
                PD_RECONNECT_COUNTER_VEC
                    .with_label_values(&["failure"])
                    .inc();
                return Err(e);
            }
            Ok(None) => {
                PD_RECONNECT_COUNTER_VEC
                    .with_label_values(&["no-need"])
                    .inc();
                return Ok(false);
            }
            Ok(Some(tuple)) => {
                PD_RECONNECT_COUNTER_VEC
                    .with_label_values(&["success"])
                    .inc();
                tuple
            }
        };

        fail_point!("pd_client_v2_reconnect", |_| Ok(true));

        self.stub = stub;
        self.target_info = target_info;
        self.members = members;

        info!("trying to update PD client done"; "spend" => ?start.saturating_elapsed());
        Ok(true)
    }
}

struct CachedRawClientCore {
    context: ConnectContext,

    latest: Mutex<RawClient>,
    version: AtomicU64,
    on_reconnect_tx: broadcast::Sender<()>,
}

/// A shared [`RawClient`] with a local copy of cache.
pub struct CachedRawClient {
    core: Arc<CachedRawClientCore>,
    should_reconnect_tx: broadcast::Sender<u64>,
    on_reconnect_rx: broadcast::Receiver<()>,

    cache: RawClient,
    cache_version: u64,
}

impl Clone for CachedRawClient {
    fn clone(&self) -> Self {
        Self {
            core: self.core.clone(),
            should_reconnect_tx: self.should_reconnect_tx.clone(),
            on_reconnect_rx: self.core.on_reconnect_tx.subscribe(),
            cache: self.cache.clone(),
            cache_version: self.cache_version,
        }
    }
}

impl CachedRawClient {
    fn new(
        cfg: Config,
        env: Arc<Environment>,
        security_mgr: Arc<SecurityManager>,
        should_reconnect_tx: broadcast::Sender<u64>,
    ) -> Self {
        let lame_stub = PdClientStub::new(Channel::lame(env.clone(), "0.0.0.0:0"));
        let client = RawClient {
            stub: lame_stub,
            target_info: TargetInfo::new("0.0.0.0:0".to_string(), ""),
            members: GetMembersResponse::new(),
        };
        let context = ConnectContext {
            cfg,
            connector: PdConnector::new(env, security_mgr),
        };
        let (tx, rx) = broadcast::channel(1);
        let core = CachedRawClientCore {
            context,
            latest: Mutex::new(client.clone()),
            version: AtomicU64::new(0),
            on_reconnect_tx: tx,
        };
        Self {
            core: Arc::new(core),
            should_reconnect_tx,
            on_reconnect_rx: rx,
            cache: client,
            cache_version: 0,
        }
    }

    #[inline]
    fn refresh_cache(&mut self) -> bool {
        if self.cache_version < self.core.version.load(Ordering::Acquire) {
            let latest = self.core.latest.lock().unwrap();
            self.cache = (*latest).clone();
            self.cache_version = self.core.version.load(Ordering::Relaxed);
            true
        } else {
            false
        }
    }

    #[inline]
    fn publish_cache(&mut self) {
        let latest_version = {
            let mut latest = self.core.latest.lock().unwrap();
            *latest = self.cache.clone();
            let _ = self.core.on_reconnect_tx.send(());
            self.core.version.fetch_add(1, Ordering::Relaxed) + 1
        };
        debug_assert!(self.cache_version < latest_version);
        self.cache_version = latest_version;
    }

    #[inline]
    async fn wait_for_a_new_client(
        rx: &mut broadcast::Receiver<()>,
        current_version: u64,
        latest_version: &AtomicU64,
    ) -> bool {
        let deadline = StdInstant::now() + request_timeout();
        loop {
            if GLOBAL_TIMER_HANDLE
                .timeout(Compat::new(Box::pin(rx.recv())), deadline)
                .compat()
                .await
                .is_ok()
            {
                if current_version < latest_version.load(Ordering::Acquire) {
                    return true;
                }
            } else {
                return false;
            }
        }
    }

    /// Refreshes the local cache with latest client, then waits for the
    /// connection to be ready.
    /// The connection must be available if this function returns `Ok(())`.
    async fn wait_for_ready(&mut self) -> Result<()> {
        self.refresh_cache();
        if self.channel().check_connectivity_state(false) == ConnectivityState::GRPC_CHANNEL_READY {
            return Ok(());
        }
        select! {
            r = self
                .cache
                .stub
                .client
                .channel()
                .wait_for_connected(request_timeout())
                .fuse() =>
            {
                if r {
                    return Ok(());
                }
            }
            r = Self::wait_for_a_new_client(
                &mut self.on_reconnect_rx,
                self.cache_version,
                &self.core.version,
            ).fuse() => {
                if r {
                    assert!(self.refresh_cache());
                    return Ok(());
                }
            }
        }
        let _ = self.should_reconnect_tx.send(self.cache_version);
        Err(box_err!(
            "Connection unavailable {:?}",
            self.channel().check_connectivity_state(false)
        ))
    }

    /// Makes the first connection.
    async fn connect(&mut self) -> Result<()> {
        self.cache = RawClient::connect(&self.core.context).await?;
        self.publish_cache();
        Ok(())
    }

    /// Increases global version only when a new connection is established.
    /// Might panic if `wait_for_ready` isn't called up-front.
    async fn reconnect(&mut self) -> Result<bool> {
        let force = (|| {
            fail_point!("pd_client_force_reconnect", |_| true);
            self.channel().check_connectivity_state(true)
                == ConnectivityState::GRPC_CHANNEL_SHUTDOWN
        })();
        if self
            .cache
            .maybe_reconnect(&self.core.context, force)
            .await?
        {
            self.publish_cache();
            return Ok(true);
        }
        Ok(false)
    }

    #[inline]
    fn check_resp<T>(&mut self, resp: GrpcResult<T>) -> GrpcResult<T> {
        if matches!(
            resp,
            Err(GrpcError::RpcFailure(_) | GrpcError::RemoteStopped | GrpcError::RpcFinished(_))
        ) {
            let _ = self.should_reconnect_tx.send(self.cache_version);
        }
        resp
    }

    /// Might panic if `wait_for_ready` isn't called up-front.
    #[inline]
    fn stub(&self) -> &PdClientStub {
        &self.cache.stub
    }

    /// Might panic if `wait_for_ready` isn't called up-front.
    #[inline]
    fn channel(&self) -> &Channel {
        self.cache.stub.client.channel()
    }

    /// Might panic if `wait_for_ready` isn't called up-front.
    #[inline]
    fn call_option(&self) -> CallOption {
        self.cache.target_info.call_option()
    }

    /// Might panic if `wait_for_ready` isn't called up-front.
    #[inline]
    fn cluster_id(&self) -> u64 {
        self.cache.members.get_header().get_cluster_id()
    }

    /// Might panic if `wait_for_ready` isn't called up-front.
    #[inline]
    fn header(&self) -> pdpb::RequestHeader {
        let mut header = pdpb::RequestHeader::default();
        header.set_cluster_id(self.cluster_id());
        header
    }

    /// Might panic if `wait_for_ready` isn't called up-front.
    #[cfg(feature = "testexport")]
    #[inline]
    fn leader(&self) -> pdpb::Member {
        self.cache.members.get_leader().clone()
    }

    #[inline]
    fn initialized(&self) -> bool {
        self.cache_version != 0
    }
}

async fn reconnect_loop(
    mut client: CachedRawClient,
    cfg: Config,
    mut should_reconnect: broadcast::Receiver<u64>,
) {
    if let Err(e) = client.connect().await {
        error!("failed to connect pd"; "err" => ?e);
        return;
    }
    let backoff = (|| {
        fail_point!("pd_client_v2_backoff", |s| {
            use std::str::FromStr;

            use tikv_util::config::ReadableDuration;
            ReadableDuration::from_str(&s.unwrap()).unwrap().0
        });
        request_timeout()
    })();
    let mut last_connect = StdInstant::now();
    loop {
        if client.channel().wait_for_connected(request_timeout()).await {
            let state = ConnectivityState::GRPC_CHANNEL_READY;
            select! {
                // Checks for leader change periodically.
                _ = client
                    .channel()
                    .wait_for_state_change(state, cfg.update_interval.0)
                    .fuse() => {}
                v = should_reconnect.recv().fuse() => {
                    match v {
                        Ok(v) if v < client.cache_version => continue,
                        Ok(_) => {}
                        Err(broadcast::error::RecvError::Lagged(_)) => continue,
                        Err(broadcast::error::RecvError::Closed) => break,
                    }
                }
            }
        }
        let target = last_connect + backoff;
        if target > StdInstant::now() {
            let _ = GLOBAL_TIMER_HANDLE.delay(target).compat().await;
        }
        last_connect = StdInstant::now();
        if let Err(e) = client.reconnect().await {
            warn!("failed to reconnect pd"; "err" => ?e);
        }
    }
}

#[derive(Clone)]
pub struct RpcClient {
    pub raw_client: CachedRawClient,
    feature_gate: FeatureGate,
}

impl RpcClient {
    pub fn new(
        cfg: &Config,
        shared_env: Option<Arc<Environment>>,
        security_mgr: Arc<SecurityManager>,
    ) -> Result<RpcClient> {
        let env = shared_env.unwrap_or_else(|| {
            Arc::new(
                EnvBuilder::new()
                    .cq_count(CQ_COUNT)
                    .name_prefix(thd_name!(CLIENT_PREFIX))
                    .build(),
            )
        });

        // Use broadcast channel for the lagging feature.
        let (tx, rx) = broadcast::channel(1);
        let raw_client = CachedRawClient::new(cfg.clone(), env, security_mgr, tx);
        raw_client
            .stub()
            .spawn(reconnect_loop(raw_client.clone(), cfg.clone(), rx));

        Ok(Self {
            raw_client,
            feature_gate: Default::default(),
        })
    }

    #[cfg(feature = "testexport")]
    pub fn get_leader(&mut self) -> pdpb::Member {
        block_on(self.raw_client.wait_for_ready()).unwrap();
        self.raw_client.leader()
    }

    #[cfg(feature = "testexport")]
    pub fn reconnect(&mut self) -> Result<bool> {
        block_on(self.raw_client.wait_for_ready())?;
        block_on(self.raw_client.reconnect())
    }

    #[cfg(feature = "testexport")]
    pub fn reset_to_lame_client(&mut self) {
        let env = self.raw_client.core.context.connector.env.clone();
        let lame = PdClientStub::new(Channel::lame(env, "0.0.0.0:0"));
        self.raw_client.core.latest.lock().unwrap().stub = lame.clone();
        self.raw_client.cache.stub = lame;
    }

    #[cfg(feature = "testexport")]
    pub fn initialized(&self) -> bool {
        self.raw_client.initialized()
    }
}

<<<<<<< HEAD
=======
async fn get_region_resp_by_id(
    mut raw_client: CachedRawClient,
    region_id: u64,
) -> Result<pdpb::GetRegionResponse> {
    let timer = Instant::now_coarse();
    let mut req = pdpb::GetRegionByIdRequest::default();
    req.set_region_id(region_id);
    raw_client.wait_for_ready().await?;
    req.set_header(raw_client.header());
    let resp = raw_client
        .stub()
        .get_region_by_id_async_opt(&req, raw_client.call_option().timeout(request_timeout()))
        .unwrap_or_else(|e| {
            panic!("fail to request PD {} err {:?}", "get_region_by_id", e);
        })
        .await;
    PD_REQUEST_HISTOGRAM_VEC
        .get_region_by_id
        .observe(timer.saturating_elapsed_secs());
    let resp = raw_client.check_resp(resp)?;
    check_resp_header(resp.get_header())?;
    Ok(resp)
}
pub trait PdClient {
    type ResponseChannel<R: Debug>: Stream<Item = Result<R>>;

    fn create_region_heartbeat_stream(
        &mut self,
        wake_policy: mpsc::WakePolicy,
    ) -> Result<(
        mpsc::Sender<RegionHeartbeatRequest>,
        Self::ResponseChannel<RegionHeartbeatResponse>,
    )>;

    fn create_report_region_buckets_stream(
        &mut self,
        wake_policy: mpsc::WakePolicy,
    ) -> Result<mpsc::Sender<ReportBucketsRequest>>;

    fn create_tso_stream(
        &mut self,
        wake_policy: mpsc::WakePolicy,
    ) -> Result<(mpsc::Sender<TsoRequest>, Self::ResponseChannel<TsoResponse>)>;

    fn fetch_cluster_id(&mut self) -> Result<u64>;

    fn load_global_config(&mut self, config_path: String) -> PdFuture<HashMap<String, String>>;

    fn watch_global_config(
        &mut self,
    ) -> Result<grpcio::ClientSStreamReceiver<pdpb::WatchGlobalConfigResponse>>;

    fn bootstrap_cluster(
        &mut self,
        stores: metapb::Store,
        region: metapb::Region,
    ) -> Result<Option<ReplicationStatus>>;

    fn is_cluster_bootstrapped(&mut self) -> Result<bool>;

    fn alloc_id(&mut self) -> Result<u64>;

    fn is_recovering_marked(&mut self) -> Result<bool>;

    fn put_store(&mut self, store: metapb::Store) -> Result<Option<ReplicationStatus>>;

    fn get_store_and_stats(&mut self, store_id: u64)
    -> PdFuture<(metapb::Store, pdpb::StoreStats)>;

    fn get_store(&mut self, store_id: u64) -> Result<metapb::Store> {
        block_on(self.get_store_and_stats(store_id)).map(|r| r.0)
    }

    fn get_all_stores(&mut self, exclude_tombstone: bool) -> Result<Vec<metapb::Store>>;

    fn get_cluster_config(&mut self) -> Result<metapb::Cluster>;

    fn get_region_and_leader(
        &mut self,
        key: &[u8],
    ) -> PdFuture<(metapb::Region, Option<metapb::Peer>)>;

    fn get_region(&mut self, key: &[u8]) -> Result<metapb::Region> {
        block_on(self.get_region_and_leader(key)).map(|r| r.0)
    }

    fn get_region_info(&mut self, key: &[u8]) -> Result<RegionInfo> {
        block_on(self.get_region_and_leader(key)).map(|r| RegionInfo::new(r.0, r.1))
    }

    fn get_region_by_id(&mut self, region_id: u64) -> PdFuture<Option<metapb::Region>>;

    fn get_buckets_by_id(&self, region_id: u64) -> PdFuture<Option<metapb::Buckets>>;

    fn get_region_leader_by_id(
        &mut self,
        region_id: u64,
    ) -> PdFuture<Option<(metapb::Region, metapb::Peer)>>;

    fn ask_split(&mut self, region: metapb::Region) -> PdFuture<pdpb::AskSplitResponse>;

    fn ask_batch_split(
        &mut self,
        region: metapb::Region,
        count: usize,
    ) -> PdFuture<pdpb::AskBatchSplitResponse>;

    fn store_heartbeat(
        &mut self,
        stats: pdpb::StoreStats,
        store_report: Option<pdpb::StoreReport>,
        dr_autosync_status: Option<StoreDrAutoSyncStatus>,
    ) -> PdFuture<pdpb::StoreHeartbeatResponse>;

    fn report_batch_split(&mut self, regions: Vec<metapb::Region>) -> PdFuture<()>;

    fn scatter_region(&mut self, region: RegionInfo) -> Result<()>;

    fn get_gc_safe_point(&mut self) -> PdFuture<u64>;

    fn get_operator(&mut self, region_id: u64) -> Result<pdpb::GetOperatorResponse>;

    fn update_service_safe_point(
        &mut self,
        name: String,
        safe_point: TimeStamp,
        ttl: Duration,
    ) -> PdFuture<()>;

    fn report_min_resolved_ts(&mut self, store_id: u64, min_resolved_ts: u64) -> PdFuture<()>;
}

>>>>>>> b82036ea
pub struct CachedDuplexResponse<T> {
    latest: tokio_mpsc::Receiver<ClientDuplexReceiver<T>>,
    cache: Option<ClientDuplexReceiver<T>>,
}

impl<T> CachedDuplexResponse<T> {
    fn new() -> (tokio_mpsc::Sender<ClientDuplexReceiver<T>>, Self) {
        let (tx, rx) = tokio_mpsc::channel(1);
        (
            tx,
            Self {
                latest: rx,
                cache: None,
            },
        )
    }
}

impl<T: Debug> Stream for CachedDuplexResponse<T> {
    type Item = Result<T>;

    fn poll_next(mut self: Pin<&mut Self>, cx: &mut Context<'_>) -> Poll<Option<Self::Item>> {
        loop {
            if let Some(ref mut receiver) = self.cache {
                match Pin::new(receiver).poll_next(cx) {
                    Poll::Ready(Some(Ok(item))) => return Poll::Ready(Some(Ok(item))),
                    Poll::Pending => return Poll::Pending,
                    // If it's None or there's error, we need to update receiver.
                    _ => {}
                }
            }

            match Pin::new(&mut self.latest).poll_recv(cx) {
                Poll::Ready(Some(receiver)) => self.cache = Some(receiver),
                Poll::Ready(None) => return Poll::Ready(None),
                Poll::Pending => return Poll::Pending,
            }
        }
    }
}

impl PdClientCommon for RpcClient {
    /// Gets the internal `FeatureGate`.
    fn feature_gate(&self) -> &FeatureGate {
        &self.feature_gate
    }

    fn store_global_config(
        &mut self,
        config_path: String,
        items: Vec<pdpb::GlobalConfigItem>,
    ) -> PdFuture<()> {
        let timer = PD_REQUEST_HISTOGRAM_VEC
            .store_global_config
            .start_coarse_timer();
        let mut req = pdpb::StoreGlobalConfigRequest::new();
        req.set_config_path(config_path);
        req.set_changes(items.into());
        let mut raw_client = self.raw_client.clone();
        Box::pin(async move {
            raw_client.wait_for_ready().await?;
            let resp = raw_client.stub().store_global_config_async(&req)?.await;
            drop(timer);
            if let Err(err) = resp {
                return Err(box_err!("{:?}", err));
            }
            Ok(())
        })
    }

    fn load_global_config(
        &mut self,
        config_path: String,
    ) -> PdFuture<(Vec<pdpb::GlobalConfigItem>, i64)> {
        let timer = PD_REQUEST_HISTOGRAM_VEC
            .load_global_config
            .start_coarse_timer();
        let mut req = pdpb::LoadGlobalConfigRequest::new();
        req.set_config_path(config_path);
        let mut raw_client = self.raw_client.clone();
        Box::pin(async move {
            raw_client.wait_for_ready().await?;
            let resp = raw_client.stub().load_global_config_async(&req)?.await;
            drop(timer);
            match resp {
                Ok(grpc_response) => Ok((
                    Vec::from(grpc_response.get_items()),
                    grpc_response.get_revision(),
                )),
                Err(err) => Err(box_err!("{:?}", err)),
            }
        })
    }

    fn watch_global_config(
        &mut self,
        config_path: String,
        revision: i64,
    ) -> Result<grpcio::ClientSStreamReceiver<pdpb::WatchGlobalConfigResponse>> {
        let _timer = PD_REQUEST_HISTOGRAM_VEC
            .watch_global_config
            .start_coarse_timer();
        let mut req = pdpb::WatchGlobalConfigRequest::default();
        info!("[global_config] start watch global config"; "path" => &config_path, "revision" => revision);
        req.set_config_path(config_path);
        req.set_revision(revision);
        block_on(self.raw_client.wait_for_ready())?;
        Ok(self.raw_client.stub().watch_global_config(&req)?)
    }

    fn fetch_cluster_id(&mut self) -> Result<u64> {
        if !self.raw_client.initialized() {
            block_on(self.raw_client.wait_for_ready())?;
        }
        let id = self.raw_client.cluster_id();
        assert!(id > 0);
        Ok(id)
    }

    fn bootstrap_cluster(
        &mut self,
        stores: metapb::Store,
        region: metapb::Region,
    ) -> Result<Option<ReplicationStatus>> {
        let _timer = PD_REQUEST_HISTOGRAM_VEC
            .bootstrap_cluster
            .start_coarse_timer();

        block_on(self.raw_client.wait_for_ready())?;

        let mut req = pdpb::BootstrapRequest::default();
        req.set_header(self.raw_client.header());
        req.set_store(stores);
        req.set_region(region);

        let resp = self.raw_client.stub().bootstrap_opt(
            &req,
            self.raw_client.call_option().timeout(request_timeout()),
        );
        let mut resp = self.raw_client.check_resp(resp)?;
        check_resp_header(resp.get_header())?;
        Ok(resp.replication_status.take())
    }

    fn is_cluster_bootstrapped(&mut self) -> Result<bool> {
        let _timer = PD_REQUEST_HISTOGRAM_VEC
            .is_cluster_bootstrapped
            .start_coarse_timer();

        block_on(self.raw_client.wait_for_ready())?;

        let mut req = pdpb::IsBootstrappedRequest::default();
        req.set_header(self.raw_client.header());

        let resp = self.raw_client.stub().is_bootstrapped_opt(
            &req,
            self.raw_client.call_option().timeout(request_timeout()),
        );
        let resp = self.raw_client.check_resp(resp)?;
        check_resp_header(resp.get_header())?;

        Ok(resp.get_bootstrapped())
    }

    fn alloc_id(&mut self) -> Result<u64> {
        let _timer = PD_REQUEST_HISTOGRAM_VEC.alloc_id.start_coarse_timer();

        block_on(self.raw_client.wait_for_ready())?;

        let mut req = pdpb::AllocIdRequest::default();
        req.set_header(self.raw_client.header());

        let resp = self.raw_client.stub().alloc_id_opt(
            &req,
            self.raw_client
                .call_option()
                .timeout(Duration::from_secs(10)),
        );
        let resp = self.raw_client.check_resp(resp)?;
        check_resp_header(resp.get_header())?;

        let id = resp.get_id();
        if id == 0 {
            return Err(box_err!("pd alloc weird id 0"));
        }
        Ok(id)
    }

    fn is_recovering_marked(&mut self) -> Result<bool> {
        let _timer = PD_REQUEST_HISTOGRAM_VEC
            .is_recovering_marked
            .start_coarse_timer();

        block_on(self.raw_client.wait_for_ready())?;

        let mut req = pdpb::IsSnapshotRecoveringRequest::default();
        req.set_header(self.raw_client.header());

        let resp = self.raw_client.stub().is_snapshot_recovering_opt(
            &req,
            self.raw_client.call_option().timeout(request_timeout()),
        );
        let resp = self.raw_client.check_resp(resp)?;
        check_resp_header(resp.get_header())?;

        Ok(resp.get_marked())
    }

    fn put_store(&mut self, store: metapb::Store) -> Result<Option<ReplicationStatus>> {
        let _timer = PD_REQUEST_HISTOGRAM_VEC.put_store.start_coarse_timer();

        block_on(self.raw_client.wait_for_ready())?;

        let mut req = pdpb::PutStoreRequest::default();
        req.set_header(self.raw_client.header());
        req.set_store(store);

        let resp = self.raw_client.stub().put_store_opt(
            &req,
            self.raw_client.call_option().timeout(request_timeout()),
        );
        let mut resp = self.raw_client.check_resp(resp)?;
        check_resp_header(resp.get_header())?;

        Ok(resp.replication_status.take())
    }

    fn get_store_and_stats(
        &mut self,
        store_id: u64,
    ) -> PdFuture<(metapb::Store, pdpb::StoreStats)> {
        let timer = Instant::now_coarse();

        let mut req = pdpb::GetStoreRequest::default();
        req.set_store_id(store_id);

        let mut raw_client = self.raw_client.clone();
        Box::pin(async move {
            raw_client.wait_for_ready().await?;
            req.set_header(raw_client.header());
            let resp = raw_client
                .stub()
                .get_store_async_opt(&req, raw_client.call_option().timeout(request_timeout()))
                .unwrap_or_else(|e| {
                    panic!("fail to request PD {} err {:?}", "get_store_and_stats", e);
                })
                .await;
            PD_REQUEST_HISTOGRAM_VEC
                .get_store_and_stats
                .observe(timer.saturating_elapsed_secs());
            let mut resp = raw_client.check_resp(resp)?;
            check_resp_header(resp.get_header())?;
            let store = resp.take_store();
            if store.get_state() != metapb::StoreState::Tombstone {
                Ok((store, resp.take_stats()))
            } else {
                Err(Error::StoreTombstone(format!("{:?}", store)))
            }
        })
    }

    fn get_all_stores(&mut self, exclude_tombstone: bool) -> Result<Vec<metapb::Store>> {
        let _timer = PD_REQUEST_HISTOGRAM_VEC.get_all_stores.start_coarse_timer();

        block_on(self.raw_client.wait_for_ready())?;

        let mut req = pdpb::GetAllStoresRequest::default();
        req.set_header(self.raw_client.header());
        req.set_exclude_tombstone_stores(exclude_tombstone);

        let resp = self.raw_client.stub().get_all_stores_opt(
            &req,
            self.raw_client.call_option().timeout(request_timeout()),
        );
        let mut resp = self.raw_client.check_resp(resp)?;
        check_resp_header(resp.get_header())?;

        Ok(resp.take_stores().into())
    }

    fn get_cluster_config(&mut self) -> Result<metapb::Cluster> {
        let _timer = PD_REQUEST_HISTOGRAM_VEC
            .get_cluster_config
            .start_coarse_timer();

        block_on(self.raw_client.wait_for_ready())?;

        let mut req = pdpb::GetClusterConfigRequest::default();
        req.set_header(self.raw_client.header());

        let resp = self.raw_client.stub().get_cluster_config_opt(
            &req,
            self.raw_client.call_option().timeout(request_timeout()),
        );
        let mut resp = self.raw_client.check_resp(resp)?;
        check_resp_header(resp.get_header())?;

        Ok(resp.take_cluster())
    }

    fn get_region_and_leader(
        &mut self,
        key: &[u8],
    ) -> PdFuture<(metapb::Region, Option<metapb::Peer>)> {
        let timer = Instant::now_coarse();

        let mut req = pdpb::GetRegionRequest::default();
        req.set_region_key(key.to_vec());

        let mut raw_client = self.raw_client.clone();
        Box::pin(async move {
            raw_client.wait_for_ready().await?;
            req.set_header(raw_client.header());
            let resp = raw_client
                .stub()
                .get_region_async_opt(&req, raw_client.call_option().timeout(request_timeout()))
                .unwrap_or_else(|e| {
                    panic!("fail to request PD {} err {:?}", "get_region_async_opt", e)
                })
                .await;
            PD_REQUEST_HISTOGRAM_VEC
                .get_region
                .observe(timer.saturating_elapsed_secs());
            let mut resp = raw_client.check_resp(resp)?;
            check_resp_header(resp.get_header())?;
            let region = if resp.has_region() {
                resp.take_region()
            } else {
                return Err(Error::RegionNotFound(req.region_key));
            };
            let leader = if resp.has_leader() {
                Some(resp.take_leader())
            } else {
                None
            };
            Ok((region, leader))
        })
    }

    fn get_buckets_by_id(&self, region_id: u64) -> PdFuture<Option<metapb::Buckets>> {
        let pd_client = self.raw_client.clone();
        Box::pin(async move {
            let mut resp = get_region_resp_by_id(pd_client, region_id).await?;
            if resp.has_buckets() {
                Ok(Some(resp.take_buckets()))
            } else {
                Ok(None)
            }
        })
    }

    fn get_region_by_id(&mut self, region_id: u64) -> PdFuture<Option<metapb::Region>> {
        let pd_client = self.raw_client.clone();
        Box::pin(async move {
            let mut resp = get_region_resp_by_id(pd_client, region_id).await?;
            if resp.has_region() {
                Ok(Some(resp.take_region()))
            } else {
                Ok(None)
            }
        })
    }

    fn get_region_leader_by_id(
        &mut self,
        region_id: u64,
    ) -> PdFuture<Option<(metapb::Region, metapb::Peer)>> {
        let pd_client = self.raw_client.clone();
        Box::pin(async move {
            let mut resp = get_region_resp_by_id(pd_client, region_id).await?;
            if resp.has_region() && resp.has_leader() {
                Ok(Some((resp.take_region(), resp.take_leader())))
            } else {
                Ok(None)
            }
        })
    }

    fn ask_split(&mut self, region: metapb::Region) -> PdFuture<pdpb::AskSplitResponse> {
        let timer = Instant::now_coarse();

        let mut req = pdpb::AskSplitRequest::default();
        req.set_region(region);

        let mut raw_client = self.raw_client.clone();
        Box::pin(async move {
            raw_client.wait_for_ready().await?;
            req.set_header(raw_client.header());
            let resp = raw_client
                .stub()
                .ask_split_async_opt(&req, raw_client.call_option().timeout(request_timeout()))
                .unwrap_or_else(|e| {
                    panic!("fail to request PD {} err {:?}", "ask_split", e);
                })
                .await;
            PD_REQUEST_HISTOGRAM_VEC
                .ask_split
                .observe(timer.saturating_elapsed_secs());
            let resp = raw_client.check_resp(resp)?;
            check_resp_header(resp.get_header())?;
            Ok(resp)
        })
    }

    fn ask_batch_split(
        &mut self,
        region: metapb::Region,
        count: usize,
    ) -> PdFuture<pdpb::AskBatchSplitResponse> {
        let timer = Instant::now_coarse();

        let mut req = pdpb::AskBatchSplitRequest::default();
        req.set_region(region);
        req.set_split_count(count as u32);

        let mut raw_client = self.raw_client.clone();
        Box::pin(async move {
            raw_client.wait_for_ready().await?;
            req.set_header(raw_client.header());
            let resp = raw_client
                .stub()
                .ask_batch_split_async_opt(
                    &req,
                    raw_client.call_option().timeout(request_timeout()),
                )
                .unwrap_or_else(|e| {
                    panic!("fail to request PD {} err {:?}", "ask_batch_split", e);
                })
                .await;
            PD_REQUEST_HISTOGRAM_VEC
                .ask_batch_split
                .observe(timer.saturating_elapsed_secs());
            let resp = raw_client.check_resp(resp)?;
            check_resp_header(resp.get_header())?;
            Ok(resp)
        })
    }

    fn store_heartbeat(
        &mut self,
        mut stats: pdpb::StoreStats,
        store_report: Option<pdpb::StoreReport>,
        dr_autosync_status: Option<StoreDrAutoSyncStatus>,
    ) -> PdFuture<pdpb::StoreHeartbeatResponse> {
        let timer = Instant::now_coarse();

        let mut req = pdpb::StoreHeartbeatRequest::default();
        stats
            .mut_interval()
            .set_end_timestamp(UnixSecs::now().into_inner());
        req.set_stats(stats);
        if let Some(report) = store_report {
            req.set_store_report(report);
        }
        if let Some(status) = dr_autosync_status {
            req.set_dr_autosync_status(status);
        }

        let mut raw_client = self.raw_client.clone();
        let feature_gate = self.feature_gate.clone();
        Box::pin(async move {
            raw_client.wait_for_ready().await?;
            req.set_header(raw_client.header());
            let resp = raw_client
                .stub()
                .store_heartbeat_async_opt(
                    &req,
                    raw_client.call_option().timeout(request_timeout()),
                )
                .unwrap_or_else(|e| {
                    panic!("fail to request PD {} err {:?}", "store_heartbeat", e);
                })
                .await;
            PD_REQUEST_HISTOGRAM_VEC
                .store_heartbeat
                .observe(timer.saturating_elapsed_secs());
            let resp = raw_client.check_resp(resp)?;
            check_resp_header(resp.get_header())?;
            match feature_gate.set_version(resp.get_cluster_version()) {
                Err(_) => warn!("invalid cluster version: {}", resp.get_cluster_version()),
                Ok(true) => info!("set cluster version to {}", resp.get_cluster_version()),
                _ => {}
            };
            Ok(resp)
        })
    }

    fn report_batch_split(&mut self, regions: Vec<metapb::Region>) -> PdFuture<()> {
        let timer = Instant::now_coarse();

        let mut req = pdpb::ReportBatchSplitRequest::default();
        req.set_regions(regions.into());

        let mut raw_client = self.raw_client.clone();
        Box::pin(async move {
            raw_client.wait_for_ready().await?;
            req.set_header(raw_client.header());
            let resp = raw_client
                .stub()
                .report_batch_split_async_opt(
                    &req,
                    raw_client.call_option().timeout(request_timeout()),
                )
                .unwrap_or_else(|e| {
                    panic!("fail to request PD {} err {:?}", "report_batch_split", e);
                })
                .await;
            PD_REQUEST_HISTOGRAM_VEC
                .report_batch_split
                .observe(timer.saturating_elapsed_secs());
            let resp = raw_client.check_resp(resp)?;
            check_resp_header(resp.get_header())?;
            Ok(())
        })
    }

    fn scatter_region(&mut self, mut region: RegionInfo) -> Result<()> {
        let _timer = PD_REQUEST_HISTOGRAM_VEC.scatter_region.start_coarse_timer();

        let mut req = pdpb::ScatterRegionRequest::default();
        req.set_region_id(region.get_id());
        if let Some(leader) = region.leader.take() {
            req.set_leader(leader);
        }
        req.set_region(region.region);

        block_on(self.raw_client.wait_for_ready())?;
        req.set_header(self.raw_client.header());
        let resp = self.raw_client.stub().scatter_region_opt(
            &req,
            self.raw_client.call_option().timeout(request_timeout()),
        );
        let resp = self.raw_client.check_resp(resp)?;
        check_resp_header(resp.get_header())
    }

    fn get_gc_safe_point(&mut self) -> PdFuture<u64> {
        let timer = Instant::now_coarse();

        let mut req = pdpb::GetGcSafePointRequest::default();

        let mut raw_client = self.raw_client.clone();
        Box::pin(async move {
            raw_client.wait_for_ready().await?;
            req.set_header(raw_client.header());
            let resp = raw_client
                .stub()
                .get_gc_safe_point_async_opt(
                    &req,
                    raw_client.call_option().timeout(request_timeout()),
                )
                .unwrap_or_else(|e| {
                    panic!("fail to request PD {} err {:?}", "get_gc_saft_point", e);
                })
                .await;
            PD_REQUEST_HISTOGRAM_VEC
                .get_gc_safe_point
                .observe(timer.saturating_elapsed_secs());
            let resp = raw_client.check_resp(resp)?;
            check_resp_header(resp.get_header())?;
            Ok(resp.get_safe_point())
        })
    }

    fn get_operator(&mut self, region_id: u64) -> Result<pdpb::GetOperatorResponse> {
        let _timer = PD_REQUEST_HISTOGRAM_VEC.get_operator.start_coarse_timer();

        block_on(self.raw_client.wait_for_ready())?;

        let mut req = pdpb::GetOperatorRequest::default();
        req.set_header(self.raw_client.header());
        req.set_region_id(region_id);

        let resp = self.raw_client.stub().get_operator_opt(
            &req,
            self.raw_client.call_option().timeout(request_timeout()),
        );
        let resp = self.raw_client.check_resp(resp)?;
        check_resp_header(resp.get_header())?;

        Ok(resp)
    }

    fn update_service_safe_point(
        &mut self,
        name: String,
        safe_point: TimeStamp,
        ttl: Duration,
    ) -> PdFuture<()> {
        let timer = Instant::now_coarse();
        let mut req = pdpb::UpdateServiceGcSafePointRequest::default();
        req.set_service_id(name.into());
        req.set_ttl(ttl.as_secs() as _);
        req.set_safe_point(safe_point.into_inner());

        let mut raw_client = self.raw_client.clone();
        Box::pin(async move {
            raw_client.wait_for_ready().await?;
            req.set_header(raw_client.header());
            let resp = raw_client
                .stub()
                .update_service_gc_safe_point_async_opt(
                    &req,
                    raw_client.call_option().timeout(request_timeout()),
                )
                .unwrap_or_else(|e| {
                    panic!(
                        "fail to request PD {} err {:?}",
                        "update_service_safe_point", e
                    );
                })
                .await;
            PD_REQUEST_HISTOGRAM_VEC
                .update_service_safe_point
                .observe(timer.saturating_elapsed_secs());
            let resp = raw_client.check_resp(resp)?;
            check_resp_header(resp.get_header())?;
            Ok(())
        })
    }

    fn report_min_resolved_ts(&mut self, store_id: u64, min_resolved_ts: u64) -> PdFuture<()> {
        let timer = Instant::now_coarse();

        let mut req = pdpb::ReportMinResolvedTsRequest::default();
        req.set_store_id(store_id);
        req.set_min_resolved_ts(min_resolved_ts);

        let mut raw_client = self.raw_client.clone();
        Box::pin(async move {
            raw_client.wait_for_ready().await?;
            req.set_header(raw_client.header());
            let resp = raw_client
                .stub()
                .report_min_resolved_ts_async_opt(
                    &req,
                    raw_client.call_option().timeout(request_timeout()),
                )
                .unwrap_or_else(|e| {
                    panic!("fail to request PD {} err {:?}", "min_resolved_ts", e);
                })
                .await;
            PD_REQUEST_HISTOGRAM_VEC
                .min_resolved_ts
                .observe(timer.saturating_elapsed_secs());
            let resp = raw_client.check_resp(resp)?;
            check_resp_header(resp.get_header())?;
            Ok(())
        })
    }
}

impl TsoGetterFactory for RpcClient {
    type TsoGetter = TsoConnection;

    fn new_tso_getter(&mut self) -> Result<Self::TsoGetter> {
        let (rpc_req_tx, rpc_req_rx) =
            futures::channel::mpsc::unbounded::<(TsoRequest, WriteFlags)>();
        let (rpc_resp_stream_tx, rpc_resp_rx) = CachedDuplexResponse::<TsoResponse>::new();
        let mut raw_client = self.raw_client.clone();
        self.raw_client.stub().spawn(async move {
            let mut rpc_req_rx = rpc_req_rx.map(Ok);
            loop {
                if let Err(e) = raw_client.wait_for_ready().await {
                    warn!("failed to acquire client for Tso stream"; "err" => ?e);
                    continue;
                }
                let (mut tso_tx, tso_rx) = raw_client
                    .stub()
                    .tso_opt(raw_client.call_option())
                    .unwrap_or_else(|e| panic!("fail to request PD {} err {:?}", "tso", e));
                if rpc_resp_stream_tx.send(tso_rx).await.is_err() {
                    break;
                }
                let res = tso_tx.send_all(&mut rpc_req_rx).await;
                if res.is_ok() {
                    // requests are drained.
                    break;
                } else {
                    let res = raw_client.check_resp(res);
                    warn!("tso exited"; "res" => ?res);
                }
                let _ = tso_tx.close().await;
            }
        });
        let (user_req_tx, user_req_rx) = tokio::sync::mpsc::channel(1);
        let cluster_id = self.fetch_cluster_id()?;
        let handle = std::thread::Builder::new()
            .name("tso-worker".into())
            .spawn_wrapper(move || {
                block_on(run_tso(
                    cluster_id,
                    rpc_req_tx.sink_err_into(),
                    rpc_resp_rx.err_into(),
                    user_req_rx,
                    None,
                ));
            })
            .expect("unable to create tso worker thread");
        Ok(TsoConnection {
            _handle: Arc::new(handle),
            tx: user_req_tx,
        })
    }
}

impl PdClientExtV2 for RpcClient {
    fn subscribe_reconnect(&self) -> BoxStream<()> {
        let stream =
            tokio_stream::wrappers::BroadcastStream::new(self.raw_client.clone().on_reconnect_rx);
        // We don't care about lagged.
        let stream = stream.map(|_| {});
        Box::pin(stream)
    }

    fn create_region_heartbeat_stream(
        &mut self,
        wake_policy: mpsc::WakePolicy,
    ) -> Result<(
        mpsc::Sender<RegionHeartbeatRequest>,
        BoxStream<Result<RegionHeartbeatResponse>>,
    )> {
        // TODO: use bounded channel.
        let (tx, rx) = mpsc::unbounded(wake_policy);
        let (resp_tx, resp_rx) = CachedDuplexResponse::<RegionHeartbeatResponse>::new();
        let mut raw_client = self.raw_client.clone();
        let mut requests = Box::pin(rx).map(|r| {
            fail::fail_point!("region_heartbeat_send_failed", |_| {
                Err(grpcio::Error::RemoteStopped)
            });
            Ok((r, WriteFlags::default()))
        });
        self.raw_client.stub().spawn(async move {
            loop {
                if let Err(e) = raw_client.wait_for_ready().await {
                    warn!("failed to acquire client for RegionHeartbeat stream"; "err" => ?e);
                    continue;
                }
                let (mut hb_tx, hb_rx) = raw_client
                    .stub()
                    .region_heartbeat_opt(raw_client.call_option())
                    .unwrap_or_else(|e| {
                        panic!("fail to request PD {} err {:?}", "region_heartbeat", e)
                    });
                if resp_tx.send(hb_rx).await.is_err() {
                    break;
                }
                let res = hb_tx.send_all(&mut requests).await;
                if res.is_ok() {
                    // requests are drained.
                    break;
                } else {
                    let res = raw_client.check_resp(res);
                    warn!("region heartbeat stream exited"; "res" => ?res);
                }
                let _ = hb_tx.close().await;
            }
        });
        Ok((tx, Box::pin(resp_rx)))
    }

    fn create_report_region_buckets_stream(
        &mut self,
        wake_policy: mpsc::WakePolicy,
    ) -> Result<mpsc::Sender<ReportBucketsRequest>> {
        let (tx, rx) = mpsc::unbounded(wake_policy);
        let mut raw_client = self.raw_client.clone();
        let mut requests = Box::pin(rx).map(|r| Ok((r, WriteFlags::default())));
        self.raw_client.stub().spawn(async move {
            loop {
                if let Err(e) = raw_client.wait_for_ready().await {
                    warn!("failed to acquire client for ReportRegionBuckets stream"; "err" => ?e);
                    continue;
                }
                let (mut bk_tx, bk_rx) = raw_client
                    .stub()
                    .report_buckets_opt(raw_client.call_option())
                    .unwrap_or_else(|e| {
                        panic!("fail to request PD {} err {:?}", "report_region_buckets", e)
                    });
                select! {
                    send_res = bk_tx.send_all(&mut requests).fuse() => {
                        if send_res.is_ok() {
                            // requests are drained.
                            break;
                        } else {
                            let res = raw_client.check_resp(send_res);
                            warn!("region buckets stream exited: {:?}", res);
                        }
                    }
                    recv_res = bk_rx.fuse() => {
                        let res = raw_client.check_resp(recv_res);
                        warn!("region buckets stream exited: {:?}", res);
                    }
                }
                let _ = bk_tx.close().await;
            }
        });
        Ok(tx)
    }

    // fn create_tso_stream(&mut self) -> Result<TsoConnection> {
    //     let (rpc_req_tx, rpc_req_rx) =
    //         futures::channel::mpsc::unbounded::<(TsoRequest, WriteFlags)>();
    //     let (rpc_resp_stream_tx, rpc_resp_rx) =
    // CachedDuplexResponse::<TsoResponse>::new();     let mut raw_client =
    // self.raw_client.clone();     self.raw_client.stub().spawn(async move {
    //         let mut rpc_req_rx = rpc_req_rx.map(Ok);
    //         loop {
    //             if let Err(e) = raw_client.wait_for_ready().await {
    //                 warn!("failed to acquire client for Tso stream"; "err" =>
    // ?e);                 continue;
    //             }
    //             let (mut tso_tx, tso_rx) = raw_client
    //                 .stub()
    //                 .tso_opt(raw_client.call_option())
    //                 .unwrap_or_else(|e| panic!("fail to request PD {} err {:?}",
    // "tso", e));             if rpc_resp_stream_tx.send(tso_rx).await.is_err()
    // {                 break;
    //             }
    //             let res = tso_tx.send_all(&mut rpc_req_rx).await;
    //             if res.is_ok() {
    //                 // requests are drained.
    //                 break;
    //             } else {
    //                 let res = raw_client.check_resp(res);
    //                 warn!("tso exited"; "res" => ?res);
    //             }
    //             let _ = tso_tx.close().await;
    //         }
    //     });
    //     let (user_req_tx, user_req_rx) = tokio::sync::mpsc::channel(1);
    //     let cluster_id = self.fetch_cluster_id()?;
    //     let handle = std::thread::Builder::new()
    //         .name("tso-worker".into())
    //         .spawn_wrapper(move || {
    //             block_on(run_tso(
    //                 cluster_id,
    //                 rpc_req_tx.sink_err_into(),
    //                 rpc_resp_rx.err_into(),
    //                 user_req_rx,
    //                 None,
    //             ));
    //         })
    //         .expect("unable to create tso worker thread");
    //     Ok(TsoConnection {
    //         _handle: Arc::new(handle),
    //         tx: user_req_tx,
    //     })
    // }
}

impl crate::PdClientV2 for RpcClient {}

#[derive(Clone)]
pub struct TsoConnection {
    _handle: Arc<std::thread::JoinHandle<()>>,
    tx: tokio::sync::mpsc::Sender<TimestampRequest>,
}

impl crate::TsoGetter for TsoConnection {
    fn batch_get_tso(&mut self, count: u32) -> PdFuture<TimeStamp> {
        let (request, response) = tokio::sync::oneshot::channel();
        let tx = self.tx.clone();
        Box::pin(async move {
            tx.send(TimestampRequest {
                sender: request,
                count,
            })
            .await
            .map_err(|_| -> Error { box_err!("TimestampRequest channel is closed") })?;
            response
                .await
                .map_err(|_| box_err!("Timestamp channel is dropped"))
        })
    }
}<|MERGE_RESOLUTION|>--- conflicted
+++ resolved
@@ -506,8 +506,47 @@
     }
 }
 
-<<<<<<< HEAD
-=======
+pub struct CachedDuplexResponse<T> {
+    latest: tokio_mpsc::Receiver<ClientDuplexReceiver<T>>,
+    cache: Option<ClientDuplexReceiver<T>>,
+}
+
+impl<T> CachedDuplexResponse<T> {
+    fn new() -> (tokio_mpsc::Sender<ClientDuplexReceiver<T>>, Self) {
+        let (tx, rx) = tokio_mpsc::channel(1);
+        (
+            tx,
+            Self {
+                latest: rx,
+                cache: None,
+            },
+        )
+    }
+}
+
+impl<T: Debug> Stream for CachedDuplexResponse<T> {
+    type Item = Result<T>;
+
+    fn poll_next(mut self: Pin<&mut Self>, cx: &mut Context<'_>) -> Poll<Option<Self::Item>> {
+        loop {
+            if let Some(ref mut receiver) = self.cache {
+                match Pin::new(receiver).poll_next(cx) {
+                    Poll::Ready(Some(Ok(item))) => return Poll::Ready(Some(Ok(item))),
+                    Poll::Pending => return Poll::Pending,
+                    // If it's None or there's error, we need to update receiver.
+                    _ => {}
+                }
+            }
+
+            match Pin::new(&mut self.latest).poll_recv(cx) {
+                Poll::Ready(Some(receiver)) => self.cache = Some(receiver),
+                Poll::Ready(None) => return Poll::Ready(None),
+                Poll::Pending => return Poll::Pending,
+            }
+        }
+    }
+}
+
 async fn get_region_resp_by_id(
     mut raw_client: CachedRawClient,
     region_id: u64,
@@ -530,156 +569,6 @@
     let resp = raw_client.check_resp(resp)?;
     check_resp_header(resp.get_header())?;
     Ok(resp)
-}
-pub trait PdClient {
-    type ResponseChannel<R: Debug>: Stream<Item = Result<R>>;
-
-    fn create_region_heartbeat_stream(
-        &mut self,
-        wake_policy: mpsc::WakePolicy,
-    ) -> Result<(
-        mpsc::Sender<RegionHeartbeatRequest>,
-        Self::ResponseChannel<RegionHeartbeatResponse>,
-    )>;
-
-    fn create_report_region_buckets_stream(
-        &mut self,
-        wake_policy: mpsc::WakePolicy,
-    ) -> Result<mpsc::Sender<ReportBucketsRequest>>;
-
-    fn create_tso_stream(
-        &mut self,
-        wake_policy: mpsc::WakePolicy,
-    ) -> Result<(mpsc::Sender<TsoRequest>, Self::ResponseChannel<TsoResponse>)>;
-
-    fn fetch_cluster_id(&mut self) -> Result<u64>;
-
-    fn load_global_config(&mut self, config_path: String) -> PdFuture<HashMap<String, String>>;
-
-    fn watch_global_config(
-        &mut self,
-    ) -> Result<grpcio::ClientSStreamReceiver<pdpb::WatchGlobalConfigResponse>>;
-
-    fn bootstrap_cluster(
-        &mut self,
-        stores: metapb::Store,
-        region: metapb::Region,
-    ) -> Result<Option<ReplicationStatus>>;
-
-    fn is_cluster_bootstrapped(&mut self) -> Result<bool>;
-
-    fn alloc_id(&mut self) -> Result<u64>;
-
-    fn is_recovering_marked(&mut self) -> Result<bool>;
-
-    fn put_store(&mut self, store: metapb::Store) -> Result<Option<ReplicationStatus>>;
-
-    fn get_store_and_stats(&mut self, store_id: u64)
-    -> PdFuture<(metapb::Store, pdpb::StoreStats)>;
-
-    fn get_store(&mut self, store_id: u64) -> Result<metapb::Store> {
-        block_on(self.get_store_and_stats(store_id)).map(|r| r.0)
-    }
-
-    fn get_all_stores(&mut self, exclude_tombstone: bool) -> Result<Vec<metapb::Store>>;
-
-    fn get_cluster_config(&mut self) -> Result<metapb::Cluster>;
-
-    fn get_region_and_leader(
-        &mut self,
-        key: &[u8],
-    ) -> PdFuture<(metapb::Region, Option<metapb::Peer>)>;
-
-    fn get_region(&mut self, key: &[u8]) -> Result<metapb::Region> {
-        block_on(self.get_region_and_leader(key)).map(|r| r.0)
-    }
-
-    fn get_region_info(&mut self, key: &[u8]) -> Result<RegionInfo> {
-        block_on(self.get_region_and_leader(key)).map(|r| RegionInfo::new(r.0, r.1))
-    }
-
-    fn get_region_by_id(&mut self, region_id: u64) -> PdFuture<Option<metapb::Region>>;
-
-    fn get_buckets_by_id(&self, region_id: u64) -> PdFuture<Option<metapb::Buckets>>;
-
-    fn get_region_leader_by_id(
-        &mut self,
-        region_id: u64,
-    ) -> PdFuture<Option<(metapb::Region, metapb::Peer)>>;
-
-    fn ask_split(&mut self, region: metapb::Region) -> PdFuture<pdpb::AskSplitResponse>;
-
-    fn ask_batch_split(
-        &mut self,
-        region: metapb::Region,
-        count: usize,
-    ) -> PdFuture<pdpb::AskBatchSplitResponse>;
-
-    fn store_heartbeat(
-        &mut self,
-        stats: pdpb::StoreStats,
-        store_report: Option<pdpb::StoreReport>,
-        dr_autosync_status: Option<StoreDrAutoSyncStatus>,
-    ) -> PdFuture<pdpb::StoreHeartbeatResponse>;
-
-    fn report_batch_split(&mut self, regions: Vec<metapb::Region>) -> PdFuture<()>;
-
-    fn scatter_region(&mut self, region: RegionInfo) -> Result<()>;
-
-    fn get_gc_safe_point(&mut self) -> PdFuture<u64>;
-
-    fn get_operator(&mut self, region_id: u64) -> Result<pdpb::GetOperatorResponse>;
-
-    fn update_service_safe_point(
-        &mut self,
-        name: String,
-        safe_point: TimeStamp,
-        ttl: Duration,
-    ) -> PdFuture<()>;
-
-    fn report_min_resolved_ts(&mut self, store_id: u64, min_resolved_ts: u64) -> PdFuture<()>;
-}
-
->>>>>>> b82036ea
-pub struct CachedDuplexResponse<T> {
-    latest: tokio_mpsc::Receiver<ClientDuplexReceiver<T>>,
-    cache: Option<ClientDuplexReceiver<T>>,
-}
-
-impl<T> CachedDuplexResponse<T> {
-    fn new() -> (tokio_mpsc::Sender<ClientDuplexReceiver<T>>, Self) {
-        let (tx, rx) = tokio_mpsc::channel(1);
-        (
-            tx,
-            Self {
-                latest: rx,
-                cache: None,
-            },
-        )
-    }
-}
-
-impl<T: Debug> Stream for CachedDuplexResponse<T> {
-    type Item = Result<T>;
-
-    fn poll_next(mut self: Pin<&mut Self>, cx: &mut Context<'_>) -> Poll<Option<Self::Item>> {
-        loop {
-            if let Some(ref mut receiver) = self.cache {
-                match Pin::new(receiver).poll_next(cx) {
-                    Poll::Ready(Some(Ok(item))) => return Poll::Ready(Some(Ok(item))),
-                    Poll::Pending => return Poll::Pending,
-                    // If it's None or there's error, we need to update receiver.
-                    _ => {}
-                }
-            }
-
-            match Pin::new(&mut self.latest).poll_recv(cx) {
-                Poll::Ready(Some(receiver)) => self.cache = Some(receiver),
-                Poll::Ready(None) => return Poll::Ready(None),
-                Poll::Pending => return Poll::Pending,
-            }
-        }
-    }
 }
 
 impl PdClientCommon for RpcClient {
@@ -980,7 +869,7 @@
         })
     }
 
-    fn get_buckets_by_id(&self, region_id: u64) -> PdFuture<Option<metapb::Buckets>> {
+    fn get_buckets_by_id(&mut self, region_id: u64) -> PdFuture<Option<metapb::Buckets>> {
         let pd_client = self.raw_client.clone();
         Box::pin(async move {
             let mut resp = get_region_resp_by_id(pd_client, region_id).await?;
