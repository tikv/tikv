--- conflicted
+++ resolved
@@ -520,39 +520,7 @@
             .execute()
     }
 
-<<<<<<< HEAD
-    fn get_region_by_id(&mut self, region_id: u64) -> PdFuture<Option<metapb::Region>> {
-        let timer = Instant::now();
-
-        let mut req = pdpb::GetRegionByIdRequest::default();
-        req.set_header(self.header());
-        req.set_region_id(region_id);
-
-        let executor = move |client: &Client, req: pdpb::GetRegionByIdRequest| {
-            let handler = {
-                let inner = client.inner.rl();
-                inner
-                    .client_stub
-                    .get_region_by_id_async_opt(&req, call_option_inner(&inner))
-                    .unwrap_or_else(|e| {
-                        panic!("fail to request PD {} err {:?}", "get_region_by_id", e);
-                    })
-            };
-            Box::pin(async move {
-                let mut resp = handler.await?;
-                PD_REQUEST_HISTOGRAM_VEC
-                    .get_region_by_id
-                    .observe(timer.saturating_elapsed_secs());
-                check_resp_header(resp.get_header())?;
-                if resp.has_region() {
-                    Ok(Some(resp.take_region()))
-                } else {
-                    Ok(None)
-                }
-            }) as PdFuture<_>
-        };
-=======
-    fn get_buckets_by_id(&self, region_id: u64) -> PdFuture<Option<metapb::Buckets>> {
+    fn get_buckets_by_id(&mut self, region_id: u64) -> PdFuture<Option<metapb::Buckets>> {
         let header = self.header();
         let pd_client = self.pd_client.clone();
         Box::pin(async move {
@@ -564,9 +532,8 @@
             }
         }) as PdFuture<Option<_>>
     }
->>>>>>> b82036ea
-
-    fn get_region_by_id(&self, region_id: u64) -> PdFuture<Option<metapb::Region>> {
+
+    fn get_region_by_id(&mut self, region_id: u64) -> PdFuture<Option<metapb::Region>> {
         let header = self.header();
         let pd_client = self.pd_client.clone();
         Box::pin(async move {
