--- conflicted
+++ resolved
@@ -852,12 +852,8 @@
             Err(Error::GlobalConfigNotFound(err.get_message().to_owned()))
         }
         ErrorType::Ok => Ok(()),
-<<<<<<< HEAD
-        ErrorType::DuplicatedEntry | ErrorType::EntryNotFound => unimplemented!(),
-=======
         ErrorType::DuplicatedEntry | ErrorType::EntryNotFound => Err(box_err!(err.get_message())),
         ErrorType::Unknown => Err(box_err!(err.get_message())),
->>>>>>> 9d658db6
     }
 }
 
