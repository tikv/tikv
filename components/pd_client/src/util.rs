// Copyright 2017 TiKV Project Authors. Licensed under Apache-2.0.

use core::panic;
use std::{
    pin::Pin,
    sync::{atomic::AtomicU64, Arc, RwLock},
    thread,
    time::Duration,
};

use collections::HashSet;
use fail::fail_point;
use futures::{
    channel::mpsc::UnboundedSender,
    compat::Future01CompatExt,
    executor::block_on,
    future::{self, TryFutureExt},
    stream::{Stream, TryStreamExt},
    task::{Context, Poll, Waker},
};
use grpcio::{
    CallOption, ChannelBuilder, ClientCStreamReceiver, ClientDuplexReceiver, ClientDuplexSender,
    Environment, Error::RpcFailure, MetadataBuilder, Result as GrpcResult, RpcStatusCode,
};
use kvproto::{
    meta_storagepb::MetaStorageClient as MetaStorageStub,
    metapb::BucketStats,
    pdpb::{
        ErrorType, GetMembersRequest, GetMembersResponse, Member, PdClient as PdClientStub,
        RegionHeartbeatRequest, RegionHeartbeatResponse, ReportBucketsRequest,
        ReportBucketsResponse, ResponseHeader,
    },
    resource_manager::{
        ResourceManagerClient as ResourceManagerStub, TokenBucketsRequest, TokenBucketsResponse,
    },
};
use security::SecurityManager;
use tikv_util::{
    box_err, debug, error, info, slow_log, time::Instant, timer::GLOBAL_TIMER_HANDLE, warn, Either,
    HandyRwLock,
};
use tokio_timer::timer::Handle;

use super::{
    metrics::*, tso::TimestampOracle, BucketMeta, Config, Error, FeatureGate, PdFuture, Result,
    REQUEST_TIMEOUT,
};

const RETRY_INTERVAL: Duration = Duration::from_secs(1); // 1s
const MAX_RETRY_TIMES: u64 = 5;
// The max duration when retrying to connect to leader. No matter if the
// MAX_RETRY_TIMES is reached.
const MAX_RETRY_DURATION: Duration = Duration::from_secs(10);
const MAX_BACKOFF: Duration = Duration::from_secs(3);

// FIXME: Use a request-independent way to handle reconnection.
pub const REQUEST_RECONNECT_INTERVAL: Duration = Duration::from_secs(1); // 1s

#[derive(Clone)]
pub struct TargetInfo {
    target_url: String,
    via: String,
}

impl TargetInfo {
    pub(crate) fn new(target_url: String, via: &str) -> TargetInfo {
        TargetInfo {
            target_url,
            via: trim_http_prefix(via).to_string(),
        }
    }

    pub fn direct_connected(&self) -> bool {
        self.via.is_empty()
    }

    pub fn call_option(&self) -> CallOption {
        let opt = CallOption::default();
        if self.via.is_empty() {
            return opt;
        }

        let mut builder = MetadataBuilder::with_capacity(1);
        builder
            .add_str("pd-forwarded-host", &self.target_url)
            .unwrap();
        let metadata = builder.build();
        opt.headers(metadata)
    }
}

pub struct Inner {
    env: Arc<Environment>,
    pub hb_sender: Either<
        Option<ClientDuplexSender<RegionHeartbeatRequest>>,
        UnboundedSender<RegionHeartbeatRequest>,
    >,
    pub hb_receiver: Either<Option<ClientDuplexReceiver<RegionHeartbeatResponse>>, Waker>,
    pub buckets_sender: Either<
        Option<ClientDuplexSender<ReportBucketsRequest>>,
        UnboundedSender<ReportBucketsRequest>,
    >,
    pub buckets_resp: Option<ClientCStreamReceiver<ReportBucketsResponse>>,
    pub client_stub: PdClientStub,
    target: TargetInfo,
    members: GetMembersResponse,
    security_mgr: Arc<SecurityManager>,
    on_reconnect: Option<Box<dyn Fn() + Sync + Send + 'static>>,
    pub pending_heartbeat: Arc<AtomicU64>,
    pub pending_buckets: Arc<AtomicU64>,
    pub tso: TimestampOracle,
    pub meta_storage: MetaStorageStub,

    pub rg_sender: Either<
        Option<ClientDuplexSender<TokenBucketsRequest>>,
        UnboundedSender<TokenBucketsRequest>,
    >,
    pub rg_resp: Option<ClientDuplexReceiver<TokenBucketsResponse>>,

    last_try_reconnect: Instant,
    bo: ExponentialBackoff,
}

impl Inner {
    pub fn target_info(&self) -> &TargetInfo {
        &self.target
    }
}

pub struct HeartbeatReceiver {
    receiver: Option<ClientDuplexReceiver<RegionHeartbeatResponse>>,
    inner: Arc<Client>,
}

impl Stream for HeartbeatReceiver {
    type Item = Result<RegionHeartbeatResponse>;

    fn poll_next(mut self: Pin<&mut Self>, cx: &mut Context<'_>) -> Poll<Option<Self::Item>> {
        loop {
            if let Some(ref mut receiver) = self.receiver {
                match Pin::new(receiver).poll_next(cx) {
                    Poll::Ready(Some(Ok(item))) => return Poll::Ready(Some(Ok(item))),
                    Poll::Pending => return Poll::Pending,
                    // If it's None or there's error, we need to update receiver.
                    _ => {}
                }
            }

            self.receiver.take();

            let mut inner = self.inner.inner.wl();
            let mut receiver = None;
            if let Either::Left(ref mut recv) = inner.hb_receiver {
                receiver = recv.take();
            }
            if receiver.is_some() {
                debug!("heartbeat receiver is refreshed");
                drop(inner);
                self.receiver = receiver;
            } else {
                inner.hb_receiver = Either::Right(cx.waker().clone());
                return Poll::Pending;
            }
        }
    }
}

/// A leader client doing requests asynchronous.
pub struct Client {
    timer: Handle,
    pub(crate) inner: RwLock<Inner>,
    pub feature_gate: FeatureGate,
    enable_forwarding: bool,
}

impl Client {
    pub(crate) fn new(
        env: Arc<Environment>,
        security_mgr: Arc<SecurityManager>,
        client_stub: PdClientStub,
        members: GetMembersResponse,
        target: TargetInfo,
        tso: TimestampOracle,
        enable_forwarding: bool,
        retry_interval: Duration,
    ) -> Client {
        if !target.direct_connected() {
            REQUEST_FORWARDED_GAUGE_VEC
                .with_label_values(&[&target.via])
                .set(1);
        }
        let (hb_tx, hb_rx) = client_stub
            .region_heartbeat_opt(target.call_option())
            .unwrap_or_else(|e| panic!("fail to request PD {} err {:?}", "region_heartbeat", e));
        let (buckets_tx, buckets_resp) = client_stub
            .report_buckets_opt(target.call_option())
            .unwrap_or_else(|e| panic!("fail to request PD {} err {:?}", "report_buckets", e));
        let meta_storage =
            kvproto::meta_storagepb::MetaStorageClient::new(client_stub.client.channel().clone());
        let resource_manager = kvproto::resource_manager::ResourceManagerClient::new(
            client_stub.client.channel().clone(),
        );
        let (rg_sender, rg_rx) = resource_manager
            .acquire_token_buckets_opt(target.call_option())
            .unwrap_or_else(|e| {
                panic!("fail to request PD {} err {:?}", "acquire_token_buckets", e)
            });
        Client {
            timer: GLOBAL_TIMER_HANDLE.clone(),
            inner: RwLock::new(Inner {
                env,
                hb_sender: Either::Left(Some(hb_tx)),
                hb_receiver: Either::Left(Some(hb_rx)),
                buckets_sender: Either::Left(Some(buckets_tx)),
                buckets_resp: Some(buckets_resp),
                client_stub,
                members,
                target,
                security_mgr,
                on_reconnect: None,
                pending_heartbeat: Arc::default(),
                pending_buckets: Arc::default(),
                last_try_reconnect: Instant::now(),
                bo: ExponentialBackoff::new(retry_interval),
                tso,
                meta_storage,
                rg_sender: Either::Left(Some(rg_sender)),
                rg_resp: Some(rg_rx),
            }),
            feature_gate: FeatureGate::default(),
            enable_forwarding,
        }
    }

    fn update_client(
        &self,
        client_stub: PdClientStub,
        target: TargetInfo,
        members: GetMembersResponse,
        tso: TimestampOracle,
    ) {
        let start_refresh = Instant::now();
        let mut inner = self.inner.wl();

        let (hb_tx, hb_rx) = client_stub
            .region_heartbeat_opt(target.call_option())
            .unwrap_or_else(|e| panic!("fail to request PD {} err {:?}", "region_heartbeat", e));
        info!("heartbeat sender and receiver are stale, refreshing ...");

        // Try to cancel an unused heartbeat sender.
        if let Either::Left(Some(ref mut r)) = inner.hb_sender {
            r.cancel();
        }
        inner.hb_sender = Either::Left(Some(hb_tx));
        let prev_receiver = std::mem::replace(&mut inner.hb_receiver, Either::Left(Some(hb_rx)));
        let _ = prev_receiver.right().map(|t| t.wake());

        let (buckets_tx, buckets_resp) = client_stub
            .report_buckets_opt(target.call_option())
            .unwrap_or_else(|e| panic!("fail to request PD {} err {:?}", "region_buckets", e));
        info!("buckets sender and receiver are stale, refreshing ...");
        // Try to cancel an unused buckets sender.
        if let Either::Left(Some(ref mut r)) = inner.buckets_sender {
            r.cancel();
        }
        inner.buckets_sender = Either::Left(Some(buckets_tx));
        inner.buckets_resp = Some(buckets_resp);

        inner.meta_storage = MetaStorageStub::new(client_stub.client.channel().clone());
        let resource_manager = ResourceManagerStub::new(client_stub.client.channel().clone());
        inner.client_stub = client_stub;
        inner.members = members;
        inner.tso = tso;

        let (rg_tx, rg_rx) = resource_manager
            .acquire_token_buckets_opt(target.call_option())
            .unwrap_or_else(|e| {
                panic!("fail to request PD {} err {:?}", "acquire_token_buckets", e)
            });
        info!("acquire_token_buckets sender and receiver are stale, refreshing ...");
        // Try to cancel an unused token buckets sender.
        if let Either::Left(Some(ref mut r)) = inner.rg_sender {
            r.cancel();
        }
        inner.rg_sender = Either::Left(Some(rg_tx));
        inner.rg_resp = Some(rg_rx);
        if let Some(ref on_reconnect) = inner.on_reconnect {
            on_reconnect();
        }

        if !inner.target.via.is_empty() {
            REQUEST_FORWARDED_GAUGE_VEC
                .with_label_values(&[&inner.target.via])
                .set(0);
        }

        if !target.via.is_empty() {
            REQUEST_FORWARDED_GAUGE_VEC
                .with_label_values(&[&target.via])
                .set(1);
        }

        info!(
            "update pd client";
            "prev_leader" => &inner.target.target_url,
            "prev_via" => &inner.target.via,
            "leader" => &target.target_url,
            "via" => &target.via,
        );
        inner.target = target;
        slow_log!(
            start_refresh.saturating_elapsed(),
            "PD client refresh region heartbeat",
        );
    }

    pub fn handle_region_heartbeat_response<F>(self: &Arc<Self>, f: F) -> PdFuture<()>
    where
        F: Fn(RegionHeartbeatResponse) + Send + 'static,
    {
        let recv = HeartbeatReceiver {
            receiver: None,
            inner: self.clone(),
        };
        Box::pin(
            recv.try_for_each(move |resp| {
                f(resp);
                future::ready(Ok(()))
            })
            .map_err(|e| panic!("unexpected error: {:?}", e)),
        )
    }

    pub fn on_reconnect(&self, f: Box<dyn Fn() + Sync + Send + 'static>) {
        let mut inner = self.inner.wl();
        inner.on_reconnect = Some(f);
    }

    pub fn request<Req, Resp, F>(
        self: &Arc<Self>,
        req: Req,
        func: F,
        retry: usize,
    ) -> Request<Req, F>
    where
        Req: Clone + 'static,
        F: FnMut(&Client, Req) -> PdFuture<Resp> + Send + 'static,
    {
        Request {
            remain_request_count: retry,
            request_sent: 0,
            client: self.clone(),
            req,
            func,
        }
    }

    pub fn get_leader(&self) -> Member {
        self.inner.rl().members.get_leader().clone()
    }

    /// Re-establishes connection with PD leader in asynchronized fashion.
    ///
    /// If `force` is false, it will reconnect only when members change.
    /// Note: Retrying too quickly will return an error due to cancellation.
    /// Please always try to reconnect after sending the request first.
    pub async fn reconnect(&self, force: bool) -> Result<()> {
        PD_RECONNECT_COUNTER_VEC.try_connect.inc();
        let start = Instant::now();

        let future = {
            let inner = self.inner.rl();
            if start.saturating_duration_since(inner.last_try_reconnect) < inner.bo.get_interval() {
                // Avoid unnecessary updating.
                // Prevent a large number of reconnections in a short time.
                PD_RECONNECT_COUNTER_VEC.cancel.inc();
                return Err(box_err!("cancel reconnection due to too small interval"));
            }
            let connector = PdConnector::new(inner.env.clone(), inner.security_mgr.clone());
            let members = inner.members.clone();
            async move {
                let direct_connected = self.inner.rl().target_info().direct_connected();
                connector
                    .reconnect_pd(
                        members,
                        direct_connected,
                        force,
                        self.enable_forwarding,
                        true,
                    )
                    .await
            }
        };

        {
            let mut inner = self.inner.wl();
            if start.saturating_duration_since(inner.last_try_reconnect) < inner.bo.get_interval() {
                // There may be multiple reconnections that pass the read lock at the same time.
                // Check again in the write lock to avoid unnecessary updating.
                PD_RECONNECT_COUNTER_VEC.cancel.inc();
                return Err(box_err!("cancel reconnection due to too small interval"));
            }
            inner.last_try_reconnect = start;
            inner.bo.next_backoff();
        }

        slow_log!(start.saturating_elapsed(), "try reconnect pd");
        let (client, target_info, members, tso) = match future.await {
            Err(e) => {
                PD_RECONNECT_COUNTER_VEC.failure.inc();
                return Err(e);
            }
            Ok(res) => {
                // Reset the retry count.
                {
                    let mut inner = self.inner.wl();
                    inner.bo.reset()
                }
                match res {
                    None => {
                        PD_RECONNECT_COUNTER_VEC.no_need.inc();
                        return Ok(());
                    }
                    Some(tuple) => {
                        PD_RECONNECT_COUNTER_VEC.success.inc();
                        tuple
                    }
                }
            }
        };

        fail_point!("pd_client_reconnect", |_| Ok(()));

        self.update_client(client, target_info, members, tso.unwrap());
        info!("trying to update PD client done"; "spend" => ?start.saturating_elapsed());
        Ok(())
    }
}

/// The context of sending request.
pub struct Request<Req, F> {
    remain_request_count: usize,
    request_sent: usize,
    client: Arc<Client>,
    req: Req,
    func: F,
}

const MAX_REQUEST_COUNT: usize = 3;

impl<Req, Resp, F> Request<Req, F>
where
    Req: Clone + Send + 'static,
    F: FnMut(&Client, Req) -> PdFuture<Resp> + Send + 'static,
{
    async fn reconnect_if_needed(&mut self) -> Result<()> {
        debug!("reconnecting ..."; "remain" => self.remain_request_count);
        if self.request_sent < MAX_REQUEST_COUNT && self.request_sent < self.remain_request_count {
            return Ok(());
        }
        // Updating client.
        // FIXME: should not block the core.
        debug!("(re)connecting PD client");
        match self.client.reconnect(true).await {
            Ok(_) => {
                self.request_sent = 0;
            }
            Err(_) => {
                let _ = self
                    .client
                    .timer
                    .delay(std::time::Instant::now() + REQUEST_RECONNECT_INTERVAL)
                    .compat()
                    .await;
            }
        }
        Ok(())
    }

    async fn send_and_receive(&mut self) -> Result<Resp> {
        if self.remain_request_count == 0 {
            return Err(box_err!("request retry exceeds limit"));
        }
        self.request_sent += 1;
        self.remain_request_count -= 1;
        debug!("request sent: {}", self.request_sent);
        let r = self.req.clone();
        (self.func)(&self.client, r).await
    }

    fn should_not_retry(&self, resp: &Result<Resp>) -> bool {
        match resp {
            Ok(_) => true,
            Err(err) => {
                // these errors are not caused by network, no need to retry
                if err.retryable() && self.remain_request_count > 0 {
                    error!(?*err; "request failed, retry");
                    false
                } else {
                    true
                }
            }
        }
    }

    /// Returns a Future, it is resolves once a future returned by the closure
    /// is resolved successfully, otherwise it repeats `retry` times.
    pub fn execute(mut self) -> PdFuture<Resp> {
        Box::pin(async move {
            loop {
                {
                    let resp = self.send_and_receive().await;
                    if self.should_not_retry(&resp) {
                        return resp;
                    }
                }
                self.reconnect_if_needed().await?;
            }
        })
    }
}

pub fn call_option_inner(inner: &Inner) -> CallOption {
    inner
        .target_info()
        .call_option()
        .timeout(Duration::from_secs(REQUEST_TIMEOUT))
}

/// Do a request in synchronized fashion.
pub fn sync_request<F, R>(client: &Client, mut retry: usize, func: F) -> Result<R>
where
    F: Fn(&PdClientStub, CallOption) -> GrpcResult<R>,
{
    loop {
        let ret = {
            // Drop the read lock immediately to prevent the deadlock between the caller
            // thread which may hold the read lock and wait for PD client thread
            // completing the request and the PD client thread which may block
            // on acquiring the write lock.
            let (client_stub, option) = {
                let inner = client.inner.rl();
                (inner.client_stub.clone(), call_option_inner(&inner))
            };

            func(&client_stub, option).map_err(Error::Grpc)
        };
        match ret {
            Ok(r) => {
                return Ok(r);
            }
            Err(e) => {
                error!(?e; "request failed");
                if retry == 0 {
                    return Err(e);
                }
            }
        }
        // try reconnect
        retry -= 1;
        if let Err(e) = block_on(client.reconnect(true)) {
            error!(?e; "reconnect failed");
            thread::sleep(REQUEST_RECONNECT_INTERVAL);
        }
    }
}

pub type StubTuple = (
    PdClientStub,
    TargetInfo,
    GetMembersResponse,
    // Only used by RpcClient, not by RpcClientV2.
    Option<TimestampOracle>,
);

#[derive(Clone)]
pub struct PdConnector {
    pub(crate) env: Arc<Environment>,
    security_mgr: Arc<SecurityManager>,
}

impl PdConnector {
    pub fn new(env: Arc<Environment>, security_mgr: Arc<SecurityManager>) -> PdConnector {
        PdConnector { env, security_mgr }
    }

    pub async fn validate_endpoints(&self, cfg: &Config, build_tso: bool) -> Result<StubTuple> {
        let len = cfg.endpoints.len();
        let mut endpoints_set = HashSet::with_capacity_and_hasher(len, Default::default());
        let mut members = None;
        let mut cluster_id = None;
        for ep in &cfg.endpoints {
            if !endpoints_set.insert(ep) {
                return Err(box_err!("duplicate PD endpoint {}", ep));
            }

            let (_, resp) = match self.connect(ep).await {
                Ok(resp) => resp,
                // Ignore failed PD node.
                Err(e) => {
                    info!("PD failed to respond"; "endpoints" => ep, "err" => ?e);
                    continue;
                }
            };

            // Check cluster ID.
            let cid = resp.get_header().get_cluster_id();
            if let Some(sample) = cluster_id {
                if sample != cid {
                    return Err(box_err!(
                        "PD response cluster_id mismatch, want {}, got {}",
                        sample,
                        cid
                    ));
                }
            } else {
                cluster_id = Some(cid);
            }
            // TODO: check all fields later?
            if members.is_none() {
                members = Some(resp);
            }
        }

        match members {
            Some(members) => {
                let res = self
                    .reconnect_pd(members, true, true, cfg.enable_forwarding, build_tso)
                    .await?
                    .unwrap();
                info!("all PD endpoints are consistent"; "endpoints" => ?cfg.endpoints);
                Ok(res)
            }
            _ => Err(box_err!("PD cluster failed to respond")),
        }
    }

    pub async fn connect(&self, addr: &str) -> Result<(PdClientStub, GetMembersResponse)> {
        info!("connecting to PD endpoint"; "endpoints" => addr);
        let addr_trim = trim_http_prefix(addr);
        let channel = {
            let cb = ChannelBuilder::new(self.env.clone())
                .max_send_message_len(-1)
                .max_receive_message_len(-1)
                .keepalive_time(Duration::from_secs(10))
                .keepalive_timeout(Duration::from_secs(3))
                .max_reconnect_backoff(Duration::from_secs(5))
                .initial_reconnect_backoff(Duration::from_secs(1));
            self.security_mgr.connect(cb, addr_trim)
        };
        fail_point!("cluster_id_is_not_ready", |_| {
            Ok((
                PdClientStub::new(channel.clone()),
                GetMembersResponse::default(),
            ))
        });
        let client = PdClientStub::new(channel.clone());
        let option = CallOption::default().timeout(Duration::from_secs(REQUEST_TIMEOUT));
        let timer = Instant::now();
        let response = client
            .get_members_async_opt(&GetMembersRequest::default(), option)
            .unwrap_or_else(|e| panic!("fail to request PD {} err {:?}", "get_members", e))
            .await;
        PD_REQUEST_HISTOGRAM_VEC
            .get_members
            .observe(timer.saturating_elapsed_secs());
        match response {
            Ok(resp) => Ok((client, resp)),
            Err(e) => Err(Error::Grpc(e)),
        }
    }

    // load_members returns the PD members by calling getMember, there are two
    // abnormal scenes for the reponse:
    // 1. header has an error: the PD is not ready to serve.
    // 2. cluster id is zero: etcd start server but the follower did not get
    // cluster id yet.
    // In this case, load_members should return an error, so the client
    // will not update client address.
    pub async fn load_members(&self, previous: &GetMembersResponse) -> Result<GetMembersResponse> {
        let previous_leader = previous.get_leader();
        let members = previous.get_members();
        let cluster_id = previous.get_header().get_cluster_id();

        // Try to connect to other members, then the previous leader.
        for m in members
            .iter()
            .filter(|m| *m != previous_leader)
            .chain(&[previous_leader.clone()])
        {
            for ep in m.get_client_urls() {
                match self.connect(ep.as_str()).await {
                    Ok((_, r)) => {
                        let header = r.get_header();
                        // Try next follower endpoint if the cluster has not ready since this pr:
                        // pd#5412.
                        if let Err(e) = check_resp_header(header) {
                            error!("connect pd failed";"endpoints" => ep, "error" => ?e);
                        } else {
                            let new_cluster_id = header.get_cluster_id();
                            // it is new cluster if the new cluster id is zero.
                            if cluster_id == 0 || new_cluster_id == cluster_id {
                                // check whether the response have leader info, otherwise continue
                                // to loop the rest members
                                if r.has_leader() {
                                    return Ok(r);
                                }
                            // Try next endpoint if PD server returns the
                            // cluster id is zero without any error.
                            } else if new_cluster_id == 0 {
                                error!("{} connect success, but cluster id is not ready", ep);
                            } else {
                                panic!(
                                    "{} no longer belongs to cluster {}, it is in {}",
                                    ep, cluster_id, new_cluster_id
                                );
                            }
                        }
                    }
                    Err(e) => {
                        error!("connect failed"; "endpoints" => ep, "error" => ?e);
                        continue;
                    }
                }
            }
        }
        Err(box_err!(
            "failed to connect to {:?}",
            previous.get_members()
        ))
    }

    // There are 3 kinds of situations we will return the new client:
    // 1. the force is true which represents the client is newly created or the
    // original connection has some problem.
    // 2. the previous forwarded host is not empty and it can connect the leader
    // now which represents the network partition problem to leader may be
    // recovered.
    // 3. the member information of PD has been changed.
    pub async fn reconnect_pd(
        &self,
        members_resp: GetMembersResponse,
        direct_connected: bool,
        force: bool,
        enable_forwarding: bool,
        build_tso: bool,
    ) -> Result<Option<StubTuple>> {
        let resp = self.load_members(&members_resp).await?;
        let leader = resp.get_leader();
        let members = resp.get_members();
        // Currently we connect to leader directly and there is no member change.
        // We don't need to connect to PD again.
        if !force && direct_connected && resp == members_resp {
            return Ok(None);
        }
        let (res, has_network_error) = self.reconnect_leader(leader).await?;
        match res {
            Some((client, target_url)) => {
                let info = TargetInfo::new(target_url, "");
                let tso = if build_tso {
                    Some(TimestampOracle::new(
                        resp.get_header().get_cluster_id(),
                        &client,
                        info.call_option(),
                    )?)
                } else {
                    None
                };
                return Ok(Some((client, info, resp, tso)));
            }
            None => {
                // If the force is false, we could have already forwarded the requests.
                // We don't need to try forwarding again.
                if !force && resp == members_resp {
                    return Err(box_err!("failed to connect to {:?}", leader));
                }
                if enable_forwarding && has_network_error {
                    if let Ok(Some((client, info))) = self.try_forward(members, leader).await {
                        let tso = if build_tso {
                            Some(TimestampOracle::new(
                                resp.get_header().get_cluster_id(),
                                &client,
                                info.call_option(),
                            )?)
                        } else {
                            None
                        };
                        return Ok(Some((client, info, resp, tso)));
                    }
                }
            }
        }
        Err(box_err!(
            "failed to connect to {:?}",
            members_resp.get_members()
        ))
    }

    pub async fn connect_member(
        &self,
        peer: &Member,
    ) -> Result<(Option<(PdClientStub, String, GetMembersResponse)>, bool)> {
        let mut network_fail_num = 0;
        let mut has_network_error = false;
        let client_urls = peer.get_client_urls();
        for ep in client_urls {
            match self.connect(ep.as_str()).await {
                Ok((client, resp)) => {
                    info!("connected to PD member"; "endpoints" => ep);
                    return Ok((Some((client, ep.clone(), resp)), false));
                }
                Err(Error::Grpc(e)) => {
                    if let RpcFailure(ref status) = e {
                        if status.code() == RpcStatusCode::UNAVAILABLE
                            || status.code() == RpcStatusCode::DEADLINE_EXCEEDED
                        {
                            network_fail_num += 1;
                        }
                    }
                    error!("failed to connect to PD member"; "endpoints" => ep, "error" => ?e);
                }
                _ => unreachable!(),
            }
        }
        let url_num = client_urls.len();
        if url_num != 0 && url_num == network_fail_num {
            has_network_error = true;
        }
        Ok((None, has_network_error))
    }

    async fn reconnect_leader(
        &self,
        leader: &Member,
    ) -> Result<(Option<(PdClientStub, String)>, bool)> {
        fail_point!("connect_leader", |_| Ok((None, true)));
        let mut retry_times = MAX_RETRY_TIMES;
        let timer = Instant::now();
        // Try to connect the PD cluster leader.
        loop {
            let (res, has_network_err) = self.connect_member(leader).await?;
            match res {
                Some((client, ep, _)) => {
                    return Ok((Some((client, ep)), has_network_err));
                }
                None => {
                    if has_network_err
                        && retry_times > 0
                        && timer.saturating_elapsed() <= MAX_RETRY_DURATION
                    {
                        let _ = GLOBAL_TIMER_HANDLE
                            .delay(std::time::Instant::now() + RETRY_INTERVAL)
                            .compat()
                            .await;
                        retry_times -= 1;
                        continue;
                    }
                    return Ok((None, has_network_err));
                }
            }
        }
    }

    pub async fn try_forward(
        &self,
        members: &[Member],
        leader: &Member,
    ) -> Result<Option<(PdClientStub, TargetInfo)>> {
        // Try to connect the PD cluster follower.
        for m in members.iter().filter(|m| *m != leader) {
            let (res, _) = self.connect_member(m).await?;
            match res {
                Some((client, ep, resp)) => {
                    let leader = resp.get_leader();
                    let client_urls = leader.get_client_urls();
                    for leader_url in client_urls {
                        let target = TargetInfo::new(leader_url.clone(), &ep);
                        let timer = Instant::now();
                        let response = client
                            .get_members_async_opt(
                                &GetMembersRequest::default(),
                                target
                                    .call_option()
                                    .timeout(Duration::from_secs(REQUEST_TIMEOUT)),
                            )
                            .unwrap_or_else(|e| {
                                panic!("fail to request PD {} err {:?}", "get_members", e)
                            })
                            .await;
                        PD_REQUEST_HISTOGRAM_VEC
                            .get_members
                            .observe(timer.saturating_elapsed_secs());
                        match response {
                            Ok(_) => return Ok(Some((client, target))),
                            Err(_) => continue,
                        }
                    }
                }
                _ => continue,
            }
        }
        Err(box_err!("failed to connect to followers"))
    }
}

/// Simple backoff strategy.
struct ExponentialBackoff {
    base: Duration,
    interval: Duration,
}

impl ExponentialBackoff {
    pub fn new(base: Duration) -> Self {
        Self {
            base,
            interval: base,
        }
    }
    pub fn next_backoff(&mut self) -> Duration {
        self.interval = std::cmp::min(self.interval * 2, MAX_BACKOFF);
        self.interval
    }

    pub fn get_interval(&self) -> Duration {
        self.interval
    }

    pub fn reset(&mut self) {
        self.interval = self.base;
    }
}

pub fn trim_http_prefix(s: &str) -> &str {
    s.trim_start_matches("http://")
        .trim_start_matches("https://")
}

/// Convert a PD protobuf error to an `Error`.
pub fn check_resp_header(header: &ResponseHeader) -> Result<()> {
    if !header.has_error() {
        return Ok(());
    }
    let err = header.get_error();
    match err.get_type() {
        ErrorType::AlreadyBootstrapped => Err(Error::ClusterBootstrapped(header.get_cluster_id())),
        ErrorType::NotBootstrapped => Err(Error::ClusterNotBootstrapped(header.get_cluster_id())),
        ErrorType::IncompatibleVersion => Err(Error::Incompatible),
        ErrorType::StoreTombstone => Err(Error::StoreTombstone(err.get_message().to_owned())),
        ErrorType::RegionNotFound => Err(Error::RegionNotFound(vec![])),
        ErrorType::DataCompacted => Err(Error::DataCompacted(err.get_message().to_owned())),
        ErrorType::Ok => Ok(()),
        ErrorType::DuplicatedEntry | ErrorType::EntryNotFound => Err(box_err!(err.get_message())),
        ErrorType::Unknown => Err(box_err!(err.get_message())),
        ErrorType::InvalidValue => Err(box_err!(err.get_message())),
        ErrorType::GlobalConfigNotFound => panic!("unexpected error {:?}", err),
<<<<<<< HEAD
        _ => unreachable!(),
=======
        // It will not happen, because we don't call `batch_scan_regions` in TiKV.
        ErrorType::RegionsNotContainAllKeyRange => Err(box_err!(err.get_message())),
>>>>>>> ff78c796
    }
}

pub fn new_bucket_stats(meta: &BucketMeta) -> BucketStats {
    let count = meta.keys.len() - 1;
    let mut stats = BucketStats::default();
    stats.set_write_bytes(vec![0; count]);
    stats.set_read_bytes(vec![0; count]);
    stats.set_write_qps(vec![0; count]);
    stats.set_read_qps(vec![0; count]);
    stats.set_write_keys(vec![0; count]);
    stats.set_read_keys(vec![0; count]);
    stats
}

pub fn find_bucket_index<S: AsRef<[u8]>>(key: &[u8], bucket_keys: &[S]) -> Option<usize> {
    let last_key = bucket_keys.last().unwrap().as_ref();
    let search_keys = &bucket_keys[..bucket_keys.len() - 1];
    search_keys
        .binary_search_by(|k| k.as_ref().cmp(key))
        .map_or_else(
            |idx| {
                if idx == 0 || (idx == search_keys.len() && !last_key.is_empty() && key >= last_key)
                {
                    None
                } else {
                    Some(idx - 1)
                }
            },
            Some,
        )
}

/// Merge incoming bucket stats. If a range in new buckets overlaps with
/// multiple ranges in current buckets, stats of the new range will be added to
/// all stats of current ranges.
pub fn merge_bucket_stats<C: AsRef<[u8]>, I: AsRef<[u8]>>(
    cur: &[C],
    cur_stats: &mut BucketStats,
    incoming: &[I],
    delta_stats: &BucketStats,
) {
    // Return [start, end] of indices of buckets
    fn find_overlay_ranges<S: AsRef<[u8]>>(
        range: (&[u8], &[u8]),
        keys: &[S],
    ) -> Option<(usize, usize)> {
        let bucket_cnt = keys.len() - 1;
        let last_bucket_idx = bucket_cnt - 1;
        let start = match find_bucket_index(range.0, keys) {
            Some(idx) => idx,
            None => {
                if range.0 < keys[0].as_ref() {
                    0
                } else {
                    // Not in the bucket range.
                    return None;
                }
            }
        };

        let end = if range.1.is_empty() {
            last_bucket_idx
        } else {
            match find_bucket_index(range.1, keys) {
                Some(idx) => {
                    // If end key is the start key of a bucket, this bucket should not be included.
                    if range.1 == keys[idx].as_ref() {
                        if idx == 0 {
                            return None;
                        }
                        idx - 1
                    } else {
                        idx
                    }
                }
                None => {
                    if range.1 >= keys[keys.len() - 1].as_ref() {
                        last_bucket_idx
                    } else {
                        // Not in the bucket range.
                        return None;
                    }
                }
            }
        };
        Some((start, end))
    }

    macro_rules! stats_add {
        ($right:ident, $ridx:expr, $left:ident, $lidx:expr, $member:ident) => {
            if let Some(s) = $right.$member.get_mut($ridx) {
                *s += $left.$member.get($lidx).copied().unwrap_or_default();
            }
        };
    }

    for new_idx in 0..(incoming.len() - 1) {
        let start = &incoming[new_idx];
        let end = &incoming[new_idx + 1];
        if let Some((start_idx, end_idx)) = find_overlay_ranges((start.as_ref(), end.as_ref()), cur)
        {
            for cur_idx in start_idx..=end_idx {
                stats_add!(cur_stats, cur_idx, delta_stats, new_idx, read_bytes);
                stats_add!(cur_stats, cur_idx, delta_stats, new_idx, write_bytes);

                stats_add!(cur_stats, cur_idx, delta_stats, new_idx, read_qps);
                stats_add!(cur_stats, cur_idx, delta_stats, new_idx, write_qps);

                stats_add!(cur_stats, cur_idx, delta_stats, new_idx, read_keys);
                stats_add!(cur_stats, cur_idx, delta_stats, new_idx, write_keys);
            }
        }
    }
}

#[cfg(test)]
mod test {
    use kvproto::metapb::BucketStats;

    use super::*;
    use crate::{merge_bucket_stats, util::find_bucket_index};

    const BASE_BACKOFF: Duration = Duration::from_millis(100);

    #[test]
    fn test_merge_bucket_stats() {
        #[allow(clippy::type_complexity)]
        let cases: &[((Vec<&[u8]>, _), (Vec<&[u8]>, _), _)] = &[
            (
                (vec![b"k1", b"k3", b"k5", b"k7", b"k9"], vec![1, 1, 1, 1]),
                (vec![b"k1", b"k3", b"k5", b"k7", b"k9"], vec![1, 1, 1, 1]),
                vec![2, 2, 2, 2],
            ),
            (
                (vec![b"k1", b"k3", b"k5", b"k7", b"k9"], vec![1, 1, 1, 1]),
                (vec![b"k0", b"k6", b"k8"], vec![1, 1]),
                vec![2, 2, 3, 2],
            ),
            (
                (vec![b"k0", b"k6", b"k8"], vec![1, 1]),
                (
                    vec![b"k1", b"k3", b"k5", b"k7", b"k9", b"ka"],
                    vec![1, 1, 1, 1, 1],
                ),
                vec![4, 3],
            ),
            (
                (vec![b"k4", b"k6", b"kb"], vec![1, 1]),
                (
                    vec![b"k1", b"k3", b"k5", b"k7", b"k9", b"ka"],
                    vec![1, 1, 1, 1, 1],
                ),
                vec![3, 4],
            ),
            (
                (vec![b"k3", b"k5", b"k7"], vec![1, 1]),
                (vec![b"k4", b"k5"], vec![1]),
                vec![2, 1],
            ),
            (
                (vec![b"", b""], vec![1]),
                (vec![b"", b""], vec![1]),
                vec![2],
            ),
            (
                (vec![b"", b"k1", b""], vec![1, 1]),
                (vec![b"", b"k2", b""], vec![1, 1]),
                vec![2, 3],
            ),
            (
                (vec![b"", b""], vec![1]),
                (vec![b"", b"k1", b""], vec![1, 1]),
                vec![3],
            ),
            (
                (vec![b"", b"k1", b""], vec![1, 1]),
                (vec![b"", b""], vec![1]),
                vec![2, 2],
            ),
            (
                (vec![b"", b"k1", b""], vec![1, 1]),
                (vec![b"k2", b"k3"], vec![1]),
                vec![1, 2],
            ),
            (
                (vec![b"", b"k3", b""], vec![1, 1]),
                (vec![b"k1", b"k2"], vec![1]),
                vec![2, 1],
            ),
            (
                (vec![b"", b"k3"], vec![1]),
                (vec![b"k1", b""], vec![1]),
                vec![2],
            ),
            (
                (vec![b"", b"k3"], vec![1]),
                (vec![b"k4", b""], vec![1]),
                vec![1],
            ),
        ];
        for (current, incoming, expected) in cases {
            let cur_keys = &current.0;
            let incoming_keys = &incoming.0;
            let mut cur_stats = BucketStats::default();
            cur_stats.set_read_qps(current.1.to_vec());
            let mut incoming_stats = BucketStats::default();
            incoming_stats.set_read_qps(incoming.1.to_vec());
            merge_bucket_stats(cur_keys, &mut cur_stats, incoming_keys, &incoming_stats);
            assert_eq!(cur_stats.get_read_qps(), expected);
        }
    }

    #[test]
    fn test_find_bucket_index() {
        let keys = vec![
            b"k1".to_vec(),
            b"k3".to_vec(),
            b"k5".to_vec(),
            b"k7".to_vec(),
        ];
        assert_eq!(find_bucket_index(b"k1", &keys), Some(0));
        assert_eq!(find_bucket_index(b"k5", &keys), Some(2));
        assert_eq!(find_bucket_index(b"k2", &keys), Some(0));
        assert_eq!(find_bucket_index(b"k6", &keys), Some(2));
        assert_eq!(find_bucket_index(b"k7", &keys), None);
        assert_eq!(find_bucket_index(b"k0", &keys), None);
        assert_eq!(find_bucket_index(b"k8", &keys), None);
        let keys = vec![
            b"".to_vec(),
            b"k1".to_vec(),
            b"k3".to_vec(),
            b"k5".to_vec(),
            b"k7".to_vec(),
            b"".to_vec(),
        ];
        assert_eq!(find_bucket_index(b"k0", &keys), Some(0));
        assert_eq!(find_bucket_index(b"k7", &keys), Some(4));
        assert_eq!(find_bucket_index(b"k8", &keys), Some(4));
    }

    #[test]
    fn test_exponential_backoff() {
        let mut backoff = ExponentialBackoff::new(BASE_BACKOFF);
        assert_eq!(backoff.get_interval(), BASE_BACKOFF);

        assert_eq!(backoff.next_backoff(), 2 * BASE_BACKOFF);
        assert_eq!(backoff.next_backoff(), Duration::from_millis(400));
        assert_eq!(backoff.get_interval(), Duration::from_millis(400));

        // Should not exceed MAX_BACKOFF
        for _ in 0..20 {
            backoff.next_backoff();
        }
        assert_eq!(backoff.get_interval(), MAX_BACKOFF);

        backoff.reset();
        assert_eq!(backoff.get_interval(), BASE_BACKOFF);
    }
}<|MERGE_RESOLUTION|>--- conflicted
+++ resolved
@@ -953,12 +953,8 @@
         ErrorType::Unknown => Err(box_err!(err.get_message())),
         ErrorType::InvalidValue => Err(box_err!(err.get_message())),
         ErrorType::GlobalConfigNotFound => panic!("unexpected error {:?}", err),
-<<<<<<< HEAD
-        _ => unreachable!(),
-=======
         // It will not happen, because we don't call `batch_scan_regions` in TiKV.
         ErrorType::RegionsNotContainAllKeyRange => Err(box_err!(err.get_message())),
->>>>>>> ff78c796
     }
 }
 
