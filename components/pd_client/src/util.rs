// Copyright 2017 TiKV Project Authors. Licensed under Apache-2.0.

use std::result;
use std::sync::atomic::AtomicU64;
use std::sync::Arc;
use std::sync::RwLock;
use std::thread;
use std::time::Duration;

use futures::future::{loop_fn, ok, Loop};
use futures::sync::mpsc::UnboundedSender;
use futures::task::Task;
use futures::{task, Async, Future, Poll, Stream};
use futures03::compat::Future01CompatExt;
use futures03::executor::block_on;
use grpcio::{
    CallOption, ChannelBuilder, ClientDuplexReceiver, ClientDuplexSender, Environment,
    Result as GrpcResult,
};
use kvproto::pdpb::{
    ErrorType, GetMembersRequest, GetMembersResponse, Member, PdClient as PdClientStub,
    RegionHeartbeatRequest, RegionHeartbeatResponse, ResponseHeader,
};
use security::SecurityManager;
use tikv_util::collections::HashSet;
use tikv_util::time::Instant;
use tikv_util::timer::GLOBAL_TIMER_HANDLE;
use tikv_util::{Either, HandyRwLock};
use tokio_timer::timer::Handle;

use super::{metrics::*, Config, Error, PdFuture, Result, REQUEST_TIMEOUT};

pub struct Inner {
    env: Arc<Environment>,
    pub hb_sender: Either<
        Option<ClientDuplexSender<RegionHeartbeatRequest>>,
        UnboundedSender<RegionHeartbeatRequest>,
    >,
    pub hb_receiver: Either<Option<ClientDuplexReceiver<RegionHeartbeatResponse>>, Task>,
    pub client_stub: PdClientStub,
    members: GetMembersResponse,
    security_mgr: Arc<SecurityManager>,
    on_reconnect: Option<Box<dyn Fn() + Sync + Send + 'static>>,
    pub pending_heartbeat: Arc<AtomicU64>,

    last_try_reconnect: Instant,
}

pub struct HeartbeatReceiver {
    receiver: Option<ClientDuplexReceiver<RegionHeartbeatResponse>>,
    inner: Arc<RwLock<Inner>>,
}

impl Stream for HeartbeatReceiver {
    type Item = RegionHeartbeatResponse;
    type Error = Error;

    fn poll(&mut self) -> Poll<Option<Self::Item>, Error> {
        loop {
            if let Some(ref mut receiver) = self.receiver {
                match receiver.poll() {
                    Ok(Async::Ready(Some(item))) => return Ok(Async::Ready(Some(item))),
                    Ok(Async::NotReady) => return Ok(Async::NotReady),
                    // If it's None or there's error, we need to update receiver.
                    _ => {}
                }
            }

            self.receiver.take();

            let mut inner = self.inner.wl();
            let mut receiver = None;
            if let Either::Left(ref mut recv) = inner.hb_receiver {
                receiver = recv.take();
            }
            if receiver.is_some() {
                debug!("heartbeat receiver is refreshed");
                self.receiver = receiver;
            } else {
                inner.hb_receiver = Either::Right(task::current());
                return Ok(Async::NotReady);
            }
        }
    }
}

/// A leader client doing requests asynchronous.
pub struct LeaderClient {
    timer: Handle,
    pub(crate) inner: Arc<RwLock<Inner>>,
}

impl LeaderClient {
    pub fn new(
        env: Arc<Environment>,
        security_mgr: Arc<SecurityManager>,
        client_stub: PdClientStub,
        members: GetMembersResponse,
    ) -> LeaderClient {
        let (tx, rx) = client_stub
            .region_heartbeat()
            .unwrap_or_else(|e| panic!("fail to request PD {} err {:?}", "region_heartbeat", e));

        LeaderClient {
            timer: GLOBAL_TIMER_HANDLE.clone(),
            inner: Arc::new(RwLock::new(Inner {
                env,
                hb_sender: Either::Left(Some(tx)),
                hb_receiver: Either::Left(Some(rx)),
                client_stub,
                members,
                security_mgr,
                on_reconnect: None,
                pending_heartbeat: Arc::default(),

                last_try_reconnect: Instant::now(),
            })),
        }
    }

    pub fn handle_region_heartbeat_response<F>(&self, f: F) -> PdFuture<()>
    where
        F: Fn(RegionHeartbeatResponse) + Send + 'static,
    {
        let recv = HeartbeatReceiver {
            receiver: None,
            inner: Arc::clone(&self.inner),
        };
        Box::new(
            recv.for_each(move |resp| {
                f(resp);
                Ok(())
            })
            .map_err(|e| panic!("unexpected error: {:?}", e)),
        )
    }

    pub fn on_reconnect(&self, f: Box<dyn Fn() + Sync + Send + 'static>) {
        let mut inner = self.inner.wl();
        inner.on_reconnect = Some(f);
    }

    pub fn request<Req, Resp, F>(&self, req: Req, func: F, retry: usize) -> Request<Req, Resp, F>
    where
        Req: Clone + 'static,
        F: FnMut(&RwLock<Inner>, Req) -> PdFuture<Resp> + Send + 'static,
    {
        Request {
            remain_reconnect_count: retry,
            request_sent: 0,
            client: LeaderClient {
                timer: self.timer.clone(),
                inner: Arc::clone(&self.inner),
            },
            req,
            resp: None,
            func,
        }
    }

    pub fn get_leader(&self) -> Member {
        self.inner.rl().members.get_leader().clone()
    }

    /// Re-establishes connection with PD leader in asynchronized fashion.
    ///
<<<<<<< HEAD
    /// If `force` is false, it will reconnect only when members change.
    pub async fn reconnect(&self, force: bool) -> Result<()> {
        let (future, start) = {
=======
    /// Note: Retrying too quickly will return an error due to cancellation. Please always try to reconnect after sending the request first.
    pub async fn reconnect(&self) -> Result<()> {
        PD_RECONNECT_COUNTER_VEC.with_label_values(&["try"]).inc();
        let start = Instant::now();

        let future = {
>>>>>>> ff676bdb
            let inner = self.inner.rl();
            if start.saturating_duration_since(inner.last_try_reconnect) < GLOBAL_RECONNECT_INTERVAL
            {
                // Avoid unnecessary updating.
                // Prevent a large number of reconnections in a short time.
                PD_RECONNECT_COUNTER_VEC
                    .with_label_values(&["cancel"])
                    .inc();
                return Err(box_err!("cancel reconnection due to too small interval"));
            }
<<<<<<< HEAD

            let start = Instant::now();
            let connector = PdConnector::new(inner.env.clone(), inner.security_mgr.clone());
            let members = inner.members.clone();
            let fut = async move { connector.reconnect_leader(&members, force).await };

            (fut, start)
=======
            try_connect_leader(
                Arc::clone(&inner.env),
                Arc::clone(&inner.security_mgr),
                inner.members.clone(),
            )
>>>>>>> ff676bdb
        };

        {
            let mut inner = self.inner.wl();
            if start.saturating_duration_since(inner.last_try_reconnect) < GLOBAL_RECONNECT_INTERVAL
            {
                // There may be multiple reconnections that pass the read lock at the same time.
                // Check again in the write lock to avoid unnecessary updating.
                PD_RECONNECT_COUNTER_VEC
                    .with_label_values(&["cancel"])
                    .inc();
                return Err(box_err!("cancel reconnection due to too small interval"));
            }
            inner.last_try_reconnect = start;
        }

        let (client, members) = match future.await {
            Err(e) => {
                PD_RECONNECT_COUNTER_VEC
                    .with_label_values(&["failure"])
                    .inc();
                return Err(e);
            }
            Ok(tuple) => {
                PD_RECONNECT_COUNTER_VEC
                    .with_label_values(&["success"])
                    .inc();
                tuple
            }
        };
        fail_point!("leader_client_reconnect", |_| Ok(()));

        let (client, members) = match future.await? {
            Some(pair) => pair,
            None => return Ok(()),
        };
        fail_point!("leader_client_reconnect", |_| Ok(()));

        {
            let mut inner = self.inner.wl();
            let (tx, rx) = client.region_heartbeat().unwrap_or_else(|e| {
                panic!("fail to request PD {} err {:?}", "region_heartbeat", e)
            });
            info!("heartbeat sender and receiver are stale, refreshing ...");

            // Try to cancel an unused heartbeat sender.
            if let Either::Left(Some(ref mut r)) = inner.hb_sender {
                debug!("cancel region heartbeat sender");
                r.cancel();
            }
            inner.hb_sender = Either::Left(Some(tx));
            if let Either::Right(ref mut task) = inner.hb_receiver {
                task.notify();
            }
            inner.hb_receiver = Either::Left(Some(rx));
            inner.client_stub = client;
            inner.members = members;
            if let Some(ref on_reconnect) = inner.on_reconnect {
                on_reconnect();
            }
        }
        warn!("updating PD client done"; "spend" => ?start.saturating_elapsed());
        Ok(())
    }
}

// FIXME: Use a request-independent way to handle reconnection.
const GLOBAL_RECONNECT_INTERVAL: Duration = Duration::from_millis(100); // 0.1s
pub const REQUEST_RECONNECT_INTERVAL: Duration = Duration::from_secs(1); // 1s

/// The context of sending requets.
pub struct Request<Req, Resp, F> {
    remain_reconnect_count: usize,
    request_sent: usize,

    client: LeaderClient,

    req: Req,
    resp: Option<Result<Resp>>,
    func: F,
}

const MAX_REQUEST_COUNT: usize = 3;

impl<Req, Resp, F> Request<Req, Resp, F>
where
    Req: Clone + Send + 'static,
    Resp: Send + 'static,
    F: FnMut(&RwLock<Inner>, Req) -> PdFuture<Resp> + Send + 'static,
{
    fn reconnect_if_needed(mut self) -> Box<dyn Future<Item = Self, Error = Self> + Send> {
        debug!("reconnecting ..."; "remain" => self.remain_reconnect_count);

        if self.request_sent < MAX_REQUEST_COUNT {
            return Box::new(ok(self));
        }

        // Updating client.
        self.remain_reconnect_count -= 1;

        // FIXME: should not block the core.
        debug!("(re)connecting PD client");
        match block_on(self.client.reconnect(true)) {
            Ok(_) => {
                self.request_sent = 0;
                Box::new(ok(self))
            }
            Err(_) => {
                // Make a request before the next reconnection.
                self.request_sent = MAX_REQUEST_COUNT - 1;

                Box::new(
                    self.client
                        .timer
                        .delay(std::time::Instant::now() + REQUEST_RECONNECT_INTERVAL)
                        .then(|_| Err(self)),
                )
            }
        }
    }

    fn send_and_receive(mut self) -> Box<dyn Future<Item = Self, Error = Self> + Send> {
        self.request_sent += 1;
        debug!("request sent: {}", self.request_sent);
        let r = self.req.clone();

        Box::new(ok(self).and_then(|mut ctx| {
            let req = (ctx.func)(&ctx.client.inner, r);
            req.then(|resp| match resp {
                Ok(resp) => {
                    ctx.resp = Some(Ok(resp));
                    Ok(ctx)
                }
                Err(err) => {
                    ctx.resp = Some(Err(err));
                    Err(ctx)
                }
            })
        }))
    }

    fn break_or_continue(ctx: result::Result<Self, Self>) -> Result<Loop<Self, Self>> {
        let ctx = match ctx {
            Ok(ctx) | Err(ctx) => ctx,
        };
        let done = ctx.remain_reconnect_count == 0
            || (ctx.resp.is_some() && Self::should_not_retry(ctx.resp.as_ref().unwrap()));
        if done {
            Ok(Loop::Break(ctx))
        } else {
            Ok(Loop::Continue(ctx))
        }
    }

    fn should_not_retry(resp: &Result<Resp>) -> bool {
        match resp {
            Ok(_) => true,
            // Error::Incompatible is returned by response header from PD, no need to retry
            Err(Error::Incompatible) => true,
            Err(err) => {
                error!(?err; "request failed, retry");
                false
            }
        }
    }

    fn post_loop(ctx: Result<Self>) -> Result<Resp> {
        let ctx = ctx.expect("end loop with Ok(_)");
        ctx.resp
            .unwrap_or_else(|| Err(box_err!("response is empty")))
    }

    /// Returns a Future, it is resolves once a future returned by the closure
    /// is resolved successfully, otherwise it repeats `retry` times.
    pub fn execute(self) -> PdFuture<Resp> {
        let ctx = self;
        Box::new(
            loop_fn(ctx, |ctx| {
                ctx.reconnect_if_needed()
                    .and_then(Self::send_and_receive)
                    .then(Self::break_or_continue)
            })
            .then(Self::post_loop),
        )
    }
}

/// Do a request in synchronized fashion.
pub fn sync_request<F, R>(client: &LeaderClient, mut retry: usize, func: F) -> Result<R>
where
    F: Fn(&PdClientStub) -> GrpcResult<R>,
{
    loop {
        let ret = {
            // Drop the read lock immediately to prevent the deadlock between the caller thread
            // which may hold the read lock and wait for PD client thread completing the request
            // and the PD client thread which may block on acquiring the write lock.
            let client_stub = client.inner.rl().client_stub.clone();
            func(&client_stub).map_err(Error::Grpc)
        };
        match ret {
            Ok(r) => {
                return Ok(r);
            }
            Err(e) => {
                error!(?e; "request failed");
<<<<<<< HEAD
                if let Err(e) = block_on(client.reconnect(true)) {
                    error!(?e; "reconnect failed");
=======
                if retry == 0 {
                    return Err(e);
>>>>>>> ff676bdb
                }
            }
        }
        // try reconnect
        retry -= 1;
        if let Err(e) = block_on(client.reconnect()) {
            error!(?e; "reconnect failed");
            thread::sleep(REQUEST_RECONNECT_INTERVAL);
        }
    }
}

pub type StubPair = (PdClientStub, GetMembersResponse);

pub struct PdConnector {
    env: Arc<Environment>,
    security_mgr: Arc<SecurityManager>,
}

impl PdConnector {
    pub fn new(env: Arc<Environment>, security_mgr: Arc<SecurityManager>) -> PdConnector {
        PdConnector { env, security_mgr }
    }

    pub async fn validate_endpoints(&self, cfg: &Config) -> Result<StubPair> {
        let len = cfg.endpoints.len();
        let mut endpoints_set = HashSet::with_capacity_and_hasher(len, Default::default());
        let mut members = None;
        let mut cluster_id = None;
        for ep in &cfg.endpoints {
            if !endpoints_set.insert(ep) {
                return Err(box_err!("duplicate PD endpoint {}", ep));
            }

            let (_, resp) = match self.connect(ep).await {
                Ok(resp) => resp,
                // Ignore failed PD node.
                Err(e) => {
                    info!("PD failed to respond"; "endpoints" => ep, "err" => ?e);
                    continue;
                }
            };

            // Check cluster ID.
            let cid = resp.get_header().get_cluster_id();
            if let Some(sample) = cluster_id {
                if sample != cid {
                    return Err(box_err!(
                        "PD response cluster_id mismatch, want {}, got {}",
                        sample,
                        cid
                    ));
                }
            } else {
                cluster_id = Some(cid);
            }
            // TODO: check all fields later?

            if members.is_none() {
                members = Some(resp);
            }
        }

        match members {
            Some(members) => {
                let (client, members) = self.reconnect_leader(&members, true).await?.unwrap();
                info!("all PD endpoints are consistent"; "endpoints" => ?cfg.endpoints);
                Ok((client, members))
            }
            _ => Err(box_err!("PD cluster failed to respond")),
        }
    }

    pub async fn connect(&self, addr: &str) -> Result<StubPair> {
        info!("connecting to PD endpoint"; "endpoints" => addr);
        let addr = addr
            .trim_start_matches("http://")
            .trim_start_matches("https://");
        let channel = {
            let cb = ChannelBuilder::new(self.env.clone())
                .keepalive_time(Duration::from_secs(10))
                .keepalive_timeout(Duration::from_secs(3));
            self.security_mgr.connect(cb, addr)
        };
        let client = PdClientStub::new(channel);
        let option = CallOption::default().timeout(Duration::from_secs(REQUEST_TIMEOUT));
        let response = client
            .get_members_async_opt(&GetMembersRequest::default(), option)
            .unwrap_or_else(|e| panic!("fail to request PD {} err {:?}", "get_members", e))
            .compat()
            .await;
        match response {
            Ok(resp) => Ok((client, resp)),
            Err(e) => Err(Error::Grpc(e)),
        }
    }

    pub async fn load_members(&self, previous: &GetMembersResponse) -> Option<GetMembersResponse> {
        let previous_leader = previous.get_leader();
        let members = previous.get_members();
        let cluster_id = previous.get_header().get_cluster_id();

        // Try to connect to other members, then the previous leader.
        for m in members
            .iter()
            .filter(|m| *m != previous_leader)
            .chain(&[previous_leader.clone()])
        {
            for ep in m.get_client_urls() {
                match self.connect(ep.as_str()).await {
                    Ok((_, r)) => {
                        let new_cluster_id = r.get_header().get_cluster_id();
                        if new_cluster_id == cluster_id {
                            // check whether the response have leader info, otherwise continue to loop the rest members
                            if r.has_leader() {
                                return Some(r);
                            }
                        } else {
                            panic!(
                                "{} no longer belongs to cluster {}, it is in {}",
                                ep, cluster_id, new_cluster_id
                            );
                        }
                    }
                    Err(e) => {
                        error!("connect failed"; "endpoints" => ep, "error" => ?e);
                        continue;
                    }
                }
            }
        }
        None
    }

    pub async fn connect_member(&self, peer: &Member) -> Option<PdClientStub> {
        for ep in peer.get_client_urls() {
            if let Ok((client, _)) = self.connect(ep.as_str()).await {
                info!("connected to PD leader"; "endpoints" => ep);
                return Some(client);
            }
        }
        None
    }

    pub async fn reconnect_leader(
        &self,
        previous: &GetMembersResponse,
        force: bool,
    ) -> Result<Option<StubPair>> {
        let resp = self.load_members(&previous).await;

        // Then try to connect the PD cluster leader.
        match resp {
            Some(resp) => {
                if !force && resp == *previous {
                    return Ok(None);
                }
                match self.connect_member(resp.get_leader()).await {
                    Some(client) => Ok(Some((client, resp))),
                    None => Err(box_err!("failed to connect to {:?}", resp.get_leader())),
                }
            }
            None => Err(box_err!(
                "failed to connect to {:?}",
                previous.get_members()
            )),
        }
    }
}

/// Convert a PD protobuf error to an `Error`.
pub fn check_resp_header(header: &ResponseHeader) -> Result<()> {
    if !header.has_error() {
        return Ok(());
    }
    let err = header.get_error();
    match err.get_type() {
        ErrorType::AlreadyBootstrapped => Err(Error::ClusterBootstrapped(header.get_cluster_id())),
        ErrorType::NotBootstrapped => Err(Error::ClusterNotBootstrapped(header.get_cluster_id())),
        ErrorType::IncompatibleVersion => Err(Error::Incompatible),
        ErrorType::StoreTombstone => Err(Error::StoreTombstone(err.get_message().to_owned())),
        ErrorType::RegionNotFound => Err(Error::RegionNotFound(vec![])),
        ErrorType::Unknown => Err(box_err!(err.get_message())),
        ErrorType::Ok => Ok(()),
    }
}<|MERGE_RESOLUTION|>--- conflicted
+++ resolved
@@ -164,18 +164,12 @@
 
     /// Re-establishes connection with PD leader in asynchronized fashion.
     ///
-<<<<<<< HEAD
     /// If `force` is false, it will reconnect only when members change.
+    /// Note: Retrying too quickly will return an error due to cancellation. Please always try to reconnect after sending the request first.
     pub async fn reconnect(&self, force: bool) -> Result<()> {
-        let (future, start) = {
-=======
-    /// Note: Retrying too quickly will return an error due to cancellation. Please always try to reconnect after sending the request first.
-    pub async fn reconnect(&self) -> Result<()> {
         PD_RECONNECT_COUNTER_VEC.with_label_values(&["try"]).inc();
         let start = Instant::now();
-
         let future = {
->>>>>>> ff676bdb
             let inner = self.inner.rl();
             if start.saturating_duration_since(inner.last_try_reconnect) < GLOBAL_RECONNECT_INTERVAL
             {
@@ -186,21 +180,10 @@
                     .inc();
                 return Err(box_err!("cancel reconnection due to too small interval"));
             }
-<<<<<<< HEAD
-
-            let start = Instant::now();
+
             let connector = PdConnector::new(inner.env.clone(), inner.security_mgr.clone());
             let members = inner.members.clone();
-            let fut = async move { connector.reconnect_leader(&members, force).await };
-
-            (fut, start)
-=======
-            try_connect_leader(
-                Arc::clone(&inner.env),
-                Arc::clone(&inner.security_mgr),
-                inner.members.clone(),
-            )
->>>>>>> ff676bdb
+            async move { connector.reconnect_leader(&members, force).await }
         };
 
         {
@@ -407,13 +390,8 @@
             }
             Err(e) => {
                 error!(?e; "request failed");
-<<<<<<< HEAD
-                if let Err(e) = block_on(client.reconnect(true)) {
-                    error!(?e; "reconnect failed");
-=======
                 if retry == 0 {
                     return Err(e);
->>>>>>> ff676bdb
                 }
             }
         }
