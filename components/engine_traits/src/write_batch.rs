// Copyright 2019 TiKV Project Authors. Licensed under Apache-2.0.

use crate::{errors::Result, options::WriteOptions};

/// Engines that can create write batches
pub trait WriteBatchExt: Sized {
    type WriteBatch: WriteBatch;

    /// The number of puts/deletes made to a write batch before the batch should
    /// be committed with `write`. More entries than this will cause
    /// `should_write_to_engine` to return true.
    ///
    /// In practice it seems that exceeding this number of entries is possible
    /// and does not result in an error. It isn't clear the consequence of
    /// exceeding this limit.
    const WRITE_BATCH_MAX_KEYS: usize;

    fn write_batch(&self) -> Self::WriteBatch;
    fn write_batch_with_cap(&self, cap: usize) -> Self::WriteBatch;
}

/// A trait implemented by WriteBatch
pub trait Mutable: Send {
    /// Write a key/value in the default column family
    fn put(&mut self, key: &[u8], value: &[u8]) -> Result<()>;

    /// Write a key/value in a given column family
    fn put_cf(&mut self, cf: &str, key: &[u8], value: &[u8]) -> Result<()>;

    /// Delete a key/value in the default column family
    fn delete(&mut self, key: &[u8]) -> Result<()>;

    /// Delete a key/value in a given column family
    fn delete_cf(&mut self, cf: &str, key: &[u8]) -> Result<()>;

    /// Delete a range of key/values in the default column family
    fn delete_range(&mut self, begin_key: &[u8], end_key: &[u8]) -> Result<()>;

    /// Delete a range of key/values in a given column family
    fn delete_range_cf(&mut self, cf: &str, begin_key: &[u8], end_key: &[u8]) -> Result<()>;

    fn put_msg<M: protobuf::Message>(&mut self, key: &[u8], m: &M) -> Result<()> {
        self.put(key, &m.write_to_bytes()?)
    }
    fn put_msg_cf<M: protobuf::Message>(&mut self, cf: &str, key: &[u8], m: &M) -> Result<()> {
        self.put_cf(cf, key, &m.write_to_bytes()?)
    }
}

/// Batches of multiple writes that are committed atomically
///
/// Each write batch consists of a series of commands: put, delete
/// delete_range, and their column-family-specific equivalents.
///
/// Because write batches are atomic, once written to disk all their effects are
/// visible as if all other writes in the system were written either before or
/// after the batch. This includes range deletes.
///
/// The exact strategy used by WriteBatch is up to the implementation.
/// RocksDB though _seems_ to serialize the writes to an in-memory buffer,
/// and then write the whole serialized batch to disk at once.
///
/// Write batches may be reused after being written. In that case they write
/// exactly the same data as previously, Replacing any keys that may have
/// changed in between the two batch writes.
///
/// Commands issued to write batches can be rolled back prior to being committed
/// by use of _save points_. At any point in the life of a write batch a save
/// point can be recorded. Any number of save points can be recorded to a stack.
/// Calling `rollback_to_save_point` reverts all commands issued since the last
/// save point, and pops the save point from the stack.
pub trait WriteBatch: Mutable {
    /// Commit the WriteBatch to disk with the given options
<<<<<<< HEAD
    fn write_opt(&self, opts: &WriteOptions) -> Result<u64>;

    /// Commit the WriteBatch to disk atomically
    fn write(&self) -> Result<u64> {
=======
    fn write_opt(&mut self, opts: &WriteOptions) -> Result<()>;

    /// Commit the WriteBatch to disk atomically
    fn write(&mut self) -> Result<()> {
>>>>>>> 58fa80e0
        self.write_opt(&WriteOptions::default())
    }

    /// The data size of a write batch
    ///
    /// This is necessarily engine-dependent. In RocksDB though it appears to
    /// represent the byte length of all write commands in the batch, as
    /// serialized in memory, prior to being written to disk.
    fn data_size(&self) -> usize;

    /// The number of commands in this batch
    fn count(&self) -> usize;

    /// Whether any commands have been issued to this batch
    fn is_empty(&self) -> bool;

    /// Whether the number of commands exceeds WRITE_BATCH_MAX_KEYS
    ///
    /// If so, the `write` method should be called.
    fn should_write_to_engine(&self) -> bool;

    /// Clears the WriteBatch of all commands
    ///
    /// It may be reused afterward as an empty batch.
    fn clear(&mut self);

    /// Push a save point onto the save point stack
    fn set_save_point(&mut self);

    /// Pop a save point from the save point stack
    ///
    /// This has no effect on the commands already issued to the write batch
    fn pop_save_point(&mut self) -> Result<()>;

    /// Revert all commands issued since the last save point
    ///
    /// Additionally pops the last save point from the save point stack.
    fn rollback_to_save_point(&mut self) -> Result<()>;

    /// Merge another WriteBatch to itself
    fn merge(&mut self, src: Self) -> Result<()>;
}<|MERGE_RESOLUTION|>--- conflicted
+++ resolved
@@ -71,17 +71,10 @@
 /// save point, and pops the save point from the stack.
 pub trait WriteBatch: Mutable {
     /// Commit the WriteBatch to disk with the given options
-<<<<<<< HEAD
-    fn write_opt(&self, opts: &WriteOptions) -> Result<u64>;
+    fn write_opt(&mut self, opts: &WriteOptions) -> Result<u64>;
 
     /// Commit the WriteBatch to disk atomically
-    fn write(&self) -> Result<u64> {
-=======
-    fn write_opt(&mut self, opts: &WriteOptions) -> Result<()>;
-
-    /// Commit the WriteBatch to disk atomically
-    fn write(&mut self) -> Result<()> {
->>>>>>> 58fa80e0
+    fn write(&mut self) -> Result<u64> {
         self.write_opt(&WriteOptions::default())
     }
 
