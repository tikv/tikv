--- conflicted
+++ resolved
@@ -3,18 +3,9 @@
 use crate::errors::Result;
 use crate::options::WriteOptions;
 
-<<<<<<< HEAD
-pub trait WriteBatchVecExt<E: WriteBatchExt + Sized>: WriteBatch {
-    fn write_batch_vec(e: &E, vec_size: usize, cap: usize) -> Self;
-    fn write_to_engine(&self, e: &E, opts: &WriteOptions) -> Result<()>;
-}
 
 pub trait WriteBatchExt: Sized {
-    type WriteBatch: WriteBatchVecExt<Self>;
-=======
-pub trait WriteBatchExt: Sized {
     type WriteBatch: WriteBatch<Self>;
->>>>>>> 45fab5cc
     /// `WriteBatchVec` is used for `multi_batch_write` of RocksEngine and other Engine could also
     /// implement another kind of WriteBatch according to their needs.
     type WriteBatchVec: WriteBatch<Self>;
