// Copyright 2020 TiKV Project Authors. Licensed under Apache-2.0.

//! This trait contains miscellaneous features that have
//! not been carefully factored into other traits.
//!
//! FIXME: Things here need to be moved elsewhere.

use crate::{
    cf_names::CfNamesExt, errors::Result, flow_control_factors::FlowControlFactorsExt,
    range::Range, WriteBatchExt, WriteOptions,
};

#[derive(Clone, Debug)]
pub enum DeleteStrategy {
    /// Delete the SST files that are fullly fit in range. However, the SST
    /// files that are partially overlapped with the range will not be
    /// touched.
    ///
    /// Note:
    ///    - After this operation, some keys in the range might still exist in
    ///      the database.
    ///    - After this operation, some keys in the range might be removed from
    ///      existing snapshot, so you shouldn't expect to be able to read data
    ///      from the range using existing snapshots any more.
    ///
    /// Ref: <https://github.com/facebook/rocksdb/wiki/Delete-A-Range-Of-Keys>
    DeleteFiles,
    /// Delete the data stored in Titan.
    DeleteBlobs,
    /// Scan for keys and then delete. Useful when we know the keys in range are
    /// not too many.
    DeleteByKey,
    /// Delete by range. Note that this is experimental and you should check
    /// whether it is enbaled in config before using it.
    DeleteByRange,
    /// Delete by ingesting a SST file with deletions. Useful when the number of
    /// ranges is too many.
    DeleteByWriter { sst_path: String },
}

/// `StatisticsReporter` can be used to report engine's private statistics to
/// prometheus metrics. For one single engine, using it is equivalent to calling
/// `KvEngine::flush_metrics("name")`. For multiple engines, it can aggregate
/// statistics accordingly.
/// Note that it is not responsible for managing the statistics from
/// user-provided collectors that are potentially shared between engines.
pub trait StatisticsReporter<T: ?Sized> {
    fn new(name: &str) -> Self;

    /// Collect statistics from one single engine.
    fn collect(&mut self, engine: &T);

    /// Aggregate and report statistics to prometheus metrics counters. The
    /// statistics are not cleared afterwards.
    fn flush(&mut self);
}

#[derive(Default)]
pub struct RangeStats {
    // The number of entries
    pub num_entries: u64,
    // The number of MVCC versions of all rows (num_entries - tombstones).
    pub num_versions: u64,
    // The number of rows.
    pub num_rows: u64,
}

<<<<<<< HEAD
pub trait MiscExt: CfNamesExt + FlowControlFactorsExt {
=======
pub trait MiscExt: CfNamesExt + FlowControlFactorsExt + WriteBatchExt {
>>>>>>> 993eb2f6
    type StatisticsReporter: StatisticsReporter<Self>;

    /// Flush all specified column families at once.
    ///
    /// If `cfs` is empty, it will try to flush all available column families.
    fn flush_cfs(&self, cfs: &[&str], wait: bool) -> Result<()>;

    fn flush_cf(&self, cf: &str, wait: bool) -> Result<()>;

    /// Returns `false` if all memtables are created after `threshold`.
    fn flush_oldest_cf(&self, wait: bool, threshold: Option<std::time::SystemTime>)
    -> Result<bool>;

    /// Returns whether there's data written through kv interface.
    fn delete_ranges_cfs(
        &self,
        wopts: &WriteOptions,
        strategy: DeleteStrategy,
        ranges: &[Range<'_>],
    ) -> Result<bool> {
        let mut written = false;
        for cf in self.cf_names() {
            written |= self.delete_ranges_cf(wopts, cf, strategy.clone(), ranges)?;
        }
        Ok(written)
    }

    /// Returns whether there's data written through kv interface.
    fn delete_ranges_cf(
        &self,
        wopts: &WriteOptions,
        cf: &str,
        strategy: DeleteStrategy,
        ranges: &[Range<'_>],
    ) -> Result<bool>;

    /// Return the approximate number of records and size in the range of
    /// memtables of the cf.
    fn get_approximate_memtable_stats_cf(&self, cf: &str, range: &Range<'_>) -> Result<(u64, u64)>;

    fn ingest_maybe_slowdown_writes(&self, cf: &str) -> Result<bool>;

    fn get_sst_key_ranges(&self, cf: &str, level: usize) -> Result<Vec<(Vec<u8>, Vec<u8>)>>;

    /// Gets total used size of rocksdb engine, including:
    /// * total size (bytes) of all SST files.
    /// * total size (bytes) of active and unflushed immutable memtables.
    /// * total size (bytes) of all blob files.
    fn get_engine_used_size(&self) -> Result<u64>;

    /// The path to the directory on the filesystem where the database is stored
    fn path(&self) -> &str;

    fn sync_wal(&self) -> Result<()>;

    /// Depending on the implementation, some on-going manual compactions may be
    /// aborted.
    fn pause_background_work(&self) -> Result<()>;

    fn continue_background_work(&self) -> Result<()>;

    /// Check whether a database exists at a given path
    fn exists(path: &str) -> bool;

    fn locked(path: &str) -> Result<bool>;

    /// Dump stats about the database into a string.
    ///
    /// For debugging. The format and content is unspecified.
    fn dump_stats(&self) -> Result<String>;

    fn get_latest_sequence_number(&self) -> u64;

    fn get_oldest_snapshot_sequence_number(&self) -> Option<u64>;

    fn get_total_sst_files_size_cf(&self, cf: &str) -> Result<Option<u64>>;

    fn get_num_keys(&self) -> Result<u64>;

    fn get_range_stats(&self, cf: &str, start: &[u8], end: &[u8]) -> Result<Option<RangeStats>>;
<<<<<<< HEAD
=======

    fn is_stalled_or_stopped(&self) -> bool;

    /// Returns size and creation time of active memtable if there's one.
    fn get_active_memtable_stats_cf(
        &self,
        cf: &str,
    ) -> Result<Option<(u64, std::time::SystemTime)>>;
>>>>>>> 993eb2f6

    /// Whether there's active memtable with creation time older than
    /// `threshold`.
    fn has_old_active_memtable(&self, threshold: std::time::SystemTime) -> bool {
        for cf in self.cf_names() {
            if let Ok(Some((_, age))) = self.get_active_memtable_stats_cf(cf) {
                if age < threshold {
                    return true;
                }
            }
        }
        false
    }

    // Global method.
    fn get_accumulated_flush_count_cf(cf: &str) -> Result<u64>;

    fn get_accumulated_flush_count() -> Result<u64> {
        let mut n = 0;
        for cf in crate::ALL_CFS {
            n += Self::get_accumulated_flush_count_cf(cf)?;
        }
        Ok(n)
    }
}<|MERGE_RESOLUTION|>--- conflicted
+++ resolved
@@ -65,11 +65,7 @@
     pub num_rows: u64,
 }
 
-<<<<<<< HEAD
-pub trait MiscExt: CfNamesExt + FlowControlFactorsExt {
-=======
 pub trait MiscExt: CfNamesExt + FlowControlFactorsExt + WriteBatchExt {
->>>>>>> 993eb2f6
     type StatisticsReporter: StatisticsReporter<Self>;
 
     /// Flush all specified column families at once.
@@ -150,8 +146,6 @@
     fn get_num_keys(&self) -> Result<u64>;
 
     fn get_range_stats(&self, cf: &str, start: &[u8], end: &[u8]) -> Result<Option<RangeStats>>;
-<<<<<<< HEAD
-=======
 
     fn is_stalled_or_stopped(&self) -> bool;
 
@@ -160,7 +154,6 @@
         &self,
         cf: &str,
     ) -> Result<Option<(u64, std::time::SystemTime)>>;
->>>>>>> 993eb2f6
 
     /// Whether there's active memtable with creation time older than
     /// `threshold`.
