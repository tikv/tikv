--- conflicted
+++ resolved
@@ -83,15 +83,9 @@
 
     fn get_cf_num_files_at_level(&self, cf: &str, level: usize) -> Result<Option<u64>>;
 
-<<<<<<< HEAD
-    fn get_cf_pending_compaction_bytes(&self, cf: &str) -> Result<Option<u64>>;
-
-    fn get_cf_num_memtables(&self, cf: &str) -> Result<Option<u64>>;
-=======
     fn get_cf_num_immutable_mem_table(&self, cf: &str) -> Result<Option<u64>>;
 
-    fn get_cf_compaction_pending_bytes(&self, cf: &str) -> Result<Option<u64>>;
->>>>>>> d129daad
+    fn get_cf_pending_compaction_bytes(&self, cf: &str) -> Result<Option<u64>>;
 
     fn is_stalled_or_stopped(&self) -> bool;
 }