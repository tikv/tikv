--- conflicted
+++ resolved
@@ -132,13 +132,11 @@
 
     fn sync_wal(&self) -> Result<()>;
 
-<<<<<<< HEAD
     /// Check whether a database exists at a given path
     fn exists(path: &str) -> bool;
-=======
+
     /// Dump stats about the database into a string.
     ///
     /// For debugging. The format and content is unspecified.
     fn dump_stats(&self) -> Result<String>;
->>>>>>> 6c1f28f0
 }