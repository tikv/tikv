--- conflicted
+++ resolved
@@ -7,11 +7,7 @@
 
 use crate::{
     cf_names::CfNamesExt, errors::Result, flow_control_factors::FlowControlFactorsExt,
-<<<<<<< HEAD
-    range::Range, WriteOptions,
-=======
     range::Range, WriteBatchExt, WriteOptions,
->>>>>>> 1ce8ee7d
 };
 
 #[derive(Clone, Debug)]
@@ -85,25 +81,16 @@
         age_threshold: Option<std::time::SystemTime>,
     ) -> Result<()>;
 
-<<<<<<< HEAD
-=======
     /// Returns whether there's data written through kv interface.
->>>>>>> 1ce8ee7d
     fn delete_ranges_cfs(
         &self,
         wopts: &WriteOptions,
         strategy: DeleteStrategy,
         ranges: &[Range<'_>],
-<<<<<<< HEAD
-    ) -> Result<()> {
-        for cf in self.cf_names() {
-            self.delete_ranges_cf(wopts, cf, strategy.clone(), ranges)?;
-=======
     ) -> Result<bool> {
         let mut written = false;
         for cf in self.cf_names() {
             written |= self.delete_ranges_cf(wopts, cf, strategy.clone(), ranges)?;
->>>>>>> 1ce8ee7d
         }
         Ok(written)
     }
