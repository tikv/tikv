// Copyright 2019 TiKV Project Authors. Licensed under Apache-2.0.

<<<<<<< HEAD
use std::collections::HashMap;
=======
use std::{
    cmp,
    collections::{BTreeMap, VecDeque},
    sync::atomic::{AtomicU64, Ordering},
};
>>>>>>> 585763a3

use super::{Error, Result};

/// Check if key in range [`start_key`, `end_key`).
#[allow(dead_code)]
pub fn check_key_in_range(
    key: &[u8],
    region_id: u64,
    start_key: &[u8],
    end_key: &[u8],
) -> Result<()> {
    if key >= start_key && (end_key.is_empty() || key < end_key) {
        Ok(())
    } else {
        Err(Error::NotInRange {
            key: key.to_vec(),
            region_id,
            start: start_key.to_vec(),
            end: end_key.to_vec(),
        })
    }
}

<<<<<<< HEAD
#[derive(Serialize, Deserialize, Debug)]
pub struct FlushedSeqno {
    seqno: HashMap<String, u64>,
    min_seqno: u64,
}

impl FlushedSeqno {
    pub fn new(cfs: &[&str], min_seqno: u64) -> Self {
        let mut seqno = HashMap::new();
        for cf in cfs {
            seqno.insert(cf.to_string(), 0);
        }
        Self { seqno, min_seqno }
    }

    pub fn update(&mut self, cf: &str, seqno: u64) -> Option<u64> {
        self.seqno
            .entry(cf.to_string())
            .and_modify(|v| *v = u64::max(*v, seqno));
        let min = self.seqno.values().min().copied();
        match min {
            Some(min) if min > self.min_seqno => {
                self.min_seqno = min;
                Some(min)
            }
            _ => None,
        }
    }

    pub fn update_all(&mut self, seqno: u64) -> Option<u64> {
        self.seqno
            .iter_mut()
            .for_each(|(_, v)| *v = u64::max(*v, seqno));
        let min = self.seqno.values().min().copied();
        match min {
            Some(min) if min > self.min_seqno => {
                self.min_seqno = min;
                Some(min)
            }
            _ => None,
        }
    }

    pub fn min_seqno(&self) -> u64 {
        self.min_seqno
    }

    pub fn max_seqno(&self) -> u64 {
        self.seqno.values().max().copied().unwrap()
=======
/// An auxiliary counter to determine write order. Unlike sequence number, it is
/// guaranteed to be allocated contiguously.
static WRITE_COUNTER_ALLOCATOR: AtomicU64 = AtomicU64::new(0);
/// Everytime active memtable switched, this version should be increased.
static MEMTABLE_VERSION_COUNTER_ALLOCATOR: AtomicU64 = AtomicU64::new(0);
/// Max sequence number that was synced and persisted.
static MAX_SYNCED_SEQUENCE_NUMBER: AtomicU64 = AtomicU64::new(0);

pub fn max_synced_sequence_number() -> u64 {
    MAX_SYNCED_SEQUENCE_NUMBER.load(Ordering::SeqCst)
}

pub fn current_memtable_version() -> u64 {
    MEMTABLE_VERSION_COUNTER_ALLOCATOR.load(Ordering::SeqCst)
}

pub trait MemtableEventNotifier: Send {
    fn notify_memtable_sealed(&self, seqno: u64);
    fn notify_memtable_flushed(&self, seqno: u64);
}

#[derive(Debug, Clone, Copy, PartialEq, Eq, PartialOrd, Ord)]
pub struct SequenceNumber {
    number: u64,
    // Version is actually the counter of memtables flushed. Once the version increased, indicates
    // a memtable was flushed, then relations of a region buffered in memory could be merged into
    // one and persisted into raftdb.
    memtable_version: u64,
    // start_counter is an identity of a write. It's used to check if all seqno of writes were
    // received in the receiving end.
    start_counter: u64,
    // end_counter is the value of sequence number counter after a write. It's used for finding
    // corresponding seqno of a counter. The corresponding seqno may be smaller or equal to the
    // lastest seqno at the time of end_counter generated.
    end_counter: u64,
}

impl SequenceNumber {
    pub fn pre_write() -> Self {
        SequenceNumber {
            number: 0,
            start_counter: WRITE_COUNTER_ALLOCATOR.fetch_add(1, Ordering::SeqCst) + 1,
            end_counter: 0,
            memtable_version: 0,
        }
    }

    pub fn post_write(&mut self, number: u64) {
        self.number = number;
        self.end_counter = WRITE_COUNTER_ALLOCATOR.load(Ordering::SeqCst);
    }

    pub fn max(left: Self, right: Self) -> Self {
        cmp::max_by_key(left, right, |s| s.number)
    }

    pub fn get_number(&self) -> u64 {
        self.number
    }

    pub fn get_version(&self) -> u64 {
        self.memtable_version
    }
}

/// Receive all seqno and their counters, check the last committed seqno (a
/// seqno is considered committed if all `start_counter` before its
/// `end_counter` was received), and return the largest sequence number
/// received.
#[derive(Default)]
pub struct SequenceNumberWindow {
    // Status of writes with start_counter starting from ack_start_counter+1.
    write_status_window: VecDeque<bool>,
    // writes with start_counter <= ack_start_counter are all committed.
    ack_start_counter: u64,
    // (end_counter, sequence number)
    pending_sequence: BTreeMap<u64, SequenceNumber>,
    // max corresponding sequence number before ack_start_counter.
    committed_seqno: u64,
    max_received_seqno: u64,
}

impl SequenceNumberWindow {
    pub fn push(&mut self, sn: SequenceNumber) {
        // start_delta - 1 is the index of `write_status_window`.
        let start_delta = match sn.start_counter.checked_sub(self.ack_start_counter) {
            Some(delta) if delta > 0 => delta as usize,
            _ => {
                assert!(sn.number <= self.max_received_seqno);
                return;
            }
        };
        self.max_received_seqno = u64::max(sn.number, self.max_received_seqno);
        // Increase the length of `write_status_window`
        if start_delta > self.write_status_window.len() {
            self.write_status_window.resize(start_delta, false);
        }
        // Insert the seqno of `pending_sequence`. Because an `end_counter`
        // may correspond to multiple seqno, we only keep the max seqno.
        self.pending_sequence
            .entry(sn.end_counter)
            .and_modify(|value| {
                *value = SequenceNumber::max(*value, sn);
            })
            .or_insert(sn);
        self.write_status_window[start_delta - 1] = true;
        if start_delta != 1 {
            return;
        }
        // Commit seqno of the counter which all smaller counter were received.
        let mut acks = 0;
        for received in self.write_status_window.iter() {
            if *received {
                acks += 1;
            } else {
                break;
            }
        }
        self.write_status_window.drain(..acks);
        self.ack_start_counter += acks as u64;
        let mut sequences = self
            .pending_sequence
            .split_off(&(self.ack_start_counter + 1));
        std::mem::swap(&mut sequences, &mut self.pending_sequence);
        if let Some(sequence) = sequences.values().max() {
            assert!(
                self.committed_seqno <= sequence.number,
                "committed_seqno {}, seqno{}",
                self.committed_seqno,
                sequence.number
            );
            self.committed_seqno = sequence.number;
        }
    }

    pub fn committed_seqno(&self) -> u64 {
        self.committed_seqno
    }

    pub fn pending_count(&self) -> usize {
        self.write_status_window.len()
    }
}

#[cfg(test)]
mod tests {
    use std::sync::Arc;

    use test::Bencher;

    use super::*;

    #[test]
    fn test_sequence_number_window() {
        let mut window = SequenceNumberWindow::default();
        let mut sn1 = SequenceNumber::pre_write();
        sn1.post_write(1);
        window.push(sn1);
        assert_eq!(window.committed_seqno(), 1);
        let mut sn2 = SequenceNumber::pre_write();
        let mut sn3 = SequenceNumber::pre_write();
        let mut sn4 = SequenceNumber::pre_write();
        let mut sn5 = SequenceNumber::pre_write();
        sn5.post_write(3);
        sn2.post_write(5);
        sn3.post_write(2);
        sn4.post_write(4);
        window.push(sn2);
        assert_eq!(window.committed_seqno(), 1);
        window.push(sn5);
        assert_eq!(window.committed_seqno(), 1);
        window.push(sn3);
        assert_eq!(window.committed_seqno(), 1);
        window.push(sn4);
        assert_eq!(window.committed_seqno(), 5);
        let mut sn6 = SequenceNumber::pre_write();
        let mut sn7 = SequenceNumber::pre_write();
        sn6.post_write(7);
        sn7.post_write(6);
        let mut sn8 = SequenceNumber::pre_write();
        sn8.post_write(8);
        window.push(sn6);
        assert_eq!(window.committed_seqno(), 5);
        window.push(sn7);
        assert_eq!(window.committed_seqno(), 7);
        window.push(sn8);
        assert_eq!(window.committed_seqno(), 8);
    }

    #[bench]
    fn bench_sequence_number_window(b: &mut Bencher) {
        fn produce_random_seqno(producer: usize, number: usize) -> Vec<SequenceNumber> {
            let mock_seqno_allocator = Arc::new(AtomicU64::new(1));
            let (tx, rx) = std::sync::mpsc::sync_channel(number);
            let handles: Vec<_> = (0..producer)
                .map(|_| {
                    let allocator = mock_seqno_allocator.clone();
                    let count = number / producer;
                    let tx = tx.clone();
                    std::thread::spawn(move || {
                        for _ in 0..count {
                            let mut sn = SequenceNumber::pre_write();
                            sn.post_write(allocator.fetch_add(1, Ordering::AcqRel));
                            tx.send(sn).unwrap();
                        }
                    })
                })
                .collect();
            for h in handles {
                h.join().unwrap();
            }
            (0..number).map(|_| rx.recv().unwrap()).collect()
        }

        let seqno = produce_random_seqno(16, 100000);
        b.iter(|| {
            let mut window = SequenceNumberWindow::default();
            for sn in &seqno {
                window.push(*sn);
            }
        })
>>>>>>> 585763a3
    }
}<|MERGE_RESOLUTION|>--- conflicted
+++ resolved
@@ -1,14 +1,10 @@
 // Copyright 2019 TiKV Project Authors. Licensed under Apache-2.0.
 
-<<<<<<< HEAD
-use std::collections::HashMap;
-=======
 use std::{
     cmp,
-    collections::{BTreeMap, VecDeque},
+    collections::{BTreeMap, HashMap, VecDeque},
     sync::atomic::{AtomicU64, Ordering},
 };
->>>>>>> 585763a3
 
 use super::{Error, Result};
 
@@ -32,7 +28,6 @@
     }
 }
 
-<<<<<<< HEAD
 #[derive(Serialize, Deserialize, Debug)]
 pub struct FlushedSeqno {
     seqno: HashMap<String, u64>,
@@ -82,7 +77,9 @@
 
     pub fn max_seqno(&self) -> u64 {
         self.seqno.values().max().copied().unwrap()
-=======
+    }
+}
+
 /// An auxiliary counter to determine write order. Unlike sequence number, it is
 /// guaranteed to be allocated contiguously.
 static WRITE_COUNTER_ALLOCATOR: AtomicU64 = AtomicU64::new(0);
@@ -95,13 +92,22 @@
     MAX_SYNCED_SEQUENCE_NUMBER.load(Ordering::SeqCst)
 }
 
+pub fn update_max_synced_sequence_number(seqno: u64) {
+    MAX_SYNCED_SEQUENCE_NUMBER.store(seqno, Ordering::SeqCst);
+}
+
 pub fn current_memtable_version() -> u64 {
     MEMTABLE_VERSION_COUNTER_ALLOCATOR.load(Ordering::SeqCst)
 }
 
+pub fn fetch_add_memtable_version() -> u64 {
+    MEMTABLE_VERSION_COUNTER_ALLOCATOR.fetch_add(1, Ordering::SeqCst)
+}
+
 pub trait MemtableEventNotifier: Send {
     fn notify_memtable_sealed(&self, seqno: u64);
-    fn notify_memtable_flushed(&self, seqno: u64);
+    fn notify_memtable_flushed(&self, cf: &str, seqno: u64);
+    fn notify_flush_cfs(&self, seqno: u64);
 }
 
 #[derive(Debug, Clone, Copy, PartialEq, Eq, PartialOrd, Ord)]
@@ -304,6 +310,5 @@
                 window.push(*sn);
             }
         })
->>>>>>> 585763a3
     }
 }