// Copyright 2019 TiKV Project Authors. Licensed under Apache-2.0.

use std::{
    fmt::Debug,
    io::Write,
    path::{Path, PathBuf},
    str,
    vec::Vec,
};

use tikv_util::error;

use crate::*;

// FIXME: Revisit the remaining types and methods on KvEngine. Some of these are
// here for lack of somewhere better to put them at the time of writing.
// Consider moving everything into other traits and making KvEngine essentially
// a trait typedef.

/// A TiKV key-value store
pub trait KvEngine:
    Peekable
    + SyncMutable
    + Iterable
    + WriteBatchExt
    + DBOptionsExt
    + CFNamesExt
    + CFOptionsExt
    + ImportExt
    + SstExt
    + CompactExt
    + RangePropertiesExt
    + MvccPropertiesExt
    + TtlPropertiesExt
    + TablePropertiesExt
    + PerfContextExt
    + MiscExt
    + Send
    + Sync
    + Clone
    + Debug
    + Unpin
    + 'static
{
    /// A consistent read-only snapshot of the database
    type Snapshot: Snapshot;

    /// Create a snapshot
    fn snapshot(&self) -> Self::Snapshot;

    /// Syncs any writes to disk
    fn sync(&self) -> Result<()>;

    /// Flush metrics to prometheus
    ///
    /// `instance` is the label of the metric to flush.
    fn flush_metrics(&self, _instance: &str) {}

    /// Reset internal statistics
    fn reset_statistics(&self) {}

    /// Cast to a concrete engine type
    ///
    /// This only exists as a temporary hack during refactoring.
    /// It cannot be used forever.
    fn bad_downcast<T: 'static>(&self) -> &T;
}

/// TabletAccessor is the trait to access all the tablets with provided accessor
///
/// For single rocksdb instance, it essentially accesses the global kvdb with the accessor
/// For multi rocksdb instances, it accesses all the tablets with the accessor
pub trait TabletAccessor<EK> {
    /// Loop visit all opened tablets by the specified function.
    fn for_each_opened_tablet(&self, _f: &mut (dyn FnMut(u64, u64, &EK)));

    /// return true if it's single engine;
    /// return false if it's a multi-tablet factory;
    fn is_single_engine(&self) -> bool;
}

/// max error count to log
const MAX_ERROR_COUNT: u32 = 5;

/// TabletErrorCollector is the facility struct to handle errors when using TabletAccessor::for_each_opened_tablet
///
/// It will choose the last failed result as the final result, meanwhile logging errors up to MAX_ERROR_COUNT.
pub struct TabletErrorCollector {
    errors: Vec<u8>,
    max_error_count: u32,
    error_count: u32,
    result: std::result::Result<(), Box<dyn std::error::Error>>,
}

impl TabletErrorCollector {
    pub fn new() -> Self {
        Self {
            errors: vec![],
            max_error_count: MAX_ERROR_COUNT,
            error_count: 0,
            result: Ok(()),
        }
    }

    pub fn add_result(&mut self, region_id: u64, suffix: u64, result: Result<()>) {
        if result.is_ok() {
            return;
        }
        self.result = Err(Box::from(result.err().unwrap()));
        self.error_count += 1;
        if self.error_count > self.max_error_count {
            return;
        }
        writeln!(
            &mut self.errors,
            "Tablet {}_{} encountered error: {:?}.",
            region_id, suffix, self.result
        )
        .unwrap();
    }

    fn flush_error(&self) {
        if self.error_count > 0 {
            error!(
                "Total count {}. Sample errors: {}",
                self.error_count,
                str::from_utf8(&self.errors).unwrap()
            );
        }
    }

    pub fn take_result(&mut self) -> std::result::Result<(), Box<dyn std::error::Error>> {
        std::mem::replace(&mut self.result, Ok(()))
    }

    pub fn get_error_count(&self) -> u32 {
        self.error_count
    }
}

impl Default for TabletErrorCollector {
    fn default() -> Self {
        Self::new()
    }
}

impl Drop for TabletErrorCollector {
    fn drop(&mut self) {
        self.flush_error()
    }
}

/// A factory trait to create new engine.
///
// It should be named as `EngineFactory` for consistency, but we are about to rename
// engine to tablet, so always use tablet for new traits/types.
pub trait TabletFactory<EK>: TabletAccessor<EK> {
    /// Create an tablet by id and suffix. If the tablet exists, it will fail.
    /// The id is likely the region Id, the suffix could be the current raft log index.
    /// They together could specify a unique path for a region's tablet.
    /// The reason to have suffix is that we can keep more than one tablet for a region.
    fn create_tablet(&self, id: u64, suffix: u64) -> Result<EK>;

    /// Open a tablet by id and suffix. If the tablet exists, it will open it.
    /// If the tablet does not exist, it will create it.
    fn open_tablet(&self, id: u64, suffix: u64) -> Result<EK> {
        self.open_tablet_raw(&self.tablet_path(id, suffix), false)
    }

    /// Open a tablet by id and suffix from cache---that means it should already be opened.
    fn open_tablet_cache(&self, id: u64, suffix: u64) -> Option<EK>;

    /// Open a tablet by id and any suffix from cache
    fn open_tablet_cache_any(&self, id: u64) -> Option<EK>;

    /// Open a tablet by id and latest available suffix from cache
    fn open_tablet_cache_latest(&self, id: u64) -> Option<EK>;

    /// Open tablet by path and readonly flag
    fn open_tablet_raw(&self, path: &Path, readonly: bool) -> Result<EK>;

    /// Create the shared db for v1
    fn create_shared_db(&self) -> Result<EK>;

    /// Destroy the tablet and its data
    fn destroy_tablet(&self, id: u64, suffix: u64) -> Result<()>;

    /// Check if the tablet with specified id/suffix exists
    #[inline]
    fn exists(&self, id: u64, suffix: u64) -> bool {
        self.exists_raw(&self.tablet_path(id, suffix))
    }

    /// Check if the tablet with specified path exists
    fn exists_raw(&self, path: &Path) -> bool;

    /// Get the tablet path by id and suffix
    fn tablet_path(&self, id: u64, suffix: u64) -> PathBuf;

    /// Tablets root path
    fn tablets_path(&self) -> PathBuf;

    /// Load the tablet from path for id and suffix--for scenarios such as applying snapshot
    fn load_tablet(&self, _path: &Path, _id: u64, _suffix: u64) -> Result<EK> {
        unimplemented!();
    }

    /// Mark the tablet with specified id and suffix tombostone
    fn mark_tombstone(&self, _id: u64, _suffix: u64) {
        unimplemented!();
    }

    /// Check if the tablet with specified id and suffix tombostone
    fn is_tombstoned(&self, _region_id: u64, _suffix: u64) -> bool {
        unimplemented!();
    }

    fn set_shared_block_cache_capacity(&self, capacity: u64) -> Result<()>;
}

pub struct DummyFactory<EK>
where
    EK: CFOptionsExt + Clone + Send + 'static,
{
    pub engine: Option<EK>,
    pub root_path: String,
}

impl<EK> TabletFactory<EK> for DummyFactory<EK>
where
    EK: CFOptionsExt + Clone + Send + 'static,
{
    fn create_tablet(&self, _id: u64, _suffix: u64) -> Result<EK> {
        Ok(self.engine.as_ref().unwrap().clone())
    }

    fn open_tablet_raw(&self, _path: &Path, _readonly: bool) -> Result<EK> {
        Ok(self.engine.as_ref().unwrap().clone())
    }

    fn open_tablet_cache(&self, _id: u64, _suffix: u64) -> Option<EK> {
        Some(self.engine.as_ref().unwrap().clone())
    }

    fn open_tablet_cache_any(&self, _id: u64) -> Option<EK> {
        Some(self.engine.as_ref().unwrap().clone())
    }

    fn open_tablet_cache_latest(&self, _id: u64) -> Option<EK> {
        Some(self.engine.as_ref().unwrap().clone())
    }

    fn create_shared_db(&self) -> Result<EK> {
        Ok(self.engine.as_ref().unwrap().clone())
    }
<<<<<<< HEAD

    fn destroy_tablet(&self, _id: u64, _suffix: u64) -> crate::Result<()> {
=======
    fn destroy_tablet(&self, _id: u64, _suffix: u64) -> Result<()> {
>>>>>>> b4a0e3cf
        Ok(())
    }

    fn exists_raw(&self, _path: &Path) -> bool {
        true
    }

    fn tablet_path(&self, _id: u64, _suffix: u64) -> PathBuf {
        PathBuf::from(&self.root_path)
    }

    fn tablets_path(&self) -> PathBuf {
        PathBuf::from(&self.root_path)
    }

    fn set_shared_block_cache_capacity(&self, capacity: u64) -> Result<()> {
        let opt = self
            .engine
            .as_ref()
            .unwrap()
            .get_options_cf(CF_DEFAULT)
            .unwrap(); // FIXME unwrap
        opt.set_block_cache_capacity(capacity)
    }
}

impl<EK> TabletAccessor<EK> for DummyFactory<EK>
where
    EK: CFOptionsExt + Clone + Send + 'static,
{
    fn for_each_opened_tablet(&self, f: &mut dyn FnMut(u64, u64, &EK)) {
        if let Some(engine) = &self.engine {
            f(0, 0, engine);
        }
    }

    fn is_single_engine(&self) -> bool {
        true
    }
}

impl<EK> DummyFactory<EK>
where
    EK: CFOptionsExt + Clone + Send + 'static,
{
    pub fn new(engine: Option<EK>, root_path: String) -> DummyFactory<EK> {
        DummyFactory { engine, root_path }
    }
}

impl<EK: CFOptionsExt + Clone + Send + 'static> Default for DummyFactory<EK> {
    fn default() -> Self {
        Self::new(None, "/tmp".to_string())
    }
}

#[cfg(test)]
mod tests {
    use super::*;

    #[test]
    fn test_tablet_error_collector_ok() {
        let mut err = TabletErrorCollector::new();
        err.add_result(1, 1, Ok(()));
        assert!(err.take_result().is_ok());
        assert_eq!(err.get_error_count(), 0);
    }

    #[test]
    fn test_tablet_error_collector_err() {
        let mut err = TabletErrorCollector::new();
        err.add_result(1, 1, Ok(()));
        err.add_result(1, 1, Err(Status::with_code(Code::Aborted).into()));
        err.add_result(1, 1, Err(Status::with_code(Code::NotFound).into()));
        err.add_result(1, 1, Ok(()));
        let r = err.take_result();
        assert!(r.is_err());
        assert_eq!(err.get_error_count(), 2);
    }
}<|MERGE_RESOLUTION|>--- conflicted
+++ resolved
@@ -253,12 +253,8 @@
     fn create_shared_db(&self) -> Result<EK> {
         Ok(self.engine.as_ref().unwrap().clone())
     }
-<<<<<<< HEAD
-
-    fn destroy_tablet(&self, _id: u64, _suffix: u64) -> crate::Result<()> {
-=======
+
     fn destroy_tablet(&self, _id: u64, _suffix: u64) -> Result<()> {
->>>>>>> b4a0e3cf
         Ok(())
     }
 
