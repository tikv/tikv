// Copyright 2019 TiKV Project Authors. Licensed under Apache-2.0.

use std::fmt::Debug;

use crate::*;

// FIXME: Revisit the remaining types and methods on KvEngine. Some of these are
// here for lack of somewhere better to put them at the time of writing.
// Consider moving everything into other traits and making KvEngine essentially
// a trait typedef.

pub trait KvEngine:
    Peekable
    + SyncMutable
    + Iterable
    + WriteBatchExt
    + DBOptionsExt
    + CFNamesExt
    + CFHandleExt
    + ImportExt
    + SstExt
    + TablePropertiesExt
    + MiscExt
    + Send
    + Sync
    + Clone
    + Debug
    + 'static
{
    type Snapshot: Snapshot<Self>;

    fn snapshot(&self) -> Self::Snapshot;
    fn sync(&self) -> Result<()>;

<<<<<<< HEAD
    fn cf_names(&self) -> Vec<&str>;

    /// Flush out metrics. `instance` indicates its name.
    /// TODO: remove `shared_block_cache`.
    fn flush_metrics(&self, _instance: &str, _shared_block_cache: bool) {}
    /// Reset internal statistics.
    fn reset_statistics(&self) {}

=======
>>>>>>> 1937c701
    /// This only exists as a temporary hack during refactoring.
    /// It cannot be used forever.
    fn bad_downcast<T: 'static>(&self) -> &T;
}<|MERGE_RESOLUTION|>--- conflicted
+++ resolved
@@ -32,17 +32,12 @@
     fn snapshot(&self) -> Self::Snapshot;
     fn sync(&self) -> Result<()>;
 
-<<<<<<< HEAD
-    fn cf_names(&self) -> Vec<&str>;
-
     /// Flush out metrics. `instance` indicates its name.
     /// TODO: remove `shared_block_cache`.
     fn flush_metrics(&self, _instance: &str, _shared_block_cache: bool) {}
     /// Reset internal statistics.
     fn reset_statistics(&self) {}
 
-=======
->>>>>>> 1937c701
     /// This only exists as a temporary hack during refactoring.
     /// It cannot be used forever.
     fn bad_downcast<T: 'static>(&self) -> &T;
