// Copyright 2019 TiKV Project Authors. Licensed under Apache-2.0.

use std::{
    fmt::Debug,
    io::Write,
    path::{Path, PathBuf},
    str,
    vec::Vec,
};

use tikv_util::error;

use crate::*;

// FIXME: Revisit the remaining types and methods on KvEngine. Some of these are
// here for lack of somewhere better to put them at the time of writing.
// Consider moving everything into other traits and making KvEngine essentially
// a trait typedef.

/// A TiKV key-value store
pub trait KvEngine:
    Peekable
    + SyncMutable
    + Iterable
    + WriteBatchExt
    + DbOptionsExt
    + CfNamesExt
    + CfOptionsExt
    + ImportExt
    + SstExt
    + CompactExt
    + RangePropertiesExt
    + MvccPropertiesExt
    + TtlPropertiesExt
    + TablePropertiesExt
    + PerfContextExt
    + MiscExt
    + Send
    + Sync
    + Clone
    + Debug
    + Unpin
    + 'static
{
    /// A consistent read-only snapshot of the database
    type Snapshot: Snapshot;

    /// Create a snapshot
    fn snapshot(&self) -> Self::Snapshot;

    /// Syncs any writes to disk
    fn sync(&self) -> Result<()>;

    /// Flush metrics to prometheus
    ///
    /// `instance` is the label of the metric to flush.
    fn flush_metrics(&self, _instance: &str) {}

    /// Reset internal statistics
    fn reset_statistics(&self) {}

    /// Cast to a concrete engine type
    ///
    /// This only exists as a temporary hack during refactoring.
    /// It cannot be used forever.
    fn bad_downcast<T: 'static>(&self) -> &T;
}

/// TabletAccessor is the trait to access all the tablets with provided accessor
///
/// For single rocksdb instance, it essentially accesses the global kvdb with
/// the accessor For multi rocksdb instances, it accesses all the tablets with
/// the accessor
pub trait TabletAccessor<EK> {
    /// Loop visit all opened tablets by the specified function.
    fn for_each_opened_tablet(&self, _f: &mut (dyn FnMut(u64, u64, &EK)));

    /// return true if it's single engine;
    /// return false if it's a multi-tablet factory;
    fn is_single_engine(&self) -> bool;
}

/// max error count to log
const MAX_ERROR_COUNT: u32 = 5;

/// TabletErrorCollector is the facility struct to handle errors when using
/// TabletAccessor::for_each_opened_tablet
///
/// It will choose the last failed result as the final result, meanwhile logging
/// errors up to MAX_ERROR_COUNT.
pub struct TabletErrorCollector {
    errors: Vec<u8>,
    max_error_count: u32,
    error_count: u32,
    result: std::result::Result<(), Box<dyn std::error::Error>>,
}

impl TabletErrorCollector {
    pub fn new() -> Self {
        Self {
            errors: vec![],
            max_error_count: MAX_ERROR_COUNT,
            error_count: 0,
            result: Ok(()),
        }
    }

    pub fn add_result(&mut self, region_id: u64, suffix: u64, result: Result<()>) {
        if result.is_ok() {
            return;
        }
        self.result = Err(Box::from(result.err().unwrap()));
        self.error_count += 1;
        if self.error_count > self.max_error_count {
            return;
        }
        writeln!(
            &mut self.errors,
            "Tablet {}_{} encountered error: {:?}.",
            region_id, suffix, self.result
        )
        .unwrap();
    }

    fn flush_error(&self) {
        if self.error_count > 0 {
            error!(
                "Total count {}. Sample errors: {}",
                self.error_count,
                str::from_utf8(&self.errors).unwrap()
            );
        }
    }

    pub fn take_result(&mut self) -> std::result::Result<(), Box<dyn std::error::Error>> {
        std::mem::replace(&mut self.result, Ok(()))
    }

    pub fn get_error_count(&self) -> u32 {
        self.error_count
    }
}

impl Default for TabletErrorCollector {
    fn default() -> Self {
        Self::new()
    }
}

impl Drop for TabletErrorCollector {
    fn drop(&mut self) {
        self.flush_error()
    }
}

#[derive(Default)]
pub struct OpenOptions {
    pub read_only: bool,
    // create tablet if non-exist
    pub create: bool,
}

impl OpenOptions {
    /// Sets the option to create a new file, or open it if it already exists.
    pub fn create(mut self, create: bool) -> Self {
        self.create = create;
        self
    }

    /// Sets the option for read access.
    pub fn read_only(mut self, read_only: bool) -> Self {
        self.read_only = read_only;
        self
    }
}

/// A factory trait to create new engine.
// It should be named as `EngineFactory` for consistency, but we are about to
// rename engine to tablet, so always use tablet for new traits/types.
pub trait TabletFactory<EK>: TabletAccessor<EK> {
    /// Create an tablet by id and suffix. If the tablet exists, it will fail.
    /// The id is likely the region Id, the suffix could be the current raft log
    /// index. They together could specify a unique path for a region's
    /// tablet. The reason to have suffix is that we can keep more than one
    /// tablet for a region.
    fn create_tablet(&self, id: u64, suffix: u64) -> Result<EK>;

    /// Open a tablet by id and suffix. If the tablet exists, it will open it.
    /// If the tablet does not exist, it will create it.
    fn open_tablet(&self, id: u64, suffix: u64) -> Result<EK> {
        self.open_tablet_raw(&self.tablet_path(id, suffix), OpenOptions::default())
    }

    /// Open a tablet by id and suffix from cache---that means it should already
    /// be opened.
<<<<<<< HEAD
    fn open_tablet_cache(&self, id: u64, suffix: u64) -> Option<EK> {
        if let Ok(engine) =
            self.open_tablet_raw(&self.tablet_path(id, suffix), OpenOptions::default())
        {
            return Some(engine);
        }
        None
    }
=======
    fn open_tablet_cache(&self, id: u64, suffix: u64) -> Option<EK>;
>>>>>>> 8479cebf

    /// Open a tablet by id and any suffix from cache
    fn open_tablet_cache_any(&self, id: u64) -> Option<EK>;

    /// Open tablet by path and readonly flag
    fn open_tablet_raw(&self, path: &Path, option: OpenOptions) -> Result<EK>;

    /// Create the shared db for v1
    fn create_shared_db(&self) -> Result<EK>;

    /// Destroy the tablet and its data
    fn destroy_tablet(&self, id: u64, suffix: u64) -> Result<()>;

    /// Check if the tablet with specified id/suffix exists
    #[inline]
    fn exists(&self, id: u64, suffix: u64) -> bool {
        self.exists_raw(&self.tablet_path(id, suffix))
    }

    /// Check if the tablet with specified path exists
    fn exists_raw(&self, path: &Path) -> bool;

    /// Get the tablet path by id and suffix
    fn tablet_path(&self, id: u64, suffix: u64) -> PathBuf;

    /// Tablets root path
    fn tablets_path(&self) -> PathBuf;

    /// Load the tablet from path for id and suffix--for scenarios such as
    /// applying snapshot
    fn load_tablet(&self, _path: &Path, _id: u64, _suffix: u64) -> Result<EK> {
        unimplemented!();
    }

    /// Mark the tablet with specified id and suffix tombostone
    fn mark_tombstone(&self, _id: u64, _suffix: u64) {
        unimplemented!();
    }

    /// Check if the tablet with specified id and suffix tombostone
    fn is_tombstoned(&self, _region_id: u64, _suffix: u64) -> bool {
        unimplemented!();
    }

    fn set_shared_block_cache_capacity(&self, capacity: u64) -> Result<()>;
}

pub struct DummyFactory<EK>
where
    EK: CfOptionsExt + Clone + Send + 'static,
{
    pub engine: Option<EK>,
    pub root_path: String,
}

impl<EK> TabletFactory<EK> for DummyFactory<EK>
where
    EK: CfOptionsExt + Clone + Send + 'static,
{
    fn create_tablet(&self, _id: u64, _suffix: u64) -> Result<EK> {
        Ok(self.engine.as_ref().unwrap().clone())
    }
<<<<<<< HEAD
    fn open_tablet_raw(&self, _path: &Path, _option: OpenOptions) -> Result<EK> {
=======

    fn open_tablet_raw(&self, _path: &Path, _readonly: bool) -> Result<EK> {
>>>>>>> 8479cebf
        Ok(self.engine.as_ref().unwrap().clone())
    }

    fn open_tablet_cache(&self, _id: u64, _suffix: u64) -> Option<EK> {
        Some(self.engine.as_ref().unwrap().clone())
    }

    fn open_tablet_cache_any(&self, _id: u64) -> Option<EK> {
        Some(self.engine.as_ref().unwrap().clone())
    }

    fn create_shared_db(&self) -> Result<EK> {
        Ok(self.engine.as_ref().unwrap().clone())
    }

    fn destroy_tablet(&self, _id: u64, _suffix: u64) -> Result<()> {
        Ok(())
    }

    fn exists_raw(&self, _path: &Path) -> bool {
        true
    }

    fn tablet_path(&self, _id: u64, _suffix: u64) -> PathBuf {
        PathBuf::from(&self.root_path)
    }

    fn tablets_path(&self) -> PathBuf {
        PathBuf::from(&self.root_path)
    }

    fn set_shared_block_cache_capacity(&self, capacity: u64) -> Result<()> {
        let opt = self
            .engine
            .as_ref()
            .unwrap()
            .get_options_cf(CF_DEFAULT)
            .unwrap(); // FIXME unwrap
        opt.set_block_cache_capacity(capacity)
    }
}

impl<EK> TabletAccessor<EK> for DummyFactory<EK>
where
    EK: CfOptionsExt + Clone + Send + 'static,
{
    fn for_each_opened_tablet(&self, f: &mut dyn FnMut(u64, u64, &EK)) {
        if let Some(engine) = &self.engine {
            f(0, 0, engine);
        }
    }

    fn is_single_engine(&self) -> bool {
        true
    }
}

impl<EK> DummyFactory<EK>
where
    EK: CfOptionsExt + Clone + Send + 'static,
{
    pub fn new(engine: Option<EK>, root_path: String) -> DummyFactory<EK> {
        DummyFactory { engine, root_path }
    }
}

impl<EK: CfOptionsExt + Clone + Send + 'static> Default for DummyFactory<EK> {
    fn default() -> Self {
        Self::new(None, "/tmp".to_string())
    }
}

#[cfg(test)]
mod tests {
    use super::*;

    #[test]
    fn test_tablet_error_collector_ok() {
        let mut err = TabletErrorCollector::new();
        err.add_result(1, 1, Ok(()));
        err.take_result().unwrap();
        assert_eq!(err.get_error_count(), 0);
    }

    #[test]
    fn test_tablet_error_collector_err() {
        let mut err = TabletErrorCollector::new();
        err.add_result(1, 1, Ok(()));
        err.add_result(1, 1, Err(Status::with_code(Code::Aborted).into()));
        err.add_result(1, 1, Err(Status::with_code(Code::NotFound).into()));
        err.add_result(1, 1, Ok(()));
        let r = err.take_result();
        assert!(r.is_err());
        assert_eq!(err.get_error_count(), 2);
    }
}<|MERGE_RESOLUTION|>--- conflicted
+++ resolved
@@ -193,18 +193,7 @@
 
     /// Open a tablet by id and suffix from cache---that means it should already
     /// be opened.
-<<<<<<< HEAD
-    fn open_tablet_cache(&self, id: u64, suffix: u64) -> Option<EK> {
-        if let Ok(engine) =
-            self.open_tablet_raw(&self.tablet_path(id, suffix), OpenOptions::default())
-        {
-            return Some(engine);
-        }
-        None
-    }
-=======
     fn open_tablet_cache(&self, id: u64, suffix: u64) -> Option<EK>;
->>>>>>> 8479cebf
 
     /// Open a tablet by id and any suffix from cache
     fn open_tablet_cache_any(&self, id: u64) -> Option<EK>;
@@ -267,12 +256,8 @@
     fn create_tablet(&self, _id: u64, _suffix: u64) -> Result<EK> {
         Ok(self.engine.as_ref().unwrap().clone())
     }
-<<<<<<< HEAD
+
     fn open_tablet_raw(&self, _path: &Path, _option: OpenOptions) -> Result<EK> {
-=======
-
-    fn open_tablet_raw(&self, _path: &Path, _readonly: bool) -> Result<EK> {
->>>>>>> 8479cebf
         Ok(self.engine.as_ref().unwrap().clone())
     }
 
