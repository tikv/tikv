--- conflicted
+++ resolved
@@ -3,11 +3,8 @@
 use kvproto::{
     metapb::Region,
     raft_serverpb::{
-<<<<<<< HEAD
         RaftApplyState, RaftLocalState, RegionLocalState, RegionSequenceNumberRelation, StoreIdent,
-=======
-        RaftApplyState, RaftLocalState, RegionLocalState, StoreIdent, StoreRecoverState,
->>>>>>> 585763a3
+        StoreRecoverState,
     },
 };
 use raft::eraftpb::Entry;
@@ -169,12 +166,9 @@
 
     /// Indicate whether region states should be recovered from raftdb and
     /// replay raft logs.
-<<<<<<< HEAD
-    /// Generally it would be true when write-ahead-log of kvdb was disabled
-    /// before.
-    fn recover_from_raft_db(&self) -> Result<Option<u64>>;
-
-    fn put_recover_from_raft_db(&self, seqno: u64) -> Result<()>;
+    /// When kvdb's write-ahead-log is disabled, the sequence number of the last
+    /// boot time is saved.
+    fn put_recover_state(&self, state: &StoreRecoverState) -> Result<()>;
 
     /// scan the relations between start(inclusive) and end(exclusive).
     fn scan_seqno_relations<F>(
@@ -188,11 +182,6 @@
         F: FnMut(u64, &RegionSequenceNumberRelation) -> bool;
 
     fn put_flushed_seqno(&self, flushed_seqno: &FlushedSeqno) -> Result<()>;
-=======
-    /// When kvdb's write-ahead-log is disabled, the sequence number of the last
-    /// boot time is saved.
-    fn put_recover_state(&self, state: &StoreRecoverState) -> Result<()>;
->>>>>>> 585763a3
 }
 
 pub trait RaftLogBatch: Send {
