// Copyright 2019 TiKV Project Authors. Licensed under Apache-2.0.

//! A generic TiKV storage engine
//!
//! This is a work-in-progress attempt to abstract all the features needed by
//! TiKV to persist its data, so that storage engines other than RocksDB may be
//! added to TiKV in the future.
//!
//! This crate **must not have any transitive dependencies on RocksDB**. The
//! RocksDB implementation is in the `engine_rocks` crate.
//!
//! In addition to documenting the API, this documentation contains a
//! description of the porting process, current design decisions and design
//! guidelines, and refactoring tips.
//!
//!
//! ## Capabilities of a TiKV engine
//!
//! TiKV engines store binary keys and values.
//!
//! Every pair lives in a [_column family_], which can be thought of as being
//! independent data stores.
//!
//! [_column family_]: https://github.com/facebook/rocksdb/wiki/Column-Families
//!
//! Consistent read-only views of the database are accessed through _snapshots_.
//!
//! Multiple writes can be committed atomically with a _write batch_.
//!
//!
//! # The TiKV engine API
//!
//! The API inherits its design from RocksDB. As support for other engines is
//! added to TiKV, it is expected that this API will become more abstract, and
//! less Rocks-specific.
//!
//! This crate is almost entirely traits, plus a few "plain-old-data" types that
//! are shared between engines.
//!
//! Some key types include:
//!
//! - [`KvEngine`] - a key-value engine, and the primary type defined by this
//!   crate. Most code that uses generic engines will be bounded over a generic
//!   type implementing `KvEngine`. `KvEngine` itself is bounded by many other
//!   traits that provide collections of functionality, with the intent that as
//!   TiKV evolves it may be possible to use each trait individually, and to
//!   define classes of engine that do not implement all collections of
//!   features.
//!
//! - [`Snapshot`] - a view into the state of the database at a moment in time.
//!   For reading sets of consistent data.
//!
//! - [`Peekable`] - types that can read single values. This includes engines
//!   and snapshots.
//!
//! - [`Iterable`] - types that can iterate over the values of a range of keys,
//!   by creating instances of the TiKV-specific [`Iterator`] trait. This
//!   includes engines and snapshots.
//!
//! - [`SyncMutable`] and [`Mutable`] - types to which single key/value pairs
//!   can be written. This includes engines and write batches.
//!
//! - [`WriteBatch`] - types that can commit multiple key/value pairs in
//!   batches. A `WriteBatchExt::WriteBatch` commits all pairs in one atomic
//!   transaction. A `WriteBatchExt::WriteBatchVec` does not (FIXME: is this
//!   correct?).
//!
//! The `KvEngine` instance generally acts as a factory for types that implement
//! other traits in the crate. These factory methods, associated types, and
//! other associated methods are defined in "extension" traits. For example,
//! methods on engines related to batch writes are in the `WriteBatchExt` trait.
//!
//!
//! # Design notes
//!
//! - `KvEngine` is the main engine trait. It requires many other traits, which
//!   have many other associated types that implement yet more traits.
//!
//! - Features should be grouped into their own modules with their own traits. A
//!   common pattern is to have an associated type that implements a trait, and
//!   an "extension" trait that associates that type with `KvEngine`, which is
//!   part of `KvEngine's trait requirements.
//!
//! - For now, for simplicity, all extension traits are required by `KvEngine`.
//!   In the future it may be feasible to separate them for engines with
//!   different feature sets.
//!
//! - Associated types generally have the same name as the trait they are
//!   required to implement. Engine extensions generally have the same name
//!   suffixed with `Ext`. Concrete implementations usually have the same name
//!   prefixed with the database name, i.e. `Rocks`.
//!
//!   Example:
//!
//!   ```ignore
//!   // in engine_traits
//!
//!   trait WriteBatchExt {
//!       type WriteBatch: WriteBatch;
//!   }
//!
//!   trait WriteBatch { }
//!   ```
//!
//!   ```ignore
//!   // in engine_rocks
//!
//!   impl WriteBatchExt for RocksEngine {
//!       type WriteBatch = RocksWriteBatch;
//!   }
//!
//!   impl WriteBatch for RocksWriteBatch { }
//!   ```
//!
//! - All engines use the same error type, defined in this crate. Thus
//!   engine-specific type information is boxed and hidden.
//!
//! - `KvEngine` is a factory type for some of its associated types, but not
//!   others. For now, use factory methods when RocksDB would require factory
//!   method (that is, when the DB is required to create the associated type -
//!   if the associated type can be created without context from the database,
//!   use a standard new method). If future engines require factory methods, the
//!   traits can be converted then.
//!
//! - Types that require a handle to the engine (or some other "parent" type) do
//!   so with either Rc or Arc. An example is EngineIterator. The reason for
//!   this is that associated types cannot contain lifetimes. That requires
//!   "generic associated types". See
//!
//!   - <https://github.com/rust-lang/rfcs/pull/1598>
//!   - <https://github.com/rust-lang/rust/issues/44265>
//!
//! - Traits can't have mutually-recursive associated types. That is, if
//!   `KvEngine` has a `Snapshot` associated type, `Snapshot` can't then have a
//!   `KvEngine` associated type - the compiler will not be able to resolve both
//!   `KvEngine`s to the same type. In these cases, e.g. `Snapshot` needs to be
//!   parameterized over its engine type and `impl Snapshot<RocksEngine> for
//!   RocksSnapshot`.
//!
//!
//! # The porting process
//!
//! These are some guidelines that seem to make the porting manageable. As the
//! process continues new strategies are discovered and written here. This is a
//! big refactoring and will take many monthse.
//!
//! Refactoring is a craft, not a science, and figuring out how to overcome any
//! particular situation takes experience and intuation, but these principles
//! can help.
//!
//! A guiding principle is to do one thing at a time. In particular, don't
//! redesign while encapsulating.
//!
//! The port is happening in stages:
//!
//!   1) Migrating the `engine` abstractions
//!   2) Eliminating direct-use of `rocksdb` re-exports
//!   3) "Pulling up" the generic abstractions though TiKV
//!   4) Isolating test cases from RocksDB
//!
//! These stages are described in more detail:
//!
//! ## 1) Migrating the `engine` abstractions
//!
//! The engine crate was an earlier attempt to abstract the storage engine. Much
//! of its structure is duplicated near-identically in engine_traits, the
//! difference being that engine_traits has no RocksDB dependencies. Having no
//! RocksDB dependencies makes it trivial to guarantee that the abstractions are
//! truly abstract.
//!
//! `engine` also reexports raw bindings from `rust-rocksdb` for every purpose
//! for which there is not yet an abstract trait.
//!
//! During this stage, we will eliminate the wrappers from `engine` to reduce
//! code duplication. We do this by identifying a small subsystem within
//! `engine`, duplicating it within `engine_traits` and `engine_rocks`, deleting
//! the code from `engine`, and fixing all the callers to work with the
//! abstracted implementation.
//!
//! At the end of this stage the `engine` dependency will contain no code except
//! for `rust-rocksdb` reexports. TiKV will still depend on the concrete
//! RocksDB implementations from `engine_rocks`, as well as the raw API's from
//! reexported from the `rust-rocksdb` crate.
//!
//! ## 2) Eliminating the `engine` dep from TiKV with new abstractions
//!
//! TiKV uses reexported `rust-rocksdb` APIs via the `engine` crate. During this
//! stage we need to identify each of these APIs, duplicate them generically in
//! the `engine_traits` and `engine_rocks` crate, and convert all callers to use
//! the `engine_rocks` crate instead.
//!
//! At the end of this phase the `engine` crate will be deleted.
//!
//! ## 3) "Pulling up" the generic abstractions through TiKv
//!
//! With all of TiKV using the `engine_traits` traits in conjunction with the
//! concrete `engine_rocks` types, we can push generic type parameters up
//! through the application. Then we will remove the concrete `engine_rocks`
//! dependency from TiKV so that it is impossible to re-introduce
//! engine-specific code again.
//!
//! We will probably introduce some other crate to mediate between multiple
//! engine implementations, such that at the end of this phase TiKV will
//! not have a dependency on `engine_rocks`.
//!
//! It will though still have a dev-dependency on `engine_rocks` for the
//! test cases.
//!
//! ## 4) Isolating test cases from RocksDB
//!
//! Eventually we need our test suite to run over multiple engines.
//! The exact strategy here is yet to be determined, but it may begin by
//! breaking the `engine_rocks` dependency with a new `engine_test`, that
//! begins by simply wrapping `engine_rocks`.
//!
//!
//! # Refactoring tips
//!
//! - Port modules with the fewest RocksDB dependencies at a time, modifying
//!   those modules's callers to convert to and from the engine traits as
//!   needed. Move in and out of the engine_traits world with the
//!   `RocksDB::from_ref` and `RocksDB::as_inner` methods.
//!
//! - Down follow the type system too far "down the rabbit hole". When you see
//!   that another subsystem is blocking you from refactoring the system you are
//!   trying to refactor, stop, stash your changes, and focus on the other
//!   system instead.
//!
//! - You will through away branches that lead to dead ends. Learn from the
//!   experience and try again from a different angle.
//!
//! - For now, use the same APIs as the RocksDB bindings, as methods on the
//!   various engine traits, and with this crate's error type.
//!
//! - When new types are needed from the RocksDB API, add a new module, define a
//!   new trait (possibly with the same name as the RocksDB type), then define a
//!   `TraitExt` trait to "mixin" to the `KvEngine` trait.
//!
//! - Port methods directly from the existing `engine` crate by re-implementing
//!   it in engine_traits and engine_rocks, replacing all the callers with calls
//!   into the traits, then delete the versions in the `engine` crate.
//!
<<<<<<< HEAD
//! - Use the .c() method from engine_rocks::compat::Compat to get a KvEngine
//!   reference from Arc<DB> in the fewest characters. It also works on
//!   Snapshot, and can be adapted to other types.
//!
=======
>>>>>>> 4152dbe0
//! - Use `IntoOther` to adapt between error types of dependencies that are not
//!   themselves interdependent. E.g. raft::Error can be created from
//!   engine_traits::Error even though neither `raft` tor `engine_traits` know
//!   about each other.
//!
//! - "Plain old data" types in `engine` can be moved directly into
//!   `engine_traits` and reexported from `engine` to ease the transition.
//!   Likewise `engine_rocks` can temporarily call code from inside `engine`.
#![feature(min_specialization)]
#![feature(assert_matches)]

#[macro_use(fail_point)]
extern crate fail;

// These modules contain traits that need to be implemented by engines, either
// they are required by KvEngine or are an associated type of KvEngine. It is
// recommended that engines follow the same module layout.
//
// Many of these define "extension" traits, that end in `Ext`.

mod cf_names;
pub use crate::cf_names::*;
mod cf_options;
pub use crate::cf_options::*;
mod compact;
pub use crate::compact::*;
mod db_options;
pub use crate::db_options::*;
mod db_vector;
pub use crate::db_vector::*;
mod engine;
pub use crate::engine::*;
mod file_system;
pub use crate::file_system::*;
mod import;
pub use import::*;
mod misc;
pub use misc::*;
mod snapshot;
pub use crate::snapshot::*;
mod sst;
pub use crate::sst::*;
mod write_batch;
pub use crate::write_batch::*;
mod encryption;
pub use crate::encryption::*;
mod mvcc_properties;
mod sst_partitioner;
pub use crate::sst_partitioner::*;
mod range_properties;
pub use crate::{mvcc_properties::*, range_properties::*};
mod ttl_properties;
pub use crate::ttl_properties::*;
mod perf_context;
pub use crate::perf_context::*;
mod flow_control_factors;
pub use crate::flow_control_factors::*;
mod table_properties;
pub use crate::table_properties::*;

// These modules contain more general traits, some of which may be implemented
// by multiple types.

mod iterable;
pub use crate::iterable::*;
mod mutable;
pub use crate::mutable::*;
mod peekable;
pub use crate::peekable::*;

// These modules contain concrete types and support code that do not need to
// be implemented by engines.

mod cf_defs;
pub use crate::cf_defs::*;
mod engines;
pub use engines::*;
mod errors;
pub use crate::errors::*;
mod options;
pub use crate::options::*;
pub mod range;
pub use crate::range::*;

// FIXME: Move raft engine traits to a separate crate.

mod raft_engine;
pub use raft_engine::{
    CacheStats, RaftEngine, RaftEngineDebug, RaftEngineReadOnly, RaftLogBatch, RaftLogGCTask,
    RAFT_LOG_MULTI_GET_CNT,
};

// These modules need further scrutiny

pub mod compaction_job;
pub mod raw_ttl;
pub mod util;
pub use compaction_job::*;

// FIXME: This should live somewhere else
pub const DATA_KEY_PREFIX_LEN: usize = 1;<|MERGE_RESOLUTION|>--- conflicted
+++ resolved
@@ -240,13 +240,6 @@
 //!   it in engine_traits and engine_rocks, replacing all the callers with calls
 //!   into the traits, then delete the versions in the `engine` crate.
 //!
-<<<<<<< HEAD
-//! - Use the .c() method from engine_rocks::compat::Compat to get a KvEngine
-//!   reference from Arc<DB> in the fewest characters. It also works on
-//!   Snapshot, and can be adapted to other types.
-//!
-=======
->>>>>>> 4152dbe0
 //! - Use `IntoOther` to adapt between error types of dependencies that are not
 //!   themselves interdependent. E.g. raft::Error can be created from
 //!   engine_traits::Error even though neither `raft` tor `engine_traits` know
