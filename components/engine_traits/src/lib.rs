// Copyright 2019 TiKV Project Authors. Licensed under Apache-2.0.

//! A generic TiKV storage engine
//!
//! This is a work-in-progress attempt to abstract all the features needed by
//! TiKV to persist its data, so that storage engines other than RocksDB may be
//! added to TiKV in the future.
//!
//! This crate **must not have any transitive dependencies on RocksDB**. The
//! RocksDB implementation is in the `engine_rocks` crate.
//!
//! In addition to documenting the API, this documentation contains a
//! description of the porting process, current design decisions and design
//! guidelines, and refactoring tips.
//!
//!
//! ## Capabilities of a TiKV engine
//!
//! TiKV engines store binary keys and values.
//!
//! Every pair lives in a [_column family_], which can be thought of as being
//! independent data stores.
//!
//! [_column family_]: https://github.com/facebook/rocksdb/wiki/Column-Families
//!
//! Consistent read-only views of the database are accessed through _snapshots_.
//!
//! Multiple writes can be committed atomically with a _write batch_.
//!
//!
//! # The TiKV engine API
//!
//! The API inherits its design from RocksDB. As support for other engines is
//! added to TiKV, it is expected that this API will become more abstract, and
//! less Rocks-specific.
//!
//! This crate is almost entirely traits, plus a few "plain-old-data" types that
//! are shared between engines.
//!
//! Some key types include:
//!
//! - [`KvEngine`] - a key-value engine, and the primary type defined by this
//!   crate. Most code that uses generic engines will be bounded over a generic
//!   type implementing `KvEngine`. `KvEngine` itself is bounded by many other
//!   traits that provide collections of functionality, with the intent that as
//!   TiKV evolves it may be possible to use each trait individually, and to
//!   define classes of engine that do not implement all collections of
//!   features.
//!
//! - [`Snapshot`] - a view into the state of the database at a moment in time.
//!   For reading sets of consistent data.
//!
//! - [`Peekable`] - types that can read single values. This includes engines
//!   and snapshots.
//!
//! - [`Iterable`] - types that can iterate over the values of a range of keys,
//!   by creating instances of the TiKV-specific [`Iterator`] trait. This
//!   includes engines and snapshots.
//!
//! - [`SyncMutable`] and [`Mutable`] - types to which single key/value pairs
//!   can be written. This includes engines and write batches.
//!
//! - [`WriteBatch`] - types that can commit multiple key/value pairs in batches.
//!   A `WriteBatchExt::WriteBtach` commits all pairs in one atomic transaction.
//!   A `WriteBatchExt::WriteBatchVec` does not (FIXME: is this correct?).
//!
//! The `KvEngine` instance generally acts as a factory for types that implement
//! other traits in the crate. These factory methods, associated types, and
//! other associated methods are defined in "extension" traits. For example, methods
//! on engines related to batch writes are in the `WriteBatchExt` trait.
//!
//!
//! # Design notes
//!
//! - `KvEngine` is the main engine trait. It requires many other traits, which
//!   have many other associated types that implement yet more traits.
//!
//! - Features should be grouped into their own modules with their own
//!   traits. A common pattern is to have an associated type that implements
//!   a trait, and an "extension" trait that associates that type with `KvEngine`,
//!   which is part of `KvEngine's trait requirements.
//!
//! - For now, for simplicity, all extension traits are required by `KvEngine`.
//!   In the future it may be feasible to separate them for engines with
//!   different feature sets.
//!
//! - Associated types generally have the same name as the trait they
//!   are required to implement. Engine extensions generally have the same
//!   name suffixed with `Ext`. Concrete implementations usually have the
//!   same name prefixed with the database name, i.e. `Rocks`.
//!
//!   Example:
//!
//!   ```ignore
//!   // in engine_traits
//!
//!   trait WriteBatchExt {
//!       type WriteBatch: WriteBatch;
//!   }
//!
//!   trait WriteBatch { }
//!   ```
//!
//!   ```ignore
//!   // in engine_rocks
//!
//!   impl WriteBatchExt for RocksEngine {
//!       type WriteBatch = RocksWriteBatch;
//!   }
//!
//!   impl WriteBatch for RocksWriteBatch { }
//!   ```
//!
//! - All engines use the same error type, defined in this crate. Thus
//!   engine-specific type information is boxed and hidden.
//!
//! - `KvEngine` is a factory type for some of its associated types, but not
//!   others. For now, use factory methods when RocksDB would require factory
//!   method (that is, when the DB is required to create the associated type -
//!   if the associated type can be created without context from the database,
//!   use a standard new method). If future engines require factory methods, the
//!   traits can be converted then.
//!
//! - Types that require a handle to the engine (or some other "parent" type)
//!   do so with either Rc or Arc. An example is EngineIterator. The reason
//!   for this is that associated types cannot contain lifetimes. That requires
//!   "generic associated types". See
//!
//!   - <https://github.com/rust-lang/rfcs/pull/1598>
//!   - <https://github.com/rust-lang/rust/issues/44265>
//!
//! - Traits can't have mutually-recursive associated types. That is, if
//!   `KvEngine` has a `Snapshot` associated type, `Snapshot` can't then have a
//!   `KvEngine` associated type - the compiler will not be able to resolve both
//!   `KvEngine`s to the same type. In these cases, e.g. `Snapshot` needs to be
//!   parameterized over its engine type and `impl Snapshot<RocksEngine> for
//!   RocksSnapshot`.
//!
//!
//! # The porting process
//!
//! These are some guidelines that seem to make the porting managable. As the
//! process continues new strategies are discovered and written here. This is a
//! big refactoring and will take many monthse.
//!
//! Refactoring is a craft, not a science, and figuring out how to overcome any
//! particular situation takes experience and intuation, but these principles
//! can help.
//!
//! A guiding principle is to do one thing at a time. In particular, don't
//! redesign while encapsulating.
//!
//! The port is happening in stages:
//!
//!   1) Migrating the `engine` abstractions
//!   2) Eliminating direct-use of `rocksdb` re-exports
//!   3) "Pulling up" the generic abstractions though TiKV
//!   4) Isolating test cases from RocksDB
//!
//! These stages are described in more detail:
//!
//! ## 1) Migrating the `engine` abstractions
//!
//! The engine crate was an earlier attempt to abstract the storage engine. Much
//! of its structure is duplicated near-identically in engine_traits, the
//! difference being that engine_traits has no RocksDB dependencies. Having no
//! RocksDB dependencies makes it trivial to guarantee that the abstractions are
//! truly abstract.
//!
//! `engine` also reexports raw bindings from `rust-rocksdb` for every purpose
//! for which there is not yet an abstract trait.
//!
//! During this stage, we will eliminate the wrappers from `engine` to reduce
//! code duplication. We do this by identifying a small subsystem within
//! `engine`, duplicating it within `engine_traits` and `engine_rocks`, deleting
//! the code from `engine`, and fixing all the callers to work with the
//! abstracted implementation.
//!
//! At the end of this stage the `engine` dependency will contain no code except
//! for `rust-rocksdb` reexports. TiKV will still depend on the concrete
//! RocksDB implementations from `engine_rocks`, as well as the raw API's from
//! reexported from the `rust-rocksdb` crate.
//!
//! ## 2) Eliminating the `engine` dep from TiKV with new abstractions
//!
//! TiKV uses reexported `rust-rocksdb` APIs via the `engine` crate. During this
//! stage we need to identify each of these APIs, duplicate them generically in
//! the `engine_traits` and `engine_rocks` crate, and convert all callers to use
//! the `engine_rocks` crate instead.
//!
//! At the end of this phase the `engine` crate will be deleted.
//!
//! ## 3) "Pulling up" the generic abstractions through TiKv
//!
//! With all of TiKV using the `engine_traits` traits in conjunction with the
//! concrete `engine_rocks` types, we can push generic type parameters up
//! through the application. Then we will remove the concrete `engine_rocks`
//! dependency from TiKV so that it is impossible to re-introduce
//! engine-specific code again.
//!
//! We will probably introduce some other crate to mediate between multiple
//! engine implementations, such that at the end of this phase TiKV will
//! not have a dependency on `engine_rocks`.
//!
//! It will though still have a dev-dependency on `engine_rocks` for the
//! test cases.
//!
//! ## 4) Isolating test cases from RocksDB
//!
//! Eventually we need our test suite to run over multiple engines.
//! The exact strategy here is yet to be determined, but it may begin by
//! breaking the `engine_rocks` dependency with a new `engine_test`, that
//! begins by simply wrapping `engine_rocks`.
//!
//!
//! # Refactoring tips
//!
//! - Port modules with the fewest RocksDB dependencies at a time, modifying
//!   those modules's callers to convert to and from the engine traits as
//!   needed. Move in and out of the engine_traits world with the
//!   `RocksDB::from_ref` and `RocksDB::as_inner` methods.
//!
//! - Down follow the type system too far "down the rabbit hole". When you see
//!   that another subsystem is blocking you from refactoring the system you
//!   are trying to refactor, stop, stash your changes, and focus on the other
//!   system instead.
//!
//! - You will through away branches that lead to dead ends. Learn from the
//!   experience and try again from a different angle.
//!
//! - For now, use the same APIs as the RocksDB bindings, as methods
//!   on the various engine traits, and with this crate's error type.
//!
//! - When new types are needed from the RocksDB API, add a new module, define a
//!   new trait (possibly with the same name as the RocksDB type), then define a
//!   `TraitExt` trait to "mixin" to the `KvEngine` trait.
//!
//! - Port methods directly from the existing `engine` crate by re-implementing
//!   it in engine_traits and engine_rocks, replacing all the callers with calls
//!   into the traits, then delete the versions in the `engine` crate.
//!
//! - Use the .c() method from engine_rocks::compat::Compat to get a
//!   KvEngine reference from Arc<DB> in the fewest characters. It also
//!   works on Snapshot, and can be adapted to other types.
//!
//! - Use `IntoOther` to adapt between error types of dependencies that are not
//!   themselves interdependent. E.g. raft::Error can be created from
//!   engine_traits::Error even though neither `raft` tor `engine_traits` know
//!   about each other.
//!
//! - "Plain old data" types in `engine` can be moved directly into
//!   `engine_traits` and reexported from `engine` to ease the transition.
//!   Likewise `engine_rocks` can temporarily call code from inside `engine`.
#![feature(min_specialization)]
#![feature(assert_matches)]

#[macro_use(fail_point)]
extern crate fail;

// These modules contain traits that need to be implemented by engines, either
// they are required by KvEngine or are an associated type of KvEngine. It is
// recommended that engines follow the same module layout.
//
// Many of these define "extension" traits, that end in `Ext`.

mod cf_names;
pub use crate::cf_names::*;
mod cf_options;
pub use crate::cf_options::*;
mod compact;
pub use crate::compact::*;
mod db_options;
pub use crate::db_options::*;
mod db_vector;
pub use crate::db_vector::*;
mod engine;
pub use crate::engine::*;
mod file_system;
pub use crate::file_system::*;
mod import;
pub use import::*;
mod misc;
pub use misc::*;
mod snapshot;
pub use crate::snapshot::*;
mod sst;
pub use crate::sst::*;
mod write_batch;
pub use crate::write_batch::*;
mod encryption;
pub use crate::encryption::*;
mod mvcc_properties;
mod sst_partitioner;
pub use crate::sst_partitioner::*;
mod range_properties;
pub use crate::mvcc_properties::*;
pub use crate::range_properties::*;
mod ttl_properties;
pub use crate::ttl_properties::*;
mod perf_context;
pub use crate::perf_context::*;
mod flow_control_factors;
pub use crate::flow_control_factors::*;
mod table_properties;
pub use crate::table_properties::*;
// FIXME: Move raft engine traits to a separate crate.
mod raft_engine;
pub use raft_engine::{
    CacheStats, RaftEngine, RaftEngineDebug, RaftEngineReadOnly, RaftLogBatch, RaftLogGCTask,
};

// These modules contain more general traits, some of which may be implemented
// by multiple types.

mod iterable;
pub use crate::iterable::*;
mod mutable;
pub use crate::mutable::*;
mod peekable;
pub use crate::peekable::*;

// These modules contain concrete types and support code that do not need to
// be implemented by engines.

mod cf_defs;
pub use crate::cf_defs::*;
mod engines;
pub use engines::*;
mod errors;
pub use crate::errors::*;
mod options;
pub use crate::options::*;
pub mod range;
pub use crate::range::*;
<<<<<<< HEAD
=======
mod raft_engine;
pub use raft_engine::{
    CacheStats, RaftEngine, RaftEngineReadOnly, RaftLogBatch, RaftLogGCTask, RAFT_LOG_MULTI_GET_CNT,
};
>>>>>>> 3433be96

// These modules need further scrutiny

pub mod compaction_job;
pub mod raw_ttl;
pub mod util;
pub use compaction_job::*;

// FIXME: This should live somewhere else
pub const DATA_KEY_PREFIX_LEN: usize = 1;<|MERGE_RESOLUTION|>--- conflicted
+++ resolved
@@ -303,11 +303,6 @@
 pub use crate::flow_control_factors::*;
 mod table_properties;
 pub use crate::table_properties::*;
-// FIXME: Move raft engine traits to a separate crate.
-mod raft_engine;
-pub use raft_engine::{
-    CacheStats, RaftEngine, RaftEngineDebug, RaftEngineReadOnly, RaftLogBatch, RaftLogGCTask,
-};
 
 // These modules contain more general traits, some of which may be implemented
 // by multiple types.
@@ -332,13 +327,14 @@
 pub use crate::options::*;
 pub mod range;
 pub use crate::range::*;
-<<<<<<< HEAD
-=======
+
+// FIXME: Move raft engine traits to a separate crate.
+
 mod raft_engine;
 pub use raft_engine::{
-    CacheStats, RaftEngine, RaftEngineReadOnly, RaftLogBatch, RaftLogGCTask, RAFT_LOG_MULTI_GET_CNT,
+    CacheStats, RaftEngine, RaftEngineDebug, RaftEngineReadOnly, RaftLogBatch, RaftLogGCTask,
+    RAFT_LOG_MULTI_GET_CNT,
 };
->>>>>>> 3433be96
 
 // These modules need further scrutiny
 
