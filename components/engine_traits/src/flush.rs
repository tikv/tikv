// Copyright 2022 TiKV Project Authors. Licensed under Apache-2.0.

//! A helper class to detect flush event and trace apply index.
//!
//! The whole idea is when all CFs have flushed to disk, then the apply index
//! should be able to be advanced to the latest. The implementations depends on
//! the assumption that memtable/write buffer is frozen one by one and flushed
//! one by one.
//!
//! Because apply index can be arbitrary value after restart, so apply related
//! states like `RaftApplyState` and `RegionLocalState` are mapped to index.
//! Once apply index is confirmed, the latest states before apply index should
//! be used as the start state.

use std::{
    collections::{HashMap, LinkedList},
    sync::{
        atomic::{AtomicU64, Ordering},
        Arc, Mutex, RwLock,
    },
};

use slog_global::info;
use tikv_util::set_panic_mark;

use crate::{data_cf_offset, RaftEngine, RaftLogBatch, DATA_CFS_LEN};

#[derive(Debug)]
pub struct ApplyProgress {
    cf: String,
    apply_index: u64,
    smallest_seqno: u64,
}

impl ApplyProgress {
    fn merge(&mut self, pr: ApplyProgress) {
        debug_assert_eq!(self.cf, pr.cf);
        debug_assert!(self.apply_index <= pr.apply_index);
        self.apply_index = pr.apply_index;
    }

    pub fn applied_index(&self) -> u64 {
        self.apply_index
    }

    pub fn cf(&self) -> &str {
        &self.cf
    }
}

#[derive(Default, Debug)]
struct FlushProgress {
    prs: LinkedList<ApplyProgress>,
    last_flushed: [u64; DATA_CFS_LEN],
}

/// A share state between raftstore and underlying engine.
///
/// raftstore will update state changes and corresponding sst apply index, when
/// apply ingest sst request, it should ensure the sst can be deleted
/// if the flushed index greater than it .
#[derive(Debug, Clone)]
pub struct SstApplyState {
    sst_map: Arc<RwLock<HashMap<Vec<u8>, u64>>>,
}

impl Default for SstApplyState {
    fn default() -> Self {
        Self {
            sst_map: Arc::new(RwLock::new(HashMap::new())),
        }
    }
}

impl SstApplyState {
    #[inline]
    pub fn registe_ssts(&self, uuids: Vec<Vec<u8>>, sst_applied_index: u64) {
        let mut map = self.sst_map.write().unwrap();
        for uuid in uuids {
            map.insert(uuid, sst_applied_index);
        }
    }

    /// Query the sst applied index.
    #[inline]
    pub fn sst_applied_index(&self, uuid: &Vec<u8>) -> Option<u64> {
        self.sst_map.read().unwrap().get(uuid).copied()
    }

    pub fn delete_ssts(&self, uuids: Vec<Vec<u8>>) {
        let mut map = self.sst_map.write().unwrap();
        for uuid in uuids {
            map.remove(&uuid);
        }
    }
}

/// A share state between raftstore and underlying engine.
///
/// raftstore will update state changes and corresponding apply index, when
/// flush, `PersistenceListener` will query states related to the memtable
/// and persist the relation to raft engine.
#[derive(Debug)]
pub struct FlushState {
    applied_index: AtomicU64,

    // to add comment
    flushed_index: [AtomicU64; DATA_CFS_LEN],
}

impl FlushState {
    pub fn new(applied_index: u64) -> Self {
        Self {
            applied_index: AtomicU64::new(applied_index),
            flushed_index: Default::default(),
        }
    }

    /// Set the latest applied index.
    #[inline]
    pub fn set_applied_index(&self, index: u64) {
        self.applied_index.store(index, Ordering::Release);
    }

    /// Query the applied index.
    #[inline]
    pub fn applied_index(&self) -> u64 {
        self.applied_index.load(Ordering::Acquire)
    }

    #[inline]
    pub fn flushed_index(&self) -> &[AtomicU64; DATA_CFS_LEN] {
        &self.flushed_index
    }
}

/// A helper trait to avoid exposing `RaftEngine` to `TabletFactory`.
pub trait StateStorage: Sync + Send {
    fn persist_progress(&self, region_id: u64, tablet_index: u64, pr: ApplyProgress);
}

/// A flush listener that maps memtable to apply index and persist the relation
/// to raft engine.
pub struct PersistenceListener {
    region_id: u64,
    tablet_index: u64,
    state: Arc<FlushState>,
    progress: Mutex<FlushProgress>,
    storage: Arc<dyn StateStorage>,
}

impl PersistenceListener {
    pub fn new(
        region_id: u64,
        tablet_index: u64,
        state: Arc<FlushState>,
        storage: Arc<dyn StateStorage>,
    ) -> Self {
        Self {
            region_id,
            tablet_index,
            state,
            progress: Mutex::new(FlushProgress::default()),
            storage,
        }
    }
}

impl PersistenceListener {
    pub fn flush_state(&self) -> &Arc<FlushState> {
        &self.state
    }

    /// Called when memtable is frozen.
    ///
    /// `smallest_seqno` should be the smallest seqno of the memtable.
    pub fn on_memtable_sealed(&self, cf: String, smallest_seqno: u64) {
        // The correctness relies on the assumption that there will be only one
        // thread writting to the DB and increasing apply index.
        // Apply index will be set within DB lock, so it's correct even with manual
        // flush.
        let offset = data_cf_offset(&cf);
        let apply_index = self.state.applied_index.load(Ordering::SeqCst);
        let mut prs = self.progress.lock().unwrap();
        let flushed = prs.last_flushed[offset];
        if flushed > smallest_seqno {
            panic!(
                "sealed seqno has been flushed {} {} {} <= {}",
                cf, apply_index, smallest_seqno, flushed
            );
        }
        prs.prs.push_back(ApplyProgress {
            cf,
            apply_index,
            smallest_seqno,
        });
    }

    /// Called a memtable finished flushing.
    ///
    /// `largest_seqno` should be the largest seqno of the generated file.
    pub fn on_flush_completed(&self, cf: &str, largest_seqno: u64, file_no: u64) {
        fail_point!("on_flush_completed");
<<<<<<< HEAD

=======
>>>>>>> 1ee541b7
        // Maybe we should hook the compaction to avoid the file is compacted before
        // being recorded.
        let offset = data_cf_offset(cf);
        let pr = {
            let mut prs = self.progress.lock().unwrap();

            info!(
                "on_flush_completed";
                "cf" => ?cf,
                "flush_progress" => ?prs,
                "largest_sequno" => largest_seqno,
                "region_id" => self.region_id,
            );

            let flushed = prs.last_flushed[offset];
            if flushed >= largest_seqno {
                // According to facebook/rocksdb#11183, it's possible OnFlushCompleted can be
                // called out of order. But it's guaranteed files are installed in order.
                info!("flush complete reorder found"; "flushed" => flushed, "largest_seqno" => largest_seqno, "file_no" => file_no, "cf" => cf);
                return;
            }
            prs.last_flushed[offset] = largest_seqno;
            let mut cursor = prs.prs.cursor_front_mut();
            let mut flushed_pr = None;
            while let Some(pr) = cursor.current() {
                if pr.cf != cf {
                    cursor.move_next();
                    continue;
                }
                if pr.smallest_seqno <= largest_seqno {
                    match &mut flushed_pr {
                        None => flushed_pr = cursor.remove_current(),
                        Some(flushed_pr) => {
                            flushed_pr.merge(cursor.remove_current().unwrap());
                        }
                    }
                    continue;
                }
                break;
            }
            match flushed_pr {
                Some(pr) => pr,
                None => {
                    set_panic_mark();
                    panic!(
                        "[region_id={}] [tablet_index={}] {} {} {} not found in {:?}",
                        self.region_id, self.tablet_index, cf, largest_seqno, file_no, prs
                    )
                }
            }
        };
        let apply_index = pr.apply_index;
        self.storage
            .persist_progress(self.region_id, self.tablet_index, pr);
        self.state.flushed_index[offset].store(apply_index, Ordering::SeqCst);
    }
}

impl<R: RaftEngine> StateStorage for R {
    fn persist_progress(&self, region_id: u64, tablet_index: u64, pr: ApplyProgress) {
        if pr.apply_index == 0 {
            return;
        }
        let mut batch = self.log_batch(1);
        // TODO: It's possible that flush succeeds but fails to call
        // `on_flush_completed` before exit. In this case the flushed data will
        // be replayed again after restarted. To solve the problem, we need to
        // (1) persist flushed file numbers in `on_flush_begin` and (2) check
        // the file number in `on_compaction_begin`. After restart, (3) check if the
        // file exists. If (1) && ((2) || (3)), then we don't need to replay the data.
        batch
            .put_flushed_index(region_id, &pr.cf, tablet_index, pr.apply_index)
            .unwrap();
        self.consume(&mut batch, true).unwrap();
        info!(
            "persist flush index";
            "region_id" => region_id,
            "flush_index" => pr.apply_index,
            "cf" => ?pr.cf,
        );
    }
}<|MERGE_RESOLUTION|>--- conflicted
+++ resolved
@@ -201,10 +201,6 @@
     /// `largest_seqno` should be the largest seqno of the generated file.
     pub fn on_flush_completed(&self, cf: &str, largest_seqno: u64, file_no: u64) {
         fail_point!("on_flush_completed");
-<<<<<<< HEAD
-
-=======
->>>>>>> 1ee541b7
         // Maybe we should hook the compaction to avoid the file is compacted before
         // being recorded.
         let offset = data_cf_offset(cf);
