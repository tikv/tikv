--- conflicted
+++ resolved
@@ -298,22 +298,16 @@
     /// Evict a region from the in-memory engine. After this call, the region
     /// will not be readable, but the data of the region may not be deleted
     /// immediately due to some ongoing snapshots.
-<<<<<<< HEAD
-    pub fn evict_region(&self, region: &CacheRegion, evict_reason: EvictReason) {
-        let deleteable_regions = self.core.region_manager.evict_region(region, evict_reason);
-=======
     pub fn evict_region(
         &self,
         region: &CacheRegion,
         evict_reason: EvictReason,
         cb: Option<Box<dyn FnOnce() + Send + Sync>>,
     ) {
-        let deleteable_regions =
-            self.core
-                .write()
-                .range_manager
-                .evict_region(region, evict_reason, cb);
->>>>>>> a982d31c
+        let deleteable_regions = self
+            .core
+            .region_manager
+            .evict_region(region, evict_reason, cb);
         if !deleteable_regions.is_empty() {
             // The range can be deleted directly.
             if let Err(e) = self
@@ -532,8 +526,10 @@
 
 #[cfg(test)]
 pub mod tests {
-<<<<<<< HEAD
-    use std::{sync::Arc, time::Duration};
+    use std::{
+        sync::{mpsc::sync_channel, Arc},
+        time::Duration,
+    };
 
     use crossbeam::epoch;
     use engine_rocks::util::new_engine;
@@ -541,20 +537,7 @@
         CacheRegion, EvictReason, Mutable, RangeCacheEngine, RegionEvent, WriteBatch,
         WriteBatchExt, CF_DEFAULT, CF_LOCK, CF_WRITE, DATA_CFS,
     };
-    use tikv_util::config::{ReadableSize, VersionTrack};
-=======
-    use std::{
-        sync::{mpsc::sync_channel, Arc},
-        time::Duration,
-    };
-
-    use crossbeam::epoch;
-    use engine_traits::{
-        CacheRegion, EvictReason, Mutable, RangeCacheEngine, WriteBatch, WriteBatchExt, CF_DEFAULT,
-        CF_LOCK, CF_WRITE,
-    };
     use tikv_util::config::{ReadableDuration, ReadableSize, VersionTrack};
->>>>>>> a982d31c
 
     use super::SkiplistEngine;
     use crate::{
@@ -710,7 +693,6 @@
     }
 
     #[test]
-<<<<<<< HEAD
     fn test_is_active() {
         let mut engine = RangeCacheMemoryEngine::new(RangeCacheEngineContext::new_for_tests(
             Arc::new(VersionTrack::new(RangeCacheEngineConfig::config_for_test())),
@@ -798,7 +780,9 @@
             Duration::from_millis(1000),
             || !engine.core.region_manager.is_active(),
         );
-=======
+    }
+
+    #[test]
     fn test_cb_on_eviction_with_on_going_snapshot() {
         let mut config = RangeCacheEngineConfig::config_for_test();
         config.gc_interval = ReadableDuration(Duration::from_secs(1));
@@ -834,9 +818,8 @@
         let _ = rx.recv();
 
         {
-            let core = engine.core().read();
-            assert!(core.range_manager().region_meta(1).is_none());
-        }
->>>>>>> a982d31c
+            let regions_map = engine.core().region_manager().regions_map().read();
+            assert!(regions_map.region_meta(1).is_none());
+        }
     }
 }