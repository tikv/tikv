// Copyright 2023 TiKV Project Authors. Licensed under Apache-2.0.

use std::{
    fmt::{self, Debug},
    ops::Bound,
    result,
    sync::{
        atomic::{AtomicU64, Ordering},
        Arc,
    },
};

use crossbeam::epoch::{self, default_collector, Guard};
use crossbeam_skiplist::{
    base::{Entry, OwnedIter},
    SkipList,
};
use engine_rocks::RocksEngine;
use engine_traits::{
    CacheRange, EvictReason, FailedReason, IterOptions, Iterable, KvEngine, RangeCacheEngine,
    RegionEvent, Result, CF_DEFAULT, CF_LOCK, CF_WRITE, DATA_CFS,
};
use kvproto::metapb::Region;
use parking_lot::RwLock;
use raftstore::coprocessor::RegionInfoProvider;
use slog_global::error;
use tikv_util::{config::VersionTrack, info};

use crate::{
    background::{BackgroundTask, BgWorkManager, PdRangeHintService},
    keys::{
        encode_key_for_boundary_with_mvcc, encode_key_for_boundary_without_mvcc, InternalBytes,
    },
    memory_controller::MemoryController,
<<<<<<< HEAD
    range_manager::{RangeCacheStatus, RangeManager},
=======
    range_manager::{LoadFailedReason, RangeCacheStatus, RegionManager, RegionState},
>>>>>>> 2577ecfe
    read::{RangeCacheIterator, RangeCacheSnapshot},
    statistics::Statistics,
    RangeCacheEngineConfig, RangeCacheEngineContext,
};

pub(crate) const CF_DEFAULT_USIZE: usize = 0;
pub(crate) const CF_LOCK_USIZE: usize = 1;
pub(crate) const CF_WRITE_USIZE: usize = 2;

pub(crate) fn cf_to_id(cf: &str) -> usize {
    match cf {
        CF_DEFAULT => CF_DEFAULT_USIZE,
        CF_LOCK => CF_LOCK_USIZE,
        CF_WRITE => CF_WRITE_USIZE,
        _ => panic!("unrecognized cf {}", cf),
    }
}

pub(crate) fn id_to_cf(id: usize) -> &'static str {
    match id {
        CF_DEFAULT_USIZE => CF_DEFAULT,
        CF_LOCK_USIZE => CF_LOCK,
        CF_WRITE_USIZE => CF_WRITE,
        _ => panic!("unrecognized id {}", id),
    }
}

#[inline]
pub(crate) fn is_lock_cf(cf: usize) -> bool {
    cf == CF_LOCK_USIZE
}

// A wrapper for skiplist to provide some check and clean up worker
#[derive(Clone)]
pub struct SkiplistHandle(Arc<SkipList<InternalBytes, InternalBytes>>);

impl SkiplistHandle {
    pub fn get<'a: 'g, 'g>(
        &'a self,
        key: &InternalBytes,
        guard: &'g Guard,
    ) -> Option<Entry<'a, 'g, InternalBytes, InternalBytes>> {
        self.0.get(key, guard)
    }

    pub fn get_with_user_key<'a: 'g, 'g>(
        &'a self,
        key: &InternalBytes,
        guard: &'g Guard,
    ) -> Option<Entry<'a, 'g, InternalBytes, InternalBytes>> {
        let n = self.0.lower_bound(Bound::Included(key), guard)?;
        if n.key().same_user_key_with(key) {
            Some(n)
        } else {
            None
        }
    }

    pub fn insert(&self, key: InternalBytes, value: InternalBytes, guard: &Guard) {
        assert!(key.memory_controller_set() && value.memory_controller_set());
        self.0.insert(key, value, guard).release(guard);
    }

    pub fn remove(&self, key: &InternalBytes, guard: &Guard) {
        if let Some(entry) = self.0.remove(key, guard) {
            entry.release(guard);
        }
    }

    pub fn iterator(
        &self,
    ) -> OwnedIter<Arc<SkipList<InternalBytes, InternalBytes>>, InternalBytes, InternalBytes> {
        self.0.owned_iter()
    }

    pub fn len(&self) -> usize {
        self.0.len()
    }

    pub fn is_empty(&self) -> bool {
        self.len() == 0
    }
}

/// A single global set of skiplists shared by all cached ranges
#[derive(Clone)]
pub struct SkiplistEngine {
    pub(crate) data: [Arc<SkipList<InternalBytes, InternalBytes>>; 3],
}

impl Default for SkiplistEngine {
    fn default() -> Self {
        Self::new()
    }
}

impl SkiplistEngine {
    pub fn new() -> Self {
        let collector = default_collector().clone();
        SkiplistEngine {
            data: [
                Arc::new(SkipList::new(collector.clone())),
                Arc::new(SkipList::new(collector.clone())),
                Arc::new(SkipList::new(collector)),
            ],
        }
    }

    pub fn cf_handle(&self, cf: &str) -> SkiplistHandle {
        SkiplistHandle(self.data[cf_to_id(cf)].clone())
    }

    pub fn node_count(&self) -> usize {
        let mut count = 0;
        self.data.iter().for_each(|s| count += s.len());
        count
    }

    pub(crate) fn delete_range_cf(&self, cf: &str, range: &CacheRange) {
        let (start, end) = if cf == CF_LOCK {
            encode_key_for_boundary_without_mvcc(range)
        } else {
            encode_key_for_boundary_with_mvcc(range)
        };

        let handle = self.cf_handle(cf);
        let mut iter = handle.iterator();
        let guard = &epoch::pin();
        iter.seek(&start, guard);
        while iter.valid() && iter.key() < &end {
            handle.remove(iter.key(), guard);
            iter.next(guard);
        }
        // guard will buffer 8 drop methods, flush here to clear the buffer.
        guard.flush();
    }

    pub(crate) fn delete_range(&self, range: &CacheRange) {
        DATA_CFS.iter().for_each(|&cf| {
            self.delete_range_cf(cf, range);
        });
    }
}

impl Debug for SkiplistEngine {
    fn fmt(&self, f: &mut fmt::Formatter<'_>) -> fmt::Result {
        write!(f, "Range Memory Engine")
    }
}

pub struct RangeCacheMemoryEngineCore {
    pub(crate) engine: SkiplistEngine,
    pub(crate) range_manager: RegionManager,
}

impl Default for RangeCacheMemoryEngineCore {
    fn default() -> Self {
        Self::new()
    }
}

impl RangeCacheMemoryEngineCore {
    pub fn new() -> RangeCacheMemoryEngineCore {
        RangeCacheMemoryEngineCore {
            engine: SkiplistEngine::new(),
            range_manager: RegionManager::default(),
        }
    }

    pub fn engine(&self) -> SkiplistEngine {
        self.engine.clone()
    }

    pub fn range_manager(&self) -> &RegionManager {
        &self.range_manager
    }

    pub fn mut_range_manager(&mut self) -> &mut RegionManager {
        &mut self.range_manager
    }
}

/// The RangeCacheMemoryEngine serves as a range cache, storing hot ranges in
/// the leaders' store. Incoming writes that are written to disk engine (now,
/// RocksDB) are also written to the RangeCacheMemoryEngine, leading to a
/// mirrored data set in the cached ranges with the disk engine.
///
/// A load/evict unit manages the memory, deciding which ranges should be
/// evicted when the memory used by the RangeCacheMemoryEngine reaches a
/// certain limit, and determining which ranges should be loaded when there is
/// spare memory capacity.
///
/// The safe point lifetime differs between RangeCacheMemoryEngine and the disk
/// engine, often being much shorter in RangeCacheMemoryEngine. This means that
/// RangeCacheMemoryEngine may filter out some keys that still exist in the
/// disk engine, thereby improving read performance as fewer duplicated keys
/// will be read. If there's a need to read keys that may have been filtered by
/// RangeCacheMemoryEngine (as indicated by read_ts and safe_point of the
/// cached region), we resort to using a the disk engine's snapshot instead.
#[derive(Clone)]
pub struct RangeCacheMemoryEngine {
    bg_work_manager: Arc<BgWorkManager>,
    pub(crate) core: Arc<RwLock<RangeCacheMemoryEngineCore>>,
    pub(crate) rocks_engine: Option<RocksEngine>,
    memory_controller: Arc<MemoryController>,
    statistics: Arc<Statistics>,
    config: Arc<VersionTrack<RangeCacheEngineConfig>>,

    // The increment amount of tombstones in the lock cf.
    // When reaching to the threshold, a CleanLockTombstone task will be scheduled to clean lock cf
    // tombstones.
    pub(crate) lock_modification_bytes: Arc<AtomicU64>,

    // `write_batch_id_allocator` is used to allocate id for each write batch
    write_batch_id_allocator: Arc<AtomicU64>,
}

impl RangeCacheMemoryEngine {
    pub fn new(range_cache_engine_context: RangeCacheEngineContext) -> Self {
        RangeCacheMemoryEngine::with_region_info_provider(range_cache_engine_context, None)
    }

    pub fn with_region_info_provider(
        range_cache_engine_context: RangeCacheEngineContext,
        region_info_provider: Option<Arc<dyn RegionInfoProvider>>,
    ) -> Self {
        info!("init range cache memory engine";);
        let core = Arc::new(RwLock::new(RangeCacheMemoryEngineCore::new()));
        let skiplist_engine = { core.read().engine().clone() };

        let RangeCacheEngineContext {
            config,
            statistics,
            pd_client,
        } = range_cache_engine_context;
        assert!(config.value().enabled);
        let memory_controller = Arc::new(MemoryController::new(config.clone(), skiplist_engine));

        let bg_work_manager = Arc::new(BgWorkManager::new(
            core.clone(),
            pd_client,
            config.value().gc_interval.0,
            config.value().load_evict_interval.0,
            config.value().expected_region_size(),
            memory_controller.clone(),
            region_info_provider,
        ));

        Self {
            core,
            rocks_engine: None,
            bg_work_manager,
            memory_controller,
            statistics,
            config,
            lock_modification_bytes: Arc::default(),
            write_batch_id_allocator: Arc::default(),
        }
    }

    pub fn expected_region_size(&self) -> usize {
        self.config.value().expected_region_size()
    }

    pub fn new_region(&self, region: Region) {
        self.core.write().range_manager.new_region(region);
    }

<<<<<<< HEAD
    /// Load the range in the in-memory engine.
    // This method only push the range in the `pending_range` where sometime
    // later in `prepare_for_apply`, the range will be scheduled to load snapshot
    // data into engine.
    #[cfg(test)]
    pub fn load_range(
        &self,
        range: CacheRange,
    ) -> result::Result<(), crate::range_manager::LoadFailedReason> {
        let mut core = self.core.write();
        core.mut_range_manager().load_range(range)
=======
    pub fn load_region(&self, region: Region) -> result::Result<(), LoadFailedReason> {
        self.core.write().mut_range_manager().load_region(region)
>>>>>>> 2577ecfe
    }

    /// Evict a region from the in-memory engine. After this call, the region
    /// will not be readable, but the data of the region may not be deleted
    /// immediately due to some ongoing snapshots.
    pub fn evict_region(&self, region: &Region, evict_reason: EvictReason) {
        let deleteable_regions = self
            .core
            .write()
            .range_manager
            .evict_region(region, evict_reason);
        if !deleteable_regions.is_empty() {
            // The range can be deleted directly.
            if let Err(e) = self
                .bg_worker_manager()
                .schedule_task(BackgroundTask::DeleteRegions(deleteable_regions))
            {
                error!(
                    "schedule delete region failed";
                    "err" => ?e,
                );
                assert!(tikv_util::thread_group::is_shutdown(!cfg!(test)));
            }
        }
    }

    // It handles the pending range and check whether to buffer write for this
    // range.
    pub(crate) fn prepare_for_apply(
        &self,
        write_batch_id: u64,
        range: CacheRange,
        region: &Region,
    ) -> RangeCacheStatus {
        let rocks_snap = Arc::new(self.rocks_engine.as_ref().unwrap().snapshot(None));
        let mut core = self.core.write();
        let range_manager = core.mut_range_manager();
        let Some(mut region_state) = range_manager.check_region_state(region) else {
            return RangeCacheStatus::NotInCache;
        };

        let schedule_load = region_state == RegionState::Pending;
        if schedule_load {
            range_manager.update_region_state(region.id, RegionState::ReadyToLoad);
            info!(
                "range to load";
                "region" => ?region,
                "cached" => range_manager.regions().len(),
            );
            region_state = RegionState::ReadyToLoad;
        }
        if range_manager.overlap_with_preferred_range(range) {
            if range_manager.load_range(range.clone()).is_ok() {
                info!(
                    "try to load range in preferred range";
                    "range" => ?range,
                );
            }
        }

        let mut result = RangeCacheStatus::NotInCache;
        if region_state == RegionState::ReadyToLoad
            || region_state == RegionState::Loading
            || region_state == RegionState::Active
        {
            range_manager.record_in_region_being_written(write_batch_id, range);
            if region_state == RegionState::Active {
                result = RangeCacheStatus::Cached;
            } else {
                result = RangeCacheStatus::Loading;
            }
        }
        drop(core);

<<<<<<< HEAD
            let range_manager = core.mut_range_manager();
            range_manager.pending_ranges.swap_remove(idx);
            // let rocks_snap =
            // Arc::new(self.rocks_engine.as_ref().unwrap().snapshot(None));
            // Here, we use the range in `pending_ranges` rather than the parameter range as
            // the region may be splitted.
            range_manager
                .pending_ranges_loading_data
                .push_back((range.clone(), rocks_snap, false));

            range_manager.record_in_ranges_being_written(write_batch_id, range);

            info!(
                "Range to load";
                "Tag" => &range.tag,
                "Cached" => range_manager.ranges().len(),
                "Pending" => range_manager.pending_ranges_loading_data.len(),
            );

            // init cached write batch to cache the writes before loading complete
            core.init_cached_write_batch(range);

=======
        // get snapshot and schedule loading task at last to avoid locking IME for too
        // long.
        if schedule_load {
            let rocks_snap = Arc::new(self.rocks_engine.as_ref().unwrap().snapshot(None));
>>>>>>> 2577ecfe
            if let Err(e) = self
                .bg_work_manager
                .schedule_task(BackgroundTask::LoadRegion(region.clone(), rocks_snap))
            {
                error!(
                    "schedule region load failed";
                    "err" => ?e,
                    "region" => ?region,
                );
                assert!(tikv_util::thread_group::is_shutdown(!cfg!(test)));
            }
        }

        result
    }

    pub fn bg_worker_manager(&self) -> &BgWorkManager {
        &self.bg_work_manager
    }

    pub fn memory_controller(&self) -> Arc<MemoryController> {
        self.memory_controller.clone()
    }

    pub fn statistics(&self) -> Arc<Statistics> {
        self.statistics.clone()
    }

    pub fn alloc_write_batch_id(&self) -> u64 {
        self.write_batch_id_allocator
            .fetch_add(1, Ordering::Relaxed)
    }
}

impl RangeCacheMemoryEngine {
    pub fn core(&self) -> &Arc<RwLock<RangeCacheMemoryEngineCore>> {
        &self.core
    }
}

impl Debug for RangeCacheMemoryEngine {
    fn fmt(&self, f: &mut fmt::Formatter<'_>) -> fmt::Result {
        write!(f, "Range Cache Memory Engine")
    }
}

impl RangeCacheEngine for RangeCacheMemoryEngine {
    type Snapshot = RangeCacheSnapshot;

    fn snapshot(
        &self,
        region_id: u64,
        region_epoch: u64,
        range: CacheRange,
        read_ts: u64,
        seq_num: u64,
    ) -> result::Result<Self::Snapshot, FailedReason> {
        RangeCacheSnapshot::new(
            self.clone(),
            region_id,
            region_epoch,
            range,
            read_ts,
            seq_num,
        )
    }

    type DiskEngine = RocksEngine;
    fn set_disk_engine(&mut self, disk_engine: Self::DiskEngine) {
        self.rocks_engine = Some(disk_engine.clone());
        if let Err(e) = self
            .bg_worker_manager()
            .schedule_task(BackgroundTask::SetRocksEngine(disk_engine))
        {
            error!(
                "schedule set rocks_engine failed";
                "err" => ?e,
            );
            assert!(tikv_util::thread_group::is_shutdown(!cfg!(test)));
        }
    }

    type RangeHintService = PdRangeHintService;
    fn start_hint_service(&self, range_hint_service: Self::RangeHintService) {
        self.bg_worker_manager()
            .start_bg_hint_service(range_hint_service)
    }

    fn get_region_for_key(&self, key: &[u8]) -> Option<Region> {
        self.core.read().range_manager().get_region_for_key(key)
    }

    fn enabled(&self) -> bool {
        self.config.value().enabled
    }

    fn on_region_event(&self, event: RegionEvent) {
        match event {
            RegionEvent::Eviction { region, reason } => {
                self.evict_region(&region, reason);
            }
            RegionEvent::Split {
                source,
                new_regions,
            } => {
                self.core
                    .write()
                    .range_manager
                    .split_region(&source, new_regions);
            }
            RegionEvent::EvictByRange { range, reason } => {
                let mut regions = vec![];
                self.core()
                    .read()
                    .range_manager()
                    .iter_overlapped_regions(&range, |meta| {
                        assert!(meta.get_range().overlaps(&range));
                        regions.push(meta.region().clone());
                        true
                    });
                for r in regions {
                    self.evict_region(&r, reason);
                }
            }
        }
    }
}

impl Iterable for RangeCacheMemoryEngine {
    type Iterator = RangeCacheIterator;

    fn iterator_opt(&self, _: &str, _: IterOptions) -> Result<Self::Iterator> {
        // This engine does not support creating iterators directly by the engine.
        panic!("iterator_opt is not supported on creating by RangeCacheMemoryEngine directly")
    }
}

#[cfg(test)]
pub mod tests {
    use std::sync::Arc;

    use crossbeam::epoch;
    use engine_traits::{CacheRange, CF_DEFAULT, CF_LOCK, CF_WRITE};
    use tikv_util::config::{ReadableSize, VersionTrack};

    use super::SkiplistEngine;
    use crate::{
        keys::{construct_key, construct_user_key, encode_key},
        memory_controller::MemoryController,
        range_manager::{RangeMeta, RegionManager, RegionState::*},
        test_util::new_region,
        InternalBytes, RangeCacheEngineConfig, RangeCacheEngineContext, RangeCacheMemoryEngine,
        ValueType,
    };

    fn count_region(mgr: &RegionManager, mut f: impl FnMut(&RangeMeta) -> bool) -> usize {
        mgr.regions().values().filter(|m| f(m)).count()
    }
    #[test]
    fn test_region_overlap_with_outdated_epoch() {
        let engine = RangeCacheMemoryEngine::new(RangeCacheEngineContext::new_for_tests(Arc::new(
            VersionTrack::new(RangeCacheEngineConfig::config_for_test()),
        )));
        let region1 = new_region(1, b"k1", b"k3");
        engine.load_region(region1).unwrap();

        let mut region2 = new_region(1, b"k1", b"k5");
        region2.mut_region_epoch().version = 2;
        engine.prepare_for_apply(1, CacheRange::from_region(&region2), &region2);
        assert_eq!(
            count_region(engine.core.read().range_manager(), |m| {
                matches!(m.get_state(), Pending | ReadyToLoad | Loading)
            }),
            0
        );

        let region1 = new_region(1, b"k1", b"k3");
        engine.load_region(region1).unwrap();

        let mut region2 = new_region(1, b"k2", b"k5");
        region2.mut_region_epoch().version = 2;
        engine.prepare_for_apply(1, CacheRange::from_region(&region2), &region2);
        assert_eq!(
            count_region(engine.core.read().range_manager(), |m| {
                matches!(m.get_state(), Pending | ReadyToLoad | Loading)
            }),
            0
        );
    }

    #[test]
    fn test_delete_range() {
        let delete_range_cf = |cf| {
            let skiplist = SkiplistEngine::default();
            let handle = skiplist.cf_handle(cf);

            let config = Arc::new(VersionTrack::new(RangeCacheEngineConfig {
                enabled: true,
                gc_interval: Default::default(),
                load_evict_interval: Default::default(),
                soft_limit_threshold: Some(ReadableSize(300)),
                hard_limit_threshold: Some(ReadableSize(500)),
                expected_region_size: Some(ReadableSize::mb(20)),
            }));
            let mem_controller = Arc::new(MemoryController::new(config.clone(), skiplist.clone()));

            let guard = &epoch::pin();

            let insert_kv = |k, mvcc, v: &[u8], seq| {
                let user_key = construct_key(k, mvcc);
                let mut key = encode_key(&user_key, seq, ValueType::Value);
                let mut val = InternalBytes::from_vec(v.to_vec());
                key.set_memory_controller(mem_controller.clone());
                val.set_memory_controller(mem_controller.clone());
                handle.insert(key, val, guard);
            };

            insert_kv(0, 1, b"val", 100);
            insert_kv(1, 2, b"val", 101);
            insert_kv(1, 3, b"val", 102);
            insert_kv(2, 2, b"val", 103);
            insert_kv(9, 2, b"val", 104);
            insert_kv(10, 2, b"val", 105);

            let start = construct_user_key(1);
            let end = construct_user_key(10);
            let range = CacheRange::new(start, end);
            skiplist.delete_range(&range);

            let mut iter = handle.iterator();
            iter.seek_to_first(guard);
            let expect = construct_key(0, 1);
            let expect = encode_key(&expect, 100, ValueType::Value);
            assert_eq!(iter.key(), &expect);
            iter.next(guard);

            let expect = construct_key(10, 2);
            let expect = encode_key(&expect, 105, ValueType::Value);
            assert_eq!(iter.key(), &expect);
            iter.next(guard);
            assert!(!iter.valid());
        };
        delete_range_cf(CF_DEFAULT);
        delete_range_cf(CF_WRITE);
    }

    #[test]
    fn test_delete_range_for_lock_cf() {
        let skiplist = SkiplistEngine::default();
        let lock_handle = skiplist.cf_handle(CF_LOCK);

        let config = Arc::new(VersionTrack::new(RangeCacheEngineConfig {
            enabled: true,
            gc_interval: Default::default(),
            load_evict_interval: Default::default(),
            soft_limit_threshold: Some(ReadableSize(300)),
            hard_limit_threshold: Some(ReadableSize(500)),
            expected_region_size: Some(ReadableSize::mb(20)),
        }));
        let mem_controller = Arc::new(MemoryController::new(config.clone(), skiplist.clone()));

        let guard = &epoch::pin();

        let insert_kv = |k, v: &[u8], seq| {
            let mut key = encode_key(k, seq, ValueType::Value);
            let mut val = InternalBytes::from_vec(v.to_vec());
            key.set_memory_controller(mem_controller.clone());
            val.set_memory_controller(mem_controller.clone());
            lock_handle.insert(key, val, guard);
        };

        insert_kv(b"k", b"val", 100);
        insert_kv(b"k1", b"val1", 101);
        insert_kv(b"k2", b"val2", 102);
        insert_kv(b"k3", b"val3", 103);
        insert_kv(b"k4", b"val4", 104);

        let range = CacheRange::new(b"k1".to_vec(), b"k4".to_vec());
        skiplist.delete_range(&range);

        let mut iter = lock_handle.iterator();
        iter.seek_to_first(guard);
        let expect = encode_key(b"k", 100, ValueType::Value);
        assert_eq!(iter.key(), &expect);

        iter.next(guard);
        let expect = encode_key(b"k4", 104, ValueType::Value);
        assert_eq!(iter.key(), &expect);

        iter.next(guard);
        assert!(!iter.valid());
    }
}<|MERGE_RESOLUTION|>--- conflicted
+++ resolved
@@ -32,11 +32,7 @@
         encode_key_for_boundary_with_mvcc, encode_key_for_boundary_without_mvcc, InternalBytes,
     },
     memory_controller::MemoryController,
-<<<<<<< HEAD
-    range_manager::{RangeCacheStatus, RangeManager},
-=======
     range_manager::{LoadFailedReason, RangeCacheStatus, RegionManager, RegionState},
->>>>>>> 2577ecfe
     read::{RangeCacheIterator, RangeCacheSnapshot},
     statistics::Statistics,
     RangeCacheEngineConfig, RangeCacheEngineContext,
@@ -305,22 +301,8 @@
         self.core.write().range_manager.new_region(region);
     }
 
-<<<<<<< HEAD
-    /// Load the range in the in-memory engine.
-    // This method only push the range in the `pending_range` where sometime
-    // later in `prepare_for_apply`, the range will be scheduled to load snapshot
-    // data into engine.
-    #[cfg(test)]
-    pub fn load_range(
-        &self,
-        range: CacheRange,
-    ) -> result::Result<(), crate::range_manager::LoadFailedReason> {
-        let mut core = self.core.write();
-        core.mut_range_manager().load_range(range)
-=======
     pub fn load_region(&self, region: Region) -> result::Result<(), LoadFailedReason> {
         self.core.write().mut_range_manager().load_region(region)
->>>>>>> 2577ecfe
     }
 
     /// Evict a region from the in-memory engine. After this call, the region
@@ -358,6 +340,14 @@
         let rocks_snap = Arc::new(self.rocks_engine.as_ref().unwrap().snapshot(None));
         let mut core = self.core.write();
         let range_manager = core.mut_range_manager();
+        if range_manager.overlap_with_preferred_range(&range) {
+            if range_manager.load_region(region.clone()).is_ok() {
+                info!(
+                    "try to load range in preferred range";
+                    "range" => ?range,
+                );
+            }
+        }
         let Some(mut region_state) = range_manager.check_region_state(region) else {
             return RangeCacheStatus::NotInCache;
         };
@@ -371,14 +361,6 @@
                 "cached" => range_manager.regions().len(),
             );
             region_state = RegionState::ReadyToLoad;
-        }
-        if range_manager.overlap_with_preferred_range(range) {
-            if range_manager.load_range(range.clone()).is_ok() {
-                info!(
-                    "try to load range in preferred range";
-                    "range" => ?range,
-                );
-            }
         }
 
         let mut result = RangeCacheStatus::NotInCache;
@@ -395,35 +377,11 @@
         }
         drop(core);
 
-<<<<<<< HEAD
-            let range_manager = core.mut_range_manager();
-            range_manager.pending_ranges.swap_remove(idx);
-            // let rocks_snap =
-            // Arc::new(self.rocks_engine.as_ref().unwrap().snapshot(None));
-            // Here, we use the range in `pending_ranges` rather than the parameter range as
-            // the region may be splitted.
-            range_manager
-                .pending_ranges_loading_data
-                .push_back((range.clone(), rocks_snap, false));
-
-            range_manager.record_in_ranges_being_written(write_batch_id, range);
-
-            info!(
-                "Range to load";
-                "Tag" => &range.tag,
-                "Cached" => range_manager.ranges().len(),
-                "Pending" => range_manager.pending_ranges_loading_data.len(),
-            );
-
-            // init cached write batch to cache the writes before loading complete
-            core.init_cached_write_batch(range);
-
-=======
         // get snapshot and schedule loading task at last to avoid locking IME for too
         // long.
         if schedule_load {
-            let rocks_snap = Arc::new(self.rocks_engine.as_ref().unwrap().snapshot(None));
->>>>>>> 2577ecfe
+            // let rocks_snap =
+            // Arc::new(self.rocks_engine.as_ref().unwrap().snapshot(None));
             if let Err(e) = self
                 .bg_work_manager
                 .schedule_task(BackgroundTask::LoadRegion(region.clone(), rocks_snap))
