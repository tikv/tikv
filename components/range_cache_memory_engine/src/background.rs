// Copyright 2024 TiKV Project Authors. Licensed under Apache-2.0.

use std::{fmt, sync::Arc, time::Duration};

use bytes::Bytes;
use crossbeam::{
    channel::{bounded, tick, Sender},
    epoch, select,
};
use engine_rocks::{RocksEngine, RocksSnapshot};
use engine_traits::{
    CacheRegion, EvictReason, IterOptions, Iterable, Iterator, MiscExt, RangeHintService,
    SnapshotMiscExt, CF_DEFAULT, CF_WRITE, DATA_CFS,
};
use fail::fail_point;
use keys::{origin_end_key, origin_key};
use pd_client::{PdClient, RpcClient};
use raftstore::{
    coprocessor::RegionInfoProvider,
    store::{CasualMessage, CasualRouter},
};
use slog_global::{error, info, warn};
use strum::EnumCount;
use tikv_util::{
    config::{ReadableSize, VersionTrack},
    future::block_on_timeout,
    keybuilder::KeyBuilder,
    time::Instant,
    worker::{Builder, Runnable, RunnableWithTimer, ScheduleError, Scheduler, Worker},
};
use tokio::sync::mpsc;
use txn_types::{Key, TimeStamp, WriteRef, WriteType};
use yatp::Remote;

use crate::{
    cross_check::CrossChecker,
    engine::{RangeCacheMemoryEngineCore, SkiplistHandle},
    keys::{
        decode_key, encode_key, encode_key_for_boundary_with_mvcc, encoding_for_filter,
        InternalBytes, InternalKey, ValueType,
    },
    memory_controller::{MemoryController, MemoryUsage},
    metrics::{
        GC_FILTERED_STATIC, RANGE_CACHE_COUNT, RANGE_CACHE_MEMORY_USAGE, RANGE_GC_TIME_HISTOGRAM,
        RANGE_LOAD_TIME_HISTOGRAM,
    },
    range_manager::{AsyncFnOnce, CacheRegionMeta, RegionState},
    range_stats::{RangeStatsManager, DEFAULT_EVICT_MIN_DURATION},
    region_label::{
        LabelRule, RegionLabelChangedCallback, RegionLabelRulesManager, RegionLabelServiceBuilder,
    },
    write_batch::RangeCacheWriteBatchEntry,
    RangeCacheEngineConfig, RangeCacheMemoryEngine,
};

// 5 seconds should be long enough for getting a TSO from PD.
const TIMTOUT_FOR_TSO: Duration = Duration::from_secs(5);

/// Try to extract the key and `u64` timestamp from `encoded_key`.
///
/// See also: [`txn_types::Key::split_on_ts_for`]
pub(crate) fn split_ts(key: &[u8]) -> Result<(&[u8], u64), String> {
    match Key::split_on_ts_for(key) {
        Ok((key, ts)) => Ok((key, ts.into_inner())),
        Err(_) => Err(format!(
            "invalid write cf key: {}",
            log_wrappers::Value(key)
        )),
    }
}

pub(crate) fn parse_write(value: &[u8]) -> Result<WriteRef<'_>, String> {
    match WriteRef::parse(value) {
        Ok(write) => Ok(write),
        Err(_) => Err(format!(
            "invalid write cf value: {}",
            log_wrappers::Value(value)
        )),
    }
}

pub enum BackgroundTask {
    Gc(GcTask),
    LoadRegion(CacheRegion, Arc<RocksSnapshot>),
    MemoryCheckAndEvict,
    DeleteRegions(Vec<CacheRegion>),
    TopRegionsLoadEvict,
    CleanLockTombstone(u64),
    TurnOnCrossCheck(
        (
            RangeCacheMemoryEngine,
            RocksEngine,
            Arc<dyn PdClient>,
            Duration,
        ),
    ),
    SetRocksEngine(RocksEngine),
    CheckLoadPendingRegions(Scheduler<BackgroundTask>),
}

impl fmt::Display for BackgroundTask {
    fn fmt(&self, f: &mut fmt::Formatter<'_>) -> fmt::Result {
        match &self {
            BackgroundTask::Gc(t) => t.fmt(f),
            BackgroundTask::LoadRegion(..) => f.debug_struct("LoadTask").finish(),
            BackgroundTask::MemoryCheckAndEvict => f.debug_struct("MemoryCheckAndEvict").finish(),
            BackgroundTask::DeleteRegions(r) => {
                f.debug_struct("DeleteRegions").field("region", r).finish()
            }
            BackgroundTask::TopRegionsLoadEvict => f.debug_struct("CheckTopRegions").finish(),
            BackgroundTask::CleanLockTombstone(r) => f
                .debug_struct("CleanLockTombstone")
                .field("seqno", r)
                .finish(),
            BackgroundTask::TurnOnCrossCheck(_) => f.debug_struct("TurnOnCrossCheck").finish(),
            BackgroundTask::SetRocksEngine(_) => f.debug_struct("SetDiskEngine").finish(),
            BackgroundTask::CheckLoadPendingRegions(_) => {
                f.debug_struct("CheckLoadPendingRegions").finish()
            }
        }
    }
}

impl fmt::Debug for BackgroundTask {
    fn fmt(&self, f: &mut fmt::Formatter<'_>) -> fmt::Result {
        write!(f, "{}", self)
    }
}

#[derive(Debug)]
pub struct GcTask {
    pub safe_point: u64,
}

impl fmt::Display for GcTask {
    fn fmt(&self, f: &mut fmt::Formatter<'_>) -> fmt::Result {
        f.debug_struct("GcTask")
            .field("safe_point", &self.safe_point)
            .finish()
    }
}

// BgWorkManager managers the worker inits, stops, and task schedules. When
// created, it starts a worker which receives tasks such as gc task, range
// delete task, range snapshot load and so on, and starts a thread for
// periodically schedule gc tasks.
pub struct BgWorkManager {
    worker: Worker,
    scheduler: Scheduler<BackgroundTask>,
    delete_region_scheduler: Scheduler<BackgroundTask>,
    tick_stopper: Option<(Worker, Sender<bool>)>,
    core: Arc<RangeCacheMemoryEngineCore>,
    region_info_provider: Option<Arc<dyn RegionInfoProvider>>,
}

impl Drop for BgWorkManager {
    fn drop(&mut self) {
        let (ticker, tx) = self.tick_stopper.take().unwrap();
        let _ = tx.send(true);
        ticker.stop();
        self.worker.stop();
    }
}

pub struct PdRangeHintService(Arc<RpcClient>);

impl RangeHintService for PdRangeHintService {}

impl From<Arc<RpcClient>> for PdRangeHintService {
    fn from(pd_client: Arc<RpcClient>) -> Self {
        PdRangeHintService(pd_client)
    }
}

const CACHE_LABEL_RULE_KEY: &str = "cache";
const CACHE_LABEL_RULE_ALWAYS: &str = "always";

/// This implementation starts a background task using to pull down region label
/// rules from PD.
impl PdRangeHintService {
    /// Spawn a background task on `remote` to continuosly watch for region
    /// label rules that contain the label `cache`; if a new added for which
    /// `cache` is set to `always`, request loading the label's keyranges using
    /// `range_manager_load_cb`.
    ///
    /// TODO (afeinberg): Add support for evicting key ranges when the `cache`
    /// label is removed or no longer set to always.
    pub fn start<F>(&self, remote: Remote<yatp::task::future::TaskCell>, range_manager_load_cb: F)
    where
        F: Fn(&CacheRegion, bool) + Send + Sync + 'static,
    {
        let pd_client = self.0.clone();
        let region_label_changed_cb: RegionLabelChangedCallback = Arc::new(
            move |label_rule: &LabelRule, is_add: bool| {
                if !label_rule
                    .labels
                    .iter()
                    .any(|e| e.key == CACHE_LABEL_RULE_KEY && e.value == CACHE_LABEL_RULE_ALWAYS)
                {
                    // not related to caching, skip.
                    return;
                }
                for key_range in &label_rule.data {
                    match CacheRegion::try_from(key_range) {
                        Ok(cache_range) => {
                            info!("ime requested to cache range"; "range" => ?&cache_range);
                            range_manager_load_cb(&cache_range, is_add);
                        }
                        Err(e) => {
                            error!("ime unable to convert key_range rule to cache range"; "error" => ?e);
                        }
                    }
                }
            },
        );
        let mut region_label_svc = RegionLabelServiceBuilder::new(
            Arc::new(RegionLabelRulesManager {
                region_label_change_cb: Some(region_label_changed_cb),
                ..RegionLabelRulesManager::default()
            }),
            pd_client,
        )
        .rule_filter_fn(|label_rule| {
            info!("dbg rule"; "rule" => ?label_rule);
            label_rule
                .labels
                .iter()
                .any(|e| e.key == CACHE_LABEL_RULE_KEY)
        })
        .build()
        .unwrap();
        remote.spawn(async move { region_label_svc.watch_region_labels().await })
    }
}

impl BgWorkManager {
    pub fn new(
        core: Arc<RangeCacheMemoryEngineCore>,
        pd_client: Arc<dyn PdClient>,
        config: Arc<VersionTrack<RangeCacheEngineConfig>>,
        memory_controller: Arc<MemoryController>,
        region_info_provider: Option<Arc<dyn RegionInfoProvider>>,
        raft_casual_router: Option<Box<dyn CasualRouter<RocksEngine>>>,
    ) -> Self {
        let worker = Worker::new("ime-bg");
        let (runner, delete_range_scheduler) = BackgroundRunner::new(
            core.clone(),
            memory_controller,
            region_info_provider.clone(),
            config.clone(),
            pd_client.clone(),
            raft_casual_router,
        );
        let scheduler = worker.start_with_timer("ime-bg-runner", runner);

        let (ticker, tx) = BgWorkManager::start_tick(scheduler.clone(), pd_client, config.clone());

        Self {
            worker,
            scheduler,
            delete_region_scheduler: delete_range_scheduler,
            tick_stopper: Some((ticker, tx)),
            core,
            region_info_provider,
        }
    }

    pub fn schedule_task(&self, task: BackgroundTask) -> Result<(), ScheduleError<BackgroundTask>> {
        match task {
            task @ BackgroundTask::DeleteRegions(_) => {
                self.delete_region_scheduler.schedule_force(task)
            }
            task => self.scheduler.schedule_force(task),
        }
    }

    pub(crate) fn background_scheduler(&self) -> &Scheduler<BackgroundTask> {
        &self.scheduler
    }

    pub fn start_bg_hint_service(&self, range_hint_service: PdRangeHintService) {
        let core = self.core.clone();
        let region_info_provider = self.region_info_provider.clone();
        range_hint_service.start(
            self.worker.remote(),
            move |cache_range: &CacheRegion, is_add: bool| {
                let region_manager = core.region_manager();
                if !is_add {
                    region_manager
                        .regions_map()
                        .write()
                        .remove_manual_load_range(cache_range.clone());
                    region_manager.evict_region(cache_range, EvictReason::Manual, None);
                    return;
                }

                region_manager
                    .regions_map()
                    .write()
                    .add_manual_load_range(cache_range.clone());

                let Some(ref info_provider) = region_info_provider else {
                    warn!("ime region info provider is none, skip manual load range.");
                    return;
                };

                let start = origin_key(&cache_range.start);
                let end = origin_end_key(&cache_range.end);
                let regions = match info_provider.get_regions_in_range(start, end) {
                    Ok(r) => r,
                    Err(e) => {
                        warn!(
                            "ime get regions in range failed"; "err" => ?e,
                            "start" => ?log_wrappers::Value(start),
                            "end" => ?log_wrappers::Value(end)
                        );
                        return;
                    }
                };

                let total = regions.len();
                let mut failed = 0;
                for r in regions {
                    // TODO: Only load region leaders.
                    let cache_region = CacheRegion::from_region(&r);
                    if let Err(e) = region_manager.load_region(cache_region) {
                        failed += 1;
                        warn!("ime load region failed"; "err" => ?e, "region" => ?r);
                    }
                }
                info!(
                    "ime manual load summary";
                    "range" => ?cache_range,
                    "success" => total - failed,
                    "failed" => failed,
                );
                // TODO (afeinberg): This does not actually load the range. The
                // load happens the apply thread begins to apply
                // raft entries. To force this (for read-only
                // use-cases) we should propose a No-Op command.
            },
        );
    }

    fn start_tick(
        scheduler: Scheduler<BackgroundTask>,
        pd_client: Arc<dyn PdClient>,
        config: Arc<VersionTrack<RangeCacheEngineConfig>>,
    ) -> (Worker, Sender<bool>) {
        let (tx, rx) = bounded(0);
        // TODO: Instead of spawning a new thread, we should run this task
        //       in a shared background thread.
        let ticker = Builder::new("ime-ticker").thread_count(1).create();
        // The interval here is somewhat arbitrary, as long as it is less than
        // intervals in the loop, it should be fine, because it spawns a
        // blocking task.
        // TODO: Spawn non-blocking tasks and make full use of the ticker.
        let interval = Duration::from_millis(100);
        let check_load_pending_interval = (|| {
            fail_point!("background_check_load_pending_interval", |t| {
                let t = t.unwrap().parse::<u64>().unwrap();
                Duration::from_millis(t)
            });
            Duration::from_secs(5)
        })();
        ticker.spawn_interval_task(interval, move || {
<<<<<<< HEAD
            let gc_ticker = tick(gc_interval);
            let load_evict_ticker = tick(load_evict_interval); // TODO (afeinberg): Use a real value.
            let tso_timeout = std::cmp::min(gc_interval, TIMTOUT_FOR_TSO);
            let check_pending_region_ticker = tick(check_load_pending_interval);
=======
            let mut gc_interval = config.value().gc_interval.0;
            let mut gc_ticker = tick(gc_interval);
            let mut load_evict_interval = config.value().load_evict_interval.0;
            let mut load_evict_ticker = tick(load_evict_interval);
            let mut tso_timeout = std::cmp::min(gc_interval, TIMTOUT_FOR_TSO);
>>>>>>> 5290c37f
            'LOOP: loop {
                select! {
                    recv(gc_ticker) -> _ => {
                        let now = match block_on_timeout(pd_client.get_tso(), tso_timeout) {
                            Ok(Ok(ts)) => ts,
                            err => {
                                error!(
                                    "ime schedule range cache engine gc failed ";
                                    "timeout_duration" => ?tso_timeout,
                                    "error" => ?err,
                                );
                                continue 'LOOP;
                            }
                        };
                        let safe_point = now.physical() - gc_interval.as_millis() as u64;
                        let safe_point = TimeStamp::compose(safe_point, 0).into_inner();
                        if let Err(e) = scheduler.schedule(BackgroundTask::Gc(GcTask {safe_point})) {
                            error!(
                                "ime schedule range cache engine gc failed";
                                "err" => ?e,
                            );
                        }
                        let cur_gc_interval = config.value().gc_interval.0;
                        if cur_gc_interval != gc_interval {
                            tso_timeout = std::cmp::min(gc_interval, TIMTOUT_FOR_TSO);
                            info!(
                                "ime gc-interval changed";
                                "from" => ?gc_interval,
                                "to" => ?cur_gc_interval,
                            );
                            gc_interval = cur_gc_interval;
                            gc_ticker = tick(gc_interval);
                        }
                    },
                    recv(load_evict_ticker) -> _ => {
                        if let Err(e) = scheduler.schedule(BackgroundTask::TopRegionsLoadEvict) {
                            error!(
                                "ime schedule load evict failed";
                                "err" => ?e,
                            );
                        }
                        let cur_load_evict_interval = config.value().load_evict_interval.0;
                        if cur_load_evict_interval != load_evict_interval {
                            info!(
                                "ime load-evict-interval changed";
                                "from" => ?load_evict_interval,
                                "to" => ?cur_load_evict_interval,
                            );
                            load_evict_interval = cur_load_evict_interval;
                            load_evict_ticker = tick(load_evict_interval);
                        }
                    },
                    recv(check_pending_region_ticker) -> _ => {
                        let s = scheduler.clone();
                        if let Err(e) = scheduler.schedule(BackgroundTask::CheckLoadPendingRegions(s)) {
                            error!(
                                "ime schedule check pending regions failed";
                                "err" => ?e,
                            );
                        }
                    }
                    recv(rx) -> r => {
                        if let Err(e) = r {
                            error!(
                                "ime receive error in range cache engine gc ticker";
                                "err" => ?e,
                            );
                        }
                        return;
                    },
                }
            }
        });
        (ticker, tx)
    }
}

#[derive(Clone)]
struct BackgroundRunnerCore {
    engine: Arc<RangeCacheMemoryEngineCore>,
    memory_controller: Arc<MemoryController>,
    range_stats_manager: Option<RangeStatsManager>,
}

impl BackgroundRunnerCore {
    /// Returns the ranges that are eligible for garbage collection.
    ///
    /// Returns empty vector if there are no ranges cached or the previous gc is
    /// not finished.
    fn regions_for_gc(&self) -> Vec<CacheRegion> {
        // another gc task is running, skipped.
        if !self.engine.region_manager().try_set_regions_in_gc(true) {
            return vec![];
        }

        let regions_map = self.engine.region_manager().regions_map.read();
        regions_map
            .regions()
            .values()
            .filter_map(|m| {
                if m.get_state() == RegionState::Active {
                    Some(m.get_region().clone())
                } else {
                    None
                }
            })
            .collect()
    }

    pub(crate) fn gc_region(
        &self,
        region: &CacheRegion,
        safe_point: u64,
        oldest_seqno: u64,
    ) -> FilterMetrics {
        let safe_point = {
            let region_manager = self.engine.region_manager();
            // We should also consider the ongoing snapshot of the historical ranges (ranges
            // that have been evicted).
            let historical_safe_point = region_manager
                .get_history_regions_min_ts(region)
                .unwrap_or(u64::MAX);

            let mut regions_map = region_manager.regions_map.write();
            let Some(region_meta) = regions_map.mut_region_meta(region.id) else {
                return FilterMetrics::default();
            };

            if region_meta.get_state() != RegionState::Active
                || !region.contains_range(region_meta.get_region())
            {
                return FilterMetrics::default();
            }

            let min_snapshot = region_meta
                .region_snapshot_list()
                .lock()
                .unwrap()
                .min_snapshot_ts()
                .unwrap_or(u64::MAX);
            let safe_point = safe_point.min(min_snapshot).min(historical_safe_point);
            if safe_point <= region_meta.safe_point() {
                info!(
                    "ime safe point not large enough";
                    "prev" => region_meta.safe_point(),
                    "current" => safe_point,
                );
                return FilterMetrics::default();
            }

            // todo: change it to debug!
            info!(
                "ime safe point update";
                "prev" => region_meta.safe_point(),
                "current" => safe_point,
                "region" => ?region,
            );
            region_meta.set_safe_point(safe_point);
            region_meta.set_in_gc(true);
            safe_point
        };

        let start = Instant::now();
        let skiplist_engine = self.engine.engine();
        let mut filter = Filter::new(
            safe_point,
            oldest_seqno,
            skiplist_engine.cf_handle(CF_DEFAULT),
            skiplist_engine.cf_handle(CF_WRITE),
        );
        filter.filter_keys_in_range(region);
        self.engine.region_manager().on_gc_region_finished(region);

        let duration = start.saturating_elapsed();
        RANGE_GC_TIME_HISTOGRAM.observe(duration.as_secs_f64());
        info!(
            "ime range gc complete";
            "region" => ?region,
            "gc_duration" => ?duration,
            "total_version" => filter.metrics.total,
            "filtered_version" => filter.metrics.filtered,
            "below_safe_point_unique_keys" => filter.metrics.unique_key,
            "below_safe_point_version" => filter.metrics.versions,
            "below_safe_point_delete_version" => filter.metrics.delete_versions,
            "current_safe_point" => safe_point,
        );

        let mut metrics = std::mem::take(&mut filter.metrics);
        if filter.cached_mvcc_delete_key.is_some() {
            metrics.filtered += 1;
        }
        if filter.cached_skiplist_delete_key.is_some() {
            metrics.filtered += 1;
        }
        metrics
    }

    fn on_gc_finished(&self) {
        let success = self.engine.region_manager().try_set_regions_in_gc(false);
        assert!(success);
    }

    // if `false` is returned, the load is canceled
    fn on_snapshot_load_finished(
        &self,
        region: &CacheRegion,
        delete_range_scheduler: &Scheduler<BackgroundTask>,
        safe_point: u64,
    ) -> bool {
        fail::fail_point!("on_snapshot_load_finished");
        fail::fail_point!("on_snapshot_load_finished2");
        // We still need to check whether the snapshot is canceled during the load
        let mut regions_map = self.engine.region_manager().regions_map.write();
        let region_meta = regions_map.mut_region_meta(region.id).unwrap();
        let mut remove_regions = vec![];
        let mut on_region_meta = |meta: &mut CacheRegionMeta| {
            assert!(
                meta.get_state() == RegionState::Loading
                    || meta.get_state() == RegionState::LoadingCanceled,
                "region meta: {:?}",
                meta,
            );
            if meta.get_state() == RegionState::Loading {
                meta.set_state(RegionState::Active);
                meta.set_safe_point(safe_point);
            } else {
                assert_eq!(meta.get_state(), RegionState::LoadingCanceled);
                meta.mark_evict(RegionState::Evicting, EvictReason::LoadFailed, None);
                remove_regions.push(meta.get_region().clone());
            }
        };

        if region_meta.get_region().epoch_version == region.epoch_version {
            on_region_meta(region_meta);
        } else {
            // epoch version changed, should use scan to find all overlapped regions
            regions_map.iter_overlapped_regions_mut(region, |meta| {
                assert!(region.contains_range(meta.get_region()));
                on_region_meta(meta);
            });
        }
        drop(regions_map);

        if !remove_regions.is_empty() {
            fail::fail_point!("in_memory_engine_snapshot_load_canceled");

            if let Err(e) =
                delete_range_scheduler.schedule_force(BackgroundTask::DeleteRegions(remove_regions))
            {
                error!(
                    "ime schedule delete range failed";
                    "err" => ?e,
                );
                assert!(tikv_util::thread_group::is_shutdown(!cfg!(test)));
            }

            return false;
        }

        fail::fail_point!("on_completes_batch_loading");
        true
    }

    fn on_snapshot_load_failed(
        &self,
        region: &CacheRegion,
        delete_range_scheduler: &Scheduler<BackgroundTask>,
        started: bool,
    ) {
        let mut regions_map = self.engine.region_manager().regions_map.write();
        let region_meta = regions_map.mut_region_meta(region.id).unwrap();
        let mut remove_regions = vec![];
        let mut mark_region_evicted = |meta: &mut CacheRegionMeta| {
            assert!(
                meta.get_state() == RegionState::Loading
                    || meta.get_state() == RegionState::LoadingCanceled
            );
            let reason = if started {
                EvictReason::LoadFailed
            } else {
                EvictReason::LoadFailedWithoutStart
            };
            meta.mark_evict(RegionState::Evicting, reason, None);
            remove_regions.push(meta.get_region().clone());
        };

        if region_meta.get_region().epoch_version == region.epoch_version {
            mark_region_evicted(region_meta);
        } else {
            // epoch version changed, should use scan to find all overlap regions
            regions_map.iter_overlapped_regions_mut(region, |meta| {
                assert!(region.contains_range(meta.get_region()));
                mark_region_evicted(meta);
            });
        }

        if let Err(e) =
            delete_range_scheduler.schedule_force(BackgroundTask::DeleteRegions(remove_regions))
        {
            error!(
                "ime schedule delete range failed";
                "err" => ?e,
            );
            assert!(tikv_util::thread_group::is_shutdown(!cfg!(test)));
        }
    }

    /// Periodically load top regions.
    ///
    /// If the soft limit is exceeded, evict (some) regions no longer considered
    /// top.
    ///
    /// See: [`RangeStatsManager::collect_changes_ranges`] for
    /// algorithm details.
    async fn top_regions_load_evict(&self, delete_range_scheduler: &Scheduler<BackgroundTask>) {
        let range_stats_manager = match &self.range_stats_manager {
            Some(m) => m,
            None => {
                return;
            }
        };
        if !range_stats_manager.ready_for_auto_load_and_evict() {
            return;
        }

        let (current_region_count, cached_regions) = {
            let region_map = self.engine.region_manager().regions_map().read();
            (region_map.regions().len(), region_map.cached_regions())
        };
        let (regions_to_load, regions_to_evict) = range_stats_manager
            .collect_regions_to_load_and_evict(
                current_region_count,
                cached_regions,
                &self.memory_controller,
            );

        let evict_count = regions_to_evict.len();
        let mut regions_to_delete = Vec::with_capacity(evict_count);
        info!("ime load_evict"; "regions_to_load" => ?&regions_to_load, "regions_to_evict" => ?&regions_to_evict);
        let (tx, mut rx) = mpsc::channel(evict_count + 1);
        for evict_region in regions_to_evict {
            let cache_region = CacheRegion::from_region(&evict_region);
            let tx_clone = tx.clone();
            // Bound is set to 1 so that the sender side will not be blocked
            let deleteable_regions = self.engine.region_manager().evict_region(
                &cache_region,
                EvictReason::AutoEvict,
                Some(Box::new(move || {
                    Box::pin(async move {
                        let _ = tx_clone.send(()).await;
                    })
                })),
            );
            info!(
                "ime load_evict: auto evict";
                "region_to_evict" => ?&cache_region,
                "evicted_regions" => ?&deleteable_regions,
            );
            regions_to_delete.extend(deleteable_regions);
        }

        if !regions_to_delete.is_empty() {
            if let Err(e) = delete_range_scheduler
                .schedule_force(BackgroundTask::DeleteRegions(regions_to_delete))
            {
                error!(
                    "ime schedule deletet range failed";
                    "err" => ?e,
                );
                assert!(tikv_util::thread_group::is_shutdown(!cfg!(test)));
            }
        }
        for _ in 0..evict_count {
            if rx.recv().await.is_none() {
                break;
            }
        }
        if !self.memory_controller.reached_stop_load_limit() {
            let expected_new_count = (self
                .memory_controller
                .soft_limit_threshold()
                .saturating_sub(self.memory_controller.mem_usage()))
                / range_stats_manager.expected_region_size();
            let expected_new_count = usize::max(expected_new_count, 1);
            let mut regions_map = self.engine.region_manager().regions_map.write();
            for region in regions_to_load.into_iter().take(expected_new_count) {
                let cache_region = CacheRegion::from_region(&region);
                if let Err(e) = regions_map.load_region(cache_region) {
                    warn!("ime error loading range"; "cache_range" => ?region, "err" => ?e);
                }
            }
        }
        range_stats_manager.complete_auto_load_and_evict();
        info!("ime load_evict complete");
    }
}

// Flush epoch and pin enough times to make the delayed operations be executed
#[cfg(test)]
pub(crate) fn flush_epoch() {
    {
        let guard = &epoch::pin();
        guard.flush();
    }
    // Local epoch tries to advance the global epoch every 128 pins. When global
    // epoch advances, the operations(here, means delete) in the older epoch can be
    // executed.
    for _ in 0..128 {
        let _ = &epoch::pin();
    }
}

pub struct BackgroundRunner {
    core: BackgroundRunnerCore,

    config: Arc<VersionTrack<RangeCacheEngineConfig>>,
    pd_client: Arc<dyn PdClient>,

    // We have following four separate workers so that each type of task would not block each
    // others
    range_load_remote: Remote<yatp::task::future::TaskCell>,
    range_load_worker: Worker,

    delete_range_scheduler: Scheduler<BackgroundTask>,
    delete_range_worker: Worker,

    gc_range_remote: Remote<yatp::task::future::TaskCell>,
    gc_range_worker: Worker,

    // Region load and eviction worker.
    // TODO: this can be consolidated, possibly with the GC worker.
    load_evict_remote: Remote<yatp::task::future::TaskCell>,
    load_evict_worker: Worker,

    lock_cleanup_remote: Remote<yatp::task::future::TaskCell>,
    lock_cleanup_worker: Worker,

    cross_check_worker: Option<Worker>,

    // The last sequence number for the lock cf tombstone cleanup
    last_seqno: u64,
    // RocksEngine is used to get the oldest snapshot sequence number.
    rocks_engine: Option<RocksEngine>,
    raft_casual_router: Option<Box<dyn CasualRouter<RocksEngine>>>,
}

impl Drop for BackgroundRunner {
    fn drop(&mut self) {
        self.range_load_worker.stop();
        self.delete_range_worker.stop();
        self.gc_range_worker.stop();
        self.load_evict_worker.stop();
        self.lock_cleanup_worker.stop();
        if let Some(cross_check_worker) = self.cross_check_worker.take() {
            cross_check_worker.stop()
        };
    }
}

impl BackgroundRunner {
    pub fn new(
        engine: Arc<RangeCacheMemoryEngineCore>,
        memory_controller: Arc<MemoryController>,
        region_info_provider: Option<Arc<dyn RegionInfoProvider>>,
        config: Arc<VersionTrack<RangeCacheEngineConfig>>,
        pd_client: Arc<dyn PdClient>,
        raft_casual_router: Option<Box<dyn CasualRouter<RocksEngine>>>,
    ) -> (Self, Scheduler<BackgroundTask>) {
        let range_load_worker = Builder::new("ime-load")
            // Range load now is implemented sequentially, so we must use exactly one thread to handle it.
            // todo(SpadeA): if the load speed is a bottleneck, we may consider to use multiple threads to load ranges.
            .thread_count(1)
            .create();
        let range_load_remote = range_load_worker.remote();

        let delete_range_worker = Worker::new("ime-delete");
        let delete_range_runner = DeleteRangeRunner::new(engine.clone());
        let delete_range_scheduler =
            delete_range_worker.start_with_timer("ime-delete-runner", delete_range_runner);

        let lock_cleanup_worker = Worker::new("ime-lock-cleanup");
        let lock_cleanup_remote = lock_cleanup_worker.remote();

        let gc_range_worker = Builder::new("ime-gc")
            // Gc must also use exactly one thread to handle it.
            .thread_count(1)
            .create();
        let gc_range_remote = gc_range_worker.remote();

        let load_evict_worker = Worker::new("ime-evict");
        let load_evict_remote = load_evict_worker.remote();

        let range_stats_manager = region_info_provider.map(|region_info_provider| {
            RangeStatsManager::new(
                config.clone(),
                DEFAULT_EVICT_MIN_DURATION,
                region_info_provider,
            )
        });
        (
            Self {
                core: BackgroundRunnerCore {
                    engine,
                    memory_controller,
                    range_stats_manager,
                },
                pd_client,
                config,
                range_load_worker,
                range_load_remote,
                delete_range_worker,
                delete_range_scheduler: delete_range_scheduler.clone(),
                gc_range_worker,
                gc_range_remote,
                load_evict_worker,
                load_evict_remote,
                lock_cleanup_remote,
                lock_cleanup_worker,
                cross_check_worker: None,
                last_seqno: 0,
                rocks_engine: None,
                raft_casual_router,
            },
            delete_range_scheduler,
        )
    }
}

impl Runnable for BackgroundRunner {
    type Task = BackgroundTask;

    fn run(&mut self, task: Self::Task) {
        match task {
            BackgroundTask::SetRocksEngine(rocks_engine) => {
                self.rocks_engine = Some(rocks_engine);
                fail::fail_point!("in_memory_engine_set_rocks_engine");
            }
            BackgroundTask::Gc(t) => {
                let seqno = (|| {
                    fail::fail_point!("in_memory_engine_gc_oldest_seqno", |t| {
                        Some(t.unwrap().parse::<u64>().unwrap())
                    });

                    let Some(ref rocks_engine) = self.rocks_engine else {
                        return None;
                    };
                    let latest_seqno = rocks_engine.get_latest_sequence_number();
                    Some(
                        rocks_engine
                            .get_oldest_snapshot_sequence_number()
                            .unwrap_or(latest_seqno),
                    )
                })();

                let Some(seqno) = seqno else {
                    return;
                };

                info!(
                    "ime start a new round of gc for range cache engine";
                    "safe_point" => t.safe_point,
                    "oldest_sequence" => seqno,
                );
                let core = self.core.clone();
                let regions = core.regions_for_gc();
                if !regions.is_empty() {
                    let f = async move {
                        let mut metrics = FilterMetrics::default();
                        for region in &regions {
                            let m = core.gc_region(region, t.safe_point, seqno);
                            metrics.merge(&m);
                        }
                        core.on_gc_finished();
                        metrics.flush();
                        fail::fail_point!("in_memory_engine_gc_finish");
                    };
                    self.gc_range_remote.spawn(f);
                } else {
                    core.on_gc_finished();
                }
            }
            BackgroundTask::LoadRegion(region, snapshot) => {
                let core = self.core.clone();
                let delete_range_scheduler = self.delete_range_scheduler.clone();
                let pd_client = self.pd_client.clone();
                let gc_interval = self.config.value().gc_interval.0;
                let f = async move {
                    fail::fail_point!("before_start_loading_region");
                    fail::fail_point!("on_start_loading_region");
                    let mut is_canceled = false;
                    {
                        let regions_map = core.engine.region_manager().regions_map.read();
                        let region_meta = regions_map.region_meta(region.id).unwrap();
                        // if loading is canceled, we skip the batch load.
                        // NOTE: here we don't check the region epoch version change,
                        // We will handle possible region split and partial cancelation
                        // in `on_snapshot_load_canceled` and `on_snapshot_load_finished`.
                        if region_meta.get_state() != RegionState::Loading {
                            assert_eq!(region_meta.get_state(), RegionState::LoadingCanceled);
                            is_canceled = true;
                        }
                    }
                    let skiplist_engine = core.engine.engine.clone();

                    if core.memory_controller.reached_stop_load_limit() {
                        // We are running out of memory, so cancel the load.
                        is_canceled = true;
                    }

                    if is_canceled {
                        info!(
                            "ime snapshot load canceled";
                            "region" => ?region,
                        );
                        core.on_snapshot_load_failed(&region, &delete_range_scheduler, false);
                        return;
                    }

                    info!("ime Loading region"; "region" => ?&region);
                    let start = Instant::now();
                    let iter_opt = IterOptions::new(
                        Some(KeyBuilder::from_slice(&region.start, 0, 0)),
                        Some(KeyBuilder::from_slice(&region.end, 0, 0)),
                        false,
                    );

                    let safe_point = 'load_snapshot: {
                        for &cf in DATA_CFS {
                            let handle = skiplist_engine.cf_handle(cf);
                            let seq = snapshot.sequence_number();
                            let guard = &epoch::pin();
                            match snapshot.iterator_opt(cf, iter_opt.clone()) {
                                Ok(mut iter) => {
                                    iter.seek_to_first().unwrap();
                                    while iter.valid().unwrap() {
                                        // use the sequence number from RocksDB snapshot here as
                                        // the kv is clearly visible
                                        let mut encoded_key =
                                            encode_key(iter.key(), seq, ValueType::Value);
                                        let mut val =
                                            InternalBytes::from_vec(iter.value().to_vec());

                                        let mem_size =
                                            RangeCacheWriteBatchEntry::calc_put_entry_size(
                                                iter.key(),
                                                val.as_bytes(),
                                            );

                                        // todo(SpadeA): we can batch acquire the memory size
                                        // here.
                                        if let MemoryUsage::HardLimitReached(n) =
                                            core.memory_controller.acquire(mem_size)
                                        {
                                            warn!(
                                                "ime stop loading snapshot due to memory reaching hard limit";
                                                "region" => ?region,
                                                "memory_usage(MB)" => ReadableSize(n as u64).as_mb_f64(),
                                            );
                                            break 'load_snapshot None;
                                        }

                                        encoded_key
                                            .set_memory_controller(core.memory_controller.clone());
                                        val.set_memory_controller(core.memory_controller.clone());
                                        handle.insert(encoded_key, val, guard);
                                        iter.next().unwrap();
                                    }
                                }
                                Err(e) => {
                                    error!("ime creating rocksdb iterator failed"; "cf" => cf, "err" => %e);
                                    break 'load_snapshot None;
                                }
                            }
                        }
                        // gc the range
                        let tso_timeout = std::cmp::min(gc_interval, TIMTOUT_FOR_TSO);
                        let now = match block_on_timeout(pd_client.get_tso(), tso_timeout) {
                            Ok(Ok(ts)) => ts,
                            err => {
                                error!(
                                    "ime get timestamp failed, skip gc loaded range";
                                    "timeout_duration" => ?tso_timeout,
                                    "error" => ?err,
                                );
                                // Get timestamp fail so don't do gc.
                                break 'load_snapshot Some(0);
                            }
                        };

                        let safe_point = (|| {
                            fail::fail_point!("in_memory_engine_safe_point_in_loading", |t| {
                                t.unwrap().parse::<u64>().unwrap()
                            });

                            let safe_point = now
                                .physical()
                                .saturating_sub(gc_interval.as_millis() as u64);
                            TimeStamp::compose(safe_point, 0).into_inner()
                        })();

                        let mut filter = Filter::new(
                            safe_point,
                            u64::MAX,
                            skiplist_engine.cf_handle(CF_DEFAULT),
                            skiplist_engine.cf_handle(CF_WRITE),
                        );
                        filter.filter_keys_in_range(&region);

                        Some(safe_point)
                    };

                    if let Some(safe_point) = safe_point {
                        if core.on_snapshot_load_finished(
                            &region,
                            &delete_range_scheduler,
                            safe_point,
                        ) {
                            let duration = start.saturating_elapsed();
                            RANGE_LOAD_TIME_HISTOGRAM.observe(duration.as_secs_f64());
                            info!(
                                "ime Loading region finished";
                                "region" => ?region,
                                "duration(sec)" => ?duration,
                            );
                        } else {
                            info!("ime Loading region canceled";"region" => ?region);
                        }
                    } else {
                        info!(
                            "ime snapshot load failed";
                            "region" => ?region,
                        );
                        core.on_snapshot_load_failed(&region, &delete_range_scheduler, true);
                    }
                };
                self.range_load_remote.spawn(f);
            }
            BackgroundTask::MemoryCheckAndEvict => {
                let mem_usage_before_check = self.core.memory_controller.mem_usage();
                info!(
                    "ime start memory usage check and evict";
                    "mem_usage(MB)" => ReadableSize(mem_usage_before_check as u64).as_mb()
                );
                if mem_usage_before_check > self.core.memory_controller.soft_limit_threshold() {
                    let delete_range_scheduler = self.delete_range_scheduler.clone();
                    let core = self.core.clone();
                    let task = async move {
                        if let Some(range_stats_manager) = &core.range_stats_manager {
                            let cached_region_ids = core
                                .engine
                                .region_manager
                                .regions_map
                                .read()
                                .cached_regions();

                            let evict_fn = |evict_region: &CacheRegion,
                                            evict_reason: EvictReason,
                                            cb: Option<Box<dyn AsyncFnOnce + Send + Sync>>|
                             -> Vec<CacheRegion> {
                                core.engine.region_manager.evict_region(
                                    evict_region,
                                    evict_reason,
                                    cb,
                                )
                            };

                            range_stats_manager
                                .evict_on_soft_limit_reached(
                                    evict_fn,
                                    &delete_range_scheduler,
                                    cached_region_ids,
                                    &core.memory_controller,
                                )
                                .await;
                        }
                        core.memory_controller.set_memory_checking(false);
                        let mem_usage = core.memory_controller.mem_usage();
                        info!(
                            "ime memory usage check and evict completes";
                            "mem_usage(MB)" => ReadableSize(mem_usage as u64).as_mb(),
                            "mem_usage_before_check(MB)" => ReadableSize(mem_usage_before_check as u64).as_mb()
                        );
                    };
                    self.load_evict_remote.spawn(task);
                } else {
                    self.core.memory_controller.set_memory_checking(false);
                }
            }
            // DeleteRange task is executed by `DeleteRangeRunner` with a different scheduler so
            // that the task will not be scheduled to here.
            BackgroundTask::DeleteRegions(_) => unreachable!(),
            BackgroundTask::TopRegionsLoadEvict => {
                let delete_range_scheduler = self.delete_range_scheduler.clone();
                let core = self.core.clone();
                let task =
                    async move { core.top_regions_load_evict(&delete_range_scheduler).await };
                self.load_evict_remote.spawn(task);
            }
            BackgroundTask::CleanLockTombstone(snapshot_seqno) => {
                if snapshot_seqno < self.last_seqno {
                    return;
                }
                self.last_seqno = snapshot_seqno;
                let core = self.core.clone();

                let f = async move {
                    info!(
                        "ime begin to cleanup tombstones in lock cf";
                        "seqno" => snapshot_seqno,
                    );

                    let mut last_user_key = vec![];
                    let mut remove_rest = false;
                    let mut cached_to_remove: Option<Vec<u8>> = None;

                    let mut removed = 0;
                    let mut total = 0;
                    let now = Instant::now();
                    let lock_handle = core.engine.engine().cf_handle("lock");
                    let guard = &epoch::pin();
                    let mut iter = lock_handle.iterator();
                    iter.seek_to_first(guard);
                    while iter.valid() {
                        total += 1;
                        let InternalKey {
                            user_key,
                            v_type,
                            sequence,
                        } = decode_key(iter.key().as_bytes());
                        if user_key != last_user_key {
                            if let Some(remove) = cached_to_remove.take() {
                                removed += 1;
                                lock_handle.remove(&InternalBytes::from_vec(remove), guard);
                            }
                            last_user_key = user_key.to_vec();
                            if sequence >= snapshot_seqno {
                                remove_rest = false;
                            } else {
                                remove_rest = true;
                                if v_type == ValueType::Deletion {
                                    cached_to_remove = Some(iter.key().as_bytes().to_vec());
                                }
                            }
                        } else if remove_rest {
                            assert!(sequence < snapshot_seqno);
                            removed += 1;
                            lock_handle.remove(iter.key(), guard);
                        } else if sequence < snapshot_seqno {
                            remove_rest = true;
                            if v_type == ValueType::Deletion {
                                assert!(cached_to_remove.is_none());
                                cached_to_remove = Some(iter.key().as_bytes().to_vec());
                            }
                        }

                        iter.next(guard);
                    }
                    if let Some(remove) = cached_to_remove.take() {
                        removed += 1;
                        lock_handle.remove(&InternalBytes::from_vec(remove), guard);
                    }

                    info!(
                        "ime cleanup tombstones in lock cf";
                        "seqno" => snapshot_seqno,
                        "total" => total,
                        "removed" => removed,
                        "duration" => ?now.saturating_elapsed(),
                        "current_count" => lock_handle.len(),
                    );

                    fail::fail_point!("clean_lock_tombstone_done");
                };

                self.lock_cleanup_remote.spawn(f);
            }
<<<<<<< HEAD
            BackgroundTask::CheckLoadPendingRegions(s) => {
                if let Some(router) = &self.raft_casual_router
                    && let Some(e) = &self.rocks_engine
                {
                    let pending_regions: Vec<_> = self
                        .core
                        .engine
                        .region_manager()
                        .regions_map()
                        .read()
                        .regions()
                        .values()
                        .filter_map(|meta| {
                            if meta.get_state() == RegionState::Pending {
                                Some(meta.get_region().id)
                            } else {
                                None
                            }
                        })
                        .collect();

                    for region_id in pending_regions {
                        let scheduler = s.clone();
                        let rocks_engine = e.clone();
                        let ime_engine = self.core.engine.clone();
                        if let Err(e) = router.send(
                            region_id,
                            CasualMessage::InMemoryEngineLoadRegion {
                                region_id,
                                cb: Box::new(move |r| {
                                    let cache_region = CacheRegion::from_region(r);
                                    _ = ime_engine.prepare_for_apply(
                                        &cache_region,
                                        Some(&rocks_engine),
                                        &scheduler,
                                        false,
                                    );
                                }),
                            },
                        ) {
                            warn!("ime send load pending cache region msg failed"; "err" => ?e);
                        }
                    }
                }
=======
            BackgroundTask::TurnOnCrossCheck((engine, rocks_engine, pd_client, check_interval)) => {
                let cross_check_worker = Worker::new("cross-check-worker");
                let cross_check_runner =
                    CrossChecker::new(pd_client, engine, rocks_engine, check_interval);
                let _ =
                    cross_check_worker.start_with_timer("cross-check-runner", cross_check_runner);
                self.cross_check_worker = Some(cross_check_worker);
>>>>>>> 5290c37f
            }
        }
    }
}

impl RunnableWithTimer for BackgroundRunner {
    fn on_timeout(&mut self) {
        let mem_usage = self.core.memory_controller.mem_usage();
        RANGE_CACHE_MEMORY_USAGE.set(mem_usage as i64);

        let mut count_by_state = [0; RegionState::COUNT];
        {
            let regions_map = self.core.engine.region_manager().regions_map.read();
            for m in regions_map.regions().values() {
                count_by_state[m.get_state() as usize] += 1;
            }
        }

        for (i, count) in count_by_state.into_iter().enumerate() {
            let state = RegionState::from_usize(i);
            RANGE_CACHE_COUNT
                .with_label_values(&[state.as_str()])
                .set(count);
        }
    }

    fn get_interval(&self) -> Duration {
        Duration::from_secs(10)
    }
}

pub struct DeleteRangeRunner {
    engine: Arc<RangeCacheMemoryEngineCore>,
    // It is possible that when `DeleteRangeRunner` begins to delete a range, the range is being
    // written by apply threads. In that case, we have to delay the delete range task to avoid race
    // condition between them. Periodically, these delayed ranges will be checked to see if it is
    // ready to be deleted.
    delay_regions: Vec<CacheRegion>,
}

impl DeleteRangeRunner {
    fn new(engine: Arc<RangeCacheMemoryEngineCore>) -> Self {
        Self {
            engine,
            delay_regions: vec![],
        }
    }

    fn delete_regions(&mut self, regions: &[CacheRegion]) {
        let skiplist_engine = self.engine.engine();
        for r in regions {
            skiplist_engine.delete_range(r);
        }
        self.engine.region_manager().on_delete_regions(regions);

        fail::fail_point!("in_memory_engine_delete_range_done");

        #[cfg(test)]
        flush_epoch();
    }
}

impl Runnable for DeleteRangeRunner {
    type Task = BackgroundTask;
    fn run(&mut self, task: Self::Task) {
        match task {
            BackgroundTask::DeleteRegions(regions) => {
                fail::fail_point!("on_in_memory_engine_delete_range");
                let (mut regions_to_delay, regions_to_delete) = {
                    let region_manager = self.engine.region_manager();
                    let regions_map = region_manager.regions_map.read();
                    let mut regions_to_delay = vec![];
                    let mut regions_to_delete = vec![];
                    for r in regions {
                        let region_meta = regions_map.region_meta(r.id).unwrap();
                        assert_eq!(region_meta.get_region().epoch_version, r.epoch_version);
                        assert_eq!(region_meta.get_state(), RegionState::Evicting);
                        // If the region is currently written into, the region has to be delayed
                        // to delete. See comment on `delay_ranges`.
                        if region_meta.is_in_gc() || region_meta.is_written() {
                            regions_to_delay.push(r);
                        } else {
                            regions_to_delete.push(r);
                        }
                    }
                    (regions_to_delay, regions_to_delete)
                };
                self.delay_regions.append(&mut regions_to_delay);
                if !regions_to_delete.is_empty() {
                    self.delete_regions(&regions_to_delete);
                }
            }
            _ => unreachable!(),
        }
    }
}

impl RunnableWithTimer for DeleteRangeRunner {
    fn on_timeout(&mut self) {
        if self.delay_regions.is_empty() {
            return;
        }
        let regions = std::mem::take(&mut self.delay_regions);
        self.run(BackgroundTask::DeleteRegions(regions));
    }

    fn get_interval(&self) -> Duration {
        Duration::from_millis(500)
    }
}

#[derive(Default)]
struct FilterMetrics {
    total: usize,
    versions: usize,
    delete_versions: usize,
    filtered: usize,
    unique_key: usize,
    mvcc_rollback_and_locks: usize,
}

impl FilterMetrics {
    fn merge(&mut self, other: &FilterMetrics) {
        self.total += other.total;
        self.versions += other.versions;
        self.delete_versions += other.delete_versions;
        self.filtered += other.filtered;
        self.unique_key += other.unique_key;
        self.mvcc_rollback_and_locks += other.mvcc_rollback_and_locks;
    }

    fn flush(&self) {
        GC_FILTERED_STATIC.total.inc_by(self.total as u64);
        GC_FILTERED_STATIC
            .below_safe_point_total
            .inc_by(self.versions as u64);
        GC_FILTERED_STATIC.filtered.inc_by(self.filtered as u64);
        GC_FILTERED_STATIC
            .below_safe_point_unique
            .inc_by(self.unique_key as u64);
    }
}

struct Filter {
    safe_point: u64,
    oldest_seqno: u64,
    mvcc_key_prefix: Vec<u8>,
    remove_older: bool,

    default_cf_handle: SkiplistHandle,
    write_cf_handle: SkiplistHandle,

    // When deleting some keys, the latest one should be deleted at last to avoid the older
    // version appears.
    cached_mvcc_delete_key: Option<Vec<u8>>,
    cached_skiplist_delete_key: Option<Vec<u8>>,

    metrics: FilterMetrics,

    last_user_key: Vec<u8>,
}

impl Drop for Filter {
    fn drop(&mut self) {
        if let Some(cached_delete_key) = self.cached_mvcc_delete_key.take() {
            let guard = &epoch::pin();
            self.write_cf_handle
                .remove(&InternalBytes::from_vec(cached_delete_key), guard);
        }
        if let Some(cached_delete_key) = self.cached_skiplist_delete_key.take() {
            let guard = &epoch::pin();
            self.write_cf_handle
                .remove(&InternalBytes::from_vec(cached_delete_key), guard);
        }
    }
}

impl Filter {
    fn new(
        safe_point: u64,
        oldest_seqno: u64,
        default_cf_handle: SkiplistHandle,
        write_cf_handle: SkiplistHandle,
    ) -> Self {
        Self {
            safe_point,
            oldest_seqno,
            default_cf_handle,
            write_cf_handle,
            mvcc_key_prefix: vec![],
            cached_mvcc_delete_key: None,
            cached_skiplist_delete_key: None,
            remove_older: false,
            metrics: FilterMetrics::default(),
            last_user_key: vec![],
        }
    }

    fn filter_keys_in_range(&mut self, region: &CacheRegion) {
        let mut iter = self.write_cf_handle.iterator();
        let guard = &epoch::pin();
        let (start_key, end_key) = encode_key_for_boundary_with_mvcc(region);
        iter.seek(&start_key, guard);
        while iter.valid() && iter.key() < &end_key {
            let k = iter.key();
            let v = iter.value();
            if let Err(e) = self.filter_key(k.as_bytes(), v.as_bytes()) {
                warn!(
                    "ime Something Wrong in memory engine GC";
                    "error" => ?e,
                );
            }
            iter.next(guard);
        }
    }

    fn filter_key(&mut self, key: &Bytes, value: &Bytes) -> Result<(), String> {
        self.metrics.total += 1;
        let InternalKey {
            user_key,
            v_type,
            sequence,
        } = decode_key(key);

        if sequence > self.oldest_seqno {
            // skip those under read by some snapshots
            return Ok(());
        }

        let (mvcc_key_prefix, commit_ts) = split_ts(user_key)?;
        if commit_ts > self.safe_point {
            return Ok(());
        }

        // Just like what rocksdb compaction filter does, we do not handle internal
        // keys (representing different MVCC versions of the same user key) that have
        // been marked as tombstones. However, these keys need to be deleted. Since they
        // are below the safe point, we can safely delete them directly now.
        // For each user key, we cache the first ValueType::Deletion and delete all the
        // older internal keys of the same user keys. The cached ValueType::Delete is
        // deleted at last to avoid these older keys visible.
        if v_type == ValueType::Deletion {
            if let Some(cache_skiplist_delete_key) = self.cached_skiplist_delete_key.take() {
                self.metrics.filtered += 1;
                // Reaching here in two cases:
                // 1. There are two ValueType::Deletion in the same user key.
                // 2. Two consecutive ValueType::Deletion of different user keys.
                // In either cases, we can delete the previous one directly.
                let guard = &epoch::pin();
                self.write_cf_handle
                    .remove(&InternalBytes::from_vec(cache_skiplist_delete_key), guard)
            }
            self.cached_skiplist_delete_key = Some(key.to_vec());
            return Ok(());
        } else if let Some(ref cache_skiplist_delete_key) = self.cached_skiplist_delete_key {
            let InternalKey {
                user_key: cache_skiplist_delete_user_key,
                ..
            } = decode_key(cache_skiplist_delete_key);
            let guard = &epoch::pin();
            if cache_skiplist_delete_user_key == user_key {
                self.metrics.filtered += 1;
                self.write_cf_handle
                    .remove(&InternalBytes::from_bytes(key.clone()), guard);
                return Ok(());
            } else {
                self.metrics.filtered += 1;
                self.write_cf_handle.remove(
                    &InternalBytes::from_vec(self.cached_skiplist_delete_key.take().unwrap()),
                    guard,
                )
            }
        }

        let guard = &epoch::pin();
        // Also, we only handle the same user_key once (user_key here refers to the key
        // with MVCC version but without sequence number).
        if user_key != self.last_user_key {
            self.last_user_key = user_key.to_vec();
        } else {
            self.metrics.filtered += 1;
            self.write_cf_handle
                .remove(&InternalBytes::from_bytes(key.clone()), guard);
            return Ok(());
        }

        self.metrics.versions += 1;
        if self.mvcc_key_prefix != mvcc_key_prefix {
            self.metrics.unique_key += 1;
            self.mvcc_key_prefix.clear();
            self.mvcc_key_prefix.extend_from_slice(mvcc_key_prefix);
            self.remove_older = false;
            if let Some(cached_delete_key) = self.cached_mvcc_delete_key.take() {
                self.metrics.filtered += 1;
                self.write_cf_handle
                    .remove(&InternalBytes::from_vec(cached_delete_key), guard);
            }
        }

        let mut filtered = self.remove_older;
        let write = parse_write(value)?;
        if !self.remove_older {
            match write.write_type {
                WriteType::Rollback | WriteType::Lock => {
                    self.metrics.mvcc_rollback_and_locks += 1;
                    filtered = true;
                }
                WriteType::Put => self.remove_older = true,
                WriteType::Delete => {
                    self.metrics.delete_versions += 1;
                    self.remove_older = true;

                    // The first mvcc type below safe point is the mvcc delete. We should delay to
                    // remove it until all the followings with the same user key have been deleted
                    // to avoid older version apper.
                    self.cached_mvcc_delete_key = Some(key.to_vec());
                }
            }
        }

        if !filtered {
            return Ok(());
        }
        self.metrics.filtered += 1;
        self.write_cf_handle
            .remove(&InternalBytes::from_bytes(key.clone()), guard);
        self.handle_filtered_write(write, guard);

        Ok(())
    }

    fn handle_filtered_write(&mut self, write: WriteRef<'_>, guard: &epoch::Guard) {
        if write.short_value.is_none() && write.write_type == WriteType::Put {
            // todo(SpadeA): We don't know the sequence number of the key in the skiplist so
            // we cannot delete it directly. So we encoding a key with MAX sequence number
            // so we can find the mvcc key with sequence number in the skiplist by using
            // get_with_key and delete it with the result key. It involes more than one
            // seek(both get and remove invovle seek). Maybe we can provide the API to
            // delete the mvcc keys with all sequence numbers.
            let default_key = encoding_for_filter(&self.mvcc_key_prefix, write.start_ts);
            let mut iter = self.default_cf_handle.iterator();
            iter.seek(&default_key, guard);
            while iter.valid() && iter.key().same_user_key_with(&default_key) {
                self.default_cf_handle.remove(iter.key(), guard);
                iter.next(guard);
            }
        }
    }
}

#[cfg(test)]
pub mod tests {
    use std::{
        sync::{
            mpsc::{channel, Sender},
            Arc, Mutex,
        },
        time::Duration,
    };

    use crossbeam::epoch;
    use engine_rocks::util::new_engine;
    use engine_traits::{
        CacheRegion, IterOptions, Iterable, Iterator, RangeCacheEngine, RangeCacheEngineExt,
        RegionEvent, SyncMutable, CF_DEFAULT, CF_LOCK, CF_WRITE, DATA_CFS,
    };
    use futures::future::ready;
    use keys::{data_key, DATA_MAX_KEY, DATA_MIN_KEY};
    use kvproto::metapb::Region;
    use online_config::{ConfigChange, ConfigManager, ConfigValue};
    use pd_client::PdClient;
    use tempfile::Builder;
    use tikv_util::{
        config::{ReadableDuration, ReadableSize, VersionTrack},
        worker::dummy_scheduler,
    };
    use txn_types::{Key, TimeStamp, Write, WriteType};

    use super::*;
    use crate::{
        background::BackgroundRunner,
        config::RangeCacheConfigManager,
        engine::{SkiplistEngine, SkiplistHandle},
        keys::{
            construct_key, construct_region_key, construct_value, encode_key, encode_seek_key,
            encoding_for_filter, InternalBytes, ValueType,
        },
        memory_controller::MemoryController,
        range_manager::RegionState::*,
        region_label::{
            region_label_meta_client,
            tests::{add_region_label_rule, new_region_label_rule, new_test_server_and_client},
        },
        test_util::{new_region, put_data, put_data_with_overwrite},
        write_batch::RangeCacheWriteBatchEntry,
        RangeCacheEngineConfig, RangeCacheEngineContext, RangeCacheMemoryEngine,
    };

    fn delete_data(
        key: &[u8],
        ts: u64,
        seq_num: u64,
        write_cf: &SkiplistHandle,
        mem_controller: Arc<MemoryController>,
    ) {
        let key = data_key(key);
        let raw_write_k = Key::from_raw(&key)
            .append_ts(TimeStamp::new(ts))
            .into_encoded();
        let mut write_k = encode_key(&raw_write_k, seq_num, ValueType::Value);
        write_k.set_memory_controller(mem_controller.clone());
        let write_v = Write::new(WriteType::Delete, TimeStamp::new(ts), None);
        let mut val = InternalBytes::from_vec(write_v.as_ref().to_bytes());
        val.set_memory_controller(mem_controller.clone());
        let guard = &epoch::pin();
        let _ = mem_controller.acquire(RangeCacheWriteBatchEntry::calc_put_entry_size(
            &raw_write_k,
            val.as_bytes(),
        ));
        write_cf.insert(write_k, val, guard);
    }

    fn rollback_data(
        key: &[u8],
        ts: u64,
        seq_num: u64,
        write_cf: &SkiplistHandle,
        mem_controller: Arc<MemoryController>,
    ) {
        let key = data_key(key);
        let raw_write_k = Key::from_raw(&key)
            .append_ts(TimeStamp::new(ts))
            .into_encoded();
        let mut write_k = encode_key(&raw_write_k, seq_num, ValueType::Value);
        write_k.set_memory_controller(mem_controller.clone());
        let write_v = Write::new(WriteType::Rollback, TimeStamp::new(ts), None);
        let mut val = InternalBytes::from_vec(write_v.as_ref().to_bytes());
        val.set_memory_controller(mem_controller.clone());
        let guard = &epoch::pin();
        let _ = mem_controller.acquire(RangeCacheWriteBatchEntry::calc_put_entry_size(
            &raw_write_k,
            val.as_bytes(),
        ));
        write_cf.insert(write_k, val, guard);
    }

    fn element_count(sklist: &SkiplistHandle) -> u64 {
        let guard = &epoch::pin();
        let mut count = 0;
        let mut iter = sklist.iterator();
        iter.seek_to_first(guard);
        while iter.valid() {
            count += 1;
            iter.next(guard);
        }
        count
    }

    // We should not use skiplist.get directly as we only cares keys without
    // sequence number suffix
    fn key_exist(sl: &SkiplistHandle, key: &InternalBytes, guard: &epoch::Guard) -> bool {
        let mut iter = sl.iterator();
        iter.seek(key, guard);
        if iter.valid() && iter.key().same_user_key_with(key) {
            return true;
        }
        false
    }

    // We should not use skiplist.get directly as we only cares keys without
    // sequence number suffix
    fn get_value(
        sl: &SkiplistHandle,
        key: &InternalBytes,
        guard: &epoch::Guard,
    ) -> Option<Vec<u8>> {
        let mut iter = sl.iterator();
        iter.seek(key, guard);
        if iter.valid() && iter.key().same_user_key_with(key) {
            return Some(iter.value().as_slice().to_vec());
        }
        None
    }

    fn dummy_controller(skip_engine: SkiplistEngine) -> Arc<MemoryController> {
        let mut config = RangeCacheEngineConfig::config_for_test();
        config.soft_limit_threshold = Some(ReadableSize(u64::MAX));
        config.hard_limit_threshold = Some(ReadableSize(u64::MAX));
        let config = Arc::new(VersionTrack::new(config));
        Arc::new(MemoryController::new(config, skip_engine))
    }

    fn encode_raw_key_for_filter(key: &[u8], ts: TimeStamp) -> InternalBytes {
        let key = data_key(key);
        let key = Key::from_raw(&key);
        encoding_for_filter(key.as_encoded(), ts)
    }

    struct MockPdClient {}
    impl PdClient for MockPdClient {
        fn get_tso(&self) -> pd_client::PdFuture<txn_types::TimeStamp> {
            Box::pin(ready(Ok(TimeStamp::compose(TimeStamp::physical_now(), 0))))
        }
    }

    #[test]
    fn test_filter() {
        let skiplist_engine = SkiplistEngine::new();
        let write = skiplist_engine.cf_handle(CF_WRITE);
        let default = skiplist_engine.cf_handle(CF_DEFAULT);

        let memory_controller = dummy_controller(skiplist_engine.clone());

        put_data(
            b"key1",
            b"value1",
            10,
            15,
            10,
            false,
            &default,
            &write,
            memory_controller.clone(),
        );
        put_data(
            b"key2",
            b"value21",
            10,
            15,
            12,
            false,
            &default,
            &write,
            memory_controller.clone(),
        );
        put_data(
            b"key2",
            b"value22",
            20,
            25,
            14,
            false,
            &default,
            &write,
            memory_controller.clone(),
        );
        // mock repeate apply
        put_data(
            b"key2",
            b"value22",
            20,
            25,
            15,
            false,
            &default,
            &write,
            memory_controller.clone(),
        );
        put_data(
            b"key2",
            b"value23",
            30,
            35,
            16,
            false,
            &default,
            &write,
            memory_controller.clone(),
        );
        put_data(
            b"key3",
            b"value31",
            20,
            25,
            18,
            false,
            &default,
            &write,
            memory_controller.clone(),
        );
        put_data(
            b"key3",
            b"value32",
            30,
            35,
            20,
            false,
            &default,
            &write,
            memory_controller.clone(),
        );
        delete_data(b"key3", 40, 22, &write, memory_controller.clone());
        assert_eq!(7, element_count(&default));
        assert_eq!(8, element_count(&write));

        let mut filter = Filter::new(50, 100, default.clone(), write.clone());
        let mut count = 0;
        let mut iter = write.iterator();
        let guard = &epoch::pin();
        iter.seek_to_first(guard);
        while iter.valid() {
            let k = iter.key();
            let v = iter.value();
            filter.filter_key(k.as_bytes(), v.as_bytes()).unwrap();
            count += 1;
            iter.next(guard);
        }
        assert_eq!(count, 8);
        assert_eq!(5, filter.metrics.filtered);
        drop(filter);

        assert_eq!(2, element_count(&write));
        assert_eq!(2, element_count(&default));

        let key = encode_raw_key_for_filter(b"key1", TimeStamp::new(15));
        assert!(key_exist(&write, &key, guard));

        let key = encode_raw_key_for_filter(b"key2", TimeStamp::new(35));
        assert!(key_exist(&write, &key, guard));

        let key = encode_raw_key_for_filter(b"key3", TimeStamp::new(35));
        assert!(!key_exist(&write, &key, guard));

        let key = encode_raw_key_for_filter(b"key1", TimeStamp::new(10));
        assert!(key_exist(&default, &key, guard));

        let key = encode_raw_key_for_filter(b"key2", TimeStamp::new(30));
        assert!(key_exist(&default, &key, guard));

        let key = encode_raw_key_for_filter(b"key3", TimeStamp::new(30));
        assert!(!key_exist(&default, &key, guard));
    }

    #[test]
    fn test_filter_with_delete() {
        let engine = RangeCacheMemoryEngine::new(RangeCacheEngineContext::new_for_tests(Arc::new(
            VersionTrack::new(RangeCacheEngineConfig::config_for_test()),
        )));
        let memory_controller = engine.memory_controller();
        let region = new_region(1, b"", b"z");
        let cache_region = CacheRegion::from_region(&region);
        engine.new_region(region.clone());

        let skiplist_engine = engine.core.engine();
        let write = skiplist_engine.cf_handle(CF_WRITE);
        let default = skiplist_engine.cf_handle(CF_DEFAULT);

        put_data(
            b"key1",
            b"value11",
            10,
            15,
            10,
            false,
            &default,
            &write,
            memory_controller.clone(),
        );

        // Delete the above key
        let guard = &epoch::pin();
        let raw_write_k = Key::from_raw(&data_key(b"key1"))
            .append_ts(TimeStamp::new(15))
            .into_encoded();
        let mut write_k = encode_key(&raw_write_k, 15, ValueType::Deletion);
        write_k.set_memory_controller(memory_controller.clone());
        let mut val = InternalBytes::from_vec(b"".to_vec());
        val.set_memory_controller(memory_controller.clone());
        write.insert(write_k, val, guard);

        put_data(
            b"key2",
            b"value22",
            20,
            25,
            14,
            false,
            &default,
            &write,
            memory_controller.clone(),
        );

        // Delete the above key
        let raw_write_k = Key::from_raw(&data_key(b"key2"))
            .append_ts(TimeStamp::new(25))
            .into_encoded();
        let mut write_k = encode_key(&raw_write_k, 15, ValueType::Deletion);
        write_k.set_memory_controller(memory_controller.clone());
        let mut val = InternalBytes::from_vec(b"".to_vec());
        val.set_memory_controller(memory_controller.clone());
        write.insert(write_k, val, guard);

        put_data(
            b"key2",
            b"value23",
            30,
            35,
            16,
            false,
            &default,
            &write,
            memory_controller.clone(),
        );
        delete_data(b"key2", 40, 18, &write, memory_controller.clone());

        let snap = engine
            .snapshot(cache_region.clone(), u64::MAX, u64::MAX)
            .unwrap();
        let mut iter_opts = IterOptions::default();
        iter_opts.set_lower_bound(&cache_region.start, 0);
        iter_opts.set_upper_bound(&cache_region.end, 0);

        let config = Arc::new(VersionTrack::new(RangeCacheEngineConfig::config_for_test()));
        let (worker, _) = BackgroundRunner::new(
            engine.core.clone(),
            memory_controller.clone(),
            None,
            config,
            Arc::new(MockPdClient {}),
            None,
        );
        worker.core.gc_region(&cache_region, 40, 100);

        let mut iter = snap.iterator_opt("write", iter_opts).unwrap();
        iter.seek_to_first().unwrap();
        assert!(!iter.valid().unwrap());

        let mut iter = write.iterator();
        iter.seek_to_first(guard);
        assert!(!iter.valid());
    }

    #[test]
    fn test_gc() {
        let engine = RangeCacheMemoryEngine::new(RangeCacheEngineContext::new_for_tests(Arc::new(
            VersionTrack::new(RangeCacheEngineConfig::config_for_test()),
        )));
        let memory_controller = engine.memory_controller();
        let region = new_region(1, b"", b"z");
        engine.new_region(region.clone());

        let skiplist_engine = engine.core.engine();
        let write = skiplist_engine.cf_handle(CF_WRITE);
        let default = skiplist_engine.cf_handle(CF_DEFAULT);

        let encode_key = |key, ts| {
            let data_key = data_key(key);
            let key = Key::from_raw(&data_key);
            encoding_for_filter(key.as_encoded(), ts)
        };

        put_data(
            b"key1",
            b"value1",
            10,
            11,
            10,
            false,
            &default,
            &write,
            memory_controller.clone(),
        );
        put_data(
            b"key1",
            b"value2",
            12,
            13,
            12,
            false,
            &default,
            &write,
            memory_controller.clone(),
        );
        put_data(
            b"key1",
            b"value3",
            14,
            15,
            14,
            false,
            &default,
            &write,
            memory_controller.clone(),
        );
        assert_eq!(3, element_count(&default));
        assert_eq!(3, element_count(&write));

        let config = Arc::new(VersionTrack::new(RangeCacheEngineConfig::config_for_test()));
        let (worker, _) = BackgroundRunner::new(
            engine.core.clone(),
            memory_controller.clone(),
            None,
            config,
            Arc::new(MockPdClient {}),
            None,
        );

        let cache_region = CacheRegion::from_region(&region);
        // gc should not hanlde keys with larger seqno than oldest seqno
        worker.core.gc_region(&cache_region, 13, 10);
        assert_eq!(3, element_count(&default));
        assert_eq!(3, element_count(&write));

        // gc will not remove the latest mvcc put below safe point
        worker.core.gc_region(&cache_region, 14, 100);
        assert_eq!(2, element_count(&default));
        assert_eq!(2, element_count(&write));

        worker.core.gc_region(&cache_region, 16, 100);
        assert_eq!(1, element_count(&default));
        assert_eq!(1, element_count(&write));

        // rollback will not make the first older version be filtered
        rollback_data(b"key1", 17, 16, &write, memory_controller.clone());
        worker.core.gc_region(&cache_region, 17, 100);
        assert_eq!(1, element_count(&default));
        assert_eq!(1, element_count(&write));
        let key = encode_key(b"key1", TimeStamp::new(15));
        let guard = &epoch::pin();
        assert!(key_exist(&write, &key, guard));
        let key = encode_key(b"key1", TimeStamp::new(14));
        assert!(key_exist(&default, &key, guard));

        // unlike in WriteCompactionFilter, the latest mvcc delete below safe point will
        // be filtered
        delete_data(b"key1", 19, 18, &write, memory_controller.clone());
        worker.core.gc_region(&cache_region, 19, 100);
        assert_eq!(0, element_count(&write));
        assert_eq!(0, element_count(&default));
    }

    // The GC of one range should not impact other ranges
    #[test]
    fn test_gc_one_range() {
        let config = RangeCacheEngineConfig::config_for_test();
        let engine = RangeCacheMemoryEngine::new(RangeCacheEngineContext::new_for_tests(Arc::new(
            VersionTrack::new(config),
        )));
        let memory_controller = engine.memory_controller();
        let (write, default, region1, region2) = {
            let region1 = CacheRegion::new(1, 0, b"zk00", b"zk10");
            engine.core.region_manager().new_region(region1.clone());

            let region2 = CacheRegion::new(2, 0, b"zk30", b"zk40");
            engine.core.region_manager().new_region(region2.clone());

            let engine = engine.core.engine();
            (
                engine.cf_handle(CF_WRITE),
                engine.cf_handle(CF_DEFAULT),
                region1,
                region2,
            )
        };

        put_data(
            b"k05",
            b"val1",
            10,
            11,
            10,
            false,
            &default,
            &write,
            memory_controller.clone(),
        );

        put_data(
            b"k05",
            b"val2",
            12,
            13,
            14,
            false,
            &default,
            &write,
            memory_controller.clone(),
        );

        put_data(
            b"k05",
            b"val1",
            14,
            15,
            18,
            false,
            &default,
            &write,
            memory_controller.clone(),
        );

        put_data(
            b"k35",
            b"val1",
            10,
            11,
            12,
            false,
            &default,
            &write,
            memory_controller.clone(),
        );

        put_data(
            b"k35",
            b"val2",
            12,
            13,
            16,
            false,
            &default,
            &write,
            memory_controller.clone(),
        );

        put_data(
            b"k35",
            b"val1",
            14,
            15,
            20,
            false,
            &default,
            &write,
            memory_controller.clone(),
        );

        let encode_key = |key, commit_ts, seq_num| -> InternalBytes {
            let data_key = data_key(key);
            let raw_write_k = Key::from_raw(&data_key)
                .append_ts(TimeStamp::new(commit_ts))
                .into_encoded();
            encode_key(&raw_write_k, seq_num, ValueType::Value)
        };

        let verify = |key, mvcc, seq, handle: &SkiplistHandle| {
            let guard = &epoch::pin();
            let key = encode_key(key, mvcc, seq);
            let mut iter = handle.iterator();
            iter.seek(&key, guard);
            assert_eq!(iter.key(), &key);
            iter.next(guard);
            assert!(!iter.valid() || !iter.key().same_user_key_with(&key));
        };

        assert_eq!(6, element_count(&default));
        assert_eq!(6, element_count(&write));

        let config = Arc::new(VersionTrack::new(RangeCacheEngineConfig::config_for_test()));
        let (worker, _) = BackgroundRunner::new(
            engine.core.clone(),
            memory_controller.clone(),
            None,
            config,
            Arc::new(MockPdClient {}),
            None,
        );
        let filter = worker.core.gc_region(&region1, 100, 100);
        assert_eq!(2, filter.filtered);

        verify(b"k05", 15, 18, &write);
        verify(b"k05", 14, 19, &default);

        assert_eq!(4, element_count(&default));
        assert_eq!(4, element_count(&write));

        let config = Arc::new(VersionTrack::new(RangeCacheEngineConfig::config_for_test()));
        let (worker, _) = BackgroundRunner::new(
            engine.core.clone(),
            memory_controller.clone(),
            None,
            config,
            Arc::new(MockPdClient {}),
            None,
        );
        worker.core.gc_region(&region2, 100, 100);
        assert_eq!(2, filter.filtered);

        verify(b"k35", 15, 20, &write);
        verify(b"k35", 14, 21, &default);

        assert_eq!(2, element_count(&default));
        assert_eq!(2, element_count(&write));
    }

    #[test]
    fn test_gc_for_overwrite_write() {
        let engine = RangeCacheMemoryEngine::new(RangeCacheEngineContext::new_for_tests(Arc::new(
            VersionTrack::new(RangeCacheEngineConfig::config_for_test()),
        )));
        let memory_controller = engine.memory_controller();
        let region = new_region(1, b"", b"z");
        engine.new_region(region.clone());
        let skiplist_engine = engine.core.engine();
        let write = skiplist_engine.cf_handle(CF_WRITE);
        let default = skiplist_engine.cf_handle(CF_DEFAULT);

        put_data_with_overwrite(
            b"key1",
            b"value1",
            10,
            11,
            100,
            101,
            false,
            &default,
            &write,
            memory_controller.clone(),
        );

        assert_eq!(1, element_count(&default));
        assert_eq!(2, element_count(&write));

        let config = Arc::new(VersionTrack::new(RangeCacheEngineConfig::config_for_test()));
        let (worker, _) = BackgroundRunner::new(
            engine.core.clone(),
            memory_controller.clone(),
            None,
            config,
            Arc::new(MockPdClient {}),
            None,
        );

        let filter = worker
            .core
            .gc_region(&CacheRegion::from_region(&region), 20, 200);
        assert_eq!(1, filter.filtered);
        assert_eq!(1, element_count(&default));
        assert_eq!(1, element_count(&write));
    }

    #[test]
    fn test_snapshot_block_gc() {
        let engine = RangeCacheMemoryEngine::new(RangeCacheEngineContext::new_for_tests(Arc::new(
            VersionTrack::new(RangeCacheEngineConfig::config_for_test()),
        )));
        let memory_controller = engine.memory_controller();
        let region = new_region(1, b"", b"z");
        engine.new_region(region.clone());
        let skiplist_engine = engine.core.engine();
        let write = skiplist_engine.cf_handle(CF_WRITE);
        let default = skiplist_engine.cf_handle(CF_DEFAULT);

        put_data(
            b"key1",
            b"value1",
            10,
            11,
            10,
            false,
            &default,
            &write,
            memory_controller.clone(),
        );
        put_data(
            b"key2",
            b"value21",
            10,
            11,
            12,
            false,
            &default,
            &write,
            memory_controller.clone(),
        );
        put_data(
            b"key2",
            b"value22",
            15,
            16,
            14,
            false,
            &default,
            &write,
            memory_controller.clone(),
        );
        put_data(
            b"key2",
            b"value23",
            20,
            21,
            16,
            false,
            &default,
            &write,
            memory_controller.clone(),
        );
        put_data(
            b"key3",
            b"value31",
            5,
            6,
            18,
            false,
            &default,
            &write,
            memory_controller.clone(),
        );
        put_data(
            b"key3",
            b"value32",
            10,
            11,
            20,
            false,
            &default,
            &write,
            memory_controller.clone(),
        );
        assert_eq!(6, element_count(&default));
        assert_eq!(6, element_count(&write));

        let config = Arc::new(VersionTrack::new(RangeCacheEngineConfig::config_for_test()));
        let (worker, _) = BackgroundRunner::new(
            engine.core.clone(),
            memory_controller,
            None,
            config,
            Arc::new(MockPdClient {}),
            None,
        );
        let cache_region = CacheRegion::from_region(&region);
        let s1 = engine.snapshot(cache_region.clone(), 10, u64::MAX);
        let s2 = engine.snapshot(cache_region.clone(), 11, u64::MAX);
        let s3 = engine.snapshot(cache_region.clone(), 20, u64::MAX);

        // nothing will be removed due to snapshot 5
        let filter = worker.core.gc_region(&cache_region, 30, 100);
        assert_eq!(0, filter.filtered);
        assert_eq!(6, element_count(&default));
        assert_eq!(6, element_count(&write));

        drop(s1);
        let filter = worker.core.gc_region(&cache_region, 30, 100);
        assert_eq!(1, filter.filtered);
        assert_eq!(5, element_count(&default));
        assert_eq!(5, element_count(&write));

        drop(s2);
        let filter = worker.core.gc_region(&cache_region, 30, 100);
        assert_eq!(1, filter.filtered);
        assert_eq!(4, element_count(&default));
        assert_eq!(4, element_count(&write));

        drop(s3);
        let filter = worker.core.gc_region(&cache_region, 30, 100);
        assert_eq!(1, filter.filtered);
        assert_eq!(3, element_count(&default));
        assert_eq!(3, element_count(&write));
    }

    #[test]
    fn test_gc_region_contained_in_historical_range() {
        let engine = RangeCacheMemoryEngine::new(RangeCacheEngineContext::new_for_tests(Arc::new(
            VersionTrack::new(RangeCacheEngineConfig::config_for_test()),
        )));
        let memory_controller = engine.memory_controller();
        let region = new_region(1, b"", b"z");
        engine.new_region(region.clone());
        let skiplist_engine = engine.core.engine();
        let write = skiplist_engine.cf_handle(CF_WRITE);
        let default = skiplist_engine.cf_handle(CF_DEFAULT);

        put_data(
            b"key1",
            b"value1",
            9,
            10,
            10,
            false,
            &default,
            &write,
            memory_controller.clone(),
        );
        put_data(
            b"key1",
            b"value2",
            11,
            12,
            11,
            false,
            &default,
            &write,
            memory_controller.clone(),
        );
        put_data(
            b"key1",
            b"value3",
            30,
            31,
            20,
            false,
            &default,
            &write,
            memory_controller.clone(),
        );

        put_data(
            b"key9",
            b"value4",
            13,
            14,
            12,
            false,
            &default,
            &write,
            memory_controller.clone(),
        );
        put_data(
            b"key9",
            b"value5",
            14,
            15,
            13,
            false,
            &default,
            &write,
            memory_controller.clone(),
        );
        put_data(
            b"key9",
            b"value6",
            30,
            31,
            21,
            false,
            &default,
            &write,
            memory_controller.clone(),
        );

        let cache_region = CacheRegion::from_region(&region);
        let snap1 = engine.snapshot(cache_region.clone(), 20, 1000).unwrap();
        let snap2 = engine.snapshot(cache_region.clone(), 22, 1000).unwrap();
        let _snap3 = engine.snapshot(cache_region.clone(), 60, 1000).unwrap();

        let new_regions = vec![
            CacheRegion::new(1, 1, "z", "zkey5"),
            CacheRegion::new(2, 1, "zkey5", "zkey8"),
            CacheRegion::new(3, 1, "zkey8", cache_region.end.clone()),
        ];
        let region2 = new_regions[1].clone();
        engine.on_region_event(RegionEvent::Split {
            source: cache_region.clone(),
            new_regions,
        });
        assert_eq!(
            engine
                .core
                .region_manager()
                .regions_map
                .read()
                .regions()
                .len(),
            3
        );

        engine.evict_region(&region2, EvictReason::AutoEvict, None);
        assert_eq!(6, element_count(&default));
        assert_eq!(6, element_count(&write));

        let config = Arc::new(VersionTrack::new(RangeCacheEngineConfig::config_for_test()));
        let (worker, _) = BackgroundRunner::new(
            engine.core.clone(),
            memory_controller,
            None,
            config,
            Arc::new(MockPdClient {}),
            None,
        );

        let regions: Vec<_> = engine
            .core
            .region_manager()
            .regions_map
            .read()
            .regions()
            .values()
            .filter_map(|m| {
                if m.get_state() == RegionState::Active {
                    Some(m.get_region().clone())
                } else {
                    None
                }
            })
            .collect();
        assert_eq!(regions.len(), 2);
        let mut filter = FilterMetrics::default();
        for r in &regions {
            filter.merge(&worker.core.gc_region(r, 50, 1000));
        }
        assert_eq!(2, filter.filtered);
        assert_eq!(4, element_count(&default));
        assert_eq!(4, element_count(&write));

        drop(snap1);
        let mut filter = FilterMetrics::default();
        for r in &regions {
            filter.merge(&worker.core.gc_region(r, 50, 1000));
        }
        assert_eq!(0, filter.filtered);
        assert_eq!(4, element_count(&default));
        assert_eq!(4, element_count(&write));

        drop(snap2);
        let mut filter = FilterMetrics::default();
        for r in &regions {
            filter.merge(&worker.core.gc_region(r, 50, 1000));
        }
        assert_eq!(2, filter.filtered);
        assert_eq!(2, element_count(&default));
        assert_eq!(2, element_count(&write));
    }

    #[test]
    fn test_background_worker_load() {
        let mut engine = RangeCacheMemoryEngine::new(RangeCacheEngineContext::new_for_tests(
            Arc::new(VersionTrack::new(RangeCacheEngineConfig::config_for_test())),
        ));
        let path = Builder::new().prefix("test_load").tempdir().unwrap();
        let path_str = path.path().to_str().unwrap();
        let rocks_engine = new_engine(path_str, DATA_CFS).unwrap();
        engine.set_disk_engine(rocks_engine.clone());

        for i in 10..20 {
            let key = construct_key(i, 1);
            let key = data_key(&key);
            let value = construct_value(i, i);
            rocks_engine
                .put_cf(CF_DEFAULT, &key, value.as_bytes())
                .unwrap();
            rocks_engine
                .put_cf(CF_WRITE, &key, value.as_bytes())
                .unwrap();
        }

        let k = format!("zk{:08}", 15).into_bytes();
        let region1 = CacheRegion::new(1, 0, DATA_MIN_KEY, k.clone());
        let region2 = CacheRegion::new(2, 0, k, DATA_MAX_KEY);
        engine
            .core
            .region_manager()
            .load_region(region1.clone())
            .unwrap();
        engine
            .core
            .region_manager()
            .load_region(region2.clone())
            .unwrap();
        engine.prepare_for_apply(&region1);
        engine.prepare_for_apply(&region2);

        // concurrent write to rocksdb, but the key will not be loaded in the memory
        // engine
        let key = construct_key(20, 1);
        let key20 = data_key(&key);
        let value = construct_value(20, 20);
        rocks_engine
            .put_cf(CF_DEFAULT, &key20, value.as_bytes())
            .unwrap();
        rocks_engine
            .put_cf(CF_WRITE, &key20, value.as_bytes())
            .unwrap();

        let skiplist_engine = engine.core.engine();
        let write = skiplist_engine.cf_handle(CF_WRITE);
        let default = skiplist_engine.cf_handle(CF_DEFAULT);

        // wait for background load
        std::thread::sleep(Duration::from_secs(1));

        let _ = engine
            .snapshot(region1.clone(), u64::MAX, u64::MAX)
            .unwrap();
        let _ = engine
            .snapshot(region2.clone(), u64::MAX, u64::MAX)
            .unwrap();

        let guard = &epoch::pin();
        for i in 10..20 {
            let key = construct_key(i, 1);
            let key = data_key(&key);
            let value = construct_value(i, i);
            let key = encode_seek_key(&key, u64::MAX);
            assert_eq!(
                get_value(&write, &key, guard).unwrap().as_slice(),
                value.as_bytes()
            );
            assert_eq!(
                get_value(&default, &key, guard).unwrap().as_slice(),
                value.as_bytes()
            );
        }

        let key20 = encode_seek_key(&key20, u64::MAX);
        assert!(!key_exist(&write, &key20, guard));
        assert!(!key_exist(&default, &key20, guard));
    }

    #[test]
    fn test_ranges_for_gc() {
        let engine = RangeCacheMemoryEngine::new(RangeCacheEngineContext::new_for_tests(Arc::new(
            VersionTrack::new(RangeCacheEngineConfig::config_for_test()),
        )));
        let memory_controller = engine.memory_controller();
        let r1 = new_region(1, b"a", b"b");
        let r2 = new_region(2, b"b", b"c");
        engine.new_region(r1);
        engine.new_region(r2);

        let config = Arc::new(VersionTrack::new(RangeCacheEngineConfig::config_for_test()));
        let (runner, _) = BackgroundRunner::new(
            engine.core.clone(),
            memory_controller,
            None,
            config,
            Arc::new(MockPdClient {}),
            None,
        );
        let regions = runner.core.regions_for_gc();
        assert_eq!(2, regions.len());

        // until the previous gc finished, node ranges will be returned
        assert!(runner.core.regions_for_gc().is_empty());
        runner.core.on_gc_finished();

        let regions = runner.core.regions_for_gc();
        assert_eq!(2, regions.len());
    }

    #[derive(Default)]
    struct MockRegionInfoProvider {
        regions: Mutex<Vec<Region>>,
    }

    impl MockRegionInfoProvider {
        fn add_region(&self, region: Region) {
            self.regions.lock().unwrap().push(region);
        }
    }

    impl RegionInfoProvider for MockRegionInfoProvider {
        fn get_regions_in_range(
            &self,
            start: &[u8],
            end: &[u8],
        ) -> raftstore::coprocessor::Result<Vec<Region>> {
            let regions: Vec<_> = self
                .regions
                .lock()
                .unwrap()
                .iter()
                .filter(|r| {
                    (r.end_key.is_empty() || r.end_key.as_slice() > start)
                        && (end.is_empty() || end > r.start_key.as_slice())
                })
                .cloned()
                .collect();
            Ok(regions)
        }
    }

    // Test creating and loading cache hint using a region label rule:
    // 1. Insert some data into rocks engine, which is set as disk engine for the
    //    memory engine.
    // 2. Use test pd client server to create a label rule for portion of the data.
    // 3. Wait until data is loaded.
    // 4. Verify that only the labeled key range has been loaded.
    #[test]
    fn test_load_from_pd_hint_service() {
        let region_info_provider = Arc::new(MockRegionInfoProvider::default());

        let mut engine = RangeCacheMemoryEngine::with_region_info_provider(
            RangeCacheEngineContext::new_for_tests(Arc::new(VersionTrack::new(
                RangeCacheEngineConfig::config_for_test(),
            ))),
            Some(region_info_provider.clone()),
            None,
        );
        let path = Builder::new()
            .prefix("test_load_from_pd_hint_service")
            .tempdir()
            .unwrap();
        let path_str = path.path().to_str().unwrap();
        let rocks_engine = new_engine(path_str, DATA_CFS).unwrap();
        engine.set_disk_engine(rocks_engine.clone());

        for i in 10..20 {
            let key = construct_key(i, 1);
            let value = construct_value(i, i);
            rocks_engine
                .put_cf(CF_DEFAULT, &key, value.as_bytes())
                .unwrap();
            rocks_engine
                .put_cf(CF_WRITE, &key, value.as_bytes())
                .unwrap();
        }
        let region = new_region(1, format!("k{:08}", 10), format!("k{:08}", 15));
        region_info_provider.add_region(region.clone());

        let (mut pd_server, pd_client) = new_test_server_and_client(ReadableDuration::millis(100));
        let cluster_id = pd_client.get_cluster_id().unwrap();
        let pd_client = Arc::new(pd_client);
        engine.start_hint_service(PdRangeHintService::from(pd_client.clone()));
        let meta_client = region_label_meta_client(pd_client.clone());
        let label_rule = new_region_label_rule(
            "cache/0",
            &hex::encode(format!("k{:08}", 0).into_bytes()),
            &hex::encode(format!("k{:08}", 20).into_bytes()),
        );
        add_region_label_rule(meta_client, cluster_id, &label_rule);

        // Wait for the watch to fire.
        test_util::eventually(
            Duration::from_millis(10),
            Duration::from_millis(200),
            || {
                !engine
                    .core
                    .region_manager()
                    .regions_map
                    .read()
                    .regions()
                    .is_empty()
            },
        );
        let cache_region = CacheRegion::from_region(&region);
        engine.prepare_for_apply(&cache_region);

        // Wait for the range to be loaded.
        test_util::eventually(
            Duration::from_millis(50),
            Duration::from_millis(1000),
            || {
                let regions_map = engine.core.region_manager().regions_map.read();
                regions_map.region_meta(1).unwrap().get_state() == RegionState::Active
            },
        );
        let _ = engine.snapshot(cache_region, u64::MAX, u64::MAX).unwrap();

        let skiplist_engine = engine.core.engine();
        let write = skiplist_engine.cf_handle(CF_WRITE);
        let default = skiplist_engine.cf_handle(CF_DEFAULT);

        let guard = &epoch::pin();
        for i in 10..15 {
            let key = construct_key(i, 1);
            let value = construct_value(i, i);
            let key = encode_seek_key(&key, u64::MAX);
            assert_eq!(
                get_value(&write, &key, guard).unwrap().as_slice(),
                value.as_bytes()
            );
            assert_eq!(
                get_value(&default, &key, guard).unwrap().as_slice(),
                value.as_bytes()
            );
        }
        for i in 15..=20 {
            let key = construct_key(i, 1);
            let key = data_key(&key);
            let key = encode_seek_key(&key, u64::MAX);
            assert!(!key_exist(&write, &key, guard));
            assert!(!key_exist(&default, &key, guard));
        }

        pd_server.stop();
    }

    fn verify_load(
        region: &Region,
        engine: &RangeCacheMemoryEngine,
        exist: bool,
        expect_count: usize,
    ) {
        if exist {
            let read_ts = TimeStamp::compose(TimeStamp::physical_now(), 0).into_inner();
            let snap = engine
                .snapshot(CacheRegion::from_region(region), read_ts, u64::MAX)
                .unwrap();
            let mut count = 0;
            let range = CacheRegion::from_region(region);
            for cf in DATA_CFS {
                let mut iter = IterOptions::default();
                iter.set_lower_bound(&range.start, 0);
                iter.set_upper_bound(&range.end, 0);
                let mut iter = snap.iterator_opt(cf, iter).unwrap();
                let _ = iter.seek_to_first();
                while iter.valid().unwrap() {
                    let _ = iter.next();
                    count += 1;
                }
            }
            assert_eq!(count, expect_count);
        } else {
            engine
                .snapshot(CacheRegion::from_region(region), 10, 10)
                .unwrap_err();
        }
    }

    #[test]
    fn test_snapshot_load_reaching_stop_limit() {
        let mut config = RangeCacheEngineConfig::config_for_test();
        config.stop_load_limit_threshold = Some(ReadableSize(500));
        config.soft_limit_threshold = Some(ReadableSize(1000));
        config.hard_limit_threshold = Some(ReadableSize(1500));
        let config = Arc::new(VersionTrack::new(config));
        let mut engine =
            RangeCacheMemoryEngine::new(RangeCacheEngineContext::new_for_tests(config));
        let path = Builder::new()
            .prefix("test_snapshot_load_reaching_limit")
            .tempdir()
            .unwrap();
        let path_str = path.path().to_str().unwrap();
        let rocks_engine = new_engine(path_str, DATA_CFS).unwrap();
        engine.set_disk_engine(rocks_engine.clone());
        let mem_controller = engine.memory_controller();

        let region1 = new_region(1, construct_region_key(1), construct_region_key(3));
        // Memory for one put is 17(key) + 3(val) + 8(Seqno) + 16(Memory controller in
        // key and val) + 96(Node overhead) = 140
        let key = construct_key(1, 10);
        rocks_engine.put_cf(CF_DEFAULT, &key, b"val").unwrap();
        rocks_engine.put_cf(CF_LOCK, &key, b"val").unwrap();
        rocks_engine.put_cf(CF_WRITE, &key, b"val").unwrap();

        let key = construct_key(2, 10);
        rocks_engine.put_cf(CF_DEFAULT, &key, b"val").unwrap();
        rocks_engine.put_cf(CF_LOCK, &key, b"val").unwrap();
        rocks_engine.put_cf(CF_WRITE, &key, b"val").unwrap();
        // After loading range1, the memory usage should be 140*6=840

        let region2 = new_region(2, construct_region_key(3), construct_region_key(5));
        let key = construct_key(3, 10);
        rocks_engine.put_cf(CF_DEFAULT, &key, b"val").unwrap();
        rocks_engine.put_cf(CF_LOCK, &key, b"val").unwrap();
        rocks_engine.put_cf(CF_WRITE, &key, b"val").unwrap();

        for r in [&region1, &region2] {
            let cache_region = CacheRegion::from_region(r);
            engine.load_region(cache_region.clone()).unwrap();
            engine.prepare_for_apply(&cache_region);
        }

        // ensure all ranges are finshed
        test_util::eventually(Duration::from_millis(100), Duration::from_secs(2), || {
            !engine
                .core
                .region_manager()
                .regions_map()
                .read()
                .regions()
                .values()
                .any(|m| matches!(m.get_state(), Pending | Loading))
        });

        verify_load(&region1, &engine, true, 6);
        verify_load(&region2, &engine, false, 0);
        assert_eq!(mem_controller.mem_usage(), 846);
    }

    #[test]
    fn test_snapshot_load_reaching_hard_limit() {
        let mut config = RangeCacheEngineConfig::config_for_test();
        config.stop_load_limit_threshold = Some(ReadableSize(1000));
        config.soft_limit_threshold = Some(ReadableSize(1000));
        config.hard_limit_threshold = Some(ReadableSize(1500));
        let config = Arc::new(VersionTrack::new(config));
        let mut engine =
            RangeCacheMemoryEngine::new(RangeCacheEngineContext::new_for_tests(config));
        let path = Builder::new()
            .prefix("test_snapshot_load_reaching_limit")
            .tempdir()
            .unwrap();
        let path_str = path.path().to_str().unwrap();
        let rocks_engine = new_engine(path_str, DATA_CFS).unwrap();
        engine.set_disk_engine(rocks_engine.clone());
        let mem_controller = engine.memory_controller();

        let region1 = new_region(1, construct_region_key(1), construct_region_key(3));
        // Memory for one put is 17(key) + 3(val) + 8(Seqno) + 16(Memory controller in
        // key and val) + 96(Node overhead) = 140
        let key = construct_key(1, 10);
        rocks_engine.put_cf(CF_DEFAULT, &key, b"val").unwrap();
        rocks_engine.put_cf(CF_LOCK, &key, b"val").unwrap();
        rocks_engine.put_cf(CF_WRITE, &key, b"val").unwrap();

        let key = construct_key(2, 10);
        rocks_engine.put_cf(CF_DEFAULT, &key, b"val").unwrap();
        rocks_engine.put_cf(CF_LOCK, &key, b"val").unwrap();
        rocks_engine.put_cf(CF_WRITE, &key, b"val").unwrap();
        // After loading range1, the memory usage should be 140*6=840

        let region2 = new_region(2, construct_region_key(3), construct_region_key(5));
        let key = construct_key(3, 10);
        rocks_engine.put_cf(CF_DEFAULT, &key, b"val").unwrap();
        rocks_engine.put_cf(CF_LOCK, &key, b"val").unwrap();
        rocks_engine.put_cf(CF_WRITE, &key, b"val").unwrap();

        let key = construct_key(4, 10);
        rocks_engine.put_cf(CF_DEFAULT, &key, b"val").unwrap();
        rocks_engine.put_cf(CF_LOCK, &key, b"val").unwrap();
        rocks_engine.put_cf(CF_WRITE, &key, b"val").unwrap();
        // 840*2 > hard limit 1500, so the load will fail and the loaded keys should be
        // removed

        let region3 = new_region(3, construct_region_key(5), construct_region_key(6));
        let key = construct_key(5, 10);
        rocks_engine.put_cf(CF_DEFAULT, &key, b"val").unwrap();
        rocks_engine.put_cf(CF_LOCK, &key, b"val").unwrap();
        rocks_engine.put_cf(CF_WRITE, &key, b"val").unwrap();
        let key = construct_key(6, 10);
        rocks_engine.put_cf(CF_DEFAULT, &key, b"val").unwrap();
        rocks_engine.put_cf(CF_LOCK, &key, b"val").unwrap();
        rocks_engine.put_cf(CF_WRITE, &key, b"val").unwrap();

        for r in [&region1, &region2, &region3] {
            let cache_region = CacheRegion::from_region(r);
            engine.load_region(cache_region.clone()).unwrap();
            engine.prepare_for_apply(&cache_region);
        }

        // ensure all ranges are finshed
        test_util::eventually(Duration::from_millis(100), Duration::from_secs(2), || {
            let regions_map = engine.core.region_manager().regions_map.read();
            !regions_map
                .regions()
                .values()
                .any(|m| matches!(m.get_state(), Pending | Loading))
        });

        verify_load(&region1, &engine, true, 6);
        verify_load(&region2, &engine, false, 0);
        verify_load(&region3, &engine, false, 3);
        assert_eq!(mem_controller.mem_usage(), 1551);
    }

    #[test]
    fn test_soft_hard_limit_change() {
        let mut config = RangeCacheEngineConfig::config_for_test();
        config.soft_limit_threshold = Some(ReadableSize(1000));
        config.hard_limit_threshold = Some(ReadableSize(1500));
        let config = Arc::new(VersionTrack::new(config));
        let mut engine =
            RangeCacheMemoryEngine::new(RangeCacheEngineContext::new_for_tests(config.clone()));
        let path = Builder::new()
            .prefix("test_snapshot_load_reaching_limit")
            .tempdir()
            .unwrap();
        let path_str = path.path().to_str().unwrap();
        let rocks_engine = new_engine(path_str, DATA_CFS).unwrap();
        engine.set_disk_engine(rocks_engine.clone());
        let mem_controller = engine.memory_controller();

        let region1 = new_region(1, construct_region_key(1), construct_region_key(3));
        let cache_region1 = CacheRegion::from_region(&region1);
        // Memory for one put is 17(key) + 3(val) + 8(Seqno) + 16(Memory controller in
        // key and val) + 96(Node overhead) = 140
        let key = construct_key(1, 10);
        rocks_engine.put_cf(CF_DEFAULT, &key, b"val").unwrap();
        rocks_engine.put_cf(CF_LOCK, &key, b"val").unwrap();
        rocks_engine.put_cf(CF_WRITE, &key, b"val").unwrap();

        let key = construct_key(2, 10);
        rocks_engine.put_cf(CF_DEFAULT, &key, b"val").unwrap();
        rocks_engine.put_cf(CF_LOCK, &key, b"val").unwrap();
        rocks_engine.put_cf(CF_WRITE, &key, b"val").unwrap();
        // After loading range1, the memory usage should be 140*6=840
        engine.load_region(cache_region1.clone()).unwrap();
        engine.prepare_for_apply(&cache_region1);

        let region2 = new_region(2, construct_region_key(3), construct_region_key(5));
        let key = construct_key(3, 10);
        rocks_engine.put_cf(CF_DEFAULT, &key, b"val").unwrap();
        rocks_engine.put_cf(CF_LOCK, &key, b"val").unwrap();
        rocks_engine.put_cf(CF_WRITE, &key, b"val").unwrap();

        let key = construct_key(4, 10);
        rocks_engine.put_cf(CF_DEFAULT, &key, b"val").unwrap();
        rocks_engine.put_cf(CF_LOCK, &key, b"val").unwrap();
        rocks_engine.put_cf(CF_WRITE, &key, b"val").unwrap();
        // 840*2 > hard limit 1500, so the load will fail and the loaded keys should be
        // removed. However now we change the memory quota to 2000, so the range2 can be
        // cached.
        let mut config_manager = RangeCacheConfigManager(config.clone());
        let mut config_change = ConfigChange::new();
        config_change.insert(
            String::from("hard_limit_threshold"),
            ConfigValue::Size(2000),
        );
        config_manager.dispatch(config_change).unwrap();
        assert_eq!(config.value().hard_limit_threshold(), 2000);

        let cache_region2 = CacheRegion::from_region(&region2);
        engine.load_region(cache_region2.clone()).unwrap();
        engine.prepare_for_apply(&cache_region2);

        // ensure all ranges are finshed
        test_util::eventually(Duration::from_millis(100), Duration::from_secs(2), || {
            let regions_map = engine.core.region_manager().regions_map.read();
            !regions_map
                .regions()
                .values()
                .any(|m| matches!(m.get_state(), Pending | Loading))
        });

        let verify = |r: &Region, exist, expect_count| {
            if exist {
                let read_ts = TimeStamp::compose(TimeStamp::physical_now(), 0).into_inner();
                let snap = engine
                    .snapshot(CacheRegion::from_region(r), read_ts, u64::MAX)
                    .unwrap();
                let mut count = 0;
                let range = CacheRegion::from_region(r);
                for cf in DATA_CFS {
                    let mut iter = IterOptions::default();
                    iter.set_lower_bound(&range.start, 0);
                    iter.set_upper_bound(&range.end, 0);
                    let mut iter = snap.iterator_opt(cf, iter).unwrap();
                    let _ = iter.seek_to_first();
                    while iter.valid().unwrap() {
                        let _ = iter.next();
                        count += 1;
                    }
                }
                assert_eq!(count, expect_count);
            } else {
                engine
                    .snapshot(CacheRegion::from_region(r), 10, 10)
                    .unwrap_err();
            }
        };
        verify(&region1, true, 6);
        verify(&region2, true, 6);
        assert_eq!(mem_controller.mem_usage(), 1692);
    }

    #[test]
    fn test_gc_use_pd_tso() {
        struct MockPdClient {
            tx: Mutex<Sender<()>>,
        }
        impl PdClient for MockPdClient {
            fn get_tso(&self) -> pd_client::PdFuture<txn_types::TimeStamp> {
                self.tx.lock().unwrap().send(()).unwrap();
                Box::pin(ready(Ok(TimeStamp::compose(TimeStamp::physical_now(), 0))))
            }
        }

        let mut config = RangeCacheEngineConfig::config_for_test();
        config.gc_interval = ReadableDuration(Duration::from_millis(100));
        config.load_evict_interval = ReadableDuration(Duration::from_millis(200));
        let config = Arc::new(VersionTrack::new(config));
        let start_time = TimeStamp::compose(TimeStamp::physical_now(), 0);
        let (tx, pd_client_rx) = channel();
        let pd_client = Arc::new(MockPdClient { tx: Mutex::new(tx) });
        let (scheduler, mut rx) = dummy_scheduler();
        let (ticker, stop) = BgWorkManager::start_tick(scheduler, pd_client, config.clone());

        let Some(BackgroundTask::Gc(GcTask { safe_point })) =
            rx.recv_timeout(10 * config.value().gc_interval.0).unwrap()
        else {
            panic!("must be a GcTask");
        };
        let safe_point = TimeStamp::from(safe_point);
        // Make sure it is a reasonable timestamp.
        assert!(safe_point >= start_time, "{safe_point}, {start_time}");
        let now = TimeStamp::compose(TimeStamp::physical_now(), 0);
        assert!(safe_point < now, "{safe_point}, {now}");
        // Must get ts from PD.
        pd_client_rx.try_recv().unwrap();

        stop.send(true).unwrap();
        ticker.stop();
    }
}<|MERGE_RESOLUTION|>--- conflicted
+++ resolved
@@ -364,18 +364,12 @@
             Duration::from_secs(5)
         })();
         ticker.spawn_interval_task(interval, move || {
-<<<<<<< HEAD
-            let gc_ticker = tick(gc_interval);
-            let load_evict_ticker = tick(load_evict_interval); // TODO (afeinberg): Use a real value.
-            let tso_timeout = std::cmp::min(gc_interval, TIMTOUT_FOR_TSO);
-            let check_pending_region_ticker = tick(check_load_pending_interval);
-=======
             let mut gc_interval = config.value().gc_interval.0;
             let mut gc_ticker = tick(gc_interval);
             let mut load_evict_interval = config.value().load_evict_interval.0;
             let mut load_evict_ticker = tick(load_evict_interval);
             let mut tso_timeout = std::cmp::min(gc_interval, TIMTOUT_FOR_TSO);
->>>>>>> 5290c37f
+            let check_pending_region_ticker = tick(check_load_pending_interval);
             'LOOP: loop {
                 select! {
                     recv(gc_ticker) -> _ => {
@@ -1252,7 +1246,14 @@
 
                 self.lock_cleanup_remote.spawn(f);
             }
-<<<<<<< HEAD
+            BackgroundTask::TurnOnCrossCheck((engine, rocks_engine, pd_client, check_interval)) => {
+                let cross_check_worker = Worker::new("cross-check-worker");
+                let cross_check_runner =
+                    CrossChecker::new(pd_client, engine, rocks_engine, check_interval);
+                let _ =
+                    cross_check_worker.start_with_timer("cross-check-runner", cross_check_runner);
+                self.cross_check_worker = Some(cross_check_worker);
+            }
             BackgroundTask::CheckLoadPendingRegions(s) => {
                 if let Some(router) = &self.raft_casual_router
                     && let Some(e) = &self.rocks_engine
@@ -1297,15 +1298,6 @@
                         }
                     }
                 }
-=======
-            BackgroundTask::TurnOnCrossCheck((engine, rocks_engine, pd_client, check_interval)) => {
-                let cross_check_worker = Worker::new("cross-check-worker");
-                let cross_check_runner =
-                    CrossChecker::new(pd_client, engine, rocks_engine, check_interval);
-                let _ =
-                    cross_check_worker.start_with_timer("cross-check-runner", cross_check_runner);
-                self.cross_check_worker = Some(cross_check_worker);
->>>>>>> 5290c37f
             }
         }
     }
