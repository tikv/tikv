--- conflicted
+++ resolved
@@ -1186,24 +1186,16 @@
         let mem_usage = self.core.memory_controller.mem_usage();
         RANGE_CACHE_MEMORY_USAGE.set(mem_usage as i64);
 
-<<<<<<< HEAD
-        let core = self.core.engine.read();
         let mut count_by_state = [0; RegionState::COUNT];
-        for m in core.range_manager.regions().values() {
-            count_by_state[m.get_state() as usize] += 1;
-        }
-        drop(core);
+        {
+            let regions_map = self.core.engine.region_manager().regions_map.read();
+            for m in regions_map.regions().values() {
+                count_by_state[m.get_state() as usize] += 1;
+            }
+        }
+
         for (i, count) in count_by_state.into_iter().enumerate() {
             let state = RegionState::from_usize(i);
-=======
-        let regions_map = self.core.engine.region_manager().regions_map.read();
-        let mut count_by_state = HashMap::new();
-        for m in regions_map.regions().values() {
-            *count_by_state.entry(m.get_state()).or_default() += 1;
-        }
-        drop(regions_map);
-        for (state, count) in count_by_state {
->>>>>>> 4f47cb06
             RANGE_CACHE_COUNT
                 .with_label_values(&[state.as_str()])
                 .set(count);
