// Copyright 2024 TiKV Project Authors. Licensed under Apache-2.0.

use std::{collections::HashMap, fmt::Display, sync::Arc, thread::JoinHandle, time::Duration};

use bytes::Bytes;
use crossbeam::{
    channel::{bounded, tick, Sender},
    epoch, select,
};
use engine_rocks::{RocksEngine, RocksSnapshot};
use engine_traits::{
    CacheRegion, EvictReason, IterOptions, Iterable, Iterator, MiscExt, RangeHintService,
    SnapshotMiscExt, CF_DEFAULT, CF_WRITE, DATA_CFS,
};
use hex::FromHexError;
use parking_lot::RwLock;
use pd_client::{PdClient, RpcClient};
use raftstore::coprocessor::RegionInfoProvider;
use slog_global::{error, info, warn};
use tikv_util::{
    config::ReadableSize,
    future::block_on_timeout,
    keybuilder::KeyBuilder,
    time::Instant,
    worker::{Builder, Runnable, RunnableWithTimer, ScheduleError, Scheduler, Worker},
};
use txn_types::{Key, TimeStamp, WriteRef, WriteType};
use yatp::Remote;

use crate::{
    engine::{RangeCacheMemoryEngineCore, SkiplistHandle},
    keys::{
        decode_key, encode_key, encode_key_for_boundary_with_mvcc, encoding_for_filter,
        InternalBytes, InternalKey, ValueType,
    },
    memory_controller::{MemoryController, MemoryUsage},
    metrics::{
        GC_FILTERED_STATIC, RANGE_CACHE_COUNT, RANGE_CACHE_MEMORY_USAGE, RANGE_GC_TIME_HISTOGRAM,
        RANGE_LOAD_TIME_HISTOGRAM,
    },
    range_manager::{CacheRegionMeta, RegionState},
    range_stats::{RangeStatsManager, DEFAULT_EVICT_MIN_DURATION},
    region_label::{
        KeyRangeRule, LabelRule, RegionLabelAddedCb, RegionLabelRulesManager,
        RegionLabelServiceBuilder,
    },
    write_batch::RangeCacheWriteBatchEntry,
};

// 5 seconds should be long enough for getting a TSO from PD.
const TIMTOUT_FOR_TSO: Duration = Duration::from_secs(5);

/// Try to extract the key and `u64` timestamp from `encoded_key`.
///
/// See also: [`txn_types::Key::split_on_ts_for`]
fn split_ts(key: &[u8]) -> Result<(&[u8], u64), String> {
    match Key::split_on_ts_for(key) {
        Ok((key, ts)) => Ok((key, ts.into_inner())),
        Err(_) => Err(format!(
            "invalid write cf key: {}",
            log_wrappers::Value(key)
        )),
    }
}

fn parse_write(value: &[u8]) -> Result<WriteRef<'_>, String> {
    match WriteRef::parse(value) {
        Ok(write) => Ok(write),
        Err(_) => Err(format!(
            "invalid write cf value: {}",
            log_wrappers::Value(value)
        )),
    }
}

#[derive(Debug)]
pub enum BackgroundTask {
    Gc(GcTask),
    LoadRegion(CacheRegion, Arc<RocksSnapshot>),
    MemoryCheckAndEvict,
    DeleteRegions(Vec<CacheRegion>),
    TopRegionsLoadEvict,
    CleanLockTombstone(u64),
    SetRocksEngine(RocksEngine),
}

impl Display for BackgroundTask {
    fn fmt(&self, f: &mut std::fmt::Formatter<'_>) -> std::fmt::Result {
        match &self {
            BackgroundTask::Gc(t) => t.fmt(f),
            BackgroundTask::LoadRegion(..) => f.debug_struct("LoadTask").finish(),
            BackgroundTask::MemoryCheckAndEvict => f.debug_struct("MemoryCheckAndEvict").finish(),
            BackgroundTask::DeleteRegions(r) => {
                f.debug_struct("DeleteRegions").field("region", r).finish()
            }
            BackgroundTask::TopRegionsLoadEvict => f.debug_struct("CheckTopRegions").finish(),
            BackgroundTask::CleanLockTombstone(r) => f
                .debug_struct("CleanLockTombstone")
                .field("seqno", r)
                .finish(),
            BackgroundTask::SetRocksEngine(_) => f.debug_struct("SetDiskEngine").finish(),
        }
    }
}

#[derive(Debug)]
pub struct GcTask {
    pub safe_point: u64,
}

impl Display for GcTask {
    fn fmt(&self, f: &mut std::fmt::Formatter<'_>) -> std::fmt::Result {
        f.debug_struct("GcTask")
            .field("safe_point", &self.safe_point)
            .finish()
    }
}

// BgWorkManager managers the worker inits, stops, and task schedules. When
// created, it starts a worker which receives tasks such as gc task, range
// delete task, range snapshot load and so on, and starts a thread for
// periodically schedule gc tasks.
pub struct BgWorkManager {
    worker: Worker,
    scheduler: Scheduler<BackgroundTask>,
    delete_region_scheduler: Scheduler<BackgroundTask>,
    tick_stopper: Option<(JoinHandle<()>, Sender<bool>)>,
    core: Arc<RwLock<RangeCacheMemoryEngineCore>>,
    region_info_provider: Option<Arc<dyn RegionInfoProvider>>,
}

impl Drop for BgWorkManager {
    fn drop(&mut self) {
        let (h, tx) = self.tick_stopper.take().unwrap();
        let _ = tx.send(true);
        let _ = h.join();
        self.worker.stop();
    }
}

pub struct PdRangeHintService(Arc<RpcClient>);

impl RangeHintService for PdRangeHintService {}

impl From<Arc<RpcClient>> for PdRangeHintService {
    fn from(pd_client: Arc<RpcClient>) -> Self {
        PdRangeHintService(pd_client)
    }
}

const CACHE_LABEL_RULE_KEY: &str = "cache";
const CACHE_LABEL_RULE_ALWAYS: &str = "always";

/// This implementation starts a background task using to pull down region label
/// rules from PD.
impl PdRangeHintService {
    /// Spawn a background task on `remote` to continuosly watch for region
    /// label rules that contain the label `cache`; if a new added for which
    /// `cache` is set to `always`, request loading the label's keyranges using
    /// `range_manager_load_cb`.
    ///
    /// TODO (afeinberg): Add support for evicting key ranges when the `cache`
    /// label is removed or no longer set to always.
    pub fn start<F>(&self, remote: Remote<yatp::task::future::TaskCell>, range_manager_load_cb: F)
    where
        F: Fn(&[u8], &[u8]) + Send + Sync + 'static,
    {
        let parse_range = |key_range: &KeyRangeRule| {
            let start = hex::decode(&key_range.start_key)?;
            let end = hex::decode(&key_range.end_key)?;
            Ok::<_, FromHexError>((start, end))
        };

        let pd_client = self.0.clone();
        let region_label_added_cb: RegionLabelAddedCb = Arc::new(move |label_rule: &LabelRule| {
            if !label_rule
                .labels
                .iter()
                .any(|e| e.key == CACHE_LABEL_RULE_KEY && e.value == CACHE_LABEL_RULE_ALWAYS)
            {
                // not related to caching, skip.
                return;
            }
            for key_range in &label_rule.data {
                match parse_range(key_range) {
                    Ok((start, end)) => {
                        info!("ime requested to cache range";
                            "start" => ?log_wrappers::Value(&start),
                            "end" => ?log_wrappers::Value(&end));
                        range_manager_load_cb(&start, &end);
                    }
                    Err(e) => {
                        error!("ime unable to convert key_range rule to cache range"; "err" => ?e);
                    }
                }
            }
        });
        let mut region_label_svc = RegionLabelServiceBuilder::new(
            Arc::new(RegionLabelRulesManager {
                region_label_added_cb: Some(region_label_added_cb),
                ..RegionLabelRulesManager::default()
            }),
            pd_client,
        )
        .rule_filter_fn(|label_rule| {
            label_rule
                .labels
                .iter()
                .any(|e| e.key == CACHE_LABEL_RULE_KEY)
        })
        .build()
        .unwrap();
        remote.spawn(async move { region_label_svc.watch_region_labels().await })
    }
}

impl BgWorkManager {
    pub fn new(
        core: Arc<RwLock<RangeCacheMemoryEngineCore>>,
        pd_client: Arc<dyn PdClient>,
        gc_interval: Duration,
        load_evict_interval: Duration,
        expected_region_size: usize,
        memory_controller: Arc<MemoryController>,
        region_info_provider: Option<Arc<dyn RegionInfoProvider>>,
    ) -> Self {
        let worker = Worker::new("range-cache-background-worker");
        let (runner, delete_range_scheduler) = BackgroundRunner::new(
            core.clone(),
            memory_controller,
            region_info_provider.clone(),
            expected_region_size,
            gc_interval,
            pd_client.clone(),
        );
        let scheduler = worker.start_with_timer("range-cache-engine-background", runner);

        let (h, tx) = BgWorkManager::start_tick(
            scheduler.clone(),
            pd_client,
            gc_interval,
            load_evict_interval,
        );

        Self {
            worker,
            scheduler,
            delete_region_scheduler: delete_range_scheduler,
            tick_stopper: Some((h, tx)),
            core,
            region_info_provider,
        }
    }

    pub fn schedule_task(&self, task: BackgroundTask) -> Result<(), ScheduleError<BackgroundTask>> {
        match task {
            task @ BackgroundTask::DeleteRegions(_) => {
                self.delete_region_scheduler.schedule_force(task)
            }
            task => self.scheduler.schedule_force(task),
        }
    }

    pub fn start_bg_hint_service(&self, range_hint_service: PdRangeHintService) {
        let core = self.core.clone();
        let region_info_provider = self.region_info_provider.clone();
        range_hint_service.start(self.worker.remote(), move |start: &[u8], end: &[u8]| {
            let Some(ref info_provider) = region_info_provider else {
                warn!("ime region info provider is none, skip load pinned range.");
                return;
            };

            let regions = match info_provider.get_regions_in_range(start, end) {
                Ok(r) => r,
                Err(e) => {
                    warn!(
                        "ime get regions in range failed"; "err" => ?e,
                        "start" => ?log_wrappers::Value(start),
                        "end" => ?log_wrappers::Value(end)
                    );
                    return;
                }
            };

            if regions.is_empty() {
                return;
            }

            let mut engine = core.write();
            for r in regions {
                let cache_region = CacheRegion::from_region(&r);
                if let Err(e) = engine.mut_range_manager().load_region(cache_region) {
                    warn!("ime load region by label failed"; "err" => ?e, "region" => ?r);
                }
            }
            // TODO (afeinberg): This does not actually load the range. The load
            // happens the apply thread begins to apply raft
            // entries. To force this (for read-only use-cases) we
            // should propose a No-Op command.
        });
    }

    fn start_tick(
        scheduler: Scheduler<BackgroundTask>,
        pd_client: Arc<dyn PdClient>,
        gc_interval: Duration,
        load_evict_interval: Duration,
    ) -> (JoinHandle<()>, Sender<bool>) {
        let (tx, rx) = bounded(0);
        // TODO: Instead of spawning a new thread, we should run this task
        //       in a shared background thread.
        let h = std::thread::spawn(move || {
            let gc_ticker = tick(gc_interval);
            let load_evict_ticker = tick(load_evict_interval); // TODO (afeinberg): Use a real value.
            let tso_timeout = std::cmp::min(gc_interval, TIMTOUT_FOR_TSO);
            'LOOP: loop {
                select! {
                    recv(gc_ticker) -> _ => {
                        let now = match block_on_timeout(pd_client.get_tso(), tso_timeout) {
                            Ok(Ok(ts)) => ts,
                            err => {
                                error!(
                                    "ime schedule range cache engine gc failed ";
                                    "timeout_duration" => ?tso_timeout,
                                    "error" => ?err,
                                );
                                continue 'LOOP;
                            }
                        };
                        let safe_point = now.physical() - gc_interval.as_millis() as u64;
                        let safe_point = TimeStamp::compose(safe_point, 0).into_inner();
                        if let Err(e) = scheduler.schedule(BackgroundTask::Gc(GcTask {safe_point})) {
                            error!(
                                "ime schedule range cache engine gc failed";
                                "err" => ?e,
                            );
                        }
                    },
                    recv(load_evict_ticker) -> _ => {
                        if let Err(e) = scheduler.schedule(BackgroundTask::TopRegionsLoadEvict) {
                            error!(
                                "ime schedule load evict failed";
                                "err" => ?e,
                            );
                        }
                    },
                    recv(rx) -> r => {
                        if let Err(e) = r {
                            error!(
                                "ime receive error in range cache engien gc ticker";
                                "err" => ?e,
                            );
                        }
                        return;
                    },
                }
            }
        });
        (h, tx)
    }
}

#[derive(Clone)]
struct BackgroundRunnerCore {
    engine: Arc<RwLock<RangeCacheMemoryEngineCore>>,
    memory_controller: Arc<MemoryController>,
    range_stats_manager: Option<RangeStatsManager>,
}

impl BackgroundRunnerCore {
    /// Returns the ranges that are eligible for garbage collection.
    ///
    /// Returns empty vector if there are no ranges cached or the previous gc is
    /// not finished.
    fn regions_for_gc(&self) -> Vec<CacheRegion> {
        let core = self.engine.read();
        // another gc task is running, skipped.
        if !core.range_manager().try_set_regions_in_gc(true) {
            return vec![];
        }

        core.range_manager()
            .regions()
            .values()
            .filter_map(|m| {
                if m.get_state() == RegionState::Active {
                    Some(m.get_region().clone())
                } else {
                    None
                }
            })
            .collect()
    }

    pub(crate) fn gc_region(
        &self,
        region: &CacheRegion,
        safe_point: u64,
        oldest_seqno: u64,
    ) -> FilterMetrics {
        let (skiplist_engine, safe_point) = {
            let mut core = self.engine.write();
            // We should also consider the ongoing snapshot of the historical ranges (ranges
            // that have been evicted).
            let historical_safe_point = core
                .range_manager()
                .get_history_regions_min_ts(region)
                .unwrap_or(u64::MAX);

            let Some(region_meta) = core.mut_range_manager().mut_region_meta(region.id) else {
                return FilterMetrics::default();
            };

            if region_meta.get_state() != RegionState::Active
                || !region.contains_range(region_meta.get_region())
            {
                return FilterMetrics::default();
            }

            let min_snapshot = region_meta
                .region_snapshot_list()
                .min_snapshot_ts()
                .unwrap_or(u64::MAX);
            let safe_point = safe_point.min(min_snapshot).min(historical_safe_point);
            if safe_point <= region_meta.safe_point() {
                info!(
                    "ime safe point not large enough";
                    "prev" => region_meta.safe_point(),
                    "current" => safe_point,
                );
                return FilterMetrics::default();
            }

            // todo: change it to debug!
            info!(
                "ime safe point update";
                "prev" => region_meta.safe_point(),
                "current" => safe_point,
                "region" => ?region,
            );
            region_meta.set_safe_point(safe_point);
            region_meta.set_in_gc(true);
            (core.engine(), safe_point)
        };

        let start = Instant::now();
        let mut filter = Filter::new(
            safe_point,
            oldest_seqno,
            skiplist_engine.cf_handle(CF_DEFAULT),
            skiplist_engine.cf_handle(CF_WRITE),
        );
        filter.filter_keys_in_range(region);

        {
            let mut engine = self.engine.write();
            engine.mut_range_manager().on_gc_region_finished(region);
        }

        let duration = start.saturating_elapsed();
        RANGE_GC_TIME_HISTOGRAM.observe(duration.as_secs_f64());
        info!(
            "ime range gc complete";
            "region" => ?region,
            "gc_duration" => ?duration,
            "total_version" => filter.metrics.total,
            "filtered_version" => filter.metrics.filtered,
            "below_safe_point_unique_keys" => filter.metrics.unique_key,
            "below_safe_point_version" => filter.metrics.versions,
            "below_safe_point_delete_version" => filter.metrics.delete_versions,
            "current_safe_point" => safe_point,
        );

        let mut metrics = std::mem::take(&mut filter.metrics);
        if filter.cached_mvcc_delete_key.is_some() {
            metrics.filtered += 1;
        }
        if filter.cached_skiplist_delete_key.is_some() {
            metrics.filtered += 1;
        }
        metrics
    }

    fn on_gc_finished(&self) {
        let success = self
            .engine
            .read()
            .range_manager()
            .try_set_regions_in_gc(false);
        assert!(success);
    }

    // if `false` is returned, the load is canceled
    fn on_snapshot_load_finished(
        &self,
        region: &CacheRegion,
        delete_range_scheduler: &Scheduler<BackgroundTask>,
        safe_point: u64,
    ) -> bool {
        fail::fail_point!("on_snapshot_load_finished");
        fail::fail_point!("on_snapshot_load_finished2");
        // Consume the cached write batch after the snapshot is acquired.
        let mut core = self.engine.write();
        // We still need to check whether the snapshot is canceled during the load
        let region_meta = core.mut_range_manager().mut_region_meta(region.id).unwrap();
        let mut remove_regions = vec![];
        let mut on_region_meta = |meta: &mut CacheRegionMeta| {
            assert!(
                meta.get_state() == RegionState::Loading
                    || meta.get_state() == RegionState::LoadingCanceled,
                "region meta: {:?}",
                meta,
            );
            if meta.get_state() == RegionState::Loading {
                meta.set_state(RegionState::Active);
                meta.set_safe_point(safe_point);
            } else {
                assert_eq!(meta.get_state(), RegionState::LoadingCanceled);
                meta.mark_evict(RegionState::Evicting, EvictReason::LoadFailed);
                remove_regions.push(meta.get_region().clone());
            }
        };

        if region_meta.get_region().epoch_version == region.epoch_version {
            on_region_meta(region_meta);
        } else {
            // epoch version changed, should use scan to find all overlapped regions
            core.range_manager
                .iter_overlapped_regions_mut(region, |meta| {
                    assert!(region.contains_range(meta.get_region()));
                    on_region_meta(meta);
                });
        }
        drop(core);

        if !remove_regions.is_empty() {
            fail::fail_point!("in_memory_engine_snapshot_load_canceled");

            if let Err(e) =
                delete_range_scheduler.schedule_force(BackgroundTask::DeleteRegions(remove_regions))
            {
                error!(
                    "ime schedule delete range failed";
                    "err" => ?e,
                );
                assert!(tikv_util::thread_group::is_shutdown(!cfg!(test)));
            }

            return false;
        }

        fail::fail_point!("on_completes_batch_loading");
        true
    }

    fn on_snapshot_load_failed(
        &self,
        region: &CacheRegion,
        delete_range_scheduler: &Scheduler<BackgroundTask>,
        started: bool,
    ) {
        let mut core = self.engine.write();
        let region_meta = core.range_manager.mut_region_meta(region.id).unwrap();
        let mut remove_regions = vec![];

        let mut mark_region_evicted = |meta: &mut CacheRegionMeta| {
            assert!(
                meta.get_state() == RegionState::Loading
                    || meta.get_state() == RegionState::LoadingCanceled
            );
            let reason = if started {
                EvictReason::LoadFailed
            } else {
                EvictReason::LoadFailedWithoutStart
            };
            meta.mark_evict(RegionState::Evicting, reason);
            remove_regions.push(meta.get_region().clone());
        };

        if region_meta.get_region().epoch_version == region.epoch_version {
            mark_region_evicted(region_meta);
        } else {
            // epoch version changed, should use scan to find all overlap regions
            core.range_manager
                .iter_overlapped_regions_mut(region, |meta| {
                    assert!(region.contains_range(meta.get_region()));
                    mark_region_evicted(meta);
                });
        }

        if let Err(e) =
            delete_range_scheduler.schedule_force(BackgroundTask::DeleteRegions(remove_regions))
        {
            error!(
                "ime schedule delete range failed";
                "err" => ?e,
            );
            assert!(tikv_util::thread_group::is_shutdown(!cfg!(test)));
        }
    }

    /// Eviction on soft limit reached:
    ///
    /// When soft limit is reached, collect the candidates for eviction, and
    /// keep evicting until either all candidates are evicted, or the total
    /// approximated size of evicted regions is equal to or greater than the
    /// excess memory usage.
    fn evict_on_soft_limit_reached(&self, delete_range_scheduler: &Scheduler<BackgroundTask>) {
        if self.range_stats_manager.is_none() {
            warn!("ime range stats manager is not initialized, cannot evict on soft limit reached");
            return;
        }
        let range_stats_manager = self.range_stats_manager.as_ref().unwrap();
        let mut remaining = self
            .memory_controller
            .mem_usage()
            .saturating_sub(self.memory_controller.soft_limit_threshold());
        if remaining == 0 {
            return;
        }

        let mut regions_to_evict = Vec::with_capacity(256);

        // TODO (afeinberg, low): consider returning just an iterator and using scan
        // below for cleaner code.
        range_stats_manager.collect_candidates_for_eviction(&mut regions_to_evict, |region| {
            self.engine
                .read()
                .range_manager()
                .contains_region(region.id)
        });

        let mut regions_to_delete = vec![];
        // TODO (afeinberg): approximate size may differ from size in in-memory cache,
        // consider taking the actual size into account.
        for (region, approx_size) in regions_to_evict {
            if remaining == 0 {
                break;
            }
            let cache_region = CacheRegion::from_region(&region);
            let mut engine_wr = self.engine.write();
            let deleteable_regions = engine_wr
                .mut_range_manager()
                .evict_region(&cache_region, EvictReason::MemoryLimitReached);
            if !deleteable_regions.is_empty() {
                info!(
                    "ime evict on soft limit reached";
                    "region_to_evict" => ?cache_region,
                    "regions_evicted" => ?&deleteable_regions,
                    "approx_size" => approx_size,
                    "remaining" => remaining
                );
                remaining = remaining.saturating_sub(approx_size as usize);
                range_stats_manager.handle_region_evicted(&region);
                regions_to_delete.extend(deleteable_regions);
            }
        }

        if !regions_to_delete.is_empty() {
            if let Err(e) = delete_range_scheduler
                .schedule_force(BackgroundTask::DeleteRegions(regions_to_delete))
            {
                error!(
                    "ime schedule deletet range failed";
                    "err" => ?e,
                );
                assert!(tikv_util::thread_group::is_shutdown(!cfg!(test)));
            }
        }
    }

    /// Periodically load top regions.
    ///
    /// If the soft limit is exceeded, evict (some) regions no longer considered
    /// top.
    ///
    /// See: [`RangeStatsManager::collect_changes_ranges`] for
    /// algorithm details.
    fn top_regions_load_evict(&self, delete_range_scheduler: &Scheduler<BackgroundTask>) {
        let range_stats_manager = match &self.range_stats_manager {
            Some(m) => m,
            None => {
                return;
            }
        };
        if range_stats_manager.set_checking_top_regions(true) {
            return;
        }

        let curr_memory_usage = self.memory_controller.mem_usage();
        let threshold = self.memory_controller.stop_load_limit_threshold();
        range_stats_manager.adjust_max_num_regions(curr_memory_usage, threshold);

        let mut regions_to_add = Vec::with_capacity(256);
        let mut regions_to_remove = Vec::with_capacity(256);
        range_stats_manager.collect_changed_ranges(&mut regions_to_add, &mut regions_to_remove);
        let mut regions_to_delete = Vec::with_capacity(regions_to_remove.len());
        info!("ime load_evict"; "ranges_to_add" => ?&regions_to_add, "may_evict" => ?&regions_to_remove);
        for evict_region in regions_to_remove {
            if self.memory_controller.reached_soft_limit() {
                let cache_region = CacheRegion::from_region(&evict_region);
                let mut core = self.engine.write();
                let deleteable_regions = core
                    .mut_range_manager()
                    .evict_region(&cache_region, EvictReason::AutoEvict);
                info!(
                    "ime load_evict: soft limit reached";
                    "region_to_evict" => ?&cache_region,
                    "evicted_regions" => ?&deleteable_regions,
                );
                regions_to_delete.extend(deleteable_regions);
            }
        }

        if !regions_to_delete.is_empty() {
            if let Err(e) = delete_range_scheduler
                .schedule_force(BackgroundTask::DeleteRegions(regions_to_delete))
            {
                error!(
                    "ime schedule deletet range failed";
                    "err" => ?e,
                );
                assert!(tikv_util::thread_group::is_shutdown(!cfg!(test)));
            }
        }
        for region in regions_to_add {
            let cache_region = CacheRegion::from_region(&region);
            let mut core = self.engine.write();
            if let Err(e) = core.mut_range_manager().load_region(cache_region) {
                error!("ime error loading range"; "cache_range" => ?region, "err" => ?e);
            }
        }
        range_stats_manager.set_checking_top_regions(false);
        info!("ime load_evict complete");
    }
}

// Flush epoch and pin enough times to make the delayed operations be executed
#[cfg(test)]
pub(crate) fn flush_epoch() {
    {
        let guard = &epoch::pin();
        guard.flush();
    }
    // Local epoch tries to advance the global epoch every 128 pins. When global
    // epoch advances, the operations(here, means delete) in the older epoch can be
    // executed.
    for _ in 0..128 {
        let _ = &epoch::pin();
    }
}

pub struct BackgroundRunner {
    core: BackgroundRunnerCore,

    pd_client: Arc<dyn PdClient>,
    gc_interval: Duration,

    // We have following four separate workers so that each type of task would not block each
    // others
    range_load_remote: Remote<yatp::task::future::TaskCell>,
    range_load_worker: Worker,

    delete_range_scheduler: Scheduler<BackgroundTask>,
    delete_range_worker: Worker,

    gc_range_remote: Remote<yatp::task::future::TaskCell>,
    gc_range_worker: Worker,

    // Region load and eviction worker.
    // TODO: this can be consolidated, possibly with the GC worker.
    load_evict_remote: Remote<yatp::task::future::TaskCell>,
    load_evict_worker: Worker,

    lock_cleanup_remote: Remote<yatp::task::future::TaskCell>,
    lock_cleanup_worker: Worker,

    // The last sequence number for the lock cf tombstone cleanup
    last_seqno: u64,
    // RocksEngine is used to get the oldest snapshot sequence number.
    rocks_engine: Option<RocksEngine>,
}

impl Drop for BackgroundRunner {
    fn drop(&mut self) {
        self.range_load_worker.stop();
        self.delete_range_worker.stop();
        self.gc_range_worker.stop();
        self.load_evict_worker.stop();
        self.lock_cleanup_worker.stop();
    }
}

impl BackgroundRunner {
    pub fn new(
        engine: Arc<RwLock<RangeCacheMemoryEngineCore>>,
        memory_controller: Arc<MemoryController>,
        region_info_provider: Option<Arc<dyn RegionInfoProvider>>,
        expected_region_size: usize,
        gc_interval: Duration,
        pd_client: Arc<dyn PdClient>,
    ) -> (Self, Scheduler<BackgroundTask>) {
        let range_load_worker = Builder::new("background-range-load-worker")
            // Range load now is implemented sequentially, so we must use exactly one thread to handle it.
            // todo(SpadeA): if the load speed is a bottleneck, we may consider to use multiple threads to load ranges.
            .thread_count(1)
            .create();
        let range_load_remote = range_load_worker.remote();

        let delete_range_worker = Worker::new("background-delete-range-worker");
        let delete_range_runner = DeleteRangeRunner::new(engine.clone());
        let delete_range_scheduler =
            delete_range_worker.start_with_timer("delete-range-runner", delete_range_runner);

        let lock_cleanup_worker = Worker::new("lock-cleanup-worker");
        let lock_cleanup_remote = lock_cleanup_worker.remote();

        let gc_range_worker = Builder::new("background-range-load-worker")
            // Gc must also use exactly one thread to handle it.
            .thread_count(1)
            .create();
        let gc_range_remote = gc_range_worker.remote();

        let load_evict_worker = Worker::new("background-region-load-evict-worker");
        let load_evict_remote = load_evict_worker.remote();

        let num_regions_to_cache = memory_controller.soft_limit_threshold() / expected_region_size;
        let range_stats_manager = region_info_provider.map(|region_info_provider| {
            RangeStatsManager::new(
                num_regions_to_cache,
                DEFAULT_EVICT_MIN_DURATION,
                expected_region_size,
                region_info_provider,
            )
        });
        (
            Self {
                core: BackgroundRunnerCore {
                    engine,
                    memory_controller,
                    range_stats_manager,
                },
                pd_client,
                gc_interval,
                range_load_worker,
                range_load_remote,
                delete_range_worker,
                delete_range_scheduler: delete_range_scheduler.clone(),
                gc_range_worker,
                gc_range_remote,
                load_evict_worker,
                load_evict_remote,
                lock_cleanup_remote,
                lock_cleanup_worker,
                last_seqno: 0,
                rocks_engine: None,
            },
            delete_range_scheduler,
        )
    }
}

impl Runnable for BackgroundRunner {
    type Task = BackgroundTask;

    fn run(&mut self, task: Self::Task) {
        match task {
            BackgroundTask::SetRocksEngine(rocks_engine) => {
                self.rocks_engine = Some(rocks_engine);
                fail::fail_point!("in_memory_engine_set_rocks_engine");
            }
            BackgroundTask::Gc(t) => {
                let seqno = (|| {
                    fail::fail_point!("in_memory_engine_gc_oldest_seqno", |t| {
                        Some(t.unwrap().parse::<u64>().unwrap())
                    });

                    let Some(ref rocks_engine) = self.rocks_engine else {
                        return None;
                    };
                    let latest_seqno = rocks_engine.get_latest_sequence_number();
                    Some(
                        rocks_engine
                            .get_oldest_snapshot_sequence_number()
                            .unwrap_or(latest_seqno),
                    )
                })();

                let Some(seqno) = seqno else {
                    return;
                };

                info!(
                    "ime start a new round of gc for range cache engine";
                    "safe_point" => t.safe_point,
                    "oldest_sequence" => seqno,
                );
                let core = self.core.clone();
                let regions = core.regions_for_gc();
                if !regions.is_empty() {
                    let f = async move {
                        let mut metrics = FilterMetrics::default();
                        for region in &regions {
                            let m = core.gc_region(region, t.safe_point, seqno);
                            metrics.merge(&m);
                        }
                        core.on_gc_finished();
                        metrics.flush();
                        fail::fail_point!("in_memory_engine_gc_finish");
                    };
                    self.gc_range_remote.spawn(f);
                } else {
                    core.on_gc_finished();
                }
            }
            BackgroundTask::LoadRegion(region, snapshot) => {
                let core = self.core.clone();
                let delete_range_scheduler = self.delete_range_scheduler.clone();
                let pd_client = self.pd_client.clone();
                let gc_interval = self.gc_interval;
                let f = async move {
                    fail::fail_point!("before_start_loading_region");
                    fail::fail_point!("on_start_loading_region");
                    let mut is_canceled = false;
                    let skiplist_engine = {
                        let engine = core.engine.read();
                        let region_meta = engine.range_manager().region_meta(region.id).unwrap();
                        // if loading is canceled, we skip the batch load.
                        // NOTE: here we don't check the region epoch version change,
                        // We will handle possible region split and partial cancelation
                        // in `on_snapshot_load_canceled` and `on_snapshot_load_finished`.
                        if region_meta.get_state() != RegionState::Loading {
                            assert_eq!(region_meta.get_state(), RegionState::LoadingCanceled);
                            is_canceled = true;
                        }

                        engine.engine.clone()
                    };

                    if core.memory_controller.reached_stop_load_limit() {
                        // We are running out of memory, so cancel the load.
                        is_canceled = true;
                    }

                    if is_canceled {
                        info!(
                            "ime snapshot load canceled";
                            "region" => ?region,
                        );
                        core.on_snapshot_load_failed(&region, &delete_range_scheduler, false);
                        return;
                    }

                    info!("ime Loading region"; "region" => ?&region);
                    let start = Instant::now();
                    let iter_opt = IterOptions::new(
                        Some(KeyBuilder::from_slice(&region.start, 0, 0)),
                        Some(KeyBuilder::from_slice(&region.end, 0, 0)),
                        false,
                    );

                    let safe_point = 'load_snapshot: {
                        for &cf in DATA_CFS {
                            let handle = skiplist_engine.cf_handle(cf);
                            let seq = snapshot.sequence_number();
                            let guard = &epoch::pin();
                            match snapshot.iterator_opt(cf, iter_opt.clone()) {
                                Ok(mut iter) => {
                                    iter.seek_to_first().unwrap();
                                    while iter.valid().unwrap() {
                                        // use the sequence number from RocksDB snapshot here as
                                        // the kv is clearly visible
                                        let mut encoded_key =
                                            encode_key(iter.key(), seq, ValueType::Value);
                                        let mut val =
                                            InternalBytes::from_vec(iter.value().to_vec());

                                        let mem_size =
                                            RangeCacheWriteBatchEntry::calc_put_entry_size(
                                                iter.key(),
                                                val.as_bytes(),
                                            );

                                        // todo(SpadeA): we can batch acquire the memory size
                                        // here.
                                        if let MemoryUsage::HardLimitReached(n) =
                                            core.memory_controller.acquire(mem_size)
                                        {
                                            warn!(
                                                "ime stop loading snapshot due to memory reaching hard limit";
                                                "region" => ?region,
                                                "memory_usage(MB)" => ReadableSize(n as u64).as_mb_f64(),
                                            );
                                            break 'load_snapshot None;
                                        }

                                        encoded_key
                                            .set_memory_controller(core.memory_controller.clone());
                                        val.set_memory_controller(core.memory_controller.clone());
                                        handle.insert(encoded_key, val, guard);
                                        iter.next().unwrap();
                                    }
                                }
                                Err(e) => {
                                    error!("ime creating rocksdb iterator failed"; "cf" => cf, "err" => %e);
                                    break 'load_snapshot None;
                                }
                            }
                        }
                        // gc the range
                        let tso_timeout = std::cmp::min(gc_interval, TIMTOUT_FOR_TSO);
                        let now = match block_on_timeout(pd_client.get_tso(), tso_timeout) {
                            Ok(Ok(ts)) => ts,
                            err => {
                                error!(
                                    "ime get timestamp failed, skip gc loaded range";
                                    "timeout_duration" => ?tso_timeout,
                                    "error" => ?err,
                                );
                                // Get timestamp fail so don't do gc.
                                break 'load_snapshot Some(0);
                            }
                        };

                        let safe_point = (|| {
                            fail::fail_point!("in_memory_engine_safe_point_in_loading", |t| {
                                t.unwrap().parse::<u64>().unwrap()
                            });

                            let safe_point = now
                                .physical()
                                .saturating_sub(gc_interval.as_millis() as u64);
                            TimeStamp::compose(safe_point, 0).into_inner()
                        })();

                        let mut filter = Filter::new(
                            safe_point,
                            u64::MAX,
                            skiplist_engine.cf_handle(CF_DEFAULT),
                            skiplist_engine.cf_handle(CF_WRITE),
                        );
                        filter.filter_keys_in_range(&region);

                        Some(safe_point)
                    };

                    if let Some(safe_point) = safe_point {
                        if core.on_snapshot_load_finished(
                            &region,
                            &delete_range_scheduler,
                            safe_point,
                        ) {
                            let duration = start.saturating_elapsed();
                            RANGE_LOAD_TIME_HISTOGRAM.observe(duration.as_secs_f64());
                            info!(
                                "ime Loading region finished";
                                "region" => ?region,
                                "duration(sec)" => ?duration,
                            );
                        } else {
                            info!("ime Loading region canceled";"region" => ?region);
                        }
                    } else {
                        info!(
                            "ime snapshot load failed";
                            "region" => ?region,
                        );
                        core.on_snapshot_load_failed(&region, &delete_range_scheduler, true);
                    }
                };
                self.range_load_remote.spawn(f);
            }
            BackgroundTask::MemoryCheckAndEvict => {
                let mem_usage = self.core.memory_controller.mem_usage();
                info!(
                    "ime start memory usage check and evict";
                    "mem_usage(MB)" => ReadableSize(mem_usage as u64).as_mb()
                );
                if mem_usage > self.core.memory_controller.soft_limit_threshold() {
                    let delete_range_scheduler = self.delete_range_scheduler.clone();
                    let core = self.core.clone();
                    let task = async move {
                        core.evict_on_soft_limit_reached(&delete_range_scheduler);
                        core.memory_controller.set_memory_checking(false);
                    };
                    self.load_evict_remote.spawn(task);
                } else {
                    self.core.memory_controller.set_memory_checking(false);
                }
            }
            // DeleteRange task is executed by `DeleteRangeRunner` with a different scheduler so
            // that the task will not be scheduled to here.
            BackgroundTask::DeleteRegions(_) => unreachable!(),
            BackgroundTask::TopRegionsLoadEvict => {
                let delete_range_scheduler = self.delete_range_scheduler.clone();
                let core = self.core.clone();
                let task = async move { core.top_regions_load_evict(&delete_range_scheduler) };
                self.load_evict_remote.spawn(task);
            }
            BackgroundTask::CleanLockTombstone(snapshot_seqno) => {
                if snapshot_seqno < self.last_seqno {
                    return;
                }
                self.last_seqno = snapshot_seqno;
                let core = self.core.clone();

                let f = async move {
                    info!(
                        "ime begin to cleanup tombstones in lock cf";
                        "seqno" => snapshot_seqno,
                    );

                    let mut last_user_key = vec![];
                    let mut remove_rest = false;
                    let mut cached_to_remove: Option<Vec<u8>> = None;

                    let mut removed = 0;
                    let mut total = 0;
                    let now = Instant::now();
                    let lock_handle = core.engine.read().engine().cf_handle("lock");
                    let guard = &epoch::pin();
                    let mut iter = lock_handle.iterator();
                    iter.seek_to_first(guard);
                    while iter.valid() {
                        total += 1;
                        let InternalKey {
                            user_key,
                            v_type,
                            sequence,
                        } = decode_key(iter.key().as_bytes());
                        if user_key != last_user_key {
                            if let Some(remove) = cached_to_remove.take() {
                                removed += 1;
                                lock_handle.remove(&InternalBytes::from_vec(remove), guard);
                            }
                            last_user_key = user_key.to_vec();
                            if sequence >= snapshot_seqno {
                                remove_rest = false;
                            } else {
                                remove_rest = true;
                                if v_type == ValueType::Deletion {
                                    cached_to_remove = Some(iter.key().as_bytes().to_vec());
                                }
                            }
                        } else if remove_rest {
                            assert!(sequence < snapshot_seqno);
                            removed += 1;
                            lock_handle.remove(iter.key(), guard);
                        } else if sequence < snapshot_seqno {
                            remove_rest = true;
                            if v_type == ValueType::Deletion {
                                assert!(cached_to_remove.is_none());
                                cached_to_remove = Some(iter.key().as_bytes().to_vec());
                            }
                        }

                        iter.next(guard);
                    }
                    if let Some(remove) = cached_to_remove.take() {
                        removed += 1;
                        lock_handle.remove(&InternalBytes::from_vec(remove), guard);
                    }

                    info!(
                        "ime cleanup tombstones in lock cf";
                        "seqno" => snapshot_seqno,
                        "total" => total,
                        "removed" => removed,
                        "duration" => ?now.saturating_elapsed(),
                        "current_count" => lock_handle.len(),
                    );

                    fail::fail_point!("clean_lock_tombstone_done");
                };

                self.lock_cleanup_remote.spawn(f);
            }
        }
    }
}

impl RunnableWithTimer for BackgroundRunner {
    fn on_timeout(&mut self) {
        let mem_usage = self.core.memory_controller.mem_usage();
        RANGE_CACHE_MEMORY_USAGE.set(mem_usage as i64);

        let core = self.core.engine.read();
        let mut count_by_state = HashMap::new();
        for m in core.range_manager.regions().values() {
            *count_by_state.entry(m.get_state()).or_default() += 1;
        }
        drop(core);
        for (state, count) in count_by_state {
            RANGE_CACHE_COUNT
                .with_label_values(&[state.as_str()])
                .set(count);
        }
    }

    fn get_interval(&self) -> Duration {
        Duration::from_secs(10)
    }
}

pub struct DeleteRangeRunner {
    engine: Arc<RwLock<RangeCacheMemoryEngineCore>>,
    // It is possible that when `DeleteRangeRunner` begins to delete a range, the range is being
    // written by apply threads. In that case, we have to delay the delete range task to avoid race
    // condition between them. Periodically, these delayed ranges will be checked to see if it is
    // ready to be deleted.
    delay_regions: Vec<CacheRegion>,
}

impl DeleteRangeRunner {
    fn new(engine: Arc<RwLock<RangeCacheMemoryEngineCore>>) -> Self {
        Self {
            engine,
            delay_regions: vec![],
        }
    }

    fn delete_regions(&mut self, regions: &[CacheRegion]) {
        let skiplist_engine = self.engine.read().engine();
        for r in regions {
            skiplist_engine.delete_range(r);
        }
        self.engine
            .write()
            .mut_range_manager()
            .on_delete_regions(regions);

        fail::fail_point!("in_memory_engine_delete_range_done");

        #[cfg(test)]
        flush_epoch();
    }
}

impl Runnable for DeleteRangeRunner {
    type Task = BackgroundTask;
    fn run(&mut self, task: Self::Task) {
        match task {
            BackgroundTask::DeleteRegions(regions) => {
                fail::fail_point!("on_in_memory_engine_delete_range");
                let (mut regions_to_delay, regions_to_delete) = {
                    let core = self.engine.write();
                    let mut regions_to_delay = vec![];
                    let mut regions_to_delete = vec![];
                    for r in regions {
                        let region_meta = core.range_manager.region_meta(r.id).unwrap();
                        assert_eq!(region_meta.get_region().epoch_version, r.epoch_version);
                        assert_eq!(region_meta.get_state(), RegionState::Evicting);
                        // If the range is overlapped with ranges in `ranges_being_written`, the
                        // range has to be delayed to delete. See comment on `delay_ranges`.
                        if region_meta.is_in_gc()
                            || core
                                .range_manager
                                .is_overlapped_with_regions_being_written(region_meta.get_region())
                        {
                            regions_to_delay.push(r);
                        } else {
                            regions_to_delete.push(r);
                        }
                    }
                    (regions_to_delay, regions_to_delete)
                };
                self.delay_regions.append(&mut regions_to_delay);
                if !regions_to_delete.is_empty() {
                    self.delete_regions(&regions_to_delete);
                }
            }
            _ => unreachable!(),
        }
    }
}

impl RunnableWithTimer for DeleteRangeRunner {
    fn on_timeout(&mut self) {
        if self.delay_regions.is_empty() {
            return;
        }
        let regions = std::mem::take(&mut self.delay_regions);
        self.run(BackgroundTask::DeleteRegions(regions));
    }

    fn get_interval(&self) -> Duration {
        Duration::from_millis(500)
    }
}

#[derive(Default)]
struct FilterMetrics {
    total: usize,
    versions: usize,
    delete_versions: usize,
    filtered: usize,
    unique_key: usize,
    mvcc_rollback_and_locks: usize,
}

impl FilterMetrics {
    fn merge(&mut self, other: &FilterMetrics) {
        self.total += other.total;
        self.versions += other.versions;
        self.delete_versions += other.delete_versions;
        self.filtered += other.filtered;
        self.unique_key += other.unique_key;
        self.mvcc_rollback_and_locks += other.mvcc_rollback_and_locks;
    }

    fn flush(&self) {
        GC_FILTERED_STATIC.total.inc_by(self.total as u64);
        GC_FILTERED_STATIC
            .below_safe_point_total
            .inc_by(self.versions as u64);
        GC_FILTERED_STATIC.filtered.inc_by(self.filtered as u64);
        GC_FILTERED_STATIC
            .below_safe_point_unique
            .inc_by(self.unique_key as u64);
    }
}

struct Filter {
    safe_point: u64,
    oldest_seqno: u64,
    mvcc_key_prefix: Vec<u8>,
    remove_older: bool,

    default_cf_handle: SkiplistHandle,
    write_cf_handle: SkiplistHandle,

    // When deleting some keys, the latest one should be deleted at last to avoid the older
    // version appears.
    cached_mvcc_delete_key: Option<Vec<u8>>,
    cached_skiplist_delete_key: Option<Vec<u8>>,

    metrics: FilterMetrics,

    last_user_key: Vec<u8>,
}

impl Drop for Filter {
    fn drop(&mut self) {
        if let Some(cached_delete_key) = self.cached_mvcc_delete_key.take() {
            let guard = &epoch::pin();
            self.write_cf_handle
                .remove(&InternalBytes::from_vec(cached_delete_key), guard);
        }
        if let Some(cached_delete_key) = self.cached_skiplist_delete_key.take() {
            let guard = &epoch::pin();
            self.write_cf_handle
                .remove(&InternalBytes::from_vec(cached_delete_key), guard);
        }
    }
}

impl Filter {
    fn new(
        safe_point: u64,
        oldest_seqno: u64,
        default_cf_handle: SkiplistHandle,
        write_cf_handle: SkiplistHandle,
    ) -> Self {
        Self {
            safe_point,
            oldest_seqno,
            default_cf_handle,
            write_cf_handle,
            mvcc_key_prefix: vec![],
            cached_mvcc_delete_key: None,
            cached_skiplist_delete_key: None,
            remove_older: false,
            metrics: FilterMetrics::default(),
            last_user_key: vec![],
        }
    }

    fn filter_keys_in_range(&mut self, region: &CacheRegion) {
        let mut iter = self.write_cf_handle.iterator();
        let guard = &epoch::pin();
        let (start_key, end_key) = encode_key_for_boundary_with_mvcc(region);
        iter.seek(&start_key, guard);
        while iter.valid() && iter.key() < &end_key {
            let k = iter.key();
            let v = iter.value();
            if let Err(e) = self.filter_key(k.as_bytes(), v.as_bytes()) {
                warn!(
                    "ime Something Wrong in memory engine GC";
                    "error" => ?e,
                );
            }
            iter.next(guard);
        }
    }

    fn filter_key(&mut self, key: &Bytes, value: &Bytes) -> Result<(), String> {
        self.metrics.total += 1;
        let InternalKey {
            user_key,
            v_type,
            sequence,
        } = decode_key(key);

        if sequence > self.oldest_seqno {
            // skip those under read by some snapshots
            return Ok(());
        }

        let (mvcc_key_prefix, commit_ts) = split_ts(user_key)?;
        if commit_ts > self.safe_point {
            return Ok(());
        }

        // Just like what rocksdb compaction filter does, we do not handle internal
        // keys (representing different MVCC versions of the same user key) that have
        // been marked as tombstones. However, these keys need to be deleted. Since they
        // are below the safe point, we can safely delete them directly now.
        // For each user key, we cache the first ValueType::Deletion and delete all the
        // older internal keys of the same user keys. The cached ValueType::Delete is
        // deleted at last to avoid these older keys visible.
        if v_type == ValueType::Deletion {
            if let Some(cache_skiplist_delete_key) = self.cached_skiplist_delete_key.take() {
                self.metrics.filtered += 1;
                // Reaching here in two cases:
                // 1. There are two ValueType::Deletion in the same user key.
                // 2. Two consecutive ValueType::Deletion of different user keys.
                // In either cases, we can delete the previous one directly.
                let guard = &epoch::pin();
                self.write_cf_handle
                    .remove(&InternalBytes::from_vec(cache_skiplist_delete_key), guard)
            }
            self.cached_skiplist_delete_key = Some(key.to_vec());
            return Ok(());
        } else if let Some(ref cache_skiplist_delete_key) = self.cached_skiplist_delete_key {
            let InternalKey {
                user_key: cache_skiplist_delete_user_key,
                ..
            } = decode_key(cache_skiplist_delete_key);
            let guard = &epoch::pin();
            if cache_skiplist_delete_user_key == user_key {
                self.metrics.filtered += 1;
                self.write_cf_handle
                    .remove(&InternalBytes::from_bytes(key.clone()), guard);
                return Ok(());
            } else {
                self.metrics.filtered += 1;
                self.write_cf_handle.remove(
                    &InternalBytes::from_vec(self.cached_skiplist_delete_key.take().unwrap()),
                    guard,
                )
            }
        }

        let guard = &epoch::pin();
        // Also, we only handle the same user_key once (user_key here refers to the key
        // with MVCC version but without sequence number).
        if user_key != self.last_user_key {
            self.last_user_key = user_key.to_vec();
        } else {
            self.metrics.filtered += 1;
            self.write_cf_handle
                .remove(&InternalBytes::from_bytes(key.clone()), guard);
            return Ok(());
        }

        self.metrics.versions += 1;
        if self.mvcc_key_prefix != mvcc_key_prefix {
            self.metrics.unique_key += 1;
            self.mvcc_key_prefix.clear();
            self.mvcc_key_prefix.extend_from_slice(mvcc_key_prefix);
            self.remove_older = false;
            if let Some(cached_delete_key) = self.cached_mvcc_delete_key.take() {
                self.metrics.filtered += 1;
                self.write_cf_handle
                    .remove(&InternalBytes::from_vec(cached_delete_key), guard);
            }
        }

        let mut filtered = self.remove_older;
        let write = parse_write(value)?;
        if !self.remove_older {
            match write.write_type {
                WriteType::Rollback | WriteType::Lock => {
                    self.metrics.mvcc_rollback_and_locks += 1;
                    filtered = true;
                }
                WriteType::Put => self.remove_older = true,
                WriteType::Delete => {
                    self.metrics.delete_versions += 1;
                    self.remove_older = true;

                    // The first mvcc type below safe point is the mvcc delete. We should delay to
                    // remove it until all the followings with the same user key have been deleted
                    // to avoid older version apper.
                    self.cached_mvcc_delete_key = Some(key.to_vec());
                }
            }
        }

        if !filtered {
            return Ok(());
        }
        self.metrics.filtered += 1;
        self.write_cf_handle
            .remove(&InternalBytes::from_bytes(key.clone()), guard);
        self.handle_filtered_write(write, guard);

        Ok(())
    }

    fn handle_filtered_write(&mut self, write: WriteRef<'_>, guard: &epoch::Guard) {
        if write.short_value.is_none() && write.write_type == WriteType::Put {
            // todo(SpadeA): We don't know the sequence number of the key in the skiplist so
            // we cannot delete it directly. So we encoding a key with MAX sequence number
            // so we can find the mvcc key with sequence number in the skiplist by using
            // get_with_key and delete it with the result key. It involes more than one
            // seek(both get and remove invovle seek). Maybe we can provide the API to
            // delete the mvcc keys with all sequence numbers.
            let default_key = encoding_for_filter(&self.mvcc_key_prefix, write.start_ts);
            let mut iter = self.default_cf_handle.iterator();
            iter.seek(&default_key, guard);
            while iter.valid() && iter.key().same_user_key_with(&default_key) {
                self.default_cf_handle.remove(iter.key(), guard);
                iter.next(guard);
            }
        }
    }
}

#[cfg(test)]
pub mod tests {
    use std::{
        sync::{
            mpsc::{channel, Sender},
            Arc, Mutex,
        },
        time::Duration,
    };

    use crossbeam::epoch;
    use engine_rocks::util::new_engine;
    use engine_traits::{
        CacheRegion, IterOptions, Iterable, Iterator, RangeCacheEngine, RegionEvent, SyncMutable,
        CF_DEFAULT, CF_LOCK, CF_WRITE, DATA_CFS,
    };
    use futures::future::ready;
    use keys::{data_key, DATA_MAX_KEY, DATA_MIN_KEY};
    use kvproto::metapb::Region;
    use online_config::{ConfigChange, ConfigManager, ConfigValue};
    use pd_client::PdClient;
    use tempfile::Builder;
    use tikv_util::{
        config::{ReadableDuration, ReadableSize, VersionTrack},
        worker::dummy_scheduler,
    };
    use txn_types::{Key, TimeStamp, Write, WriteType};

    use super::*;
    use crate::{
        background::BackgroundRunner,
        config::RangeCacheConfigManager,
        engine::{SkiplistEngine, SkiplistHandle},
        keys::{
            construct_key, construct_region_key, construct_value, encode_key, encode_seek_key,
            encoding_for_filter, InternalBytes, ValueType,
        },
        memory_controller::MemoryController,
        range_manager::RegionState::*,
        region_label::{
            region_label_meta_client,
            tests::{add_region_label_rule, new_region_label_rule, new_test_server_and_client},
        },
        test_util::{new_region, put_data, put_data_with_overwrite},
        write_batch::RangeCacheWriteBatchEntry,
        RangeCacheEngineConfig, RangeCacheEngineContext, RangeCacheMemoryEngine,
    };

    fn delete_data(
        key: &[u8],
        ts: u64,
        seq_num: u64,
        write_cf: &SkiplistHandle,
        mem_controller: Arc<MemoryController>,
    ) {
        let key = data_key(key);
        let raw_write_k = Key::from_raw(&key)
            .append_ts(TimeStamp::new(ts))
            .into_encoded();
        let mut write_k = encode_key(&raw_write_k, seq_num, ValueType::Value);
        write_k.set_memory_controller(mem_controller.clone());
        let write_v = Write::new(WriteType::Delete, TimeStamp::new(ts), None);
        let mut val = InternalBytes::from_vec(write_v.as_ref().to_bytes());
        val.set_memory_controller(mem_controller.clone());
        let guard = &epoch::pin();
        let _ = mem_controller.acquire(RangeCacheWriteBatchEntry::calc_put_entry_size(
            &raw_write_k,
            val.as_bytes(),
        ));
        write_cf.insert(write_k, val, guard);
    }

    fn rollback_data(
        key: &[u8],
        ts: u64,
        seq_num: u64,
        write_cf: &SkiplistHandle,
        mem_controller: Arc<MemoryController>,
    ) {
        let key = data_key(key);
        let raw_write_k = Key::from_raw(&key)
            .append_ts(TimeStamp::new(ts))
            .into_encoded();
        let mut write_k = encode_key(&raw_write_k, seq_num, ValueType::Value);
        write_k.set_memory_controller(mem_controller.clone());
        let write_v = Write::new(WriteType::Rollback, TimeStamp::new(ts), None);
        let mut val = InternalBytes::from_vec(write_v.as_ref().to_bytes());
        val.set_memory_controller(mem_controller.clone());
        let guard = &epoch::pin();
        let _ = mem_controller.acquire(RangeCacheWriteBatchEntry::calc_put_entry_size(
            &raw_write_k,
            val.as_bytes(),
        ));
        write_cf.insert(write_k, val, guard);
    }

    fn element_count(sklist: &SkiplistHandle) -> u64 {
        let guard = &epoch::pin();
        let mut count = 0;
        let mut iter = sklist.iterator();
        iter.seek_to_first(guard);
        while iter.valid() {
            count += 1;
            iter.next(guard);
        }
        count
    }

    // We should not use skiplist.get directly as we only cares keys without
    // sequence number suffix
    fn key_exist(sl: &SkiplistHandle, key: &InternalBytes, guard: &epoch::Guard) -> bool {
        let mut iter = sl.iterator();
        iter.seek(key, guard);
        if iter.valid() && iter.key().same_user_key_with(key) {
            return true;
        }
        false
    }

    // We should not use skiplist.get directly as we only cares keys without
    // sequence number suffix
    fn get_value(
        sl: &SkiplistHandle,
        key: &InternalBytes,
        guard: &epoch::Guard,
    ) -> Option<Vec<u8>> {
        let mut iter = sl.iterator();
        iter.seek(key, guard);
        if iter.valid() && iter.key().same_user_key_with(key) {
            return Some(iter.value().as_slice().to_vec());
        }
        None
    }

    fn dummy_controller(skip_engine: SkiplistEngine) -> Arc<MemoryController> {
        let mut config = RangeCacheEngineConfig::config_for_test();
        config.soft_limit_threshold = Some(ReadableSize(u64::MAX));
        config.hard_limit_threshold = Some(ReadableSize(u64::MAX));
        let config = Arc::new(VersionTrack::new(config));
        Arc::new(MemoryController::new(config, skip_engine))
    }

    fn encode_raw_key_for_filter(key: &[u8], ts: TimeStamp) -> InternalBytes {
        let key = data_key(key);
        let key = Key::from_raw(&key);
        encoding_for_filter(key.as_encoded(), ts)
    }

    struct MockPdClient {}
    impl PdClient for MockPdClient {
        fn get_tso(&self) -> pd_client::PdFuture<txn_types::TimeStamp> {
            Box::pin(ready(Ok(TimeStamp::compose(TimeStamp::physical_now(), 0))))
        }
    }

    #[test]
    fn test_filter() {
        let skiplist_engine = SkiplistEngine::new();
        let write = skiplist_engine.cf_handle(CF_WRITE);
        let default = skiplist_engine.cf_handle(CF_DEFAULT);

        let memory_controller = dummy_controller(skiplist_engine.clone());

        put_data(
            b"key1",
            b"value1",
            10,
            15,
            10,
            false,
            &default,
            &write,
            memory_controller.clone(),
        );
        put_data(
            b"key2",
            b"value21",
            10,
            15,
            12,
            false,
            &default,
            &write,
            memory_controller.clone(),
        );
        put_data(
            b"key2",
            b"value22",
            20,
            25,
            14,
            false,
            &default,
            &write,
            memory_controller.clone(),
        );
        // mock repeate apply
        put_data(
            b"key2",
            b"value22",
            20,
            25,
            15,
            false,
            &default,
            &write,
            memory_controller.clone(),
        );
        put_data(
            b"key2",
            b"value23",
            30,
            35,
            16,
            false,
            &default,
            &write,
            memory_controller.clone(),
        );
        put_data(
            b"key3",
            b"value31",
            20,
            25,
            18,
            false,
            &default,
            &write,
            memory_controller.clone(),
        );
        put_data(
            b"key3",
            b"value32",
            30,
            35,
            20,
            false,
            &default,
            &write,
            memory_controller.clone(),
        );
        delete_data(b"key3", 40, 22, &write, memory_controller.clone());
        assert_eq!(7, element_count(&default));
        assert_eq!(8, element_count(&write));

        let mut filter = Filter::new(50, 100, default.clone(), write.clone());
        let mut count = 0;
        let mut iter = write.iterator();
        let guard = &epoch::pin();
        iter.seek_to_first(guard);
        while iter.valid() {
            let k = iter.key();
            let v = iter.value();
            filter.filter_key(k.as_bytes(), v.as_bytes()).unwrap();
            count += 1;
            iter.next(guard);
        }
        assert_eq!(count, 8);
        assert_eq!(5, filter.metrics.filtered);
        drop(filter);

        assert_eq!(2, element_count(&write));
        assert_eq!(2, element_count(&default));

        let key = encode_raw_key_for_filter(b"key1", TimeStamp::new(15));
        assert!(key_exist(&write, &key, guard));

        let key = encode_raw_key_for_filter(b"key2", TimeStamp::new(35));
        assert!(key_exist(&write, &key, guard));

        let key = encode_raw_key_for_filter(b"key3", TimeStamp::new(35));
        assert!(!key_exist(&write, &key, guard));

        let key = encode_raw_key_for_filter(b"key1", TimeStamp::new(10));
        assert!(key_exist(&default, &key, guard));

        let key = encode_raw_key_for_filter(b"key2", TimeStamp::new(30));
        assert!(key_exist(&default, &key, guard));

        let key = encode_raw_key_for_filter(b"key3", TimeStamp::new(30));
        assert!(!key_exist(&default, &key, guard));
    }

    #[test]
    fn test_filter_with_delete() {
        let engine = RangeCacheMemoryEngine::new(RangeCacheEngineContext::new_for_tests(Arc::new(
            VersionTrack::new(RangeCacheEngineConfig::config_for_test()),
        )));
        let memory_controller = engine.memory_controller();
        let region = new_region(1, b"", b"z");
        let cache_region = CacheRegion::from_region(&region);
        engine.new_region(region.clone());

        let (write, default) = {
            let skiplist_engine = engine.core().write().engine();
            (
                skiplist_engine.cf_handle(CF_WRITE),
                skiplist_engine.cf_handle(CF_DEFAULT),
            )
        };

        put_data(
            b"key1",
            b"value11",
            10,
            15,
            10,
            false,
            &default,
            &write,
            memory_controller.clone(),
        );

        // Delete the above key
        let guard = &epoch::pin();
        let raw_write_k = Key::from_raw(&data_key(b"key1"))
            .append_ts(TimeStamp::new(15))
            .into_encoded();
        let mut write_k = encode_key(&raw_write_k, 15, ValueType::Deletion);
        write_k.set_memory_controller(memory_controller.clone());
        let mut val = InternalBytes::from_vec(b"".to_vec());
        val.set_memory_controller(memory_controller.clone());
        write.insert(write_k, val, guard);

        put_data(
            b"key2",
            b"value22",
            20,
            25,
            14,
            false,
            &default,
            &write,
            memory_controller.clone(),
        );

        // Delete the above key
        let raw_write_k = Key::from_raw(&data_key(b"key2"))
            .append_ts(TimeStamp::new(25))
            .into_encoded();
        let mut write_k = encode_key(&raw_write_k, 15, ValueType::Deletion);
        write_k.set_memory_controller(memory_controller.clone());
        let mut val = InternalBytes::from_vec(b"".to_vec());
        val.set_memory_controller(memory_controller.clone());
        write.insert(write_k, val, guard);

        put_data(
            b"key2",
            b"value23",
            30,
            35,
            16,
            false,
            &default,
            &write,
            memory_controller.clone(),
        );
        delete_data(b"key2", 40, 18, &write, memory_controller.clone());

        let snap = engine
            .snapshot(cache_region.clone(), u64::MAX, u64::MAX)
            .unwrap();
        let mut iter_opts = IterOptions::default();
        iter_opts.set_lower_bound(&cache_region.start, 0);
        iter_opts.set_upper_bound(&cache_region.end, 0);

        let (worker, _) = BackgroundRunner::new(
            engine.core.clone(),
            memory_controller.clone(),
            None,
            engine.expected_region_size(),
            Duration::from_secs(100),
            Arc::new(MockPdClient {}),
        );
        worker.core.gc_region(&cache_region, 40, 100);

        let mut iter = snap.iterator_opt("write", iter_opts).unwrap();
        iter.seek_to_first().unwrap();
        assert!(!iter.valid().unwrap());

        let mut iter = write.iterator();
        iter.seek_to_first(guard);
        assert!(!iter.valid());
    }

    #[test]
    fn test_gc() {
        let engine = RangeCacheMemoryEngine::new(RangeCacheEngineContext::new_for_tests(Arc::new(
            VersionTrack::new(RangeCacheEngineConfig::config_for_test()),
        )));
        let memory_controller = engine.memory_controller();
        let region = new_region(1, b"", b"z");
        engine.new_region(region.clone());
        let (write, default) = {
            let skiplist_engine = engine.core().write().engine();
            (
                skiplist_engine.cf_handle(CF_WRITE),
                skiplist_engine.cf_handle(CF_DEFAULT),
            )
        };

        let encode_key = |key, ts| {
            let data_key = data_key(key);
            let key = Key::from_raw(&data_key);
            encoding_for_filter(key.as_encoded(), ts)
        };

        put_data(
            b"key1",
            b"value1",
            10,
            11,
            10,
            false,
            &default,
            &write,
            memory_controller.clone(),
        );
        put_data(
            b"key1",
            b"value2",
            12,
            13,
            12,
            false,
            &default,
            &write,
            memory_controller.clone(),
        );
        put_data(
            b"key1",
            b"value3",
            14,
            15,
            14,
            false,
            &default,
            &write,
            memory_controller.clone(),
        );
        assert_eq!(3, element_count(&default));
        assert_eq!(3, element_count(&write));

        let (worker, _) = BackgroundRunner::new(
            engine.core.clone(),
            memory_controller.clone(),
            None,
            engine.expected_region_size(),
            Duration::from_secs(100),
            Arc::new(MockPdClient {}),
        );

        let cache_region = CacheRegion::from_region(&region);
        // gc should not hanlde keys with larger seqno than oldest seqno
        worker.core.gc_region(&cache_region, 13, 10);
        assert_eq!(3, element_count(&default));
        assert_eq!(3, element_count(&write));

        // gc will not remove the latest mvcc put below safe point
        worker.core.gc_region(&cache_region, 14, 100);
        assert_eq!(2, element_count(&default));
        assert_eq!(2, element_count(&write));

        worker.core.gc_region(&cache_region, 16, 100);
        assert_eq!(1, element_count(&default));
        assert_eq!(1, element_count(&write));

        // rollback will not make the first older version be filtered
        rollback_data(b"key1", 17, 16, &write, memory_controller.clone());
        worker.core.gc_region(&cache_region, 17, 100);
        assert_eq!(1, element_count(&default));
        assert_eq!(1, element_count(&write));
        let key = encode_key(b"key1", TimeStamp::new(15));
        let guard = &epoch::pin();
        assert!(key_exist(&write, &key, guard));
        let key = encode_key(b"key1", TimeStamp::new(14));
        assert!(key_exist(&default, &key, guard));

        // unlike in WriteCompactionFilter, the latest mvcc delete below safe point will
        // be filtered
        delete_data(b"key1", 19, 18, &write, memory_controller.clone());
        worker.core.gc_region(&cache_region, 19, 100);
        assert_eq!(0, element_count(&write));
        assert_eq!(0, element_count(&default));
    }

    // The GC of one range should not impact other ranges
    #[test]
    fn test_gc_one_range() {
        let config = RangeCacheEngineConfig::config_for_test();
        let engine = RangeCacheMemoryEngine::new(RangeCacheEngineContext::new_for_tests(Arc::new(
            VersionTrack::new(config),
        )));
        let memory_controller = engine.memory_controller();
        let (write, default, region1, region2) = {
            let mut core = engine.core().write();

            let region1 = CacheRegion::new(1, 0, b"zk00", b"zk10");
            core.mut_range_manager().new_region(region1.clone());

            let region2 = CacheRegion::new(2, 0, b"zk30", b"zk40");
            core.mut_range_manager().new_region(region2.clone());

            let engine = core.engine();
            (
                engine.cf_handle(CF_WRITE),
                engine.cf_handle(CF_DEFAULT),
                region1,
                region2,
            )
        };

        put_data(
            b"k05",
            b"val1",
            10,
            11,
            10,
            false,
            &default,
            &write,
            memory_controller.clone(),
        );

        put_data(
            b"k05",
            b"val2",
            12,
            13,
            14,
            false,
            &default,
            &write,
            memory_controller.clone(),
        );

        put_data(
            b"k05",
            b"val1",
            14,
            15,
            18,
            false,
            &default,
            &write,
            memory_controller.clone(),
        );

        put_data(
            b"k35",
            b"val1",
            10,
            11,
            12,
            false,
            &default,
            &write,
            memory_controller.clone(),
        );

        put_data(
            b"k35",
            b"val2",
            12,
            13,
            16,
            false,
            &default,
            &write,
            memory_controller.clone(),
        );

        put_data(
            b"k35",
            b"val1",
            14,
            15,
            20,
            false,
            &default,
            &write,
            memory_controller.clone(),
        );

        let encode_key = |key, commit_ts, seq_num| -> InternalBytes {
            let data_key = data_key(key);
            let raw_write_k = Key::from_raw(&data_key)
                .append_ts(TimeStamp::new(commit_ts))
                .into_encoded();
            encode_key(&raw_write_k, seq_num, ValueType::Value)
        };

        let verify = |key, mvcc, seq, handle: &SkiplistHandle| {
            let guard = &epoch::pin();
            let key = encode_key(key, mvcc, seq);
            let mut iter = handle.iterator();
            iter.seek(&key, guard);
            assert_eq!(iter.key(), &key);
            iter.next(guard);
            assert!(!iter.valid() || !iter.key().same_user_key_with(&key));
        };

        assert_eq!(6, element_count(&default));
        assert_eq!(6, element_count(&write));

        let (worker, _) = BackgroundRunner::new(
            engine.core.clone(),
            memory_controller.clone(),
            None,
            engine.expected_region_size(),
            Duration::from_secs(100),
            Arc::new(MockPdClient {}),
        );
        let filter = worker.core.gc_region(&region1, 100, 100);
        assert_eq!(2, filter.filtered);

        verify(b"k05", 15, 18, &write);
        verify(b"k05", 14, 19, &default);

        assert_eq!(4, element_count(&default));
        assert_eq!(4, element_count(&write));

        let (worker, _) = BackgroundRunner::new(
            engine.core.clone(),
            memory_controller.clone(),
            None,
            engine.expected_region_size(),
            Duration::from_secs(100),
            Arc::new(MockPdClient {}),
        );
        worker.core.gc_region(&region2, 100, 100);
        assert_eq!(2, filter.filtered);

        verify(b"k35", 15, 20, &write);
        verify(b"k35", 14, 21, &default);

        assert_eq!(2, element_count(&default));
        assert_eq!(2, element_count(&write));
    }

    #[test]
    fn test_gc_for_overwrite_write() {
        let engine = RangeCacheMemoryEngine::new(RangeCacheEngineContext::new_for_tests(Arc::new(
            VersionTrack::new(RangeCacheEngineConfig::config_for_test()),
        )));
        let memory_controller = engine.memory_controller();
        let region = new_region(1, b"", b"z");
        engine.new_region(region.clone());
        let (write, default) = {
            let skiplist_engine = engine.core().write().engine();
            (
                skiplist_engine.cf_handle(CF_WRITE),
                skiplist_engine.cf_handle(CF_DEFAULT),
            )
        };

        put_data_with_overwrite(
            b"key1",
            b"value1",
            10,
            11,
            100,
            101,
            false,
            &default,
            &write,
            memory_controller.clone(),
        );

        assert_eq!(1, element_count(&default));
        assert_eq!(2, element_count(&write));

        let (worker, _) = BackgroundRunner::new(
            engine.core.clone(),
            memory_controller.clone(),
            None,
            engine.expected_region_size(),
            Duration::from_secs(100),
            Arc::new(MockPdClient {}),
        );

        let filter = worker
            .core
            .gc_region(&CacheRegion::from_region(&region), 20, 200);
        assert_eq!(1, filter.filtered);
        assert_eq!(1, element_count(&default));
        assert_eq!(1, element_count(&write));
    }

    #[test]
    fn test_snapshot_block_gc() {
        let engine = RangeCacheMemoryEngine::new(RangeCacheEngineContext::new_for_tests(Arc::new(
            VersionTrack::new(RangeCacheEngineConfig::config_for_test()),
        )));
        let memory_controller = engine.memory_controller();
        let region = new_region(1, b"", b"z");
        engine.new_region(region.clone());
        let (write, default) = {
            let skiplist_engine = engine.core().write().engine();
            (
                skiplist_engine.cf_handle(CF_WRITE),
                skiplist_engine.cf_handle(CF_DEFAULT),
            )
        };

        put_data(
            b"key1",
            b"value1",
            10,
            11,
            10,
            false,
            &default,
            &write,
            memory_controller.clone(),
        );
        put_data(
            b"key2",
            b"value21",
            10,
            11,
            12,
            false,
            &default,
            &write,
            memory_controller.clone(),
        );
        put_data(
            b"key2",
            b"value22",
            15,
            16,
            14,
            false,
            &default,
            &write,
            memory_controller.clone(),
        );
        put_data(
            b"key2",
            b"value23",
            20,
            21,
            16,
            false,
            &default,
            &write,
            memory_controller.clone(),
        );
        put_data(
            b"key3",
            b"value31",
            5,
            6,
            18,
            false,
            &default,
            &write,
            memory_controller.clone(),
        );
        put_data(
            b"key3",
            b"value32",
            10,
            11,
            20,
            false,
            &default,
            &write,
            memory_controller.clone(),
        );
        assert_eq!(6, element_count(&default));
        assert_eq!(6, element_count(&write));

        let (worker, _) = BackgroundRunner::new(
            engine.core.clone(),
            memory_controller,
            None,
            engine.expected_region_size(),
            Duration::from_secs(100),
            Arc::new(MockPdClient {}),
        );
        let cache_region = CacheRegion::from_region(&region);
        let s1 = engine.snapshot(cache_region.clone(), 10, u64::MAX);
        let s2 = engine.snapshot(cache_region.clone(), 11, u64::MAX);
        let s3 = engine.snapshot(cache_region.clone(), 20, u64::MAX);

        // nothing will be removed due to snapshot 5
        let filter = worker.core.gc_region(&cache_region, 30, 100);
        assert_eq!(0, filter.filtered);
        assert_eq!(6, element_count(&default));
        assert_eq!(6, element_count(&write));

        drop(s1);
        let filter = worker.core.gc_region(&cache_region, 30, 100);
        assert_eq!(1, filter.filtered);
        assert_eq!(5, element_count(&default));
        assert_eq!(5, element_count(&write));

        drop(s2);
        let filter = worker.core.gc_region(&cache_region, 30, 100);
        assert_eq!(1, filter.filtered);
        assert_eq!(4, element_count(&default));
        assert_eq!(4, element_count(&write));

        drop(s3);
        let filter = worker.core.gc_region(&cache_region, 30, 100);
        assert_eq!(1, filter.filtered);
        assert_eq!(3, element_count(&default));
        assert_eq!(3, element_count(&write));
    }

    #[test]
    fn test_gc_region_contained_in_historical_range() {
        let engine = RangeCacheMemoryEngine::new(RangeCacheEngineContext::new_for_tests(Arc::new(
            VersionTrack::new(RangeCacheEngineConfig::config_for_test()),
        )));
        let memory_controller = engine.memory_controller();
        let region = new_region(1, b"", b"z");
        engine.new_region(region.clone());
        let (write, default) = {
            let skiplist_engine = engine.core().write().engine();
            (
                skiplist_engine.cf_handle(CF_WRITE),
                skiplist_engine.cf_handle(CF_DEFAULT),
            )
        };

        put_data(
            b"key1",
            b"value1",
            9,
            10,
            10,
            false,
            &default,
            &write,
            memory_controller.clone(),
        );
        put_data(
            b"key1",
            b"value2",
            11,
            12,
            11,
            false,
            &default,
            &write,
            memory_controller.clone(),
        );
        put_data(
            b"key1",
            b"value3",
            30,
            31,
            20,
            false,
            &default,
            &write,
            memory_controller.clone(),
        );

        put_data(
            b"key9",
            b"value4",
            13,
            14,
            12,
            false,
            &default,
            &write,
            memory_controller.clone(),
        );
        put_data(
            b"key9",
            b"value5",
            14,
            15,
            13,
            false,
            &default,
            &write,
            memory_controller.clone(),
        );
        put_data(
            b"key9",
            b"value6",
            30,
            31,
            21,
            false,
            &default,
            &write,
            memory_controller.clone(),
        );

        let cache_region = CacheRegion::from_region(&region);
        let snap1 = engine.snapshot(cache_region.clone(), 20, 1000).unwrap();
        let snap2 = engine.snapshot(cache_region.clone(), 22, 1000).unwrap();
        let _snap3 = engine.snapshot(cache_region.clone(), 60, 1000).unwrap();

        let new_regions = vec![
            CacheRegion::new(1, 1, "z", "zkey5"),
            CacheRegion::new(2, 1, "zkey5", "zkey8"),
            CacheRegion::new(3, 1, "zkey8", cache_region.end.clone()),
        ];
        let region2 = new_regions[1].clone();
        engine.on_region_event(RegionEvent::Split {
            source: cache_region.clone(),
            new_regions,
        });
        assert_eq!(engine.core.read().range_manager().regions().len(), 3);

        engine.evict_region(&region2, EvictReason::AutoEvict);
        assert_eq!(6, element_count(&default));
        assert_eq!(6, element_count(&write));

        let (worker, _) = BackgroundRunner::new(
            engine.core.clone(),
            memory_controller,
            None,
            engine.expected_region_size(),
            Duration::from_secs(100),
            Arc::new(MockPdClient {}),
        );

        let regions: Vec<_> = engine
            .core
            .read()
            .range_manager()
            .regions()
            .values()
            .filter_map(|m| {
                if m.get_state() == RegionState::Active {
                    Some(m.get_region().clone())
                } else {
                    None
                }
            })
            .collect();
        assert_eq!(regions.len(), 2);
        let mut filter = FilterMetrics::default();
        for r in &regions {
            filter.merge(&worker.core.gc_region(r, 50, 1000));
        }
        assert_eq!(2, filter.filtered);
        assert_eq!(4, element_count(&default));
        assert_eq!(4, element_count(&write));

        drop(snap1);
        let mut filter = FilterMetrics::default();
        for r in &regions {
            filter.merge(&worker.core.gc_region(r, 50, 1000));
        }
        assert_eq!(0, filter.filtered);
        assert_eq!(4, element_count(&default));
        assert_eq!(4, element_count(&write));

        drop(snap2);
        let mut filter = FilterMetrics::default();
        for r in &regions {
            filter.merge(&worker.core.gc_region(r, 50, 1000));
        }
        assert_eq!(2, filter.filtered);
        assert_eq!(2, element_count(&default));
        assert_eq!(2, element_count(&write));
    }

    #[test]
    fn test_background_worker_load() {
        let mut engine = RangeCacheMemoryEngine::new(RangeCacheEngineContext::new_for_tests(
            Arc::new(VersionTrack::new(RangeCacheEngineConfig::config_for_test())),
        ));
        let path = Builder::new().prefix("test_load").tempdir().unwrap();
        let path_str = path.path().to_str().unwrap();
        let rocks_engine = new_engine(path_str, DATA_CFS).unwrap();
        engine.set_disk_engine(rocks_engine.clone());

        for i in 10..20 {
            let key = construct_key(i, 1);
            let key = data_key(&key);
            let value = construct_value(i, i);
            rocks_engine
                .put_cf(CF_DEFAULT, &key, value.as_bytes())
                .unwrap();
            rocks_engine
                .put_cf(CF_WRITE, &key, value.as_bytes())
                .unwrap();
        }

        let k = format!("zk{:08}", 15).into_bytes();
        let region1 = CacheRegion::new(1, 0, DATA_MIN_KEY, k.clone());
        let region2 = CacheRegion::new(2, 0, k, DATA_MAX_KEY);
        {
            let mut core = engine.core.write();
            core.mut_range_manager()
                .load_region(region1.clone())
                .unwrap();
            core.mut_range_manager()
                .load_region(region2.clone())
                .unwrap();
        }
        engine.prepare_for_apply(1, &region1);
        engine.prepare_for_apply(1, &region2);

        // concurrent write to rocksdb, but the key will not be loaded in the memory
        // engine
        let key = construct_key(20, 1);
        let key20 = data_key(&key);
        let value = construct_value(20, 20);
        rocks_engine
            .put_cf(CF_DEFAULT, &key20, value.as_bytes())
            .unwrap();
        rocks_engine
            .put_cf(CF_WRITE, &key20, value.as_bytes())
            .unwrap();

        let (write, default) = {
            let core = engine.core().write();
            let skiplist_engine = core.engine();
            (
                skiplist_engine.cf_handle(CF_WRITE),
                skiplist_engine.cf_handle(CF_DEFAULT),
            )
        };

        // wait for background load
        std::thread::sleep(Duration::from_secs(1));

        let _ = engine
            .snapshot(region1.clone(), u64::MAX, u64::MAX)
            .unwrap();
        let _ = engine
            .snapshot(region2.clone(), u64::MAX, u64::MAX)
            .unwrap();

        let guard = &epoch::pin();
        for i in 10..20 {
            let key = construct_key(i, 1);
            let key = data_key(&key);
            let value = construct_value(i, i);
            let key = encode_seek_key(&key, u64::MAX);
            assert_eq!(
                get_value(&write, &key, guard).unwrap().as_slice(),
                value.as_bytes()
            );
            assert_eq!(
                get_value(&default, &key, guard).unwrap().as_slice(),
                value.as_bytes()
            );
        }

        let key20 = encode_seek_key(&key20, u64::MAX);
        assert!(!key_exist(&write, &key20, guard));
        assert!(!key_exist(&default, &key20, guard));
    }

    #[test]
    fn test_ranges_for_gc() {
        let engine = RangeCacheMemoryEngine::new(RangeCacheEngineContext::new_for_tests(Arc::new(
            VersionTrack::new(RangeCacheEngineConfig::config_for_test()),
        )));
        let memory_controller = engine.memory_controller();
        let r1 = new_region(1, b"a", b"b");
        let r2 = new_region(2, b"b", b"c");
        engine.new_region(r1);
        engine.new_region(r2);

        let (runner, _) = BackgroundRunner::new(
            engine.core.clone(),
            memory_controller,
            None,
            engine.expected_region_size(),
            Duration::from_secs(100),
            Arc::new(MockPdClient {}),
        );
        let regions = runner.core.regions_for_gc();
        assert_eq!(2, regions.len());

        // until the previous gc finished, node ranges will be returned
        assert!(runner.core.regions_for_gc().is_empty());
        runner.core.on_gc_finished();

        let regions = runner.core.regions_for_gc();
        assert_eq!(2, regions.len());
    }

    #[derive(Default)]
    struct MockRegionInfoProvider {
        regions: Mutex<Vec<Region>>,
    }

    impl MockRegionInfoProvider {
        fn add_region(&self, region: Region) {
            self.regions.lock().unwrap().push(region);
        }
    }

    impl RegionInfoProvider for MockRegionInfoProvider {
        fn get_regions_in_range(
            &self,
            start: &[u8],
            end: &[u8],
        ) -> raftstore::coprocessor::Result<Vec<Region>> {
            let regions: Vec<_> = self
                .regions
                .lock()
                .unwrap()
                .iter()
                .filter(|r| {
                    (r.end_key.is_empty() || r.end_key.as_slice() > start)
                        && (end.is_empty() || end > r.start_key.as_slice())
                })
                .cloned()
                .collect();
            Ok(regions)
        }
    }

    // Test creating and loading cache hint using a region label rule:
    // 1. Insert some data into rocks engine, which is set as disk engine for the
    //    memory engine.
    // 2. Use test pd client server to create a label rule for portion of the data.
    // 3. Wait until data is loaded.
    // 4. Verify that only the labeled key range has been loaded.
    #[test]
    fn test_load_from_pd_hint_service() {
        let region_info_provider = Arc::new(MockRegionInfoProvider::default());

        let mut engine = RangeCacheMemoryEngine::with_region_info_provider(
            RangeCacheEngineContext::new_for_tests(Arc::new(VersionTrack::new(
                RangeCacheEngineConfig::config_for_test(),
            ))),
            Some(region_info_provider.clone()),
        );
        let path = Builder::new()
            .prefix("test_load_from_pd_hint_service")
            .tempdir()
            .unwrap();
        let path_str = path.path().to_str().unwrap();
        let rocks_engine = new_engine(path_str, DATA_CFS).unwrap();
        engine.set_disk_engine(rocks_engine.clone());

        for i in 10..20 {
            let key = construct_key(i, 1);
            let value = construct_value(i, i);
            rocks_engine
                .put_cf(CF_DEFAULT, &key, value.as_bytes())
                .unwrap();
            rocks_engine
                .put_cf(CF_WRITE, &key, value.as_bytes())
                .unwrap();
        }
        let region = new_region(1, format!("k{:08}", 10), format!("k{:08}", 15));
        region_info_provider.add_region(region.clone());

        let (mut pd_server, pd_client) = new_test_server_and_client(ReadableDuration::millis(100));
        let cluster_id = pd_client.get_cluster_id().unwrap();
        let pd_client = Arc::new(pd_client);
        engine.start_hint_service(PdRangeHintService::from(pd_client.clone()));
        let meta_client = region_label_meta_client(pd_client.clone());
        let label_rule = new_region_label_rule(
            "cache/0",
            &hex::encode(format!("k{:08}", 0).into_bytes()),
            &hex::encode(format!("k{:08}", 20).into_bytes()),
        );
        add_region_label_rule(meta_client, cluster_id, &label_rule);

        // Wait for the watch to fire.
        test_util::eventually(
            Duration::from_millis(10),
            Duration::from_millis(200),
            || !engine.core.read().range_manager().regions().is_empty(),
        );
        let cache_region = CacheRegion::from_region(&region);
        engine.prepare_for_apply(1, &cache_region);

        // Wait for the range to be loaded.
        test_util::eventually(
            Duration::from_millis(50),
            Duration::from_millis(1000),
            || {
                let core = engine.core.read();
                core.range_manager().region_meta(1).unwrap().get_state() == RegionState::Active
            },
        );
        let _ = engine.snapshot(cache_region, u64::MAX, u64::MAX).unwrap();

        let (write, default) = {
            let core = engine.core().write();
            let skiplist_engine = core.engine();
            (
                skiplist_engine.cf_handle(CF_WRITE),
                skiplist_engine.cf_handle(CF_DEFAULT),
            )
        };

        let guard = &epoch::pin();
        for i in 10..15 {
            let key = construct_key(i, 1);
            let value = construct_value(i, i);
            let key = encode_seek_key(&key, u64::MAX);
            assert_eq!(
                get_value(&write, &key, guard).unwrap().as_slice(),
                value.as_bytes()
            );
            assert_eq!(
                get_value(&default, &key, guard).unwrap().as_slice(),
                value.as_bytes()
            );
        }
        for i in 15..=20 {
            let key = construct_key(i, 1);
            let key = data_key(&key);
            let key = encode_seek_key(&key, u64::MAX);
            assert!(!key_exist(&write, &key, guard));
            assert!(!key_exist(&default, &key, guard));
        }

        pd_server.stop();
    }

    fn verify_load(
        region: &Region,
        engine: &RangeCacheMemoryEngine,
        exist: bool,
        expect_count: usize,
    ) {
        if exist {
            let read_ts = TimeStamp::compose(TimeStamp::physical_now(), 0).into_inner();
            let snap = engine
                .snapshot(
                    region.id,
                    0,
                    CacheRange::from_region(region),
                    read_ts,
                    u64::MAX,
                )
                .unwrap();
            let mut count = 0;
            let range = CacheRange::from_region(region);
            for cf in DATA_CFS {
                let mut iter = IterOptions::default();
                iter.set_lower_bound(&range.start, 0);
                iter.set_upper_bound(&range.end, 0);
                let mut iter = snap.iterator_opt(cf, iter).unwrap();
                let _ = iter.seek_to_first();
                while iter.valid().unwrap() {
                    let _ = iter.next();
                    count += 1;
                }
            }
            assert_eq!(count, expect_count);
        } else {
            engine
                .snapshot(region.id, 0, CacheRange::from_region(region), 10, 10)
                .unwrap_err();
        }
    }

    #[test]
    fn test_snapshot_load_reaching_stop_limit() {
        let mut config = RangeCacheEngineConfig::config_for_test();
        config.stop_load_limit_threshold = Some(ReadableSize(500));
        config.soft_limit_threshold = Some(ReadableSize(1000));
        config.hard_limit_threshold = Some(ReadableSize(1500));
        let config = Arc::new(VersionTrack::new(config));
        let mut engine =
            RangeCacheMemoryEngine::new(RangeCacheEngineContext::new_for_tests(config));
        let path = Builder::new()
            .prefix("test_snapshot_load_reaching_limit")
            .tempdir()
            .unwrap();
        let path_str = path.path().to_str().unwrap();
        let rocks_engine = new_engine(path_str, DATA_CFS).unwrap();
        engine.set_disk_engine(rocks_engine.clone());
        let mem_controller = engine.memory_controller();

        let region1 = new_region(1, construct_region_key(1), construct_region_key(3));
        // Memory for one put is 17(key) + 3(val) + 8(Seqno) + 16(Memory controller in
        // key and val) + 96(Node overhead) = 140
        let key = construct_key(1, 10);
        rocks_engine.put_cf(CF_DEFAULT, &key, b"val").unwrap();
        rocks_engine.put_cf(CF_LOCK, &key, b"val").unwrap();
        rocks_engine.put_cf(CF_WRITE, &key, b"val").unwrap();

        let key = construct_key(2, 10);
        rocks_engine.put_cf(CF_DEFAULT, &key, b"val").unwrap();
        rocks_engine.put_cf(CF_LOCK, &key, b"val").unwrap();
        rocks_engine.put_cf(CF_WRITE, &key, b"val").unwrap();
        // After loading range1, the memory usage should be 140*6=840

        let region2 = new_region(2, construct_region_key(3), construct_region_key(5));
        let key = construct_key(3, 10);
        rocks_engine.put_cf(CF_DEFAULT, &key, b"val").unwrap();
        rocks_engine.put_cf(CF_LOCK, &key, b"val").unwrap();
        rocks_engine.put_cf(CF_WRITE, &key, b"val").unwrap();

        for r in [&region1, &region2] {
            engine.load_region(r.clone()).unwrap();
            engine.prepare_for_apply(1, CacheRange::from_region(r), r);
        }

        // ensure all ranges are finshed
        test_util::eventually(Duration::from_millis(100), Duration::from_secs(2), || {
            !engine
                .core
                .read()
                .range_manager()
                .regions()
                .values()
                .any(|m| matches!(m.get_state(), Pending | Loading))
        });

        verify_load(&region1, &engine, true, 6);
        verify_load(&region2, &engine, false, 0);
        assert_eq!(mem_controller.mem_usage(), 846);
    }

    #[test]
    fn test_snapshot_load_reaching_hard_limit() {
        let mut config = RangeCacheEngineConfig::config_for_test();
        config.stop_load_limit_threshold = Some(ReadableSize(1000));
        config.soft_limit_threshold = Some(ReadableSize(1000));
        config.hard_limit_threshold = Some(ReadableSize(1500));
        let config = Arc::new(VersionTrack::new(config));
        let mut engine =
            RangeCacheMemoryEngine::new(RangeCacheEngineContext::new_for_tests(config));
        let path = Builder::new()
            .prefix("test_snapshot_load_reaching_limit")
            .tempdir()
            .unwrap();
        let path_str = path.path().to_str().unwrap();
        let rocks_engine = new_engine(path_str, DATA_CFS).unwrap();
        engine.set_disk_engine(rocks_engine.clone());
        let mem_controller = engine.memory_controller();

        let region1 = new_region(1, construct_region_key(1), construct_region_key(3));
        // Memory for one put is 17(key) + 3(val) + 8(Seqno) + 16(Memory controller in
        // key and val) + 96(Node overhead) = 140
        let key = construct_key(1, 10);
        rocks_engine.put_cf(CF_DEFAULT, &key, b"val").unwrap();
        rocks_engine.put_cf(CF_LOCK, &key, b"val").unwrap();
        rocks_engine.put_cf(CF_WRITE, &key, b"val").unwrap();

        let key = construct_key(2, 10);
        rocks_engine.put_cf(CF_DEFAULT, &key, b"val").unwrap();
        rocks_engine.put_cf(CF_LOCK, &key, b"val").unwrap();
        rocks_engine.put_cf(CF_WRITE, &key, b"val").unwrap();
        // After loading range1, the memory usage should be 140*6=840

        let region2 = new_region(2, construct_region_key(3), construct_region_key(5));
        let key = construct_key(3, 10);
        rocks_engine.put_cf(CF_DEFAULT, &key, b"val").unwrap();
        rocks_engine.put_cf(CF_LOCK, &key, b"val").unwrap();
        rocks_engine.put_cf(CF_WRITE, &key, b"val").unwrap();

        let key = construct_key(4, 10);
        rocks_engine.put_cf(CF_DEFAULT, &key, b"val").unwrap();
        rocks_engine.put_cf(CF_LOCK, &key, b"val").unwrap();
        rocks_engine.put_cf(CF_WRITE, &key, b"val").unwrap();
        // 840*2 > hard limit 1500, so the load will fail and the loaded keys should be
        // removed

        let region3 = new_region(3, construct_region_key(5), construct_region_key(6));
        let key = construct_key(5, 10);
        rocks_engine.put_cf(CF_DEFAULT, &key, b"val").unwrap();
        rocks_engine.put_cf(CF_LOCK, &key, b"val").unwrap();
        rocks_engine.put_cf(CF_WRITE, &key, b"val").unwrap();
        let key = construct_key(6, 10);
        rocks_engine.put_cf(CF_DEFAULT, &key, b"val").unwrap();
        rocks_engine.put_cf(CF_LOCK, &key, b"val").unwrap();
        rocks_engine.put_cf(CF_WRITE, &key, b"val").unwrap();

        for r in [&region1, &region2, &region3] {
            engine.load_region(r.clone()).unwrap();
            engine.prepare_for_apply(1, &CacheRegion::from_region(r));
        }

        // ensure all ranges are finshed
        test_util::eventually(Duration::from_millis(100), Duration::from_secs(2), || {
            !engine
                .core
                .read()
                .range_manager()
                .regions()
                .values()
                .any(|m| matches!(m.get_state(), Pending | Loading))
        });

<<<<<<< HEAD
        verify_load(&region1, &engine, true, 6);
        verify_load(&region2, &engine, false, 0);
        verify_load(&region3, &engine, false, 3);
=======
        let verify = |region: &Region, exist, expect_count| {
            if exist {
                let read_ts = TimeStamp::compose(TimeStamp::physical_now(), 0).into_inner();
                let snap = engine
                    .snapshot(CacheRegion::from_region(region), read_ts, u64::MAX)
                    .unwrap();
                let mut count = 0;
                let range = CacheRegion::from_region(region);
                for cf in DATA_CFS {
                    let mut iter = IterOptions::default();
                    iter.set_lower_bound(&range.start, 0);
                    iter.set_upper_bound(&range.end, 0);
                    let mut iter = snap.iterator_opt(cf, iter).unwrap();
                    let _ = iter.seek_to_first();
                    while iter.valid().unwrap() {
                        let _ = iter.next();
                        count += 1;
                    }
                }
                assert_eq!(count, expect_count);
            } else {
                engine
                    .snapshot(CacheRegion::from_region(region), 10, 10)
                    .unwrap_err();
            }
        };
        verify(&region1, true, 6);
        verify(&region2, false, 0);
        verify(&region3, false, 3);
>>>>>>> 0247c443
        assert_eq!(mem_controller.mem_usage(), 1551);
    }

    #[test]
    fn test_soft_hard_limit_change() {
        let mut config = RangeCacheEngineConfig::config_for_test();
        config.soft_limit_threshold = Some(ReadableSize(1000));
        config.hard_limit_threshold = Some(ReadableSize(1500));
        let config = Arc::new(VersionTrack::new(config));
        let mut engine =
            RangeCacheMemoryEngine::new(RangeCacheEngineContext::new_for_tests(config.clone()));
        let path = Builder::new()
            .prefix("test_snapshot_load_reaching_limit")
            .tempdir()
            .unwrap();
        let path_str = path.path().to_str().unwrap();
        let rocks_engine = new_engine(path_str, DATA_CFS).unwrap();
        engine.set_disk_engine(rocks_engine.clone());
        let mem_controller = engine.memory_controller();

        let region1 = new_region(1, construct_region_key(1), construct_region_key(3));
        // Memory for one put is 17(key) + 3(val) + 8(Seqno) + 16(Memory controller in
        // key and val) + 96(Node overhead) = 140
        let key = construct_key(1, 10);
        rocks_engine.put_cf(CF_DEFAULT, &key, b"val").unwrap();
        rocks_engine.put_cf(CF_LOCK, &key, b"val").unwrap();
        rocks_engine.put_cf(CF_WRITE, &key, b"val").unwrap();

        let key = construct_key(2, 10);
        rocks_engine.put_cf(CF_DEFAULT, &key, b"val").unwrap();
        rocks_engine.put_cf(CF_LOCK, &key, b"val").unwrap();
        rocks_engine.put_cf(CF_WRITE, &key, b"val").unwrap();
        // After loading range1, the memory usage should be 140*6=840
        engine.load_region(region1.clone()).unwrap();
        engine.prepare_for_apply(1, &CacheRegion::from_region(&region1));

        let region2 = new_region(2, construct_region_key(3), construct_region_key(5));
        let key = construct_key(3, 10);
        rocks_engine.put_cf(CF_DEFAULT, &key, b"val").unwrap();
        rocks_engine.put_cf(CF_LOCK, &key, b"val").unwrap();
        rocks_engine.put_cf(CF_WRITE, &key, b"val").unwrap();

        let key = construct_key(4, 10);
        rocks_engine.put_cf(CF_DEFAULT, &key, b"val").unwrap();
        rocks_engine.put_cf(CF_LOCK, &key, b"val").unwrap();
        rocks_engine.put_cf(CF_WRITE, &key, b"val").unwrap();
        // 840*2 > hard limit 1500, so the load will fail and the loaded keys should be
        // removed. However now we change the memory quota to 2000, so the range2 can be
        // cached.
        let mut config_manager = RangeCacheConfigManager(config.clone());
        let mut config_change = ConfigChange::new();
        config_change.insert(
            String::from("hard_limit_threshold"),
            ConfigValue::Size(2000),
        );
        config_manager.dispatch(config_change).unwrap();
        assert_eq!(config.value().hard_limit_threshold(), 2000);

        engine.load_region(region2.clone()).unwrap();
        engine.prepare_for_apply(1, &CacheRegion::from_region(&region2));

        // ensure all ranges are finshed
        test_util::eventually(Duration::from_millis(100), Duration::from_secs(2), || {
            !engine
                .core
                .read()
                .range_manager()
                .regions()
                .values()
                .any(|m| matches!(m.get_state(), Pending | Loading))
        });

        let verify = |r: &Region, exist, expect_count| {
            if exist {
                let read_ts = TimeStamp::compose(TimeStamp::physical_now(), 0).into_inner();
                let snap = engine
                    .snapshot(CacheRegion::from_region(r), read_ts, u64::MAX)
                    .unwrap();
                let mut count = 0;
                let range = CacheRegion::from_region(r);
                for cf in DATA_CFS {
                    let mut iter = IterOptions::default();
                    iter.set_lower_bound(&range.start, 0);
                    iter.set_upper_bound(&range.end, 0);
                    let mut iter = snap.iterator_opt(cf, iter).unwrap();
                    let _ = iter.seek_to_first();
                    while iter.valid().unwrap() {
                        let _ = iter.next();
                        count += 1;
                    }
                }
                assert_eq!(count, expect_count);
            } else {
                engine
                    .snapshot(CacheRegion::from_region(r), 10, 10)
                    .unwrap_err();
            }
        };
        verify(&region1, true, 6);
        verify(&region2, true, 6);
        assert_eq!(mem_controller.mem_usage(), 1692);
    }

    #[test]
    fn test_gc_use_pd_tso() {
        struct MockPdClient {
            tx: Mutex<Sender<()>>,
        }
        impl PdClient for MockPdClient {
            fn get_tso(&self) -> pd_client::PdFuture<txn_types::TimeStamp> {
                self.tx.lock().unwrap().send(()).unwrap();
                Box::pin(ready(Ok(TimeStamp::compose(TimeStamp::physical_now(), 0))))
            }
        }

        let start_time = TimeStamp::compose(TimeStamp::physical_now(), 0);
        let (tx, pd_client_rx) = channel();
        let pd_client = Arc::new(MockPdClient { tx: Mutex::new(tx) });
        let gc_interval = Duration::from_millis(100);
        let load_evict_interval = Duration::from_millis(200);
        let (scheduler, mut rx) = dummy_scheduler();
        let (handle, stop) =
            BgWorkManager::start_tick(scheduler, pd_client, gc_interval, load_evict_interval);

        let Some(BackgroundTask::Gc(GcTask { safe_point })) =
            rx.recv_timeout(10 * gc_interval).unwrap()
        else {
            panic!("must be a GcTask");
        };
        let safe_point = TimeStamp::from(safe_point);
        // Make sure it is a reasonable timestamp.
        assert!(safe_point >= start_time, "{safe_point}, {start_time}");
        let now = TimeStamp::compose(TimeStamp::physical_now(), 0);
        assert!(safe_point < now, "{safe_point}, {now}");
        // Must get ts from PD.
        pd_client_rx.try_recv().unwrap();

        stop.send(true).unwrap();
        handle.join().unwrap();
    }
}<|MERGE_RESOLUTION|>--- conflicted
+++ resolved
@@ -2758,16 +2758,10 @@
         if exist {
             let read_ts = TimeStamp::compose(TimeStamp::physical_now(), 0).into_inner();
             let snap = engine
-                .snapshot(
-                    region.id,
-                    0,
-                    CacheRange::from_region(region),
-                    read_ts,
-                    u64::MAX,
-                )
+                .snapshot(CacheRegion::from_region(region), read_ts, u64::MAX)
                 .unwrap();
             let mut count = 0;
-            let range = CacheRange::from_region(region);
+            let range = CacheRegion::from_region(region);
             for cf in DATA_CFS {
                 let mut iter = IterOptions::default();
                 iter.set_lower_bound(&range.start, 0);
@@ -2782,7 +2776,7 @@
             assert_eq!(count, expect_count);
         } else {
             engine
-                .snapshot(region.id, 0, CacheRange::from_region(region), 10, 10)
+                .snapshot(CacheRegion::from_region(region), 10, 10)
                 .unwrap_err();
         }
     }
@@ -2827,7 +2821,7 @@
 
         for r in [&region1, &region2] {
             engine.load_region(r.clone()).unwrap();
-            engine.prepare_for_apply(1, CacheRange::from_region(r), r);
+            engine.prepare_for_apply(1, &CacheRegion::from_region(r));
         }
 
         // ensure all ranges are finshed
@@ -2917,41 +2911,9 @@
                 .any(|m| matches!(m.get_state(), Pending | Loading))
         });
 
-<<<<<<< HEAD
         verify_load(&region1, &engine, true, 6);
         verify_load(&region2, &engine, false, 0);
         verify_load(&region3, &engine, false, 3);
-=======
-        let verify = |region: &Region, exist, expect_count| {
-            if exist {
-                let read_ts = TimeStamp::compose(TimeStamp::physical_now(), 0).into_inner();
-                let snap = engine
-                    .snapshot(CacheRegion::from_region(region), read_ts, u64::MAX)
-                    .unwrap();
-                let mut count = 0;
-                let range = CacheRegion::from_region(region);
-                for cf in DATA_CFS {
-                    let mut iter = IterOptions::default();
-                    iter.set_lower_bound(&range.start, 0);
-                    iter.set_upper_bound(&range.end, 0);
-                    let mut iter = snap.iterator_opt(cf, iter).unwrap();
-                    let _ = iter.seek_to_first();
-                    while iter.valid().unwrap() {
-                        let _ = iter.next();
-                        count += 1;
-                    }
-                }
-                assert_eq!(count, expect_count);
-            } else {
-                engine
-                    .snapshot(CacheRegion::from_region(region), 10, 10)
-                    .unwrap_err();
-            }
-        };
-        verify(&region1, true, 6);
-        verify(&region2, false, 0);
-        verify(&region3, false, 3);
->>>>>>> 0247c443
         assert_eq!(mem_controller.mem_usage(), 1551);
     }
 
