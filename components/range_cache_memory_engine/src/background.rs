// Copyright 2024 TiKV Project Authors. Licensed under Apache-2.0.

use std::{collections::HashMap, fmt::Display, sync::Arc, thread::JoinHandle, time::Duration};

use bytes::Bytes;
use crossbeam::{
    channel::{bounded, tick, Sender},
    epoch, select,
};
use engine_rocks::{RocksEngine, RocksSnapshot};
use engine_traits::{
    CacheRegion, EvictReason, IterOptions, Iterable, Iterator, MiscExt, RangeHintService,
    SnapshotMiscExt, CF_DEFAULT, CF_WRITE, DATA_CFS,
};
use hex::FromHexError;
use pd_client::{PdClient, RpcClient};
use raftstore::coprocessor::RegionInfoProvider;
use slog_global::{error, info, warn};
use tikv_util::{
    config::ReadableSize,
    future::block_on_timeout,
    keybuilder::KeyBuilder,
    time::Instant,
    worker::{Builder, Runnable, RunnableWithTimer, ScheduleError, Scheduler, Worker},
};
use txn_types::{Key, TimeStamp, WriteRef, WriteType};
use yatp::Remote;

use crate::{
    engine::{RangeCacheMemoryEngineCore, SkiplistHandle},
    keys::{
        decode_key, encode_key, encode_key_for_boundary_with_mvcc, encoding_for_filter,
        InternalBytes, InternalKey, ValueType,
    },
    memory_controller::{MemoryController, MemoryUsage},
    metrics::{
        GC_FILTERED_STATIC, RANGE_CACHE_COUNT, RANGE_CACHE_MEMORY_USAGE, RANGE_GC_TIME_HISTOGRAM,
        RANGE_LOAD_TIME_HISTOGRAM,
    },
    range_manager::{CacheRegionMeta, RegionState},
    range_stats::{RangeStatsManager, DEFAULT_EVICT_MIN_DURATION},
    region_label::{
        KeyRangeRule, LabelRule, RegionLabelAddedCb, RegionLabelRulesManager,
        RegionLabelServiceBuilder,
    },
    write_batch::RangeCacheWriteBatchEntry,
};

// 5 seconds should be long enough for getting a TSO from PD.
const TIMTOUT_FOR_TSO: Duration = Duration::from_secs(5);

/// Try to extract the key and `u64` timestamp from `encoded_key`.
///
/// See also: [`txn_types::Key::split_on_ts_for`]
fn split_ts(key: &[u8]) -> Result<(&[u8], u64), String> {
    match Key::split_on_ts_for(key) {
        Ok((key, ts)) => Ok((key, ts.into_inner())),
        Err(_) => Err(format!(
            "invalid write cf key: {}",
            log_wrappers::Value(key)
        )),
    }
}

fn parse_write(value: &[u8]) -> Result<WriteRef<'_>, String> {
    match WriteRef::parse(value) {
        Ok(write) => Ok(write),
        Err(_) => Err(format!(
            "invalid write cf value: {}",
            log_wrappers::Value(value)
        )),
    }
}

#[derive(Debug)]
pub enum BackgroundTask {
    Gc(GcTask),
    LoadRegion(CacheRegion, Arc<RocksSnapshot>),
    MemoryCheckAndEvict,
    DeleteRegions(Vec<CacheRegion>),
    TopRegionsLoadEvict,
    CleanLockTombstone(u64),
    SetRocksEngine(RocksEngine),
}

impl Display for BackgroundTask {
    fn fmt(&self, f: &mut std::fmt::Formatter<'_>) -> std::fmt::Result {
        match &self {
            BackgroundTask::Gc(t) => t.fmt(f),
            BackgroundTask::LoadRegion(..) => f.debug_struct("LoadTask").finish(),
            BackgroundTask::MemoryCheckAndEvict => f.debug_struct("MemoryCheckAndEvict").finish(),
            BackgroundTask::DeleteRegions(r) => {
                f.debug_struct("DeleteRegions").field("region", r).finish()
            }
            BackgroundTask::TopRegionsLoadEvict => f.debug_struct("CheckTopRegions").finish(),
            BackgroundTask::CleanLockTombstone(r) => f
                .debug_struct("CleanLockTombstone")
                .field("seqno", r)
                .finish(),
            BackgroundTask::SetRocksEngine(_) => f.debug_struct("SetDiskEngine").finish(),
        }
    }
}

#[derive(Debug)]
pub struct GcTask {
    pub safe_point: u64,
}

impl Display for GcTask {
    fn fmt(&self, f: &mut std::fmt::Formatter<'_>) -> std::fmt::Result {
        f.debug_struct("GcTask")
            .field("safe_point", &self.safe_point)
            .finish()
    }
}

// BgWorkManager managers the worker inits, stops, and task schedules. When
// created, it starts a worker which receives tasks such as gc task, range
// delete task, range snapshot load and so on, and starts a thread for
// periodically schedule gc tasks.
pub struct BgWorkManager {
    worker: Worker,
    scheduler: Scheduler<BackgroundTask>,
    delete_region_scheduler: Scheduler<BackgroundTask>,
    tick_stopper: Option<(JoinHandle<()>, Sender<bool>)>,
    core: Arc<RangeCacheMemoryEngineCore>,
    region_info_provider: Option<Arc<dyn RegionInfoProvider>>,
}

impl Drop for BgWorkManager {
    fn drop(&mut self) {
        let (h, tx) = self.tick_stopper.take().unwrap();
        let _ = tx.send(true);
        let _ = h.join();
        self.worker.stop();
    }
}

pub struct PdRangeHintService(Arc<RpcClient>);

impl RangeHintService for PdRangeHintService {}

impl From<Arc<RpcClient>> for PdRangeHintService {
    fn from(pd_client: Arc<RpcClient>) -> Self {
        PdRangeHintService(pd_client)
    }
}

const CACHE_LABEL_RULE_KEY: &str = "cache";
const CACHE_LABEL_RULE_ALWAYS: &str = "always";

/// This implementation starts a background task using to pull down region label
/// rules from PD.
impl PdRangeHintService {
    /// Spawn a background task on `remote` to continuosly watch for region
    /// label rules that contain the label `cache`; if a new added for which
    /// `cache` is set to `always`, request loading the label's keyranges using
    /// `range_manager_load_cb`.
    ///
    /// TODO (afeinberg): Add support for evicting key ranges when the `cache`
    /// label is removed or no longer set to always.
    pub fn start<F>(&self, remote: Remote<yatp::task::future::TaskCell>, range_manager_load_cb: F)
    where
        F: Fn(&[u8], &[u8]) + Send + Sync + 'static,
    {
        let parse_range = |key_range: &KeyRangeRule| {
            let start = hex::decode(&key_range.start_key)?;
            let end = hex::decode(&key_range.end_key)?;
            Ok::<_, FromHexError>((start, end))
        };

        let pd_client = self.0.clone();
        let region_label_added_cb: RegionLabelAddedCb = Arc::new(move |label_rule: &LabelRule| {
            if !label_rule
                .labels
                .iter()
                .any(|e| e.key == CACHE_LABEL_RULE_KEY && e.value == CACHE_LABEL_RULE_ALWAYS)
            {
                // not related to caching, skip.
                return;
            }
            for key_range in &label_rule.data {
                match parse_range(key_range) {
                    Ok((start, end)) => {
                        info!("ime requested to cache range";
                            "start" => ?log_wrappers::Value(&start),
                            "end" => ?log_wrappers::Value(&end));
                        range_manager_load_cb(&start, &end);
                    }
                    Err(e) => {
                        error!("ime unable to convert key_range rule to cache range"; "err" => ?e);
                    }
                }
            }
        });
        let mut region_label_svc = RegionLabelServiceBuilder::new(
            Arc::new(RegionLabelRulesManager {
                region_label_added_cb: Some(region_label_added_cb),
                ..RegionLabelRulesManager::default()
            }),
            pd_client,
        )
        .rule_filter_fn(|label_rule| {
            label_rule
                .labels
                .iter()
                .any(|e| e.key == CACHE_LABEL_RULE_KEY)
        })
        .build()
        .unwrap();
        remote.spawn(async move { region_label_svc.watch_region_labels().await })
    }
}

impl BgWorkManager {
    pub fn new(
        core: Arc<RangeCacheMemoryEngineCore>,
        pd_client: Arc<dyn PdClient>,
        gc_interval: Duration,
        load_evict_interval: Duration,
        expected_region_size: usize,
        memory_controller: Arc<MemoryController>,
        region_info_provider: Option<Arc<dyn RegionInfoProvider>>,
    ) -> Self {
        let worker = Worker::new("range-cache-background-worker");
        let (runner, delete_range_scheduler) = BackgroundRunner::new(
            core.clone(),
            memory_controller,
            region_info_provider.clone(),
            expected_region_size,
            gc_interval,
            pd_client.clone(),
        );
        let scheduler = worker.start_with_timer("range-cache-engine-background", runner);

        let (h, tx) = BgWorkManager::start_tick(
            scheduler.clone(),
            pd_client,
            gc_interval,
            load_evict_interval,
        );

        Self {
            worker,
            scheduler,
            delete_region_scheduler: delete_range_scheduler,
            tick_stopper: Some((h, tx)),
            core,
            region_info_provider,
        }
    }

    pub fn schedule_task(&self, task: BackgroundTask) -> Result<(), ScheduleError<BackgroundTask>> {
        match task {
            task @ BackgroundTask::DeleteRegions(_) => {
                self.delete_region_scheduler.schedule_force(task)
            }
            task => self.scheduler.schedule_force(task),
        }
    }

    pub fn start_bg_hint_service(&self, range_hint_service: PdRangeHintService) {
        let core = self.core.clone();
        let region_info_provider = self.region_info_provider.clone();
        range_hint_service.start(self.worker.remote(), move |start: &[u8], end: &[u8]| {
            let Some(ref info_provider) = region_info_provider else {
                warn!("ime region info provider is none, skip load pinned range.");
                return;
            };

            let regions = match info_provider.get_regions_in_range(start, end) {
                Ok(r) => r,
                Err(e) => {
                    warn!(
                        "ime get regions in range failed"; "err" => ?e,
                        "start" => ?log_wrappers::Value(start),
                        "end" => ?log_wrappers::Value(end)
                    );
                    return;
                }
            };

            if regions.is_empty() {
                return;
            }

            for r in regions {
                let cache_region = CacheRegion::from_region(&r);
                if let Err(e) = core.region_manager().load_region(cache_region) {
                    warn!("ime load region by label failed"; "err" => ?e, "region" => ?r);
                }
            }
            // TODO (afeinberg): This does not actually load the range. The load
            // happens the apply thread begins to apply raft
            // entries. To force this (for read-only use-cases) we
            // should propose a No-Op command.
        });
    }

    fn start_tick(
        scheduler: Scheduler<BackgroundTask>,
        pd_client: Arc<dyn PdClient>,
        gc_interval: Duration,
        load_evict_interval: Duration,
    ) -> (JoinHandle<()>, Sender<bool>) {
        let (tx, rx) = bounded(0);
        // TODO: Instead of spawning a new thread, we should run this task
        //       in a shared background thread.
        let h = std::thread::spawn(move || {
            let gc_ticker = tick(gc_interval);
            let load_evict_ticker = tick(load_evict_interval); // TODO (afeinberg): Use a real value.
            let tso_timeout = std::cmp::min(gc_interval, TIMTOUT_FOR_TSO);
            'LOOP: loop {
                select! {
                    recv(gc_ticker) -> _ => {
                        let now = match block_on_timeout(pd_client.get_tso(), tso_timeout) {
                            Ok(Ok(ts)) => ts,
                            err => {
                                error!(
                                    "ime schedule range cache engine gc failed ";
                                    "timeout_duration" => ?tso_timeout,
                                    "error" => ?err,
                                );
                                continue 'LOOP;
                            }
                        };
                        let safe_point = now.physical() - gc_interval.as_millis() as u64;
                        let safe_point = TimeStamp::compose(safe_point, 0).into_inner();
                        if let Err(e) = scheduler.schedule(BackgroundTask::Gc(GcTask {safe_point})) {
                            error!(
                                "ime schedule range cache engine gc failed";
                                "err" => ?e,
                            );
                        }
                    },
                    recv(load_evict_ticker) -> _ => {
                        if let Err(e) = scheduler.schedule(BackgroundTask::TopRegionsLoadEvict) {
                            error!(
                                "ime schedule load evict failed";
                                "err" => ?e,
                            );
                        }
                    },
                    recv(rx) -> r => {
                        if let Err(e) = r {
                            error!(
                                "ime receive error in range cache engien gc ticker";
                                "err" => ?e,
                            );
                        }
                        return;
                    },
                }
            }
        });
        (h, tx)
    }
}

#[derive(Clone)]
struct BackgroundRunnerCore {
    engine: Arc<RangeCacheMemoryEngineCore>,
    memory_controller: Arc<MemoryController>,
    range_stats_manager: Option<RangeStatsManager>,
}

impl BackgroundRunnerCore {
    /// Returns the ranges that are eligible for garbage collection.
    ///
    /// Returns empty vector if there are no ranges cached or the previous gc is
    /// not finished.
    fn regions_for_gc(&self) -> Vec<CacheRegion> {
        // another gc task is running, skipped.
        if !self.engine.region_manager().try_set_regions_in_gc(true) {
            return vec![];
        }

        let regions_map = self.engine.region_manager().regions_map.read();
        regions_map
            .regions()
            .values()
            .filter_map(|m| {
                if m.get_state() == RegionState::Active {
                    Some(m.get_region().clone())
                } else {
                    None
                }
            })
            .collect()
    }

    pub(crate) fn gc_region(
        &self,
        region: &CacheRegion,
        safe_point: u64,
        oldest_seqno: u64,
    ) -> FilterMetrics {
        let safe_point = {
            let region_manager = self.engine.region_manager();
            // We should also consider the ongoing snapshot of the historical ranges (ranges
            // that have been evicted).
            let historical_safe_point = region_manager
                .get_history_regions_min_ts(region)
                .unwrap_or(u64::MAX);

            let mut regions_map = region_manager.regions_map.write();
            let Some(region_meta) = regions_map.mut_region_meta(region.id) else {
                return FilterMetrics::default();
            };

            if region_meta.get_state() != RegionState::Active
                || !region.contains_range(region_meta.get_region())
            {
                return FilterMetrics::default();
            }

            let min_snapshot = region_meta
                .region_snapshot_list()
                .lock()
                .unwrap()
                .min_snapshot_ts()
                .unwrap_or(u64::MAX);
            let safe_point = safe_point.min(min_snapshot).min(historical_safe_point);
            if safe_point <= region_meta.safe_point() {
                info!(
                    "ime safe point not large enough";
                    "prev" => region_meta.safe_point(),
                    "current" => safe_point,
                );
                return FilterMetrics::default();
            }

            // todo: change it to debug!
            info!(
                "ime safe point update";
                "prev" => region_meta.safe_point(),
                "current" => safe_point,
                "region" => ?region,
            );
            region_meta.set_safe_point(safe_point);
            region_meta.set_in_gc(true);
            safe_point
        };

        let start = Instant::now();
        let skiplist_engine = self.engine.engine();
        let mut filter = Filter::new(
            safe_point,
            oldest_seqno,
            skiplist_engine.cf_handle(CF_DEFAULT),
            skiplist_engine.cf_handle(CF_WRITE),
        );
        filter.filter_keys_in_range(region);
        self.engine.region_manager().on_gc_region_finished(region);

        let duration = start.saturating_elapsed();
        RANGE_GC_TIME_HISTOGRAM.observe(duration.as_secs_f64());
        info!(
            "ime range gc complete";
            "region" => ?region,
            "gc_duration" => ?duration,
            "total_version" => filter.metrics.total,
            "filtered_version" => filter.metrics.filtered,
            "below_safe_point_unique_keys" => filter.metrics.unique_key,
            "below_safe_point_version" => filter.metrics.versions,
            "below_safe_point_delete_version" => filter.metrics.delete_versions,
            "current_safe_point" => safe_point,
        );

        let mut metrics = std::mem::take(&mut filter.metrics);
        if filter.cached_mvcc_delete_key.is_some() {
            metrics.filtered += 1;
        }
        if filter.cached_skiplist_delete_key.is_some() {
            metrics.filtered += 1;
        }
        metrics
    }

    fn on_gc_finished(&self) {
        let success = self.engine.region_manager().try_set_regions_in_gc(false);
        assert!(success);
    }

    // if `false` is returned, the load is canceled
    fn on_snapshot_load_finished(
        &self,
        region: &CacheRegion,
        delete_range_scheduler: &Scheduler<BackgroundTask>,
        safe_point: u64,
    ) -> bool {
        fail::fail_point!("on_snapshot_load_finished");
        fail::fail_point!("on_snapshot_load_finished2");
        // We still need to check whether the snapshot is canceled during the load
        let mut regions_map = self.engine.region_manager().regions_map.write();
        let region_meta = regions_map.mut_region_meta(region.id).unwrap();
        let mut remove_regions = vec![];
        let mut on_region_meta = |meta: &mut CacheRegionMeta| {
            assert!(
                meta.get_state() == RegionState::Loading
                    || meta.get_state() == RegionState::LoadingCanceled,
                "region meta: {:?}",
                meta,
            );
            if meta.get_state() == RegionState::Loading {
                meta.set_state(RegionState::Active);
                meta.set_safe_point(safe_point);
            } else {
                assert_eq!(meta.get_state(), RegionState::LoadingCanceled);
                meta.mark_evict(RegionState::Evicting, EvictReason::LoadFailed, None);
                remove_regions.push(meta.get_region().clone());
            }
        };

        if region_meta.get_region().epoch_version == region.epoch_version {
            on_region_meta(region_meta);
        } else {
            // epoch version changed, should use scan to find all overlapped regions
            regions_map.iter_overlapped_regions_mut(region, |meta| {
                assert!(region.contains_range(meta.get_region()));
                on_region_meta(meta);
            });
        }
        drop(regions_map);

        if !remove_regions.is_empty() {
            fail::fail_point!("in_memory_engine_snapshot_load_canceled");

            if let Err(e) =
                delete_range_scheduler.schedule_force(BackgroundTask::DeleteRegions(remove_regions))
            {
                error!(
                    "ime schedule delete range failed";
                    "err" => ?e,
                );
                assert!(tikv_util::thread_group::is_shutdown(!cfg!(test)));
            }

            return false;
        }

        fail::fail_point!("on_completes_batch_loading");
        true
    }

    fn on_snapshot_load_failed(
        &self,
        region: &CacheRegion,
        delete_range_scheduler: &Scheduler<BackgroundTask>,
        started: bool,
    ) {
        let mut regions_map = self.engine.region_manager().regions_map.write();
        let region_meta = regions_map.mut_region_meta(region.id).unwrap();
        let mut remove_regions = vec![];
        let mut mark_region_evicted = |meta: &mut CacheRegionMeta| {
            assert!(
                meta.get_state() == RegionState::Loading
                    || meta.get_state() == RegionState::LoadingCanceled
            );
            let reason = if started {
                EvictReason::LoadFailed
            } else {
                EvictReason::LoadFailedWithoutStart
            };
            meta.mark_evict(RegionState::Evicting, reason, None);
            remove_regions.push(meta.get_region().clone());
        };

        if region_meta.get_region().epoch_version == region.epoch_version {
            mark_region_evicted(region_meta);
        } else {
            // epoch version changed, should use scan to find all overlap regions
            regions_map.iter_overlapped_regions_mut(region, |meta| {
                assert!(region.contains_range(meta.get_region()));
                mark_region_evicted(meta);
            });
        }

        if let Err(e) =
            delete_range_scheduler.schedule_force(BackgroundTask::DeleteRegions(remove_regions))
        {
            error!(
                "ime schedule delete range failed";
                "err" => ?e,
            );
            assert!(tikv_util::thread_group::is_shutdown(!cfg!(test)));
        }
    }

    /// Eviction on soft limit reached:
    ///
    /// When soft limit is reached, collect the candidates for eviction, and
    /// keep evicting until either all candidates are evicted, or the total
    /// approximated size of evicted regions is equal to or greater than the
    /// excess memory usage.
    fn evict_on_soft_limit_reached(&self, delete_range_scheduler: &Scheduler<BackgroundTask>) {
        if self.range_stats_manager.is_none() {
            warn!("ime range stats manager is not initialized, cannot evict on soft limit reached");
            return;
        }
        let range_stats_manager = self.range_stats_manager.as_ref().unwrap();
        let mut remaining = self
            .memory_controller
            .mem_usage()
            .saturating_sub(self.memory_controller.soft_limit_threshold());
        if remaining == 0 {
            return;
        }

        let mut regions_to_evict = Vec::with_capacity(256);

        // TODO (afeinberg, low): consider returning just an iterator and using scan
        // below for cleaner code.
        range_stats_manager.collect_candidates_for_eviction(&mut regions_to_evict, |region| {
            self.engine.region_manager().contains_region(region.id)
        });

        let mut regions_to_delete = vec![];
        // TODO (afeinberg): approximate size may differ from size in in-memory cache,
        // consider taking the actual size into account.
        for (region, approx_size) in regions_to_evict {
            if remaining == 0 {
                break;
            }
            let cache_region = CacheRegion::from_region(&region);
<<<<<<< HEAD
            let deleteable_regions = self
                .engine
                .region_manager()
                .evict_region(&cache_region, EvictReason::MemoryLimitReached);
=======
            let mut engine_wr = self.engine.write();
            let deleteable_regions = engine_wr.mut_range_manager().evict_region(
                &cache_region,
                EvictReason::MemoryLimitReached,
                None,
            );
>>>>>>> a982d31c
            if !deleteable_regions.is_empty() {
                info!(
                    "ime evict on soft limit reached";
                    "region_to_evict" => ?cache_region,
                    "regions_evicted" => ?&deleteable_regions,
                    "approx_size" => approx_size,
                    "remaining" => remaining
                );
                remaining = remaining.saturating_sub(approx_size as usize);
                range_stats_manager.handle_region_evicted(&region);
                regions_to_delete.extend(deleteable_regions);
            }
        }

        if !regions_to_delete.is_empty() {
            if let Err(e) = delete_range_scheduler
                .schedule_force(BackgroundTask::DeleteRegions(regions_to_delete))
            {
                error!(
                    "ime schedule deletet range failed";
                    "err" => ?e,
                );
                assert!(tikv_util::thread_group::is_shutdown(!cfg!(test)));
            }
        }
    }

    /// Periodically load top regions.
    ///
    /// If the soft limit is exceeded, evict (some) regions no longer considered
    /// top.
    ///
    /// See: [`RangeStatsManager::collect_changes_ranges`] for
    /// algorithm details.
    fn top_regions_load_evict(&self, delete_range_scheduler: &Scheduler<BackgroundTask>) {
        let range_stats_manager = match &self.range_stats_manager {
            Some(m) => m,
            None => {
                return;
            }
        };
        if range_stats_manager.set_checking_top_regions(true) {
            return;
        }

        let curr_memory_usage = self.memory_controller.mem_usage();
        let threshold = self.memory_controller.stop_load_limit_threshold();
        range_stats_manager.adjust_max_num_regions(curr_memory_usage, threshold);

        let mut regions_to_add = Vec::with_capacity(256);
        let mut regions_to_remove = Vec::with_capacity(256);
        range_stats_manager.collect_changed_ranges(&mut regions_to_add, &mut regions_to_remove);
        let mut regions_to_delete = Vec::with_capacity(regions_to_remove.len());
        info!("ime load_evict"; "ranges_to_add" => ?&regions_to_add, "may_evict" => ?&regions_to_remove);
        for evict_region in regions_to_remove {
            if self.memory_controller.reached_soft_limit() {
                let cache_region = CacheRegion::from_region(&evict_region);
<<<<<<< HEAD
                let deleteable_regions = self
                    .engine
                    .region_manager()
                    .evict_region(&cache_region, EvictReason::AutoEvict);
=======
                let mut core = self.engine.write();
                let deleteable_regions = core.mut_range_manager().evict_region(
                    &cache_region,
                    EvictReason::AutoEvict,
                    None,
                );
>>>>>>> a982d31c
                info!(
                    "ime load_evict: soft limit reached";
                    "region_to_evict" => ?&cache_region,
                    "evicted_regions" => ?&deleteable_regions,
                );
                regions_to_delete.extend(deleteable_regions);
            }
        }

        if !regions_to_delete.is_empty() {
            if let Err(e) = delete_range_scheduler
                .schedule_force(BackgroundTask::DeleteRegions(regions_to_delete))
            {
                error!(
                    "ime schedule deletet range failed";
                    "err" => ?e,
                );
                assert!(tikv_util::thread_group::is_shutdown(!cfg!(test)));
            }
        }
        let mut regions_map = self.engine.region_manager().regions_map.write();
        for region in regions_to_add {
            let cache_region = CacheRegion::from_region(&region);
            if let Err(e) = regions_map.load_region(cache_region) {
                error!("ime error loading range"; "cache_range" => ?region, "err" => ?e);
            }
        }
        range_stats_manager.set_checking_top_regions(false);
        info!("ime load_evict complete");
    }
}

// Flush epoch and pin enough times to make the delayed operations be executed
#[cfg(test)]
pub(crate) fn flush_epoch() {
    {
        let guard = &epoch::pin();
        guard.flush();
    }
    // Local epoch tries to advance the global epoch every 128 pins. When global
    // epoch advances, the operations(here, means delete) in the older epoch can be
    // executed.
    for _ in 0..128 {
        let _ = &epoch::pin();
    }
}

pub struct BackgroundRunner {
    core: BackgroundRunnerCore,

    pd_client: Arc<dyn PdClient>,
    gc_interval: Duration,

    // We have following four separate workers so that each type of task would not block each
    // others
    range_load_remote: Remote<yatp::task::future::TaskCell>,
    range_load_worker: Worker,

    delete_range_scheduler: Scheduler<BackgroundTask>,
    delete_range_worker: Worker,

    gc_range_remote: Remote<yatp::task::future::TaskCell>,
    gc_range_worker: Worker,

    // Region load and eviction worker.
    // TODO: this can be consolidated, possibly with the GC worker.
    load_evict_remote: Remote<yatp::task::future::TaskCell>,
    load_evict_worker: Worker,

    lock_cleanup_remote: Remote<yatp::task::future::TaskCell>,
    lock_cleanup_worker: Worker,

    // The last sequence number for the lock cf tombstone cleanup
    last_seqno: u64,
    // RocksEngine is used to get the oldest snapshot sequence number.
    rocks_engine: Option<RocksEngine>,
}

impl Drop for BackgroundRunner {
    fn drop(&mut self) {
        self.range_load_worker.stop();
        self.delete_range_worker.stop();
        self.gc_range_worker.stop();
        self.load_evict_worker.stop();
        self.lock_cleanup_worker.stop();
    }
}

impl BackgroundRunner {
    pub fn new(
        engine: Arc<RangeCacheMemoryEngineCore>,
        memory_controller: Arc<MemoryController>,
        region_info_provider: Option<Arc<dyn RegionInfoProvider>>,
        expected_region_size: usize,
        gc_interval: Duration,
        pd_client: Arc<dyn PdClient>,
    ) -> (Self, Scheduler<BackgroundTask>) {
        let range_load_worker = Builder::new("background-range-load-worker")
            // Range load now is implemented sequentially, so we must use exactly one thread to handle it.
            // todo(SpadeA): if the load speed is a bottleneck, we may consider to use multiple threads to load ranges.
            .thread_count(1)
            .create();
        let range_load_remote = range_load_worker.remote();

        let delete_range_worker = Worker::new("background-delete-range-worker");
        let delete_range_runner = DeleteRangeRunner::new(engine.clone());
        let delete_range_scheduler =
            delete_range_worker.start_with_timer("delete-range-runner", delete_range_runner);

        let lock_cleanup_worker = Worker::new("lock-cleanup-worker");
        let lock_cleanup_remote = lock_cleanup_worker.remote();

        let gc_range_worker = Builder::new("background-range-load-worker")
            // Gc must also use exactly one thread to handle it.
            .thread_count(1)
            .create();
        let gc_range_remote = gc_range_worker.remote();

        let load_evict_worker = Worker::new("background-region-load-evict-worker");
        let load_evict_remote = load_evict_worker.remote();

        let num_regions_to_cache = memory_controller.soft_limit_threshold() / expected_region_size;
        let range_stats_manager = region_info_provider.map(|region_info_provider| {
            RangeStatsManager::new(
                num_regions_to_cache,
                DEFAULT_EVICT_MIN_DURATION,
                expected_region_size,
                region_info_provider,
            )
        });
        (
            Self {
                core: BackgroundRunnerCore {
                    engine,
                    memory_controller,
                    range_stats_manager,
                },
                pd_client,
                gc_interval,
                range_load_worker,
                range_load_remote,
                delete_range_worker,
                delete_range_scheduler: delete_range_scheduler.clone(),
                gc_range_worker,
                gc_range_remote,
                load_evict_worker,
                load_evict_remote,
                lock_cleanup_remote,
                lock_cleanup_worker,
                last_seqno: 0,
                rocks_engine: None,
            },
            delete_range_scheduler,
        )
    }
}

impl Runnable for BackgroundRunner {
    type Task = BackgroundTask;

    fn run(&mut self, task: Self::Task) {
        match task {
            BackgroundTask::SetRocksEngine(rocks_engine) => {
                self.rocks_engine = Some(rocks_engine);
                fail::fail_point!("in_memory_engine_set_rocks_engine");
            }
            BackgroundTask::Gc(t) => {
                let seqno = (|| {
                    fail::fail_point!("in_memory_engine_gc_oldest_seqno", |t| {
                        Some(t.unwrap().parse::<u64>().unwrap())
                    });

                    let Some(ref rocks_engine) = self.rocks_engine else {
                        return None;
                    };
                    let latest_seqno = rocks_engine.get_latest_sequence_number();
                    Some(
                        rocks_engine
                            .get_oldest_snapshot_sequence_number()
                            .unwrap_or(latest_seqno),
                    )
                })();

                let Some(seqno) = seqno else {
                    return;
                };

                info!(
                    "ime start a new round of gc for range cache engine";
                    "safe_point" => t.safe_point,
                    "oldest_sequence" => seqno,
                );
                let core = self.core.clone();
                let regions = core.regions_for_gc();
                if !regions.is_empty() {
                    let f = async move {
                        let mut metrics = FilterMetrics::default();
                        for region in &regions {
                            let m = core.gc_region(region, t.safe_point, seqno);
                            metrics.merge(&m);
                        }
                        core.on_gc_finished();
                        metrics.flush();
                        fail::fail_point!("in_memory_engine_gc_finish");
                    };
                    self.gc_range_remote.spawn(f);
                } else {
                    core.on_gc_finished();
                }
            }
            BackgroundTask::LoadRegion(region, snapshot) => {
                let core = self.core.clone();
                let delete_range_scheduler = self.delete_range_scheduler.clone();
                let pd_client = self.pd_client.clone();
                let gc_interval = self.gc_interval;
                let f = async move {
                    fail::fail_point!("before_start_loading_region");
                    fail::fail_point!("on_start_loading_region");
                    let mut is_canceled = false;
                    {
                        let regions_map = core.engine.region_manager().regions_map.read();
                        let region_meta = regions_map.region_meta(region.id).unwrap();
                        // if loading is canceled, we skip the batch load.
                        // NOTE: here we don't check the region epoch version change,
                        // We will handle possible region split and partial cancelation
                        // in `on_snapshot_load_canceled` and `on_snapshot_load_finished`.
                        if region_meta.get_state() != RegionState::Loading {
                            assert_eq!(region_meta.get_state(), RegionState::LoadingCanceled);
                            is_canceled = true;
                        }
                    }
                    let skiplist_engine = core.engine.engine.clone();

                    if core.memory_controller.reached_stop_load_limit() {
                        // We are running out of memory, so cancel the load.
                        is_canceled = true;
                    }

                    if is_canceled {
                        info!(
                            "ime snapshot load canceled";
                            "region" => ?region,
                        );
                        core.on_snapshot_load_failed(&region, &delete_range_scheduler, false);
                        return;
                    }

                    info!("ime Loading region"; "region" => ?&region);
                    let start = Instant::now();
                    let iter_opt = IterOptions::new(
                        Some(KeyBuilder::from_slice(&region.start, 0, 0)),
                        Some(KeyBuilder::from_slice(&region.end, 0, 0)),
                        false,
                    );

                    let safe_point = 'load_snapshot: {
                        for &cf in DATA_CFS {
                            let handle = skiplist_engine.cf_handle(cf);
                            let seq = snapshot.sequence_number();
                            let guard = &epoch::pin();
                            match snapshot.iterator_opt(cf, iter_opt.clone()) {
                                Ok(mut iter) => {
                                    iter.seek_to_first().unwrap();
                                    while iter.valid().unwrap() {
                                        // use the sequence number from RocksDB snapshot here as
                                        // the kv is clearly visible
                                        let mut encoded_key =
                                            encode_key(iter.key(), seq, ValueType::Value);
                                        let mut val =
                                            InternalBytes::from_vec(iter.value().to_vec());

                                        let mem_size =
                                            RangeCacheWriteBatchEntry::calc_put_entry_size(
                                                iter.key(),
                                                val.as_bytes(),
                                            );

                                        // todo(SpadeA): we can batch acquire the memory size
                                        // here.
                                        if let MemoryUsage::HardLimitReached(n) =
                                            core.memory_controller.acquire(mem_size)
                                        {
                                            warn!(
                                                "ime stop loading snapshot due to memory reaching hard limit";
                                                "region" => ?region,
                                                "memory_usage(MB)" => ReadableSize(n as u64).as_mb_f64(),
                                            );
                                            break 'load_snapshot None;
                                        }

                                        encoded_key
                                            .set_memory_controller(core.memory_controller.clone());
                                        val.set_memory_controller(core.memory_controller.clone());
                                        handle.insert(encoded_key, val, guard);
                                        iter.next().unwrap();
                                    }
                                }
                                Err(e) => {
                                    error!("ime creating rocksdb iterator failed"; "cf" => cf, "err" => %e);
                                    break 'load_snapshot None;
                                }
                            }
                        }
                        // gc the range
                        let tso_timeout = std::cmp::min(gc_interval, TIMTOUT_FOR_TSO);
                        let now = match block_on_timeout(pd_client.get_tso(), tso_timeout) {
                            Ok(Ok(ts)) => ts,
                            err => {
                                error!(
                                    "ime get timestamp failed, skip gc loaded range";
                                    "timeout_duration" => ?tso_timeout,
                                    "error" => ?err,
                                );
                                // Get timestamp fail so don't do gc.
                                break 'load_snapshot Some(0);
                            }
                        };

                        let safe_point = (|| {
                            fail::fail_point!("in_memory_engine_safe_point_in_loading", |t| {
                                t.unwrap().parse::<u64>().unwrap()
                            });

                            let safe_point = now
                                .physical()
                                .saturating_sub(gc_interval.as_millis() as u64);
                            TimeStamp::compose(safe_point, 0).into_inner()
                        })();

                        let mut filter = Filter::new(
                            safe_point,
                            u64::MAX,
                            skiplist_engine.cf_handle(CF_DEFAULT),
                            skiplist_engine.cf_handle(CF_WRITE),
                        );
                        filter.filter_keys_in_range(&region);

                        Some(safe_point)
                    };

                    if let Some(safe_point) = safe_point {
                        if core.on_snapshot_load_finished(
                            &region,
                            &delete_range_scheduler,
                            safe_point,
                        ) {
                            let duration = start.saturating_elapsed();
                            RANGE_LOAD_TIME_HISTOGRAM.observe(duration.as_secs_f64());
                            info!(
                                "ime Loading region finished";
                                "region" => ?region,
                                "duration(sec)" => ?duration,
                            );
                        } else {
                            info!("ime Loading region canceled";"region" => ?region);
                        }
                    } else {
                        info!(
                            "ime snapshot load failed";
                            "region" => ?region,
                        );
                        core.on_snapshot_load_failed(&region, &delete_range_scheduler, true);
                    }
                };
                self.range_load_remote.spawn(f);
            }
            BackgroundTask::MemoryCheckAndEvict => {
                let mem_usage = self.core.memory_controller.mem_usage();
                info!(
                    "ime start memory usage check and evict";
                    "mem_usage(MB)" => ReadableSize(mem_usage as u64).as_mb()
                );
                if mem_usage > self.core.memory_controller.soft_limit_threshold() {
                    let delete_range_scheduler = self.delete_range_scheduler.clone();
                    let core = self.core.clone();
                    let task = async move {
                        core.evict_on_soft_limit_reached(&delete_range_scheduler);
                        core.memory_controller.set_memory_checking(false);
                    };
                    self.load_evict_remote.spawn(task);
                } else {
                    self.core.memory_controller.set_memory_checking(false);
                }
            }
            // DeleteRange task is executed by `DeleteRangeRunner` with a different scheduler so
            // that the task will not be scheduled to here.
            BackgroundTask::DeleteRegions(_) => unreachable!(),
            BackgroundTask::TopRegionsLoadEvict => {
                let delete_range_scheduler = self.delete_range_scheduler.clone();
                let core = self.core.clone();
                let task = async move { core.top_regions_load_evict(&delete_range_scheduler) };
                self.load_evict_remote.spawn(task);
            }
            BackgroundTask::CleanLockTombstone(snapshot_seqno) => {
                if snapshot_seqno < self.last_seqno {
                    return;
                }
                self.last_seqno = snapshot_seqno;
                let core = self.core.clone();

                let f = async move {
                    info!(
                        "ime begin to cleanup tombstones in lock cf";
                        "seqno" => snapshot_seqno,
                    );

                    let mut last_user_key = vec![];
                    let mut remove_rest = false;
                    let mut cached_to_remove: Option<Vec<u8>> = None;

                    let mut removed = 0;
                    let mut total = 0;
                    let now = Instant::now();
                    let lock_handle = core.engine.engine().cf_handle("lock");
                    let guard = &epoch::pin();
                    let mut iter = lock_handle.iterator();
                    iter.seek_to_first(guard);
                    while iter.valid() {
                        total += 1;
                        let InternalKey {
                            user_key,
                            v_type,
                            sequence,
                        } = decode_key(iter.key().as_bytes());
                        if user_key != last_user_key {
                            if let Some(remove) = cached_to_remove.take() {
                                removed += 1;
                                lock_handle.remove(&InternalBytes::from_vec(remove), guard);
                            }
                            last_user_key = user_key.to_vec();
                            if sequence >= snapshot_seqno {
                                remove_rest = false;
                            } else {
                                remove_rest = true;
                                if v_type == ValueType::Deletion {
                                    cached_to_remove = Some(iter.key().as_bytes().to_vec());
                                }
                            }
                        } else if remove_rest {
                            assert!(sequence < snapshot_seqno);
                            removed += 1;
                            lock_handle.remove(iter.key(), guard);
                        } else if sequence < snapshot_seqno {
                            remove_rest = true;
                            if v_type == ValueType::Deletion {
                                assert!(cached_to_remove.is_none());
                                cached_to_remove = Some(iter.key().as_bytes().to_vec());
                            }
                        }

                        iter.next(guard);
                    }
                    if let Some(remove) = cached_to_remove.take() {
                        removed += 1;
                        lock_handle.remove(&InternalBytes::from_vec(remove), guard);
                    }

                    info!(
                        "ime cleanup tombstones in lock cf";
                        "seqno" => snapshot_seqno,
                        "total" => total,
                        "removed" => removed,
                        "duration" => ?now.saturating_elapsed(),
                        "current_count" => lock_handle.len(),
                    );

                    fail::fail_point!("clean_lock_tombstone_done");
                };

                self.lock_cleanup_remote.spawn(f);
            }
        }
    }
}

impl RunnableWithTimer for BackgroundRunner {
    fn on_timeout(&mut self) {
        let mem_usage = self.core.memory_controller.mem_usage();
        RANGE_CACHE_MEMORY_USAGE.set(mem_usage as i64);

        let regions_map = self.core.engine.region_manager().regions_map.read();
        let mut count_by_state = HashMap::new();
        for m in regions_map.regions().values() {
            *count_by_state.entry(m.get_state()).or_default() += 1;
        }
        drop(regions_map);
        for (state, count) in count_by_state {
            RANGE_CACHE_COUNT
                .with_label_values(&[state.as_str()])
                .set(count);
        }
    }

    fn get_interval(&self) -> Duration {
        Duration::from_secs(10)
    }
}

pub struct DeleteRangeRunner {
    engine: Arc<RangeCacheMemoryEngineCore>,
    // It is possible that when `DeleteRangeRunner` begins to delete a range, the range is being
    // written by apply threads. In that case, we have to delay the delete range task to avoid race
    // condition between them. Periodically, these delayed ranges will be checked to see if it is
    // ready to be deleted.
    delay_regions: Vec<CacheRegion>,
}

impl DeleteRangeRunner {
    fn new(engine: Arc<RangeCacheMemoryEngineCore>) -> Self {
        Self {
            engine,
            delay_regions: vec![],
        }
    }

    fn delete_regions(&mut self, regions: &[CacheRegion]) {
        let skiplist_engine = self.engine.engine();
        for r in regions {
            skiplist_engine.delete_range(r);
        }
        self.engine.region_manager().on_delete_regions(regions);

        fail::fail_point!("in_memory_engine_delete_range_done");

        #[cfg(test)]
        flush_epoch();
    }
}

impl Runnable for DeleteRangeRunner {
    type Task = BackgroundTask;
    fn run(&mut self, task: Self::Task) {
        match task {
            BackgroundTask::DeleteRegions(regions) => {
                fail::fail_point!("on_in_memory_engine_delete_range");
                let (mut regions_to_delay, regions_to_delete) = {
                    let region_manager = self.engine.region_manager();
                    let regions_map = region_manager.regions_map.read();
                    let mut regions_to_delay = vec![];
                    let mut regions_to_delete = vec![];
                    for r in regions {
                        let region_meta = regions_map.region_meta(r.id).unwrap();
                        assert_eq!(region_meta.get_region().epoch_version, r.epoch_version);
                        assert_eq!(region_meta.get_state(), RegionState::Evicting);
                        // If the region is currently writtern into, theregion has to be delayed
                        // to delete. See comment on `delay_ranges`.
                        if region_meta.is_in_gc() || region_meta.is_written() {
                            regions_to_delay.push(r);
                        } else {
                            regions_to_delete.push(r);
                        }
                    }
                    (regions_to_delay, regions_to_delete)
                };
                self.delay_regions.append(&mut regions_to_delay);
                if !regions_to_delete.is_empty() {
                    self.delete_regions(&regions_to_delete);
                }
            }
            _ => unreachable!(),
        }
    }
}

impl RunnableWithTimer for DeleteRangeRunner {
    fn on_timeout(&mut self) {
        if self.delay_regions.is_empty() {
            return;
        }
        let regions = std::mem::take(&mut self.delay_regions);
        self.run(BackgroundTask::DeleteRegions(regions));
    }

    fn get_interval(&self) -> Duration {
        Duration::from_millis(500)
    }
}

#[derive(Default)]
struct FilterMetrics {
    total: usize,
    versions: usize,
    delete_versions: usize,
    filtered: usize,
    unique_key: usize,
    mvcc_rollback_and_locks: usize,
}

impl FilterMetrics {
    fn merge(&mut self, other: &FilterMetrics) {
        self.total += other.total;
        self.versions += other.versions;
        self.delete_versions += other.delete_versions;
        self.filtered += other.filtered;
        self.unique_key += other.unique_key;
        self.mvcc_rollback_and_locks += other.mvcc_rollback_and_locks;
    }

    fn flush(&self) {
        GC_FILTERED_STATIC.total.inc_by(self.total as u64);
        GC_FILTERED_STATIC
            .below_safe_point_total
            .inc_by(self.versions as u64);
        GC_FILTERED_STATIC.filtered.inc_by(self.filtered as u64);
        GC_FILTERED_STATIC
            .below_safe_point_unique
            .inc_by(self.unique_key as u64);
    }
}

struct Filter {
    safe_point: u64,
    oldest_seqno: u64,
    mvcc_key_prefix: Vec<u8>,
    remove_older: bool,

    default_cf_handle: SkiplistHandle,
    write_cf_handle: SkiplistHandle,

    // When deleting some keys, the latest one should be deleted at last to avoid the older
    // version appears.
    cached_mvcc_delete_key: Option<Vec<u8>>,
    cached_skiplist_delete_key: Option<Vec<u8>>,

    metrics: FilterMetrics,

    last_user_key: Vec<u8>,
}

impl Drop for Filter {
    fn drop(&mut self) {
        if let Some(cached_delete_key) = self.cached_mvcc_delete_key.take() {
            let guard = &epoch::pin();
            self.write_cf_handle
                .remove(&InternalBytes::from_vec(cached_delete_key), guard);
        }
        if let Some(cached_delete_key) = self.cached_skiplist_delete_key.take() {
            let guard = &epoch::pin();
            self.write_cf_handle
                .remove(&InternalBytes::from_vec(cached_delete_key), guard);
        }
    }
}

impl Filter {
    fn new(
        safe_point: u64,
        oldest_seqno: u64,
        default_cf_handle: SkiplistHandle,
        write_cf_handle: SkiplistHandle,
    ) -> Self {
        Self {
            safe_point,
            oldest_seqno,
            default_cf_handle,
            write_cf_handle,
            mvcc_key_prefix: vec![],
            cached_mvcc_delete_key: None,
            cached_skiplist_delete_key: None,
            remove_older: false,
            metrics: FilterMetrics::default(),
            last_user_key: vec![],
        }
    }

    fn filter_keys_in_range(&mut self, region: &CacheRegion) {
        let mut iter = self.write_cf_handle.iterator();
        let guard = &epoch::pin();
        let (start_key, end_key) = encode_key_for_boundary_with_mvcc(region);
        iter.seek(&start_key, guard);
        while iter.valid() && iter.key() < &end_key {
            let k = iter.key();
            let v = iter.value();
            if let Err(e) = self.filter_key(k.as_bytes(), v.as_bytes()) {
                warn!(
                    "ime Something Wrong in memory engine GC";
                    "error" => ?e,
                );
            }
            iter.next(guard);
        }
    }

    fn filter_key(&mut self, key: &Bytes, value: &Bytes) -> Result<(), String> {
        self.metrics.total += 1;
        let InternalKey {
            user_key,
            v_type,
            sequence,
        } = decode_key(key);

        if sequence > self.oldest_seqno {
            // skip those under read by some snapshots
            return Ok(());
        }

        let (mvcc_key_prefix, commit_ts) = split_ts(user_key)?;
        if commit_ts > self.safe_point {
            return Ok(());
        }

        // Just like what rocksdb compaction filter does, we do not handle internal
        // keys (representing different MVCC versions of the same user key) that have
        // been marked as tombstones. However, these keys need to be deleted. Since they
        // are below the safe point, we can safely delete them directly now.
        // For each user key, we cache the first ValueType::Deletion and delete all the
        // older internal keys of the same user keys. The cached ValueType::Delete is
        // deleted at last to avoid these older keys visible.
        if v_type == ValueType::Deletion {
            if let Some(cache_skiplist_delete_key) = self.cached_skiplist_delete_key.take() {
                self.metrics.filtered += 1;
                // Reaching here in two cases:
                // 1. There are two ValueType::Deletion in the same user key.
                // 2. Two consecutive ValueType::Deletion of different user keys.
                // In either cases, we can delete the previous one directly.
                let guard = &epoch::pin();
                self.write_cf_handle
                    .remove(&InternalBytes::from_vec(cache_skiplist_delete_key), guard)
            }
            self.cached_skiplist_delete_key = Some(key.to_vec());
            return Ok(());
        } else if let Some(ref cache_skiplist_delete_key) = self.cached_skiplist_delete_key {
            let InternalKey {
                user_key: cache_skiplist_delete_user_key,
                ..
            } = decode_key(cache_skiplist_delete_key);
            let guard = &epoch::pin();
            if cache_skiplist_delete_user_key == user_key {
                self.metrics.filtered += 1;
                self.write_cf_handle
                    .remove(&InternalBytes::from_bytes(key.clone()), guard);
                return Ok(());
            } else {
                self.metrics.filtered += 1;
                self.write_cf_handle.remove(
                    &InternalBytes::from_vec(self.cached_skiplist_delete_key.take().unwrap()),
                    guard,
                )
            }
        }

        let guard = &epoch::pin();
        // Also, we only handle the same user_key once (user_key here refers to the key
        // with MVCC version but without sequence number).
        if user_key != self.last_user_key {
            self.last_user_key = user_key.to_vec();
        } else {
            self.metrics.filtered += 1;
            self.write_cf_handle
                .remove(&InternalBytes::from_bytes(key.clone()), guard);
            return Ok(());
        }

        self.metrics.versions += 1;
        if self.mvcc_key_prefix != mvcc_key_prefix {
            self.metrics.unique_key += 1;
            self.mvcc_key_prefix.clear();
            self.mvcc_key_prefix.extend_from_slice(mvcc_key_prefix);
            self.remove_older = false;
            if let Some(cached_delete_key) = self.cached_mvcc_delete_key.take() {
                self.metrics.filtered += 1;
                self.write_cf_handle
                    .remove(&InternalBytes::from_vec(cached_delete_key), guard);
            }
        }

        let mut filtered = self.remove_older;
        let write = parse_write(value)?;
        if !self.remove_older {
            match write.write_type {
                WriteType::Rollback | WriteType::Lock => {
                    self.metrics.mvcc_rollback_and_locks += 1;
                    filtered = true;
                }
                WriteType::Put => self.remove_older = true,
                WriteType::Delete => {
                    self.metrics.delete_versions += 1;
                    self.remove_older = true;

                    // The first mvcc type below safe point is the mvcc delete. We should delay to
                    // remove it until all the followings with the same user key have been deleted
                    // to avoid older version apper.
                    self.cached_mvcc_delete_key = Some(key.to_vec());
                }
            }
        }

        if !filtered {
            return Ok(());
        }
        self.metrics.filtered += 1;
        self.write_cf_handle
            .remove(&InternalBytes::from_bytes(key.clone()), guard);
        self.handle_filtered_write(write, guard);

        Ok(())
    }

    fn handle_filtered_write(&mut self, write: WriteRef<'_>, guard: &epoch::Guard) {
        if write.short_value.is_none() && write.write_type == WriteType::Put {
            // todo(SpadeA): We don't know the sequence number of the key in the skiplist so
            // we cannot delete it directly. So we encoding a key with MAX sequence number
            // so we can find the mvcc key with sequence number in the skiplist by using
            // get_with_key and delete it with the result key. It involes more than one
            // seek(both get and remove invovle seek). Maybe we can provide the API to
            // delete the mvcc keys with all sequence numbers.
            let default_key = encoding_for_filter(&self.mvcc_key_prefix, write.start_ts);
            let mut iter = self.default_cf_handle.iterator();
            iter.seek(&default_key, guard);
            while iter.valid() && iter.key().same_user_key_with(&default_key) {
                self.default_cf_handle.remove(iter.key(), guard);
                iter.next(guard);
            }
        }
    }
}

#[cfg(test)]
pub mod tests {
    use std::{
        sync::{
            mpsc::{channel, Sender},
            Arc, Mutex,
        },
        time::Duration,
    };

    use crossbeam::epoch;
    use engine_rocks::util::new_engine;
    use engine_traits::{
        CacheRegion, IterOptions, Iterable, Iterator, RangeCacheEngine, RegionEvent, SyncMutable,
        CF_DEFAULT, CF_LOCK, CF_WRITE, DATA_CFS,
    };
    use futures::future::ready;
    use keys::{data_key, DATA_MAX_KEY, DATA_MIN_KEY};
    use kvproto::metapb::Region;
    use online_config::{ConfigChange, ConfigManager, ConfigValue};
    use pd_client::PdClient;
    use tempfile::Builder;
    use tikv_util::{
        config::{ReadableDuration, ReadableSize, VersionTrack},
        worker::dummy_scheduler,
    };
    use txn_types::{Key, TimeStamp, Write, WriteType};

    use super::*;
    use crate::{
        background::BackgroundRunner,
        config::RangeCacheConfigManager,
        engine::{SkiplistEngine, SkiplistHandle},
        keys::{
            construct_key, construct_region_key, construct_value, encode_key, encode_seek_key,
            encoding_for_filter, InternalBytes, ValueType,
        },
        memory_controller::MemoryController,
        range_manager::RegionState::*,
        region_label::{
            region_label_meta_client,
            tests::{add_region_label_rule, new_region_label_rule, new_test_server_and_client},
        },
        test_util::{new_region, put_data, put_data_with_overwrite},
        write_batch::RangeCacheWriteBatchEntry,
        RangeCacheEngineConfig, RangeCacheEngineContext, RangeCacheMemoryEngine,
    };

    fn delete_data(
        key: &[u8],
        ts: u64,
        seq_num: u64,
        write_cf: &SkiplistHandle,
        mem_controller: Arc<MemoryController>,
    ) {
        let key = data_key(key);
        let raw_write_k = Key::from_raw(&key)
            .append_ts(TimeStamp::new(ts))
            .into_encoded();
        let mut write_k = encode_key(&raw_write_k, seq_num, ValueType::Value);
        write_k.set_memory_controller(mem_controller.clone());
        let write_v = Write::new(WriteType::Delete, TimeStamp::new(ts), None);
        let mut val = InternalBytes::from_vec(write_v.as_ref().to_bytes());
        val.set_memory_controller(mem_controller.clone());
        let guard = &epoch::pin();
        let _ = mem_controller.acquire(RangeCacheWriteBatchEntry::calc_put_entry_size(
            &raw_write_k,
            val.as_bytes(),
        ));
        write_cf.insert(write_k, val, guard);
    }

    fn rollback_data(
        key: &[u8],
        ts: u64,
        seq_num: u64,
        write_cf: &SkiplistHandle,
        mem_controller: Arc<MemoryController>,
    ) {
        let key = data_key(key);
        let raw_write_k = Key::from_raw(&key)
            .append_ts(TimeStamp::new(ts))
            .into_encoded();
        let mut write_k = encode_key(&raw_write_k, seq_num, ValueType::Value);
        write_k.set_memory_controller(mem_controller.clone());
        let write_v = Write::new(WriteType::Rollback, TimeStamp::new(ts), None);
        let mut val = InternalBytes::from_vec(write_v.as_ref().to_bytes());
        val.set_memory_controller(mem_controller.clone());
        let guard = &epoch::pin();
        let _ = mem_controller.acquire(RangeCacheWriteBatchEntry::calc_put_entry_size(
            &raw_write_k,
            val.as_bytes(),
        ));
        write_cf.insert(write_k, val, guard);
    }

    fn element_count(sklist: &SkiplistHandle) -> u64 {
        let guard = &epoch::pin();
        let mut count = 0;
        let mut iter = sklist.iterator();
        iter.seek_to_first(guard);
        while iter.valid() {
            count += 1;
            iter.next(guard);
        }
        count
    }

    // We should not use skiplist.get directly as we only cares keys without
    // sequence number suffix
    fn key_exist(sl: &SkiplistHandle, key: &InternalBytes, guard: &epoch::Guard) -> bool {
        let mut iter = sl.iterator();
        iter.seek(key, guard);
        if iter.valid() && iter.key().same_user_key_with(key) {
            return true;
        }
        false
    }

    // We should not use skiplist.get directly as we only cares keys without
    // sequence number suffix
    fn get_value(
        sl: &SkiplistHandle,
        key: &InternalBytes,
        guard: &epoch::Guard,
    ) -> Option<Vec<u8>> {
        let mut iter = sl.iterator();
        iter.seek(key, guard);
        if iter.valid() && iter.key().same_user_key_with(key) {
            return Some(iter.value().as_slice().to_vec());
        }
        None
    }

    fn dummy_controller(skip_engine: SkiplistEngine) -> Arc<MemoryController> {
        let mut config = RangeCacheEngineConfig::config_for_test();
        config.soft_limit_threshold = Some(ReadableSize(u64::MAX));
        config.hard_limit_threshold = Some(ReadableSize(u64::MAX));
        let config = Arc::new(VersionTrack::new(config));
        Arc::new(MemoryController::new(config, skip_engine))
    }

    fn encode_raw_key_for_filter(key: &[u8], ts: TimeStamp) -> InternalBytes {
        let key = data_key(key);
        let key = Key::from_raw(&key);
        encoding_for_filter(key.as_encoded(), ts)
    }

    struct MockPdClient {}
    impl PdClient for MockPdClient {
        fn get_tso(&self) -> pd_client::PdFuture<txn_types::TimeStamp> {
            Box::pin(ready(Ok(TimeStamp::compose(TimeStamp::physical_now(), 0))))
        }
    }

    #[test]
    fn test_filter() {
        let skiplist_engine = SkiplistEngine::new();
        let write = skiplist_engine.cf_handle(CF_WRITE);
        let default = skiplist_engine.cf_handle(CF_DEFAULT);

        let memory_controller = dummy_controller(skiplist_engine.clone());

        put_data(
            b"key1",
            b"value1",
            10,
            15,
            10,
            false,
            &default,
            &write,
            memory_controller.clone(),
        );
        put_data(
            b"key2",
            b"value21",
            10,
            15,
            12,
            false,
            &default,
            &write,
            memory_controller.clone(),
        );
        put_data(
            b"key2",
            b"value22",
            20,
            25,
            14,
            false,
            &default,
            &write,
            memory_controller.clone(),
        );
        // mock repeate apply
        put_data(
            b"key2",
            b"value22",
            20,
            25,
            15,
            false,
            &default,
            &write,
            memory_controller.clone(),
        );
        put_data(
            b"key2",
            b"value23",
            30,
            35,
            16,
            false,
            &default,
            &write,
            memory_controller.clone(),
        );
        put_data(
            b"key3",
            b"value31",
            20,
            25,
            18,
            false,
            &default,
            &write,
            memory_controller.clone(),
        );
        put_data(
            b"key3",
            b"value32",
            30,
            35,
            20,
            false,
            &default,
            &write,
            memory_controller.clone(),
        );
        delete_data(b"key3", 40, 22, &write, memory_controller.clone());
        assert_eq!(7, element_count(&default));
        assert_eq!(8, element_count(&write));

        let mut filter = Filter::new(50, 100, default.clone(), write.clone());
        let mut count = 0;
        let mut iter = write.iterator();
        let guard = &epoch::pin();
        iter.seek_to_first(guard);
        while iter.valid() {
            let k = iter.key();
            let v = iter.value();
            filter.filter_key(k.as_bytes(), v.as_bytes()).unwrap();
            count += 1;
            iter.next(guard);
        }
        assert_eq!(count, 8);
        assert_eq!(5, filter.metrics.filtered);
        drop(filter);

        assert_eq!(2, element_count(&write));
        assert_eq!(2, element_count(&default));

        let key = encode_raw_key_for_filter(b"key1", TimeStamp::new(15));
        assert!(key_exist(&write, &key, guard));

        let key = encode_raw_key_for_filter(b"key2", TimeStamp::new(35));
        assert!(key_exist(&write, &key, guard));

        let key = encode_raw_key_for_filter(b"key3", TimeStamp::new(35));
        assert!(!key_exist(&write, &key, guard));

        let key = encode_raw_key_for_filter(b"key1", TimeStamp::new(10));
        assert!(key_exist(&default, &key, guard));

        let key = encode_raw_key_for_filter(b"key2", TimeStamp::new(30));
        assert!(key_exist(&default, &key, guard));

        let key = encode_raw_key_for_filter(b"key3", TimeStamp::new(30));
        assert!(!key_exist(&default, &key, guard));
    }

    #[test]
    fn test_filter_with_delete() {
        let engine = RangeCacheMemoryEngine::new(RangeCacheEngineContext::new_for_tests(Arc::new(
            VersionTrack::new(RangeCacheEngineConfig::config_for_test()),
        )));
        let memory_controller = engine.memory_controller();
        let region = new_region(1, b"", b"z");
        let cache_region = CacheRegion::from_region(&region);
        engine.new_region(region.clone());

        let skiplist_engine = engine.core.engine();
        let write = skiplist_engine.cf_handle(CF_WRITE);
        let default = skiplist_engine.cf_handle(CF_DEFAULT);

        put_data(
            b"key1",
            b"value11",
            10,
            15,
            10,
            false,
            &default,
            &write,
            memory_controller.clone(),
        );

        // Delete the above key
        let guard = &epoch::pin();
        let raw_write_k = Key::from_raw(&data_key(b"key1"))
            .append_ts(TimeStamp::new(15))
            .into_encoded();
        let mut write_k = encode_key(&raw_write_k, 15, ValueType::Deletion);
        write_k.set_memory_controller(memory_controller.clone());
        let mut val = InternalBytes::from_vec(b"".to_vec());
        val.set_memory_controller(memory_controller.clone());
        write.insert(write_k, val, guard);

        put_data(
            b"key2",
            b"value22",
            20,
            25,
            14,
            false,
            &default,
            &write,
            memory_controller.clone(),
        );

        // Delete the above key
        let raw_write_k = Key::from_raw(&data_key(b"key2"))
            .append_ts(TimeStamp::new(25))
            .into_encoded();
        let mut write_k = encode_key(&raw_write_k, 15, ValueType::Deletion);
        write_k.set_memory_controller(memory_controller.clone());
        let mut val = InternalBytes::from_vec(b"".to_vec());
        val.set_memory_controller(memory_controller.clone());
        write.insert(write_k, val, guard);

        put_data(
            b"key2",
            b"value23",
            30,
            35,
            16,
            false,
            &default,
            &write,
            memory_controller.clone(),
        );
        delete_data(b"key2", 40, 18, &write, memory_controller.clone());

        let snap = engine
            .snapshot(cache_region.clone(), u64::MAX, u64::MAX)
            .unwrap();
        let mut iter_opts = IterOptions::default();
        iter_opts.set_lower_bound(&cache_region.start, 0);
        iter_opts.set_upper_bound(&cache_region.end, 0);

        let (worker, _) = BackgroundRunner::new(
            engine.core.clone(),
            memory_controller.clone(),
            None,
            engine.expected_region_size(),
            Duration::from_secs(100),
            Arc::new(MockPdClient {}),
        );
        worker.core.gc_region(&cache_region, 40, 100);

        let mut iter = snap.iterator_opt("write", iter_opts).unwrap();
        iter.seek_to_first().unwrap();
        assert!(!iter.valid().unwrap());

        let mut iter = write.iterator();
        iter.seek_to_first(guard);
        assert!(!iter.valid());
    }

    #[test]
    fn test_gc() {
        let engine = RangeCacheMemoryEngine::new(RangeCacheEngineContext::new_for_tests(Arc::new(
            VersionTrack::new(RangeCacheEngineConfig::config_for_test()),
        )));
        let memory_controller = engine.memory_controller();
        let region = new_region(1, b"", b"z");
        engine.new_region(region.clone());

        let skiplist_engine = engine.core.engine();
        let write = skiplist_engine.cf_handle(CF_WRITE);
        let default = skiplist_engine.cf_handle(CF_DEFAULT);

        let encode_key = |key, ts| {
            let data_key = data_key(key);
            let key = Key::from_raw(&data_key);
            encoding_for_filter(key.as_encoded(), ts)
        };

        put_data(
            b"key1",
            b"value1",
            10,
            11,
            10,
            false,
            &default,
            &write,
            memory_controller.clone(),
        );
        put_data(
            b"key1",
            b"value2",
            12,
            13,
            12,
            false,
            &default,
            &write,
            memory_controller.clone(),
        );
        put_data(
            b"key1",
            b"value3",
            14,
            15,
            14,
            false,
            &default,
            &write,
            memory_controller.clone(),
        );
        assert_eq!(3, element_count(&default));
        assert_eq!(3, element_count(&write));

        let (worker, _) = BackgroundRunner::new(
            engine.core.clone(),
            memory_controller.clone(),
            None,
            engine.expected_region_size(),
            Duration::from_secs(100),
            Arc::new(MockPdClient {}),
        );

        let cache_region = CacheRegion::from_region(&region);
        // gc should not hanlde keys with larger seqno than oldest seqno
        worker.core.gc_region(&cache_region, 13, 10);
        assert_eq!(3, element_count(&default));
        assert_eq!(3, element_count(&write));

        // gc will not remove the latest mvcc put below safe point
        worker.core.gc_region(&cache_region, 14, 100);
        assert_eq!(2, element_count(&default));
        assert_eq!(2, element_count(&write));

        worker.core.gc_region(&cache_region, 16, 100);
        assert_eq!(1, element_count(&default));
        assert_eq!(1, element_count(&write));

        // rollback will not make the first older version be filtered
        rollback_data(b"key1", 17, 16, &write, memory_controller.clone());
        worker.core.gc_region(&cache_region, 17, 100);
        assert_eq!(1, element_count(&default));
        assert_eq!(1, element_count(&write));
        let key = encode_key(b"key1", TimeStamp::new(15));
        let guard = &epoch::pin();
        assert!(key_exist(&write, &key, guard));
        let key = encode_key(b"key1", TimeStamp::new(14));
        assert!(key_exist(&default, &key, guard));

        // unlike in WriteCompactionFilter, the latest mvcc delete below safe point will
        // be filtered
        delete_data(b"key1", 19, 18, &write, memory_controller.clone());
        worker.core.gc_region(&cache_region, 19, 100);
        assert_eq!(0, element_count(&write));
        assert_eq!(0, element_count(&default));
    }

    // The GC of one range should not impact other ranges
    #[test]
    fn test_gc_one_range() {
        let config = RangeCacheEngineConfig::config_for_test();
        let engine = RangeCacheMemoryEngine::new(RangeCacheEngineContext::new_for_tests(Arc::new(
            VersionTrack::new(config),
        )));
        let memory_controller = engine.memory_controller();
        let (write, default, region1, region2) = {
            let region1 = CacheRegion::new(1, 0, b"zk00", b"zk10");
            engine.core.region_manager().new_region(region1.clone());

            let region2 = CacheRegion::new(2, 0, b"zk30", b"zk40");
            engine.core.region_manager().new_region(region2.clone());

            let engine = engine.core.engine();
            (
                engine.cf_handle(CF_WRITE),
                engine.cf_handle(CF_DEFAULT),
                region1,
                region2,
            )
        };

        put_data(
            b"k05",
            b"val1",
            10,
            11,
            10,
            false,
            &default,
            &write,
            memory_controller.clone(),
        );

        put_data(
            b"k05",
            b"val2",
            12,
            13,
            14,
            false,
            &default,
            &write,
            memory_controller.clone(),
        );

        put_data(
            b"k05",
            b"val1",
            14,
            15,
            18,
            false,
            &default,
            &write,
            memory_controller.clone(),
        );

        put_data(
            b"k35",
            b"val1",
            10,
            11,
            12,
            false,
            &default,
            &write,
            memory_controller.clone(),
        );

        put_data(
            b"k35",
            b"val2",
            12,
            13,
            16,
            false,
            &default,
            &write,
            memory_controller.clone(),
        );

        put_data(
            b"k35",
            b"val1",
            14,
            15,
            20,
            false,
            &default,
            &write,
            memory_controller.clone(),
        );

        let encode_key = |key, commit_ts, seq_num| -> InternalBytes {
            let data_key = data_key(key);
            let raw_write_k = Key::from_raw(&data_key)
                .append_ts(TimeStamp::new(commit_ts))
                .into_encoded();
            encode_key(&raw_write_k, seq_num, ValueType::Value)
        };

        let verify = |key, mvcc, seq, handle: &SkiplistHandle| {
            let guard = &epoch::pin();
            let key = encode_key(key, mvcc, seq);
            let mut iter = handle.iterator();
            iter.seek(&key, guard);
            assert_eq!(iter.key(), &key);
            iter.next(guard);
            assert!(!iter.valid() || !iter.key().same_user_key_with(&key));
        };

        assert_eq!(6, element_count(&default));
        assert_eq!(6, element_count(&write));

        let (worker, _) = BackgroundRunner::new(
            engine.core.clone(),
            memory_controller.clone(),
            None,
            engine.expected_region_size(),
            Duration::from_secs(100),
            Arc::new(MockPdClient {}),
        );
        let filter = worker.core.gc_region(&region1, 100, 100);
        assert_eq!(2, filter.filtered);

        verify(b"k05", 15, 18, &write);
        verify(b"k05", 14, 19, &default);

        assert_eq!(4, element_count(&default));
        assert_eq!(4, element_count(&write));

        let (worker, _) = BackgroundRunner::new(
            engine.core.clone(),
            memory_controller.clone(),
            None,
            engine.expected_region_size(),
            Duration::from_secs(100),
            Arc::new(MockPdClient {}),
        );
        worker.core.gc_region(&region2, 100, 100);
        assert_eq!(2, filter.filtered);

        verify(b"k35", 15, 20, &write);
        verify(b"k35", 14, 21, &default);

        assert_eq!(2, element_count(&default));
        assert_eq!(2, element_count(&write));
    }

    #[test]
    fn test_gc_for_overwrite_write() {
        let engine = RangeCacheMemoryEngine::new(RangeCacheEngineContext::new_for_tests(Arc::new(
            VersionTrack::new(RangeCacheEngineConfig::config_for_test()),
        )));
        let memory_controller = engine.memory_controller();
        let region = new_region(1, b"", b"z");
        engine.new_region(region.clone());
        let skiplist_engine = engine.core.engine();
        let write = skiplist_engine.cf_handle(CF_WRITE);
        let default = skiplist_engine.cf_handle(CF_DEFAULT);

        put_data_with_overwrite(
            b"key1",
            b"value1",
            10,
            11,
            100,
            101,
            false,
            &default,
            &write,
            memory_controller.clone(),
        );

        assert_eq!(1, element_count(&default));
        assert_eq!(2, element_count(&write));

        let (worker, _) = BackgroundRunner::new(
            engine.core.clone(),
            memory_controller.clone(),
            None,
            engine.expected_region_size(),
            Duration::from_secs(100),
            Arc::new(MockPdClient {}),
        );

        let filter = worker
            .core
            .gc_region(&CacheRegion::from_region(&region), 20, 200);
        assert_eq!(1, filter.filtered);
        assert_eq!(1, element_count(&default));
        assert_eq!(1, element_count(&write));
    }

    #[test]
    fn test_snapshot_block_gc() {
        let engine = RangeCacheMemoryEngine::new(RangeCacheEngineContext::new_for_tests(Arc::new(
            VersionTrack::new(RangeCacheEngineConfig::config_for_test()),
        )));
        let memory_controller = engine.memory_controller();
        let region = new_region(1, b"", b"z");
        engine.new_region(region.clone());
        let skiplist_engine = engine.core.engine();
        let write = skiplist_engine.cf_handle(CF_WRITE);
        let default = skiplist_engine.cf_handle(CF_DEFAULT);

        put_data(
            b"key1",
            b"value1",
            10,
            11,
            10,
            false,
            &default,
            &write,
            memory_controller.clone(),
        );
        put_data(
            b"key2",
            b"value21",
            10,
            11,
            12,
            false,
            &default,
            &write,
            memory_controller.clone(),
        );
        put_data(
            b"key2",
            b"value22",
            15,
            16,
            14,
            false,
            &default,
            &write,
            memory_controller.clone(),
        );
        put_data(
            b"key2",
            b"value23",
            20,
            21,
            16,
            false,
            &default,
            &write,
            memory_controller.clone(),
        );
        put_data(
            b"key3",
            b"value31",
            5,
            6,
            18,
            false,
            &default,
            &write,
            memory_controller.clone(),
        );
        put_data(
            b"key3",
            b"value32",
            10,
            11,
            20,
            false,
            &default,
            &write,
            memory_controller.clone(),
        );
        assert_eq!(6, element_count(&default));
        assert_eq!(6, element_count(&write));

        let (worker, _) = BackgroundRunner::new(
            engine.core.clone(),
            memory_controller,
            None,
            engine.expected_region_size(),
            Duration::from_secs(100),
            Arc::new(MockPdClient {}),
        );
        let cache_region = CacheRegion::from_region(&region);
        let s1 = engine.snapshot(cache_region.clone(), 10, u64::MAX);
        let s2 = engine.snapshot(cache_region.clone(), 11, u64::MAX);
        let s3 = engine.snapshot(cache_region.clone(), 20, u64::MAX);

        // nothing will be removed due to snapshot 5
        let filter = worker.core.gc_region(&cache_region, 30, 100);
        assert_eq!(0, filter.filtered);
        assert_eq!(6, element_count(&default));
        assert_eq!(6, element_count(&write));

        drop(s1);
        let filter = worker.core.gc_region(&cache_region, 30, 100);
        assert_eq!(1, filter.filtered);
        assert_eq!(5, element_count(&default));
        assert_eq!(5, element_count(&write));

        drop(s2);
        let filter = worker.core.gc_region(&cache_region, 30, 100);
        assert_eq!(1, filter.filtered);
        assert_eq!(4, element_count(&default));
        assert_eq!(4, element_count(&write));

        drop(s3);
        let filter = worker.core.gc_region(&cache_region, 30, 100);
        assert_eq!(1, filter.filtered);
        assert_eq!(3, element_count(&default));
        assert_eq!(3, element_count(&write));
    }

    #[test]
    fn test_gc_region_contained_in_historical_range() {
        let engine = RangeCacheMemoryEngine::new(RangeCacheEngineContext::new_for_tests(Arc::new(
            VersionTrack::new(RangeCacheEngineConfig::config_for_test()),
        )));
        let memory_controller = engine.memory_controller();
        let region = new_region(1, b"", b"z");
        engine.new_region(region.clone());
        let skiplist_engine = engine.core.engine();
        let write = skiplist_engine.cf_handle(CF_WRITE);
        let default = skiplist_engine.cf_handle(CF_DEFAULT);

        put_data(
            b"key1",
            b"value1",
            9,
            10,
            10,
            false,
            &default,
            &write,
            memory_controller.clone(),
        );
        put_data(
            b"key1",
            b"value2",
            11,
            12,
            11,
            false,
            &default,
            &write,
            memory_controller.clone(),
        );
        put_data(
            b"key1",
            b"value3",
            30,
            31,
            20,
            false,
            &default,
            &write,
            memory_controller.clone(),
        );

        put_data(
            b"key9",
            b"value4",
            13,
            14,
            12,
            false,
            &default,
            &write,
            memory_controller.clone(),
        );
        put_data(
            b"key9",
            b"value5",
            14,
            15,
            13,
            false,
            &default,
            &write,
            memory_controller.clone(),
        );
        put_data(
            b"key9",
            b"value6",
            30,
            31,
            21,
            false,
            &default,
            &write,
            memory_controller.clone(),
        );

        let cache_region = CacheRegion::from_region(&region);
        let snap1 = engine.snapshot(cache_region.clone(), 20, 1000).unwrap();
        let snap2 = engine.snapshot(cache_region.clone(), 22, 1000).unwrap();
        let _snap3 = engine.snapshot(cache_region.clone(), 60, 1000).unwrap();

        let new_regions = vec![
            CacheRegion::new(1, 1, "z", "zkey5"),
            CacheRegion::new(2, 1, "zkey5", "zkey8"),
            CacheRegion::new(3, 1, "zkey8", cache_region.end.clone()),
        ];
        let region2 = new_regions[1].clone();
        engine.on_region_event(RegionEvent::Split {
            source: cache_region.clone(),
            new_regions,
        });
        assert_eq!(
            engine
                .core
                .region_manager()
                .regions_map
                .read()
                .regions()
                .len(),
            3
        );

        engine.evict_region(&region2, EvictReason::AutoEvict, None);
        assert_eq!(6, element_count(&default));
        assert_eq!(6, element_count(&write));

        let (worker, _) = BackgroundRunner::new(
            engine.core.clone(),
            memory_controller,
            None,
            engine.expected_region_size(),
            Duration::from_secs(100),
            Arc::new(MockPdClient {}),
        );

        let regions: Vec<_> = engine
            .core
            .region_manager()
            .regions_map
            .read()
            .regions()
            .values()
            .filter_map(|m| {
                if m.get_state() == RegionState::Active {
                    Some(m.get_region().clone())
                } else {
                    None
                }
            })
            .collect();
        assert_eq!(regions.len(), 2);
        let mut filter = FilterMetrics::default();
        for r in &regions {
            filter.merge(&worker.core.gc_region(r, 50, 1000));
        }
        assert_eq!(2, filter.filtered);
        assert_eq!(4, element_count(&default));
        assert_eq!(4, element_count(&write));

        drop(snap1);
        let mut filter = FilterMetrics::default();
        for r in &regions {
            filter.merge(&worker.core.gc_region(r, 50, 1000));
        }
        assert_eq!(0, filter.filtered);
        assert_eq!(4, element_count(&default));
        assert_eq!(4, element_count(&write));

        drop(snap2);
        let mut filter = FilterMetrics::default();
        for r in &regions {
            filter.merge(&worker.core.gc_region(r, 50, 1000));
        }
        assert_eq!(2, filter.filtered);
        assert_eq!(2, element_count(&default));
        assert_eq!(2, element_count(&write));
    }

    #[test]
    fn test_background_worker_load() {
        let mut engine = RangeCacheMemoryEngine::new(RangeCacheEngineContext::new_for_tests(
            Arc::new(VersionTrack::new(RangeCacheEngineConfig::config_for_test())),
        ));
        let path = Builder::new().prefix("test_load").tempdir().unwrap();
        let path_str = path.path().to_str().unwrap();
        let rocks_engine = new_engine(path_str, DATA_CFS).unwrap();
        engine.set_disk_engine(rocks_engine.clone());

        for i in 10..20 {
            let key = construct_key(i, 1);
            let key = data_key(&key);
            let value = construct_value(i, i);
            rocks_engine
                .put_cf(CF_DEFAULT, &key, value.as_bytes())
                .unwrap();
            rocks_engine
                .put_cf(CF_WRITE, &key, value.as_bytes())
                .unwrap();
        }

        let k = format!("zk{:08}", 15).into_bytes();
        let region1 = CacheRegion::new(1, 0, DATA_MIN_KEY, k.clone());
        let region2 = CacheRegion::new(2, 0, k, DATA_MAX_KEY);
        engine
            .core
            .region_manager()
            .load_region(region1.clone())
            .unwrap();
        engine
            .core
            .region_manager()
            .load_region(region2.clone())
            .unwrap();
        engine.prepare_for_apply(&region1);
        engine.prepare_for_apply(&region2);

        // concurrent write to rocksdb, but the key will not be loaded in the memory
        // engine
        let key = construct_key(20, 1);
        let key20 = data_key(&key);
        let value = construct_value(20, 20);
        rocks_engine
            .put_cf(CF_DEFAULT, &key20, value.as_bytes())
            .unwrap();
        rocks_engine
            .put_cf(CF_WRITE, &key20, value.as_bytes())
            .unwrap();

        let skiplist_engine = engine.core.engine();
        let write = skiplist_engine.cf_handle(CF_WRITE);
        let default = skiplist_engine.cf_handle(CF_DEFAULT);

        // wait for background load
        std::thread::sleep(Duration::from_secs(1));

        let _ = engine
            .snapshot(region1.clone(), u64::MAX, u64::MAX)
            .unwrap();
        let _ = engine
            .snapshot(region2.clone(), u64::MAX, u64::MAX)
            .unwrap();

        let guard = &epoch::pin();
        for i in 10..20 {
            let key = construct_key(i, 1);
            let key = data_key(&key);
            let value = construct_value(i, i);
            let key = encode_seek_key(&key, u64::MAX);
            assert_eq!(
                get_value(&write, &key, guard).unwrap().as_slice(),
                value.as_bytes()
            );
            assert_eq!(
                get_value(&default, &key, guard).unwrap().as_slice(),
                value.as_bytes()
            );
        }

        let key20 = encode_seek_key(&key20, u64::MAX);
        assert!(!key_exist(&write, &key20, guard));
        assert!(!key_exist(&default, &key20, guard));
    }

    #[test]
    fn test_ranges_for_gc() {
        let engine = RangeCacheMemoryEngine::new(RangeCacheEngineContext::new_for_tests(Arc::new(
            VersionTrack::new(RangeCacheEngineConfig::config_for_test()),
        )));
        let memory_controller = engine.memory_controller();
        let r1 = new_region(1, b"a", b"b");
        let r2 = new_region(2, b"b", b"c");
        engine.new_region(r1);
        engine.new_region(r2);

        let (runner, _) = BackgroundRunner::new(
            engine.core.clone(),
            memory_controller,
            None,
            engine.expected_region_size(),
            Duration::from_secs(100),
            Arc::new(MockPdClient {}),
        );
        let regions = runner.core.regions_for_gc();
        assert_eq!(2, regions.len());

        // until the previous gc finished, node ranges will be returned
        assert!(runner.core.regions_for_gc().is_empty());
        runner.core.on_gc_finished();

        let regions = runner.core.regions_for_gc();
        assert_eq!(2, regions.len());
    }

    #[derive(Default)]
    struct MockRegionInfoProvider {
        regions: Mutex<Vec<Region>>,
    }

    impl MockRegionInfoProvider {
        fn add_region(&self, region: Region) {
            self.regions.lock().unwrap().push(region);
        }
    }

    impl RegionInfoProvider for MockRegionInfoProvider {
        fn get_regions_in_range(
            &self,
            start: &[u8],
            end: &[u8],
        ) -> raftstore::coprocessor::Result<Vec<Region>> {
            let regions: Vec<_> = self
                .regions
                .lock()
                .unwrap()
                .iter()
                .filter(|r| {
                    (r.end_key.is_empty() || r.end_key.as_slice() > start)
                        && (end.is_empty() || end > r.start_key.as_slice())
                })
                .cloned()
                .collect();
            Ok(regions)
        }
    }

    // Test creating and loading cache hint using a region label rule:
    // 1. Insert some data into rocks engine, which is set as disk engine for the
    //    memory engine.
    // 2. Use test pd client server to create a label rule for portion of the data.
    // 3. Wait until data is loaded.
    // 4. Verify that only the labeled key range has been loaded.
    #[test]
    fn test_load_from_pd_hint_service() {
        let region_info_provider = Arc::new(MockRegionInfoProvider::default());

        let mut engine = RangeCacheMemoryEngine::with_region_info_provider(
            RangeCacheEngineContext::new_for_tests(Arc::new(VersionTrack::new(
                RangeCacheEngineConfig::config_for_test(),
            ))),
            Some(region_info_provider.clone()),
        );
        let path = Builder::new()
            .prefix("test_load_from_pd_hint_service")
            .tempdir()
            .unwrap();
        let path_str = path.path().to_str().unwrap();
        let rocks_engine = new_engine(path_str, DATA_CFS).unwrap();
        engine.set_disk_engine(rocks_engine.clone());

        for i in 10..20 {
            let key = construct_key(i, 1);
            let value = construct_value(i, i);
            rocks_engine
                .put_cf(CF_DEFAULT, &key, value.as_bytes())
                .unwrap();
            rocks_engine
                .put_cf(CF_WRITE, &key, value.as_bytes())
                .unwrap();
        }
        let region = new_region(1, format!("k{:08}", 10), format!("k{:08}", 15));
        region_info_provider.add_region(region.clone());

        let (mut pd_server, pd_client) = new_test_server_and_client(ReadableDuration::millis(100));
        let cluster_id = pd_client.get_cluster_id().unwrap();
        let pd_client = Arc::new(pd_client);
        engine.start_hint_service(PdRangeHintService::from(pd_client.clone()));
        let meta_client = region_label_meta_client(pd_client.clone());
        let label_rule = new_region_label_rule(
            "cache/0",
            &hex::encode(format!("k{:08}", 0).into_bytes()),
            &hex::encode(format!("k{:08}", 20).into_bytes()),
        );
        add_region_label_rule(meta_client, cluster_id, &label_rule);

        // Wait for the watch to fire.
        test_util::eventually(
            Duration::from_millis(10),
            Duration::from_millis(200),
            || {
                !engine
                    .core
                    .region_manager()
                    .regions_map
                    .read()
                    .regions()
                    .is_empty()
            },
        );
        let cache_region = CacheRegion::from_region(&region);
        engine.prepare_for_apply(&cache_region);

        // Wait for the range to be loaded.
        test_util::eventually(
            Duration::from_millis(50),
            Duration::from_millis(1000),
            || {
                let regions_map = engine.core.region_manager().regions_map.read();
                regions_map.region_meta(1).unwrap().get_state() == RegionState::Active
            },
        );
        let _ = engine.snapshot(cache_region, u64::MAX, u64::MAX).unwrap();

        let skiplist_engine = engine.core.engine();
        let write = skiplist_engine.cf_handle(CF_WRITE);
        let default = skiplist_engine.cf_handle(CF_DEFAULT);

        let guard = &epoch::pin();
        for i in 10..15 {
            let key = construct_key(i, 1);
            let value = construct_value(i, i);
            let key = encode_seek_key(&key, u64::MAX);
            assert_eq!(
                get_value(&write, &key, guard).unwrap().as_slice(),
                value.as_bytes()
            );
            assert_eq!(
                get_value(&default, &key, guard).unwrap().as_slice(),
                value.as_bytes()
            );
        }
        for i in 15..=20 {
            let key = construct_key(i, 1);
            let key = data_key(&key);
            let key = encode_seek_key(&key, u64::MAX);
            assert!(!key_exist(&write, &key, guard));
            assert!(!key_exist(&default, &key, guard));
        }

        pd_server.stop();
    }

    fn verify_load(
        region: &Region,
        engine: &RangeCacheMemoryEngine,
        exist: bool,
        expect_count: usize,
    ) {
        if exist {
            let read_ts = TimeStamp::compose(TimeStamp::physical_now(), 0).into_inner();
            let snap = engine
                .snapshot(CacheRegion::from_region(region), read_ts, u64::MAX)
                .unwrap();
            let mut count = 0;
            let range = CacheRegion::from_region(region);
            for cf in DATA_CFS {
                let mut iter = IterOptions::default();
                iter.set_lower_bound(&range.start, 0);
                iter.set_upper_bound(&range.end, 0);
                let mut iter = snap.iterator_opt(cf, iter).unwrap();
                let _ = iter.seek_to_first();
                while iter.valid().unwrap() {
                    let _ = iter.next();
                    count += 1;
                }
            }
            assert_eq!(count, expect_count);
        } else {
            engine
                .snapshot(CacheRegion::from_region(region), 10, 10)
                .unwrap_err();
        }
    }

    #[test]
    fn test_snapshot_load_reaching_stop_limit() {
        let mut config = RangeCacheEngineConfig::config_for_test();
        config.stop_load_limit_threshold = Some(ReadableSize(500));
        config.soft_limit_threshold = Some(ReadableSize(1000));
        config.hard_limit_threshold = Some(ReadableSize(1500));
        let config = Arc::new(VersionTrack::new(config));
        let mut engine =
            RangeCacheMemoryEngine::new(RangeCacheEngineContext::new_for_tests(config));
        let path = Builder::new()
            .prefix("test_snapshot_load_reaching_limit")
            .tempdir()
            .unwrap();
        let path_str = path.path().to_str().unwrap();
        let rocks_engine = new_engine(path_str, DATA_CFS).unwrap();
        engine.set_disk_engine(rocks_engine.clone());
        let mem_controller = engine.memory_controller();

        let region1 = new_region(1, construct_region_key(1), construct_region_key(3));
        // Memory for one put is 17(key) + 3(val) + 8(Seqno) + 16(Memory controller in
        // key and val) + 96(Node overhead) = 140
        let key = construct_key(1, 10);
        rocks_engine.put_cf(CF_DEFAULT, &key, b"val").unwrap();
        rocks_engine.put_cf(CF_LOCK, &key, b"val").unwrap();
        rocks_engine.put_cf(CF_WRITE, &key, b"val").unwrap();

        let key = construct_key(2, 10);
        rocks_engine.put_cf(CF_DEFAULT, &key, b"val").unwrap();
        rocks_engine.put_cf(CF_LOCK, &key, b"val").unwrap();
        rocks_engine.put_cf(CF_WRITE, &key, b"val").unwrap();
        // After loading range1, the memory usage should be 140*6=840

        let region2 = new_region(2, construct_region_key(3), construct_region_key(5));
        let key = construct_key(3, 10);
        rocks_engine.put_cf(CF_DEFAULT, &key, b"val").unwrap();
        rocks_engine.put_cf(CF_LOCK, &key, b"val").unwrap();
        rocks_engine.put_cf(CF_WRITE, &key, b"val").unwrap();

        for r in [&region1, &region2] {
            engine.load_region(r.clone()).unwrap();
            engine.prepare_for_apply(&CacheRegion::from_region(r));
        }

        // ensure all ranges are finshed
        test_util::eventually(Duration::from_millis(100), Duration::from_secs(2), || {
            !engine
                .core
                .region_manager()
                .regions_map()
                .read()
                .regions()
                .values()
                .any(|m| matches!(m.get_state(), Pending | Loading))
        });

        verify_load(&region1, &engine, true, 6);
        verify_load(&region2, &engine, false, 0);
        assert_eq!(mem_controller.mem_usage(), 846);
    }

    #[test]
    fn test_snapshot_load_reaching_hard_limit() {
        let mut config = RangeCacheEngineConfig::config_for_test();
        config.stop_load_limit_threshold = Some(ReadableSize(1000));
        config.soft_limit_threshold = Some(ReadableSize(1000));
        config.hard_limit_threshold = Some(ReadableSize(1500));
        let config = Arc::new(VersionTrack::new(config));
        let mut engine =
            RangeCacheMemoryEngine::new(RangeCacheEngineContext::new_for_tests(config));
        let path = Builder::new()
            .prefix("test_snapshot_load_reaching_limit")
            .tempdir()
            .unwrap();
        let path_str = path.path().to_str().unwrap();
        let rocks_engine = new_engine(path_str, DATA_CFS).unwrap();
        engine.set_disk_engine(rocks_engine.clone());
        let mem_controller = engine.memory_controller();

        let region1 = new_region(1, construct_region_key(1), construct_region_key(3));
        // Memory for one put is 17(key) + 3(val) + 8(Seqno) + 16(Memory controller in
        // key and val) + 96(Node overhead) = 140
        let key = construct_key(1, 10);
        rocks_engine.put_cf(CF_DEFAULT, &key, b"val").unwrap();
        rocks_engine.put_cf(CF_LOCK, &key, b"val").unwrap();
        rocks_engine.put_cf(CF_WRITE, &key, b"val").unwrap();

        let key = construct_key(2, 10);
        rocks_engine.put_cf(CF_DEFAULT, &key, b"val").unwrap();
        rocks_engine.put_cf(CF_LOCK, &key, b"val").unwrap();
        rocks_engine.put_cf(CF_WRITE, &key, b"val").unwrap();
        // After loading range1, the memory usage should be 140*6=840

        let region2 = new_region(2, construct_region_key(3), construct_region_key(5));
        let key = construct_key(3, 10);
        rocks_engine.put_cf(CF_DEFAULT, &key, b"val").unwrap();
        rocks_engine.put_cf(CF_LOCK, &key, b"val").unwrap();
        rocks_engine.put_cf(CF_WRITE, &key, b"val").unwrap();

        let key = construct_key(4, 10);
        rocks_engine.put_cf(CF_DEFAULT, &key, b"val").unwrap();
        rocks_engine.put_cf(CF_LOCK, &key, b"val").unwrap();
        rocks_engine.put_cf(CF_WRITE, &key, b"val").unwrap();
        // 840*2 > hard limit 1500, so the load will fail and the loaded keys should be
        // removed

        let region3 = new_region(3, construct_region_key(5), construct_region_key(6));
        let key = construct_key(5, 10);
        rocks_engine.put_cf(CF_DEFAULT, &key, b"val").unwrap();
        rocks_engine.put_cf(CF_LOCK, &key, b"val").unwrap();
        rocks_engine.put_cf(CF_WRITE, &key, b"val").unwrap();
        let key = construct_key(6, 10);
        rocks_engine.put_cf(CF_DEFAULT, &key, b"val").unwrap();
        rocks_engine.put_cf(CF_LOCK, &key, b"val").unwrap();
        rocks_engine.put_cf(CF_WRITE, &key, b"val").unwrap();

        for r in [&region1, &region2, &region3] {
            engine.load_region(r.clone()).unwrap();
            engine.prepare_for_apply(&CacheRegion::from_region(r));
        }

        // ensure all ranges are finshed
        test_util::eventually(Duration::from_millis(100), Duration::from_secs(2), || {
            let regions_map = engine.core.region_manager().regions_map.read();
            !regions_map
                .regions()
                .values()
                .any(|m| matches!(m.get_state(), Pending | Loading))
        });

        verify_load(&region1, &engine, true, 6);
        verify_load(&region2, &engine, false, 0);
        verify_load(&region3, &engine, false, 3);
        assert_eq!(mem_controller.mem_usage(), 1551);
    }

    #[test]
    fn test_soft_hard_limit_change() {
        let mut config = RangeCacheEngineConfig::config_for_test();
        config.soft_limit_threshold = Some(ReadableSize(1000));
        config.hard_limit_threshold = Some(ReadableSize(1500));
        let config = Arc::new(VersionTrack::new(config));
        let mut engine =
            RangeCacheMemoryEngine::new(RangeCacheEngineContext::new_for_tests(config.clone()));
        let path = Builder::new()
            .prefix("test_snapshot_load_reaching_limit")
            .tempdir()
            .unwrap();
        let path_str = path.path().to_str().unwrap();
        let rocks_engine = new_engine(path_str, DATA_CFS).unwrap();
        engine.set_disk_engine(rocks_engine.clone());
        let mem_controller = engine.memory_controller();

        let region1 = new_region(1, construct_region_key(1), construct_region_key(3));
        // Memory for one put is 17(key) + 3(val) + 8(Seqno) + 16(Memory controller in
        // key and val) + 96(Node overhead) = 140
        let key = construct_key(1, 10);
        rocks_engine.put_cf(CF_DEFAULT, &key, b"val").unwrap();
        rocks_engine.put_cf(CF_LOCK, &key, b"val").unwrap();
        rocks_engine.put_cf(CF_WRITE, &key, b"val").unwrap();

        let key = construct_key(2, 10);
        rocks_engine.put_cf(CF_DEFAULT, &key, b"val").unwrap();
        rocks_engine.put_cf(CF_LOCK, &key, b"val").unwrap();
        rocks_engine.put_cf(CF_WRITE, &key, b"val").unwrap();
        // After loading range1, the memory usage should be 140*6=840
        engine.load_region(region1.clone()).unwrap();
        engine.prepare_for_apply(&CacheRegion::from_region(&region1));

        let region2 = new_region(2, construct_region_key(3), construct_region_key(5));
        let key = construct_key(3, 10);
        rocks_engine.put_cf(CF_DEFAULT, &key, b"val").unwrap();
        rocks_engine.put_cf(CF_LOCK, &key, b"val").unwrap();
        rocks_engine.put_cf(CF_WRITE, &key, b"val").unwrap();

        let key = construct_key(4, 10);
        rocks_engine.put_cf(CF_DEFAULT, &key, b"val").unwrap();
        rocks_engine.put_cf(CF_LOCK, &key, b"val").unwrap();
        rocks_engine.put_cf(CF_WRITE, &key, b"val").unwrap();
        // 840*2 > hard limit 1500, so the load will fail and the loaded keys should be
        // removed. However now we change the memory quota to 2000, so the range2 can be
        // cached.
        let mut config_manager = RangeCacheConfigManager(config.clone());
        let mut config_change = ConfigChange::new();
        config_change.insert(
            String::from("hard_limit_threshold"),
            ConfigValue::Size(2000),
        );
        config_manager.dispatch(config_change).unwrap();
        assert_eq!(config.value().hard_limit_threshold(), 2000);

        engine.load_region(region2.clone()).unwrap();
        engine.prepare_for_apply(&CacheRegion::from_region(&region2));

        // ensure all ranges are finshed
        test_util::eventually(Duration::from_millis(100), Duration::from_secs(2), || {
            let regions_map = engine.core.region_manager().regions_map.read();
            !regions_map
                .regions()
                .values()
                .any(|m| matches!(m.get_state(), Pending | Loading))
        });

        let verify = |r: &Region, exist, expect_count| {
            if exist {
                let read_ts = TimeStamp::compose(TimeStamp::physical_now(), 0).into_inner();
                let snap = engine
                    .snapshot(CacheRegion::from_region(r), read_ts, u64::MAX)
                    .unwrap();
                let mut count = 0;
                let range = CacheRegion::from_region(r);
                for cf in DATA_CFS {
                    let mut iter = IterOptions::default();
                    iter.set_lower_bound(&range.start, 0);
                    iter.set_upper_bound(&range.end, 0);
                    let mut iter = snap.iterator_opt(cf, iter).unwrap();
                    let _ = iter.seek_to_first();
                    while iter.valid().unwrap() {
                        let _ = iter.next();
                        count += 1;
                    }
                }
                assert_eq!(count, expect_count);
            } else {
                engine
                    .snapshot(CacheRegion::from_region(r), 10, 10)
                    .unwrap_err();
            }
        };
        verify(&region1, true, 6);
        verify(&region2, true, 6);
        assert_eq!(mem_controller.mem_usage(), 1692);
    }

    #[test]
    fn test_gc_use_pd_tso() {
        struct MockPdClient {
            tx: Mutex<Sender<()>>,
        }
        impl PdClient for MockPdClient {
            fn get_tso(&self) -> pd_client::PdFuture<txn_types::TimeStamp> {
                self.tx.lock().unwrap().send(()).unwrap();
                Box::pin(ready(Ok(TimeStamp::compose(TimeStamp::physical_now(), 0))))
            }
        }

        let start_time = TimeStamp::compose(TimeStamp::physical_now(), 0);
        let (tx, pd_client_rx) = channel();
        let pd_client = Arc::new(MockPdClient { tx: Mutex::new(tx) });
        let gc_interval = Duration::from_millis(100);
        let load_evict_interval = Duration::from_millis(200);
        let (scheduler, mut rx) = dummy_scheduler();
        let (handle, stop) =
            BgWorkManager::start_tick(scheduler, pd_client, gc_interval, load_evict_interval);

        let Some(BackgroundTask::Gc(GcTask { safe_point })) =
            rx.recv_timeout(10 * gc_interval).unwrap()
        else {
            panic!("must be a GcTask");
        };
        let safe_point = TimeStamp::from(safe_point);
        // Make sure it is a reasonable timestamp.
        assert!(safe_point >= start_time, "{safe_point}, {start_time}");
        let now = TimeStamp::compose(TimeStamp::physical_now(), 0);
        assert!(safe_point < now, "{safe_point}, {now}");
        // Must get ts from PD.
        pd_client_rx.try_recv().unwrap();

        stop.send(true).unwrap();
        handle.join().unwrap();
    }
}<|MERGE_RESOLUTION|>--- conflicted
+++ resolved
@@ -624,19 +624,11 @@
                 break;
             }
             let cache_region = CacheRegion::from_region(&region);
-<<<<<<< HEAD
-            let deleteable_regions = self
-                .engine
-                .region_manager()
-                .evict_region(&cache_region, EvictReason::MemoryLimitReached);
-=======
-            let mut engine_wr = self.engine.write();
-            let deleteable_regions = engine_wr.mut_range_manager().evict_region(
+            let deleteable_regions = self.engine.region_manager().evict_region(
                 &cache_region,
                 EvictReason::MemoryLimitReached,
                 None,
             );
->>>>>>> a982d31c
             if !deleteable_regions.is_empty() {
                 info!(
                     "ime evict on soft limit reached";
@@ -694,19 +686,11 @@
         for evict_region in regions_to_remove {
             if self.memory_controller.reached_soft_limit() {
                 let cache_region = CacheRegion::from_region(&evict_region);
-<<<<<<< HEAD
-                let deleteable_regions = self
-                    .engine
-                    .region_manager()
-                    .evict_region(&cache_region, EvictReason::AutoEvict);
-=======
-                let mut core = self.engine.write();
-                let deleteable_regions = core.mut_range_manager().evict_region(
+                let deleteable_regions = self.engine.region_manager().evict_region(
                     &cache_region,
                     EvictReason::AutoEvict,
                     None,
                 );
->>>>>>> a982d31c
                 info!(
                     "ime load_evict: soft limit reached";
                     "region_to_evict" => ?&cache_region,
