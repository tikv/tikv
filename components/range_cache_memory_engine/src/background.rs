--- conflicted
+++ resolved
@@ -704,32 +704,17 @@
         let mut regions_to_delete = Vec::with_capacity(regions_to_remove.len());
         info!("ime load_evict"; "ranges_to_add" => ?&regions_to_add, "may_evict" => ?&regions_to_remove);
         for evict_region in regions_to_remove {
-<<<<<<< HEAD
+            let cache_region = CacheRegion::from_region(&evict_region);
             let mut core = self.engine.write();
             let deleteable_regions = core
                 .mut_range_manager()
-                .evict_region(&evict_region, EvictReason::AutoEvict);
+                .evict_region(&cache_region, EvictReason::AutoEvict);
             info!(
-                "ime load_evict: soft limit reached";
-                "region_to_evict" => ?&evict_region,
+                "ime load_evict: auto evict";
+                "region_to_evict" => ?&cache_region,
                 "evicted_regions" => ?&deleteable_regions,
             );
             regions_to_delete.extend(deleteable_regions);
-=======
-            if self.memory_controller.reached_soft_limit() {
-                let cache_region = CacheRegion::from_region(&evict_region);
-                let mut core = self.engine.write();
-                let deleteable_regions = core
-                    .mut_range_manager()
-                    .evict_region(&cache_region, EvictReason::AutoEvict);
-                info!(
-                    "ime load_evict: soft limit reached";
-                    "region_to_evict" => ?&cache_region,
-                    "evicted_regions" => ?&deleteable_regions,
-                );
-                regions_to_delete.extend(deleteable_regions);
-            }
->>>>>>> 6e3e9aea
         }
 
         if !regions_to_delete.is_empty() {
@@ -2780,23 +2765,10 @@
         if exist {
             let read_ts = TimeStamp::compose(TimeStamp::physical_now(), 0).into_inner();
             let snap = engine
-<<<<<<< HEAD
-                .snapshot(
-                    region.id,
-                    0,
-                    CacheRange::from_region(region),
-                    read_ts,
-                    u64::MAX,
-                )
-                .unwrap();
-            let mut count = 0;
-            let range = CacheRange::from_region(region);
-=======
                 .snapshot(CacheRegion::from_region(region), read_ts, u64::MAX)
                 .unwrap();
             let mut count = 0;
             let range = CacheRegion::from_region(region);
->>>>>>> 6e3e9aea
             for cf in DATA_CFS {
                 let mut iter = IterOptions::default();
                 iter.set_lower_bound(&range.start, 0);
@@ -2811,11 +2783,7 @@
             assert_eq!(count, expect_count);
         } else {
             engine
-<<<<<<< HEAD
-                .snapshot(region.id, 0, CacheRange::from_region(region), 10, 10)
-=======
                 .snapshot(CacheRegion::from_region(region), 10, 10)
->>>>>>> 6e3e9aea
                 .unwrap_err();
         }
     }
@@ -2860,11 +2828,7 @@
 
         for r in [&region1, &region2] {
             engine.load_region(r.clone()).unwrap();
-<<<<<<< HEAD
-            engine.prepare_for_apply(1, CacheRange::from_region(r), r);
-=======
             engine.prepare_for_apply(1, &CacheRegion::from_region(r));
->>>>>>> 6e3e9aea
         }
 
         // ensure all ranges are finshed
