// Copyright 2024 TiKV Project Authors. Licensed under Apache-2.0.

use std::{
    collections::HashMap,
    fmt::Display,
    sync::{mpsc::sync_channel, Arc},
    time::Duration,
};

use bytes::Bytes;
use crossbeam::{
    channel::{bounded, tick, Sender},
    epoch, select,
};
use engine_rocks::{RocksEngine, RocksSnapshot};
use engine_traits::{
    CacheRegion, EvictReason, IterOptions, Iterable, Iterator, MiscExt, RangeHintService,
    SnapshotMiscExt, CF_DEFAULT, CF_WRITE, DATA_CFS,
};
use hex::FromHexError;
use pd_client::{PdClient, RpcClient};
use raftstore::coprocessor::RegionInfoProvider;
use slog_global::{error, info, warn};
use tikv_util::{
    config::{ReadableSize, VersionTrack},
    future::block_on_timeout,
    keybuilder::KeyBuilder,
    time::Instant,
    worker::{Builder, Runnable, RunnableWithTimer, ScheduleError, Scheduler, Worker},
};
use txn_types::{Key, TimeStamp, WriteRef, WriteType};
use yatp::Remote;

use crate::{
    engine::{RangeCacheMemoryEngineCore, SkiplistHandle},
    keys::{
        decode_key, encode_key, encode_key_for_boundary_with_mvcc, encoding_for_filter,
        InternalBytes, InternalKey, ValueType,
    },
    memory_controller::{MemoryController, MemoryUsage},
    metrics::{
        GC_FILTERED_STATIC, RANGE_CACHE_COUNT, RANGE_CACHE_MEMORY_USAGE, RANGE_GC_TIME_HISTOGRAM,
        RANGE_LOAD_TIME_HISTOGRAM,
    },
    range_manager::{CacheRegionMeta, RegionState},
    range_stats::{RangeStatsManager, DEFAULT_EVICT_MIN_DURATION},
    region_label::{
        KeyRangeRule, LabelRule, RegionLabelAddedCb, RegionLabelRulesManager,
        RegionLabelServiceBuilder,
    },
    write_batch::RangeCacheWriteBatchEntry,
    RangeCacheEngineConfig,
};

// 5 seconds should be long enough for getting a TSO from PD.
const TIMTOUT_FOR_TSO: Duration = Duration::from_secs(5);

/// Try to extract the key and `u64` timestamp from `encoded_key`.
///
/// See also: [`txn_types::Key::split_on_ts_for`]
fn split_ts(key: &[u8]) -> Result<(&[u8], u64), String> {
    match Key::split_on_ts_for(key) {
        Ok((key, ts)) => Ok((key, ts.into_inner())),
        Err(_) => Err(format!(
            "invalid write cf key: {}",
            log_wrappers::Value(key)
        )),
    }
}

fn parse_write(value: &[u8]) -> Result<WriteRef<'_>, String> {
    match WriteRef::parse(value) {
        Ok(write) => Ok(write),
        Err(_) => Err(format!(
            "invalid write cf value: {}",
            log_wrappers::Value(value)
        )),
    }
}

#[derive(Debug)]
pub enum BackgroundTask {
    Gc(GcTask),
    LoadRegion(CacheRegion, Arc<RocksSnapshot>),
    MemoryCheckAndEvict,
    DeleteRegions(Vec<CacheRegion>),
    TopRegionsLoadEvict,
    CleanLockTombstone(u64),
    SetRocksEngine(RocksEngine),
}

impl Display for BackgroundTask {
    fn fmt(&self, f: &mut std::fmt::Formatter<'_>) -> std::fmt::Result {
        match &self {
            BackgroundTask::Gc(t) => t.fmt(f),
            BackgroundTask::LoadRegion(..) => f.debug_struct("LoadTask").finish(),
            BackgroundTask::MemoryCheckAndEvict => f.debug_struct("MemoryCheckAndEvict").finish(),
            BackgroundTask::DeleteRegions(r) => {
                f.debug_struct("DeleteRegions").field("region", r).finish()
            }
            BackgroundTask::TopRegionsLoadEvict => f.debug_struct("CheckTopRegions").finish(),
            BackgroundTask::CleanLockTombstone(r) => f
                .debug_struct("CleanLockTombstone")
                .field("seqno", r)
                .finish(),
            BackgroundTask::SetRocksEngine(_) => f.debug_struct("SetDiskEngine").finish(),
        }
    }
}

#[derive(Debug)]
pub struct GcTask {
    pub safe_point: u64,
}

impl Display for GcTask {
    fn fmt(&self, f: &mut std::fmt::Formatter<'_>) -> std::fmt::Result {
        f.debug_struct("GcTask")
            .field("safe_point", &self.safe_point)
            .finish()
    }
}

// BgWorkManager managers the worker inits, stops, and task schedules. When
// created, it starts a worker which receives tasks such as gc task, range
// delete task, range snapshot load and so on, and starts a thread for
// periodically schedule gc tasks.
pub struct BgWorkManager {
    worker: Worker,
    scheduler: Scheduler<BackgroundTask>,
    delete_region_scheduler: Scheduler<BackgroundTask>,
    tick_stopper: Option<(Worker, Sender<bool>)>,
    core: Arc<RangeCacheMemoryEngineCore>,
    region_info_provider: Option<Arc<dyn RegionInfoProvider>>,
}

impl Drop for BgWorkManager {
    fn drop(&mut self) {
        let (ticker, tx) = self.tick_stopper.take().unwrap();
        let _ = tx.send(true);
        ticker.stop();
        self.worker.stop();
    }
}

pub struct PdRangeHintService(Arc<RpcClient>);

impl RangeHintService for PdRangeHintService {}

impl From<Arc<RpcClient>> for PdRangeHintService {
    fn from(pd_client: Arc<RpcClient>) -> Self {
        PdRangeHintService(pd_client)
    }
}

const CACHE_LABEL_RULE_KEY: &str = "cache";
const CACHE_LABEL_RULE_ALWAYS: &str = "always";

/// This implementation starts a background task using to pull down region label
/// rules from PD.
impl PdRangeHintService {
    /// Spawn a background task on `remote` to continuosly watch for region
    /// label rules that contain the label `cache`; if a new added for which
    /// `cache` is set to `always`, request loading the label's keyranges using
    /// `range_manager_load_cb`.
    ///
    /// TODO (afeinberg): Add support for evicting key ranges when the `cache`
    /// label is removed or no longer set to always.
    pub fn start<F>(&self, remote: Remote<yatp::task::future::TaskCell>, range_manager_load_cb: F)
    where
        F: Fn(&[u8], &[u8]) + Send + Sync + 'static,
    {
        let parse_range = |key_range: &KeyRangeRule| {
            let start = hex::decode(&key_range.start_key)?;
            let end = hex::decode(&key_range.end_key)?;
            Ok::<_, FromHexError>((start, end))
        };

        let pd_client = self.0.clone();
        let region_label_added_cb: RegionLabelAddedCb = Arc::new(move |label_rule: &LabelRule| {
            if !label_rule
                .labels
                .iter()
                .any(|e| e.key == CACHE_LABEL_RULE_KEY && e.value == CACHE_LABEL_RULE_ALWAYS)
            {
                // not related to caching, skip.
                return;
            }
            for key_range in &label_rule.data {
                match parse_range(key_range) {
                    Ok((start, end)) => {
                        info!("ime requested to cache range";
                            "start" => ?log_wrappers::Value(&start),
                            "end" => ?log_wrappers::Value(&end));
                        range_manager_load_cb(&start, &end);
                    }
                    Err(e) => {
                        error!("ime unable to convert key_range rule to cache range"; "err" => ?e);
                    }
                }
            }
        });
        let mut region_label_svc = RegionLabelServiceBuilder::new(
            Arc::new(RegionLabelRulesManager {
                region_label_added_cb: Some(region_label_added_cb),
                ..RegionLabelRulesManager::default()
            }),
            pd_client,
        )
        .rule_filter_fn(|label_rule| {
            label_rule
                .labels
                .iter()
                .any(|e| e.key == CACHE_LABEL_RULE_KEY)
        })
        .build()
        .unwrap();
        remote.spawn(async move { region_label_svc.watch_region_labels().await })
    }
}

impl BgWorkManager {
    pub fn new(
        core: Arc<RangeCacheMemoryEngineCore>,
        pd_client: Arc<dyn PdClient>,
        config: Arc<VersionTrack<RangeCacheEngineConfig>>,
        memory_controller: Arc<MemoryController>,
        region_info_provider: Option<Arc<dyn RegionInfoProvider>>,
    ) -> Self {
        let worker = Worker::new("ime-bg");
        let (runner, delete_range_scheduler) = BackgroundRunner::new(
            core.clone(),
            memory_controller,
            region_info_provider.clone(),
            &config,
            pd_client.clone(),
        );
        let config = config.value();
        let scheduler = worker.start_with_timer("ime-bg-runner", runner);

        let (ticker, tx) = BgWorkManager::start_tick(
            scheduler.clone(),
            pd_client,
            config.gc_interval.0,
            config.load_evict_interval.0,
        );

        Self {
            worker,
            scheduler,
            delete_region_scheduler: delete_range_scheduler,
            tick_stopper: Some((ticker, tx)),
            core,
            region_info_provider,
        }
    }

    pub fn schedule_task(&self, task: BackgroundTask) -> Result<(), ScheduleError<BackgroundTask>> {
        match task {
            task @ BackgroundTask::DeleteRegions(_) => {
                self.delete_region_scheduler.schedule_force(task)
            }
            task => self.scheduler.schedule_force(task),
        }
    }

    pub fn start_bg_hint_service(&self, range_hint_service: PdRangeHintService) {
        let core = self.core.clone();
        let region_info_provider = self.region_info_provider.clone();
        range_hint_service.start(self.worker.remote(), move |start: &[u8], end: &[u8]| {
            let Some(ref info_provider) = region_info_provider else {
                warn!("ime region info provider is none, skip load pinned range.");
                return;
            };

            let regions = match info_provider.get_regions_in_range(start, end) {
                Ok(r) => r,
                Err(e) => {
                    warn!(
                        "ime get regions in range failed"; "err" => ?e,
                        "start" => ?log_wrappers::Value(start),
                        "end" => ?log_wrappers::Value(end)
                    );
                    return;
                }
            };

            if regions.is_empty() {
                return;
            }

            for r in regions {
                let cache_region = CacheRegion::from_region(&r);
                if let Err(e) = core.region_manager().load_region(cache_region) {
                    warn!("ime load region by label failed"; "err" => ?e, "region" => ?r);
                }
            }
            // TODO (afeinberg): This does not actually load the range. The load
            // happens the apply thread begins to apply raft
            // entries. To force this (for read-only use-cases) we
            // should propose a No-Op command.
        });
    }

    fn start_tick(
        scheduler: Scheduler<BackgroundTask>,
        pd_client: Arc<dyn PdClient>,
        gc_interval: Duration,
        load_evict_interval: Duration,
    ) -> (Worker, Sender<bool>) {
        let (tx, rx) = bounded(0);
        // TODO: Instead of spawning a new thread, we should run this task
        //       in a shared background thread.
        let ticker = Builder::new("ime-ticker").thread_count(1).create();
        // The interval here is somewhat arbitrary, as long as it is less than
        // intervals in the loop, it should be fine, because it spawns a
        // blocking task.
        // TODO: Spawn non-blocking tasks and make full use of the ticker.
        let interval = Duration::from_millis(100);
        ticker.spawn_interval_task(interval, move || {
            let gc_ticker = tick(gc_interval);
            let load_evict_ticker = tick(load_evict_interval); // TODO (afeinberg): Use a real value.
            let tso_timeout = std::cmp::min(gc_interval, TIMTOUT_FOR_TSO);
            'LOOP: loop {
                select! {
                    recv(gc_ticker) -> _ => {
                        let now = match block_on_timeout(pd_client.get_tso(), tso_timeout) {
                            Ok(Ok(ts)) => ts,
                            err => {
                                error!(
                                    "ime schedule range cache engine gc failed ";
                                    "timeout_duration" => ?tso_timeout,
                                    "error" => ?err,
                                );
                                continue 'LOOP;
                            }
                        };
                        let safe_point = now.physical() - gc_interval.as_millis() as u64;
                        let safe_point = TimeStamp::compose(safe_point, 0).into_inner();
                        if let Err(e) = scheduler.schedule(BackgroundTask::Gc(GcTask {safe_point})) {
                            error!(
                                "ime schedule range cache engine gc failed";
                                "err" => ?e,
                            );
                        }
                    },
                    recv(load_evict_ticker) -> _ => {
                        if let Err(e) = scheduler.schedule(BackgroundTask::TopRegionsLoadEvict) {
                            error!(
                                "ime schedule load evict failed";
                                "err" => ?e,
                            );
                        }
                    },
                    recv(rx) -> r => {
                        if let Err(e) = r {
                            error!(
                                "ime receive error in range cache engine gc ticker";
                                "err" => ?e,
                            );
                        }
                        return;
                    },
                }
            }
        });
        (ticker, tx)
    }
}

#[derive(Clone)]
struct BackgroundRunnerCore {
    engine: Arc<RangeCacheMemoryEngineCore>,
    memory_controller: Arc<MemoryController>,
    range_stats_manager: Option<RangeStatsManager>,
}

impl BackgroundRunnerCore {
    /// Returns the ranges that are eligible for garbage collection.
    ///
    /// Returns empty vector if there are no ranges cached or the previous gc is
    /// not finished.
    fn regions_for_gc(&self) -> Vec<CacheRegion> {
        // another gc task is running, skipped.
        if !self.engine.region_manager().try_set_regions_in_gc(true) {
            return vec![];
        }

        let regions_map = self.engine.region_manager().regions_map.read();
        regions_map
            .regions()
            .values()
            .filter_map(|m| {
                if m.get_state() == RegionState::Active {
                    Some(m.get_region().clone())
                } else {
                    None
                }
            })
            .collect()
    }

    pub(crate) fn gc_region(
        &self,
        region: &CacheRegion,
        safe_point: u64,
        oldest_seqno: u64,
    ) -> FilterMetrics {
        let safe_point = {
            let region_manager = self.engine.region_manager();
            // We should also consider the ongoing snapshot of the historical ranges (ranges
            // that have been evicted).
            let historical_safe_point = region_manager
                .get_history_regions_min_ts(region)
                .unwrap_or(u64::MAX);

            let mut regions_map = region_manager.regions_map.write();
            let Some(region_meta) = regions_map.mut_region_meta(region.id) else {
                return FilterMetrics::default();
            };

            if region_meta.get_state() != RegionState::Active
                || !region.contains_range(region_meta.get_region())
            {
                return FilterMetrics::default();
            }

            let min_snapshot = region_meta
                .region_snapshot_list()
                .lock()
                .unwrap()
                .min_snapshot_ts()
                .unwrap_or(u64::MAX);
            let safe_point = safe_point.min(min_snapshot).min(historical_safe_point);
            if safe_point <= region_meta.safe_point() {
                info!(
                    "ime safe point not large enough";
                    "prev" => region_meta.safe_point(),
                    "current" => safe_point,
                );
                return FilterMetrics::default();
            }

            // todo: change it to debug!
            info!(
                "ime safe point update";
                "prev" => region_meta.safe_point(),
                "current" => safe_point,
                "region" => ?region,
            );
            region_meta.set_safe_point(safe_point);
            region_meta.set_in_gc(true);
            safe_point
        };

        let start = Instant::now();
        let skiplist_engine = self.engine.engine();
        let mut filter = Filter::new(
            safe_point,
            oldest_seqno,
            skiplist_engine.cf_handle(CF_DEFAULT),
            skiplist_engine.cf_handle(CF_WRITE),
        );
        filter.filter_keys_in_range(region);
        self.engine.region_manager().on_gc_region_finished(region);

        let duration = start.saturating_elapsed();
        RANGE_GC_TIME_HISTOGRAM.observe(duration.as_secs_f64());
        info!(
            "ime range gc complete";
            "region" => ?region,
            "gc_duration" => ?duration,
            "total_version" => filter.metrics.total,
            "filtered_version" => filter.metrics.filtered,
            "below_safe_point_unique_keys" => filter.metrics.unique_key,
            "below_safe_point_version" => filter.metrics.versions,
            "below_safe_point_delete_version" => filter.metrics.delete_versions,
            "current_safe_point" => safe_point,
        );

        let mut metrics = std::mem::take(&mut filter.metrics);
        if filter.cached_mvcc_delete_key.is_some() {
            metrics.filtered += 1;
        }
        if filter.cached_skiplist_delete_key.is_some() {
            metrics.filtered += 1;
        }
        metrics
    }

    fn on_gc_finished(&self) {
        let success = self.engine.region_manager().try_set_regions_in_gc(false);
        assert!(success);
    }

    // if `false` is returned, the load is canceled
    fn on_snapshot_load_finished(
        &self,
        region: &CacheRegion,
        delete_range_scheduler: &Scheduler<BackgroundTask>,
        safe_point: u64,
    ) -> bool {
        fail::fail_point!("on_snapshot_load_finished");
        fail::fail_point!("on_snapshot_load_finished2");
        // We still need to check whether the snapshot is canceled during the load
        let mut regions_map = self.engine.region_manager().regions_map.write();
        let region_meta = regions_map.mut_region_meta(region.id).unwrap();
        let mut remove_regions = vec![];
        let mut on_region_meta = |meta: &mut CacheRegionMeta| {
            assert!(
                meta.get_state() == RegionState::Loading
                    || meta.get_state() == RegionState::LoadingCanceled,
                "region meta: {:?}",
                meta,
            );
            if meta.get_state() == RegionState::Loading {
                meta.set_state(RegionState::Active);
                meta.set_safe_point(safe_point);
            } else {
                assert_eq!(meta.get_state(), RegionState::LoadingCanceled);
                meta.mark_evict(RegionState::Evicting, EvictReason::LoadFailed, None);
                remove_regions.push(meta.get_region().clone());
            }
        };

        if region_meta.get_region().epoch_version == region.epoch_version {
            on_region_meta(region_meta);
        } else {
            // epoch version changed, should use scan to find all overlapped regions
            regions_map.iter_overlapped_regions_mut(region, |meta| {
                assert!(region.contains_range(meta.get_region()));
                on_region_meta(meta);
            });
        }
        drop(regions_map);

        if !remove_regions.is_empty() {
            fail::fail_point!("in_memory_engine_snapshot_load_canceled");

            if let Err(e) =
                delete_range_scheduler.schedule_force(BackgroundTask::DeleteRegions(remove_regions))
            {
                error!(
                    "ime schedule delete range failed";
                    "err" => ?e,
                );
                assert!(tikv_util::thread_group::is_shutdown(!cfg!(test)));
            }

            return false;
        }

        fail::fail_point!("on_completes_batch_loading");
        true
    }

    fn on_snapshot_load_failed(
        &self,
        region: &CacheRegion,
        delete_range_scheduler: &Scheduler<BackgroundTask>,
        started: bool,
    ) {
        let mut regions_map = self.engine.region_manager().regions_map.write();
        let region_meta = regions_map.mut_region_meta(region.id).unwrap();
        let mut remove_regions = vec![];
        let mut mark_region_evicted = |meta: &mut CacheRegionMeta| {
            assert!(
                meta.get_state() == RegionState::Loading
                    || meta.get_state() == RegionState::LoadingCanceled
            );
            let reason = if started {
                EvictReason::LoadFailed
            } else {
                EvictReason::LoadFailedWithoutStart
            };
            meta.mark_evict(RegionState::Evicting, reason, None);
            remove_regions.push(meta.get_region().clone());
        };

        if region_meta.get_region().epoch_version == region.epoch_version {
            mark_region_evicted(region_meta);
        } else {
            // epoch version changed, should use scan to find all overlap regions
            regions_map.iter_overlapped_regions_mut(region, |meta| {
                assert!(region.contains_range(meta.get_region()));
                mark_region_evicted(meta);
            });
        }

        if let Err(e) =
            delete_range_scheduler.schedule_force(BackgroundTask::DeleteRegions(remove_regions))
        {
            error!(
                "ime schedule delete range failed";
                "err" => ?e,
            );
            assert!(tikv_util::thread_group::is_shutdown(!cfg!(test)));
        }
    }

    /// Eviction on soft limit reached:
    ///
    /// When soft limit is reached, collect the candidates for eviction, and
    /// keep evicting until either all candidates are evicted, or the total
    /// approximated size of evicted regions is equal to or greater than the
    /// excess memory usage.
    fn evict_on_soft_limit_reached(&self, delete_range_scheduler: &Scheduler<BackgroundTask>) {
        if self.range_stats_manager.is_none() {
            warn!("ime range stats manager is not initialized, cannot evict on soft limit reached");
            return;
        }
        let range_stats_manager = self.range_stats_manager.as_ref().unwrap();
        let mut remaining = self
            .memory_controller
            .mem_usage()
            .saturating_sub(self.memory_controller.soft_limit_threshold());
        if remaining == 0 {
            return;
        }

        let mut regions_to_evict = Vec::with_capacity(256);

        // TODO (afeinberg, low): consider returning just an iterator and using scan
        // below for cleaner code.
        range_stats_manager.collect_candidates_for_eviction(&mut regions_to_evict, |region| {
            self.engine.region_manager().contains_region(region.id)
        });

        let mut regions_to_delete = vec![];
        for (region, approx_size) in regions_to_evict {
            if remaining == 0 {
                break;
            }
            let cache_region = CacheRegion::from_region(&region);
            let deleteable_regions = self.engine.region_manager().evict_region(
                &cache_region,
                EvictReason::MemoryLimitReached,
                None,
            );
            if !deleteable_regions.is_empty() {
                info!(
                    "ime evict on soft limit reached";
                    "region_to_evict" => ?cache_region,
                    "regions_evicted" => ?&deleteable_regions,
                    "approx_size" => approx_size,
                    "remaining" => remaining
                );
                remaining = remaining.saturating_sub(approx_size as usize);
                range_stats_manager.handle_region_evicted(&region);
                regions_to_delete.extend(deleteable_regions);
            }
        }

        if !regions_to_delete.is_empty() {
            if let Err(e) = delete_range_scheduler
                .schedule_force(BackgroundTask::DeleteRegions(regions_to_delete))
            {
                error!(
                    "ime schedule deletet range failed";
                    "err" => ?e,
                );
                assert!(tikv_util::thread_group::is_shutdown(!cfg!(test)));
            }
        }
    }

    /// Periodically load top regions.
    ///
    /// If the soft limit is exceeded, evict (some) regions no longer considered
    /// top.
    ///
    /// See: [`RangeStatsManager::collect_changes_ranges`] for
    /// algorithm details.
    fn top_regions_load_evict(&self, delete_range_scheduler: &Scheduler<BackgroundTask>) {
        let range_stats_manager = match &self.range_stats_manager {
            Some(m) => m,
            None => {
                return;
            }
        };
        if range_stats_manager.ready_for_auto_load_and_evict() {
            return;
        }

        let curr_memory_usage = self.memory_controller.mem_usage();
        let threshold = self.memory_controller.stop_load_limit_threshold();
        range_stats_manager.adjust_max_num_regions(curr_memory_usage, threshold);

<<<<<<< HEAD
        let (current_region_count, cached_regions) = {
            let region_map = self.engine.region_manager().regions_map().read();
            (region_map.regions().len(), region_map.cached_regions())
        };
=======
        let cached_regions = self
            .engine
            .region_manager()
            .regions_map()
            .read()
            .cached_regions();
>>>>>>> 4e5724af
        let (regions_to_load, regions_to_evict) = range_stats_manager
            .collect_regions_to_load_and_evict(
                current_region_count,
                cached_regions,
                &self.memory_controller,
            );

        let mut regions_to_delete = Vec::with_capacity(regions_to_evict.len());
        info!("ime load_evict"; "regions_to_load" => ?&regions_to_load, "regions_to_evict" => ?&regions_to_evict);
        let mut rxs = vec![];
        for evict_region in regions_to_evict {
            let cache_region = CacheRegion::from_region(&evict_region);
<<<<<<< HEAD
            // Bound is set to 1 so that the sender side will not be blocked
            let (tx, rx) = sync_channel(1);
            let mut core = self.engine.write();
            let deleteable_regions = core.mut_range_manager().evict_region(
                &cache_region,
                EvictReason::AutoEvict,
                Some(Box::new(move || {
                    let _ = tx.send(true);
                })),
            );
            rxs.push(rx);
=======
            let deleteable_regions = self.engine.region_manager().evict_region(
                &cache_region,
                EvictReason::AutoEvict,
                None,
            );
>>>>>>> 4e5724af
            info!(
                "ime load_evict: auto evict";
                "region_to_evict" => ?&cache_region,
                "evicted_regions" => ?&deleteable_regions,
            );
            regions_to_delete.extend(deleteable_regions);
        }

        if !regions_to_delete.is_empty() {
            if let Err(e) = delete_range_scheduler
                .schedule_force(BackgroundTask::DeleteRegions(regions_to_delete))
            {
                error!(
                    "ime schedule deletet range failed";
                    "err" => ?e,
                );
                assert!(tikv_util::thread_group::is_shutdown(!cfg!(test)));
            }
        }
<<<<<<< HEAD
        for rx in rxs {
            let _ = rx.recv();
        }
        if !self.memory_controller.reached_stop_load_limit() {
            let expected_new_count = (self
                .memory_controller
                .soft_limit_threshold()
                .saturating_sub(self.memory_controller.mem_usage()))
                / range_stats_manager.expected_region_size;
            let expected_new_count = usize::max(expected_new_count, 1);
            for region in regions_to_load.into_iter().take(expected_new_count) {
                let cache_region = CacheRegion::from_region(&region);
                let mut core = self.engine.write();
                if let Err(e) = core.mut_range_manager().load_region(cache_region) {
                    error!("ime error loading range"; "cache_range" => ?region, "err" => ?e);
                }
=======
        let mut regions_map = self.engine.region_manager().regions_map.write();
        for region in regions_to_load {
            let cache_region = CacheRegion::from_region(&region);
            if let Err(e) = regions_map.load_region(cache_region) {
                error!("ime error loading range"; "cache_range" => ?region, "err" => ?e);
>>>>>>> 4e5724af
            }
        }
        range_stats_manager.complete_auto_load_and_evict();
        info!("ime load_evict complete");
    }
}

// Flush epoch and pin enough times to make the delayed operations be executed
#[cfg(test)]
pub(crate) fn flush_epoch() {
    {
        let guard = &epoch::pin();
        guard.flush();
    }
    // Local epoch tries to advance the global epoch every 128 pins. When global
    // epoch advances, the operations(here, means delete) in the older epoch can be
    // executed.
    for _ in 0..128 {
        let _ = &epoch::pin();
    }
}

pub struct BackgroundRunner {
    core: BackgroundRunnerCore,

    pd_client: Arc<dyn PdClient>,
    gc_interval: Duration,

    // We have following four separate workers so that each type of task would not block each
    // others
    range_load_remote: Remote<yatp::task::future::TaskCell>,
    range_load_worker: Worker,

    delete_range_scheduler: Scheduler<BackgroundTask>,
    delete_range_worker: Worker,

    gc_range_remote: Remote<yatp::task::future::TaskCell>,
    gc_range_worker: Worker,

    // Region load and eviction worker.
    // TODO: this can be consolidated, possibly with the GC worker.
    load_evict_remote: Remote<yatp::task::future::TaskCell>,
    load_evict_worker: Worker,

    lock_cleanup_remote: Remote<yatp::task::future::TaskCell>,
    lock_cleanup_worker: Worker,

    // The last sequence number for the lock cf tombstone cleanup
    last_seqno: u64,
    // RocksEngine is used to get the oldest snapshot sequence number.
    rocks_engine: Option<RocksEngine>,
}

impl Drop for BackgroundRunner {
    fn drop(&mut self) {
        self.range_load_worker.stop();
        self.delete_range_worker.stop();
        self.gc_range_worker.stop();
        self.load_evict_worker.stop();
        self.lock_cleanup_worker.stop();
    }
}

impl BackgroundRunner {
    pub fn new(
        engine: Arc<RangeCacheMemoryEngineCore>,
        memory_controller: Arc<MemoryController>,
        region_info_provider: Option<Arc<dyn RegionInfoProvider>>,
        config: &Arc<VersionTrack<RangeCacheEngineConfig>>,
        pd_client: Arc<dyn PdClient>,
    ) -> (Self, Scheduler<BackgroundTask>) {
        let config = config.value();
        let range_load_worker = Builder::new("ime-load")
            // Range load now is implemented sequentially, so we must use exactly one thread to handle it.
            // todo(SpadeA): if the load speed is a bottleneck, we may consider to use multiple threads to load ranges.
            .thread_count(1)
            .create();
        let range_load_remote = range_load_worker.remote();

        let delete_range_worker = Worker::new("ime-delete");
        let delete_range_runner = DeleteRangeRunner::new(engine.clone());
        let delete_range_scheduler =
            delete_range_worker.start_with_timer("ime-delete-runner", delete_range_runner);

        let lock_cleanup_worker = Worker::new("ime-lock-cleanup");
        let lock_cleanup_remote = lock_cleanup_worker.remote();

        let gc_range_worker = Builder::new("ime-gc")
            // Gc must also use exactly one thread to handle it.
            .thread_count(1)
            .create();
        let gc_range_remote = gc_range_worker.remote();

        let load_evict_worker = Worker::new("ime-evict");
        let load_evict_remote = load_evict_worker.remote();

        let expected_region_size = config.expected_region_size();
        let num_regions_to_cache = memory_controller.soft_limit_threshold() / expected_region_size;
        let range_stats_manager = region_info_provider.map(|region_info_provider| {
            RangeStatsManager::new(
                num_regions_to_cache,
                DEFAULT_EVICT_MIN_DURATION,
                expected_region_size,
                config.mvcc_amplification_threshold,
                config.load_evict_interval.0,
                region_info_provider,
            )
        });
        (
            Self {
                core: BackgroundRunnerCore {
                    engine,
                    memory_controller,
                    range_stats_manager,
                },
                pd_client,
                gc_interval: config.gc_interval.0,
                range_load_worker,
                range_load_remote,
                delete_range_worker,
                delete_range_scheduler: delete_range_scheduler.clone(),
                gc_range_worker,
                gc_range_remote,
                load_evict_worker,
                load_evict_remote,
                lock_cleanup_remote,
                lock_cleanup_worker,
                last_seqno: 0,
                rocks_engine: None,
            },
            delete_range_scheduler,
        )
    }
}

impl Runnable for BackgroundRunner {
    type Task = BackgroundTask;

    fn run(&mut self, task: Self::Task) {
        match task {
            BackgroundTask::SetRocksEngine(rocks_engine) => {
                self.rocks_engine = Some(rocks_engine);
                fail::fail_point!("in_memory_engine_set_rocks_engine");
            }
            BackgroundTask::Gc(t) => {
                let seqno = (|| {
                    fail::fail_point!("in_memory_engine_gc_oldest_seqno", |t| {
                        Some(t.unwrap().parse::<u64>().unwrap())
                    });

                    let Some(ref rocks_engine) = self.rocks_engine else {
                        return None;
                    };
                    let latest_seqno = rocks_engine.get_latest_sequence_number();
                    Some(
                        rocks_engine
                            .get_oldest_snapshot_sequence_number()
                            .unwrap_or(latest_seqno),
                    )
                })();

                let Some(seqno) = seqno else {
                    return;
                };

                info!(
                    "ime start a new round of gc for range cache engine";
                    "safe_point" => t.safe_point,
                    "oldest_sequence" => seqno,
                );
                let core = self.core.clone();
                let regions = core.regions_for_gc();
                if !regions.is_empty() {
                    let f = async move {
                        let mut metrics = FilterMetrics::default();
                        for region in &regions {
                            let m = core.gc_region(region, t.safe_point, seqno);
                            metrics.merge(&m);
                        }
                        core.on_gc_finished();
                        metrics.flush();
                        fail::fail_point!("in_memory_engine_gc_finish");
                    };
                    self.gc_range_remote.spawn(f);
                } else {
                    core.on_gc_finished();
                }
            }
            BackgroundTask::LoadRegion(region, snapshot) => {
                let core = self.core.clone();
                let delete_range_scheduler = self.delete_range_scheduler.clone();
                let pd_client = self.pd_client.clone();
                let gc_interval = self.gc_interval;
                let f = async move {
                    fail::fail_point!("before_start_loading_region");
                    fail::fail_point!("on_start_loading_region");
                    let mut is_canceled = false;
                    {
                        let regions_map = core.engine.region_manager().regions_map.read();
                        let region_meta = regions_map.region_meta(region.id).unwrap();
                        // if loading is canceled, we skip the batch load.
                        // NOTE: here we don't check the region epoch version change,
                        // We will handle possible region split and partial cancelation
                        // in `on_snapshot_load_canceled` and `on_snapshot_load_finished`.
                        if region_meta.get_state() != RegionState::Loading {
                            assert_eq!(region_meta.get_state(), RegionState::LoadingCanceled);
                            is_canceled = true;
                        }
                    }
                    let skiplist_engine = core.engine.engine.clone();

                    if core.memory_controller.reached_stop_load_limit() {
                        // We are running out of memory, so cancel the load.
                        is_canceled = true;
                    }

                    if is_canceled {
                        info!(
                            "ime snapshot load canceled";
                            "region" => ?region,
                        );
                        core.on_snapshot_load_failed(&region, &delete_range_scheduler, false);
                        return;
                    }

                    info!("ime Loading region"; "region" => ?&region);
                    let start = Instant::now();
                    let iter_opt = IterOptions::new(
                        Some(KeyBuilder::from_slice(&region.start, 0, 0)),
                        Some(KeyBuilder::from_slice(&region.end, 0, 0)),
                        false,
                    );

                    let safe_point = 'load_snapshot: {
                        for &cf in DATA_CFS {
                            let handle = skiplist_engine.cf_handle(cf);
                            let seq = snapshot.sequence_number();
                            let guard = &epoch::pin();
                            match snapshot.iterator_opt(cf, iter_opt.clone()) {
                                Ok(mut iter) => {
                                    iter.seek_to_first().unwrap();
                                    while iter.valid().unwrap() {
                                        // use the sequence number from RocksDB snapshot here as
                                        // the kv is clearly visible
                                        let mut encoded_key =
                                            encode_key(iter.key(), seq, ValueType::Value);
                                        let mut val =
                                            InternalBytes::from_vec(iter.value().to_vec());

                                        let mem_size =
                                            RangeCacheWriteBatchEntry::calc_put_entry_size(
                                                iter.key(),
                                                val.as_bytes(),
                                            );

                                        // todo(SpadeA): we can batch acquire the memory size
                                        // here.
                                        if let MemoryUsage::HardLimitReached(n) =
                                            core.memory_controller.acquire(mem_size)
                                        {
                                            warn!(
                                                "ime stop loading snapshot due to memory reaching hard limit";
                                                "region" => ?region,
                                                "memory_usage(MB)" => ReadableSize(n as u64).as_mb_f64(),
                                            );
                                            break 'load_snapshot None;
                                        }

                                        encoded_key
                                            .set_memory_controller(core.memory_controller.clone());
                                        val.set_memory_controller(core.memory_controller.clone());
                                        handle.insert(encoded_key, val, guard);
                                        iter.next().unwrap();
                                    }
                                }
                                Err(e) => {
                                    error!("ime creating rocksdb iterator failed"; "cf" => cf, "err" => %e);
                                    break 'load_snapshot None;
                                }
                            }
                        }
                        // gc the range
                        let tso_timeout = std::cmp::min(gc_interval, TIMTOUT_FOR_TSO);
                        let now = match block_on_timeout(pd_client.get_tso(), tso_timeout) {
                            Ok(Ok(ts)) => ts,
                            err => {
                                error!(
                                    "ime get timestamp failed, skip gc loaded range";
                                    "timeout_duration" => ?tso_timeout,
                                    "error" => ?err,
                                );
                                // Get timestamp fail so don't do gc.
                                break 'load_snapshot Some(0);
                            }
                        };

                        let safe_point = (|| {
                            fail::fail_point!("in_memory_engine_safe_point_in_loading", |t| {
                                t.unwrap().parse::<u64>().unwrap()
                            });

                            let safe_point = now
                                .physical()
                                .saturating_sub(gc_interval.as_millis() as u64);
                            TimeStamp::compose(safe_point, 0).into_inner()
                        })();

                        let mut filter = Filter::new(
                            safe_point,
                            u64::MAX,
                            skiplist_engine.cf_handle(CF_DEFAULT),
                            skiplist_engine.cf_handle(CF_WRITE),
                        );
                        filter.filter_keys_in_range(&region);

                        Some(safe_point)
                    };

                    if let Some(safe_point) = safe_point {
                        if core.on_snapshot_load_finished(
                            &region,
                            &delete_range_scheduler,
                            safe_point,
                        ) {
                            let duration = start.saturating_elapsed();
                            RANGE_LOAD_TIME_HISTOGRAM.observe(duration.as_secs_f64());
                            info!(
                                "ime Loading region finished";
                                "region" => ?region,
                                "duration(sec)" => ?duration,
                            );
                        } else {
                            info!("ime Loading region canceled";"region" => ?region);
                        }
                    } else {
                        info!(
                            "ime snapshot load failed";
                            "region" => ?region,
                        );
                        core.on_snapshot_load_failed(&region, &delete_range_scheduler, true);
                    }
                };
                self.range_load_remote.spawn(f);
            }
            BackgroundTask::MemoryCheckAndEvict => {
                let mem_usage = self.core.memory_controller.mem_usage();
                info!(
                    "ime start memory usage check and evict";
                    "mem_usage(MB)" => ReadableSize(mem_usage as u64).as_mb()
                );
                if mem_usage > self.core.memory_controller.soft_limit_threshold() {
                    let delete_range_scheduler = self.delete_range_scheduler.clone();
                    let core = self.core.clone();
                    let task = async move {
                        core.evict_on_soft_limit_reached(&delete_range_scheduler);
                        core.memory_controller.set_memory_checking(false);
                    };
                    self.load_evict_remote.spawn(task);
                } else {
                    self.core.memory_controller.set_memory_checking(false);
                }
            }
            // DeleteRange task is executed by `DeleteRangeRunner` with a different scheduler so
            // that the task will not be scheduled to here.
            BackgroundTask::DeleteRegions(_) => unreachable!(),
            BackgroundTask::TopRegionsLoadEvict => {
                let delete_range_scheduler = self.delete_range_scheduler.clone();
                let core = self.core.clone();
                let task = async move { core.top_regions_load_evict(&delete_range_scheduler) };
                self.load_evict_remote.spawn(task);
            }
            BackgroundTask::CleanLockTombstone(snapshot_seqno) => {
                if snapshot_seqno < self.last_seqno {
                    return;
                }
                self.last_seqno = snapshot_seqno;
                let core = self.core.clone();

                let f = async move {
                    info!(
                        "ime begin to cleanup tombstones in lock cf";
                        "seqno" => snapshot_seqno,
                    );

                    let mut last_user_key = vec![];
                    let mut remove_rest = false;
                    let mut cached_to_remove: Option<Vec<u8>> = None;

                    let mut removed = 0;
                    let mut total = 0;
                    let now = Instant::now();
                    let lock_handle = core.engine.engine().cf_handle("lock");
                    let guard = &epoch::pin();
                    let mut iter = lock_handle.iterator();
                    iter.seek_to_first(guard);
                    while iter.valid() {
                        total += 1;
                        let InternalKey {
                            user_key,
                            v_type,
                            sequence,
                        } = decode_key(iter.key().as_bytes());
                        if user_key != last_user_key {
                            if let Some(remove) = cached_to_remove.take() {
                                removed += 1;
                                lock_handle.remove(&InternalBytes::from_vec(remove), guard);
                            }
                            last_user_key = user_key.to_vec();
                            if sequence >= snapshot_seqno {
                                remove_rest = false;
                            } else {
                                remove_rest = true;
                                if v_type == ValueType::Deletion {
                                    cached_to_remove = Some(iter.key().as_bytes().to_vec());
                                }
                            }
                        } else if remove_rest {
                            assert!(sequence < snapshot_seqno);
                            removed += 1;
                            lock_handle.remove(iter.key(), guard);
                        } else if sequence < snapshot_seqno {
                            remove_rest = true;
                            if v_type == ValueType::Deletion {
                                assert!(cached_to_remove.is_none());
                                cached_to_remove = Some(iter.key().as_bytes().to_vec());
                            }
                        }

                        iter.next(guard);
                    }
                    if let Some(remove) = cached_to_remove.take() {
                        removed += 1;
                        lock_handle.remove(&InternalBytes::from_vec(remove), guard);
                    }

                    info!(
                        "ime cleanup tombstones in lock cf";
                        "seqno" => snapshot_seqno,
                        "total" => total,
                        "removed" => removed,
                        "duration" => ?now.saturating_elapsed(),
                        "current_count" => lock_handle.len(),
                    );

                    fail::fail_point!("clean_lock_tombstone_done");
                };

                self.lock_cleanup_remote.spawn(f);
            }
        }
    }
}

impl RunnableWithTimer for BackgroundRunner {
    fn on_timeout(&mut self) {
        let mem_usage = self.core.memory_controller.mem_usage();
        RANGE_CACHE_MEMORY_USAGE.set(mem_usage as i64);

        let regions_map = self.core.engine.region_manager().regions_map.read();
        let mut count_by_state = HashMap::new();
        for m in regions_map.regions().values() {
            *count_by_state.entry(m.get_state()).or_default() += 1;
        }
        drop(regions_map);
        for (state, count) in count_by_state {
            RANGE_CACHE_COUNT
                .with_label_values(&[state.as_str()])
                .set(count);
        }
    }

    fn get_interval(&self) -> Duration {
        Duration::from_secs(10)
    }
}

pub struct DeleteRangeRunner {
    engine: Arc<RangeCacheMemoryEngineCore>,
    // It is possible that when `DeleteRangeRunner` begins to delete a range, the range is being
    // written by apply threads. In that case, we have to delay the delete range task to avoid race
    // condition between them. Periodically, these delayed ranges will be checked to see if it is
    // ready to be deleted.
    delay_regions: Vec<CacheRegion>,
}

impl DeleteRangeRunner {
    fn new(engine: Arc<RangeCacheMemoryEngineCore>) -> Self {
        Self {
            engine,
            delay_regions: vec![],
        }
    }

    fn delete_regions(&mut self, regions: &[CacheRegion]) {
        let skiplist_engine = self.engine.engine();
        for r in regions {
            skiplist_engine.delete_range(r);
        }
        self.engine.region_manager().on_delete_regions(regions);

        fail::fail_point!("in_memory_engine_delete_range_done");

        #[cfg(test)]
        flush_epoch();
    }
}

impl Runnable for DeleteRangeRunner {
    type Task = BackgroundTask;
    fn run(&mut self, task: Self::Task) {
        match task {
            BackgroundTask::DeleteRegions(regions) => {
                fail::fail_point!("on_in_memory_engine_delete_range");
                let (mut regions_to_delay, regions_to_delete) = {
                    let region_manager = self.engine.region_manager();
                    let regions_map = region_manager.regions_map.read();
                    let mut regions_to_delay = vec![];
                    let mut regions_to_delete = vec![];
                    for r in regions {
                        let region_meta = regions_map.region_meta(r.id).unwrap();
                        assert_eq!(region_meta.get_region().epoch_version, r.epoch_version);
                        assert_eq!(region_meta.get_state(), RegionState::Evicting);
                        // If the region is currently written into, the region has to be delayed
                        // to delete. See comment on `delay_ranges`.
                        if region_meta.is_in_gc() || region_meta.is_written() {
                            regions_to_delay.push(r);
                        } else {
                            regions_to_delete.push(r);
                        }
                    }
                    (regions_to_delay, regions_to_delete)
                };
                self.delay_regions.append(&mut regions_to_delay);
                if !regions_to_delete.is_empty() {
                    self.delete_regions(&regions_to_delete);
                }
            }
            _ => unreachable!(),
        }
    }
}

impl RunnableWithTimer for DeleteRangeRunner {
    fn on_timeout(&mut self) {
        if self.delay_regions.is_empty() {
            return;
        }
        let regions = std::mem::take(&mut self.delay_regions);
        self.run(BackgroundTask::DeleteRegions(regions));
    }

    fn get_interval(&self) -> Duration {
        Duration::from_millis(500)
    }
}

#[derive(Default)]
struct FilterMetrics {
    total: usize,
    versions: usize,
    delete_versions: usize,
    filtered: usize,
    unique_key: usize,
    mvcc_rollback_and_locks: usize,
}

impl FilterMetrics {
    fn merge(&mut self, other: &FilterMetrics) {
        self.total += other.total;
        self.versions += other.versions;
        self.delete_versions += other.delete_versions;
        self.filtered += other.filtered;
        self.unique_key += other.unique_key;
        self.mvcc_rollback_and_locks += other.mvcc_rollback_and_locks;
    }

    fn flush(&self) {
        GC_FILTERED_STATIC.total.inc_by(self.total as u64);
        GC_FILTERED_STATIC
            .below_safe_point_total
            .inc_by(self.versions as u64);
        GC_FILTERED_STATIC.filtered.inc_by(self.filtered as u64);
        GC_FILTERED_STATIC
            .below_safe_point_unique
            .inc_by(self.unique_key as u64);
    }
}

struct Filter {
    safe_point: u64,
    oldest_seqno: u64,
    mvcc_key_prefix: Vec<u8>,
    remove_older: bool,

    default_cf_handle: SkiplistHandle,
    write_cf_handle: SkiplistHandle,

    // When deleting some keys, the latest one should be deleted at last to avoid the older
    // version appears.
    cached_mvcc_delete_key: Option<Vec<u8>>,
    cached_skiplist_delete_key: Option<Vec<u8>>,

    metrics: FilterMetrics,

    last_user_key: Vec<u8>,
}

impl Drop for Filter {
    fn drop(&mut self) {
        if let Some(cached_delete_key) = self.cached_mvcc_delete_key.take() {
            let guard = &epoch::pin();
            self.write_cf_handle
                .remove(&InternalBytes::from_vec(cached_delete_key), guard);
        }
        if let Some(cached_delete_key) = self.cached_skiplist_delete_key.take() {
            let guard = &epoch::pin();
            self.write_cf_handle
                .remove(&InternalBytes::from_vec(cached_delete_key), guard);
        }
    }
}

impl Filter {
    fn new(
        safe_point: u64,
        oldest_seqno: u64,
        default_cf_handle: SkiplistHandle,
        write_cf_handle: SkiplistHandle,
    ) -> Self {
        Self {
            safe_point,
            oldest_seqno,
            default_cf_handle,
            write_cf_handle,
            mvcc_key_prefix: vec![],
            cached_mvcc_delete_key: None,
            cached_skiplist_delete_key: None,
            remove_older: false,
            metrics: FilterMetrics::default(),
            last_user_key: vec![],
        }
    }

    fn filter_keys_in_range(&mut self, region: &CacheRegion) {
        let mut iter = self.write_cf_handle.iterator();
        let guard = &epoch::pin();
        let (start_key, end_key) = encode_key_for_boundary_with_mvcc(region);
        iter.seek(&start_key, guard);
        while iter.valid() && iter.key() < &end_key {
            let k = iter.key();
            let v = iter.value();
            if let Err(e) = self.filter_key(k.as_bytes(), v.as_bytes()) {
                warn!(
                    "ime Something Wrong in memory engine GC";
                    "error" => ?e,
                );
            }
            iter.next(guard);
        }
    }

    fn filter_key(&mut self, key: &Bytes, value: &Bytes) -> Result<(), String> {
        self.metrics.total += 1;
        let InternalKey {
            user_key,
            v_type,
            sequence,
        } = decode_key(key);

        if sequence > self.oldest_seqno {
            // skip those under read by some snapshots
            return Ok(());
        }

        let (mvcc_key_prefix, commit_ts) = split_ts(user_key)?;
        if commit_ts > self.safe_point {
            return Ok(());
        }

        // Just like what rocksdb compaction filter does, we do not handle internal
        // keys (representing different MVCC versions of the same user key) that have
        // been marked as tombstones. However, these keys need to be deleted. Since they
        // are below the safe point, we can safely delete them directly now.
        // For each user key, we cache the first ValueType::Deletion and delete all the
        // older internal keys of the same user keys. The cached ValueType::Delete is
        // deleted at last to avoid these older keys visible.
        if v_type == ValueType::Deletion {
            if let Some(cache_skiplist_delete_key) = self.cached_skiplist_delete_key.take() {
                self.metrics.filtered += 1;
                // Reaching here in two cases:
                // 1. There are two ValueType::Deletion in the same user key.
                // 2. Two consecutive ValueType::Deletion of different user keys.
                // In either cases, we can delete the previous one directly.
                let guard = &epoch::pin();
                self.write_cf_handle
                    .remove(&InternalBytes::from_vec(cache_skiplist_delete_key), guard)
            }
            self.cached_skiplist_delete_key = Some(key.to_vec());
            return Ok(());
        } else if let Some(ref cache_skiplist_delete_key) = self.cached_skiplist_delete_key {
            let InternalKey {
                user_key: cache_skiplist_delete_user_key,
                ..
            } = decode_key(cache_skiplist_delete_key);
            let guard = &epoch::pin();
            if cache_skiplist_delete_user_key == user_key {
                self.metrics.filtered += 1;
                self.write_cf_handle
                    .remove(&InternalBytes::from_bytes(key.clone()), guard);
                return Ok(());
            } else {
                self.metrics.filtered += 1;
                self.write_cf_handle.remove(
                    &InternalBytes::from_vec(self.cached_skiplist_delete_key.take().unwrap()),
                    guard,
                )
            }
        }

        let guard = &epoch::pin();
        // Also, we only handle the same user_key once (user_key here refers to the key
        // with MVCC version but without sequence number).
        if user_key != self.last_user_key {
            self.last_user_key = user_key.to_vec();
        } else {
            self.metrics.filtered += 1;
            self.write_cf_handle
                .remove(&InternalBytes::from_bytes(key.clone()), guard);
            return Ok(());
        }

        self.metrics.versions += 1;
        if self.mvcc_key_prefix != mvcc_key_prefix {
            self.metrics.unique_key += 1;
            self.mvcc_key_prefix.clear();
            self.mvcc_key_prefix.extend_from_slice(mvcc_key_prefix);
            self.remove_older = false;
            if let Some(cached_delete_key) = self.cached_mvcc_delete_key.take() {
                self.metrics.filtered += 1;
                self.write_cf_handle
                    .remove(&InternalBytes::from_vec(cached_delete_key), guard);
            }
        }

        let mut filtered = self.remove_older;
        let write = parse_write(value)?;
        if !self.remove_older {
            match write.write_type {
                WriteType::Rollback | WriteType::Lock => {
                    self.metrics.mvcc_rollback_and_locks += 1;
                    filtered = true;
                }
                WriteType::Put => self.remove_older = true,
                WriteType::Delete => {
                    self.metrics.delete_versions += 1;
                    self.remove_older = true;

                    // The first mvcc type below safe point is the mvcc delete. We should delay to
                    // remove it until all the followings with the same user key have been deleted
                    // to avoid older version apper.
                    self.cached_mvcc_delete_key = Some(key.to_vec());
                }
            }
        }

        if !filtered {
            return Ok(());
        }
        self.metrics.filtered += 1;
        self.write_cf_handle
            .remove(&InternalBytes::from_bytes(key.clone()), guard);
        self.handle_filtered_write(write, guard);

        Ok(())
    }

    fn handle_filtered_write(&mut self, write: WriteRef<'_>, guard: &epoch::Guard) {
        if write.short_value.is_none() && write.write_type == WriteType::Put {
            // todo(SpadeA): We don't know the sequence number of the key in the skiplist so
            // we cannot delete it directly. So we encoding a key with MAX sequence number
            // so we can find the mvcc key with sequence number in the skiplist by using
            // get_with_key and delete it with the result key. It involes more than one
            // seek(both get and remove invovle seek). Maybe we can provide the API to
            // delete the mvcc keys with all sequence numbers.
            let default_key = encoding_for_filter(&self.mvcc_key_prefix, write.start_ts);
            let mut iter = self.default_cf_handle.iterator();
            iter.seek(&default_key, guard);
            while iter.valid() && iter.key().same_user_key_with(&default_key) {
                self.default_cf_handle.remove(iter.key(), guard);
                iter.next(guard);
            }
        }
    }
}

#[cfg(test)]
pub mod tests {
    use std::{
        sync::{
            mpsc::{channel, Sender},
            Arc, Mutex,
        },
        time::Duration,
    };

    use crossbeam::epoch;
    use engine_rocks::util::new_engine;
    use engine_traits::{
        CacheRegion, IterOptions, Iterable, Iterator, RangeCacheEngine, RegionEvent, SyncMutable,
        CF_DEFAULT, CF_LOCK, CF_WRITE, DATA_CFS,
    };
    use futures::future::ready;
    use keys::{data_key, DATA_MAX_KEY, DATA_MIN_KEY};
    use kvproto::metapb::Region;
    use online_config::{ConfigChange, ConfigManager, ConfigValue};
    use pd_client::PdClient;
    use tempfile::Builder;
    use tikv_util::{
        config::{ReadableDuration, ReadableSize, VersionTrack},
        worker::dummy_scheduler,
    };
    use txn_types::{Key, TimeStamp, Write, WriteType};

    use super::*;
    use crate::{
        background::BackgroundRunner,
        config::RangeCacheConfigManager,
        engine::{SkiplistEngine, SkiplistHandle},
        keys::{
            construct_key, construct_region_key, construct_value, encode_key, encode_seek_key,
            encoding_for_filter, InternalBytes, ValueType,
        },
        memory_controller::MemoryController,
        range_manager::RegionState::*,
        region_label::{
            region_label_meta_client,
            tests::{add_region_label_rule, new_region_label_rule, new_test_server_and_client},
        },
        test_util::{new_region, put_data, put_data_with_overwrite},
        write_batch::RangeCacheWriteBatchEntry,
        RangeCacheEngineConfig, RangeCacheEngineContext, RangeCacheMemoryEngine,
    };

    fn delete_data(
        key: &[u8],
        ts: u64,
        seq_num: u64,
        write_cf: &SkiplistHandle,
        mem_controller: Arc<MemoryController>,
    ) {
        let key = data_key(key);
        let raw_write_k = Key::from_raw(&key)
            .append_ts(TimeStamp::new(ts))
            .into_encoded();
        let mut write_k = encode_key(&raw_write_k, seq_num, ValueType::Value);
        write_k.set_memory_controller(mem_controller.clone());
        let write_v = Write::new(WriteType::Delete, TimeStamp::new(ts), None);
        let mut val = InternalBytes::from_vec(write_v.as_ref().to_bytes());
        val.set_memory_controller(mem_controller.clone());
        let guard = &epoch::pin();
        let _ = mem_controller.acquire(RangeCacheWriteBatchEntry::calc_put_entry_size(
            &raw_write_k,
            val.as_bytes(),
        ));
        write_cf.insert(write_k, val, guard);
    }

    fn rollback_data(
        key: &[u8],
        ts: u64,
        seq_num: u64,
        write_cf: &SkiplistHandle,
        mem_controller: Arc<MemoryController>,
    ) {
        let key = data_key(key);
        let raw_write_k = Key::from_raw(&key)
            .append_ts(TimeStamp::new(ts))
            .into_encoded();
        let mut write_k = encode_key(&raw_write_k, seq_num, ValueType::Value);
        write_k.set_memory_controller(mem_controller.clone());
        let write_v = Write::new(WriteType::Rollback, TimeStamp::new(ts), None);
        let mut val = InternalBytes::from_vec(write_v.as_ref().to_bytes());
        val.set_memory_controller(mem_controller.clone());
        let guard = &epoch::pin();
        let _ = mem_controller.acquire(RangeCacheWriteBatchEntry::calc_put_entry_size(
            &raw_write_k,
            val.as_bytes(),
        ));
        write_cf.insert(write_k, val, guard);
    }

    fn element_count(sklist: &SkiplistHandle) -> u64 {
        let guard = &epoch::pin();
        let mut count = 0;
        let mut iter = sklist.iterator();
        iter.seek_to_first(guard);
        while iter.valid() {
            count += 1;
            iter.next(guard);
        }
        count
    }

    // We should not use skiplist.get directly as we only cares keys without
    // sequence number suffix
    fn key_exist(sl: &SkiplistHandle, key: &InternalBytes, guard: &epoch::Guard) -> bool {
        let mut iter = sl.iterator();
        iter.seek(key, guard);
        if iter.valid() && iter.key().same_user_key_with(key) {
            return true;
        }
        false
    }

    // We should not use skiplist.get directly as we only cares keys without
    // sequence number suffix
    fn get_value(
        sl: &SkiplistHandle,
        key: &InternalBytes,
        guard: &epoch::Guard,
    ) -> Option<Vec<u8>> {
        let mut iter = sl.iterator();
        iter.seek(key, guard);
        if iter.valid() && iter.key().same_user_key_with(key) {
            return Some(iter.value().as_slice().to_vec());
        }
        None
    }

    fn dummy_controller(skip_engine: SkiplistEngine) -> Arc<MemoryController> {
        let mut config = RangeCacheEngineConfig::config_for_test();
        config.soft_limit_threshold = Some(ReadableSize(u64::MAX));
        config.hard_limit_threshold = Some(ReadableSize(u64::MAX));
        let config = Arc::new(VersionTrack::new(config));
        Arc::new(MemoryController::new(config, skip_engine))
    }

    fn encode_raw_key_for_filter(key: &[u8], ts: TimeStamp) -> InternalBytes {
        let key = data_key(key);
        let key = Key::from_raw(&key);
        encoding_for_filter(key.as_encoded(), ts)
    }

    struct MockPdClient {}
    impl PdClient for MockPdClient {
        fn get_tso(&self) -> pd_client::PdFuture<txn_types::TimeStamp> {
            Box::pin(ready(Ok(TimeStamp::compose(TimeStamp::physical_now(), 0))))
        }
    }

    #[test]
    fn test_filter() {
        let skiplist_engine = SkiplistEngine::new();
        let write = skiplist_engine.cf_handle(CF_WRITE);
        let default = skiplist_engine.cf_handle(CF_DEFAULT);

        let memory_controller = dummy_controller(skiplist_engine.clone());

        put_data(
            b"key1",
            b"value1",
            10,
            15,
            10,
            false,
            &default,
            &write,
            memory_controller.clone(),
        );
        put_data(
            b"key2",
            b"value21",
            10,
            15,
            12,
            false,
            &default,
            &write,
            memory_controller.clone(),
        );
        put_data(
            b"key2",
            b"value22",
            20,
            25,
            14,
            false,
            &default,
            &write,
            memory_controller.clone(),
        );
        // mock repeate apply
        put_data(
            b"key2",
            b"value22",
            20,
            25,
            15,
            false,
            &default,
            &write,
            memory_controller.clone(),
        );
        put_data(
            b"key2",
            b"value23",
            30,
            35,
            16,
            false,
            &default,
            &write,
            memory_controller.clone(),
        );
        put_data(
            b"key3",
            b"value31",
            20,
            25,
            18,
            false,
            &default,
            &write,
            memory_controller.clone(),
        );
        put_data(
            b"key3",
            b"value32",
            30,
            35,
            20,
            false,
            &default,
            &write,
            memory_controller.clone(),
        );
        delete_data(b"key3", 40, 22, &write, memory_controller.clone());
        assert_eq!(7, element_count(&default));
        assert_eq!(8, element_count(&write));

        let mut filter = Filter::new(50, 100, default.clone(), write.clone());
        let mut count = 0;
        let mut iter = write.iterator();
        let guard = &epoch::pin();
        iter.seek_to_first(guard);
        while iter.valid() {
            let k = iter.key();
            let v = iter.value();
            filter.filter_key(k.as_bytes(), v.as_bytes()).unwrap();
            count += 1;
            iter.next(guard);
        }
        assert_eq!(count, 8);
        assert_eq!(5, filter.metrics.filtered);
        drop(filter);

        assert_eq!(2, element_count(&write));
        assert_eq!(2, element_count(&default));

        let key = encode_raw_key_for_filter(b"key1", TimeStamp::new(15));
        assert!(key_exist(&write, &key, guard));

        let key = encode_raw_key_for_filter(b"key2", TimeStamp::new(35));
        assert!(key_exist(&write, &key, guard));

        let key = encode_raw_key_for_filter(b"key3", TimeStamp::new(35));
        assert!(!key_exist(&write, &key, guard));

        let key = encode_raw_key_for_filter(b"key1", TimeStamp::new(10));
        assert!(key_exist(&default, &key, guard));

        let key = encode_raw_key_for_filter(b"key2", TimeStamp::new(30));
        assert!(key_exist(&default, &key, guard));

        let key = encode_raw_key_for_filter(b"key3", TimeStamp::new(30));
        assert!(!key_exist(&default, &key, guard));
    }

    #[test]
    fn test_filter_with_delete() {
        let engine = RangeCacheMemoryEngine::new(RangeCacheEngineContext::new_for_tests(Arc::new(
            VersionTrack::new(RangeCacheEngineConfig::config_for_test()),
        )));
        let memory_controller = engine.memory_controller();
        let region = new_region(1, b"", b"z");
        let cache_region = CacheRegion::from_region(&region);
        engine.new_region(region.clone());

        let skiplist_engine = engine.core.engine();
        let write = skiplist_engine.cf_handle(CF_WRITE);
        let default = skiplist_engine.cf_handle(CF_DEFAULT);

        put_data(
            b"key1",
            b"value11",
            10,
            15,
            10,
            false,
            &default,
            &write,
            memory_controller.clone(),
        );

        // Delete the above key
        let guard = &epoch::pin();
        let raw_write_k = Key::from_raw(&data_key(b"key1"))
            .append_ts(TimeStamp::new(15))
            .into_encoded();
        let mut write_k = encode_key(&raw_write_k, 15, ValueType::Deletion);
        write_k.set_memory_controller(memory_controller.clone());
        let mut val = InternalBytes::from_vec(b"".to_vec());
        val.set_memory_controller(memory_controller.clone());
        write.insert(write_k, val, guard);

        put_data(
            b"key2",
            b"value22",
            20,
            25,
            14,
            false,
            &default,
            &write,
            memory_controller.clone(),
        );

        // Delete the above key
        let raw_write_k = Key::from_raw(&data_key(b"key2"))
            .append_ts(TimeStamp::new(25))
            .into_encoded();
        let mut write_k = encode_key(&raw_write_k, 15, ValueType::Deletion);
        write_k.set_memory_controller(memory_controller.clone());
        let mut val = InternalBytes::from_vec(b"".to_vec());
        val.set_memory_controller(memory_controller.clone());
        write.insert(write_k, val, guard);

        put_data(
            b"key2",
            b"value23",
            30,
            35,
            16,
            false,
            &default,
            &write,
            memory_controller.clone(),
        );
        delete_data(b"key2", 40, 18, &write, memory_controller.clone());

        let snap = engine
            .snapshot(cache_region.clone(), u64::MAX, u64::MAX)
            .unwrap();
        let mut iter_opts = IterOptions::default();
        iter_opts.set_lower_bound(&cache_region.start, 0);
        iter_opts.set_upper_bound(&cache_region.end, 0);

        let (worker, _) = BackgroundRunner::new(
            engine.core.clone(),
            memory_controller.clone(),
            None,
            engine.expected_region_size(),
            0,
            Duration::from_secs(100),
            Arc::new(MockPdClient {}),
        );
        worker.core.gc_region(&cache_region, 40, 100);

        let mut iter = snap.iterator_opt("write", iter_opts).unwrap();
        iter.seek_to_first().unwrap();
        assert!(!iter.valid().unwrap());

        let mut iter = write.iterator();
        iter.seek_to_first(guard);
        assert!(!iter.valid());
    }

    #[test]
    fn test_gc() {
        let engine = RangeCacheMemoryEngine::new(RangeCacheEngineContext::new_for_tests(Arc::new(
            VersionTrack::new(RangeCacheEngineConfig::config_for_test()),
        )));
        let memory_controller = engine.memory_controller();
        let region = new_region(1, b"", b"z");
        engine.new_region(region.clone());

        let skiplist_engine = engine.core.engine();
        let write = skiplist_engine.cf_handle(CF_WRITE);
        let default = skiplist_engine.cf_handle(CF_DEFAULT);

        let encode_key = |key, ts| {
            let data_key = data_key(key);
            let key = Key::from_raw(&data_key);
            encoding_for_filter(key.as_encoded(), ts)
        };

        put_data(
            b"key1",
            b"value1",
            10,
            11,
            10,
            false,
            &default,
            &write,
            memory_controller.clone(),
        );
        put_data(
            b"key1",
            b"value2",
            12,
            13,
            12,
            false,
            &default,
            &write,
            memory_controller.clone(),
        );
        put_data(
            b"key1",
            b"value3",
            14,
            15,
            14,
            false,
            &default,
            &write,
            memory_controller.clone(),
        );
        assert_eq!(3, element_count(&default));
        assert_eq!(3, element_count(&write));

        let (worker, _) = BackgroundRunner::new(
            engine.core.clone(),
            memory_controller.clone(),
            None,
            engine.expected_region_size(),
            0,
            Duration::from_secs(100),
            Arc::new(MockPdClient {}),
        );

        let cache_region = CacheRegion::from_region(&region);
        // gc should not hanlde keys with larger seqno than oldest seqno
        worker.core.gc_region(&cache_region, 13, 10);
        assert_eq!(3, element_count(&default));
        assert_eq!(3, element_count(&write));

        // gc will not remove the latest mvcc put below safe point
        worker.core.gc_region(&cache_region, 14, 100);
        assert_eq!(2, element_count(&default));
        assert_eq!(2, element_count(&write));

        worker.core.gc_region(&cache_region, 16, 100);
        assert_eq!(1, element_count(&default));
        assert_eq!(1, element_count(&write));

        // rollback will not make the first older version be filtered
        rollback_data(b"key1", 17, 16, &write, memory_controller.clone());
        worker.core.gc_region(&cache_region, 17, 100);
        assert_eq!(1, element_count(&default));
        assert_eq!(1, element_count(&write));
        let key = encode_key(b"key1", TimeStamp::new(15));
        let guard = &epoch::pin();
        assert!(key_exist(&write, &key, guard));
        let key = encode_key(b"key1", TimeStamp::new(14));
        assert!(key_exist(&default, &key, guard));

        // unlike in WriteCompactionFilter, the latest mvcc delete below safe point will
        // be filtered
        delete_data(b"key1", 19, 18, &write, memory_controller.clone());
        worker.core.gc_region(&cache_region, 19, 100);
        assert_eq!(0, element_count(&write));
        assert_eq!(0, element_count(&default));
    }

    // The GC of one range should not impact other ranges
    #[test]
    fn test_gc_one_range() {
        let config = RangeCacheEngineConfig::config_for_test();
        let engine = RangeCacheMemoryEngine::new(RangeCacheEngineContext::new_for_tests(Arc::new(
            VersionTrack::new(config),
        )));
        let memory_controller = engine.memory_controller();
        let (write, default, region1, region2) = {
            let region1 = CacheRegion::new(1, 0, b"zk00", b"zk10");
            engine.core.region_manager().new_region(region1.clone());

            let region2 = CacheRegion::new(2, 0, b"zk30", b"zk40");
            engine.core.region_manager().new_region(region2.clone());

            let engine = engine.core.engine();
            (
                engine.cf_handle(CF_WRITE),
                engine.cf_handle(CF_DEFAULT),
                region1,
                region2,
            )
        };

        put_data(
            b"k05",
            b"val1",
            10,
            11,
            10,
            false,
            &default,
            &write,
            memory_controller.clone(),
        );

        put_data(
            b"k05",
            b"val2",
            12,
            13,
            14,
            false,
            &default,
            &write,
            memory_controller.clone(),
        );

        put_data(
            b"k05",
            b"val1",
            14,
            15,
            18,
            false,
            &default,
            &write,
            memory_controller.clone(),
        );

        put_data(
            b"k35",
            b"val1",
            10,
            11,
            12,
            false,
            &default,
            &write,
            memory_controller.clone(),
        );

        put_data(
            b"k35",
            b"val2",
            12,
            13,
            16,
            false,
            &default,
            &write,
            memory_controller.clone(),
        );

        put_data(
            b"k35",
            b"val1",
            14,
            15,
            20,
            false,
            &default,
            &write,
            memory_controller.clone(),
        );

        let encode_key = |key, commit_ts, seq_num| -> InternalBytes {
            let data_key = data_key(key);
            let raw_write_k = Key::from_raw(&data_key)
                .append_ts(TimeStamp::new(commit_ts))
                .into_encoded();
            encode_key(&raw_write_k, seq_num, ValueType::Value)
        };

        let verify = |key, mvcc, seq, handle: &SkiplistHandle| {
            let guard = &epoch::pin();
            let key = encode_key(key, mvcc, seq);
            let mut iter = handle.iterator();
            iter.seek(&key, guard);
            assert_eq!(iter.key(), &key);
            iter.next(guard);
            assert!(!iter.valid() || !iter.key().same_user_key_with(&key));
        };

        assert_eq!(6, element_count(&default));
        assert_eq!(6, element_count(&write));

        let (worker, _) = BackgroundRunner::new(
            engine.core.clone(),
            memory_controller.clone(),
            None,
            engine.expected_region_size(),
            0,
            Duration::from_secs(100),
            Arc::new(MockPdClient {}),
        );
        let filter = worker.core.gc_region(&region1, 100, 100);
        assert_eq!(2, filter.filtered);

        verify(b"k05", 15, 18, &write);
        verify(b"k05", 14, 19, &default);

        assert_eq!(4, element_count(&default));
        assert_eq!(4, element_count(&write));

        let (worker, _) = BackgroundRunner::new(
            engine.core.clone(),
            memory_controller.clone(),
            None,
            engine.expected_region_size(),
            0,
            Duration::from_secs(100),
            Arc::new(MockPdClient {}),
        );
        worker.core.gc_region(&region2, 100, 100);
        assert_eq!(2, filter.filtered);

        verify(b"k35", 15, 20, &write);
        verify(b"k35", 14, 21, &default);

        assert_eq!(2, element_count(&default));
        assert_eq!(2, element_count(&write));
    }

    #[test]
    fn test_gc_for_overwrite_write() {
        let engine = RangeCacheMemoryEngine::new(RangeCacheEngineContext::new_for_tests(Arc::new(
            VersionTrack::new(RangeCacheEngineConfig::config_for_test()),
        )));
        let memory_controller = engine.memory_controller();
        let region = new_region(1, b"", b"z");
        engine.new_region(region.clone());
        let skiplist_engine = engine.core.engine();
        let write = skiplist_engine.cf_handle(CF_WRITE);
        let default = skiplist_engine.cf_handle(CF_DEFAULT);

        put_data_with_overwrite(
            b"key1",
            b"value1",
            10,
            11,
            100,
            101,
            false,
            &default,
            &write,
            memory_controller.clone(),
        );

        assert_eq!(1, element_count(&default));
        assert_eq!(2, element_count(&write));

        let (worker, _) = BackgroundRunner::new(
            engine.core.clone(),
            memory_controller.clone(),
            None,
            engine.expected_region_size(),
            0,
            Duration::from_secs(100),
            Arc::new(MockPdClient {}),
        );

        let filter = worker
            .core
            .gc_region(&CacheRegion::from_region(&region), 20, 200);
        assert_eq!(1, filter.filtered);
        assert_eq!(1, element_count(&default));
        assert_eq!(1, element_count(&write));
    }

    #[test]
    fn test_snapshot_block_gc() {
        let engine = RangeCacheMemoryEngine::new(RangeCacheEngineContext::new_for_tests(Arc::new(
            VersionTrack::new(RangeCacheEngineConfig::config_for_test()),
        )));
        let memory_controller = engine.memory_controller();
        let region = new_region(1, b"", b"z");
        engine.new_region(region.clone());
        let skiplist_engine = engine.core.engine();
        let write = skiplist_engine.cf_handle(CF_WRITE);
        let default = skiplist_engine.cf_handle(CF_DEFAULT);

        put_data(
            b"key1",
            b"value1",
            10,
            11,
            10,
            false,
            &default,
            &write,
            memory_controller.clone(),
        );
        put_data(
            b"key2",
            b"value21",
            10,
            11,
            12,
            false,
            &default,
            &write,
            memory_controller.clone(),
        );
        put_data(
            b"key2",
            b"value22",
            15,
            16,
            14,
            false,
            &default,
            &write,
            memory_controller.clone(),
        );
        put_data(
            b"key2",
            b"value23",
            20,
            21,
            16,
            false,
            &default,
            &write,
            memory_controller.clone(),
        );
        put_data(
            b"key3",
            b"value31",
            5,
            6,
            18,
            false,
            &default,
            &write,
            memory_controller.clone(),
        );
        put_data(
            b"key3",
            b"value32",
            10,
            11,
            20,
            false,
            &default,
            &write,
            memory_controller.clone(),
        );
        assert_eq!(6, element_count(&default));
        assert_eq!(6, element_count(&write));

        let (worker, _) = BackgroundRunner::new(
            engine.core.clone(),
            memory_controller,
            None,
            engine.expected_region_size(),
            0,
            Duration::from_secs(100),
            Arc::new(MockPdClient {}),
        );
        let cache_region = CacheRegion::from_region(&region);
        let s1 = engine.snapshot(cache_region.clone(), 10, u64::MAX);
        let s2 = engine.snapshot(cache_region.clone(), 11, u64::MAX);
        let s3 = engine.snapshot(cache_region.clone(), 20, u64::MAX);

        // nothing will be removed due to snapshot 5
        let filter = worker.core.gc_region(&cache_region, 30, 100);
        assert_eq!(0, filter.filtered);
        assert_eq!(6, element_count(&default));
        assert_eq!(6, element_count(&write));

        drop(s1);
        let filter = worker.core.gc_region(&cache_region, 30, 100);
        assert_eq!(1, filter.filtered);
        assert_eq!(5, element_count(&default));
        assert_eq!(5, element_count(&write));

        drop(s2);
        let filter = worker.core.gc_region(&cache_region, 30, 100);
        assert_eq!(1, filter.filtered);
        assert_eq!(4, element_count(&default));
        assert_eq!(4, element_count(&write));

        drop(s3);
        let filter = worker.core.gc_region(&cache_region, 30, 100);
        assert_eq!(1, filter.filtered);
        assert_eq!(3, element_count(&default));
        assert_eq!(3, element_count(&write));
    }

    #[test]
    fn test_gc_region_contained_in_historical_range() {
        let engine = RangeCacheMemoryEngine::new(RangeCacheEngineContext::new_for_tests(Arc::new(
            VersionTrack::new(RangeCacheEngineConfig::config_for_test()),
        )));
        let memory_controller = engine.memory_controller();
        let region = new_region(1, b"", b"z");
        engine.new_region(region.clone());
        let skiplist_engine = engine.core.engine();
        let write = skiplist_engine.cf_handle(CF_WRITE);
        let default = skiplist_engine.cf_handle(CF_DEFAULT);

        put_data(
            b"key1",
            b"value1",
            9,
            10,
            10,
            false,
            &default,
            &write,
            memory_controller.clone(),
        );
        put_data(
            b"key1",
            b"value2",
            11,
            12,
            11,
            false,
            &default,
            &write,
            memory_controller.clone(),
        );
        put_data(
            b"key1",
            b"value3",
            30,
            31,
            20,
            false,
            &default,
            &write,
            memory_controller.clone(),
        );

        put_data(
            b"key9",
            b"value4",
            13,
            14,
            12,
            false,
            &default,
            &write,
            memory_controller.clone(),
        );
        put_data(
            b"key9",
            b"value5",
            14,
            15,
            13,
            false,
            &default,
            &write,
            memory_controller.clone(),
        );
        put_data(
            b"key9",
            b"value6",
            30,
            31,
            21,
            false,
            &default,
            &write,
            memory_controller.clone(),
        );

        let cache_region = CacheRegion::from_region(&region);
        let snap1 = engine.snapshot(cache_region.clone(), 20, 1000).unwrap();
        let snap2 = engine.snapshot(cache_region.clone(), 22, 1000).unwrap();
        let _snap3 = engine.snapshot(cache_region.clone(), 60, 1000).unwrap();

        let new_regions = vec![
            CacheRegion::new(1, 1, "z", "zkey5"),
            CacheRegion::new(2, 1, "zkey5", "zkey8"),
            CacheRegion::new(3, 1, "zkey8", cache_region.end.clone()),
        ];
        let region2 = new_regions[1].clone();
        engine.on_region_event(RegionEvent::Split {
            source: cache_region.clone(),
            new_regions,
        });
        assert_eq!(
            engine
                .core
                .region_manager()
                .regions_map
                .read()
                .regions()
                .len(),
            3
        );

        engine.evict_region(&region2, EvictReason::AutoEvict, None);
        assert_eq!(6, element_count(&default));
        assert_eq!(6, element_count(&write));

        let (worker, _) = BackgroundRunner::new(
            engine.core.clone(),
            memory_controller,
            None,
            engine.expected_region_size(),
            0,
            Duration::from_secs(100),
            Arc::new(MockPdClient {}),
        );

        let regions: Vec<_> = engine
            .core
            .region_manager()
            .regions_map
            .read()
            .regions()
            .values()
            .filter_map(|m| {
                if m.get_state() == RegionState::Active {
                    Some(m.get_region().clone())
                } else {
                    None
                }
            })
            .collect();
        assert_eq!(regions.len(), 2);
        let mut filter = FilterMetrics::default();
        for r in &regions {
            filter.merge(&worker.core.gc_region(r, 50, 1000));
        }
        assert_eq!(2, filter.filtered);
        assert_eq!(4, element_count(&default));
        assert_eq!(4, element_count(&write));

        drop(snap1);
        let mut filter = FilterMetrics::default();
        for r in &regions {
            filter.merge(&worker.core.gc_region(r, 50, 1000));
        }
        assert_eq!(0, filter.filtered);
        assert_eq!(4, element_count(&default));
        assert_eq!(4, element_count(&write));

        drop(snap2);
        let mut filter = FilterMetrics::default();
        for r in &regions {
            filter.merge(&worker.core.gc_region(r, 50, 1000));
        }
        assert_eq!(2, filter.filtered);
        assert_eq!(2, element_count(&default));
        assert_eq!(2, element_count(&write));
    }

    #[test]
    fn test_background_worker_load() {
        let mut engine = RangeCacheMemoryEngine::new(RangeCacheEngineContext::new_for_tests(
            Arc::new(VersionTrack::new(RangeCacheEngineConfig::config_for_test())),
        ));
        let path = Builder::new().prefix("test_load").tempdir().unwrap();
        let path_str = path.path().to_str().unwrap();
        let rocks_engine = new_engine(path_str, DATA_CFS).unwrap();
        engine.set_disk_engine(rocks_engine.clone());

        for i in 10..20 {
            let key = construct_key(i, 1);
            let key = data_key(&key);
            let value = construct_value(i, i);
            rocks_engine
                .put_cf(CF_DEFAULT, &key, value.as_bytes())
                .unwrap();
            rocks_engine
                .put_cf(CF_WRITE, &key, value.as_bytes())
                .unwrap();
        }

        let k = format!("zk{:08}", 15).into_bytes();
        let region1 = CacheRegion::new(1, 0, DATA_MIN_KEY, k.clone());
        let region2 = CacheRegion::new(2, 0, k, DATA_MAX_KEY);
        engine
            .core
            .region_manager()
            .load_region(region1.clone())
            .unwrap();
        engine
            .core
            .region_manager()
            .load_region(region2.clone())
            .unwrap();
        engine.prepare_for_apply(&region1);
        engine.prepare_for_apply(&region2);

        // concurrent write to rocksdb, but the key will not be loaded in the memory
        // engine
        let key = construct_key(20, 1);
        let key20 = data_key(&key);
        let value = construct_value(20, 20);
        rocks_engine
            .put_cf(CF_DEFAULT, &key20, value.as_bytes())
            .unwrap();
        rocks_engine
            .put_cf(CF_WRITE, &key20, value.as_bytes())
            .unwrap();

        let skiplist_engine = engine.core.engine();
        let write = skiplist_engine.cf_handle(CF_WRITE);
        let default = skiplist_engine.cf_handle(CF_DEFAULT);

        // wait for background load
        std::thread::sleep(Duration::from_secs(1));

        let _ = engine
            .snapshot(region1.clone(), u64::MAX, u64::MAX)
            .unwrap();
        let _ = engine
            .snapshot(region2.clone(), u64::MAX, u64::MAX)
            .unwrap();

        let guard = &epoch::pin();
        for i in 10..20 {
            let key = construct_key(i, 1);
            let key = data_key(&key);
            let value = construct_value(i, i);
            let key = encode_seek_key(&key, u64::MAX);
            assert_eq!(
                get_value(&write, &key, guard).unwrap().as_slice(),
                value.as_bytes()
            );
            assert_eq!(
                get_value(&default, &key, guard).unwrap().as_slice(),
                value.as_bytes()
            );
        }

        let key20 = encode_seek_key(&key20, u64::MAX);
        assert!(!key_exist(&write, &key20, guard));
        assert!(!key_exist(&default, &key20, guard));
    }

    #[test]
    fn test_ranges_for_gc() {
        let engine = RangeCacheMemoryEngine::new(RangeCacheEngineContext::new_for_tests(Arc::new(
            VersionTrack::new(RangeCacheEngineConfig::config_for_test()),
        )));
        let memory_controller = engine.memory_controller();
        let r1 = new_region(1, b"a", b"b");
        let r2 = new_region(2, b"b", b"c");
        engine.new_region(r1);
        engine.new_region(r2);

        let (runner, _) = BackgroundRunner::new(
            engine.core.clone(),
            memory_controller,
            None,
            engine.expected_region_size(),
            0,
            Duration::from_secs(100),
            Arc::new(MockPdClient {}),
        );
        let regions = runner.core.regions_for_gc();
        assert_eq!(2, regions.len());

        // until the previous gc finished, node ranges will be returned
        assert!(runner.core.regions_for_gc().is_empty());
        runner.core.on_gc_finished();

        let regions = runner.core.regions_for_gc();
        assert_eq!(2, regions.len());
    }

    #[derive(Default)]
    struct MockRegionInfoProvider {
        regions: Mutex<Vec<Region>>,
    }

    impl MockRegionInfoProvider {
        fn add_region(&self, region: Region) {
            self.regions.lock().unwrap().push(region);
        }
    }

    impl RegionInfoProvider for MockRegionInfoProvider {
        fn get_regions_in_range(
            &self,
            start: &[u8],
            end: &[u8],
        ) -> raftstore::coprocessor::Result<Vec<Region>> {
            let regions: Vec<_> = self
                .regions
                .lock()
                .unwrap()
                .iter()
                .filter(|r| {
                    (r.end_key.is_empty() || r.end_key.as_slice() > start)
                        && (end.is_empty() || end > r.start_key.as_slice())
                })
                .cloned()
                .collect();
            Ok(regions)
        }
    }

    // Test creating and loading cache hint using a region label rule:
    // 1. Insert some data into rocks engine, which is set as disk engine for the
    //    memory engine.
    // 2. Use test pd client server to create a label rule for portion of the data.
    // 3. Wait until data is loaded.
    // 4. Verify that only the labeled key range has been loaded.
    #[test]
    fn test_load_from_pd_hint_service() {
        let region_info_provider = Arc::new(MockRegionInfoProvider::default());

        let mut engine = RangeCacheMemoryEngine::with_region_info_provider(
            RangeCacheEngineContext::new_for_tests(Arc::new(VersionTrack::new(
                RangeCacheEngineConfig::config_for_test(),
            ))),
            Some(region_info_provider.clone()),
        );
        let path = Builder::new()
            .prefix("test_load_from_pd_hint_service")
            .tempdir()
            .unwrap();
        let path_str = path.path().to_str().unwrap();
        let rocks_engine = new_engine(path_str, DATA_CFS).unwrap();
        engine.set_disk_engine(rocks_engine.clone());

        for i in 10..20 {
            let key = construct_key(i, 1);
            let value = construct_value(i, i);
            rocks_engine
                .put_cf(CF_DEFAULT, &key, value.as_bytes())
                .unwrap();
            rocks_engine
                .put_cf(CF_WRITE, &key, value.as_bytes())
                .unwrap();
        }
        let region = new_region(1, format!("k{:08}", 10), format!("k{:08}", 15));
        region_info_provider.add_region(region.clone());

        let (mut pd_server, pd_client) = new_test_server_and_client(ReadableDuration::millis(100));
        let cluster_id = pd_client.get_cluster_id().unwrap();
        let pd_client = Arc::new(pd_client);
        engine.start_hint_service(PdRangeHintService::from(pd_client.clone()));
        let meta_client = region_label_meta_client(pd_client.clone());
        let label_rule = new_region_label_rule(
            "cache/0",
            &hex::encode(format!("k{:08}", 0).into_bytes()),
            &hex::encode(format!("k{:08}", 20).into_bytes()),
        );
        add_region_label_rule(meta_client, cluster_id, &label_rule);

        // Wait for the watch to fire.
        test_util::eventually(
            Duration::from_millis(10),
            Duration::from_millis(200),
            || {
                !engine
                    .core
                    .region_manager()
                    .regions_map
                    .read()
                    .regions()
                    .is_empty()
            },
        );
        let cache_region = CacheRegion::from_region(&region);
        engine.prepare_for_apply(&cache_region);

        // Wait for the range to be loaded.
        test_util::eventually(
            Duration::from_millis(50),
            Duration::from_millis(1000),
            || {
                let regions_map = engine.core.region_manager().regions_map.read();
                regions_map.region_meta(1).unwrap().get_state() == RegionState::Active
            },
        );
        let _ = engine.snapshot(cache_region, u64::MAX, u64::MAX).unwrap();

        let skiplist_engine = engine.core.engine();
        let write = skiplist_engine.cf_handle(CF_WRITE);
        let default = skiplist_engine.cf_handle(CF_DEFAULT);

        let guard = &epoch::pin();
        for i in 10..15 {
            let key = construct_key(i, 1);
            let value = construct_value(i, i);
            let key = encode_seek_key(&key, u64::MAX);
            assert_eq!(
                get_value(&write, &key, guard).unwrap().as_slice(),
                value.as_bytes()
            );
            assert_eq!(
                get_value(&default, &key, guard).unwrap().as_slice(),
                value.as_bytes()
            );
        }
        for i in 15..=20 {
            let key = construct_key(i, 1);
            let key = data_key(&key);
            let key = encode_seek_key(&key, u64::MAX);
            assert!(!key_exist(&write, &key, guard));
            assert!(!key_exist(&default, &key, guard));
        }

        pd_server.stop();
    }

    fn verify_load(
        region: &Region,
        engine: &RangeCacheMemoryEngine,
        exist: bool,
        expect_count: usize,
    ) {
        if exist {
            let read_ts = TimeStamp::compose(TimeStamp::physical_now(), 0).into_inner();
            let snap = engine
                .snapshot(CacheRegion::from_region(region), read_ts, u64::MAX)
                .unwrap();
            let mut count = 0;
            let range = CacheRegion::from_region(region);
            for cf in DATA_CFS {
                let mut iter = IterOptions::default();
                iter.set_lower_bound(&range.start, 0);
                iter.set_upper_bound(&range.end, 0);
                let mut iter = snap.iterator_opt(cf, iter).unwrap();
                let _ = iter.seek_to_first();
                while iter.valid().unwrap() {
                    let _ = iter.next();
                    count += 1;
                }
            }
            assert_eq!(count, expect_count);
        } else {
            engine
                .snapshot(CacheRegion::from_region(region), 10, 10)
                .unwrap_err();
        }
    }

    #[test]
    fn test_snapshot_load_reaching_stop_limit() {
        let mut config = RangeCacheEngineConfig::config_for_test();
        config.stop_load_limit_threshold = Some(ReadableSize(500));
        config.soft_limit_threshold = Some(ReadableSize(1000));
        config.hard_limit_threshold = Some(ReadableSize(1500));
        let config = Arc::new(VersionTrack::new(config));
        let mut engine =
            RangeCacheMemoryEngine::new(RangeCacheEngineContext::new_for_tests(config));
        let path = Builder::new()
            .prefix("test_snapshot_load_reaching_limit")
            .tempdir()
            .unwrap();
        let path_str = path.path().to_str().unwrap();
        let rocks_engine = new_engine(path_str, DATA_CFS).unwrap();
        engine.set_disk_engine(rocks_engine.clone());
        let mem_controller = engine.memory_controller();

        let region1 = new_region(1, construct_region_key(1), construct_region_key(3));
        // Memory for one put is 17(key) + 3(val) + 8(Seqno) + 16(Memory controller in
        // key and val) + 96(Node overhead) = 140
        let key = construct_key(1, 10);
        rocks_engine.put_cf(CF_DEFAULT, &key, b"val").unwrap();
        rocks_engine.put_cf(CF_LOCK, &key, b"val").unwrap();
        rocks_engine.put_cf(CF_WRITE, &key, b"val").unwrap();

        let key = construct_key(2, 10);
        rocks_engine.put_cf(CF_DEFAULT, &key, b"val").unwrap();
        rocks_engine.put_cf(CF_LOCK, &key, b"val").unwrap();
        rocks_engine.put_cf(CF_WRITE, &key, b"val").unwrap();
        // After loading range1, the memory usage should be 140*6=840

        let region2 = new_region(2, construct_region_key(3), construct_region_key(5));
        let key = construct_key(3, 10);
        rocks_engine.put_cf(CF_DEFAULT, &key, b"val").unwrap();
        rocks_engine.put_cf(CF_LOCK, &key, b"val").unwrap();
        rocks_engine.put_cf(CF_WRITE, &key, b"val").unwrap();

        for r in [&region1, &region2] {
            engine.load_region(r.clone()).unwrap();
            engine.prepare_for_apply(&CacheRegion::from_region(r));
        }

        // ensure all ranges are finshed
        test_util::eventually(Duration::from_millis(100), Duration::from_secs(2), || {
            !engine
                .core
                .region_manager()
                .regions_map()
                .read()
                .regions()
                .values()
                .any(|m| matches!(m.get_state(), Pending | Loading))
        });

        verify_load(&region1, &engine, true, 6);
        verify_load(&region2, &engine, false, 0);
        assert_eq!(mem_controller.mem_usage(), 846);
    }

    #[test]
    fn test_snapshot_load_reaching_hard_limit() {
        let mut config = RangeCacheEngineConfig::config_for_test();
        config.stop_load_limit_threshold = Some(ReadableSize(1000));
        config.soft_limit_threshold = Some(ReadableSize(1000));
        config.hard_limit_threshold = Some(ReadableSize(1500));
        let config = Arc::new(VersionTrack::new(config));
        let mut engine =
            RangeCacheMemoryEngine::new(RangeCacheEngineContext::new_for_tests(config));
        let path = Builder::new()
            .prefix("test_snapshot_load_reaching_limit")
            .tempdir()
            .unwrap();
        let path_str = path.path().to_str().unwrap();
        let rocks_engine = new_engine(path_str, DATA_CFS).unwrap();
        engine.set_disk_engine(rocks_engine.clone());
        let mem_controller = engine.memory_controller();

        let region1 = new_region(1, construct_region_key(1), construct_region_key(3));
        // Memory for one put is 17(key) + 3(val) + 8(Seqno) + 16(Memory controller in
        // key and val) + 96(Node overhead) = 140
        let key = construct_key(1, 10);
        rocks_engine.put_cf(CF_DEFAULT, &key, b"val").unwrap();
        rocks_engine.put_cf(CF_LOCK, &key, b"val").unwrap();
        rocks_engine.put_cf(CF_WRITE, &key, b"val").unwrap();

        let key = construct_key(2, 10);
        rocks_engine.put_cf(CF_DEFAULT, &key, b"val").unwrap();
        rocks_engine.put_cf(CF_LOCK, &key, b"val").unwrap();
        rocks_engine.put_cf(CF_WRITE, &key, b"val").unwrap();
        // After loading range1, the memory usage should be 140*6=840

        let region2 = new_region(2, construct_region_key(3), construct_region_key(5));
        let key = construct_key(3, 10);
        rocks_engine.put_cf(CF_DEFAULT, &key, b"val").unwrap();
        rocks_engine.put_cf(CF_LOCK, &key, b"val").unwrap();
        rocks_engine.put_cf(CF_WRITE, &key, b"val").unwrap();

        let key = construct_key(4, 10);
        rocks_engine.put_cf(CF_DEFAULT, &key, b"val").unwrap();
        rocks_engine.put_cf(CF_LOCK, &key, b"val").unwrap();
        rocks_engine.put_cf(CF_WRITE, &key, b"val").unwrap();
        // 840*2 > hard limit 1500, so the load will fail and the loaded keys should be
        // removed

        let region3 = new_region(3, construct_region_key(5), construct_region_key(6));
        let key = construct_key(5, 10);
        rocks_engine.put_cf(CF_DEFAULT, &key, b"val").unwrap();
        rocks_engine.put_cf(CF_LOCK, &key, b"val").unwrap();
        rocks_engine.put_cf(CF_WRITE, &key, b"val").unwrap();
        let key = construct_key(6, 10);
        rocks_engine.put_cf(CF_DEFAULT, &key, b"val").unwrap();
        rocks_engine.put_cf(CF_LOCK, &key, b"val").unwrap();
        rocks_engine.put_cf(CF_WRITE, &key, b"val").unwrap();

        for r in [&region1, &region2, &region3] {
            engine.load_region(r.clone()).unwrap();
            engine.prepare_for_apply(&CacheRegion::from_region(r));
        }

        // ensure all ranges are finshed
        test_util::eventually(Duration::from_millis(100), Duration::from_secs(2), || {
            let regions_map = engine.core.region_manager().regions_map.read();
            !regions_map
                .regions()
                .values()
                .any(|m| matches!(m.get_state(), Pending | Loading))
        });

        verify_load(&region1, &engine, true, 6);
        verify_load(&region2, &engine, false, 0);
        verify_load(&region3, &engine, false, 3);
        assert_eq!(mem_controller.mem_usage(), 1551);
    }

    #[test]
    fn test_soft_hard_limit_change() {
        let mut config = RangeCacheEngineConfig::config_for_test();
        config.soft_limit_threshold = Some(ReadableSize(1000));
        config.hard_limit_threshold = Some(ReadableSize(1500));
        let config = Arc::new(VersionTrack::new(config));
        let mut engine =
            RangeCacheMemoryEngine::new(RangeCacheEngineContext::new_for_tests(config.clone()));
        let path = Builder::new()
            .prefix("test_snapshot_load_reaching_limit")
            .tempdir()
            .unwrap();
        let path_str = path.path().to_str().unwrap();
        let rocks_engine = new_engine(path_str, DATA_CFS).unwrap();
        engine.set_disk_engine(rocks_engine.clone());
        let mem_controller = engine.memory_controller();

        let region1 = new_region(1, construct_region_key(1), construct_region_key(3));
        // Memory for one put is 17(key) + 3(val) + 8(Seqno) + 16(Memory controller in
        // key and val) + 96(Node overhead) = 140
        let key = construct_key(1, 10);
        rocks_engine.put_cf(CF_DEFAULT, &key, b"val").unwrap();
        rocks_engine.put_cf(CF_LOCK, &key, b"val").unwrap();
        rocks_engine.put_cf(CF_WRITE, &key, b"val").unwrap();

        let key = construct_key(2, 10);
        rocks_engine.put_cf(CF_DEFAULT, &key, b"val").unwrap();
        rocks_engine.put_cf(CF_LOCK, &key, b"val").unwrap();
        rocks_engine.put_cf(CF_WRITE, &key, b"val").unwrap();
        // After loading range1, the memory usage should be 140*6=840
        engine.load_region(region1.clone()).unwrap();
        engine.prepare_for_apply(&CacheRegion::from_region(&region1));

        let region2 = new_region(2, construct_region_key(3), construct_region_key(5));
        let key = construct_key(3, 10);
        rocks_engine.put_cf(CF_DEFAULT, &key, b"val").unwrap();
        rocks_engine.put_cf(CF_LOCK, &key, b"val").unwrap();
        rocks_engine.put_cf(CF_WRITE, &key, b"val").unwrap();

        let key = construct_key(4, 10);
        rocks_engine.put_cf(CF_DEFAULT, &key, b"val").unwrap();
        rocks_engine.put_cf(CF_LOCK, &key, b"val").unwrap();
        rocks_engine.put_cf(CF_WRITE, &key, b"val").unwrap();
        // 840*2 > hard limit 1500, so the load will fail and the loaded keys should be
        // removed. However now we change the memory quota to 2000, so the range2 can be
        // cached.
        let mut config_manager = RangeCacheConfigManager(config.clone());
        let mut config_change = ConfigChange::new();
        config_change.insert(
            String::from("hard_limit_threshold"),
            ConfigValue::Size(2000),
        );
        config_manager.dispatch(config_change).unwrap();
        assert_eq!(config.value().hard_limit_threshold(), 2000);

        engine.load_region(region2.clone()).unwrap();
        engine.prepare_for_apply(&CacheRegion::from_region(&region2));

        // ensure all ranges are finshed
        test_util::eventually(Duration::from_millis(100), Duration::from_secs(2), || {
            let regions_map = engine.core.region_manager().regions_map.read();
            !regions_map
                .regions()
                .values()
                .any(|m| matches!(m.get_state(), Pending | Loading))
        });

        let verify = |r: &Region, exist, expect_count| {
            if exist {
                let read_ts = TimeStamp::compose(TimeStamp::physical_now(), 0).into_inner();
                let snap = engine
                    .snapshot(CacheRegion::from_region(r), read_ts, u64::MAX)
                    .unwrap();
                let mut count = 0;
                let range = CacheRegion::from_region(r);
                for cf in DATA_CFS {
                    let mut iter = IterOptions::default();
                    iter.set_lower_bound(&range.start, 0);
                    iter.set_upper_bound(&range.end, 0);
                    let mut iter = snap.iterator_opt(cf, iter).unwrap();
                    let _ = iter.seek_to_first();
                    while iter.valid().unwrap() {
                        let _ = iter.next();
                        count += 1;
                    }
                }
                assert_eq!(count, expect_count);
            } else {
                engine
                    .snapshot(CacheRegion::from_region(r), 10, 10)
                    .unwrap_err();
            }
        };
        verify(&region1, true, 6);
        verify(&region2, true, 6);
        assert_eq!(mem_controller.mem_usage(), 1692);
    }

    #[test]
    fn test_gc_use_pd_tso() {
        struct MockPdClient {
            tx: Mutex<Sender<()>>,
        }
        impl PdClient for MockPdClient {
            fn get_tso(&self) -> pd_client::PdFuture<txn_types::TimeStamp> {
                self.tx.lock().unwrap().send(()).unwrap();
                Box::pin(ready(Ok(TimeStamp::compose(TimeStamp::physical_now(), 0))))
            }
        }

        let start_time = TimeStamp::compose(TimeStamp::physical_now(), 0);
        let (tx, pd_client_rx) = channel();
        let pd_client = Arc::new(MockPdClient { tx: Mutex::new(tx) });
        let gc_interval = Duration::from_millis(100);
        let load_evict_interval = Duration::from_millis(200);
        let (scheduler, mut rx) = dummy_scheduler();
        let (ticker, stop) =
            BgWorkManager::start_tick(scheduler, pd_client, gc_interval, load_evict_interval);

        let Some(BackgroundTask::Gc(GcTask { safe_point })) =
            rx.recv_timeout(10 * gc_interval).unwrap()
        else {
            panic!("must be a GcTask");
        };
        let safe_point = TimeStamp::from(safe_point);
        // Make sure it is a reasonable timestamp.
        assert!(safe_point >= start_time, "{safe_point}, {start_time}");
        let now = TimeStamp::compose(TimeStamp::physical_now(), 0);
        assert!(safe_point < now, "{safe_point}, {now}");
        // Must get ts from PD.
        pd_client_rx.try_recv().unwrap();

        stop.send(true).unwrap();
        ticker.stop();
    }
}<|MERGE_RESOLUTION|>--- conflicted
+++ resolved
@@ -682,23 +682,10 @@
             return;
         }
 
-        let curr_memory_usage = self.memory_controller.mem_usage();
-        let threshold = self.memory_controller.stop_load_limit_threshold();
-        range_stats_manager.adjust_max_num_regions(curr_memory_usage, threshold);
-
-<<<<<<< HEAD
         let (current_region_count, cached_regions) = {
             let region_map = self.engine.region_manager().regions_map().read();
             (region_map.regions().len(), region_map.cached_regions())
         };
-=======
-        let cached_regions = self
-            .engine
-            .region_manager()
-            .regions_map()
-            .read()
-            .cached_regions();
->>>>>>> 4e5724af
         let (regions_to_load, regions_to_evict) = range_stats_manager
             .collect_regions_to_load_and_evict(
                 current_region_count,
@@ -711,11 +698,9 @@
         let mut rxs = vec![];
         for evict_region in regions_to_evict {
             let cache_region = CacheRegion::from_region(&evict_region);
-<<<<<<< HEAD
             // Bound is set to 1 so that the sender side will not be blocked
             let (tx, rx) = sync_channel(1);
-            let mut core = self.engine.write();
-            let deleteable_regions = core.mut_range_manager().evict_region(
+            let deleteable_regions = self.engine.region_manager().evict_region(
                 &cache_region,
                 EvictReason::AutoEvict,
                 Some(Box::new(move || {
@@ -723,13 +708,6 @@
                 })),
             );
             rxs.push(rx);
-=======
-            let deleteable_regions = self.engine.region_manager().evict_region(
-                &cache_region,
-                EvictReason::AutoEvict,
-                None,
-            );
->>>>>>> 4e5724af
             info!(
                 "ime load_evict: auto evict";
                 "region_to_evict" => ?&cache_region,
@@ -749,7 +727,6 @@
                 assert!(tikv_util::thread_group::is_shutdown(!cfg!(test)));
             }
         }
-<<<<<<< HEAD
         for rx in rxs {
             let _ = rx.recv();
         }
@@ -760,19 +737,12 @@
                 .saturating_sub(self.memory_controller.mem_usage()))
                 / range_stats_manager.expected_region_size;
             let expected_new_count = usize::max(expected_new_count, 1);
+            let mut regions_map = self.engine.region_manager().regions_map.write();
             for region in regions_to_load.into_iter().take(expected_new_count) {
                 let cache_region = CacheRegion::from_region(&region);
-                let mut core = self.engine.write();
-                if let Err(e) = core.mut_range_manager().load_region(cache_region) {
+                if let Err(e) = regions_map.load_region(cache_region) {
                     error!("ime error loading range"; "cache_range" => ?region, "err" => ?e);
                 }
-=======
-        let mut regions_map = self.engine.region_manager().regions_map.write();
-        for region in regions_to_load {
-            let cache_region = CacheRegion::from_region(&region);
-            if let Err(e) = regions_map.load_region(cache_region) {
-                error!("ime error loading range"; "cache_range" => ?region, "err" => ?e);
->>>>>>> 4e5724af
             }
         }
         range_stats_manager.complete_auto_load_and_evict();
@@ -870,10 +840,8 @@
         let load_evict_remote = load_evict_worker.remote();
 
         let expected_region_size = config.expected_region_size();
-        let num_regions_to_cache = memory_controller.soft_limit_threshold() / expected_region_size;
         let range_stats_manager = region_info_provider.map(|region_info_provider| {
             RangeStatsManager::new(
-                num_regions_to_cache,
                 DEFAULT_EVICT_MIN_DURATION,
                 expected_region_size,
                 config.mvcc_amplification_threshold,
@@ -1930,13 +1898,12 @@
         iter_opts.set_lower_bound(&cache_region.start, 0);
         iter_opts.set_upper_bound(&cache_region.end, 0);
 
+        let config = Arc::new(VersionTrack::new(RangeCacheEngineConfig::config_for_test()));
         let (worker, _) = BackgroundRunner::new(
             engine.core.clone(),
             memory_controller.clone(),
             None,
-            engine.expected_region_size(),
-            0,
-            Duration::from_secs(100),
+            &config,
             Arc::new(MockPdClient {}),
         );
         worker.core.gc_region(&cache_region, 40, 100);
@@ -2005,13 +1972,12 @@
         assert_eq!(3, element_count(&default));
         assert_eq!(3, element_count(&write));
 
+        let config = Arc::new(VersionTrack::new(RangeCacheEngineConfig::config_for_test()));
         let (worker, _) = BackgroundRunner::new(
             engine.core.clone(),
             memory_controller.clone(),
             None,
-            engine.expected_region_size(),
-            0,
-            Duration::from_secs(100),
+            &config,
             Arc::new(MockPdClient {}),
         );
 
@@ -2166,13 +2132,12 @@
         assert_eq!(6, element_count(&default));
         assert_eq!(6, element_count(&write));
 
+        let config = Arc::new(VersionTrack::new(RangeCacheEngineConfig::config_for_test()));
         let (worker, _) = BackgroundRunner::new(
             engine.core.clone(),
             memory_controller.clone(),
             None,
-            engine.expected_region_size(),
-            0,
-            Duration::from_secs(100),
+            &config,
             Arc::new(MockPdClient {}),
         );
         let filter = worker.core.gc_region(&region1, 100, 100);
@@ -2184,13 +2149,12 @@
         assert_eq!(4, element_count(&default));
         assert_eq!(4, element_count(&write));
 
+        let config = Arc::new(VersionTrack::new(RangeCacheEngineConfig::config_for_test()));
         let (worker, _) = BackgroundRunner::new(
             engine.core.clone(),
             memory_controller.clone(),
             None,
-            engine.expected_region_size(),
-            0,
-            Duration::from_secs(100),
+            &config,
             Arc::new(MockPdClient {}),
         );
         worker.core.gc_region(&region2, 100, 100);
@@ -2231,13 +2195,12 @@
         assert_eq!(1, element_count(&default));
         assert_eq!(2, element_count(&write));
 
+        let config = Arc::new(VersionTrack::new(RangeCacheEngineConfig::config_for_test()));
         let (worker, _) = BackgroundRunner::new(
             engine.core.clone(),
             memory_controller.clone(),
             None,
-            engine.expected_region_size(),
-            0,
-            Duration::from_secs(100),
+            &config,
             Arc::new(MockPdClient {}),
         );
 
@@ -2330,13 +2293,12 @@
         assert_eq!(6, element_count(&default));
         assert_eq!(6, element_count(&write));
 
+        let config = Arc::new(VersionTrack::new(RangeCacheEngineConfig::config_for_test()));
         let (worker, _) = BackgroundRunner::new(
             engine.core.clone(),
             memory_controller,
             None,
-            engine.expected_region_size(),
-            0,
-            Duration::from_secs(100),
+            &config,
             Arc::new(MockPdClient {}),
         );
         let cache_region = CacheRegion::from_region(&region);
@@ -2479,13 +2441,12 @@
         assert_eq!(6, element_count(&default));
         assert_eq!(6, element_count(&write));
 
+        let config = Arc::new(VersionTrack::new(RangeCacheEngineConfig::config_for_test()));
         let (worker, _) = BackgroundRunner::new(
             engine.core.clone(),
             memory_controller,
             None,
-            engine.expected_region_size(),
-            0,
-            Duration::from_secs(100),
+            &config,
             Arc::new(MockPdClient {}),
         );
 
@@ -2628,13 +2589,12 @@
         engine.new_region(r1);
         engine.new_region(r2);
 
+        let config = Arc::new(VersionTrack::new(RangeCacheEngineConfig::config_for_test()));
         let (runner, _) = BackgroundRunner::new(
             engine.core.clone(),
             memory_controller,
             None,
-            engine.expected_region_size(),
-            0,
-            Duration::from_secs(100),
+            &config,
             Arc::new(MockPdClient {}),
         );
         let regions = runner.core.regions_for_gc();
