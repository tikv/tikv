--- conflicted
+++ resolved
@@ -237,15 +237,10 @@
         let (runner, delete_range_scheduler) = BackgroundRunner::new(
             core.clone(),
             memory_controller,
-<<<<<<< HEAD
-            region_info_provider,
+            region_info_provider.clone(),
             config.expected_region_size(),
-=======
-            region_info_provider.clone(),
-            expected_region_size,
-            gc_interval,
+            config.gc_interval.0,
             pd_client.clone(),
->>>>>>> 222e0a43
         );
         let scheduler = worker.start_with_timer("range-cache-engine-background", runner);
 
