--- conflicted
+++ resolved
@@ -25,14 +25,10 @@
 
 use crate::{metrics::observe_eviction_duration, read::RangeCacheSnapshotMeta};
 
-<<<<<<< HEAD
+pub(crate) trait AsyncFnOnce = FnOnce() -> Pin<Box<dyn Future<Output = ()> + Send>>;
+
 #[derive(PartialEq, Eq, Debug, Clone, Copy, Default, Hash, EnumCount)]
 #[repr(usize)]
-=======
-pub(crate) trait AsyncFnOnce = FnOnce() -> Pin<Box<dyn Future<Output = ()> + Send>>;
-
-#[derive(PartialEq, Eq, Debug, Clone, Copy, Default, Hash)]
->>>>>>> 7944da68
 pub enum RegionState {
     // waiting to be load.
     // NOTE: in this state, the region's epoch may be older than
