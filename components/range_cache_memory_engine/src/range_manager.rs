--- conflicted
+++ resolved
@@ -3,7 +3,7 @@
 use std::{
     assert_matches::assert_matches,
     collections::{
-        BTreeMap,
+        BTreeMap, BTreeSet,
         Bound::{self, Excluded, Unbounded},
     },
     result,
@@ -184,10 +184,10 @@
     pub(crate) fn set_state(&mut self, new_state: RegionState) {
         assert!(self.validate_update_region_state(new_state));
         info!(
-            "update region meta state"; 
-            "region_id" => self.region.id, 
+            "update region meta state";
+            "region_id" => self.region.id,
             "epoch" => self.region.get_region_epoch().version,
-            "curr_state" => ?self.state, 
+            "curr_state" => ?self.state,
             "new_state" => ?new_state);
         self.state = new_state;
     }
@@ -291,15 +291,10 @@
     // The key in this map is the id of the write batch, and the value is a collection
     // the ranges of this batch. So, when the write batch is consumed by the in-memory engine,
     // all ranges of it are cleared from `ranges_being_written`.
-<<<<<<< HEAD
-    ranges_being_written: HashMap<u64, Vec<CacheRange>>,
-    range_evictions: AtomicU64,
-
-    preferred_range: BTreeSet<CacheRange>,
-=======
     // write_batch_id --> Vec<cached_range>
     regions_being_written: HashMap<u64, Vec<CacheRange>>,
->>>>>>> 2577ecfe
+
+    preferred_range: BTreeSet<CacheRange>,
 }
 
 impl RegionManager {
@@ -447,7 +442,7 @@
                 removed_regions.push(region_meta.region.id);
                 return true;
             }
-            tikv_util::warn!("load region overlaps with existing region"; 
+            tikv_util::warn!("load region overlaps with existing region";
                 "region" => ?region,
                 "exist_meta" => ?region_meta);
             overlapped_region_state = Some(region_meta.state);
@@ -652,8 +647,8 @@
             true
         });
         if evict_ids.is_empty() {
-            info!("evict a region that is not cached"; 
-                "reason" => ?evict_reason, 
+            info!("evict a region that is not cached";
+                "reason" => ?evict_reason,
                 "region" => ?evict_region);
         }
         for rid in evict_ids {
@@ -829,15 +824,15 @@
                     && (source_region.end_key.is_empty()
                         || (source_region.end_key >= r.end_key && !r.end_key.as_slice().is_empty()))
             });
-            info!("[IME] handle split region met pending region epoch stale"; 
-                "cached" => ?region_meta, 
-                "split_source" => ?source_region, 
+            info!("[IME] handle split region met pending region epoch stale";
+                "cached" => ?region_meta,
+                "split_source" => ?source_region,
                 "cache_new_regions" => ?new_regions);
         }
 
-        info!("handle region split"; 
-            "region_id" => source_region.id, 
-            "meta" => ?region_meta, 
+        info!("handle region split";
+            "region_id" => source_region.id,
+            "meta" => ?region_meta,
             "new_regions" => ?new_regions);
 
         for r in new_regions {
@@ -1173,7 +1168,7 @@
 
     #[test]
     fn test_overlap_with_preferred_range() {
-        let mut range_mgr = RangeManager::default();
+        let mut range_mgr = RegionManager::default();
         range_mgr.add_preferred_range(CacheRange::new(b"k00".to_vec(), b"k10".to_vec()));
         range_mgr.add_preferred_range(CacheRange::new(b"k20".to_vec(), b"k30".to_vec()));
         range_mgr.add_preferred_range(CacheRange::new(b"k30".to_vec(), b"k50".to_vec()));
@@ -1337,7 +1332,7 @@
 
         for case in cases {
             // Build
-            let mut range_mgr = RangeManager::default();
+            let mut range_mgr = RegionManager::default();
             for (start, end) in case.build {
                 let r = CacheRange::new(start.to_vec(), end.to_vec());
                 range_mgr.add_preferred_range(r);
