// Copyright 2024 TiKV Project Authors. Licensed under Apache-2.0.

use std::{
    assert_matches::assert_matches,
    collections::{
        BTreeMap,
        Bound::{self, Excluded, Unbounded},
    },
    result,
    sync::{
        atomic::{AtomicBool, Ordering},
        Arc, Mutex,
    },
};

use collections::HashMap;
use engine_traits::{CacheRegion, EvictReason, FailedReason};
use parking_lot::RwLock;
use tikv_util::{info, time::Instant, warn};

use crate::{metrics::observe_eviction_duration, read::RangeCacheSnapshotMeta};

#[derive(PartialEq, Eq, Debug, Clone, Copy, Default, Hash)]
pub enum RegionState {
    // waiting to be load.
    // NOTE: in this state, the region's epoch may be older than
    // target region in raftstore.
    #[default]
    Pending,
    // Region is handling batch loading from rocksdb snapshot.
    Loading,
    // Region is cached, ready to handle foreground read.
    Active,
    // region should be evicted, but batch loading is possible still running.
    LoadingCanceled,
    // region should be evicted, but there are possible active snapshot or gc task.
    PendingEvict,
    // evicting event is running, the region will be removed after the evict task finished.
    Evicting,
}

impl RegionState {
    pub fn as_str(&self) -> &'static str {
        use RegionState::*;
        match *self {
            Pending => "pending",
            Loading => "loading",
            Active => "cached",
            LoadingCanceled => "loading_canceled",
            PendingEvict => "pending_evict",
            Evicting => "evicting",
        }
    }

    pub fn is_evict(&self) -> bool {
        use RegionState::*;
        matches!(*self, LoadingCanceled | PendingEvict | Evicting)
    }
}

// read_ts -> ref_count
#[derive(Default, Debug)]
pub(crate) struct SnapshotList(pub(crate) BTreeMap<u64, u64>);

impl SnapshotList {
    pub(crate) fn new_snapshot(&mut self, read_ts: u64) {
        // snapshot with this ts may be granted before
        *self.0.entry(read_ts).or_default() += 1;
    }

    pub(crate) fn remove_snapshot(&mut self, read_ts: u64) {
        let count = self.0.get_mut(&read_ts).unwrap();
        assert!(*count >= 1);
        if *count == 1 {
            self.0.remove(&read_ts).unwrap();
        } else {
            *count -= 1;
        }
    }

    // returns the min snapshot_ts (read_ts) if there's any
    pub fn min_snapshot_ts(&self) -> Option<u64> {
        self.0.first_key_value().map(|(ts, _)| *ts)
    }

    pub(crate) fn is_empty(&self) -> bool {
        self.0.is_empty()
    }
}

#[derive(Debug)]
pub struct CacheRegionMeta {
    // the cached region meta.
    region: CacheRegion,
    // active region snapshots.
    region_snapshot_list: Mutex<SnapshotList>,
    // the gc safe point.
    safe_point: u64,
    state: RegionState,
    // whether a gc task is running with this region.
    in_gc: AtomicBool,
    // whether the raft apply thread is written new KVs in this region.
    is_written: AtomicBool,
    // region eviction triggers info, used for logging.
    evict_info: Option<EvictInfo>,
}

#[derive(Debug, Clone, Copy)]
struct EvictInfo {
    start: Instant,
    reason: EvictReason,
}

impl CacheRegionMeta {
    fn new(region: CacheRegion) -> Self {
        Self {
            region,
            region_snapshot_list: Mutex::new(SnapshotList::default()),
            safe_point: 0,
            state: RegionState::Pending,
            in_gc: AtomicBool::new(false),
            is_written: AtomicBool::new(false),
            evict_info: None,
        }
    }

    #[inline]
    pub fn get_region(&self) -> &CacheRegion {
        &self.region
    }

<<<<<<< HEAD
    // update region info due to epoch version changes. This can only
    // happen for pending region because otherwise we will always update
    // the region epoch with ApplyObserver(for loading/active regions) or
    // no need to update the epoch for evicting regions.
    pub(crate) fn amend_pending_region(&mut self, region: &CacheRegion) -> bool {
        assert!(self.region.id == region.id && self.region.epoch_version < region.epoch_version);
        if !self.region.contains_range(region) {
            return false;
        }

        self.region = region.clone();
        true
=======
    // check whether we can replace the current outdated pending region with the new
    // one.
    fn can_be_updated_to(&self, region: &CacheRegion) -> bool {
        assert!(
            self.region.id == region.id && self.region.epoch_version < region.epoch_version,
            "current: {:?}, new: {:?}",
            &self.region,
            region
        );
        // if the new region's range is contained by the current region, we can directly
        // update to the new one.
        self.region.contains_range(region)
>>>>>>> 070cbd53
    }

    pub(crate) fn safe_point(&self) -> u64 {
        self.safe_point
    }

    pub(crate) fn set_safe_point(&mut self, safe_point: u64) {
        assert!(self.safe_point <= safe_point);
        self.safe_point = safe_point;
    }

    pub fn get_state(&self) -> RegionState {
        self.state
    }

    // each state can only be updated to some specific new state.
    fn validate_update_region_state(&self, new_state: RegionState) -> bool {
        use RegionState::*;
        let valid_new_states: &[RegionState] = match self.state {
            Pending => &[Loading],
            Loading => &[Active, LoadingCanceled, Evicting],
            Active => &[PendingEvict],
            LoadingCanceled => &[PendingEvict, Evicting],
            PendingEvict => &[Evicting],
            Evicting => &[],
        };
        valid_new_states.contains(&new_state)
    }

    pub(crate) fn set_state(&mut self, new_state: RegionState) {
        assert!(self.validate_update_region_state(new_state));
        info!(
            "ime update region meta state";
            "region_id" => self.region.id,
            "epoch" => self.region.epoch_version,
            "curr_state" => ?self.state,
            "new_state" => ?new_state);
        self.state = new_state;
    }

    pub(crate) fn mark_evict(&mut self, state: RegionState, reason: EvictReason) {
        use RegionState::*;
        assert_matches!(self.state, Loading | Active | LoadingCanceled);
        assert_matches!(state, PendingEvict | Evicting);
        self.set_state(state);
        self.evict_info = Some(EvictInfo {
            start: Instant::now_coarse(),
            reason,
        });
    }

    pub(crate) fn set_in_gc(&self, in_gc: bool) {
        assert!(self.in_gc.load(Ordering::Acquire) != in_gc);
        self.in_gc.store(in_gc, Ordering::Release);
    }

    pub(crate) fn is_in_gc(&self) -> bool {
        self.in_gc.load(Ordering::Acquire)
    }

    #[inline]
    pub(crate) fn set_being_written(&self) {
        debug_assert!(!self.is_written.load(Ordering::Relaxed));
        self.is_written.store(true, Ordering::Relaxed);
    }

    #[inline]
    pub(crate) fn is_written(&self) -> bool {
        self.is_written.load(Ordering::Relaxed)
    }

    // Build a new RangeMeta from a existing meta, the new meta should inherit
    // the safe_point, state, in_gc and evict_info.
    // This method is currently only used for handling region split.
    pub(crate) fn derive_from(region: CacheRegion, source_meta: &Self) -> Self {
        assert!(source_meta.region.contains_range(&region));
        Self {
            region,
            region_snapshot_list: Mutex::new(SnapshotList::default()),
            safe_point: source_meta.safe_point,
            state: source_meta.state,
            in_gc: AtomicBool::new(source_meta.in_gc.load(Ordering::Relaxed)),
            is_written: AtomicBool::new(source_meta.is_written.load(Ordering::Relaxed)),
            evict_info: source_meta.evict_info,
        }
    }

    pub(crate) fn region_snapshot_list(&self) -> &Mutex<SnapshotList> {
        &self.region_snapshot_list
    }
}

// TODO: it's currently impossible to implement a `Borrow`ed instance
// for `KeyAndVersion` from a borrowed key without clone.
#[derive(PartialEq, Eq, PartialOrd, Ord, Clone)]
struct KeyAndVersion(Vec<u8>, u64);

pub struct RegionMetaMap {
    // ranges that are cached now
    // data_end_key --> region_id
    regions_by_range: BTreeMap<Vec<u8>, u64>,
    // region_id --> region_meta
    regions: HashMap<u64, CacheRegionMeta>,
    // active flag, cloned from RegionManager,
    is_active: Arc<AtomicBool>,
}

<<<<<<< HEAD
impl RegionMetaMap {
=======
impl RegionManager {
    pub(crate) fn regions(&self) -> &HashMap<u64, CacheRegionMeta> {
        &self.regions
    }

    #[cfg(test)]
    pub(crate) fn region_meta_by_end_key(&self, key: &[u8]) -> Option<&CacheRegionMeta> {
        self.regions_by_range
            .get(key)
            .and_then(|id| self.regions.get(id))
    }

    // load a new region directly in the active state.
    // This fucntion is used for unit/integration tests only.
    pub fn new_region(&mut self, region: CacheRegion) {
        let mut range_meta = CacheRegionMeta::new(region);
        range_meta.state = RegionState::Active;
        self.new_region_meta(range_meta);
    }

>>>>>>> 070cbd53
    fn new_region_meta(&mut self, meta: CacheRegionMeta) {
        assert!(!self.overlaps_with(&meta.region));
        let id = meta.region.id;
        let data_end_key = meta.region.end.clone();
        self.regions.insert(id, meta);
        self.regions_by_range.insert(data_end_key, id);
        if self.regions.len() == 1 {
            assert!(!self.is_active.load(Ordering::Relaxed));
            self.is_active.store(true, Ordering::Relaxed);
        }
    }

    pub(crate) fn load_region(
        &mut self,
        cache_region: CacheRegion,
    ) -> Result<(), LoadFailedReason> {
        use RegionState::*;
        if let Some(state) = self.check_overlap_with_region(&cache_region) {
            let reason = match state {
                Pending | Loading => LoadFailedReason::PendingRange,
                Active => LoadFailedReason::Overlapped,
                LoadingCanceled | PendingEvict | Evicting => LoadFailedReason::Evicting,
            };
            return Err(reason);
        }
        let meta = CacheRegionMeta::new(cache_region);
        self.new_region_meta(meta);
        Ok(())
    }

    pub(crate) fn remove_region(&mut self, id: u64) -> CacheRegionMeta {
        let meta = self.regions.remove(&id).unwrap();
        self.regions_by_range.remove(&meta.region.end);
        if self.regions.is_empty() {
            assert!(self.is_active.load(Ordering::Relaxed));
            self.is_active.store(false, Ordering::Relaxed);
        }
        meta
    }

    fn overlaps_with(&self, region: &CacheRegion) -> bool {
        let entry = self
            .regions_by_range
            .range::<[u8], (Bound<&[u8]>, Bound<&[u8]>)>((Excluded(&region.start), Unbounded))
            .next();
        if let Some((_key, id)) = entry {
            let meta = &self.regions[id];
            if meta.region.start < region.end {
                return true;
            }
        }
        false
    }

    /// `check_overlap_with_region` check whether there are regions overlap with
    /// target region. If there are regions with `pending` state and whose
    /// epoch version is smaller than target region, the pending regions will
    /// be removed first.
    fn check_overlap_with_region(&mut self, region: &CacheRegion) -> Option<RegionState> {
        let mut removed_regions = vec![];
        let mut overlapped_region_state = None;
        self.iter_overlapped_regions(region, |region_meta| {
            // pending region with out-dated epoch, should be removed.
            if region_meta.state == RegionState::Pending
                && region_meta.region.epoch_version < region.epoch_version
            {
                removed_regions.push(region_meta.region.id);
                return true;
            }
            warn!("ime load region overlaps with existing region";
                "region" => ?region,
                "exist_meta" => ?region_meta);
            overlapped_region_state = Some(region_meta.state);
            false
        });
        if !removed_regions.is_empty() {
            info!("ime load region meet pending region with stale epoch, removed";
                "region" => ?region, "stale_regions" => ?removed_regions);
        }
        for id in removed_regions {
            self.remove_region(id);
        }
        overlapped_region_state
    }

    fn on_all_overlapped_regions(&self, region: &CacheRegion, mut f: impl FnMut(&CacheRegionMeta)) {
        // fast path: region epoch match
        if let Some(region_meta) = self.region_meta(region.id)
            && region_meta.region.epoch_version == region.epoch_version
        {
            f(region_meta);
            return;
        }
        // epoch not match, need to iter all overlapped regions.
        self.iter_overlapped_regions(region, |meta| {
            f(meta);
            true
        });
    }

    pub fn iter_overlapped_regions(
        &self,
        region: &CacheRegion,
        mut f: impl FnMut(&CacheRegionMeta) -> bool,
    ) {
        for (_key, id) in self
            .regions_by_range
            .range::<[u8], (Bound<&[u8]>, Bound<&[u8]>)>((Excluded(&region.start), Unbounded))
        {
            let region_meta = &self.regions[id];
            if region_meta.region.start >= region.end {
                break;
            }
            if !f(region_meta) {
                break;
            }
        }
    }

    pub fn iter_overlapped_regions_mut(
        &mut self,
        region: &CacheRegion,
        mut f: impl FnMut(&mut CacheRegionMeta),
    ) {
        for (_key, id) in self
            .regions_by_range
            .range::<[u8], (Bound<&[u8]>, Bound<&[u8]>)>((Excluded(&region.start), Unbounded))
        {
            let region_meta = self.regions.get_mut(id).unwrap();
            if region_meta.region.start >= region.end {
                break;
            }
            f(region_meta);
        }
    }

    #[inline]
    pub fn region_meta(&self, id: u64) -> Option<&CacheRegionMeta> {
        self.regions.get(&id)
    }

    #[inline]
    pub(crate) fn mut_region_meta(&mut self, id: u64) -> Option<&mut CacheRegionMeta> {
        self.regions.get_mut(&id)
    }

    pub(crate) fn regions(&self) -> &HashMap<u64, CacheRegionMeta> {
        &self.regions
    }
}

// RegionManger manges the regions for RangeCacheMemoryEngine. Every new region
// (whether created by new_region/load_region or by split)'s range is unique and
// is not overlap with any other regions.
//
// Each region is first added with `pending` state. Because `pending` can be
// added by the background workers, it is possible the pending region is added
// with an outdated epoch. We handle this outdated epoch in the raft apply
// thread, before handling a region, the apply worker will check the region in
// RegionManager, if its epoch is outdated(only possible in `pending` state), if
// the old region's range contains new region's range, then we update it to the
// new version, else we just drop the outdated region.
//
// In RegionCacheEngine, we only keep region's epoch version updated with
// raftstore, but not the conf version for simplicity because conf version
// change doesn't affect the correctness of data. In order to always keep the
// region epoch version updated, we handle region epoch we use a ApplyObserver
// to watch following event:
// - PrepareMerge/CommitMerge. We evict target region currently for simplicity.
// - Leader Resign. evict the region.
// - SST Ingestion. evict the region.
// - Split/BatchSplit. For split event, we just replace the source region with
//   the split new regions. The new regions should inherit the state of the
//   source region including(state, safe_point, in_gc). If there are ongoing
//   snapshot in the source region, the source region meta should be put in
//   `historical_regions`.
pub struct RegionManager {
    // regions hold the metadata of all cached regions.
    pub(crate) regions_map: RwLock<RegionMetaMap>,
    // we use this flag to ensure there is only 1 running gc task.
    is_gc_task_running: AtomicBool,
    // Outdated regions that are split but still hold some on going snapshots.
    // These on going snapshot should block regions fell in this range from gc or eviction.
    // It's possible that multi region with the same end key are in `historical_regions`,
    // so we add epoch version into the key to ensure the uniqueness.
    // (data_end_key, epoch_version) --> region_id
    historical_regions: Mutex<BTreeMap<KeyAndVersion, CacheRegionMeta>>,
    // whether there are any cached regions. We use this flag to minimize the overhead of
    // `prepare_for_apply` when no region is cached.
    is_active: Arc<AtomicBool>,
}

impl Default for RegionManager {
    fn default() -> Self {
        let is_active = Arc::new(AtomicBool::new(false));
        let regions_map = RwLock::new(RegionMetaMap {
            regions_by_range: BTreeMap::default(),
            regions: HashMap::default(),
            is_active: is_active.clone(),
        });
        Self {
            regions_map,
            is_gc_task_running: AtomicBool::default(),
            historical_regions: Mutex::new(BTreeMap::default()),
            is_active,
        }
    }
}

impl RegionManager {
    // load a new region directly in the active state.
    // This fucntion is used for unit/integration tests only.
    pub fn new_region(&self, region: CacheRegion) {
        let mut range_meta = CacheRegionMeta::new(region);
        range_meta.state = RegionState::Active;
        self.regions_map.write().new_region_meta(range_meta);
    }

    pub fn is_active(&self) -> bool {
        self.is_active.load(Ordering::Acquire)
    }

    pub fn set_safe_point(&self, region_id: u64, safe_ts: u64) -> bool {
        let mut regions_map = self.regions_map.write();
        if let Some(meta) = regions_map.mut_region_meta(region_id) {
            if meta.safe_point > safe_ts {
                return false;
            }
            meta.safe_point = safe_ts;
            true
        } else {
            false
        }
    }

    pub fn get_region_for_key(&self, key: &[u8]) -> Option<CacheRegion> {
        let regions_map = self.regions_map.read();
        if let Some((key, id)) = regions_map
            .regions_by_range
            .range::<[u8], (Bound<&[u8]>, Bound<&[u8]>)>((Excluded(key), Unbounded))
            .next()
        {
            let meta = &regions_map.regions[id];
            if &meta.region.start <= key {
                return Some(meta.region.clone());
            }
        }
        None
    }

    pub fn contains_region(&self, region_id: u64) -> bool {
<<<<<<< HEAD
        self.regions_map.read().regions.contains_key(&region_id)
=======
        self.regions.contains_key(&region_id)
    }

    pub fn check_region_state(&mut self, region: &CacheRegion) -> Option<RegionState> {
        use RegionState::*;
        let Some(cached_meta) = self.regions.get_mut(&region.id) else {
            return None;
        };
        if cached_meta.state == Pending && cached_meta.region.epoch_version != region.epoch_version
        {
            let meta = self.remove_region(region.id);
            if meta.can_be_updated_to(region) {
                info!("ime update outdated pending region";
                    "current_meta" => ?meta,
                    "new_region" => ?region);
                // the new region's range is smaller than removed region, so it is impossible to
                // be overlapped with other existing regions.
                self.load_region(region.clone()).unwrap();

                return Some(RegionState::Pending);
            }

            info!("ime remove outdated pending region";
                "pending_region" => ?meta.region,
                "new_region" => ?region);
            return None;
        }
        Some(cached_meta.state)
    }

    pub fn update_region_state(&mut self, id: u64, state: RegionState) {
        self.regions.get_mut(&id).unwrap().state = state;
    }

    fn overlaps_with(&self, region: &CacheRegion) -> bool {
        let entry = self
            .regions_by_range
            .range::<[u8], (Bound<&[u8]>, Bound<&[u8]>)>((Excluded(&region.start), Unbounded))
            .next();
        if let Some((_key, id)) = entry {
            let meta = &self.regions[id];
            if meta.region.start < region.end {
                return true;
            }
        }
        false
>>>>>>> 070cbd53
    }

    pub fn regions_map(&self) -> &RwLock<RegionMetaMap> {
        &self.regions_map
    }

    // Acquire a snapshot of the `range` with `read_ts`. If the range is not
    // accessable, None will be returned. Otherwise, the range id will be returned.
    pub(crate) fn region_snapshot(
        &self,
        region_id: u64,
        region_epoch: u64,
        read_ts: u64,
    ) -> result::Result<(), FailedReason> {
        let regions_map = self.regions_map.read();
        let Some(meta) = regions_map.region_meta(region_id) else {
            return Err(FailedReason::NotCached);
        };

        if meta.state != RegionState::Active {
            return Err(FailedReason::NotCached);
        }

        if meta.region.epoch_version != region_epoch {
            return Err(FailedReason::EpochNotMatch);
        }

        if read_ts <= meta.safe_point {
            return Err(FailedReason::TooOldRead);
        }

        meta.region_snapshot_list
            .lock()
            .unwrap()
            .new_snapshot(read_ts);
        Ok(())
    }

    // If the snapshot is the last one in the snapshot list of one cache range in
    // historical_regions, it means one or some evicted_ranges may be ready to be
    // removed physically.
    // So, we return a vector of ranges to denote the ranges that are ready to be
    // removed.
    pub(crate) fn remove_region_snapshot(
        &self,
        snapshot_meta: &RangeCacheSnapshotMeta,
    ) -> Vec<CacheRegion> {
        let regions_map = self.regions_map.read();
        // fast path: in most case, region is not changed.
        if let Some(region_meta) = regions_map.region_meta(snapshot_meta.region.id)
            && region_meta.region.epoch_version == snapshot_meta.region.epoch_version
        {
            // epoch not changed
            let mut snapshot_list = region_meta.region_snapshot_list.lock().unwrap();
            snapshot_list.remove_snapshot(snapshot_meta.snapshot_ts);
            if Self::region_ready_to_evict(
                region_meta,
                &snapshot_list,
                &self.historical_regions.lock().unwrap(),
            ) {
                drop(snapshot_list);
                drop(regions_map);
                let mut regions_map = self.regions_map.write();
                let region_meta = regions_map
                    .mut_region_meta(snapshot_meta.region.id)
                    .unwrap();
                region_meta.set_state(RegionState::Evicting);
                return vec![region_meta.region.clone()];
            }
            return vec![];
        }

        // slow path: region not found or epoch version changes, must fell in the
        // history regions.
        let hist_key = KeyAndVersion(
            snapshot_meta.region.end.clone(),
            snapshot_meta.region.epoch_version,
        );
        let mut historical_regions = self.historical_regions.lock().unwrap();
        let meta = historical_regions.get_mut(&hist_key).unwrap();

        let mut snapshot_list = meta.region_snapshot_list.lock().unwrap();
        snapshot_list.remove_snapshot(snapshot_meta.snapshot_ts);

        let mut deletable_regions = vec![];
        if snapshot_list.is_empty() {
            drop(snapshot_list);
            historical_regions.remove(&hist_key).unwrap();
            regions_map.iter_overlapped_regions(&snapshot_meta.region, |meta| {
                if matches!(
                    meta.get_state(),
                    RegionState::PendingEvict | RegionState::Evicting
                ) {
                    assert_eq!(meta.get_state(), RegionState::PendingEvict);
                    let snap_list = meta.region_snapshot_list.lock().unwrap();
                    if Self::region_ready_to_evict(meta, &snap_list, &historical_regions) {
                        deletable_regions.push(meta.region.clone());
                    }
                }
                true
            });
            if !deletable_regions.is_empty() {
                drop(regions_map);
                let mut regions_map = self.regions_map.write();
                for r in &deletable_regions {
                    let meta = regions_map.mut_region_meta(r.id).unwrap();
                    meta.set_state(RegionState::Evicting);
                }
            }
        }
        deletable_regions
    }

    // whether target region is ready to be physically evicted.
    // NOTE: region in_gc or region is actively written will also block
    // evicting, but we check these two factor in the DeleteRange worker,
    // so we don't check these two factors here for simplicity.
    #[inline]
    fn region_ready_to_evict(
        meta: &CacheRegionMeta,
        snapshot_list: &SnapshotList,
        historical_regions: &BTreeMap<KeyAndVersion, CacheRegionMeta>,
    ) -> bool {
        if meta.state != RegionState::PendingEvict {
            return false;
        }
        snapshot_list.is_empty()
            && !Self::overlaps_with_historical_regions(&meta.region, historical_regions)
    }

    fn overlaps_with_historical_regions(
        region: &CacheRegion,
        historical_regions: &BTreeMap<KeyAndVersion, CacheRegionMeta>,
    ) -> bool {
        for (_, meta) in historical_regions.range((
            Excluded(KeyAndVersion(region.start.clone(), u64::MAX)),
            Unbounded,
        )) {
            if meta.region.start < region.end {
                return true;
            }
        }
        false
    }

    pub(crate) fn get_history_regions_min_ts(&self, region: &CacheRegion) -> Option<u64> {
        self.historical_regions
            .lock()
            .unwrap()
            .range((
                Excluded(KeyAndVersion(region.start.clone(), u64::MAX)),
                Unbounded,
            ))
            .filter_map(|(_, meta)| {
                if meta.region.start < region.end {
                    meta.region_snapshot_list.lock().unwrap().min_snapshot_ts()
                } else {
                    None
                }
            })
            .min()
    }

    pub(crate) fn on_gc_region_finished(&self, region: &CacheRegion) {
        let regions_map = self.regions_map.read();
        regions_map.on_all_overlapped_regions(region, |meta| {
            assert!(region.contains_range(&meta.region));
            meta.set_in_gc(false);
        });
    }

    /// Return ranges that can be deleted now (no ongoing snapshot).
    // There are two cases based on the relationship between `evict_range` and
    // cached ranges:
    // 1. `evict_range` is contained(including equals) by a cached range (at most
    //    one due to non-overlapping in cached ranges)
    // 2. `evict_range` is overlapped with (including contains but not be contained)
    //    one or more cached ranges
    //
    // For 1, if the `evict_range` is a proper subset of the cached_range, we will
    // split the cached_range so that only the `evict_range` part will be evicted
    // and deleted.
    //
    // For 2, this is caused by some special operations such as merge and delete
    // range. So, conservatively, we evict all ranges overlap with it.
    pub(crate) fn evict_region(
        &self,
        evict_region: &CacheRegion,
        evict_reason: EvictReason,
    ) -> Vec<CacheRegion> {
        info!(
            "ime try to evict region";
            "evict_region" => ?evict_region,
            "reason" => ?evict_reason,
        );

        let mut regions_map = self.regions_map.write();
        let mut evict_ids = vec![];
        regions_map.on_all_overlapped_regions(evict_region, |meta| {
            evict_ids.push(meta.region.id);
        });
        if evict_ids.is_empty() {
            info!("ime evict a region that is not cached";
                "reason" => ?evict_reason,
                "region" => ?evict_region);
            return vec![];
        }

        let mut deleteable_regions = vec![];
        for rid in evict_ids {
            if let Some(region) =
                self.do_evict_region(rid, evict_region, evict_reason, &mut regions_map)
            {
                deleteable_regions.push(region);
            }
        }
        deleteable_regions
    }

    // return the region if it can be directly deleted.
    fn do_evict_region(
        &self,
        id: u64,
        evict_region: &CacheRegion,
        evict_reason: EvictReason,
        regions_map: &mut RegionMetaMap,
    ) -> Option<CacheRegion> {
        let meta = regions_map.mut_region_meta(id).unwrap();
        let prev_state = meta.state;
        assert!(
            meta.region.overlaps(evict_region),
            "meta: {:?}, evict_region: {:?}",
            meta,
            evict_region
        );
        if prev_state == RegionState::Pending {
            let meta = regions_map.remove_region(id);
            info!(
                "ime evict overlap pending region in cache range engine";
                "reason" => ?evict_reason,
                "target_region" => ?evict_region,
                "overlap_region" => ?meta.region,
                "state" => ?prev_state,
            );
            return None;
        } else if prev_state.is_evict() {
            info!("ime region already evicted";
                "region" => ?meta.region, "state" => ?prev_state);
            return None;
        }

        if prev_state == RegionState::Active {
            meta.mark_evict(RegionState::PendingEvict, evict_reason);
        } else {
            meta.set_state(RegionState::LoadingCanceled)
        };

        info!(
            "ime evict overlap region in cache range engine";
            "reason" => ?evict_reason,
            "target_region" => ?evict_region,
            "overlap_region" => ?meta.region,
            "state" => ?prev_state,
            "new_state" => ?meta.state,
        );

        if meta.state == RegionState::PendingEvict {
            let snap_list = meta.region_snapshot_list.lock().unwrap();
            let historical_regions = self.historical_regions.lock().unwrap();
            if Self::region_ready_to_evict(meta, &snap_list, &historical_regions) {
                drop(snap_list);
                meta.set_state(RegionState::Evicting);
                return Some(meta.region.clone());
            }
        }
        None
    }

<<<<<<< HEAD
    pub fn on_delete_regions(&self, regions: &[CacheRegion]) {
        let mut regions_map = self.regions_map.write();
=======
    fn remove_region(&mut self, id: u64) -> CacheRegionMeta {
        let meta = self.regions.remove(&id).unwrap();
        self.regions_by_range.remove(&meta.region.end).unwrap();
        meta
    }

    pub fn on_delete_regions(&mut self, regions: &[CacheRegion]) {
>>>>>>> 070cbd53
        for r in regions {
            let meta = regions_map.remove_region(r.id);
            assert_eq!(meta.region.epoch_version, r.epoch_version);

            let evict_info = meta.evict_info.unwrap();
            observe_eviction_duration(
                evict_info.start.saturating_elapsed_secs(),
                evict_info.reason,
            );
            info!(
                "ime range eviction done";
                "region" => ?r,
            );
        }
    }

    // return whether the operation is successful.
    pub fn try_set_regions_in_gc(&self, in_gc: bool) -> bool {
        self.is_gc_task_running
            .compare_exchange(!in_gc, in_gc, Ordering::AcqRel, Ordering::Relaxed)
            .is_ok()
    }

    pub(crate) fn clear_regions_in_being_written(&self, regions: &[CacheRegion]) {
        let regions_map = self.regions_map.read();
        for r in regions {
            regions_map.on_all_overlapped_regions(r, |meta| {
                assert!(r.contains_range(&meta.region));
                debug_assert!(meta.is_written());
                meta.is_written.store(false, Ordering::Release);
            });
        }
    }

    pub fn load_region(&self, cache_region: CacheRegion) -> Result<(), LoadFailedReason> {
        self.regions_map.write().load_region(cache_region)
    }

    // return `true` is the region is evicted.
    pub(crate) fn split_region(
        &self,
        source_region: &CacheRegion,
        mut new_regions: Vec<CacheRegion>,
    ) {
        let mut regions_map = self.regions_map.write();
        if let Some(region_meta) = regions_map.region_meta(source_region.id) {
            // if region is evicting, skip handling split for simplicity.
            if region_meta.state.is_evict() {
                info!("ime region is evicted, skip split";
                    "meta" => ?&region_meta, "new_regions" => ?new_regions);
                return;
            }
        } else {
            info!("ime split source region not cached"; "region_id" => source_region.id);
            return;
        }

        let region_meta = regions_map.remove_region(source_region.id);
        assert!(!region_meta.state.is_evict());
        if region_meta.region.epoch_version != source_region.epoch_version {
            // for pending regions, we keep regions that still fall in this range if epoch
            // version changed.
            assert_eq!(region_meta.state, RegionState::Pending);
            assert!(region_meta.region.epoch_version < source_region.epoch_version);
            new_regions.retain(|r| region_meta.region.overlaps(r));
            info!("ime handle split region met pending region epoch stale";
                "cached" => ?region_meta,
                "split_source" => ?source_region,
                "cache_new_regions" => ?new_regions);
        }

        info!("ime handle region split";
            "region_id" => source_region.id,
            "meta" => ?region_meta,
            "new_regions" => ?new_regions);

        for r in new_regions {
            let meta = CacheRegionMeta::derive_from(r, &region_meta);
            regions_map.new_region_meta(meta);
        }

        // if there are still active snapshot, we need to put the orginal region
        // into `historical_regions` to track these snapshots.
        let snapshot_empty = region_meta.region_snapshot_list.lock().unwrap().is_empty();
        if !snapshot_empty {
            self.historical_regions.lock().unwrap().insert(
                KeyAndVersion(
                    region_meta.region.end.clone(),
                    region_meta.region.epoch_version,
                ),
                region_meta,
            );
        }
    }
}

#[cfg(test)]
impl Drop for RegionManager {
    fn drop(&mut self) {
        // check regions and regions by range matches with each other.
        for (key, id) in &self.regions_by_range {
            let meta = self.regions.get(id).unwrap();
            assert_eq!(key, &meta.region.end);
        }
    }
}

#[derive(Debug, PartialEq)]
pub enum LoadFailedReason {
    Overlapped,
    PendingRange,
    Evicting,
}

#[derive(PartialEq, Debug)]
pub enum RangeCacheStatus {
    NotInCache,
    Cached,
    Loading,
}

#[cfg(test)]
mod tests {
    use engine_traits::{CacheRegion, EvictReason, FailedReason};

    use super::*;
    use crate::range_manager::LoadFailedReason;

    #[test]
    fn test_range_manager() {
        let range_mgr = RegionManager::default();
        let r1 = CacheRegion::new(1, 0, "k00", b"k10");

        range_mgr.new_region(r1.clone());
        range_mgr.set_safe_point(r1.id, 5);
        assert_eq!(
            range_mgr.region_snapshot(r1.id, 0, 5).unwrap_err(),
            FailedReason::TooOldRead
        );
        range_mgr.region_snapshot(r1.id, 0, 8).unwrap();
        let snapshot1 = RangeCacheSnapshotMeta::new(r1.clone(), 8, 1);
        range_mgr.region_snapshot(r1.id, 0, 10).unwrap();
        let snapshot2 = RangeCacheSnapshotMeta::new(r1.clone(), 10, 2);
        assert_eq!(
            range_mgr.region_snapshot(2, 0, 8).unwrap_err(),
            FailedReason::NotCached
        );

        let r_evict = CacheRegion::new(2, 2, b"k03", b"k06");
        let r_left = CacheRegion::new(1, 2, b"k00", b"k03");
        let r_right = CacheRegion::new(3, 2, b"k06", b"k10");
        range_mgr.split_region(&r1, vec![r_left.clone(), r_evict.clone(), r_right.clone()]);
        range_mgr.evict_region(&r_evict, EvictReason::AutoEvict);

        {
            let regions_map = range_mgr.regions_map.read();
            let history_regions = range_mgr.historical_regions.lock().unwrap();
            let meta1 = history_regions
                .get(&KeyAndVersion(r1.end.clone(), 0))
                .unwrap();
            assert_eq!(
                regions_map.regions.get(&r_evict.id).unwrap().state,
                RegionState::PendingEvict,
            );
            assert_eq!(
                regions_map.regions_by_range.get(&r1.end).unwrap(),
                &r_right.id
            );

            let meta2 = regions_map.regions.get(&r_left.id).unwrap();
            let meta3 = regions_map.regions.get(&r_right.id).unwrap();
            assert!(meta1.safe_point == meta2.safe_point && meta1.safe_point == meta3.safe_point);
        }

        // evict a range with accurate match
        range_mgr.region_snapshot(r_left.id, 2, 10).unwrap();
        let snapshot3 = RangeCacheSnapshotMeta::new(r_left.clone(), 10, 3);
        range_mgr.evict_region(&r_left, EvictReason::AutoEvict);
        assert_eq!(
            range_mgr
                .regions_map
                .read()
                .regions
                .get(&r_left.id)
                .unwrap()
                .state,
            RegionState::PendingEvict,
        );
        assert!(range_mgr.remove_region_snapshot(&snapshot1).is_empty());

        let regions = range_mgr.remove_region_snapshot(&snapshot2);
        assert_eq!(regions, vec![r_evict.clone()]);
        assert_eq!(
            range_mgr
                .regions_map
                .read()
                .region_meta(r_evict.id)
                .unwrap()
                .get_state(),
            RegionState::Evicting
        );

        let regions = range_mgr.remove_region_snapshot(&snapshot3);
        assert_eq!(regions, vec![r_left.clone()]);
        assert_eq!(
            range_mgr
                .regions_map
                .read()
                .region_meta(r_left.id)
                .unwrap()
                .get_state(),
            RegionState::Evicting
        );
    }

    #[test]
    fn test_range_load() {
        let range_mgr = RegionManager::default();
        let r1 = CacheRegion::new(1, 0, b"k00", b"k10");
        let mut r2 = CacheRegion::new(2, 2, b"k10", b"k20");
        let r3 = CacheRegion::new(3, 0, b"k20", b"k30");
        let r4 = CacheRegion::new(4, 0, b"k25", b"k35");

        range_mgr.new_region(r1.clone());
        range_mgr.load_region(r2.clone()).unwrap();
        range_mgr.new_region(r3.clone());
        range_mgr.evict_region(&r1, EvictReason::AutoEvict);

        assert_eq!(
            range_mgr.load_region(r1).unwrap_err(),
            LoadFailedReason::Evicting
        );

        // load r2 with an outdated epoch.
        r2.epoch_version = 1;
        assert_eq!(
            range_mgr.load_region(r2).unwrap_err(),
            LoadFailedReason::PendingRange,
        );

        assert_eq!(
            range_mgr.load_region(r4).unwrap_err(),
            LoadFailedReason::Overlapped
        );
    }

    #[test]
    fn test_range_load_overlapped() {
        let range_mgr = RegionManager::default();
        let r1 = CacheRegion::new(1, 0, b"k00", b"k10");
        let r3 = CacheRegion::new(3, 0, b"k40", b"k50");
        range_mgr.new_region(r1.clone());
        range_mgr.evict_region(&r1, EvictReason::AutoEvict);

        range_mgr.load_region(r3).unwrap();

        let r = CacheRegion::new(4, 0, b"k00", b"k05");
        assert_eq!(
            range_mgr.load_region(r).unwrap_err(),
            LoadFailedReason::Evicting
        );
        let r = CacheRegion::new(4, 0, b"k05", b"k15");
        assert_eq!(
            range_mgr.load_region(r).unwrap_err(),
            LoadFailedReason::Evicting
        );

        let r = CacheRegion::new(4, 0, b"k35", b"k45");
        assert_eq!(
            range_mgr.load_region(r).unwrap_err(),
            LoadFailedReason::PendingRange
        );
        let r = CacheRegion::new(4, 0, b"k45", b"k55");
        assert_eq!(
            range_mgr.load_region(r).unwrap_err(),
            LoadFailedReason::PendingRange
        );
    }

    #[test]
    fn test_evict_regions() {
        {
            let range_mgr = RegionManager::default();
            let r1 = CacheRegion::new(1, 0, b"k00", b"k10");
            let r2 = CacheRegion::new(2, 0, b"k20", b"k30");
            let r3 = CacheRegion::new(3, 0, b"k40", b"k50");
            range_mgr.new_region(r1.clone());
            range_mgr.new_region(r2.clone());
            range_mgr.new_region(r3.clone());
            range_mgr.contains_region(r1.id);
            range_mgr.contains_region(r2.id);
            range_mgr.contains_region(r3.id);

            let r4 = CacheRegion::new(4, 2, b"k00", b"k05");
            assert_eq!(
                range_mgr.evict_region(&r4, EvictReason::AutoEvict),
                vec![r1]
            );
        }

        {
            let range_mgr = RegionManager::default();
            let r1 = CacheRegion::new(1, 0, b"k00", b"k10");
            let r2 = CacheRegion::new(2, 0, b"k20", b"k30");
            let r3 = CacheRegion::new(3, 0, b"k40", b"k50");
            range_mgr.new_region(r1.clone());
            range_mgr.new_region(r2.clone());
            range_mgr.new_region(r3.clone());
            assert!(range_mgr.contains_region(r1.id));
            assert!(range_mgr.contains_region(r2.id));
            assert!(range_mgr.contains_region(r3.id));

            let r4 = CacheRegion::new(4, 0, b"k", b"k51");
            assert_eq!(
                range_mgr.evict_region(&r4, EvictReason::AutoEvict),
                vec![r1, r2, r3]
            );
            assert!(
                range_mgr
                    .regions_map
                    .read()
                    .regions
                    .values()
                    .all(|m| m.get_state() == RegionState::Evicting)
            );
        }

        {
            let range_mgr = RegionManager::default();
            let r1 = CacheRegion::new(1, 0, b"k00", b"k10");
            let r2 = CacheRegion::new(2, 0, b"k20", b"k30");
            let r3 = CacheRegion::new(3, 0, b"k40", b"k50");
            range_mgr.new_region(r1.clone());
            range_mgr.new_region(r2.clone());
            range_mgr.new_region(r3.clone());

            let r4 = CacheRegion::new(4, 0, b"k25", b"k55");
            assert_eq!(
                range_mgr.evict_region(&r4, EvictReason::AutoEvict),
                vec![r2, r3]
            );
            assert_eq!(
                range_mgr
                    .regions_map
                    .read()
                    .regions
                    .values()
                    .filter(|m| m.get_state() == RegionState::Active)
                    .count(),
                1
            );
        }

        {
            let range_mgr = RegionManager::default();
            let r1 = CacheRegion::new(1, 0, b"k00", b"k10");
            let r2 = CacheRegion::new(2, 0, b"k30", b"k40");
            let r3 = CacheRegion::new(3, 0, b"k50", b"k60");
            range_mgr.new_region(r1.clone());
            range_mgr.new_region(r2.clone());
            range_mgr.new_region(r3.clone());

            let r4 = CacheRegion::new(4, 0, b"k25", b"k75");
            assert_eq!(
                range_mgr.evict_region(&r4, EvictReason::AutoEvict),
                vec![r2, r3]
            );
            assert_eq!(
                range_mgr
                    .regions_map
                    .read()
                    .regions
                    .values()
                    .filter(|m| m.get_state() == RegionState::Active)
                    .count(),
                1
            );
        }
    }
}<|MERGE_RESOLUTION|>--- conflicted
+++ resolved
@@ -129,23 +129,9 @@
         &self.region
     }
 
-<<<<<<< HEAD
-    // update region info due to epoch version changes. This can only
-    // happen for pending region because otherwise we will always update
-    // the region epoch with ApplyObserver(for loading/active regions) or
-    // no need to update the epoch for evicting regions.
-    pub(crate) fn amend_pending_region(&mut self, region: &CacheRegion) -> bool {
-        assert!(self.region.id == region.id && self.region.epoch_version < region.epoch_version);
-        if !self.region.contains_range(region) {
-            return false;
-        }
-
-        self.region = region.clone();
-        true
-=======
     // check whether we can replace the current outdated pending region with the new
     // one.
-    fn can_be_updated_to(&self, region: &CacheRegion) -> bool {
+    pub(crate) fn can_be_updated_to(&self, region: &CacheRegion) -> bool {
         assert!(
             self.region.id == region.id && self.region.epoch_version < region.epoch_version,
             "current: {:?}, new: {:?}",
@@ -155,7 +141,6 @@
         // if the new region's range is contained by the current region, we can directly
         // update to the new one.
         self.region.contains_range(region)
->>>>>>> 070cbd53
     }
 
     pub(crate) fn safe_point(&self) -> u64 {
@@ -263,30 +248,7 @@
     is_active: Arc<AtomicBool>,
 }
 
-<<<<<<< HEAD
 impl RegionMetaMap {
-=======
-impl RegionManager {
-    pub(crate) fn regions(&self) -> &HashMap<u64, CacheRegionMeta> {
-        &self.regions
-    }
-
-    #[cfg(test)]
-    pub(crate) fn region_meta_by_end_key(&self, key: &[u8]) -> Option<&CacheRegionMeta> {
-        self.regions_by_range
-            .get(key)
-            .and_then(|id| self.regions.get(id))
-    }
-
-    // load a new region directly in the active state.
-    // This fucntion is used for unit/integration tests only.
-    pub fn new_region(&mut self, region: CacheRegion) {
-        let mut range_meta = CacheRegionMeta::new(region);
-        range_meta.state = RegionState::Active;
-        self.new_region_meta(range_meta);
-    }
-
->>>>>>> 070cbd53
     fn new_region_meta(&mut self, meta: CacheRegionMeta) {
         assert!(!self.overlaps_with(&meta.region));
         let id = meta.region.id;
@@ -325,6 +287,13 @@
             self.is_active.store(false, Ordering::Relaxed);
         }
         meta
+    }
+
+    #[cfg(test)]
+    pub(crate) fn region_meta_by_end_key(&self, key: &[u8]) -> Option<&CacheRegionMeta> {
+        self.regions_by_range
+            .get(key)
+            .and_then(|id| self.regions.get(id))
     }
 
     fn overlaps_with(&self, region: &CacheRegion) -> bool {
@@ -435,6 +404,18 @@
 
     pub(crate) fn regions(&self) -> &HashMap<u64, CacheRegionMeta> {
         &self.regions
+    }
+}
+
+#[cfg(test)]
+impl Drop for RegionMetaMap {
+    fn drop(&mut self) {
+        assert_eq!(self.regions.len(), self.regions_by_range.len());
+        // check regions and regions by range matches with each other.
+        for (key, id) in &self.regions_by_range {
+            let meta = self.regions.get(id).unwrap();
+            assert_eq!(key, &meta.region.end);
+        }
     }
 }
 
@@ -538,56 +519,7 @@
     }
 
     pub fn contains_region(&self, region_id: u64) -> bool {
-<<<<<<< HEAD
         self.regions_map.read().regions.contains_key(&region_id)
-=======
-        self.regions.contains_key(&region_id)
-    }
-
-    pub fn check_region_state(&mut self, region: &CacheRegion) -> Option<RegionState> {
-        use RegionState::*;
-        let Some(cached_meta) = self.regions.get_mut(&region.id) else {
-            return None;
-        };
-        if cached_meta.state == Pending && cached_meta.region.epoch_version != region.epoch_version
-        {
-            let meta = self.remove_region(region.id);
-            if meta.can_be_updated_to(region) {
-                info!("ime update outdated pending region";
-                    "current_meta" => ?meta,
-                    "new_region" => ?region);
-                // the new region's range is smaller than removed region, so it is impossible to
-                // be overlapped with other existing regions.
-                self.load_region(region.clone()).unwrap();
-
-                return Some(RegionState::Pending);
-            }
-
-            info!("ime remove outdated pending region";
-                "pending_region" => ?meta.region,
-                "new_region" => ?region);
-            return None;
-        }
-        Some(cached_meta.state)
-    }
-
-    pub fn update_region_state(&mut self, id: u64, state: RegionState) {
-        self.regions.get_mut(&id).unwrap().state = state;
-    }
-
-    fn overlaps_with(&self, region: &CacheRegion) -> bool {
-        let entry = self
-            .regions_by_range
-            .range::<[u8], (Bound<&[u8]>, Bound<&[u8]>)>((Excluded(&region.start), Unbounded))
-            .next();
-        if let Some((_key, id)) = entry {
-            let meta = &self.regions[id];
-            if meta.region.start < region.end {
-                return true;
-            }
-        }
-        false
->>>>>>> 070cbd53
     }
 
     pub fn regions_map(&self) -> &RwLock<RegionMetaMap> {
@@ -866,18 +798,8 @@
         None
     }
 
-<<<<<<< HEAD
     pub fn on_delete_regions(&self, regions: &[CacheRegion]) {
         let mut regions_map = self.regions_map.write();
-=======
-    fn remove_region(&mut self, id: u64) -> CacheRegionMeta {
-        let meta = self.regions.remove(&id).unwrap();
-        self.regions_by_range.remove(&meta.region.end).unwrap();
-        meta
-    }
-
-    pub fn on_delete_regions(&mut self, regions: &[CacheRegion]) {
->>>>>>> 070cbd53
         for r in regions {
             let meta = regions_map.remove_region(r.id);
             assert_eq!(meta.region.epoch_version, r.epoch_version);
@@ -974,17 +896,6 @@
     }
 }
 
-#[cfg(test)]
-impl Drop for RegionManager {
-    fn drop(&mut self) {
-        // check regions and regions by range matches with each other.
-        for (key, id) in &self.regions_by_range {
-            let meta = self.regions.get(id).unwrap();
-            assert_eq!(key, &meta.region.end);
-        }
-    }
-}
-
 #[derive(Debug, PartialEq)]
 pub enum LoadFailedReason {
     Overlapped,
