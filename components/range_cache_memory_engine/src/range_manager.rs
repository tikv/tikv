--- conflicted
+++ resolved
@@ -489,7 +489,16 @@
         self.range_evictions.swap(0, Ordering::Relaxed)
     }
 
-<<<<<<< HEAD
+    // Only ranges that have not been scheduled will be retained in `ranges`
+    pub fn mark_delete_ranges_scheduled(&mut self, ranges: &mut Vec<CacheRange>) {
+        ranges.retain(|r| {
+            let scheduled = self.ranges_being_deleted.get_mut(r).unwrap();
+            let has_scheduled = *scheduled;
+            *scheduled = true;
+            !has_scheduled
+        });
+    }
+
     pub fn overlap_with_preferred_range(&self, range: &CacheRange) -> bool {
         self.preferred_range.iter().any(|r| r.overlaps(range))
     }
@@ -546,16 +555,6 @@
                 self.preferred_range.insert(right);
             }
         }
-=======
-    // Only ranges that have not been scheduled will be retained in `ranges`
-    pub fn mark_delete_ranges_scheduled(&mut self, ranges: &mut Vec<CacheRange>) {
-        ranges.retain(|r| {
-            let scheduled = self.ranges_being_deleted.get_mut(r).unwrap();
-            let has_scheduled = *scheduled;
-            *scheduled = true;
-            !has_scheduled
-        });
->>>>>>> dc76d90c
     }
 }
 
