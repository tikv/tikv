--- conflicted
+++ resolved
@@ -170,14 +170,10 @@
     // the RocksDB, which will be incremented automatically for each key, so
     // that all keys have unique sequence numbers.
     fn write_impl(&mut self, mut seq: u64) -> Result<()> {
-<<<<<<< HEAD
         // record last region before flush.
         self.record_last_written_region();
 
-        fail::fail_point!("on_write_impl");
-=======
         fail::fail_point!("on_range_cache_write_batch_write_impl");
->>>>>>> 7e8d4ad9
         let guard = &epoch::pin();
         let start = Instant::now();
         let mut lock_modification: u64 = 0;
