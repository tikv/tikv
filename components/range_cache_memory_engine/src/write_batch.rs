// Copyright 2024 TiKV Project Authors. Licensed under Apache-2.0.

use std::{
    sync::{atomic::Ordering, Arc},
    time::Duration,
};

use bytes::Bytes;
use crossbeam::epoch;
use engine_traits::{
    CacheRange, EvictReason, MiscExt, Mutable, RangeCacheEngine, Result, WriteBatch, WriteBatchExt,
    WriteOptions, CF_DEFAULT,
};
use kvproto::metapb::Region;
use tikv_util::{box_err, config::ReadableSize, error, info, time::Instant, warn};

use crate::{
    background::BackgroundTask,
    engine::{cf_to_id, id_to_cf, is_lock_cf, SkiplistEngine},
    keys::{encode_key, InternalBytes, ValueType, ENC_KEY_SEQ_LENGTH},
    memory_controller::{MemoryController, MemoryUsage},
    metrics::{RANGE_PREPARE_FOR_WRITE_DURATION_HISTOGRAM, WRITE_DURATION_HISTOGRAM},
    range_manager::RangeCacheStatus,
    RangeCacheMemoryEngine,
};

// This is a bit of a hack. It's the overhead of a node in the skiplist with
// height 3, which is sufficiently conservative for estimating the node overhead
// size.
pub(crate) const NODE_OVERHEAD_SIZE_EXPECTATION: usize = 96;
// As every key/value holds a Arc<MemoryController>, this overhead should be
// taken into consideration.
pub(crate) const MEM_CONTROLLER_OVERHEAD: usize = 8;
// A threshold that when the lock cf increment bytes exceed it, a
// CleanLockTombstone will be scheduled to cleanup the lock tombstones.
// It's somewhat like RocksDB flush memtables when the memtable reaches to a
// certain bytes so that the compactions may cleanup some tombstones. By
// default, the memtable size for lock cf is 32MB. As not all ranges will be
// cached in the memory, just use half of it here.
const AMOUNT_TO_CLEAN_TOMBSTONE: u64 = ReadableSize::mb(16).0;
// The value of the delete entry in the in-memory engine. It's just a emptry
// slice.
const DELETE_ENTRY_VAL: &[u8] = b"";

// `prepare_for_region` should be called before raft command apply for each peer
// delegate. It sets `range_cache_status` which is used to determine whether the
// writes of this peer should be buffered.
pub struct RangeCacheWriteBatch {
    // `id` strictly incrementing and is used as the key in `ranges_being_written`, which records
    // the ranges that are being written, so that when the write batch is consumed, we can
    // quickly remove the ranges involved.
    id: u64,
    // `range_cache_status` indicates whether the range is cached, loading data, or not cached. If
    // it is cached, we should buffer the write in `buffer` which is consumed during the write
    // is written in the kv engine. If it is loading data, we should buffer the write in
    // `pending_range_in_loading_buffer` which is cached in the memory engine and will be consumed
    // after the snapshot has been loaded.
    range_cache_status: RangeCacheStatus,
    buffer: Vec<RangeCacheWriteBatchEntry>,
    engine: RangeCacheMemoryEngine,
    save_points: Vec<usize>,
    sequence_number: Option<u64>,
    memory_controller: Arc<MemoryController>,
    memory_usage_reach_hard_limit: bool,
    region_save_point: usize,
    current_region_evicted: bool,
    current_region: Option<Region>,

    // record the total durations of the prepare work for write in the write batch
    prepare_for_write_duration: Duration,
}

impl std::fmt::Debug for RangeCacheWriteBatch {
    fn fmt(&self, f: &mut std::fmt::Formatter<'_>) -> std::fmt::Result {
        f.debug_struct("RangeCacheWriteBatch")
            .field("buffer", &self.buffer)
            .field("save_points", &self.save_points)
            .field("sequence_number", &self.sequence_number)
            .finish()
    }
}

impl From<&RangeCacheMemoryEngine> for RangeCacheWriteBatch {
    fn from(engine: &RangeCacheMemoryEngine) -> Self {
        Self {
            id: engine.alloc_write_batch_id(),
            range_cache_status: RangeCacheStatus::NotInCache,
            buffer: Vec::new(),
            engine: engine.clone(),
            save_points: Vec::new(),
            sequence_number: None,
            memory_controller: engine.memory_controller(),
            memory_usage_reach_hard_limit: false,
            region_save_point: 0,
            current_region_evicted: false,
            prepare_for_write_duration: Duration::default(),
            current_region: None,
        }
    }
}

impl RangeCacheWriteBatch {
    pub fn with_capacity(engine: &RangeCacheMemoryEngine, cap: usize) -> Self {
        Self {
            id: engine.alloc_write_batch_id(),
            range_cache_status: RangeCacheStatus::NotInCache,
            buffer: Vec::with_capacity(cap),
            // cache_buffer should need small capacity
            engine: engine.clone(),
            save_points: Vec::new(),
            sequence_number: None,
            memory_controller: engine.memory_controller(),
            memory_usage_reach_hard_limit: false,
            region_save_point: 0,
            current_region_evicted: false,
            prepare_for_write_duration: Duration::default(),
            current_region: None,
        }
    }

    /// Trigger a CleanLockTombstone task if the accumulated lock cf
    /// modification exceeds the threshold (16MB).
    ///
    /// NB: Acquiring the RocksDB mutex is necessary to get the oldest snapshot,
    ///     so avoid calling this in any RocksDB callback (e.g., write batch
    ///     callback) to prevent potential deadlocks.
    pub fn maybe_compact_lock_cf(&self) {
        if self.engine.lock_modification_bytes.load(Ordering::Relaxed) > AMOUNT_TO_CLEAN_TOMBSTONE {
            // Use `swap` to only allow one schedule when multiple writers reaches the limit
            // concurrently.
            if self
                .engine
                .lock_modification_bytes
                .swap(0, Ordering::Relaxed)
                > AMOUNT_TO_CLEAN_TOMBSTONE
            {
                let rocks_engine = self.engine.rocks_engine.as_ref().unwrap();
                let last_seqno = rocks_engine.get_latest_sequence_number();
                let snapshot_seqno = self
                    .engine
                    .rocks_engine
                    .as_ref()
                    .unwrap()
                    .get_oldest_snapshot_sequence_number()
                    .unwrap_or(last_seqno);

                if let Err(e) = self
                    .engine
                    .bg_worker_manager()
                    .schedule_task(BackgroundTask::CleanLockTombstone(snapshot_seqno))
                {
                    error!(
                        "schedule lock tombstone cleanup failed";
                        "err" => ?e,
                    );
                    assert!(tikv_util::thread_group::is_shutdown(!cfg!(test)));
                }
            }
        }
    }

    /// Sets the sequence number for this batch. This should only be called
    /// prior to writing the batch.
    pub fn set_sequence_number(&mut self, seq: u64) -> Result<()> {
        if let Some(seqno) = self.sequence_number {
            return Err(box_err!("Sequence number {} already set", seqno));
        };
        self.sequence_number = Some(seq);
        Ok(())
    }

    // Note: `seq` is the sequence number of the first key in this write batch in
    // the RocksDB, which will be incremented automatically for each key, so
    // that all keys have unique sequence numbers.
    fn write_impl(&mut self, mut seq: u64) -> Result<()> {
<<<<<<< HEAD
        fail::fail_point!("on_range_cache_write_batch_write_impl");
        let mut ranges_to_delete = self.handle_ranges_to_evict();
        let (entries_to_write, engine) = self.engine.handle_pending_range_in_loading_buffer(
            &mut seq,
            std::mem::take(&mut self.pending_range_in_loading_buffer),
        );
=======
        fail::fail_point!("on_write_impl");
>>>>>>> 2577ecfe
        let guard = &epoch::pin();
        let start = Instant::now();
        let mut lock_modification: u64 = 0;
        let mut have_entry_applied = false;
        let engine = self.engine.core.read().engine();
        // Some entries whose ranges may be marked as evicted above, but it does not
        // matter, they will be deleted later.
        let res = std::mem::take(&mut self.buffer)
            .into_iter()
            .try_for_each(|e| {
                have_entry_applied = true;
                if is_lock_cf(e.cf) {
                    lock_modification += e.data_size() as u64;
                }
                seq += 1;
                e.write_to_memory(seq - 1, &engine, self.memory_controller.clone(), guard)
            });
        let duration = start.saturating_elapsed_secs();
        WRITE_DURATION_HISTOGRAM.observe(duration);

        fail::fail_point!("in_memory_engine_write_batch_consumed");
        fail::fail_point!("before_clear_ranges_in_being_written");

        {
            let mut core = self.engine.core.write();
            core.mut_range_manager()
                .clear_regions_in_being_written(self.id, have_entry_applied);
        }

        self.engine
            .lock_modification_bytes
            .fetch_add(lock_modification, Ordering::Relaxed);

        RANGE_PREPARE_FOR_WRITE_DURATION_HISTOGRAM
            .observe(self.prepare_for_write_duration.as_secs_f64());

        res
    }

    #[inline]
    pub fn set_range_cache_status(&mut self, range_cache_status: RangeCacheStatus) {
        self.range_cache_status = range_cache_status;
    }

    fn evict_current_region(&mut self, reason: EvictReason) {
        if self.current_region_evicted {
            return;
        }
        self.engine
            .evict_region(self.current_region.as_ref().unwrap(), reason);
        // cleanup cached entries belong to this region as there is no need
        // to write them.
        assert!(self.save_points.is_empty());
        if self.buffer.len() > self.region_save_point {
            let mut total_size = 0;
            for e in &self.buffer[self.region_save_point..] {
                total_size += e.memory_size_required();
            }
            self.memory_controller.release(total_size);
            self.buffer.truncate(self.region_save_point);
        }
        self.current_region_evicted = true;
    }

    fn process_cf_operation<F1, F2>(&mut self, entry_size: F1, entry: F2)
    where
        F1: FnOnce() -> usize,
        F2: FnOnce() -> RangeCacheWriteBatchEntry,
    {
        if self.range_cache_status == RangeCacheStatus::NotInCache || self.current_region_evicted {
            return;
        }

        if !self.engine.enabled() {
            let region = self.current_region.as_ref().unwrap();
            info!(
                "range cache is disabled, evict the range";
                "range_start" => log_wrappers::Value(&region.start_key),
                "range_end" => log_wrappers::Value(&region.end_key),
            );
            self.evict_current_region(EvictReason::Disabled);
            return;
        }
        let memory_expect = entry_size();
        if !self.memory_acquire(memory_expect) {
            let region = self.current_region.as_ref().unwrap();
            info!(
                "memory acquire failed due to reaching hard limit";
                "range_start" => log_wrappers::Value(&region.start_key),
                "range_end" => log_wrappers::Value(&region.end_key),
            );
            self.evict_current_region(EvictReason::MemoryLimitReached);
            return;
        }

        self.buffer.push(entry());
    }

    fn schedule_memory_check(&self) {
        if self.memory_controller.memory_checking() {
            return;
        }
        if !self.memory_controller.set_memory_checking(true) {
            if let Err(e) = self
                .engine
                .bg_worker_manager()
                .schedule_task(BackgroundTask::MemoryCheckAndEvict)
            {
                error!(
                    "schedule memory check failed";
                    "err" => ?e,
                );
                assert!(tikv_util::thread_group::is_shutdown(!cfg!(test)));
            }
        }
    }

    // return false means the memory usage reaches to hard limit and we have no
    // quota to write to the engine
    fn memory_acquire(&mut self, mem_required: usize) -> bool {
        match self.memory_controller.acquire(mem_required) {
            MemoryUsage::HardLimitReached(n) => {
                self.memory_usage_reach_hard_limit = true;
                warn!(
                    "the memory usage of in-memory engine reaches to hard limit";
                    "region" => ?self.current_region.as_ref().unwrap(),
                    "memory_usage(MB)" => ReadableSize(n as u64).as_mb_f64(),
                );
                self.schedule_memory_check();
                return false;
            }
            MemoryUsage::SoftLimitReached(_) => {
                self.schedule_memory_check();
            }
            _ => {}
        }
        true
    }
}

#[derive(Clone, Debug)]
enum WriteBatchEntryInternal {
    PutValue(Bytes),
    Deletion,
}

impl WriteBatchEntryInternal {
    fn encode(&self, key: &[u8], seq: u64) -> (InternalBytes, InternalBytes) {
        match self {
            WriteBatchEntryInternal::PutValue(value) => (
                encode_key(key, seq, ValueType::Value),
                InternalBytes::from_bytes(value.clone()),
            ),
            WriteBatchEntryInternal::Deletion => (
                encode_key(key, seq, ValueType::Deletion),
                InternalBytes::from_bytes(Bytes::from_static(DELETE_ENTRY_VAL)),
            ),
        }
    }

    fn value(&self) -> &[u8] {
        match self {
            WriteBatchEntryInternal::PutValue(value) => value,
            WriteBatchEntryInternal::Deletion => &[],
        }
    }

    fn data_size(&self) -> usize {
        match self {
            WriteBatchEntryInternal::PutValue(value) => value.len(),
            WriteBatchEntryInternal::Deletion => 0,
        }
    }
}

#[derive(Clone, Debug)]
pub(crate) struct RangeCacheWriteBatchEntry {
    cf: usize,
    key: Bytes,
    inner: WriteBatchEntryInternal,
}

impl RangeCacheWriteBatchEntry {
    pub fn put_value(cf: &str, key: &[u8], value: &[u8]) -> Self {
        Self {
            cf: cf_to_id(cf),
            key: Bytes::copy_from_slice(key),
            inner: WriteBatchEntryInternal::PutValue(Bytes::copy_from_slice(value)),
        }
    }

    pub fn deletion(cf: &str, key: &[u8]) -> Self {
        Self {
            cf: cf_to_id(cf),
            key: Bytes::copy_from_slice(key),
            inner: WriteBatchEntryInternal::Deletion,
        }
    }

    #[inline]
    pub fn encode(&self, seq: u64) -> (InternalBytes, InternalBytes) {
        self.inner.encode(&self.key, seq)
    }

    pub fn calc_put_entry_size(key: &[u8], value: &[u8]) -> usize {
        RangeCacheWriteBatchEntry::memory_size_required_for_key_value(key, value)
    }

    pub fn calc_delete_entry_size(key: &[u8]) -> usize {
        // delete also has value which is an empty bytes
        RangeCacheWriteBatchEntry::memory_size_required_for_key_value(key, DELETE_ENTRY_VAL)
    }

    fn memory_size_required_for_key_value(key: &[u8], value: &[u8]) -> usize {
        // The key will be encoded with sequence number when it is written to in-memory
        // engine, so we have to acquire the sequence number suffix memory usage.
        InternalBytes::memory_size_required(key.len() + ENC_KEY_SEQ_LENGTH)
            + InternalBytes::memory_size_required(value.len())
    }

    pub fn data_size(&self) -> usize {
        self.key.len() + ENC_KEY_SEQ_LENGTH + self.inner.data_size()
    }

    fn memory_size_required(&self) -> usize {
        Self::memory_size_required_for_key_value(&self.key, self.inner.value())
    }

    #[inline]
    pub fn write_to_memory(
        &self,
        seq: u64,
        skiplist_engine: &SkiplistEngine,
        memory_controller: Arc<MemoryController>,
        guard: &epoch::Guard,
    ) -> Result<()> {
        let handle = skiplist_engine.cf_handle(id_to_cf(self.cf));

        let (mut key, mut value) = self.encode(seq);
        key.set_memory_controller(memory_controller.clone());
        value.set_memory_controller(memory_controller);
        handle.insert(key, value, guard);

        Ok(())
    }
}

impl WriteBatchExt for RangeCacheMemoryEngine {
    type WriteBatch = RangeCacheWriteBatch;
    // todo: adjust it
    const WRITE_BATCH_MAX_KEYS: usize = 256;

    fn write_batch(&self) -> Self::WriteBatch {
        RangeCacheWriteBatch::from(self)
    }

    fn write_batch_with_cap(&self, cap: usize) -> Self::WriteBatch {
        RangeCacheWriteBatch::with_capacity(self, cap)
    }
}

impl WriteBatch for RangeCacheWriteBatch {
    fn write_opt(&mut self, _: &WriteOptions) -> Result<u64> {
        self.sequence_number
            .map(|seq| self.write_impl(seq).map(|()| seq))
            .transpose()
            .map(|o| o.ok_or_else(|| box_err!("sequence_number must be set!")))?
    }

    fn data_size(&self) -> usize {
        self.buffer
            .iter()
            .map(RangeCacheWriteBatchEntry::data_size)
            .sum()
    }

    fn count(&self) -> usize {
        self.buffer.len()
    }

    fn is_empty(&self) -> bool {
        self.buffer.is_empty()
    }

    fn should_write_to_engine(&self) -> bool {
        unimplemented!()
    }

    fn clear(&mut self) {
        self.buffer.clear();
        self.save_points.clear();
        self.sequence_number = None;
        self.prepare_for_write_duration = Duration::ZERO;
        self.current_region = None;
        self.current_region_evicted = false;
        self.region_save_point = 0;
    }

    fn set_save_point(&mut self) {
        self.save_points.push(self.buffer.len())
    }

    fn pop_save_point(&mut self) -> Result<()> {
        self.save_points
            .pop()
            .map(|_| ())
            .ok_or_else(|| box_err!("no save points available"))
    }

    fn rollback_to_save_point(&mut self) -> Result<()> {
        self.save_points
            .pop()
            .map(|sp| {
                self.buffer.truncate(sp);
            })
            .ok_or_else(|| box_err!("no save point available!"))
    }

    fn merge(&mut self, mut other: Self) -> Result<()> {
        self.buffer.append(&mut other.buffer);
        Ok(())
    }

    fn prepare_for_region(&mut self, region: &Region) {
        let time = Instant::now();
        self.current_region = Some(region.clone());
        // TODO: remote range.
        let range = CacheRange::from_region(region);
        self.set_range_cache_status(self.engine.prepare_for_apply(self.id, range, region));
        self.memory_usage_reach_hard_limit = false;
        self.region_save_point = self.buffer.len();
        self.current_region_evicted = false;
        self.prepare_for_write_duration += time.saturating_elapsed();
    }
}

impl Mutable for RangeCacheWriteBatch {
    fn put(&mut self, key: &[u8], val: &[u8]) -> Result<()> {
        self.put_cf(CF_DEFAULT, key, val)
    }

    fn put_cf(&mut self, cf: &str, key: &[u8], val: &[u8]) -> Result<()> {
        self.process_cf_operation(
            || RangeCacheWriteBatchEntry::calc_put_entry_size(key, val),
            || RangeCacheWriteBatchEntry::put_value(cf, key, val),
        );
        Ok(())
    }

    fn delete(&mut self, key: &[u8]) -> Result<()> {
        self.delete_cf(CF_DEFAULT, key)
    }

    fn delete_cf(&mut self, cf: &str, key: &[u8]) -> Result<()> {
        self.process_cf_operation(
            || RangeCacheWriteBatchEntry::calc_delete_entry_size(key),
            || RangeCacheWriteBatchEntry::deletion(cf, key),
        );
        Ok(())
    }

    // rather than delete the keys in the range, we evict ranges that overlap with
    // them directly
    fn delete_range(&mut self, _begin_key: &[u8], _end_key: &[u8]) -> Result<()> {
        self.evict_current_region(EvictReason::DeleteRange);
        Ok(())
    }

    fn delete_range_cf(&mut self, _: &str, _begin_key: &[u8], _end_key: &[u8]) -> Result<()> {
        self.evict_current_region(EvictReason::DeleteRange);
        Ok(())
    }
}

#[cfg(test)]
mod tests {
    use std::{sync::Arc, time::Duration};

    use crossbeam_skiplist::SkipList;
    use engine_rocks::util::new_engine;
    use engine_traits::{
        CacheRange, FailedReason, Peekable, RangeCacheEngine, WriteBatch, DATA_CFS,
    };
    use online_config::{ConfigChange, ConfigManager, ConfigValue};
    use tempfile::Builder;
    use tikv_util::config::VersionTrack;

    use super::*;
    use crate::{
        background::flush_epoch, config::RangeCacheConfigManager, range_manager::RegionState,
        test_util::new_region, RangeCacheEngineConfig, RangeCacheEngineContext,
    };

    // We should not use skiplist.get directly as we only cares keys without
    // sequence number suffix
    fn get_value(
        sl: &Arc<SkipList<InternalBytes, InternalBytes>>,
        key: &InternalBytes,
        guard: &epoch::Guard,
    ) -> Option<Vec<u8>> {
        let mut iter = sl.owned_iter();
        iter.seek(key, guard);
        if iter.valid() && iter.key().same_user_key_with(key) {
            return Some(iter.value().as_slice().to_vec());
        }
        None
    }

    #[test]
    fn test_write_to_skiplist() {
        let engine = RangeCacheMemoryEngine::new(RangeCacheEngineContext::new_for_tests(Arc::new(
            VersionTrack::new(RangeCacheEngineConfig::config_for_test()),
        )));
        let r = new_region(1, b"", b"z");
        engine.new_region(r.clone());
        {
            let mut core = engine.core.write();
            core.mut_range_manager().set_safe_point(r.id, 10);
        }
        let mut wb = RangeCacheWriteBatch::from(&engine);
        wb.range_cache_status = RangeCacheStatus::Cached;
        wb.prepare_for_region(&r);
        wb.put(b"aaa", b"bbb").unwrap();
        wb.set_sequence_number(1).unwrap();
        assert_eq!(wb.write().unwrap(), 1);
        let sl = engine.core.read().engine().data[cf_to_id(CF_DEFAULT)].clone();
        let guard = &crossbeam::epoch::pin();
        let val = get_value(&sl, &encode_key(b"aaa", 2, ValueType::Value), guard).unwrap();
        assert_eq!(&b"bbb"[..], val.as_slice());
    }

    #[test]
    fn test_savepoints() {
        let engine = RangeCacheMemoryEngine::new(RangeCacheEngineContext::new_for_tests(Arc::new(
            VersionTrack::new(RangeCacheEngineConfig::config_for_test()),
        )));
        let r = new_region(1, b"", b"z");
        engine.new_region(r.clone());
        {
            let mut core = engine.core.write();
            core.mut_range_manager().set_safe_point(r.id, 10);
        }
        let mut wb = RangeCacheWriteBatch::from(&engine);
        wb.range_cache_status = RangeCacheStatus::Cached;
        wb.prepare_for_region(&r);
        wb.put(b"aaa", b"bbb").unwrap();
        wb.set_save_point();
        wb.put(b"aaa", b"ccc").unwrap();
        wb.put(b"ccc", b"ddd").unwrap();
        wb.rollback_to_save_point().unwrap();
        wb.set_sequence_number(1).unwrap();
        assert_eq!(wb.write().unwrap(), 1);
        let sl = engine.core.read().engine().data[cf_to_id(CF_DEFAULT)].clone();
        let guard = &crossbeam::epoch::pin();
        let val = get_value(&sl, &encode_key(b"aaa", 1, ValueType::Value), guard).unwrap();
        assert_eq!(&b"bbb"[..], val.as_slice());
        assert!(get_value(&sl, &encode_key(b"ccc", 1, ValueType::Value), guard).is_none())
    }

    #[test]
    fn test_put_write_clear_delete_put_write() {
        let engine = RangeCacheMemoryEngine::new(RangeCacheEngineContext::new_for_tests(Arc::new(
            VersionTrack::new(RangeCacheEngineConfig::config_for_test()),
        )));
        let r = new_region(1, b"", b"z");
        engine.new_region(r.clone());
        {
            let mut core = engine.core.write();
            core.mut_range_manager().set_safe_point(r.id, 10);
        }
        let mut wb = RangeCacheWriteBatch::from(&engine);
        wb.range_cache_status = RangeCacheStatus::Cached;
        wb.prepare_for_region(&r);
        wb.put(b"zaaa", b"bbb").unwrap();
        wb.set_sequence_number(1).unwrap();
        _ = wb.write();
        wb.clear();
        wb.prepare_for_region(&r);
        wb.put(b"zbbb", b"ccc").unwrap();
        wb.delete(b"zaaa").unwrap();
        wb.set_sequence_number(2).unwrap();
        _ = wb.write();
        let snapshot = engine
            .snapshot(r.id, 0, CacheRange::from_region(&r), u64::MAX, 3)
            .unwrap();
        assert_eq!(
            snapshot.get_value(&b"zbbb"[..]).unwrap().unwrap(),
            &b"ccc"[..]
        );
        assert!(snapshot.get_value(&b"zaaa"[..]).unwrap().is_none())
    }

    #[test]
    fn test_prepare_for_apply() {
        let path = Builder::new()
            .prefix("test_prepare_for_apply")
            .tempdir()
            .unwrap();
        let path_str = path.path().to_str().unwrap();
        let rocks_engine = new_engine(path_str, DATA_CFS).unwrap();

        let mut engine = RangeCacheMemoryEngine::new(RangeCacheEngineContext::new_for_tests(
            Arc::new(VersionTrack::new(RangeCacheEngineConfig::config_for_test())),
        ));
        engine.set_disk_engine(rocks_engine.clone());

        let r1 = new_region(1, b"k01".to_vec(), b"k05".to_vec());
        {
            // load region with epoch and range change, will remove the pending region.
            engine.load_region(r1.clone()).unwrap();
            let mut r1_new = new_region(1, b"k01".to_vec(), b"k06".to_vec());
            r1_new.mut_region_epoch().version = 2;
            let mut wb = RangeCacheWriteBatch::from(&engine);
            wb.prepare_for_region(&r1_new);
            assert!(engine.core().read().range_manager().regions().is_empty());
            wb.put(b"zk01", b"val1").unwrap();
            wb.put(b"zk03", b"val1").unwrap();
            wb.put(b"zk05", b"val1").unwrap();
            wb.set_sequence_number(2).unwrap();
            wb.write().unwrap();
        }
        // pending region is removed, no data should write to skiplist.
        let skip_engine = engine.core.read().engine();
        assert_eq!(skip_engine.node_count(), 0);

        // epoch changes but new range is contained by the pending region, will update
        // the region.
        engine.load_region(r1.clone()).unwrap();
        let mut r1_new = new_region(1, b"k01".to_vec(), b"k05".to_vec());
        r1_new.mut_region_epoch().version = 2;
        let mut wb = RangeCacheWriteBatch::from(&engine);
        wb.prepare_for_region(&r1_new);
        {
            let core = engine.core.read();
            let region_meta = core.range_manager().region_meta(1).unwrap();
            assert_eq!(region_meta.region(), &r1_new);
            assert_eq!(region_meta.get_state(), RegionState::ReadyToLoad);
        }
        wb.put(b"zk02", b"val1").unwrap();
        wb.put(b"zk04", b"val1").unwrap();
        wb.set_sequence_number(5).unwrap();
        wb.write().unwrap();

        test_util::eventually(
            Duration::from_millis(50),
            Duration::from_millis(1000),
            || {
                let core = engine.core.read();
                core.range_manager().region_meta(1).unwrap().get_state() == RegionState::Active
            },
        );
        let snapshot = engine
            .snapshot(r1.id, 2, CacheRange::from_region(&r1_new), u64::MAX, 6)
            .unwrap();
        for i in 1..5 {
            let res = snapshot.get_value(format!("zk0{}", i).as_bytes()).unwrap();
            if i % 2 == 0 {
                assert_eq!(res.unwrap(), b"val1".as_slice());
            } else {
                assert!(res.is_none());
            }
        }

        let skip_engine = engine.core.read().engine();
        assert_eq!(skip_engine.node_count(), 2);

        let mut wb = RangeCacheWriteBatch::from(&engine);
        wb.prepare_for_region(&r1_new);
        wb.put(b"zk01", b"val2").unwrap();
        wb.set_sequence_number(6).unwrap();
        wb.write().unwrap();

        assert_eq!(skip_engine.node_count(), 3);

        // evict region, data should not be updated.
        {
            let mut core = engine.core.write();
            core.mut_range_manager()
                .mut_region_meta(1)
                .unwrap()
                .set_state(RegionState::PendingEvict);
        }
        let mut wb = RangeCacheWriteBatch::from(&engine);
        wb.prepare_for_region(&r1_new);
        wb.put(b"zk02", b"val2").unwrap();
        wb.set_sequence_number(7).unwrap();
        wb.write().unwrap();
        // node count should not change.
        assert_eq!(skip_engine.node_count(), 3);
    }

    fn wait_evict_done(engine: &RangeCacheMemoryEngine) {
        test_util::eventually(
            Duration::from_millis(100),
            Duration::from_millis(2000),
            || {
                !engine
                    .core
                    .read()
                    .range_manager()
                    .regions()
                    .values()
                    .any(|meta| meta.get_state().is_evict())
            },
        );
    }

    #[test]
    fn test_write_batch_with_memory_controller() {
        let mut config = RangeCacheEngineConfig::default();
        config.soft_limit_threshold = Some(ReadableSize(500));
        config.hard_limit_threshold = Some(ReadableSize(1000));
        config.enabled = true;
        let engine = RangeCacheMemoryEngine::new(RangeCacheEngineContext::new_for_tests(Arc::new(
            VersionTrack::new(config),
        )));
        let regions = [
            new_region(1, b"k00", b"k10"),
            new_region(2, b"k10", b"k20"),
            new_region(3, b"k20", b"k30"),
            new_region(4, b"k30", b"k40"),
            new_region(5, b"k40", b"k50"),
        ];
        for r in &regions {
            engine.new_region(r.clone());
            {
                let mut core = engine.core.write();
                core.mut_range_manager().set_safe_point(r.id, 10);
            }
            let _ = engine
                .snapshot(r.id, 0, CacheRange::from_region(r), 1000, 1000)
                .unwrap();
        }
        let memory_controller = engine.memory_controller();

        let val1: Vec<u8> = vec![0; 150];
        let mut wb = RangeCacheWriteBatch::from(&engine);
        wb.prepare_for_region(&regions[0]);
        // memory required:
        // 4(key) + 8(sequencen number) + 150(value) + 16(2 Arc<MemoryController) = 178
        wb.put(b"zk01", &val1).unwrap();
        wb.prepare_for_region(&regions[1]);
        // Now, 356
        wb.put(b"zk11", &val1).unwrap();
        assert_eq!(356, memory_controller.mem_usage());
        assert_eq!(wb.count(), 2);
        wb.prepare_for_region(&regions[2]);

        // Now, 534
        wb.put(b"zk21", &val1).unwrap();
        // memory required:
        // 4(key) + 8(sequence number) + 16(2 Arc<MemoryController>) = 28
        // Now, 562
        wb.delete(b"zk21").unwrap();
        assert_eq!(562, memory_controller.mem_usage());
        assert_eq!(wb.count(), 4);

        let val2: Vec<u8> = vec![2; 500];
        // The memory will fail to acquire
        wb.put(b"zk22", &val2).unwrap();

        wb.prepare_for_region(&regions[3]);
        // region 2 is evicted due to memory insufficient,
        // after preprare, all region 2's entries are removed.
        assert_eq!(356, memory_controller.mem_usage());
        assert_eq!(wb.count(), 2);

        // The memory capacity is enough for the following two inserts
        // Now, 534
        let val3: Vec<u8> = vec![3; 150];
        wb.put(b"zk32", &val3).unwrap();
        assert_eq!(534, memory_controller.mem_usage());

        // Now, 862
        let val4: Vec<u8> = vec![3; 300];
        wb.prepare_for_region(&regions[4]);
        wb.put(b"zk41", &val4).unwrap();

        // We should have allocated 740 as calculated above
        assert_eq!(862, memory_controller.mem_usage());
        wb.write_impl(1000).unwrap();
        // We dont count the node overhead (96 bytes for each node) in write batch, so
        // after they are written into the engine, the mem usage can even exceed
        // the hard limit. But this should be fine as this amount should be at
        // most MB level.
        assert_eq!(1246, memory_controller.mem_usage());

        let snap1 = engine
            .snapshot(
                regions[0].id,
                0,
                CacheRange::from_region(&regions[0]),
                1000,
                1010,
            )
            .unwrap();
        assert_eq!(snap1.get_value(b"zk01").unwrap().unwrap(), &val1);
        let snap2 = engine
            .snapshot(
                regions[1].id,
                0,
                CacheRange::from_region(&regions[1]),
                1000,
                1010,
            )
            .unwrap();
        assert_eq!(snap2.get_value(b"zk11").unwrap().unwrap(), &val1);

        assert_eq!(
            engine
                .snapshot(
                    regions[2].id,
                    0,
                    CacheRange::from_region(&regions[2]),
                    1000,
                    1000
                )
                .unwrap_err(),
            FailedReason::NotCached
        );

        let snap4 = engine
            .snapshot(
                regions[3].id,
                0,
                CacheRange::from_region(&regions[3]),
                1000,
                1010,
            )
            .unwrap();
        assert_eq!(snap4.get_value(b"zk32").unwrap().unwrap(), &val3);

        let _snap5 = engine
            .snapshot(
                regions[4].id,
                0,
                CacheRange::from_region(&regions[4]),
                1000,
                1010,
            )
            .unwrap();

        drop(snap1);
        engine.evict_region(&regions[0], EvictReason::AutoEvict);
        wait_evict_done(&engine);
        flush_epoch();
        assert_eq!(972, memory_controller.mem_usage());
    }

    #[test]
    fn test_write_batch_with_config_change() {
        let mut config = RangeCacheEngineConfig::default();
        config.soft_limit_threshold = Some(ReadableSize(u64::MAX));
        config.hard_limit_threshold = Some(ReadableSize(u64::MAX));
        config.enabled = true;
        let config = Arc::new(VersionTrack::new(config));
        let engine =
            RangeCacheMemoryEngine::new(RangeCacheEngineContext::new_for_tests(config.clone()));
        let r1 = new_region(1, b"kk00".to_vec(), b"kk10".to_vec());
        let r2 = new_region(2, b"kk10".to_vec(), b"kk20".to_vec());
        for r in [&r1, &r2] {
            engine.new_region(r.clone());
            {
                let mut core = engine.core.write();
                core.mut_range_manager().set_safe_point(r.id, 10);
            }
            let _ = engine
                .snapshot(r.id, 0, CacheRange::from_region(r), 1000, 1000)
                .unwrap();
        }

        let val1: Vec<u8> = (0..150).map(|_| 0).collect();
        let mut wb = RangeCacheWriteBatch::from(&engine);
        wb.prepare_for_region(&r2);
        wb.put(b"zkk11", &val1).unwrap();
        let snap1 = engine
            .snapshot(r1.id, 0, CacheRange::from_region(&r1), 1000, 1000)
            .unwrap();

        // disable the range cache
        let mut config_manager = RangeCacheConfigManager(config.clone());
        let mut config_change = ConfigChange::new();
        config_change.insert(String::from("enabled"), ConfigValue::Bool(false));
        config_manager.dispatch(config_change).unwrap();

        wb.write_impl(1000).unwrap();
        // existing snapshot can still work after the range cache is disabled, but new
        // snapshot will fail to create
        assert!(snap1.get_value(b"zkk00").unwrap().is_none());

        let mut wb = RangeCacheWriteBatch::from(&engine);
        wb.prepare_for_region(&r1);
        // put should trigger the evict and it won't write into range cache
        wb.put(b"zkk01", &val1).unwrap();
        wb.write_impl(1000).unwrap();

        // new snapshot will fail to create as it's evicted already
        let snap1 = engine.snapshot(r1.id, 0, CacheRange::from_region(&r1), 1000, 1000);
        assert_eq!(snap1.unwrap_err(), FailedReason::NotCached);
        let snap2 = engine
            .snapshot(r2.id, 0, CacheRange::from_region(&r2), 1000, 1000)
            .unwrap();
        // if no new write, the range cache can still be used.
        assert_eq!(snap2.get_value(b"zkk11").unwrap().unwrap(), &val1);

        // enable the range cache again
        let mut config_manager = RangeCacheConfigManager(config.clone());
        let mut config_change = ConfigChange::new();
        config_change.insert(String::from("enabled"), ConfigValue::Bool(true));
        config_manager.dispatch(config_change).unwrap();

        let snap1 = engine.snapshot(r1.id, 0, CacheRange::from_region(&r1), 1000, 1000);
        assert_eq!(snap1.unwrap_err(), FailedReason::NotCached);
        let snap2 = engine
            .snapshot(r2.id, 0, CacheRange::from_region(&r2), 1000, 1000)
            .unwrap();
        assert_eq!(snap2.get_value(b"zkk11").unwrap().unwrap(), &val1);
    }
}<|MERGE_RESOLUTION|>--- conflicted
+++ resolved
@@ -173,16 +173,7 @@
     // the RocksDB, which will be incremented automatically for each key, so
     // that all keys have unique sequence numbers.
     fn write_impl(&mut self, mut seq: u64) -> Result<()> {
-<<<<<<< HEAD
         fail::fail_point!("on_range_cache_write_batch_write_impl");
-        let mut ranges_to_delete = self.handle_ranges_to_evict();
-        let (entries_to_write, engine) = self.engine.handle_pending_range_in_loading_buffer(
-            &mut seq,
-            std::mem::take(&mut self.pending_range_in_loading_buffer),
-        );
-=======
-        fail::fail_point!("on_write_impl");
->>>>>>> 2577ecfe
         let guard = &epoch::pin();
         let start = Instant::now();
         let mut lock_modification: u64 = 0;
