use core::slice::SlicePattern;
use std::{
    collections::HashMap,
    sync::{atomic::Ordering, Arc},
    time::Duration,
};

use bytes::Bytes;
use crossbeam::epoch;
use engine_traits::{
    CacheRange, EvictReason, MiscExt, Mutable, RangeCacheEngine, Result, WriteBatch, WriteBatchExt,
    WriteOptions, CF_DEFAULT,
};
use kvproto::metapb::Region;
use tikv_util::{box_err, config::ReadableSize, error, info, time::Instant, warn};

use crate::{
    background::BackgroundTask,
    engine::{cf_to_id, id_to_cf, is_lock_cf, SkiplistEngine},
    keys::{encode_key, InternalBytes, ValueType, ENC_KEY_SEQ_LENGTH},
    memory_controller::{MemoryController, MemoryUsage},
    metrics::{RANGE_PREPARE_FOR_WRITE_DURATION_HISTOGRAM, WRITE_DURATION_HISTOGRAM},
    range_manager::RangeCacheStatus,
    RangeCacheMemoryEngine,
};

// This is a bit of a hack. It's the overhead of a node in the skiplist with
// height 3, which is sufficiently conservative for estimating the node overhead
// size.
pub(crate) const NODE_OVERHEAD_SIZE_EXPECTATION: usize = 96;
// As every key/value holds a Arc<MemoryController>, this overhead should be
// taken into consideration.
pub(crate) const MEM_CONTROLLER_OVERHEAD: usize = 8;
// A threshold that when the lock cf increment bytes exceed it, a
// CleanLockTombstone will be scheduled to cleanup the lock tombstones.
// It's somewhat like RocksDB flush memtables when the memtable reaches to a
// certain bytes so that the compactions may cleanup some tombstones. By
// default, the memtable size for lock cf is 32MB. As not all ranges will be
// cached in the memory, just use half of it here.
const AMOUNT_TO_CLEAN_TOMBSTONE: u64 = ReadableSize::mb(16).0;
// The value of the delete entry in the in-memory engine. It's just a emptry
// slice.
const DELETE_ENTRY_VAL: &[u8] = b"";

// `prepare_for_range` should be called before raft command apply for each peer
// delegate. It sets `range_cache_status` which is used to determine whether the
// writes of this peer should be buffered.
pub struct RangeCacheWriteBatch {
    // `id` strictly incrementing and is used as the key in `ranges_being_written`, which records
    // the ranges that are being written, so that when the write batch is consumed, we can
    // quickly remove the ranges involved.
    id: u64,
    // `range_cache_status` indicates whether the range is cached, loading data, or not cached. If
    // it is cached, we should buffer the write in `buffer` which is consumed during the write
    // is written in the kv engine. If it is loading data, we should buffer the write in
    // `pending_range_in_loading_buffer` which is cached in the memory engine and will be consumed
    // after the snapshot has been loaded.
    range_cache_status: RangeCacheStatus,
    buffer: Vec<RangeCacheWriteBatchEntry>,
    engine: RangeCacheMemoryEngine,
    save_points: Vec<usize>,
    sequence_number: Option<u64>,
    memory_controller: Arc<MemoryController>,
    memory_usage_reach_hard_limit: bool,

    // the ranges that reaches the hard limit and need to be evicted
    regions_to_evict: HashMap<u64, Region>,
    region_save_point: usize,
    currnet_region_evicted: bool,

    // record the total durations of the prepare work for write in the write batch
    prepare_for_write_duration: Duration,

    current_region: Option<Region>,
}

impl std::fmt::Debug for RangeCacheWriteBatch {
    fn fmt(&self, f: &mut std::fmt::Formatter<'_>) -> std::fmt::Result {
        f.debug_struct("RangeCacheWriteBatch")
            .field("buffer", &self.buffer)
            .field("save_points", &self.save_points)
            .field("sequence_number", &self.sequence_number)
            .finish()
    }
}

impl From<&RangeCacheMemoryEngine> for RangeCacheWriteBatch {
    fn from(engine: &RangeCacheMemoryEngine) -> Self {
        Self {
            id: engine.alloc_write_batch_id(),
            range_cache_status: RangeCacheStatus::NotInCache,
            buffer: Vec::new(),
            engine: engine.clone(),
            save_points: Vec::new(),
            sequence_number: None,
            memory_controller: engine.memory_controller(),
            memory_usage_reach_hard_limit: false,
            regions_to_evict: HashMap::default(),
            region_save_point: 0,
            currnet_region_evicted: false,
            prepare_for_write_duration: Duration::default(),
            current_region: None,
        }
    }
}

impl RangeCacheWriteBatch {
    pub fn with_capacity(engine: &RangeCacheMemoryEngine, cap: usize) -> Self {
        Self {
            id: engine.alloc_write_batch_id(),
            range_cache_status: RangeCacheStatus::NotInCache,
            buffer: Vec::with_capacity(cap),
            // cache_buffer should need small capacity
            engine: engine.clone(),
            save_points: Vec::new(),
            sequence_number: None,
            memory_controller: engine.memory_controller(),
            memory_usage_reach_hard_limit: false,
            regions_to_evict: HashMap::default(),
            region_save_point: 0,
            currnet_region_evicted: false,
            prepare_for_write_duration: Duration::default(),
            current_region: None,
        }
    }

    /// Trigger a CleanLockTombstone task if the accumulated lock cf
    /// modification exceeds the threshold (16MB).
    ///
    /// NB: Acquiring the RocksDB mutex is necessary to get the oldest snapshot,
    ///     so avoid calling this in any RocksDB callback (e.g., write batch
    ///     callback) to prevent potential deadlocks.
    pub fn maybe_compact_lock_cf(&self) {
        if self.engine.lock_modification_bytes.load(Ordering::Relaxed) > AMOUNT_TO_CLEAN_TOMBSTONE {
            // Use `swap` to only allow one schedule when multiple writers reaches the limit
            // concurrently.
            if self
                .engine
                .lock_modification_bytes
                .swap(0, Ordering::Relaxed)
                > AMOUNT_TO_CLEAN_TOMBSTONE
            {
                let rocks_engine = self.engine.rocks_engine.as_ref().unwrap();
                let last_seqno = rocks_engine.get_latest_sequence_number();
                let snapshot_seqno = self
                    .engine
                    .rocks_engine
                    .as_ref()
                    .unwrap()
                    .get_oldest_snapshot_sequence_number()
                    .unwrap_or(last_seqno);

                if let Err(e) = self
                    .engine
                    .bg_worker_manager()
                    .schedule_task(BackgroundTask::CleanLockTombstone(snapshot_seqno))
                {
                    error!(
                        "schedule lock tombstone cleanup failed";
                        "err" => ?e,
                    );
                    assert!(tikv_util::thread_group::is_shutdown(!cfg!(test)));
                }
            }
        }
    }

    /// Sets the sequence number for this batch. This should only be called
    /// prior to writing the batch.
    pub fn set_sequence_number(&mut self, seq: u64) -> Result<()> {
        if let Some(seqno) = self.sequence_number {
            return Err(box_err!("Sequence number {} already set", seqno));
        };
        self.sequence_number = Some(seq);
        Ok(())
    }

    // Note: `seq` is the sequence number of the first key in this write batch in
    // the RocksDB, which will be incremented automatically for each key, so
    // that all keys have unique sequence numbers.
    fn write_impl(&mut self, mut seq: u64) -> Result<()> {
        fail::fail_point!("on_write_impl");
        let regions_to_delete = self.handle_regions_to_evict();

        let guard = &epoch::pin();
        let start = Instant::now();
        let mut lock_modification: u64 = 0;
        let mut have_entry_applied = false;
        let engine = self.engine.core.read().engine();
        // Some entries whose ranges may be marked as evicted above, but it does not
        // matter, they will be deleted later.
        let res = std::mem::take(&mut self.buffer)
            .into_iter()
            .try_for_each(|e| {
                have_entry_applied = true;
                if is_lock_cf(e.cf) {
                    lock_modification += e.data_size() as u64;
                }
                seq += 1;
                e.write_to_memory(seq - 1, &engine, self.memory_controller.clone(), guard)
            });
        let duration = start.saturating_elapsed_secs();
        WRITE_DURATION_HISTOGRAM.observe(duration);

        fail::fail_point!("in_memory_engine_write_batch_consumed");
        fail::fail_point!("before_clear_ranges_in_being_written");

        {
            let mut core = self.engine.core.write();
            core.mut_range_manager()
                .clear_regions_in_being_written(self.id, have_entry_applied);
        }

        self.engine
            .lock_modification_bytes
            .fetch_add(lock_modification, Ordering::Relaxed);

        if !regions_to_delete.is_empty() {
            if let Err(e) = self
                .engine
                .bg_worker_manager()
                .schedule_task(BackgroundTask::DeleteRegions(regions_to_delete))
            {
                error!(
                    "schedule delete range failed";
                    "err" => ?e,
                );
                assert!(tikv_util::thread_group::is_shutdown(!cfg!(test)));
            }
        }

        let dur = std::mem::take(&mut self.prepare_for_write_duration);
        RANGE_PREPARE_FOR_WRITE_DURATION_HISTOGRAM.observe(dur.as_secs_f64());

        res
    }

    // return ranges that can be deleted from engine now
    fn handle_regions_to_evict(&mut self) -> Vec<Region> {
        if self.regions_to_evict.is_empty() {
            return vec![];
        }
        let mut core = self.engine.core.write();
        let mut regions = vec![];
        let range_manager = core.mut_range_manager();
<<<<<<< HEAD
        for (_, r) in self.regions_to_evict.drain() {
            let mut to_delete = range_manager.evict_region(&r);
            regions.append(&mut to_delete);
=======
        for r in std::mem::take(&mut self.ranges_to_evict) {
            let mut ranges_to_delete =
                range_manager.evict_range(&r, EvictReason::MemoryLimitReached);
            if !ranges_to_delete.is_empty() {
                ranges.append(&mut ranges_to_delete);
                continue;
            }
>>>>>>> 0e380693
        }
        regions
    }

    #[inline]
    pub fn set_range_cache_status(&mut self, range_cache_status: RangeCacheStatus) {
        self.range_cache_status = range_cache_status;
    }

    fn evict_current_region(&mut self, directly: bool) {
        let region = self.current_region.clone().unwrap();
        if directly {
            self.engine
                .evict_region(self.current_region.as_ref().unwrap());
        } else {
            self.regions_to_evict.insert(region.id, region);
        }

        self.currnet_region_evicted = true;
    }

    fn process_cf_operation<F1, F2>(&mut self, entry_size: F1, entry: F2)
    where
        F1: FnOnce() -> usize,
        F2: FnOnce() -> RangeCacheWriteBatchEntry,
    {
        if self.range_cache_status == RangeCacheStatus::NotInCache || self.currnet_region_evicted {
            return;
        }

        if !self.engine.enabled() {
            let region = self.current_region.as_ref().unwrap();
            info!(
                "range cache is disabled, evict the range";
                "range_start" => log_wrappers::Value(&region.start_key),
                "range_end" => log_wrappers::Value(&region.end_key),
            );
            self.evict_current_region(false);
            return;
        }
        let memory_expect = entry_size();
        if !self.memory_acquire(memory_expect) {
            let region = self.current_region.as_ref().unwrap();
            info!(
                "memory acquire failed due to reaching hard limit";
                "range_start" => log_wrappers::Value(&region.start_key),
                "range_end" => log_wrappers::Value(&region.end_key),
            );
            self.evict_current_region(false);
            return;
        }

        self.buffer.push(entry());
    }

    fn schedule_memory_check(&self) {
        if self.memory_controller.memory_checking() {
            return;
        }
        if !self.memory_controller.set_memory_checking(true) {
            if let Err(e) = self
                .engine
                .bg_worker_manager()
                .schedule_task(BackgroundTask::MemoryCheckAndEvict)
            {
                error!(
                    "schedule memory check failed";
                    "err" => ?e,
                );
                assert!(tikv_util::thread_group::is_shutdown(!cfg!(test)));
            }
        }
    }

    // return false means the memory usage reaches to hard limit and we have no
    // quota to write to the engine
    fn memory_acquire(&mut self, mem_required: usize) -> bool {
        match self.memory_controller.acquire(mem_required) {
            MemoryUsage::HardLimitReached(n) => {
                self.memory_usage_reach_hard_limit = true;
                warn!(
                    "the memory usage of in-memory engine reaches to hard limit";
                    "region" => ?self.current_region.as_ref().unwrap(),
                    "memory_usage(MB)" => ReadableSize(n as u64).as_mb_f64(),
                );
                self.schedule_memory_check();
                return false;
            }
            MemoryUsage::SoftLimitReached(_) => {
                self.schedule_memory_check();
            }
            _ => {}
        }
        true
    }
}

#[derive(Clone, Debug)]
enum WriteBatchEntryInternal {
    PutValue(Bytes),
    Deletion,
}

impl WriteBatchEntryInternal {
    fn encode(&self, key: &[u8], seq: u64) -> (InternalBytes, InternalBytes) {
        match self {
            WriteBatchEntryInternal::PutValue(value) => (
                encode_key(key, seq, ValueType::Value),
                InternalBytes::from_bytes(value.clone()),
            ),
            WriteBatchEntryInternal::Deletion => (
                encode_key(key, seq, ValueType::Deletion),
                InternalBytes::from_bytes(Bytes::from_static(DELETE_ENTRY_VAL)),
            ),
        }
    }

    fn value(&self) -> &[u8] {
        match self {
            WriteBatchEntryInternal::PutValue(value) => value.as_slice(),
            WriteBatchEntryInternal::Deletion => &[],
        }
    }

    fn data_size(&self) -> usize {
        match self {
            WriteBatchEntryInternal::PutValue(value) => value.len(),
            WriteBatchEntryInternal::Deletion => 0,
        }
    }
}

#[derive(Clone, Debug)]
pub(crate) struct RangeCacheWriteBatchEntry {
    cf: usize,
    key: Bytes,
    inner: WriteBatchEntryInternal,
}

impl RangeCacheWriteBatchEntry {
    pub fn put_value(cf: &str, key: &[u8], value: &[u8]) -> Self {
        Self {
            cf: cf_to_id(cf),
            key: Bytes::copy_from_slice(key),
            inner: WriteBatchEntryInternal::PutValue(Bytes::copy_from_slice(value)),
        }
    }

    pub fn deletion(cf: &str, key: &[u8]) -> Self {
        Self {
            cf: cf_to_id(cf),
            key: Bytes::copy_from_slice(key),
            inner: WriteBatchEntryInternal::Deletion,
        }
    }

    #[inline]
    pub fn encode(&self, seq: u64) -> (InternalBytes, InternalBytes) {
        self.inner.encode(&self.key, seq)
    }

    pub fn calc_put_entry_size(key: &[u8], value: &[u8]) -> usize {
        RangeCacheWriteBatchEntry::memory_size_required_for_key_value(key, value)
    }

    pub fn calc_delete_entry_size(key: &[u8]) -> usize {
        // delete also has value which is an empty bytes
        RangeCacheWriteBatchEntry::memory_size_required_for_key_value(key, DELETE_ENTRY_VAL)
    }

    fn memory_size_required_for_key_value(key: &[u8], value: &[u8]) -> usize {
        // The key will be encoded with sequence number when it is written to in-memory
        // engine, so we have to acquire the sequence number suffix memory usage.
        InternalBytes::memory_size_required(key.len() + ENC_KEY_SEQ_LENGTH)
            + InternalBytes::memory_size_required(value.len())
    }

    pub fn data_size(&self) -> usize {
        self.key.len() + ENC_KEY_SEQ_LENGTH + self.inner.data_size()
    }

    fn memory_size_required(&self) -> usize {
        Self::memory_size_required_for_key_value(self.key.as_slice(), self.inner.value())
    }

    #[inline]
    pub fn write_to_memory(
        &self,
        seq: u64,
        skiplist_engine: &SkiplistEngine,
        memory_controller: Arc<MemoryController>,
        guard: &epoch::Guard,
    ) -> Result<()> {
        let handle = skiplist_engine.cf_handle(id_to_cf(self.cf));

        let (mut key, mut value) = self.encode(seq);
        key.set_memory_controller(memory_controller.clone());
        value.set_memory_controller(memory_controller);
        handle.insert(key, value, guard);

        Ok(())
    }
}

impl WriteBatchExt for RangeCacheMemoryEngine {
    type WriteBatch = RangeCacheWriteBatch;
    // todo: adjust it
    const WRITE_BATCH_MAX_KEYS: usize = 256;

    fn write_batch(&self) -> Self::WriteBatch {
        RangeCacheWriteBatch::from(self)
    }

    fn write_batch_with_cap(&self, cap: usize) -> Self::WriteBatch {
        RangeCacheWriteBatch::with_capacity(self, cap)
    }
}

impl WriteBatch for RangeCacheWriteBatch {
    fn write_opt(&mut self, _: &WriteOptions) -> Result<u64> {
        self.sequence_number
            .map(|seq| self.write_impl(seq).map(|()| seq))
            .transpose()
            .map(|o| o.ok_or_else(|| box_err!("sequence_number must be set!")))?
    }

    fn data_size(&self) -> usize {
        self.buffer
            .iter()
            .map(RangeCacheWriteBatchEntry::data_size)
            .sum()
    }

    fn count(&self) -> usize {
        self.buffer.len()
    }

    fn is_empty(&self) -> bool {
        self.buffer.is_empty()
    }

    fn should_write_to_engine(&self) -> bool {
        unimplemented!()
    }

    fn clear(&mut self) {
        self.buffer.clear();
        self.save_points.clear();
        _ = self.sequence_number.take();
    }

    fn set_save_point(&mut self) {
        self.save_points.push(self.buffer.len())
    }

    fn pop_save_point(&mut self) -> Result<()> {
        self.save_points
            .pop()
            .map(|_| ())
            .ok_or_else(|| box_err!("no save points available"))
    }

    fn rollback_to_save_point(&mut self) -> Result<()> {
        self.save_points
            .pop()
            .map(|sp| {
                self.buffer.truncate(sp);
            })
            .ok_or_else(|| box_err!("no save point available!"))
    }

    fn merge(&mut self, mut other: Self) -> Result<()> {
        self.buffer.append(&mut other.buffer);
        Ok(())
    }

    fn prepare_for_region(&mut self, region: &Region) {
        let time = Instant::now();
        self.current_region = Some(region.clone());
        // TODO: remote range.
        let range = CacheRange::from_region(region);
        self.set_range_cache_status(self.engine.prepare_for_apply(self.id, range, &region));
        self.memory_usage_reach_hard_limit = false;
        // last region is canceled, we should remove outdated entries of last region.
        if self.currnet_region_evicted {
            assert!(self.save_points.is_empty());
            if self.buffer.len() > self.region_save_point {
                let mut total_size = 0;
                for e in &self.buffer[self.region_save_point..] {
                    total_size += e.memory_size_required();
                }
                self.memory_controller.release(total_size);
                self.buffer.truncate(self.region_save_point);
            }
        }
        self.region_save_point = self.buffer.len();
        self.currnet_region_evicted = false;
        self.prepare_for_write_duration += time.saturating_elapsed();
    }
}

impl Mutable for RangeCacheWriteBatch {
    fn put(&mut self, key: &[u8], val: &[u8]) -> Result<()> {
        self.put_cf(CF_DEFAULT, key, val)
    }

    fn put_cf(&mut self, cf: &str, key: &[u8], val: &[u8]) -> Result<()> {
        self.process_cf_operation(
            || RangeCacheWriteBatchEntry::calc_put_entry_size(key, val),
            || RangeCacheWriteBatchEntry::put_value(cf, key, val),
        );
        Ok(())
    }

    fn delete(&mut self, key: &[u8]) -> Result<()> {
        self.delete_cf(CF_DEFAULT, key)
    }

    fn delete_cf(&mut self, cf: &str, key: &[u8]) -> Result<()> {
        self.process_cf_operation(
            || RangeCacheWriteBatchEntry::calc_delete_entry_size(key),
            || RangeCacheWriteBatchEntry::deletion(cf, key),
        );
        Ok(())
    }

    // rather than delete the keys in the range, we evict ranges that overlap with
    // them directly
<<<<<<< HEAD
    fn delete_range(&mut self, _begin_key: &[u8], _end_key: &[u8]) -> Result<()> {
        self.evict_current_region(true);
        Ok(())
    }

    fn delete_range_cf(&mut self, _: &str, _begin_key: &[u8], _end_key: &[u8]) -> Result<()> {
        self.evict_current_region(true);
=======
    fn delete_range(&mut self, begin_key: &[u8], end_key: &[u8]) -> Result<()> {
        let range = CacheRange::new(begin_key.to_vec(), end_key.to_vec());
        self.engine.evict_range(&range, EvictReason::DeleteRange);
        Ok(())
    }

    fn delete_range_cf(&mut self, _: &str, begin_key: &[u8], end_key: &[u8]) -> Result<()> {
        let range = CacheRange::new(begin_key.to_vec(), end_key.to_vec());
        self.engine.evict_range(&range, EvictReason::DeleteRange);
>>>>>>> 0e380693
        Ok(())
    }
}

#[cfg(test)]
mod tests {
    use std::{sync::Arc, time::Duration};

    use crossbeam_skiplist::SkipList;
    use engine_rocks::util::new_engine;
    use engine_traits::{
        CacheRange, FailedReason, Peekable, RangeCacheEngine, WriteBatch, DATA_CFS,
    };
    use online_config::{ConfigChange, ConfigManager, ConfigValue};
    use tempfile::Builder;
    use tikv_util::config::VersionTrack;

    use super::*;
    use crate::{
        background::flush_epoch, config::RangeCacheConfigManager, engine::tests::new_region,
        range_manager::RegionState, RangeCacheEngineConfig, RangeCacheEngineContext,
    };

    // We should not use skiplist.get directly as we only cares keys without
    // sequence number suffix
    fn get_value(
        sl: &Arc<SkipList<InternalBytes, InternalBytes>>,
        key: &InternalBytes,
        guard: &epoch::Guard,
    ) -> Option<Vec<u8>> {
        let mut iter = sl.owned_iter();
        iter.seek(key, guard);
        if iter.valid() && iter.key().same_user_key_with(key) {
            return Some(iter.value().as_slice().to_vec());
        }
        None
    }

    #[test]
    fn test_write_to_skiplist() {
        let engine = RangeCacheMemoryEngine::new(RangeCacheEngineContext::new_for_tests(Arc::new(
            VersionTrack::new(RangeCacheEngineConfig::config_for_test()),
        )));
        let r = new_region(1, b"", b"z");
        engine.new_region(r.clone());
        {
            let mut core = engine.core.write();
            core.mut_range_manager().set_safe_point(r.id, 10);
        }
        let mut wb = RangeCacheWriteBatch::from(&engine);
        wb.range_cache_status = RangeCacheStatus::Cached;
        wb.prepare_for_region(&r);
        wb.put(b"aaa", b"bbb").unwrap();
        wb.set_sequence_number(1).unwrap();
        assert_eq!(wb.write().unwrap(), 1);
        let sl = engine.core.read().engine().data[cf_to_id(CF_DEFAULT)].clone();
        let guard = &crossbeam::epoch::pin();
        let val = get_value(&sl, &encode_key(b"aaa", 2, ValueType::Value), guard).unwrap();
        assert_eq!(&b"bbb"[..], val.as_slice());
    }

    #[test]
    fn test_savepoints() {
        let engine = RangeCacheMemoryEngine::new(RangeCacheEngineContext::new_for_tests(Arc::new(
            VersionTrack::new(RangeCacheEngineConfig::config_for_test()),
        )));
        let r = new_region(1, b"", b"z");
        engine.new_region(r.clone());
        {
            let mut core = engine.core.write();
            core.mut_range_manager().set_safe_point(r.id, 10);
        }
        let mut wb = RangeCacheWriteBatch::from(&engine);
        wb.range_cache_status = RangeCacheStatus::Cached;
        wb.prepare_for_region(&r);
        wb.put(b"aaa", b"bbb").unwrap();
        wb.set_save_point();
        wb.put(b"aaa", b"ccc").unwrap();
        wb.put(b"ccc", b"ddd").unwrap();
        wb.rollback_to_save_point().unwrap();
        wb.set_sequence_number(1).unwrap();
        assert_eq!(wb.write().unwrap(), 1);
        let sl = engine.core.read().engine().data[cf_to_id(CF_DEFAULT)].clone();
        let guard = &crossbeam::epoch::pin();
        let val = get_value(&sl, &encode_key(b"aaa", 1, ValueType::Value), guard).unwrap();
        assert_eq!(&b"bbb"[..], val.as_slice());
        assert!(get_value(&sl, &encode_key(b"ccc", 1, ValueType::Value), guard).is_none())
    }

    #[test]
    fn test_put_write_clear_delete_put_write() {
        let engine = RangeCacheMemoryEngine::new(RangeCacheEngineContext::new_for_tests(Arc::new(
            VersionTrack::new(RangeCacheEngineConfig::config_for_test()),
        )));
        let r = new_region(1, b"", b"z");
        engine.new_region(r.clone());
        {
            let mut core = engine.core.write();
            core.mut_range_manager().set_safe_point(r.id, 10);
        }
        let mut wb = RangeCacheWriteBatch::from(&engine);
        wb.range_cache_status = RangeCacheStatus::Cached;
        wb.prepare_for_region(&r);
        wb.put(b"zaaa", b"bbb").unwrap();
        wb.set_sequence_number(1).unwrap();
        _ = wb.write();
        wb.clear();
        wb.prepare_for_region(&r);
        wb.put(b"zbbb", b"ccc").unwrap();
        wb.delete(b"zaaa").unwrap();
        wb.set_sequence_number(2).unwrap();
        _ = wb.write();
        let snapshot = engine
            .snapshot(r.id, 0, CacheRange::from_region(&r), u64::MAX, 3)
            .unwrap();
        assert_eq!(
            snapshot.get_value(&b"zbbb"[..]).unwrap().unwrap(),
            &b"ccc"[..]
        );
        assert!(snapshot.get_value(&b"zaaa"[..]).unwrap().is_none())
    }

    #[test]
    fn test_prepare_for_apply() {
        let path = Builder::new()
            .prefix("test_prepare_for_apply")
            .tempdir()
            .unwrap();
        let path_str = path.path().to_str().unwrap();
        let rocks_engine = new_engine(path_str, DATA_CFS).unwrap();

        let mut engine = RangeCacheMemoryEngine::new(RangeCacheEngineContext::new_for_tests(
            Arc::new(VersionTrack::new(RangeCacheEngineConfig::config_for_test())),
        ));
        engine.set_disk_engine(rocks_engine.clone());

        let r1 = new_region(1, b"k01".to_vec(), b"k05".to_vec());
        {
            // load region with epoch and range change, will remove the pending region.
            engine.load_region(r1.clone()).unwrap();
            let mut r1_new = new_region(1, b"k01".to_vec(), b"k06".to_vec());
            r1_new.mut_region_epoch().version = 2;
            let mut wb = RangeCacheWriteBatch::from(&engine);
            wb.prepare_for_region(&r1_new);
            assert!(engine.core().read().range_manager().regions().is_empty());
            wb.put(b"zk01", b"val1").unwrap();
            wb.put(b"zk03", b"val1").unwrap();
            wb.put(b"zk05", b"val1").unwrap();
            wb.set_sequence_number(2).unwrap();
            wb.write().unwrap();
        }
        // pending region is removed, no data should write to skiplist.
        let skip_engine = engine.core.read().engine();
        assert_eq!(skip_engine.node_count(), 0);

        // epoch changes but new range is contained by the pending region, will update
        // the reigon.
        engine.load_region(r1.clone()).unwrap();
        let mut r1_new = new_region(1, b"k01".to_vec(), b"k05".to_vec());
        r1_new.mut_region_epoch().version = 2;
        let mut wb = RangeCacheWriteBatch::from(&engine);
        wb.prepare_for_region(&r1_new);
        {
            let core = engine.core.read();
            let region_meta = core.range_manager().region_meta(1).unwrap();
            assert_eq!(region_meta.region(), &r1_new);
            assert_eq!(region_meta.get_state(), RegionState::ReadyToLoad);
        }
        wb.put(b"zk02", b"val1").unwrap();
        wb.put(b"zk04", b"val1").unwrap();
        wb.set_sequence_number(5).unwrap();
        wb.write().unwrap();

        test_util::eventually(
            Duration::from_millis(50),
            Duration::from_millis(1000),
            || {
                let core = engine.core.read();
                core.range_manager().region_meta(1).unwrap().get_state() == RegionState::Active
            },
        );
        let snapshot = engine
            .snapshot(r1.id, 2, CacheRange::from_region(&r1_new), u64::MAX, 6)
            .unwrap();
        for i in 1..5 {
            let res = snapshot.get_value(format!("zk0{}", i).as_bytes()).unwrap();
            if i % 2 == 0 {
                assert_eq!(res.unwrap(), b"val1".as_slice());
            } else {
                assert!(res.is_none());
            }
        }

        let skip_engine = engine.core.read().engine();
        assert_eq!(skip_engine.node_count(), 2);

        let mut wb = RangeCacheWriteBatch::from(&engine);
        wb.prepare_for_region(&r1_new);
        wb.put(b"zk01", b"val2").unwrap();
        wb.set_sequence_number(6).unwrap();
        wb.write().unwrap();

        assert_eq!(skip_engine.node_count(), 3);

        // evict region, data should not be updated.
        {
            let mut core = engine.core.write();
            core.mut_range_manager()
                .mut_region_meta(1)
                .unwrap()
                .set_state(RegionState::PendingEvict);
        }
        let mut wb = RangeCacheWriteBatch::from(&engine);
        wb.prepare_for_region(&r1_new);
        wb.put(b"zk02", b"val2").unwrap();
        wb.set_sequence_number(7).unwrap();
        wb.write().unwrap();
        // node count should not change.
        assert_eq!(skip_engine.node_count(), 3);
    }

    fn wait_evict_done(engine: &RangeCacheMemoryEngine) {
        test_util::eventually(
            Duration::from_millis(100),
            Duration::from_millis(2000),
            || {
                !engine
                    .core
                    .read()
                    .range_manager()
                    .regions()
                    .values()
                    .any(|meta| meta.get_state() >= RegionState::LoadingCanceled)
            },
        );
    }

    #[test]
    fn test_write_batch_with_memory_controller() {
        let mut config = RangeCacheEngineConfig::default();
        config.soft_limit_threshold = Some(ReadableSize(500));
        config.hard_limit_threshold = Some(ReadableSize(1000));
        config.enabled = true;
        let engine = RangeCacheMemoryEngine::new(RangeCacheEngineContext::new_for_tests(Arc::new(
            VersionTrack::new(config),
        )));
        let regions = [
            new_region(1, b"k00", b"k10"),
            new_region(2, b"k10", b"k20"),
            new_region(3, b"k20", b"k30"),
            new_region(4, b"k30", b"k40"),
            new_region(5, b"k40", b"k50"),
        ];
        for r in &regions {
            engine.new_region(r.clone());
            {
                let mut core = engine.core.write();
                core.mut_range_manager().set_safe_point(r.id, 10);
            }
            let _ = engine
                .snapshot(r.id, 0, CacheRange::from_region(&r), 1000, 1000)
                .unwrap();
        }
        let memory_controller = engine.memory_controller();

        let val1: Vec<u8> = vec![0; 150];
        let mut wb = RangeCacheWriteBatch::from(&engine);
        wb.prepare_for_region(&regions[0]);
        // memory required:
        // 4(key) + 8(sequencen number) + 150(value) + 16(2 Arc<MemoryController) = 178
        wb.put(b"zk01", &val1).unwrap();
        wb.prepare_for_region(&regions[1]);
        // Now, 356
        wb.put(b"zk11", &val1).unwrap();
        assert_eq!(356, memory_controller.mem_usage());
        assert_eq!(wb.count(), 2);
        wb.prepare_for_region(&regions[2]);

        // Now, 534
        wb.put(b"zk21", &val1).unwrap();
        // memory required:
        // 4(key) + 8(sequence number) + 16(2 Arc<MemoryController>) = 28
        // Now, 562
        wb.delete(b"zk21").unwrap();
        assert_eq!(562, memory_controller.mem_usage());
        assert_eq!(wb.count(), 4);

        let val2: Vec<u8> = vec![2; 500];
        // The memory will fail to acquire
        wb.put(b"zk22", &val2).unwrap();

        wb.prepare_for_region(&regions[3]);
        // region 2 is evicted due to memory insufficient,
        // after preprare, all region 2's entries are removed.
        assert_eq!(356, memory_controller.mem_usage());
        assert_eq!(wb.count(), 2);

        // The memory capacity is enough for the following two inserts
        // Now, 534
        let val3: Vec<u8> = vec![3; 150];
        wb.put(b"zk32", &val3).unwrap();
        assert_eq!(534, memory_controller.mem_usage());

        // Now, 862
        let val4: Vec<u8> = vec![3; 300];
        wb.prepare_for_region(&regions[4]);
        wb.put(b"zk41", &val4).unwrap();

        // We should have allocated 740 as calculated above
        assert_eq!(862, memory_controller.mem_usage());
        wb.write_impl(1000).unwrap();
        // We dont count the node overhead (96 bytes for each node) in write batch, so
        // after they are written into the engine, the mem usage can even exceed
        // the hard limit. But this should be fine as this amount should be at
        // most MB level.
        assert_eq!(1246, memory_controller.mem_usage());

        let snap1 = engine
            .snapshot(
                regions[0].id,
                0,
                CacheRange::from_region(&regions[0]),
                1000,
                1010,
            )
            .unwrap();
        assert_eq!(snap1.get_value(b"zk01").unwrap().unwrap(), &val1);
        let snap2 = engine
            .snapshot(
                regions[1].id,
                0,
                CacheRange::from_region(&regions[1]),
                1000,
                1010,
            )
            .unwrap();
        assert_eq!(snap2.get_value(b"zk11").unwrap().unwrap(), &val1);

        assert_eq!(
            engine
                .snapshot(
                    regions[2].id,
                    0,
                    CacheRange::from_region(&regions[2]),
                    1000,
                    1000
                )
                .unwrap_err(),
            FailedReason::NotCached
        );

        let snap4 = engine
            .snapshot(
                regions[3].id,
                0,
                CacheRange::from_region(&regions[3]),
                1000,
                1010,
            )
            .unwrap();
        assert_eq!(snap4.get_value(b"zk32").unwrap().unwrap(), &val3);

        let _snap5 = engine
            .snapshot(
                regions[4].id,
                0,
                CacheRange::from_region(&regions[4]),
                1000,
                1010,
            )
            .unwrap();

        drop(snap1);
<<<<<<< HEAD
        engine.evict_region(&regions[0]);
=======
        engine.evict_range(&range1, EvictReason::AutoEvict);
        flush_epoch();
>>>>>>> 0e380693
        wait_evict_done(&engine);
        flush_epoch();
        assert_eq!(972, memory_controller.mem_usage());
    }

    #[test]
    fn test_write_batch_with_config_change() {
        let mut config = RangeCacheEngineConfig::default();
        config.soft_limit_threshold = Some(ReadableSize(u64::MAX));
        config.hard_limit_threshold = Some(ReadableSize(u64::MAX));
        config.enabled = true;
        let config = Arc::new(VersionTrack::new(config));
        let engine =
            RangeCacheMemoryEngine::new(RangeCacheEngineContext::new_for_tests(config.clone()));
        let r1 = new_region(1, b"kk00".to_vec(), b"kk10".to_vec());
        let r2 = new_region(2, b"kk10".to_vec(), b"kk20".to_vec());
        for r in [&r1, &r2] {
            engine.new_region(r.clone());
            {
                let mut core = engine.core.write();
                core.mut_range_manager().set_safe_point(r.id, 10);
            }
            let _ = engine
                .snapshot(r.id, 0, CacheRange::from_region(r), 1000, 1000)
                .unwrap();
        }

        let val1: Vec<u8> = (0..150).map(|_| 0).collect();
        let mut wb = RangeCacheWriteBatch::from(&engine);
        wb.prepare_for_region(&r2);
        wb.put(b"zkk11", &val1).unwrap();
        let snap1 = engine
            .snapshot(r1.id, 0, CacheRange::from_region(&r1), 1000, 1000)
            .unwrap();

        // disable the range cache
        let mut config_manager = RangeCacheConfigManager(config.clone());
        let mut config_change = ConfigChange::new();
        config_change.insert(String::from("enabled"), ConfigValue::Bool(false));
        config_manager.dispatch(config_change).unwrap();

        wb.write_impl(1000).unwrap();
        // existing snapshot can still work after the range cache is disabled, but new
        // snapshot will fail to create
        assert!(snap1.get_value(b"zkk00").unwrap().is_none());

        let mut wb = RangeCacheWriteBatch::from(&engine);
        wb.prepare_for_region(&r1);
        // put should trigger the evict and it won't write into range cache
        wb.put(b"zkk01", &val1).unwrap();
        wb.write_impl(1000).unwrap();

        // new snapshot will fail to create as it's evicted already
        let snap1 = engine.snapshot(r1.id, 0, CacheRange::from_region(&r1), 1000, 1000);
        assert_eq!(snap1.unwrap_err(), FailedReason::NotCached);
        let snap2 = engine
            .snapshot(r2.id, 0, CacheRange::from_region(&r2), 1000, 1000)
            .unwrap();
        // if no new write, the range cache can still be used.
        assert_eq!(snap2.get_value(b"zkk11").unwrap().unwrap(), &val1);

        // enable the range cache again
        let mut config_manager = RangeCacheConfigManager(config.clone());
        let mut config_change = ConfigChange::new();
        config_change.insert(String::from("enabled"), ConfigValue::Bool(true));
        config_manager.dispatch(config_change).unwrap();

        let snap1 = engine.snapshot(r1.id, 0, CacheRange::from_region(&r1), 1000, 1000);
        assert_eq!(snap1.unwrap_err(), FailedReason::NotCached);
        let snap2 = engine
            .snapshot(r2.id, 0, CacheRange::from_region(&r2), 1000, 1000)
            .unwrap();
        assert_eq!(snap2.get_value(b"zkk11").unwrap().unwrap(), &val1);
    }
}<|MERGE_RESOLUTION|>--- conflicted
+++ resolved
@@ -243,19 +243,9 @@
         let mut core = self.engine.core.write();
         let mut regions = vec![];
         let range_manager = core.mut_range_manager();
-<<<<<<< HEAD
         for (_, r) in self.regions_to_evict.drain() {
-            let mut to_delete = range_manager.evict_region(&r);
+            let mut to_delete = range_manager.evict_region(&r, EvictReason::MemoryLimitReached);
             regions.append(&mut to_delete);
-=======
-        for r in std::mem::take(&mut self.ranges_to_evict) {
-            let mut ranges_to_delete =
-                range_manager.evict_range(&r, EvictReason::MemoryLimitReached);
-            if !ranges_to_delete.is_empty() {
-                ranges.append(&mut ranges_to_delete);
-                continue;
-            }
->>>>>>> 0e380693
         }
         regions
     }
@@ -265,11 +255,11 @@
         self.range_cache_status = range_cache_status;
     }
 
-    fn evict_current_region(&mut self, directly: bool) {
+    fn evict_current_region(&mut self, reason: EvictReason, directly: bool) {
         let region = self.current_region.clone().unwrap();
         if directly {
             self.engine
-                .evict_region(self.current_region.as_ref().unwrap());
+                .evict_region(self.current_region.as_ref().unwrap(), reason);
         } else {
             self.regions_to_evict.insert(region.id, region);
         }
@@ -293,7 +283,7 @@
                 "range_start" => log_wrappers::Value(&region.start_key),
                 "range_end" => log_wrappers::Value(&region.end_key),
             );
-            self.evict_current_region(false);
+            self.evict_current_region(EvictReason::InMemoryEngineDisabled, false);
             return;
         }
         let memory_expect = entry_size();
@@ -304,7 +294,7 @@
                 "range_start" => log_wrappers::Value(&region.start_key),
                 "range_end" => log_wrappers::Value(&region.end_key),
             );
-            self.evict_current_region(false);
+            self.evict_current_region(EvictReason::MemoryLimitReached, false);
             return;
         }
 
@@ -584,25 +574,13 @@
 
     // rather than delete the keys in the range, we evict ranges that overlap with
     // them directly
-<<<<<<< HEAD
     fn delete_range(&mut self, _begin_key: &[u8], _end_key: &[u8]) -> Result<()> {
-        self.evict_current_region(true);
+        self.evict_current_region(EvictReason::DeleteRange, true);
         Ok(())
     }
 
     fn delete_range_cf(&mut self, _: &str, _begin_key: &[u8], _end_key: &[u8]) -> Result<()> {
-        self.evict_current_region(true);
-=======
-    fn delete_range(&mut self, begin_key: &[u8], end_key: &[u8]) -> Result<()> {
-        let range = CacheRange::new(begin_key.to_vec(), end_key.to_vec());
-        self.engine.evict_range(&range, EvictReason::DeleteRange);
-        Ok(())
-    }
-
-    fn delete_range_cf(&mut self, _: &str, begin_key: &[u8], end_key: &[u8]) -> Result<()> {
-        let range = CacheRange::new(begin_key.to_vec(), end_key.to_vec());
-        self.engine.evict_range(&range, EvictReason::DeleteRange);
->>>>>>> 0e380693
+        self.evict_current_region(EvictReason::DeleteRange, true);
         Ok(())
     }
 }
@@ -976,12 +954,7 @@
             .unwrap();
 
         drop(snap1);
-<<<<<<< HEAD
-        engine.evict_region(&regions[0]);
-=======
-        engine.evict_range(&range1, EvictReason::AutoEvict);
-        flush_epoch();
->>>>>>> 0e380693
+        engine.evict_region(&regions[0], EvictReason::AutoEvict);
         wait_evict_done(&engine);
         flush_epoch();
         assert_eq!(972, memory_controller.mem_usage());
