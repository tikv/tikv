--- conflicted
+++ resolved
@@ -131,11 +131,8 @@
             soft_limit_threshold: Some(ReadableSize(300)),
             hard_limit_threshold: Some(ReadableSize(500)),
             expected_region_size: Default::default(),
-<<<<<<< HEAD
             cross_check_interval: Default::default(),
-=======
             mvcc_amplification_threshold: 10,
->>>>>>> 222e0a43
         }));
         let mc = MemoryController::new(config, skiplist_engine.clone());
         assert_eq!(mc.acquire(100), MemoryUsage::NormalUsage(100));
