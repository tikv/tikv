// Copyright 2019 TiKV Project Authors. Licensed under Apache-2.0.

#![recursion_limit = "200"]

#[macro_use(
    kv,
    slog_kv,
    slog_error,
    slog_warn,
    slog_record,
    slog_b,
    slog_log,
    slog_record_static
)]
extern crate slog;
#[macro_use]
extern crate slog_global;
#[macro_use]
extern crate prometheus;
#[macro_use]
extern crate lazy_static;
#[macro_use]
extern crate quick_error;
#[macro_use]
extern crate serde_derive;
#[allow(unused_extern_crates)]
extern crate tikv_alloc;

use std::sync::Arc;

pub mod util;

pub mod rocks;
pub use crate::rocks::{
    CFHandle, DBIterator, DBVector, Range, ReadOptions, Snapshot, SyncSnapshot, WriteBatch,
    WriteOptions, DB,
};
mod errors;
pub use crate::errors::*;
mod peekable;
pub use crate::peekable::*;
mod iterable;
pub use crate::iterable::*;
mod mutable;
pub use crate::mutable::*;
mod cf;
pub use crate::cf::*;

pub const DATA_KEY_PREFIX_LEN: usize = 1;

#[derive(Clone, Debug)]
pub struct Engines {
    pub kv: Arc<DB>,
    pub raft: Arc<DB>,
}

impl Engines {
    pub fn new(kv_engine: Arc<DB>, raft_engine: Arc<DB>) -> Engines {
        Engines {
            kv: kv_engine,
            raft: raft_engine,
        }
    }

    pub fn write_kv(&self, wb: &WriteBatch) -> Result<()> {
        self.kv.write(wb).map_err(Error::RocksDb)
    }

    pub fn write_kv_opt(&self, wb: &WriteBatch, opts: &WriteOptions) -> Result<()> {
        self.kv.write_opt(wb, opts).map_err(Error::RocksDb)
    }

    pub fn sync_kv(&self) -> Result<()> {
        self.kv.sync_wal().map_err(Error::RocksDb)
    }

    pub fn write_raft(&self, wb: &WriteBatch) -> Result<()> {
        self.raft.write(wb).map_err(Error::RocksDb)
    }

    pub fn write_raft_opt(&self, wb: &WriteBatch, opts: &WriteOptions) -> Result<()> {
        self.raft.write_opt(wb, opts).map_err(Error::RocksDb)
    }

    pub fn sync_raft(&self) -> Result<()> {
        self.raft.sync_wal().map_err(Error::RocksDb)
    }
<<<<<<< HEAD
}

// TODO: refactor this trait into rocksdb trait.
pub trait Peekable {
    fn get_value(&self, key: &[u8]) -> Result<Option<DBVector>>;
    fn get_value_cf(&self, cf: &str, key: &[u8]) -> Result<Option<DBVector>>;

    fn get_msg<M: protobuf::Message>(&self, key: &[u8]) -> Result<Option<M>> {
        let value = self.get_value(key)?;

        if value.is_none() {
            return Ok(None);
        }

        let mut m = M::new();
        m.merge_from_bytes(&value.unwrap())?;
        Ok(Some(m))
    }

    fn get_msg_cf<M: protobuf::Message>(&self, cf: &str, key: &[u8]) -> Result<Option<M>> {
        let value = self.get_value_cf(cf, key)?;

        if value.is_none() {
            return Ok(None);
        }

        let mut m = M::new();
        m.merge_from_bytes(&value.unwrap())?;
        Ok(Some(m))
    }
}

#[derive(Clone, PartialEq)]
enum SeekMode {
    TotalOrder,
    Prefix,
}

pub struct IterOption {
    lower_bound: Option<Vec<u8>>,
    upper_bound: Option<Vec<u8>>,
    prefix_same_as_start: bool,
    fill_cache: bool,
    seek_mode: SeekMode,
}

impl IterOption {
    pub fn new(
        lower_bound: Option<Vec<u8>>,
        upper_bound: Option<Vec<u8>>,
        fill_cache: bool,
    ) -> IterOption {
        IterOption {
            lower_bound,
            upper_bound,
            prefix_same_as_start: false,
            fill_cache,
            seek_mode: SeekMode::TotalOrder,
        }
    }

    #[inline]
    pub fn use_prefix_seek(mut self) -> IterOption {
        self.seek_mode = SeekMode::Prefix;
        self
    }

    #[inline]
    pub fn total_order_seek_used(&self) -> bool {
        self.seek_mode == SeekMode::TotalOrder
    }

    #[inline]
    pub fn lower_bound(&self) -> Option<&[u8]> {
        self.lower_bound.as_ref().map(|v| v.as_slice())
    }

    #[inline]
    pub fn set_lower_bound(&mut self, bound: Vec<u8>) {
        self.lower_bound = Some(bound);
    }

    #[inline]
    pub fn upper_bound(&self) -> Option<&[u8]> {
        self.upper_bound.as_ref().map(|v| v.as_slice())
    }

    #[inline]
    pub fn set_upper_bound(&mut self, bound: Vec<u8>) {
        self.upper_bound = Some(bound);
    }

    #[inline]
    pub fn set_prefix_same_as_start(mut self, enable: bool) -> IterOption {
        self.prefix_same_as_start = enable;
        self
    }

    pub fn build_read_opts(&self) -> ReadOptions {
        let mut opts = ReadOptions::new();
        opts.fill_cache(self.fill_cache);
        if self.total_order_seek_used() {
            opts.set_total_order_seek(true);
        } else if self.prefix_same_as_start {
            opts.set_prefix_same_as_start(true);
        }
        if let Some(ref key) = self.lower_bound {
            opts.set_iterate_lower_bound(key.to_vec());
        }
        if let Some(ref key) = self.upper_bound {
            opts.set_iterate_upper_bound(key.to_vec());
        }
        opts
    }
}

impl Default for IterOption {
    fn default() -> IterOption {
        IterOption {
            lower_bound: None,
            upper_bound: None,
            prefix_same_as_start: false,
            fill_cache: true,
            seek_mode: SeekMode::TotalOrder,
        }
    }
}

// TODO: refactor this trait into rocksdb trait.
pub trait Iterable {
    fn new_iterator(&self, iter_opt: IterOption) -> DBIterator<&DB>;
    fn new_iterator_cf(&self, _: &str, iter_opt: IterOption) -> Result<DBIterator<&DB>>;
    // scan scans database using an iterator in range [start_key, end_key), calls function f for
    // each iteration, if f returns false, terminates this scan.
    fn scan<F>(&self, start_key: &[u8], end_key: &[u8], fill_cache: bool, f: F) -> Result<()>
    where
        F: FnMut(&[u8], &[u8]) -> Result<bool>,
    {
        let iter_opt =
            IterOption::new(Some(start_key.to_vec()), Some(end_key.to_vec()), fill_cache);
        scan_impl(self.new_iterator(iter_opt), start_key, f)
    }

    // like `scan`, only on a specific column family.
    fn scan_cf<F>(
        &self,
        cf: &str,
        start_key: &[u8],
        end_key: &[u8],
        fill_cache: bool,
        f: F,
    ) -> Result<()>
    where
        F: FnMut(&[u8], &[u8]) -> Result<bool>,
    {
        let iter_opt =
            IterOption::new(Some(start_key.to_vec()), Some(end_key.to_vec()), fill_cache);
        scan_impl(self.new_iterator_cf(cf, iter_opt)?, start_key, f)
    }

    // Seek the first key >= given key, if no found, return None.
    fn seek(&self, key: &[u8]) -> Result<Option<(Vec<u8>, Vec<u8>)>> {
        let mut iter = self.new_iterator(IterOption::default());
        iter.seek(key.into());
        Ok(iter.kv())
    }

    // Seek the first key >= given key, if no found, return None.
    fn seek_cf(&self, cf: &str, key: &[u8]) -> Result<Option<(Vec<u8>, Vec<u8>)>> {
        let mut iter = self.new_iterator_cf(cf, IterOption::default())?;
        iter.seek(key.into());
        Ok(iter.kv())
    }
}

fn scan_impl<F>(mut it: DBIterator<&DB>, start_key: &[u8], mut f: F) -> Result<()>
where
    F: FnMut(&[u8], &[u8]) -> Result<bool>,
{
    it.seek(start_key.into());
    while it.valid() {
        let r = f(it.key(), it.value())?;

        if !r || !it.next() {
            break;
        }
    }

    Ok(())
}

use self::rocks::Writable;

pub trait Mutable: Writable {
    fn put_msg<M: protobuf::Message>(&self, key: &[u8], m: &M) -> Result<()> {
        let value = m.write_to_bytes()?;
        self.put(key, &value)?;
        Ok(())
    }

    // TOOD: change CFHandle to str.
    fn put_msg_cf<M: protobuf::Message>(&self, cf: &CFHandle, key: &[u8], m: &M) -> Result<()> {
        let value = m.write_to_bytes()?;
        self.put_cf(cf, key, &value)?;
        Ok(())
    }

    fn del(&self, key: &[u8]) -> Result<()> {
        self.delete(key)?;
        Ok(())
    }
=======
>>>>>>> 2837dd45
}<|MERGE_RESOLUTION|>--- conflicted
+++ resolved
@@ -85,218 +85,4 @@
     pub fn sync_raft(&self) -> Result<()> {
         self.raft.sync_wal().map_err(Error::RocksDb)
     }
-<<<<<<< HEAD
-}
-
-// TODO: refactor this trait into rocksdb trait.
-pub trait Peekable {
-    fn get_value(&self, key: &[u8]) -> Result<Option<DBVector>>;
-    fn get_value_cf(&self, cf: &str, key: &[u8]) -> Result<Option<DBVector>>;
-
-    fn get_msg<M: protobuf::Message>(&self, key: &[u8]) -> Result<Option<M>> {
-        let value = self.get_value(key)?;
-
-        if value.is_none() {
-            return Ok(None);
-        }
-
-        let mut m = M::new();
-        m.merge_from_bytes(&value.unwrap())?;
-        Ok(Some(m))
-    }
-
-    fn get_msg_cf<M: protobuf::Message>(&self, cf: &str, key: &[u8]) -> Result<Option<M>> {
-        let value = self.get_value_cf(cf, key)?;
-
-        if value.is_none() {
-            return Ok(None);
-        }
-
-        let mut m = M::new();
-        m.merge_from_bytes(&value.unwrap())?;
-        Ok(Some(m))
-    }
-}
-
-#[derive(Clone, PartialEq)]
-enum SeekMode {
-    TotalOrder,
-    Prefix,
-}
-
-pub struct IterOption {
-    lower_bound: Option<Vec<u8>>,
-    upper_bound: Option<Vec<u8>>,
-    prefix_same_as_start: bool,
-    fill_cache: bool,
-    seek_mode: SeekMode,
-}
-
-impl IterOption {
-    pub fn new(
-        lower_bound: Option<Vec<u8>>,
-        upper_bound: Option<Vec<u8>>,
-        fill_cache: bool,
-    ) -> IterOption {
-        IterOption {
-            lower_bound,
-            upper_bound,
-            prefix_same_as_start: false,
-            fill_cache,
-            seek_mode: SeekMode::TotalOrder,
-        }
-    }
-
-    #[inline]
-    pub fn use_prefix_seek(mut self) -> IterOption {
-        self.seek_mode = SeekMode::Prefix;
-        self
-    }
-
-    #[inline]
-    pub fn total_order_seek_used(&self) -> bool {
-        self.seek_mode == SeekMode::TotalOrder
-    }
-
-    #[inline]
-    pub fn lower_bound(&self) -> Option<&[u8]> {
-        self.lower_bound.as_ref().map(|v| v.as_slice())
-    }
-
-    #[inline]
-    pub fn set_lower_bound(&mut self, bound: Vec<u8>) {
-        self.lower_bound = Some(bound);
-    }
-
-    #[inline]
-    pub fn upper_bound(&self) -> Option<&[u8]> {
-        self.upper_bound.as_ref().map(|v| v.as_slice())
-    }
-
-    #[inline]
-    pub fn set_upper_bound(&mut self, bound: Vec<u8>) {
-        self.upper_bound = Some(bound);
-    }
-
-    #[inline]
-    pub fn set_prefix_same_as_start(mut self, enable: bool) -> IterOption {
-        self.prefix_same_as_start = enable;
-        self
-    }
-
-    pub fn build_read_opts(&self) -> ReadOptions {
-        let mut opts = ReadOptions::new();
-        opts.fill_cache(self.fill_cache);
-        if self.total_order_seek_used() {
-            opts.set_total_order_seek(true);
-        } else if self.prefix_same_as_start {
-            opts.set_prefix_same_as_start(true);
-        }
-        if let Some(ref key) = self.lower_bound {
-            opts.set_iterate_lower_bound(key.to_vec());
-        }
-        if let Some(ref key) = self.upper_bound {
-            opts.set_iterate_upper_bound(key.to_vec());
-        }
-        opts
-    }
-}
-
-impl Default for IterOption {
-    fn default() -> IterOption {
-        IterOption {
-            lower_bound: None,
-            upper_bound: None,
-            prefix_same_as_start: false,
-            fill_cache: true,
-            seek_mode: SeekMode::TotalOrder,
-        }
-    }
-}
-
-// TODO: refactor this trait into rocksdb trait.
-pub trait Iterable {
-    fn new_iterator(&self, iter_opt: IterOption) -> DBIterator<&DB>;
-    fn new_iterator_cf(&self, _: &str, iter_opt: IterOption) -> Result<DBIterator<&DB>>;
-    // scan scans database using an iterator in range [start_key, end_key), calls function f for
-    // each iteration, if f returns false, terminates this scan.
-    fn scan<F>(&self, start_key: &[u8], end_key: &[u8], fill_cache: bool, f: F) -> Result<()>
-    where
-        F: FnMut(&[u8], &[u8]) -> Result<bool>,
-    {
-        let iter_opt =
-            IterOption::new(Some(start_key.to_vec()), Some(end_key.to_vec()), fill_cache);
-        scan_impl(self.new_iterator(iter_opt), start_key, f)
-    }
-
-    // like `scan`, only on a specific column family.
-    fn scan_cf<F>(
-        &self,
-        cf: &str,
-        start_key: &[u8],
-        end_key: &[u8],
-        fill_cache: bool,
-        f: F,
-    ) -> Result<()>
-    where
-        F: FnMut(&[u8], &[u8]) -> Result<bool>,
-    {
-        let iter_opt =
-            IterOption::new(Some(start_key.to_vec()), Some(end_key.to_vec()), fill_cache);
-        scan_impl(self.new_iterator_cf(cf, iter_opt)?, start_key, f)
-    }
-
-    // Seek the first key >= given key, if no found, return None.
-    fn seek(&self, key: &[u8]) -> Result<Option<(Vec<u8>, Vec<u8>)>> {
-        let mut iter = self.new_iterator(IterOption::default());
-        iter.seek(key.into());
-        Ok(iter.kv())
-    }
-
-    // Seek the first key >= given key, if no found, return None.
-    fn seek_cf(&self, cf: &str, key: &[u8]) -> Result<Option<(Vec<u8>, Vec<u8>)>> {
-        let mut iter = self.new_iterator_cf(cf, IterOption::default())?;
-        iter.seek(key.into());
-        Ok(iter.kv())
-    }
-}
-
-fn scan_impl<F>(mut it: DBIterator<&DB>, start_key: &[u8], mut f: F) -> Result<()>
-where
-    F: FnMut(&[u8], &[u8]) -> Result<bool>,
-{
-    it.seek(start_key.into());
-    while it.valid() {
-        let r = f(it.key(), it.value())?;
-
-        if !r || !it.next() {
-            break;
-        }
-    }
-
-    Ok(())
-}
-
-use self::rocks::Writable;
-
-pub trait Mutable: Writable {
-    fn put_msg<M: protobuf::Message>(&self, key: &[u8], m: &M) -> Result<()> {
-        let value = m.write_to_bytes()?;
-        self.put(key, &value)?;
-        Ok(())
-    }
-
-    // TOOD: change CFHandle to str.
-    fn put_msg_cf<M: protobuf::Message>(&self, cf: &CFHandle, key: &[u8], m: &M) -> Result<()> {
-        let value = m.write_to_bytes()?;
-        self.put_cf(cf, key, &value)?;
-        Ok(())
-    }
-
-    fn del(&self, key: &[u8]) -> Result<()> {
-        self.delete(key)?;
-        Ok(())
-    }
-=======
->>>>>>> 2837dd45
 }