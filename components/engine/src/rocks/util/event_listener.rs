--- conflicted
+++ resolved
@@ -1,15 +1,11 @@
 // Copyright 2017 TiKV Project Authors. Licensed under Apache-2.0.
 
 use crate::rocks::util::engine_metrics::*;
-<<<<<<< HEAD
-use crate::rocks::{CompactionJobInfo, FlushJobInfo, IngestionInfo, WriteStallInfo};
-=======
 use crate::rocks::{
-    CompactionJobInfo, DBBackgroundErrorReason, FlushJobInfo, IngestionInfo, WriteStallCondition,
+    CompactionJobInfo, DBBackgroundErrorReason, FlushJobInfo, IngestionInfo,
     WriteStallInfo,
 };
 use tikv_util::set_panic_mark;
->>>>>>> c02d115f
 
 pub struct EventListener {
     db_name: String,
