// Copyright 2021 TiKV Project Authors. Licensed under Apache-2.0.

#[path = "../mod.rs"]
mod testsuite;
use std::{sync::mpsc::channel, time::Duration};

use futures::executor::block_on;
use kvproto::{kvrpcpb::*, metapb::RegionEpoch};
use pd_client::PdClient;
use resolved_ts::Task;
use tempfile::Builder;
use test_raftstore::{sleep_ms, IsolationFilterFactory};
use test_sst_importer::*;
pub use testsuite::*;
use tikv_util::store::new_peer;

#[test]
fn test_resolved_ts_basic() {
    let mut suite = TestSuite::new(1);
    let region = suite.cluster.get_region(&[]);

    // Prewrite
    let (k, v) = (b"k1", b"v");
    let mut start_ts = block_on(suite.cluster.pd_client.get_tso()).unwrap();
    let mut mutation = Mutation::default();
    mutation.set_op(Op::Put);
    mutation.key = k.to_vec();
    mutation.value = v.to_vec();
    suite.must_kv_prewrite(region.id, vec![mutation], k.to_vec(), start_ts, false);

    // The `resolved-ts` won't be updated due to there is lock on the region,
    // the `resolved-ts` may not be the `start_ts` of the lock if the `resolved-ts`
    // is updated with a newer ts before the prewrite request come, but still the
    // `resolved-ts` won't be updated
    let rts = suite.region_resolved_ts(region.id).unwrap();

    // Split region
    suite.cluster.must_split(&region, k);
    let r1 = suite.cluster.get_region(&[]);
    let r2 = suite.cluster.get_region(k);
    let current_ts = block_on(suite.cluster.pd_client.get_tso()).unwrap();
    // Resolved ts of region1 should be advanced
    suite.must_get_rts_ge(r1.id, current_ts);
    // Resolved ts of region2 should be equal to rts
    suite.must_get_rts(r2.id, rts);

    // Merge region2 to region1
    suite.cluster.must_try_merge(r2.id, r1.id);
    // Resolved ts of region1 should be equal to rts
    suite.must_get_rts(r1.id, rts);

    // Commit
    let commit_ts = block_on(suite.cluster.pd_client.get_tso()).unwrap();
    suite.must_kv_commit(r1.id, vec![k.to_vec()], start_ts, commit_ts);
    // Resolved ts of region1 should be advanced
    let current_ts = block_on(suite.cluster.pd_client.get_tso()).unwrap();
    suite.must_get_rts_ge(r1.id, current_ts);

    // ingest sst
    let temp_dir = Builder::new().prefix("test_resolved_ts").tempdir().unwrap();
    let sst_path = temp_dir.path().join("test.sst");
    let sst_range = (0, 100);

    let mut sst_epoch = RegionEpoch::default();
    sst_epoch.set_conf_ver(1);
    sst_epoch.set_version(4);

    let (mut meta, data) = gen_sst_file(sst_path, sst_range);
    meta.set_region_id(r1.id);
    meta.set_region_epoch(sst_epoch);

    suite.upload_sst(r1.id, &meta, &data).unwrap();

    let tracked_index_before = suite.region_tracked_index(r1.id);
    suite.must_ingest_sst(r1.id, meta);
    let mut tracked_index_after = suite.region_tracked_index(r1.id);
    for _ in 0..10 {
        if tracked_index_after > tracked_index_before {
            break;
        }
        tracked_index_after = suite.region_tracked_index(r1.id);
        sleep_ms(200)
    }
    assert!(tracked_index_after > tracked_index_before);

    // 1PC
    let tracked_index_before = suite.region_tracked_index(r1.id);

    start_ts = block_on(suite.cluster.pd_client.get_tso()).unwrap();
    let (k, v) = (b"k2", b"v");
    let mut mutation_1pc = Mutation::default();
    mutation_1pc.set_op(Op::Put);
    mutation_1pc.key = k.to_vec();
    mutation_1pc.value = v.to_vec();
    suite.must_kv_prewrite(r1.id, vec![mutation_1pc], k.to_vec(), start_ts, true);

    tracked_index_after = suite.region_tracked_index(r1.id);
    for _ in 0..10 {
        if tracked_index_after > tracked_index_before {
            break;
        }
        tracked_index_after = suite.region_tracked_index(r1.id);
        sleep_ms(200)
    }
    assert!(tracked_index_after > tracked_index_before);

    suite.stop();
}

#[test]
fn test_dynamic_change_advance_ts_interval() {
    let mut suite = TestSuite::new(1);
    let region = suite.cluster.get_region(&[]);

    // `reolved-ts` should update with the interval of 10ms
    suite.must_get_rts_ge(
        region.id,
        block_on(suite.cluster.pd_client.get_tso()).unwrap(),
    );

    // change the interval to 10min
    suite.must_change_advance_ts_interval(1, Duration::from_secs(600));
    // sleep to wait for previous update task finish
    sleep_ms(200);

    // `resolved-ts` should not be updated
    for _ in 0..10 {
        if let Some(ts) = suite.region_resolved_ts(region.id) {
            if block_on(suite.cluster.pd_client.get_tso()).unwrap() <= ts {
                panic!("unexpect update");
            }
        }
        sleep_ms(10)
    }

    // change the interval to 10ms
    suite.must_change_advance_ts_interval(1, Duration::from_millis(10));
    // `resolved-ts` should be updated immediately
    suite.must_get_rts_ge(
        region.id,
        block_on(suite.cluster.pd_client.get_tso()).unwrap(),
    );

    suite.stop();
}

// This case checks resolved ts can still be advanced quickly even if some TiKV
// stores are partitioned.
#[test]
fn test_store_partitioned() {
    let mut suite = TestSuite::new(3);
    let r = suite.cluster.get_region(&[]);
    suite.cluster.must_transfer_leader(r.id, new_peer(1, 1));
    suite.must_get_rts_ge(r.id, block_on(suite.cluster.pd_client.get_tso()).unwrap());

    suite
        .cluster
        .add_send_filter(IsolationFilterFactory::new(3));
    let tso = block_on(suite.cluster.pd_client.get_tso()).unwrap();
    for _ in 0..50 {
        let rts = suite.region_resolved_ts(r.id).unwrap();
        if rts > tso {
            if rts.physical() - tso.physical() < 3000 {
                break;
            } else {
                panic!("resolved ts doesn't advance in time")
            }
        }
        sleep_ms(100);
    }

    suite.stop();
<<<<<<< HEAD
=======
}

#[test]
fn test_change_log_memory_quota_exceeded() {
    let mut suite = TestSuite::new(1);
    let region = suite.cluster.get_region(&[]);

    suite.must_get_rts_ge(
        region.id,
        block_on(suite.cluster.pd_client.get_tso()).unwrap(),
    );

    // Set a small memory quota to trigger memory quota exceeded.
    suite.must_change_memory_quota(1, 1);
    let (k, v) = (b"k1", b"v");
    let start_ts = block_on(suite.cluster.pd_client.get_tso()).unwrap();
    let mut mutation = Mutation::default();
    mutation.set_op(Op::Put);
    mutation.key = k.to_vec();
    mutation.value = v.to_vec();
    suite.must_kv_prewrite(region.id, vec![mutation], k.to_vec(), start_ts, false);

    // Resolved ts should not advance.
    let (tx, rx) = channel();
    suite.must_schedule_task(
        1,
        Task::GetDiagnosisInfo {
            region_id: 1,
            log_locks: false,
            min_start_ts: u64::MAX,
            callback: Box::new(move |res| {
                tx.send(res).unwrap();
            }),
        },
    );
    let res = rx.recv_timeout(Duration::from_secs(5)).unwrap();
    assert_eq!(res.unwrap().1, 0, "{:?}", res);

    suite.stop();
}

#[test]
fn test_scan_log_memory_quota_exceeded() {
    let mut suite = TestSuite::new(1);
    let region = suite.cluster.get_region(&[]);

    suite.must_get_rts_ge(
        region.id,
        block_on(suite.cluster.pd_client.get_tso()).unwrap(),
    );

    let (k, v) = (b"k1", b"v");
    let start_ts = block_on(suite.cluster.pd_client.get_tso()).unwrap();
    let mut mutation = Mutation::default();
    mutation.set_op(Op::Put);
    mutation.key = k.to_vec();
    mutation.value = v.to_vec();
    suite.must_kv_prewrite(region.id, vec![mutation], k.to_vec(), start_ts, false);

    // Set a small memory quota to trigger memory quota exceeded.
    suite.must_change_memory_quota(1, 1);
    // Split region
    suite.cluster.must_split(&region, k);

    let r1 = suite.cluster.get_region(&[]);
    let r2 = suite.cluster.get_region(k);
    let current_ts = block_on(suite.cluster.pd_client.get_tso()).unwrap();
    // Wait for scan log.
    sleep_ms(500);
    // Resolved ts of region1 should be advanced
    suite.must_get_rts_ge(r1.id, current_ts);

    // Resolved ts should not advance.
    let (tx, rx) = channel();
    suite.must_schedule_task(
        r2.id,
        Task::GetDiagnosisInfo {
            region_id: r2.id,
            log_locks: false,
            min_start_ts: u64::MAX,
            callback: Box::new(move |res| {
                tx.send(res).unwrap();
            }),
        },
    );
    let res = rx.recv_timeout(Duration::from_secs(5)).unwrap();
    assert_eq!(res.unwrap().1, 0, "{:?}", res);

    suite.stop();
>>>>>>> 172a25c1
}<|MERGE_RESOLUTION|>--- conflicted
+++ resolved
@@ -170,8 +170,6 @@
     }
 
     suite.stop();
-<<<<<<< HEAD
-=======
 }
 
 #[test]
@@ -261,5 +259,4 @@
     assert_eq!(res.unwrap().1, 0, "{:?}", res);
 
     suite.stop();
->>>>>>> 172a25c1
 }