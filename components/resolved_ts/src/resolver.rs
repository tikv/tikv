--- conflicted
+++ resolved
@@ -55,13 +55,9 @@
     // key -> start_ts
     locks_by_key: HashMap<Arc<[u8]>, TimeStamp>,
     // start_ts -> locked keys.
-<<<<<<< HEAD
     pub(crate) lock_ts_heap: BTreeMap<TimeStamp, HashSet<Arc<[u8]>>>,
-=======
-    lock_ts_heap: BTreeMap<TimeStamp, HashSet<Arc<[u8]>>>,
     // The last shrink time.
     last_aggressive_shrink_time: Instant,
->>>>>>> fa3892be
     // The timestamps that guarantees no more commit will happen before.
     resolved_ts: TimeStamp,
     // The highest index `Resolver` had been tracked
@@ -312,15 +308,12 @@
     ///
     /// `min_ts` advances the resolver even if there is no write.
     /// Return None means the resolver is not initialized.
-<<<<<<< HEAD
     pub fn resolve(
         &mut self,
         min_ts: TimeStamp,
         now: Option<Instant>,
         source: TsSource,
     ) -> TimeStamp {
-=======
-    pub fn resolve(&mut self, min_ts: TimeStamp, now: Option<Instant>) -> TimeStamp {
         // Use a small ratio to shrink the memory usage aggressively.
         const AGGRESSIVE_SHRINK_RATIO: usize = 2;
         const AGGRESSIVE_SHRINK_INTERVAL: Duration = Duration::from_secs(10);
@@ -329,7 +322,6 @@
             self.last_aggressive_shrink_time = Instant::now_coarse();
         }
 
->>>>>>> fa3892be
         // The `Resolver` is stopped, not need to advance, just return the current
         // `resolved_ts`
         if self.stopped {
@@ -590,7 +582,7 @@
 
         // Trigger aggressive shrink.
         resolver.last_aggressive_shrink_time = Instant::now_coarse() - Duration::from_secs(600);
-        resolver.resolve(TimeStamp::new(0), None);
+        resolver.resolve(TimeStamp::new(0), None, TsSource::PdTso);
         assert!(
             resolver.locks_by_key.capacity() == 0,
             "{}, {}",
