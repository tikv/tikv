--- conflicted
+++ resolved
@@ -4,16 +4,11 @@
 
 use collections::{HashMap, HashSet};
 use raftstore::store::RegionReadProgress;
-<<<<<<< HEAD
-use tikv_util::time::Instant;
-use txn_types::{Key, TimeStamp};
-=======
 use tikv_util::{
     memory::{HeapSize, MemoryQuota},
     time::Instant,
 };
-use txn_types::TimeStamp;
->>>>>>> e5efbe69
+use txn_types::{Key, TimeStamp};
 
 use crate::metrics::RTS_RESOLVED_FAIL_ADVANCE_VEC;
 
@@ -70,7 +65,9 @@
     min_ts: TimeStamp,
     // Whether the `Resolver` is stopped
     stopped: bool,
-<<<<<<< HEAD
+    // The memory quota for the `Resolver` and its lock keys and timestamps.
+    memory_quota: Arc<MemoryQuota>,
+    // The last attempt of resolve(), used for diagnosis.
     pub(crate) last_attempt: Option<LastAttempt>,
 }
 
@@ -81,11 +78,6 @@
     ts: TimeStamp,
     reason: String,
     lock: Option<Key>,
-=======
-
-    // The memory quota for the `Resolver` and its lock keys and timestamps.
-    memory_quota: Arc<MemoryQuota>,
->>>>>>> e5efbe69
 }
 
 impl std::fmt::Debug for Resolver {
@@ -138,11 +130,8 @@
             tracked_index: 0,
             min_ts: TimeStamp::zero(),
             stopped: false,
-<<<<<<< HEAD
+            memory_quota,
             last_attempt: None,
-=======
-            memory_quota,
->>>>>>> e5efbe69
         }
     }
 
