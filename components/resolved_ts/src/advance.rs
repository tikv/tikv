--- conflicted
+++ resolved
@@ -48,15 +48,10 @@
 
 const DEFAULT_CHECK_LEADER_TIMEOUT_DURATION: Duration = Duration::from_secs(5); // 5s
 
-<<<<<<< HEAD
 pub struct AdvanceTsWorker<P, T> {
     pd_client: P,
     tso_getter: T,
-=======
-pub struct AdvanceTsWorker {
-    pd_client: Arc<dyn PdClient>,
     advance_ts_interval: Duration,
->>>>>>> b82036ea
     timer: SteadyTimer,
     worker: Runtime,
     scheduler: Scheduler<Task>,
@@ -67,13 +62,9 @@
 
 impl<P: PdClientCommon + Clone, T: TsoGetter + Clone> AdvanceTsWorker<P, T> {
     pub fn new(
-<<<<<<< HEAD
+        advance_ts_interval: Duration,
         pd_client: P,
         tso_getter: T,
-=======
-        advance_ts_interval: Duration,
-        pd_client: Arc<dyn PdClient>,
->>>>>>> b82036ea
         scheduler: Scheduler<Task>,
         concurrency_manager: ConcurrencyManager,
     ) -> Self {
@@ -87,12 +78,8 @@
             .unwrap();
         Self {
             pd_client,
-<<<<<<< HEAD
             tso_getter,
-=======
-            worker,
             advance_ts_interval,
->>>>>>> b82036ea
             timer: SteadyTimer::default(),
             worker,
             scheduler,
@@ -121,13 +108,8 @@
         ));
 
         let fut = async move {
-<<<<<<< HEAD
             // Ignore get tso errors since we will retry every `advance_ts_interval`.
             let mut min_ts = tso_getter.get_tso().await.unwrap_or_default();
-=======
-            // Ignore get tso errors since we will retry every `advdance_ts_interval`.
-            let mut min_ts = pd_client.get_tso().await.unwrap_or_default();
->>>>>>> b82036ea
 
             // Sync with concurrency manager so that it can work correctly when
             // optimizations like async commit is enabled.
@@ -548,13 +530,8 @@
             return Ok(client);
         }
     }
-<<<<<<< HEAD
-    let timeout = Duration::from_millis(DEFAULT_CHECK_LEADER_TIMEOUT_MILLISECONDS);
+    let timeout = DEFAULT_CHECK_LEADER_TIMEOUT_DURATION;
     let store = tokio::time::timeout(timeout, pd_client.get_store_and_stats(store_id))
-=======
-    let timeout = DEFAULT_CHECK_LEADER_TIMEOUT_DURATION;
-    let store = tokio::time::timeout(timeout, pd_client.get_store_async(store_id))
->>>>>>> b82036ea
         .await
         .map_err(|e| pd_client::Error::Other(Box::new(e)))
         .flatten()?
