// Copyright 2021 TiKV Project Authors. Licensed under Apache-2.0.

use engine_traits::KvEngine;
use kvproto::metapb::Region;
use raft::StateRole;
use raftstore::coprocessor::*;
use tikv_util::worker::Scheduler;

use crate::cmd::lock_only_filter;
use crate::endpoint::Task;
use crate::metrics::RTS_CHANNEL_PENDING_CMD_BYTES;

pub struct Observer<E: KvEngine> {
    scheduler: Scheduler<Task<E::Snapshot>>,
}

impl<E: KvEngine> Observer<E> {
    pub fn new(scheduler: Scheduler<Task<E::Snapshot>>) -> Self {
        Observer { scheduler }
    }

    pub fn register_to(&self, coprocessor_host: &mut CoprocessorHost<E>) {
        // The `resolved-ts` cmd observer will `mem::take` the `Vec<CmdBatch>`, use a low priority
        // to let it be the last observer and avoid affecting other observers
        coprocessor_host
            .registry
            .register_cmd_observer(1000, BoxCmdObserver::new(self.clone()));
        coprocessor_host
            .registry
            .register_role_observer(100, BoxRoleObserver::new(self.clone()));
        coprocessor_host
            .registry
            .register_region_change_observer(100, BoxRegionChangeObserver::new(self.clone()));
    }
}

impl<E: KvEngine> Clone for Observer<E> {
    fn clone(&self) -> Self {
        Self {
            scheduler: self.scheduler.clone(),
        }
    }
}

impl<E: KvEngine> Coprocessor for Observer<E> {}

impl<E: KvEngine> CmdObserver<E> for Observer<E> {
    fn on_flush_applied_cmd_batch(
        &self,
        max_level: ObserveLevel,
        cmd_batches: &mut Vec<CmdBatch>,
        _: &E,
    ) {
        if max_level == ObserveLevel::None {
            return;
        }
        let cmd_batches: Vec<_> = std::mem::take(cmd_batches)
            .into_iter()
            .filter_map(lock_only_filter)
            .collect();
        if cmd_batches.is_empty() {
            return;
        }
<<<<<<< HEAD
        self.cmd_batches
            .borrow_mut()
            .last_mut()
            .unwrap_or_else(|| panic!("region {} should exist some cmd batch", region_id))
            .push(cdc_id, rts_id, region_id, cmd.clone());
    }

    fn on_flush_apply(&self, engine: E) {
        self.cmd_batches.borrow_mut().retain(|b| !b.is_empty());
        if !self.cmd_batches.borrow().is_empty() {
            let batches = self.cmd_batches.replace(Vec::default());
            let mut region = Region::default();
            region.mut_peers().push(Peer::default());
            // Create a snapshot here for preventing the old value was GC-ed.
            // TODO: only need it after enabling old value, may add a flag to indicate whether to get it.
            let snapshot = if self.need_old_value {
                Some(RegionSnapshot::from_snapshot(
                    Arc::new(engine.snapshot()),
                    Arc::new(region),
                ))
            } else {
                None
            };
            let size = batches.iter().map(|b| b.size()).sum::<usize>();
            RTS_CHANNEL_PENDING_CMD_BYTES.add(size as i64);
            if let Err(e) = self.scheduler.schedule(Task::ChangeLog {
                cmd_batch: batches,
                snapshot,
            }) {
                info!("failed to schedule change log event"; "err" => ?e);
            }
=======
        if let Err(e) = self.scheduler.schedule(Task::ChangeLog {
            cmd_batch: cmd_batches,
            snapshot: None,
        }) {
            info!("failed to schedule change log event"; "err" => ?e);
>>>>>>> eac33d8e
        }
    }

    fn on_applied_current_term(&self, role: StateRole, region: &Region) {
        // Start to advance resolved ts after peer becomes leader and apply on its term
        if role == StateRole::Leader {
            if let Err(e) = self.scheduler.schedule(Task::RegisterRegion {
                region: region.clone(),
            }) {
                info!("failed to schedule register region task"; "err" => ?e);
            }
        }
    }
}

impl<E: KvEngine> RoleObserver for Observer<E> {
    fn on_role_change(&self, ctx: &mut ObserverContext<'_>, role: StateRole) {
        // Stop to advance resolved ts after peer steps down to follower or candidate.
        // Do not need to check observe id because we expect all role change events are scheduled in order.
        if role != StateRole::Leader {
            if let Err(e) = self.scheduler.schedule(Task::DeRegisterRegion {
                region_id: ctx.region().id,
            }) {
                info!("failed to schedule deregister region task"; "err" => ?e);
            }
        }
    }
}

impl<E: KvEngine> RegionChangeObserver for Observer<E> {
    fn on_region_changed(
        &self,
        ctx: &mut ObserverContext<'_>,
        event: RegionChangeEvent,
        role: StateRole,
    ) {
        // If the peer is not leader, it must has not registered the observe region or it is deregistering
        // the observe region, so don't need to send `RegionUpdated`/`RegionDestroyed` to update the observe
        // region
        if role != StateRole::Leader {
            return;
        }
        match event {
            RegionChangeEvent::Create => {}
            RegionChangeEvent::Update => {
                if let Err(e) = self
                    .scheduler
                    .schedule(Task::RegionUpdated(ctx.region().clone()))
                {
                    info!("failed to schedule region updated event"; "err" => ?e);
                }
            }
            RegionChangeEvent::Destroy => {
                if let RegionChangeEvent::Destroy = event {
                    if let Err(e) = self
                        .scheduler
                        .schedule(Task::RegionDestroyed(ctx.region().clone()))
                    {
                        info!("failed to schedule region destroyed event"; "err" => ?e);
                    }
                }
            }
        }
    }
}

#[cfg(test)]
mod test {
    use super::*;
    use engine_rocks::RocksSnapshot;
    use engine_traits::{CF_DEFAULT, CF_LOCK, CF_WRITE};
    use kvproto::metapb::Region;
    use kvproto::raft_cmdpb::*;
    use std::time::Duration;
    use tikv::storage::kv::TestEngineBuilder;
    use tikv_util::worker::{dummy_scheduler, ReceiverWrapper};

    fn put_cf(cf: &str, key: &[u8], value: &[u8]) -> Request {
        let mut cmd = Request::default();
        cmd.set_cmd_type(CmdType::Put);
        cmd.mut_put().set_cf(cf.to_owned());
        cmd.mut_put().set_key(key.to_vec());
        cmd.mut_put().set_value(value.to_vec());
        cmd
    }

    fn expect_recv(rx: &mut ReceiverWrapper<Task<RocksSnapshot>>, data: Vec<Request>) {
        if data.is_empty() {
            match rx.recv_timeout(Duration::from_millis(10)) {
                Err(std::sync::mpsc::RecvTimeoutError::Timeout) => return,
                _ => panic!("unexpected result"),
            };
        }
        match rx.recv_timeout(Duration::from_millis(10)).unwrap().unwrap() {
            Task::ChangeLog { cmd_batch, .. } => {
                assert_eq!(cmd_batch.len(), 1);
                assert_eq!(cmd_batch[0].len(), 1);
                assert_eq!(&cmd_batch[0].cmds[0].request.get_requests(), &data);
            }
            _ => panic!("unexpected task"),
        };
    }

    #[test]
    fn test_observing() {
        let (scheduler, mut rx) = dummy_scheduler();
        let observer = Observer::new(scheduler);
        let engine = TestEngineBuilder::new().build().unwrap().get_rocksdb();
        let mut data = vec![
            put_cf(CF_LOCK, b"k1", b"v"),
            put_cf(CF_DEFAULT, b"k2", b"v"),
            put_cf(CF_LOCK, b"k3", b"v"),
            put_cf(CF_LOCK, b"k4", b"v"),
            put_cf(CF_DEFAULT, b"k6", b"v"),
            put_cf(CF_WRITE, b"k7", b"v"),
            put_cf(CF_WRITE, b"k8", b"v"),
        ];
        let mut cmd = Cmd::new(0, RaftCmdRequest::default(), RaftCmdResponse::default());
        cmd.request.mut_requests().clear();
        for put in &data {
            cmd.request.mut_requests().push(put.clone());
        }

        // Both cdc and resolved-ts worker are observing
        let observe_info = CmdObserveInfo::from_handle(ObserveHandle::new(), ObserveHandle::new());
        let mut cb = CmdBatch::new(&observe_info, Region::default());
        cb.push(&observe_info, 0, cmd.clone());
        observer.on_flush_applied_cmd_batch(cb.level, &mut vec![cb], &engine);
        // Observe all data
        expect_recv(&mut rx, data.clone());

        // Only cdc is observing
        let observe_info = CmdObserveInfo::from_handle(ObserveHandle::new(), ObserveHandle::new());
        observe_info.rts_id.stop_observing();
        let mut cb = CmdBatch::new(&observe_info, Region::default());
        cb.push(&observe_info, 0, cmd.clone());
        observer.on_flush_applied_cmd_batch(cb.level, &mut vec![cb], &engine);
        // Still observe all data
        expect_recv(&mut rx, data.clone());

        // Only resolved-ts worker is observing
        let observe_info = CmdObserveInfo::from_handle(ObserveHandle::new(), ObserveHandle::new());
        observe_info.cdc_id.stop_observing();
        let mut cb = CmdBatch::new(&observe_info, Region::default());
        cb.push(&observe_info, 0, cmd.clone());
        observer.on_flush_applied_cmd_batch(cb.level, &mut vec![cb], &engine);
        // Only observe lock related data
        data.retain(|p| p.get_put().cf != CF_DEFAULT);
        expect_recv(&mut rx, data);

        // Both cdc and resolved-ts worker are not observing
        let observe_info = CmdObserveInfo::from_handle(ObserveHandle::new(), ObserveHandle::new());
        observe_info.rts_id.stop_observing();
        observe_info.cdc_id.stop_observing();
        let mut cb = CmdBatch::new(&observe_info, Region::default());
        cb.push(&observe_info, 0, cmd);
        observer.on_flush_applied_cmd_batch(cb.level, &mut vec![cb], &engine);
        // Observe no data
        expect_recv(&mut rx, vec![]);
    }
}<|MERGE_RESOLUTION|>--- conflicted
+++ resolved
@@ -61,45 +61,13 @@
         if cmd_batches.is_empty() {
             return;
         }
-<<<<<<< HEAD
-        self.cmd_batches
-            .borrow_mut()
-            .last_mut()
-            .unwrap_or_else(|| panic!("region {} should exist some cmd batch", region_id))
-            .push(cdc_id, rts_id, region_id, cmd.clone());
-    }
-
-    fn on_flush_apply(&self, engine: E) {
-        self.cmd_batches.borrow_mut().retain(|b| !b.is_empty());
-        if !self.cmd_batches.borrow().is_empty() {
-            let batches = self.cmd_batches.replace(Vec::default());
-            let mut region = Region::default();
-            region.mut_peers().push(Peer::default());
-            // Create a snapshot here for preventing the old value was GC-ed.
-            // TODO: only need it after enabling old value, may add a flag to indicate whether to get it.
-            let snapshot = if self.need_old_value {
-                Some(RegionSnapshot::from_snapshot(
-                    Arc::new(engine.snapshot()),
-                    Arc::new(region),
-                ))
-            } else {
-                None
-            };
-            let size = batches.iter().map(|b| b.size()).sum::<usize>();
-            RTS_CHANNEL_PENDING_CMD_BYTES.add(size as i64);
-            if let Err(e) = self.scheduler.schedule(Task::ChangeLog {
-                cmd_batch: batches,
-                snapshot,
-            }) {
-                info!("failed to schedule change log event"; "err" => ?e);
-            }
-=======
+        let size = cmd_batches.iter().map(|b| b.size()).sum::<usize>();
+        RTS_CHANNEL_PENDING_CMD_BYTES.add(size as i64);
         if let Err(e) = self.scheduler.schedule(Task::ChangeLog {
             cmd_batch: cmd_batches,
             snapshot: None,
         }) {
             info!("failed to schedule change log event"; "err" => ?e);
->>>>>>> eac33d8e
         }
     }
 
