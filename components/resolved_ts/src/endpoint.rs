// Copyright 2021 TiKV Project Authors. Licensed under Apache-2.0.

use std::{
    cmp::min,
    collections::HashMap,
    fmt,
    marker::PhantomData,
    sync::{
        atomic::{AtomicBool, Ordering},
        Arc, Mutex, MutexGuard,
    },
    time::Duration,
};

use concurrency_manager::ConcurrencyManager;
use engine_traits::KvEngine;
use grpcio::Environment;
use kvproto::{kvrpcpb::LeaderInfo, metapb::Region, raft_cmdpb::AdminCmdType};
use online_config::{self, ConfigChange, ConfigManager, OnlineConfig};
use pd_client::PdClient;
use raftstore::{
    coprocessor::{CmdBatch, ObserveHandle, ObserveId},
    router::CdcHandle,
    store::{
        fsm::store::StoreRegionMeta,
        util::{
            self, ReadState, RegionReadProgress, RegionReadProgressCore, RegionReadProgressRegistry,
        },
    },
};
use security::SecurityManager;
use tikv::config::ResolvedTsConfig;
use tikv_util::{
    memory::MemoryQuota,
    warn,
    worker::{Runnable, RunnableWithTimer, Scheduler},
};
use tokio::sync::Notify;
use txn_types::{Key, TimeStamp};

use crate::{
    advance::{AdvanceTsWorker, LeadershipResolver, DEFAULT_CHECK_LEADER_TIMEOUT_DURATION},
    cmd::{ChangeLog, ChangeRow},
    metrics::*,
    resolver::{LastAttempt, Resolver},
    scanner::{ScanEntry, ScanMode, ScanTask, ScannerPool},
<<<<<<< HEAD
    TsSource,
=======
    Error, Result,
>>>>>>> c66bfe87
};

/// grace period for identifying identifying slow resolved-ts and safe-ts.
const SLOW_LOG_GRACE_PERIOD_MS: u64 = 1000;
const MEMORY_QUOTA_EXCEEDED_BACKOFF: Duration = Duration::from_secs(30);

enum ResolverStatus {
    Pending {
        tracked_index: u64,
        locks: Vec<PendingLock>,
        cancelled: Arc<AtomicBool>,
    },
    Ready,
}

#[allow(dead_code)]
enum PendingLock {
    Track {
        key: Key,
        start_ts: TimeStamp,
    },
    Untrack {
        key: Key,
        start_ts: Option<TimeStamp>,
        commit_ts: Option<TimeStamp>,
    },
}

// Records information related to observed region.
// observe_id is used for avoiding ABA problems in incremental scan task,
// advance resolved ts task, and command observing.
struct ObserveRegion {
    meta: Region,
    handle: ObserveHandle,
    // TODO: Get lease from raftstore.
    // lease: Option<RemoteLease>,
    resolver: Resolver,
    resolver_status: ResolverStatus,
}

impl ObserveRegion {
    fn new(meta: Region, rrp: Arc<RegionReadProgress>, memory_quota: Arc<MemoryQuota>) -> Self {
        ObserveRegion {
            resolver: Resolver::with_read_progress(meta.id, Some(rrp), memory_quota),
            meta,
            handle: ObserveHandle::new(),
            resolver_status: ResolverStatus::Pending {
                tracked_index: 0,
                locks: vec![],
                cancelled: Arc::new(AtomicBool::new(false)),
            },
        }
    }

    fn read_progress(&self) -> &Arc<RegionReadProgress> {
        self.resolver.read_progress().unwrap()
    }

    fn track_change_log(&mut self, change_logs: &[ChangeLog]) -> Result<()> {
        match &mut self.resolver_status {
            ResolverStatus::Pending {
                locks,
                tracked_index,
                ..
            } => {
                for log in change_logs {
                    match log {
                        ChangeLog::Error(e) => {
                            debug!(
                                "skip change log error";
                                "region" => self.meta.id,
                                "error" => ?e,
                            );
                            continue;
                        }
                        ChangeLog::Admin(req_type) => {
                            // TODO: for admin cmd that won't change the region meta like peer list
                            // and key range (i.e. `CompactLog`, `ComputeHash`) we may not need to
                            // return error
                            return Err(box_err!(
                                "region met admin command {:?} while initializing resolver",
                                req_type
                            ));
                        }
                        ChangeLog::Rows { rows, index } => {
                            rows.iter().for_each(|row| match row {
                                ChangeRow::Prewrite { key, start_ts, .. } => {
                                    locks.push(PendingLock::Track {
                                        key: key.clone(),
                                        start_ts: *start_ts,
                                    })
                                }
                                ChangeRow::Commit {
                                    key,
                                    start_ts,
                                    commit_ts,
                                    ..
                                } => locks.push(PendingLock::Untrack {
                                    key: key.clone(),
                                    start_ts: *start_ts,
                                    commit_ts: *commit_ts,
                                }),
                                // One pc command do not contains any lock, so just skip it
                                ChangeRow::OnePc { .. } => {}
                                ChangeRow::IngestSsT => {}
                            });
                            assert!(
                                *tracked_index < *index,
                                "region {}, tracked_index: {}, incoming index: {}",
                                self.meta.id,
                                *tracked_index,
                                *index
                            );
                            *tracked_index = *index;
                        }
                    }
                }
            }
            ResolverStatus::Ready => {
                for log in change_logs {
                    match log {
                        ChangeLog::Error(e) => {
                            debug!(
                                "skip change log error";
                                "region" => self.meta.id,
                                "error" => ?e,
                            );
                            continue;
                        }
                        ChangeLog::Admin(req_type) => match req_type {
                            AdminCmdType::Split
                            | AdminCmdType::BatchSplit
                            | AdminCmdType::PrepareMerge
                            | AdminCmdType::RollbackMerge
                            | AdminCmdType::CommitMerge => {
                                info!(
                                    "region met split/merge command, stop tracking since key range changed, wait for re-register";
                                    "req_type" => ?req_type,
                                );
                                // Stop tracking so that `tracked_index` larger than the split/merge
                                // command index won't be published until `RegionUpdate` event
                                // trigger the region re-register and re-scan the new key range
                                self.resolver.stop_tracking();
                            }
                            _ => {
                                debug!(
                                    "skip change log admin";
                                    "region" => self.meta.id,
                                    "req_type" => ?req_type,
                                );
                            }
                        },
                        ChangeLog::Rows { rows, index } => {
                            for row in rows {
                                match row {
                                    ChangeRow::Prewrite { key, start_ts, .. } => {
                                        if !self.resolver.track_lock(
                                            *start_ts,
                                            key.to_raw().unwrap(),
                                            Some(*index),
                                        ) {
                                            return Err(Error::MemoryQuotaExceeded);
                                        }
                                    }
                                    ChangeRow::Commit { key, .. } => self
                                        .resolver
                                        .untrack_lock(&key.to_raw().unwrap(), Some(*index)),
                                    // One pc command do not contains any lock, so just skip it
                                    ChangeRow::OnePc { .. } => {
                                        self.resolver.update_tracked_index(*index);
                                    }
                                    ChangeRow::IngestSsT => {
                                        self.resolver.update_tracked_index(*index);
                                    }
                                }
                            }
                        }
                    }
                }
            }
        }
        Ok(())
    }

    /// Track locks in incoming scan entries.
    fn track_scan_locks(&mut self, entries: Vec<ScanEntry>, apply_index: u64) -> Result<()> {
        for es in entries {
            match es {
                ScanEntry::Lock(locks) => {
                    if let ResolverStatus::Ready = self.resolver_status {
                        panic!("region {:?} resolver has ready", self.meta.id)
                    }
                    for (key, lock) in locks {
                        if !self.resolver.track_lock(
                            lock.ts,
                            key.to_raw().unwrap(),
                            Some(apply_index),
                        ) {
                            return Err(Error::MemoryQuotaExceeded);
                        }
                    }
                }
                ScanEntry::None => {
                    // Update the `tracked_index` to the snapshot's `apply_index`
                    self.resolver.update_tracked_index(apply_index);
                    let pending_tracked_index =
                        match std::mem::replace(&mut self.resolver_status, ResolverStatus::Ready) {
                            ResolverStatus::Pending {
                                locks,
                                tracked_index,
                                ..
                            } => {
                                for lock in locks {
                                    match lock {
                                        PendingLock::Track { key, start_ts } => {
                                            if !self.resolver.track_lock(
                                                start_ts,
                                                key.to_raw().unwrap(),
                                                Some(tracked_index),
                                            ) {
                                                return Err(Error::MemoryQuotaExceeded);
                                            }
                                        }
                                        PendingLock::Untrack { key, .. } => {
                                            self.resolver.untrack_lock(
                                                &key.to_raw().unwrap(),
                                                Some(tracked_index),
                                            )
                                        }
                                    }
                                }
                                tracked_index
                            }
                            ResolverStatus::Ready => {
                                panic!("region {:?} resolver has ready", self.meta.id)
                            }
                        };
                    info!(
                        "Resolver initialized";
                        "region" => self.meta.id,
                        "observe_id" => ?self.handle.id,
                        "snapshot_index" => apply_index,
                        "pending_data_index" => pending_tracked_index,
                    );
                }
                ScanEntry::TxnEntry(_) => panic!("unexpected entry type"),
            }
        }
        Ok(())
    }
}

pub struct Endpoint<T, E: KvEngine, S> {
    store_id: Option<u64>,
    cfg: ResolvedTsConfig,
    memory_quota: Arc<MemoryQuota>,
    advance_notify: Arc<Notify>,
    store_meta: Arc<Mutex<S>>,
    region_read_progress: RegionReadProgressRegistry,
    regions: HashMap<u64, ObserveRegion>,
    scanner_pool: ScannerPool<T, E>,
    scheduler: Scheduler<Task>,
    advance_worker: AdvanceTsWorker,
    _phantom: PhantomData<(T, E)>,
}

// methods that are used for metrics and logging
impl<T, E, S> Endpoint<T, E, S>
where
    T: 'static + CdcHandle<E>,
    E: KvEngine,
    S: StoreRegionMeta,
{
    fn is_leader(&self, store_id: Option<u64>, leader_store_id: Option<u64>) -> bool {
        store_id.is_some() && store_id == leader_store_id
    }

    fn collect_stats(&mut self) -> Stats {
        let store_id = self.get_or_init_store_id();
        let mut stats = Stats::default();
        self.region_read_progress.with(|registry| {
            for (region_id, read_progress) in registry {
                let (leader_info, leader_store_id) = read_progress.dump_leader_info();
                let core = read_progress.core.lock().unwrap();
                let resolved_ts = leader_info.get_read_state().get_safe_ts();
                let safe_ts = core.read_state().ts;

                if resolved_ts == 0 {
                    stats.zero_ts_count += 1;
                    continue;
                }

                if self.is_leader(store_id, leader_store_id) {
                    // leader resolved-ts
                    if resolved_ts < stats.min_leader_resolved_ts.resolved_ts {
                        let resolver = self.regions.get(region_id).map(|x| &x.resolver);
                        stats
                            .min_leader_resolved_ts
                            .set(*region_id, resolver, &core, &leader_info);
                    }
                } else {
                    // follower safe-ts
                    if safe_ts > 0 && safe_ts < stats.min_follower_safe_ts.safe_ts {
                        stats.min_follower_safe_ts.set(*region_id, &core);
                    }

                    // follower resolved-ts
                    if resolved_ts < stats.min_follower_resolved_ts.resolved_ts {
                        stats.min_follower_resolved_ts.set(*region_id, &core);
                    }
                }
            }
        });

        stats.resolver = self.collect_resolver_stats();
        stats.cm_min_lock = self.advance_worker.concurrency_manager.global_min_lock();
        stats
    }

    fn collect_resolver_stats(&mut self) -> ResolverStats {
        let mut stats = ResolverStats::default();
        for observed_region in self.regions.values() {
            match &observed_region.resolver_status {
                ResolverStatus::Pending { locks, .. } => {
                    for l in locks {
                        match l {
                            PendingLock::Track { key, .. } => stats.heap_size += key.len() as i64,
                            PendingLock::Untrack { key, .. } => stats.heap_size += key.len() as i64,
                        }
                    }
                    stats.unresolved_count += 1;
                }
                ResolverStatus::Ready { .. } => {
                    stats.heap_size += observed_region.resolver.size() as i64;
                    stats.resolved_count += 1;
                }
            }
        }
        stats
    }

    fn update_metrics(&self, stats: &Stats) {
        let now = self.approximate_now_tso();
        // general
        if stats.min_follower_resolved_ts.resolved_ts < stats.min_leader_resolved_ts.resolved_ts {
            RTS_MIN_RESOLVED_TS.set(stats.min_follower_resolved_ts.resolved_ts as i64);
            RTS_MIN_RESOLVED_TS_GAP.set(now.saturating_sub(
                TimeStamp::from(stats.min_follower_resolved_ts.resolved_ts).physical(),
            ) as i64);
            RTS_MIN_RESOLVED_TS_REGION.set(stats.min_follower_resolved_ts.region_id as i64);
        } else {
            RTS_MIN_RESOLVED_TS.set(stats.min_leader_resolved_ts.resolved_ts as i64);
            RTS_MIN_RESOLVED_TS_GAP.set(now.saturating_sub(
                TimeStamp::from(stats.min_leader_resolved_ts.resolved_ts).physical(),
            ) as i64);
            RTS_MIN_RESOLVED_TS_REGION.set(stats.min_leader_resolved_ts.region_id as i64);
        }
        RTS_ZERO_RESOLVED_TS.set(stats.zero_ts_count);

        RTS_LOCK_HEAP_BYTES_GAUGE.set(stats.resolver.heap_size);
        RTS_REGION_RESOLVE_STATUS_GAUGE_VEC
            .with_label_values(&["resolved"])
            .set(stats.resolver.resolved_count);
        RTS_REGION_RESOLVE_STATUS_GAUGE_VEC
            .with_label_values(&["unresolved"])
            .set(stats.resolver.unresolved_count);

        CONCURRENCY_MANAGER_MIN_LOCK_TS.set(
            stats
                .cm_min_lock
                .clone()
                .map(|(ts, _)| ts.into_inner())
                .unwrap_or_default() as i64,
        );

        // min follower safe ts
        RTS_MIN_FOLLOWER_SAFE_TS_REGION.set(stats.min_follower_safe_ts.region_id as i64);
        RTS_MIN_FOLLOWER_SAFE_TS.set(stats.min_follower_safe_ts.safe_ts as i64);
        RTS_MIN_FOLLOWER_SAFE_TS_GAP.set(
            now.saturating_sub(TimeStamp::from(stats.min_follower_safe_ts.safe_ts).physical())
                as i64,
        );
        RTS_MIN_FOLLOWER_SAFE_TS_DURATION_TO_LAST_CONSUME_LEADER.set(
            stats
                .min_follower_safe_ts
                .duration_to_last_consume_leader
                .map(|x| x as i64)
                .unwrap_or(-1),
        );

        // min leader resolved ts
        RTS_MIN_LEADER_RESOLVED_TS.set(stats.min_leader_resolved_ts.resolved_ts as i64);
        RTS_MIN_LEADER_RESOLVED_TS_REGION.set(stats.min_leader_resolved_ts.region_id as i64);
        RTS_MIN_LEADER_RESOLVED_TS_REGION_MIN_LOCK_TS.set(
            stats
                .min_leader_resolved_ts
                .min_lock
                .as_ref()
                .map(|(ts, _)| (*ts).into_inner() as i64)
                .unwrap_or(-1),
        );
        RTS_MIN_LEADER_RESOLVED_TS_GAP
            .set(now.saturating_sub(
                TimeStamp::from(stats.min_leader_resolved_ts.resolved_ts).physical(),
            ) as i64);
        RTS_MIN_LEADER_DUATION_TO_UPDATE_SAFE_TS.set(
            stats
                .min_leader_resolved_ts
                .duration_to_last_update_ms
                .map(|x| x as i64)
                .unwrap_or(-1),
        );

        // min follower resolved ts
        RTS_MIN_FOLLOWER_RESOLVED_TS.set(stats.min_follower_resolved_ts.resolved_ts as i64);
        RTS_MIN_FOLLOWER_RESOLVED_TS_REGION.set(stats.min_follower_resolved_ts.region_id as i64);
        RTS_MIN_FOLLOWER_RESOLVED_TS_GAP.set(
            now.saturating_sub(
                TimeStamp::from(stats.min_follower_resolved_ts.resolved_ts).physical(),
            ) as i64,
        );
        RTS_MIN_FOLLOWER_RESOLVED_TS_DURATION_TO_LAST_CONSUME_LEADER.set(
            stats
                .min_follower_resolved_ts
                .duration_to_last_consume_leader
                .map(|x| x as i64)
                .unwrap_or(-1),
        );
    }

    // Approximate a TSO from PD. It is better than local timestamp when clock skew
    // exists.
    // Returns the physical part.
    fn approximate_now_tso(&self) -> u64 {
        self.advance_worker
            .last_pd_tso
            .try_lock()
            .map(|opt| {
                opt.map(|(pd_ts, instant)| {
                    pd_ts.physical() + instant.saturating_elapsed().as_millis() as u64
                })
                .unwrap_or_else(|| TimeStamp::physical_now())
            })
            .unwrap_or_else(|_| TimeStamp::physical_now())
    }

    fn log_slow_regions(&self, stats: &Stats) {
        let expected_interval = min(
            self.cfg.advance_ts_interval.as_millis(),
            DEFAULT_CHECK_LEADER_TIMEOUT_DURATION.as_millis() as u64,
        ) + self.cfg.advance_ts_interval.as_millis();
        let leader_threshold = expected_interval + SLOW_LOG_GRACE_PERIOD_MS;
        let follower_threshold = 2 * expected_interval + SLOW_LOG_GRACE_PERIOD_MS;
        let now = self.approximate_now_tso();

        // min leader resolved ts
        let min_leader_resolved_ts_gap = now
            .saturating_sub(TimeStamp::from(stats.min_leader_resolved_ts.resolved_ts).physical());
        if min_leader_resolved_ts_gap > leader_threshold {
            info!(
                "the max gap of leader resolved-ts is large";
                "region_id" => stats.min_leader_resolved_ts.region_id,
                "gap" => format!("{}ms", min_leader_resolved_ts_gap),
                "read_state" => ?stats.min_leader_resolved_ts.read_state,
                "min_lock" => ?stats.min_leader_resolved_ts.min_lock,
                "lock_num" => stats.min_leader_resolved_ts.lock_num,
                "txn_num" => stats.min_leader_resolved_ts.txn_num,
                "min_memory_lock" => ?stats.cm_min_lock,
                "duration_to_last_update_safe_ts" => match stats.min_leader_resolved_ts.duration_to_last_update_ms {
                    Some(d) => format!("{}ms", d),
                    None => "none".to_owned(),
                },
                "last_resolve_attempt" => ?stats.min_leader_resolved_ts.last_resolve_attempt,
            );
        }

        // min follower safe ts
        let min_follower_safe_ts_gap =
            now.saturating_sub(TimeStamp::from(stats.min_follower_safe_ts.safe_ts).physical());
        if min_follower_safe_ts_gap > follower_threshold {
            info!(
                "the max gap of follower safe-ts is large";
                "region_id" => stats.min_follower_safe_ts.region_id,
                "gap" => format!("{}ms", min_follower_safe_ts_gap),
                "safe_ts" => stats.min_follower_safe_ts.safe_ts,
                "resolved_ts" => stats.min_follower_safe_ts.resolved_ts,
                "duration_to_last_consume_leader" => match stats.min_follower_safe_ts.duration_to_last_consume_leader {
                    Some(d) => format!("{}ms", d),
                    None => "none".to_owned(),
                },
                "applied_index" => stats.min_follower_safe_ts.applied_index,
                "latest_candidate" => ?stats.min_follower_safe_ts.latest_candidate,
                "oldest_candidate" => ?stats.min_follower_safe_ts.oldest_candidate,
            );
        }

        // min follower resolved ts
        let min_follower_resolved_ts_gap = now
            .saturating_sub(TimeStamp::from(stats.min_follower_resolved_ts.resolved_ts).physical());
        if min_follower_resolved_ts_gap > follower_threshold {
            if stats.min_follower_resolved_ts.region_id == stats.min_follower_safe_ts.region_id {
                info!(
                    "the max gap of follower resolved-ts is large; it's the same region that has the min safe-ts"
                );
            } else {
                info!(
                    "the max gap of follower resolved-ts is large";
                    "region_id" => stats.min_follower_resolved_ts.region_id,
                    "gap" => format!("{}ms", min_follower_resolved_ts_gap),
                    "safe_ts" => stats.min_follower_resolved_ts.safe_ts,
                    "resolved_ts" => stats.min_follower_resolved_ts.resolved_ts,
                    "duration_to_last_consume_leader" => match stats.min_follower_resolved_ts.duration_to_last_consume_leader {
                        Some(d) => format!("{}ms", d),
                        None => "none".to_owned(),
                    },
                    "applied_index" => stats.min_follower_resolved_ts.applied_index,
                    "latest_candidate" => ?stats.min_follower_resolved_ts.latest_candidate,
                    "oldest_candidate" => ?stats.min_follower_resolved_ts.oldest_candidate,
                );
            }
        }
    }
}

impl<T, E, S> Endpoint<T, E, S>
where
    T: 'static + CdcHandle<E>,
    E: KvEngine,
    S: StoreRegionMeta,
{
    pub fn new(
        cfg: &ResolvedTsConfig,
        scheduler: Scheduler<Task>,
        cdc_handle: T,
        store_meta: Arc<Mutex<S>>,
        pd_client: Arc<dyn PdClient>,
        concurrency_manager: ConcurrencyManager,
        env: Arc<Environment>,
        security_mgr: Arc<SecurityManager>,
    ) -> Self {
        let (region_read_progress, store_id) = {
            let meta = store_meta.lock().unwrap();
            (meta.region_read_progress().clone(), meta.store_id())
        };
        let advance_worker = AdvanceTsWorker::new(
            cfg.advance_ts_interval.0,
            pd_client.clone(),
            scheduler.clone(),
            concurrency_manager,
        );
        let scanner_pool = ScannerPool::new(cfg.scan_lock_pool_size, cdc_handle);
        let store_resolver_gc_interval = Duration::from_secs(60);
        let leader_resolver = LeadershipResolver::new(
            store_id,
            pd_client.clone(),
            env,
            security_mgr,
            region_read_progress.clone(),
            store_resolver_gc_interval,
        );
        let ep = Self {
            store_id: Some(store_id),
            cfg: cfg.clone(),
            memory_quota: Arc::new(MemoryQuota::new(cfg.memory_quota.0 as usize)),
            advance_notify: Arc::new(Notify::new()),
            scheduler,
            store_meta,
            region_read_progress,
            advance_worker,
            scanner_pool,
            regions: HashMap::default(),
            _phantom: PhantomData::default(),
        };
        ep.handle_advance_resolved_ts(leader_resolver);
        ep
    }

    fn register_region(&mut self, region: Region, backoff: Option<Duration>) {
        let region_id = region.get_id();
        assert!(self.regions.get(&region_id).is_none());
        let observe_region = {
            if let Some(read_progress) = self.region_read_progress.get(&region_id) {
                info!(
                    "register observe region";
                    "region" => ?region
                );
                ObserveRegion::new(region.clone(), read_progress, self.memory_quota.clone())
            } else {
                warn!(
                    "try register unexit region";
                    "region" => ?region,
                );
                return;
            }
        };
        let observe_handle = observe_region.handle.clone();
        let cancelled = match observe_region.resolver_status {
            ResolverStatus::Pending { ref cancelled, .. } => cancelled.clone(),
            ResolverStatus::Ready => panic!("resolved ts illeagal created observe region"),
        };
        observe_region
            .read_progress()
            .update_advance_resolved_ts_notify(self.advance_notify.clone());
        self.regions.insert(region_id, observe_region);

        let scan_task = self.build_scan_task(region, observe_handle, cancelled, backoff);
        self.scanner_pool.spawn_task(scan_task);
        RTS_SCAN_TASKS.with_label_values(&["total"]).inc();
    }

    fn build_scan_task(
        &self,
        region: Region,
        observe_handle: ObserveHandle,
        cancelled: Arc<AtomicBool>,
        backoff: Option<Duration>,
    ) -> ScanTask {
        let scheduler = self.scheduler.clone();
        let scheduler_error = self.scheduler.clone();
        let region_id = region.id;
        let observe_id = observe_handle.id;
        ScanTask {
            handle: observe_handle,
            tag: String::new(),
            mode: ScanMode::LockOnly,
            region,
            checkpoint_ts: TimeStamp::zero(),
            backoff,
            is_cancelled: Box::new(move || cancelled.load(Ordering::Acquire)),
            send_entries: Box::new(move |entries, apply_index| {
                scheduler
                    .schedule(Task::ScanLocks {
                        region_id,
                        observe_id,
                        entries,
                        apply_index,
                    })
                    .unwrap_or_else(|e| warn!("schedule resolved ts task failed"; "err" => ?e));
                RTS_SCAN_TASKS.with_label_values(&["finish"]).inc();
            }),
            on_error: Some(Box::new(move |observe_id, _region, e| {
                if let Err(e) = scheduler_error.schedule(Task::ReRegisterRegion {
                    region_id,
                    observe_id,
                    cause: e,
                }) {
                    warn!("schedule re-register task failed";
                        "region_id" => region_id,
                        "observe_id" => ?observe_id,
                        "error" => ?e);
                }
                RTS_SCAN_TASKS.with_label_values(&["abort"]).inc();
            })),
        }
    }

    fn deregister_region(&mut self, region_id: u64) {
        if let Some(observe_region) = self.regions.remove(&region_id) {
            let ObserveRegion {
                handle,
                resolver_status,
                ..
            } = observe_region;

            info!(
                "deregister observe region";
                "store_id" => ?self.get_or_init_store_id(),
                "region_id" => region_id,
                "observe_id" => ?handle.id
            );
            // Stop observing data
            handle.stop_observing();
            // Stop scanning data
            if let ResolverStatus::Pending { cancelled, .. } = resolver_status {
                cancelled.store(true, Ordering::Release);
            }
        } else {
            debug!("deregister unregister region"; "region_id" => region_id);
        }
    }

    fn region_updated(&mut self, incoming_region: Region) {
        let region_id = incoming_region.get_id();
        if let Some(obs_region) = self.regions.get_mut(&region_id) {
            if obs_region.meta.get_region_epoch().get_version()
                == incoming_region.get_region_epoch().get_version()
            {
                // only peer list change, no need to re-register region
                obs_region.meta = incoming_region;
                return;
            }
            // TODO: may not need to re-register region for some cases:
            // - `Split/BatchSplit`, which can be handled by remove out-of-range locks from
            //   the `Resolver`'s lock heap
            // - `PrepareMerge` and `RollbackMerge`, the key range is unchanged
            self.deregister_region(region_id);
            self.register_region(incoming_region, None);
        }
    }

    // This function is corresponding to RegionDestroyed event that can be only
    // scheduled by observer. To prevent destroying region for wrong peer, it
    // should check the region epoch at first.
    fn region_destroyed(&mut self, region: Region) {
        if let Some(observe_region) = self.regions.get(&region.id) {
            if util::compare_region_epoch(
                observe_region.meta.get_region_epoch(),
                &region,
                true,
                true,
                false,
            )
            .is_ok()
            {
                self.deregister_region(region.id);
            } else {
                warn!(
                    "resolved ts destroy region failed due to epoch not match";
                    "region_id" => region.id,
                    "current_epoch" => ?observe_region.meta.get_region_epoch(),
                    "request_epoch" => ?region.get_region_epoch(),
                )
            }
        }
    }

    // Deregister current observed region and try to register it again.
    fn re_register_region(
        &mut self,
        region_id: u64,
        observe_id: ObserveId,
        cause: Error,
        backoff: Option<Duration>,
    ) {
        if let Some(observe_region) = self.regions.get(&region_id) {
            if observe_region.handle.id != observe_id {
                warn!("resolved ts deregister region failed due to observe_id not match");
                return;
            }

            info!(
                "register region again";
                "region_id" => region_id,
                "observe_id" => ?observe_id,
                "cause" => ?cause
            );
            self.deregister_region(region_id);
            let region;
            {
                let meta = self.store_meta.lock().unwrap();
                match meta.reader(region_id) {
                    Some(r) => region = r.region.as_ref().clone(),
                    None => return,
                }
            }
            self.register_region(region, backoff);
        }
    }

    // Update advanced resolved ts.
    // Must ensure all regions are leaders at the point of ts.
    fn handle_resolved_ts_advanced(
        &mut self,
        regions: Vec<u64>,
        ts: TimeStamp,
        ts_source: TsSource,
    ) {
        if regions.is_empty() {
            return;
        }
        let now = tikv_util::time::Instant::now_coarse();
        for region_id in regions.iter() {
            if let Some(observe_region) = self.regions.get_mut(region_id) {
                if let ResolverStatus::Ready = observe_region.resolver_status {
                    let _ = observe_region
                        .resolver
                        .resolve(ts, Some(now), ts_source.clone());
                }
            }
        }
    }

    // Tracking or untracking locks with incoming commands that corresponding
    // observe id is valid.
    #[allow(clippy::drop_ref)]
    fn handle_change_log(&mut self, cmd_batch: Vec<CmdBatch>) {
        let size = cmd_batch.iter().map(|b| b.size()).sum::<usize>();
        RTS_CHANNEL_PENDING_CMD_BYTES.sub(size as i64);
        for batch in cmd_batch {
            if batch.is_empty() {
                continue;
            }
            if let Some(observe_region) = self.regions.get_mut(&batch.region_id) {
                let observe_id = batch.rts_id;
                let region_id = observe_region.meta.id;
                if observe_region.handle.id == observe_id {
                    let logs = ChangeLog::encode_change_log(region_id, batch);
                    if let Err(e) = observe_region.track_change_log(&logs) {
                        drop(observe_region);
                        let backoff = match e {
                            Error::MemoryQuotaExceeded => Some(MEMORY_QUOTA_EXCEEDED_BACKOFF),
                            Error::Other(_) => None,
                        };
                        self.re_register_region(region_id, observe_id, e, backoff);
                    }
                } else {
                    debug!("resolved ts CmdBatch discarded";
                        "region_id" => batch.region_id,
                        "observe_id" => ?batch.rts_id,
                        "current" => ?observe_region.handle.id,
                    );
                }
            }
        }
    }

    fn handle_scan_locks(
        &mut self,
        region_id: u64,
        observe_id: ObserveId,
        entries: Vec<ScanEntry>,
        apply_index: u64,
    ) {
        let mut is_memory_quota_exceeded = false;
        if let Some(observe_region) = self.regions.get_mut(&region_id) {
            if observe_region.handle.id == observe_id {
                if let Err(Error::MemoryQuotaExceeded) =
                    observe_region.track_scan_locks(entries, apply_index)
                {
                    is_memory_quota_exceeded = true;
                }
            }
        } else {
            debug!("scan locks region not exist";
                "region_id" => region_id,
                "observe_id" => ?observe_id);
        }
        if is_memory_quota_exceeded {
            let backoff = Some(MEMORY_QUOTA_EXCEEDED_BACKOFF);
            self.re_register_region(region_id, observe_id, Error::MemoryQuotaExceeded, backoff);
        }
    }

    fn handle_advance_resolved_ts(&self, leader_resolver: LeadershipResolver) {
        let regions = self.regions.keys().into_iter().copied().collect();
        self.advance_worker.advance_ts_for_regions(
            regions,
            leader_resolver,
            self.cfg.advance_ts_interval.0,
            self.advance_notify.clone(),
        );
    }

    fn handle_change_config(&mut self, change: ConfigChange) {
        let prev = format!("{:?}", self.cfg);
        if let Err(e) = self.cfg.update(change) {
            warn!("resolved-ts config fails"; "error" => ?e);
        } else {
            self.advance_notify.notify_waiters();
            self.memory_quota
                .set_capacity(self.cfg.memory_quota.0 as usize);
            info!(
                "resolved-ts config changed";
                "prev" => prev,
                "current" => ?self.cfg,
            );
        }
    }

    fn get_or_init_store_id(&mut self) -> Option<u64> {
        self.store_id.or_else(|| {
            let meta = self.store_meta.lock().unwrap();
            self.store_id = Some(meta.store_id());
            self.store_id
        })
    }

    fn handle_get_diagnosis_info(
        &self,
        region_id: u64,
        log_locks: bool,
        min_start_ts: u64,
        callback: tikv::server::service::ResolvedTsDiagnosisCallback,
    ) {
        if let Some(r) = self.regions.get(&region_id) {
            if log_locks {
                r.resolver.log_locks(min_start_ts);
            }
            callback(Some((
                r.resolver.stopped(),
                r.resolver.resolved_ts().into_inner(),
                r.resolver.tracked_index(),
                r.resolver.num_locks(),
                r.resolver.num_transactions(),
            )));
        } else {
            callback(None);
        }
    }
}

pub enum Task {
    RegionUpdated(Region),
    RegionDestroyed(Region),
    RegisterRegion {
        region: Region,
    },
    DeRegisterRegion {
        region_id: u64,
    },
    ReRegisterRegion {
        region_id: u64,
        observe_id: ObserveId,
        cause: Error,
    },
    AdvanceResolvedTs {
        leader_resolver: LeadershipResolver,
    },
    ResolvedTsAdvanced {
        regions: Vec<u64>,
        ts: TimeStamp,
        ts_source: TsSource,
    },
    ChangeLog {
        cmd_batch: Vec<CmdBatch>,
    },
    ScanLocks {
        region_id: u64,
        observe_id: ObserveId,
        entries: Vec<ScanEntry>,
        apply_index: u64,
    },
    ChangeConfig {
        change: ConfigChange,
    },
    GetDiagnosisInfo {
        region_id: u64,
        log_locks: bool,
        min_start_ts: u64,
        callback: tikv::server::service::ResolvedTsDiagnosisCallback,
    },
}

impl fmt::Debug for Task {
    fn fmt(&self, f: &mut fmt::Formatter<'_>) -> fmt::Result {
        let mut de = f.debug_struct("ResolvedTsTask");
        match self {
            Task::RegionDestroyed(ref region) => de
                .field("name", &"region_destroyed")
                .field("region", &region)
                .finish(),
            Task::RegionUpdated(ref region) => de
                .field("name", &"region_updated")
                .field("region", &region)
                .finish(),
            Task::RegisterRegion { ref region } => de
                .field("name", &"register_region")
                .field("region", &region)
                .finish(),
            Task::DeRegisterRegion { ref region_id } => de
                .field("name", &"deregister_region")
                .field("region_id", &region_id)
                .finish(),
            Task::ReRegisterRegion {
                ref region_id,
                ref observe_id,
                ref cause,
            } => de
                .field("name", &"re_register_region")
                .field("region_id", &region_id)
                .field("observe_id", &observe_id)
                .field("cause", &cause)
                .finish(),
            Task::ResolvedTsAdvanced {
                ref regions,
                ref ts,
                ref ts_source,
            } => de
                .field("name", &"advance_resolved_ts")
                .field("regions", &regions)
                .field("ts", &ts)
                .field("ts_source", &ts_source.label())
                .finish(),
            Task::ChangeLog { .. } => de.field("name", &"change_log").finish(),
            Task::ScanLocks {
                ref region_id,
                ref observe_id,
                ref apply_index,
                ..
            } => de
                .field("name", &"scan_locks")
                .field("region_id", &region_id)
                .field("observe_id", &observe_id)
                .field("apply_index", &apply_index)
                .finish(),
            Task::AdvanceResolvedTs { .. } => de.field("name", &"advance_resolved_ts").finish(),
            Task::ChangeConfig { ref change } => de
                .field("name", &"change_config")
                .field("change", &change)
                .finish(),
            Task::GetDiagnosisInfo { region_id, .. } => de
                .field("name", &"get_diagnosis_info")
                .field("region_id", &region_id)
                .field("callback", &"callback")
                .finish(),
        }
    }
}

impl fmt::Display for Task {
    fn fmt(&self, f: &mut fmt::Formatter<'_>) -> fmt::Result {
        write!(f, "{:?}", self)
    }
}

impl<T, E, S> Runnable for Endpoint<T, E, S>
where
    T: 'static + CdcHandle<E>,
    E: KvEngine,
    S: StoreRegionMeta,
{
    type Task = Task;

    fn run(&mut self, task: Task) {
        debug!("run resolved-ts task"; "task" => ?task);
        match task {
            Task::RegionDestroyed(region) => self.region_destroyed(region),
            Task::RegionUpdated(region) => self.region_updated(region),
            Task::RegisterRegion { region } => self.register_region(region, None),
            Task::DeRegisterRegion { region_id } => self.deregister_region(region_id),
            Task::ReRegisterRegion {
                region_id,
                observe_id,
                cause,
            } => self.re_register_region(region_id, observe_id, cause, None),
            Task::AdvanceResolvedTs { leader_resolver } => {
                self.handle_advance_resolved_ts(leader_resolver)
            }
            Task::ResolvedTsAdvanced {
                regions,
                ts,
                ts_source,
            } => self.handle_resolved_ts_advanced(regions, ts, ts_source),
            Task::ChangeLog { cmd_batch } => self.handle_change_log(cmd_batch),
            Task::ScanLocks {
                region_id,
                observe_id,
                entries,
                apply_index,
            } => self.handle_scan_locks(region_id, observe_id, entries, apply_index),
            Task::ChangeConfig { change } => self.handle_change_config(change),
            Task::GetDiagnosisInfo {
                region_id,
                log_locks,
                min_start_ts,
                callback,
            } => self.handle_get_diagnosis_info(region_id, log_locks, min_start_ts, callback),
        }
    }
}

pub struct ResolvedTsConfigManager(Scheduler<Task>);

impl ResolvedTsConfigManager {
    pub fn new(scheduler: Scheduler<Task>) -> ResolvedTsConfigManager {
        ResolvedTsConfigManager(scheduler)
    }
}

impl ConfigManager for ResolvedTsConfigManager {
    fn dispatch(&mut self, change: ConfigChange) -> online_config::Result<()> {
        if let Err(e) = self.0.schedule(Task::ChangeConfig { change }) {
            error!("failed to schedule ChangeConfig task"; "err" => ?e);
        }
        Ok(())
    }
}

#[derive(Default)]
struct Stats {
    // stats for metrics
    zero_ts_count: i64,
    min_leader_resolved_ts: LeaderStats,
    min_follower_safe_ts: FollowerStats,
    min_follower_resolved_ts: FollowerStats,
    resolver: ResolverStats,
    // we don't care about min_safe_ts_leader, because safe_ts should be equal to resolved_ts in
    // leaders
    // The min memory lock in concurrency manager.
    cm_min_lock: Option<(TimeStamp, Key)>,
}

struct LeaderStats {
    region_id: u64,
    resolved_ts: u64,
    read_state: ReadState,
    duration_to_last_update_ms: Option<u64>,
    last_resolve_attempt: Option<LastAttempt>,
    applied_index: u64,
    // min lock in LOCK CF
    min_lock: Option<(TimeStamp, Key)>,
    lock_num: Option<u64>,
    txn_num: Option<u64>,
}

impl Default for LeaderStats {
    fn default() -> Self {
        Self {
            region_id: 0,
            resolved_ts: u64::MAX,
            read_state: ReadState::default(),
            duration_to_last_update_ms: None,
            applied_index: 0,
            last_resolve_attempt: None,
            min_lock: None,
            lock_num: None,
            txn_num: None,
        }
    }
}

impl LeaderStats {
    fn set(
        &mut self,
        region_id: u64,
        resolver: Option<&Resolver>,
        region_read_progress: &MutexGuard<'_, RegionReadProgressCore>,
        leader_info: &LeaderInfo,
    ) {
        *self = LeaderStats {
            region_id,
            resolved_ts: leader_info.get_read_state().get_safe_ts(),
            read_state: region_read_progress.read_state().clone(),
            duration_to_last_update_ms: region_read_progress
                .last_instant_of_update_ts()
                .map(|i| i.saturating_elapsed().as_millis() as u64),
            last_resolve_attempt: resolver.and_then(|r| r.last_attempt.clone()),
            min_lock: resolver.and_then(|r| {
                r.lock_ts_heap.iter().next().map(|(ts, keys)| {
                    (
                        *ts,
                        keys.iter()
                            .next()
                            .map(|k| Key::from_encoded_slice(k.as_ref()))
                            .unwrap_or_else(|| Key::from_encoded_slice("no_keys_found".as_ref())),
                    )
                })
            }),
            applied_index: region_read_progress.applied_index(),
            lock_num: resolver.map(|r| r.num_locks()),
            txn_num: resolver.map(|r| r.num_transactions()),
        };
    }
}

struct FollowerStats {
    region_id: u64,
    resolved_ts: u64,
    safe_ts: u64,
    latest_candidate: Option<ReadState>,
    oldest_candidate: Option<ReadState>,
    applied_index: u64,
    duration_to_last_consume_leader: Option<u64>,
}

impl Default for FollowerStats {
    fn default() -> Self {
        Self {
            region_id: 0,
            safe_ts: u64::MAX,
            resolved_ts: u64::MAX,
            latest_candidate: None,
            oldest_candidate: None,
            applied_index: 0,
            duration_to_last_consume_leader: None,
        }
    }
}

impl FollowerStats {
    fn set(
        &mut self,
        region_id: u64,
        region_read_progress: &MutexGuard<'_, RegionReadProgressCore>,
    ) {
        let read_state = region_read_progress.read_state();
        *self = FollowerStats {
            region_id,
            resolved_ts: region_read_progress
                .get_leader_info()
                .get_read_state()
                .get_safe_ts(),
            safe_ts: read_state.ts,
            applied_index: region_read_progress.applied_index(),
            latest_candidate: region_read_progress.pending_items().back().cloned(),
            oldest_candidate: region_read_progress.pending_items().front().cloned(),
            duration_to_last_consume_leader: region_read_progress
                .last_instant_of_consume_leader()
                .map(|i| i.saturating_elapsed().as_millis() as u64),
        };
    }
}

#[derive(Default)]
struct ResolverStats {
    resolved_count: i64,
    unresolved_count: i64,
    heap_size: i64,
}

const METRICS_FLUSH_INTERVAL: u64 = 10_000; // 10s

impl<T, E, S> RunnableWithTimer for Endpoint<T, E, S>
where
    T: 'static + CdcHandle<E>,
    E: KvEngine,
    S: StoreRegionMeta,
{
    fn on_timeout(&mut self) {
<<<<<<< HEAD
        let stats = self.collect_stats();
        self.update_metrics(&stats);
        self.log_slow_regions(&stats);
=======
        let store_id = self.get_or_init_store_id();
        let (mut oldest_ts, mut oldest_region, mut zero_ts_count) = (u64::MAX, 0, 0);
        let (mut oldest_leader_ts, mut oldest_leader_region) = (u64::MAX, 0);
        let (mut oldest_safe_ts, mut oldest_safe_ts_region) = (u64::MAX, 0);
        let mut oldest_duration_to_last_update_ms = 0;
        let mut oldest_duration_to_last_consume_leader_ms = 0;
        self.region_read_progress.with(|registry| {
            for (region_id, read_progress) in registry {
                let safe_ts = read_progress.safe_ts();
                if safe_ts > 0 && safe_ts < oldest_safe_ts {
                    oldest_safe_ts = safe_ts;
                    oldest_safe_ts_region = *region_id;
                }

                let (leader_info, leader_store_id) = read_progress.dump_leader_info();
                // this is maximum resolved-ts pushed to region_read_progress, namely candidates
                // of safe_ts. It may not be the safe_ts yet
                let ts = leader_info.get_read_state().get_safe_ts();
                if ts == 0 {
                    zero_ts_count += 1;
                    continue;
                }
                if ts < oldest_ts {
                    oldest_ts = ts;
                    oldest_region = *region_id;
                    // use -1 to denote none.
                    oldest_duration_to_last_update_ms = read_progress
                        .get_core()
                        .last_instant_of_consume_leader()
                        .map(|t| t.saturating_elapsed().as_millis() as i64)
                        .unwrap_or(-1);
                    oldest_duration_to_last_consume_leader_ms = read_progress
                        .get_core()
                        .last_instant_of_consume_leader()
                        .map(|t| t.saturating_elapsed().as_millis() as i64)
                        .unwrap_or(-1);
                }

                if let (Some(store_id), Some(leader_store_id)) = (store_id, leader_store_id) {
                    if leader_store_id == store_id && ts < oldest_leader_ts {
                        oldest_leader_ts = ts;
                        oldest_leader_region = *region_id;
                    }
                }
            }
        });
        let mut lock_heap_size = 0;
        let (mut resolved_count, mut unresolved_count) = (0, 0);
        for observe_region in self.regions.values() {
            match &observe_region.resolver_status {
                ResolverStatus::Pending { locks, .. } => {
                    for l in locks {
                        match l {
                            PendingLock::Track { key, .. } => lock_heap_size += key.len(),
                            PendingLock::Untrack { key, .. } => lock_heap_size += key.len(),
                        }
                    }
                    unresolved_count += 1;
                }
                ResolverStatus::Ready { .. } => {
                    lock_heap_size += observe_region.resolver.approximate_heap_bytes();
                    resolved_count += 1;
                }
            }
        }
        // approximate a TSO from PD. It is better than local timestamp when clock skew
        // exists.
        let now: u64 = self
            .advance_worker
            .last_pd_tso
            .try_lock()
            .map(|opt| {
                opt.map(|(pd_ts, instant)| {
                    pd_ts.physical() + instant.saturating_elapsed().as_millis() as u64
                })
                .unwrap_or_else(|| TimeStamp::physical_now())
            })
            .unwrap_or_else(|_| TimeStamp::physical_now());

        RTS_MIN_SAFE_TS.set(oldest_safe_ts as i64);
        RTS_MIN_SAFE_TS_REGION.set(oldest_safe_ts_region as i64);
        let safe_ts_gap = now.saturating_sub(TimeStamp::from(oldest_safe_ts).physical());
        if safe_ts_gap
            > self.cfg.advance_ts_interval.as_millis()
                + DEFAULT_CHECK_LEADER_TIMEOUT_DURATION.as_millis() as u64
                + SLOW_LOG_GRACE_PERIOD_MS
        {
            let mut lock_num = None;
            let mut min_start_ts = None;
            if let Some(ob) = self.regions.get(&oldest_safe_ts_region) {
                min_start_ts = ob
                    .resolver
                    .locks()
                    .keys()
                    .next()
                    .cloned()
                    .map(TimeStamp::into_inner);
                lock_num = Some(ob.resolver.num_locks());
            }
            info!(
                "the max gap of safe-ts is large";
                "gap" => safe_ts_gap,
                "oldest_safe_ts" => ?oldest_safe_ts,
                "region_id" => oldest_safe_ts_region,
                "advance_ts_interval" => ?self.cfg.advance_ts_interval,
                "lock_num" => lock_num,
                "min_start_ts" => min_start_ts,
            );
        }
        RTS_MIN_SAFE_TS_GAP.set(safe_ts_gap as i64);
        RTS_MIN_SAFE_TS_DUATION_TO_UPDATE_SAFE_TS.set(oldest_duration_to_last_update_ms);
        RTS_MIN_SAFE_TS_DURATION_TO_LAST_CONSUME_LEADER
            .set(oldest_duration_to_last_consume_leader_ms);

        RTS_MIN_RESOLVED_TS_REGION.set(oldest_region as i64);
        RTS_MIN_RESOLVED_TS.set(oldest_ts as i64);
        RTS_ZERO_RESOLVED_TS.set(zero_ts_count as i64);
        RTS_MIN_RESOLVED_TS_GAP
            .set(now.saturating_sub(TimeStamp::from(oldest_ts).physical()) as i64);

        RTS_MIN_LEADER_RESOLVED_TS_REGION.set(oldest_leader_region as i64);
        RTS_MIN_LEADER_RESOLVED_TS.set(oldest_leader_ts as i64);
        RTS_MIN_LEADER_RESOLVED_TS_GAP
            .set(now.saturating_sub(TimeStamp::from(oldest_leader_ts).physical()) as i64);

        RTS_LOCK_HEAP_BYTES_GAUGE.set(lock_heap_size as i64);
        RTS_REGION_RESOLVE_STATUS_GAUGE_VEC
            .with_label_values(&["resolved"])
            .set(resolved_count as _);
        RTS_REGION_RESOLVE_STATUS_GAUGE_VEC
            .with_label_values(&["unresolved"])
            .set(unresolved_count as _);
>>>>>>> c66bfe87
    }

    fn get_interval(&self) -> Duration {
        Duration::from_millis(METRICS_FLUSH_INTERVAL)
    }
}<|MERGE_RESOLUTION|>--- conflicted
+++ resolved
@@ -44,11 +44,7 @@
     metrics::*,
     resolver::{LastAttempt, Resolver},
     scanner::{ScanEntry, ScanMode, ScanTask, ScannerPool},
-<<<<<<< HEAD
-    TsSource,
-=======
-    Error, Result,
->>>>>>> c66bfe87
+    Error, Result, TsSource,
 };
 
 /// grace period for identifying identifying slow resolved-ts and safe-ts.
@@ -382,7 +378,7 @@
                     stats.unresolved_count += 1;
                 }
                 ResolverStatus::Ready { .. } => {
-                    stats.heap_size += observed_region.resolver.size() as i64;
+                    stats.heap_size += observed_region.resolver.approximate_heap_bytes() as i64;
                     stats.resolved_count += 1;
                 }
             }
@@ -1268,144 +1264,9 @@
     S: StoreRegionMeta,
 {
     fn on_timeout(&mut self) {
-<<<<<<< HEAD
         let stats = self.collect_stats();
         self.update_metrics(&stats);
         self.log_slow_regions(&stats);
-=======
-        let store_id = self.get_or_init_store_id();
-        let (mut oldest_ts, mut oldest_region, mut zero_ts_count) = (u64::MAX, 0, 0);
-        let (mut oldest_leader_ts, mut oldest_leader_region) = (u64::MAX, 0);
-        let (mut oldest_safe_ts, mut oldest_safe_ts_region) = (u64::MAX, 0);
-        let mut oldest_duration_to_last_update_ms = 0;
-        let mut oldest_duration_to_last_consume_leader_ms = 0;
-        self.region_read_progress.with(|registry| {
-            for (region_id, read_progress) in registry {
-                let safe_ts = read_progress.safe_ts();
-                if safe_ts > 0 && safe_ts < oldest_safe_ts {
-                    oldest_safe_ts = safe_ts;
-                    oldest_safe_ts_region = *region_id;
-                }
-
-                let (leader_info, leader_store_id) = read_progress.dump_leader_info();
-                // this is maximum resolved-ts pushed to region_read_progress, namely candidates
-                // of safe_ts. It may not be the safe_ts yet
-                let ts = leader_info.get_read_state().get_safe_ts();
-                if ts == 0 {
-                    zero_ts_count += 1;
-                    continue;
-                }
-                if ts < oldest_ts {
-                    oldest_ts = ts;
-                    oldest_region = *region_id;
-                    // use -1 to denote none.
-                    oldest_duration_to_last_update_ms = read_progress
-                        .get_core()
-                        .last_instant_of_consume_leader()
-                        .map(|t| t.saturating_elapsed().as_millis() as i64)
-                        .unwrap_or(-1);
-                    oldest_duration_to_last_consume_leader_ms = read_progress
-                        .get_core()
-                        .last_instant_of_consume_leader()
-                        .map(|t| t.saturating_elapsed().as_millis() as i64)
-                        .unwrap_or(-1);
-                }
-
-                if let (Some(store_id), Some(leader_store_id)) = (store_id, leader_store_id) {
-                    if leader_store_id == store_id && ts < oldest_leader_ts {
-                        oldest_leader_ts = ts;
-                        oldest_leader_region = *region_id;
-                    }
-                }
-            }
-        });
-        let mut lock_heap_size = 0;
-        let (mut resolved_count, mut unresolved_count) = (0, 0);
-        for observe_region in self.regions.values() {
-            match &observe_region.resolver_status {
-                ResolverStatus::Pending { locks, .. } => {
-                    for l in locks {
-                        match l {
-                            PendingLock::Track { key, .. } => lock_heap_size += key.len(),
-                            PendingLock::Untrack { key, .. } => lock_heap_size += key.len(),
-                        }
-                    }
-                    unresolved_count += 1;
-                }
-                ResolverStatus::Ready { .. } => {
-                    lock_heap_size += observe_region.resolver.approximate_heap_bytes();
-                    resolved_count += 1;
-                }
-            }
-        }
-        // approximate a TSO from PD. It is better than local timestamp when clock skew
-        // exists.
-        let now: u64 = self
-            .advance_worker
-            .last_pd_tso
-            .try_lock()
-            .map(|opt| {
-                opt.map(|(pd_ts, instant)| {
-                    pd_ts.physical() + instant.saturating_elapsed().as_millis() as u64
-                })
-                .unwrap_or_else(|| TimeStamp::physical_now())
-            })
-            .unwrap_or_else(|_| TimeStamp::physical_now());
-
-        RTS_MIN_SAFE_TS.set(oldest_safe_ts as i64);
-        RTS_MIN_SAFE_TS_REGION.set(oldest_safe_ts_region as i64);
-        let safe_ts_gap = now.saturating_sub(TimeStamp::from(oldest_safe_ts).physical());
-        if safe_ts_gap
-            > self.cfg.advance_ts_interval.as_millis()
-                + DEFAULT_CHECK_LEADER_TIMEOUT_DURATION.as_millis() as u64
-                + SLOW_LOG_GRACE_PERIOD_MS
-        {
-            let mut lock_num = None;
-            let mut min_start_ts = None;
-            if let Some(ob) = self.regions.get(&oldest_safe_ts_region) {
-                min_start_ts = ob
-                    .resolver
-                    .locks()
-                    .keys()
-                    .next()
-                    .cloned()
-                    .map(TimeStamp::into_inner);
-                lock_num = Some(ob.resolver.num_locks());
-            }
-            info!(
-                "the max gap of safe-ts is large";
-                "gap" => safe_ts_gap,
-                "oldest_safe_ts" => ?oldest_safe_ts,
-                "region_id" => oldest_safe_ts_region,
-                "advance_ts_interval" => ?self.cfg.advance_ts_interval,
-                "lock_num" => lock_num,
-                "min_start_ts" => min_start_ts,
-            );
-        }
-        RTS_MIN_SAFE_TS_GAP.set(safe_ts_gap as i64);
-        RTS_MIN_SAFE_TS_DUATION_TO_UPDATE_SAFE_TS.set(oldest_duration_to_last_update_ms);
-        RTS_MIN_SAFE_TS_DURATION_TO_LAST_CONSUME_LEADER
-            .set(oldest_duration_to_last_consume_leader_ms);
-
-        RTS_MIN_RESOLVED_TS_REGION.set(oldest_region as i64);
-        RTS_MIN_RESOLVED_TS.set(oldest_ts as i64);
-        RTS_ZERO_RESOLVED_TS.set(zero_ts_count as i64);
-        RTS_MIN_RESOLVED_TS_GAP
-            .set(now.saturating_sub(TimeStamp::from(oldest_ts).physical()) as i64);
-
-        RTS_MIN_LEADER_RESOLVED_TS_REGION.set(oldest_leader_region as i64);
-        RTS_MIN_LEADER_RESOLVED_TS.set(oldest_leader_ts as i64);
-        RTS_MIN_LEADER_RESOLVED_TS_GAP
-            .set(now.saturating_sub(TimeStamp::from(oldest_leader_ts).physical()) as i64);
-
-        RTS_LOCK_HEAP_BYTES_GAUGE.set(lock_heap_size as i64);
-        RTS_REGION_RESOLVE_STATUS_GAUGE_VEC
-            .with_label_values(&["resolved"])
-            .set(resolved_count as _);
-        RTS_REGION_RESOLVE_STATUS_GAUGE_VEC
-            .with_label_values(&["unresolved"])
-            .set(unresolved_count as _);
->>>>>>> c66bfe87
     }
 
     fn get_interval(&self) -> Duration {
