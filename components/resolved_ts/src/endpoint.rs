--- conflicted
+++ resolved
@@ -44,11 +44,7 @@
     metrics::*,
     resolver::{LastAttempt, Resolver},
     scanner::{ScanEntry, ScanMode, ScanTask, ScannerPool},
-<<<<<<< HEAD
-    Error, Result, TsSource,
-=======
-    Error, Result, ON_DROP_WARN_HEAP_SIZE,
->>>>>>> 6b91e4a2
+    Error, Result, TsSource, ON_DROP_WARN_HEAP_SIZE,
 };
 
 /// grace period for identifying identifying slow resolved-ts and safe-ts.
