[package]
name = "resolved_ts"
version = "0.0.1"
edition = "2018"
publish = false

[features]
default = ["protobuf-codec"]
protobuf-codec = [
  "grpcio/protobuf-codec",
  "kvproto/protobuf-codec",
  "pd_client/protobuf-codec",
  "raft/protobuf-codec",
  "raftstore/protobuf-codec",
  "tikv/protobuf-codec",
  "txn_types/protobuf-codec",
  "concurrency_manager/protobuf-codec",
  "tikv_util/protobuf-codec",
]
prost-codec = [
  "grpcio/prost-codec",
  "kvproto/prost-codec",
  "pd_client/prost-codec",
  "raft/prost-codec",
  "raftstore/prost-codec",
  "tikv/prost-codec",
  "txn_types/prost-codec",
  "concurrency_manager/prost-codec",
  "tikv_util/prost-codec",
]
tcmalloc = ["tikv/tcmalloc"]
jemalloc = ["tikv/jemalloc"]
mimalloc = ["tikv/mimalloc"]
portable = ["tikv/portable"]
sse = ["tikv/sse"]
mem-profiling = ["tikv/mem-profiling"]
failpoints = ["tikv/failpoints"]
test-engines-rocksdb = ["tikv/test-engines-rocksdb"]
test-engines-panic = ["tikv/test-engines-panic"]

[dependencies]
collections = { path = "../collections" }
<<<<<<< HEAD
crossbeam = "0.7"
concurrency_manager = { path = "../concurrency_manager", default-features = false }
engine_traits = { path = "../engine_traits", default-features = false }
=======
crossbeam = "0.8"
concurrency_manager = { path = "../concurrency_manager" }
engine_traits = { path = "../engine_traits" }
>>>>>>> b9c5153b
fail = "0.4"
futures = "0.3"
grpcio = { version = "0.8",  default-features = false, features = ["openssl-vendored"] }
hex = "0.4"
kvproto = { git = "https://github.com/pingcap/kvproto.git", default-features = false }
log_wrappers = { path = "../log_wrappers" }
pd_client = { path = "../pd_client", default-features = false }
prost = "0.7"
protobuf = "2.8"
raft = { version = "0.6.0-alpha", default-features = false }
raftstore = { path = "../raftstore", default-features = false }
thiserror = "1.0"
tikv = { path = "../../", default-features = false }
tikv_util = { path = "../tikv_util", default-features = false }
tokio = { version = "0.2", features = ["rt-threaded"]}
txn_types = { path = "../txn_types", default-features = false }
security = { path = "../security", default-features = false }
slog = { version = "2.3", features = ["max_level_trace", "release_max_level_debug"] }
slog-global = { version = "0.1", git = "https://github.com/breeswish/slog-global.git", rev = "d592f88e4dbba5eb439998463054f1a44fbf17b9" }<|MERGE_RESOLUTION|>--- conflicted
+++ resolved
@@ -40,15 +40,9 @@
 
 [dependencies]
 collections = { path = "../collections" }
-<<<<<<< HEAD
-crossbeam = "0.7"
+crossbeam = "0.8"
 concurrency_manager = { path = "../concurrency_manager", default-features = false }
 engine_traits = { path = "../engine_traits", default-features = false }
-=======
-crossbeam = "0.8"
-concurrency_manager = { path = "../concurrency_manager" }
-engine_traits = { path = "../engine_traits" }
->>>>>>> b9c5153b
 fail = "0.4"
 futures = "0.3"
 grpcio = { version = "0.8",  default-features = false, features = ["openssl-vendored"] }
