--- conflicted
+++ resolved
@@ -164,20 +164,8 @@
 
 impl APIV2 {
     pub fn append_ts_on_encoded_bytes(encoded_bytes: &mut Vec<u8>, ts: TimeStamp) {
-<<<<<<< HEAD
-        debug_assert!(verify_encoded_bytes(encoded_bytes, false));
-        encoded_bytes.encode_u64_desc(ts.into_inner()).unwrap();
-    }
-}
-
-#[inline]
-fn verify_encoded_bytes(mut encoded_bytes: &[u8], with_ts: bool) -> bool {
-    if !matches!(APIV2::parse_key_mode(encoded_bytes), KeyMode::Raw) {
-        return false;
-=======
         debug_assert!(is_valid_encoded_bytes(encoded_bytes, false));
         encoded_bytes.encode_u64_desc(ts.into_inner()).unwrap();
->>>>>>> ed45aa00
     }
 }
 
@@ -189,13 +177,8 @@
 }
 
 #[inline]
-<<<<<<< HEAD
-fn verify_encoded_key(encoded_key: &Key, with_ts: bool) -> bool {
-    verify_encoded_bytes(&encoded_key.as_encoded()[..], with_ts)
-=======
 fn is_valid_encoded_key(encoded_key: &Key, with_ts: bool) -> bool {
     is_valid_encoded_bytes(&encoded_key.as_encoded()[..], with_ts)
->>>>>>> ed45aa00
 }
 
 #[inline]
