--- conflicted
+++ resolved
@@ -190,13 +190,11 @@
         encoded_bytes.encode_u64_desc(ts.into_inner()).unwrap();
     }
 
-<<<<<<< HEAD
     fn get_encode_len(src_len: usize) -> usize {
         MemComparableByteCodec::encoded_len(src_len) + number::U64_SIZE
     }
-=======
+
     pub const ENCODED_LOGICAL_DELETE: [u8; 1] = [ValueMeta::DELETE_FLAG.bits];
->>>>>>> 4cabf515
 }
 
 #[inline]
