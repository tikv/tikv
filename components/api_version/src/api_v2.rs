--- conflicted
+++ resolved
@@ -222,10 +222,6 @@
         MemComparableByteCodec::encoded_len(src_len) + number::U64_SIZE
     }
 
-<<<<<<< HEAD
-    pub fn split_ts(key: &[u8]) -> Result<(&[u8], TimeStamp)> {
-        Ok(Key::split_on_ts_for(key)?)
-=======
     pub fn get_rawkv_range() -> (u8, u8) {
         (RAW_KEY_PREFIX, RAW_KEY_PREFIX_END)
     }
@@ -233,7 +229,10 @@
     pub fn decode_ts_from(key: &[u8]) -> Result<TimeStamp> {
         let ts = Key::decode_ts_from(key)?;
         Ok(ts)
->>>>>>> 7d46f1b3
+    }
+
+    pub fn split_ts(key: &[u8]) -> Result<(&[u8], TimeStamp)> {
+        Ok(Key::split_on_ts_for(key)?)
     }
 
     pub const ENCODED_LOGICAL_DELETE: [u8; 1] = [ValueMeta::DELETE_FLAG.bits];
