// Copyright 2021 TiKV Project Authors. Licensed under Apache-2.0.

use codec::byte::MemComparableByteCodec;
use engine_traits::Result;
<<<<<<< HEAD
use tikv_util::codec::number::{self, NumberEncoder};
use tikv_util::codec::{bytes, Error};
use txn_types::{Key, TimeStamp};
=======
use tikv_util::codec::{
    bytes,
    number::{self, NumberEncoder},
    Error,
};
>>>>>>> 27bfe30e

use super::*;

pub const RAW_KEY_PREFIX: u8 = b'r';
pub const RAW_KEY_PREFIX_END: u8 = RAW_KEY_PREFIX + 1;
pub const TXN_KEY_PREFIX: u8 = b'x';
pub const TIDB_META_KEY_PREFIX: u8 = b'm';
pub const TIDB_TABLE_KEY_PREFIX: u8 = b't';

pub const TIDB_RANGES: &[(&[u8], &[u8])] = &[
    (&[TIDB_META_KEY_PREFIX], &[TIDB_META_KEY_PREFIX + 1]),
    (&[TIDB_TABLE_KEY_PREFIX], &[TIDB_TABLE_KEY_PREFIX + 1]),
];
pub const TIDB_RANGES_COMPLEMENT: &[(&[u8], &[u8])] = &[
    (&[], &[TIDB_META_KEY_PREFIX]),
    (&[TIDB_META_KEY_PREFIX + 1], &[TIDB_TABLE_KEY_PREFIX]),
    (&[TIDB_TABLE_KEY_PREFIX + 1], &[]),
];

bitflags::bitflags! {
    struct ValueMeta: u8 {
        const EXPIRE_TS = 0b0000_0001;
        const DELETE_FLAG = 0b0000_0010;
    }
}

impl KvFormat for ApiV2 {
    const TAG: ApiVersion = ApiVersion::V2;
    #[cfg(any(test, feature = "testexport"))]
    const CLIENT_TAG: ApiVersion = ApiVersion::V2;
    const IS_TTL_ENABLED: bool = true;

    fn parse_key_mode(key: &[u8]) -> KeyMode {
        if key.is_empty() {
            return KeyMode::Unknown;
        }

        match key[0] {
            RAW_KEY_PREFIX => KeyMode::Raw,
            TXN_KEY_PREFIX => KeyMode::Txn,
            TIDB_META_KEY_PREFIX | TIDB_TABLE_KEY_PREFIX => KeyMode::TiDB,
            _ => KeyMode::Unknown,
        }
    }

    fn parse_range_mode(range: (Option<&[u8]>, Option<&[u8]>)) -> KeyMode {
        match range {
            (Some(start), Some(end))
                if !start.is_empty()
                    && !end.is_empty()
                    && (start[0] == end[0] ||
                        // Special case to represent "".."" within a key mode
                        (end == [start[0] + 1])) =>
            {
                Self::parse_key_mode(start)
            }
            _ => KeyMode::Unknown,
        }
    }

    fn decode_raw_value(bytes: &[u8]) -> Result<RawValue<&[u8]>> {
        let mut rest_len = bytes.len().checked_sub(1).ok_or(Error::ValueLength)?;
        let flags = ValueMeta::from_bits(bytes[rest_len]).ok_or(Error::ValueMeta)?;
        let is_delete = flags.contains(ValueMeta::DELETE_FLAG);
        let expire_ts = if flags.contains(ValueMeta::EXPIRE_TS) {
            rest_len = rest_len
                .checked_sub(number::U64_SIZE)
                .ok_or(Error::ValueLength)?;
            let mut expire_ts_slice = &bytes[rest_len..rest_len + number::U64_SIZE];
            Some(number::decode_u64(&mut expire_ts_slice)?)
        } else {
            None
        };
        Ok(RawValue {
            user_value: &bytes[..rest_len],
            expire_ts,
            is_delete,
        })
    }

    fn encode_raw_value(value: RawValue<&[u8]>) -> Vec<u8> {
        let mut flags = ValueMeta::empty();
        let mut meta_size = 1;
        if value.expire_ts.is_some() {
            flags.insert(ValueMeta::EXPIRE_TS);
            meta_size += number::U64_SIZE;
        }
        if value.is_delete {
            flags.insert(ValueMeta::DELETE_FLAG);
        };
        let mut buf = Vec::with_capacity(value.user_value.len() + meta_size);
        buf.extend_from_slice(value.user_value);
        if let Some(expire_ts) = value.expire_ts {
            buf.encode_u64(expire_ts).unwrap();
        }
        buf.push(flags.bits());
        buf
    }

    fn encode_raw_value_owned(mut value: RawValue<Vec<u8>>) -> Vec<u8> {
        let mut flags = ValueMeta::empty();
        let mut meta_size = 1;
        if value.expire_ts.is_some() {
            flags.insert(ValueMeta::EXPIRE_TS);
            meta_size += number::U64_SIZE;
        }
        if value.is_delete {
            flags.insert(ValueMeta::DELETE_FLAG);
        };
        value.user_value.reserve(meta_size);
        if let Some(expire_ts) = value.expire_ts {
            value.user_value.encode_u64(expire_ts).unwrap();
        }
        value.user_value.push(flags.bits());
        value.user_value
    }

    fn decode_raw_key(encoded_key: &Key, with_ts: bool) -> Result<(Vec<u8>, Option<TimeStamp>)> {
        debug_assert!(is_valid_encoded_key(encoded_key, with_ts));
        let ts = decode_raw_key_timestamp(encoded_key, with_ts)?;
        Ok((encoded_key.to_raw()?, ts))
    }

    fn decode_raw_key_owned(
        encoded_key: Key,
        with_ts: bool,
    ) -> Result<(Vec<u8>, Option<TimeStamp>)> {
        debug_assert!(is_valid_encoded_key(&encoded_key, with_ts));
        let ts = decode_raw_key_timestamp(&encoded_key, with_ts)?;
        Ok((encoded_key.into_raw()?, ts))
    }

    // Note: `user_key` may not be `KeyMode::Raw`.
    // E.g., `raw_xxx_range` interfaces accept an exclusive end key just beyond the scope of raw keys.
    // The validity is ensured by client & Storage interfaces.
    fn encode_raw_key(user_key: &[u8], ts: Option<TimeStamp>) -> Key {
        let encoded_key = Key::from_raw(user_key);
        if let Some(ts) = ts {
            debug_assert!(is_valid_ts(ts));
            encoded_key.append_ts(ts)
        } else {
            encoded_key
        }
    }

    // Note: `user_key` may not be `KeyMode::Raw`.
    // E.g., `raw_xxx_range` interfaces accept an exclusive end key just beyond the scope of raw keys.
    // The validity is ensured by client & Storage interfaces.
    fn encode_raw_key_owned(mut user_key: Vec<u8>, ts: Option<TimeStamp>) -> Key {
        let src_len = user_key.len();
        let encoded_len = MemComparableByteCodec::encoded_len(src_len);

        // always reserve more U64_SIZE for ts, as it's likely to "append_ts" later, especially in raw write procedures.
        user_key.reserve(encoded_len - src_len + number::U64_SIZE);
        user_key.resize(encoded_len, 0u8);
        MemComparableByteCodec::encode_all_in_place(&mut user_key, src_len);

        let encoded_key = Key::from_encoded(user_key);
        if let Some(ts) = ts {
            debug_assert!(is_valid_ts(ts));
            encoded_key.append_ts(ts)
        } else {
            encoded_key
        }
    }

    // add prefix RAW_KEY_PREFIX
    fn convert_raw_encoded_key_version_from(
        src_api: ApiVersion,
        key: &[u8],
        ts: Option<TimeStamp>,
    ) -> Result<Key> {
        match src_api {
            ApiVersion::V1 | ApiVersion::V1ttl => {
                let mut apiv2_key = Vec::with_capacity(ApiV2::get_encode_len(key.len() + 1));
                apiv2_key.push(RAW_KEY_PREFIX);
                apiv2_key.extend(key);
                Ok(Self::encode_raw_key_owned(apiv2_key, ts))
            }
            ApiVersion::V2 => Ok(Key::from_encoded_slice(key)),
        }
    }

    fn convert_raw_user_key_range_version_from(
        src_api: ApiVersion,
        mut start_key: Vec<u8>,
        mut end_key: Vec<u8>,
    ) -> (Vec<u8>, Vec<u8>) {
        match src_api {
            ApiVersion::V1 | ApiVersion::V1ttl => {
                start_key.insert(0, RAW_KEY_PREFIX);
                if end_key.is_empty() {
                    end_key.insert(0, RAW_KEY_PREFIX_END);
                } else {
                    end_key.insert(0, RAW_KEY_PREFIX);
                }
                (start_key, end_key)
            }
            ApiVersion::V2 => (start_key, end_key),
        }
    }
}

impl ApiV2 {
    pub fn append_ts_on_encoded_bytes(encoded_bytes: &mut Vec<u8>, ts: TimeStamp) {
        debug_assert!(is_valid_encoded_bytes(encoded_bytes, false));
        debug_assert!(is_valid_ts(ts));
        encoded_bytes.encode_u64_desc(ts.into_inner()).unwrap();
    }

    fn get_encode_len(src_len: usize) -> usize {
        MemComparableByteCodec::encoded_len(src_len) + number::U64_SIZE
    }

    pub fn get_rawkv_range() -> (u8, u8) {
        (RAW_KEY_PREFIX, RAW_KEY_PREFIX_END)
    }

    pub fn decode_ts_from(key: &[u8]) -> Result<TimeStamp> {
        let ts = Key::decode_ts_from(key)?;
        Ok(ts)
    }

    pub const ENCODED_LOGICAL_DELETE: [u8; 1] = [ValueMeta::DELETE_FLAG.bits];
}

// Note: `encoded_bytes` may not be `KeyMode::Raw`.
// E.g., backup service accept an exclusive end key just beyond the scope of raw keys.
// The validity is ensured by client & Storage interfaces.
#[inline]
fn is_valid_encoded_bytes(mut encoded_bytes: &[u8], with_ts: bool) -> bool {
    bytes::decode_bytes(&mut encoded_bytes, false).is_ok()
        && encoded_bytes.len() == number::U64_SIZE * (with_ts as usize)
}

#[inline]
fn is_valid_encoded_key(encoded_key: &Key, with_ts: bool) -> bool {
    is_valid_encoded_bytes(encoded_key.as_encoded(), with_ts)
}

/// TimeStamp::zero is not acceptable, as such entries can not be retrieved by RawKV MVCC.
/// See `RawMvccSnapshot::seek_first_key_value_cf`.
#[inline]
fn is_valid_ts(ts: TimeStamp) -> bool {
    !ts.is_zero()
}

#[inline]
fn decode_raw_key_timestamp(encoded_key: &Key, with_ts: bool) -> Result<Option<TimeStamp>> {
    let ts = if with_ts {
        Some(encoded_key.decode_ts()?)
    } else {
        None
    };
    Ok(ts)
}

#[cfg(test)]
mod tests {
    use txn_types::{Key, TimeStamp};

    use crate::{ApiV2, KvFormat, RawValue};

    #[test]
    fn test_key_decode_err() {
        let cases: Vec<(Vec<u8>, bool)> = vec![
            // Invalid prefix
            (vec![1, 2, 3, 4, 5, 6, 7, 8, 9], false),
            // Memcomparable-encoded padding: n * 9 + Optional 8
            (vec![b'r', 2, 3, 4, 5, 6, 7, 8], false),
            (vec![b'r', 2, 3, 4, 5, 6, 7, 8, 9, 10], false),
            (vec![b'r', 2, 3, 4, 5, 6, 7, 8, 9, 10, 11, 12], true),
            (
                vec![
                    b'r', 2, 3, 4, 5, 6, 7, 8, 0xff, 1, 2, 3, 4, 0, 0, 0, 0, 0xfb, 0,
                ],
                true,
            ),
            (
                vec![
                    b'r', 2, 3, 4, 5, 6, 7, 8, 0xff, 1, 2, 3, 4, 0, 0, 0, 0, 0xfb, 0, 0, 0, 0, 0,
                    0, 0, 1, 0,
                ],
                true,
            ),
            // Memcomparable-encoded padding pattern: [.., 0, 0, 0, 0, 0xff - padding-len]
            (vec![b'r', 2, 3, 4, 0, 0, 1, 0, 0xfb], false),
            (vec![b'r', 2, 3, 4, 5, 6, 7, 8, 0xf6], false),
        ];

        for (idx, (bytes, with_ts)) in cases.into_iter().enumerate() {
            let res = vec![
                panic_hook::recover_safe(|| {
                    let _ = ApiV2::decode_raw_key(&Key::from_encoded_slice(&bytes), with_ts);
                }),
                panic_hook::recover_safe(|| {
                    let _ = ApiV2::decode_raw_key_owned(Key::from_encoded(bytes), with_ts);
                }),
            ];
            for r in res {
                assert!(r.is_err(), "case {}: {:?}", idx, r);
            }
        }
    }

    #[test]
    fn test_key_encode_err() {
        let cases: Vec<(Vec<u8>, Option<TimeStamp>)> = vec![
            (vec![b'r', 2, 3, 4, 0, 0, 0, 0, 0xfb], Some(0.into())), // ts 0 is invalid.
        ];

        for (idx, (bytes, ts)) in cases.into_iter().enumerate() {
            let res = vec![
                panic_hook::recover_safe(|| {
                    let _ = ApiV2::encode_raw_key(&bytes, ts);
                }),
                panic_hook::recover_safe(|| {
                    let _ = ApiV2::encode_raw_key_owned(bytes, ts);
                }),
            ];
            for r in res {
                assert!(r.is_err(), "case {}: {:?}", idx, r);
            }
        }
    }

    #[test]
    fn test_append_ts_on_encoded_bytes() {
        let cases = vec![
            (true, vec![b'r', 2, 3, 4, 0, 0, 0, 0, 0xfb], 10),
            (
                true,
                vec![
                    b'r', 2, 3, 4, 5, 6, 7, 8, 0xff, 1, 2, 3, 4, 0, 0, 0, 0, 0xfb,
                ],
                20,
            ),
            (false, vec![b'r', 2, 3, 4, 0, 0, 0, 0, 0xfb], 0), // ts 0 is invalid.
            (false, vec![1, 2, 3, 4, 5, 6, 7, 8, 9], 1),
            (false, vec![b'r', 2, 3, 4, 5, 6, 7, 8], 2),
            (false, vec![b'r', 2, 3, 4, 5, 6, 7, 8, 9, 10], 3),
            (false, vec![b'r', 2, 3, 4, 0, 0, 1, 0, 0xfb], 4),
            (false, vec![b'r', 2, 3, 4, 5, 6, 7, 8, 0xf6], 5),
        ];

        for (idx, (is_valid, mut bytes, ts)) in cases.into_iter().enumerate() {
            if is_valid {
                let expected = Key::from_encoded(bytes.clone()).append_ts(ts.into());
                ApiV2::append_ts_on_encoded_bytes(&mut bytes, ts.into());
                assert_eq!(&bytes, expected.as_encoded(), "case {}", idx);
            } else {
                let r = panic_hook::recover_safe(|| {
                    ApiV2::append_ts_on_encoded_bytes(&mut bytes, ts.into());
                });
                assert!(r.is_err(), "case {}: {:?}", idx, r);
            }
        }
    }

    #[test]
    fn test_encoded_logical_delete() {
        {
            let v = RawValue {
                user_value: vec![],
                expire_ts: None,
                is_delete: true,
            };
            let encoded = ApiV2::encode_raw_value_owned(v);
            assert_eq!(encoded, ApiV2::ENCODED_LOGICAL_DELETE);
        }
        {
            let v = ApiV2::decode_raw_value(&ApiV2::ENCODED_LOGICAL_DELETE).unwrap();
            assert!(v.is_delete);
        }
    }

    #[test]
    fn test_decode_ts_from() {
        let test_cases: Vec<(Vec<u8>, TimeStamp)> = vec![
            (b"rkey1".to_vec(), 1.into()),
            (b"rkey2".to_vec(), 2.into()),
            (b"rkey3".to_vec(), 3.into()),
            (b"rkey4".to_vec(), 4.into()),
        ];
        for (idx, (key, ts)) in test_cases.into_iter().enumerate() {
            let key_with_ts = ApiV2::encode_raw_key(&key, Some(ts)).into_encoded();
            let (decoded_key, decoded_ts1) =
                ApiV2::decode_raw_key_owned(Key::from_encoded(key_with_ts.clone()), true).unwrap();
            let decoded_ts2 = ApiV2::decode_ts_from(&key_with_ts).unwrap();

            assert_eq!(key, decoded_key, "case {}", idx);
            assert_eq!(ts, decoded_ts1.unwrap(), "case {}", idx);
            assert_eq!(ts, decoded_ts2, "case {}", idx);
        }
    }
}<|MERGE_RESOLUTION|>--- conflicted
+++ resolved
@@ -2,17 +2,12 @@
 
 use codec::byte::MemComparableByteCodec;
 use engine_traits::Result;
-<<<<<<< HEAD
-use tikv_util::codec::number::{self, NumberEncoder};
-use tikv_util::codec::{bytes, Error};
 use txn_types::{Key, TimeStamp};
-=======
 use tikv_util::codec::{
     bytes,
     number::{self, NumberEncoder},
     Error,
 };
->>>>>>> 27bfe30e
 
 use super::*;
 
