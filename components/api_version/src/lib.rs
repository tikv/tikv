--- conflicted
+++ resolved
@@ -442,19 +442,6 @@
 
     #[test]
     fn test_v2_key_decode_err() {
-<<<<<<< HEAD
-        let cases: Vec<(Vec<u8>, bool, &str)> = vec![
-            // Invalid prefix
-            (vec![1, 2, 3, 4, 5, 6, 7, 8, 9], false, "panic"),
-            // Memcomparable-encoded padding: n * 9 + Optional 8
-            (vec![b'r', 2, 3, 4, 5, 6, 7, 8], false, "panic"),
-            (vec![b'r', 2, 3, 4, 5, 6, 7, 8, 9, 10], false, "panic"),
-            (
-                vec![b'r', 2, 3, 4, 5, 6, 7, 8, 9, 10, 11, 12],
-                true,
-                "panic",
-            ),
-=======
         let cases: Vec<(Vec<u8>, bool)> = vec![
             // Invalid prefix
             (vec![1, 2, 3, 4, 5, 6, 7, 8, 9], false),
@@ -462,16 +449,11 @@
             (vec![b'r', 2, 3, 4, 5, 6, 7, 8], false),
             (vec![b'r', 2, 3, 4, 5, 6, 7, 8, 9, 10], false),
             (vec![b'r', 2, 3, 4, 5, 6, 7, 8, 9, 10, 11, 12], true),
->>>>>>> 18a119cb
             (
                 vec![
                     b'r', 2, 3, 4, 5, 6, 7, 8, 0xff, 1, 2, 3, 4, 0, 0, 0, 0, 0xfb, 0,
                 ],
                 true,
-<<<<<<< HEAD
-                "panic",
-=======
->>>>>>> 18a119cb
             ),
             (
                 vec![
@@ -479,46 +461,6 @@
                     0, 0, 1, 0,
                 ],
                 true,
-<<<<<<< HEAD
-                "panic",
-            ),
-            // Memcomparable-encoded padding pattern: [.., 0, 0, 0, 0, 0xff - padding-len]
-            (
-                vec![b'r', 2, 3, 4, 0, 0, 1, 0, 0xfb],
-                false,
-                "Codec(KeyPadding)",
-            ),
-            (
-                vec![b'r', 2, 3, 4, 5, 6, 7, 8, 0xf6],
-                false,
-                "Codec(KeyPadding)",
-            ),
-        ];
-
-        for (idx, (bytes, with_ts, expected_err)) in cases.into_iter().enumerate() {
-            if expected_err == "panic" {
-                let res = vec![
-                    panic_hook::recover_safe(|| {
-                        let _ = APIV2::decode_raw_key(&Key::from_encoded_slice(&bytes), with_ts);
-                    }),
-                    panic_hook::recover_safe(|| {
-                        let _ = APIV2::decode_raw_key_owned(Key::from_encoded(bytes), with_ts);
-                    }),
-                ];
-                for r in res {
-                    assert!(r.is_err(), "case {}: {:?}", idx, r);
-                }
-            } else {
-                let res = vec![
-                    APIV2::decode_raw_key(&Key::from_encoded_slice(&bytes), with_ts),
-                    APIV2::decode_raw_key_owned(Key::from_encoded(bytes), with_ts),
-                ];
-                for r in res {
-                    assert!(r.is_err(), "case {}: {:?}", idx, r);
-                    let err_str = format!("{:?}", r.unwrap_err());
-                    assert!(err_str.contains(expected_err), "case {}: {}", idx, err_str);
-                }
-=======
             ),
             // Memcomparable-encoded padding pattern: [.., 0, 0, 0, 0, 0xff - padding-len]
             (vec![b'r', 2, 3, 4, 0, 0, 1, 0, 0xfb], false),
@@ -536,7 +478,6 @@
             ];
             for r in res {
                 assert!(r.is_err(), "case {}: {:?}", idx, r);
->>>>>>> 18a119cb
             }
         }
     }
