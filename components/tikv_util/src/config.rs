--- conflicted
+++ resolved
@@ -66,7 +66,7 @@
     Json,
 }
 
-#[derive(Clone, Debug, Copy, PartialEq, Eq, PartialOrd, Default)]
+#[derive(Clone, Debug, Copy, PartialEq, PartialOrd, Default)]
 pub struct ReadableSize(pub u64);
 
 impl From<ReadableSize> for ConfigValue {
@@ -937,14 +937,14 @@
 
             // not found
             let f2 = get_fs_info("/tmp", &mnt_file);
-            f2.unwrap_err();
+            assert!(f2.is_err());
         }
 
         #[test]
         fn test_get_rotational_info() {
             // test device not exist
             let ret = get_rotational_info("/dev/invalid");
-            ret.unwrap_err();
+            assert!(ret.is_err());
         }
 
         #[test]
@@ -1823,7 +1823,7 @@
         {
             File::create(&path2).unwrap();
         }
-        canonicalize_path(&path2).unwrap_err();
+        assert!(canonicalize_path(&path2).is_err());
         assert!(Path::new(&path2).exists());
     }
 
@@ -1933,31 +1933,13 @@
     #[test]
     fn test_check_data_dir_empty() {
         // test invalid data_path
-<<<<<<< HEAD
-        let ret = check_data_dir_empty("/sys/invalid", "txt");
-        ret.unwrap();
-=======
         check_data_dir_empty("/sys/invalid", "txt").unwrap();
->>>>>>> f96c6601
         // test empty data_path
         let tmp_path = Builder::new()
             .prefix("test-get-file-count")
             .tempdir()
             .unwrap()
             .into_path();
-<<<<<<< HEAD
-        let ret = check_data_dir_empty(tmp_path.to_str().unwrap(), "txt");
-        ret.unwrap();
-        // test non-empty data_path
-        let tmp_file = format!("{}", tmp_path.join("test-get-file-count.txt").display());
-        create_file(&tmp_file, b"");
-        let ret = check_data_dir_empty(tmp_path.to_str().unwrap(), "");
-        ret.unwrap_err();
-        let ret = check_data_dir_empty(tmp_path.to_str().unwrap(), "txt");
-        ret.unwrap_err();
-        let ret = check_data_dir_empty(tmp_path.to_str().unwrap(), "xt");
-        ret.unwrap();
-=======
         check_data_dir_empty(tmp_path.to_str().unwrap(), "txt").unwrap();
         // test non-empty data_path
         let tmp_file = format!("{}", tmp_path.join("test-get-file-count.txt").display());
@@ -1965,7 +1947,6 @@
         check_data_dir_empty(tmp_path.to_str().unwrap(), "").unwrap_err();
         check_data_dir_empty(tmp_path.to_str().unwrap(), "txt").unwrap_err();
         check_data_dir_empty(tmp_path.to_str().unwrap(), "xt").unwrap();
->>>>>>> f96c6601
     }
 
     #[test]
