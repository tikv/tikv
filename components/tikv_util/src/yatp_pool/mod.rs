// Copyright 2020 TiKV Project Authors. Licensed under Apache-2.0.

mod future_pool;
mod metrics;
use std::sync::Arc;

<<<<<<< HEAD
use crate::metrics::ThreadBuildWrapper;
use crate::thread_group::GroupProperties;
use crate::time::{Duration, Instant};
=======
>>>>>>> aaf47d0c
use fail::fail_point;
pub use future_pool::{Full, FuturePool};
use yatp::{
    pool::{CloneRunnerBuilder, Local, Runner},
    queue::{multilevel, QueueType},
    task::future::{Runner as FutureRunner, TaskCell},
    ThreadPool,
};

use crate::{
    thread_group::GroupProperties,
    time::{Duration, Instant},
};

pub(crate) const TICK_INTERVAL: Duration = Duration::from_secs(1);

fn tick_interval() -> Duration {
    fail_point!("mock_tick_interval", |_| { Duration::from_millis(1) });
    TICK_INTERVAL
}

pub trait PoolTicker: Send + Clone + 'static {
    fn on_tick(&mut self);
}

#[derive(Clone)]
pub struct TickerWrapper<T: PoolTicker> {
    ticker: T,
    last_tick_time: Instant,
}

impl<T: PoolTicker> TickerWrapper<T> {
    pub fn new(ticker: T) -> Self {
        Self {
            ticker,
            last_tick_time: Instant::now_coarse(),
        }
    }

    pub fn try_tick(&mut self) {
        let now = Instant::now_coarse();
        if now.saturating_duration_since(self.last_tick_time) < tick_interval() {
            return;
        }
        self.last_tick_time = now;
        self.ticker.on_tick();
    }

    pub fn on_tick(&mut self) {
        self.ticker.on_tick();
    }
}

#[derive(Clone, Default)]
pub struct DefaultTicker {}

impl PoolTicker for DefaultTicker {
    fn on_tick(&mut self) {}
}

#[derive(Debug, Clone, Copy)]
pub struct Config {
    pub workers: usize,
    pub max_tasks_per_worker: usize,
    pub stack_size: usize,
}

impl Config {
    pub fn default_for_test() -> Self {
        Self {
            workers: 2,
            max_tasks_per_worker: std::usize::MAX,
            stack_size: 2_000_000,
        }
    }
}

#[derive(Clone)]
pub struct YatpPoolRunner<T: PoolTicker> {
    inner: FutureRunner,
    ticker: TickerWrapper<T>,
    props: Option<GroupProperties>,
    after_start: Option<Arc<dyn Fn() + Send + Sync>>,
    before_stop: Option<Arc<dyn Fn() + Send + Sync>>,
    before_pause: Option<Arc<dyn Fn() + Send + Sync>>,
}

impl<T: PoolTicker> Runner for YatpPoolRunner<T> {
    type TaskCell = TaskCell;

    fn start(&mut self, local: &mut Local<Self::TaskCell>) {
        if let Some(props) = self.props.take() {
            crate::thread_group::set_properties(Some(props));
        }
        self.inner.start(local);
        if let Some(f) = self.after_start.take() {
            f();
        }
        tikv_alloc::add_thread_memory_accessor()
    }

    fn handle(&mut self, local: &mut Local<Self::TaskCell>, task_cell: Self::TaskCell) -> bool {
        let finished = self.inner.handle(local, task_cell);
        self.ticker.try_tick();
        finished
    }

    fn pause(&mut self, local: &mut Local<Self::TaskCell>) -> bool {
        if let Some(f) = self.before_pause.as_ref() {
            f();
        }
        self.inner.pause(local)
    }

    fn resume(&mut self, local: &mut Local<Self::TaskCell>) {
        self.inner.resume(local)
    }

    fn end(&mut self, local: &mut Local<Self::TaskCell>) {
        if let Some(f) = self.before_stop.as_ref() {
            f();
        }
        self.ticker.on_tick();
        self.inner.end(local);
        tikv_alloc::remove_thread_memory_accessor()
    }
}

impl<T: PoolTicker> YatpPoolRunner<T> {
    pub fn new(
        inner: FutureRunner,
        ticker: TickerWrapper<T>,
        after_start: Option<Arc<dyn Fn() + Send + Sync>>,
        before_stop: Option<Arc<dyn Fn() + Send + Sync>>,
        before_pause: Option<Arc<dyn Fn() + Send + Sync>>,
    ) -> Self {
        YatpPoolRunner {
            inner,
            ticker,
            props: crate::thread_group::current_properties(),
            after_start,
            before_stop,
            before_pause,
        }
    }
}

pub struct YatpPoolBuilder<T: PoolTicker> {
    name_prefix: Option<String>,
    ticker: TickerWrapper<T>,
    after_start: Option<Arc<dyn Fn() + Send + Sync>>,
    before_stop: Option<Arc<dyn Fn() + Send + Sync>>,
    before_pause: Option<Arc<dyn Fn() + Send + Sync>>,
    min_thread_count: usize,
    core_thread_count: usize,
    max_thread_count: usize,
    stack_size: usize,
    max_tasks: usize,
}

impl<T: PoolTicker> YatpPoolBuilder<T> {
    pub fn new(ticker: T) -> Self {
        Self {
            ticker: TickerWrapper::new(ticker),
            name_prefix: None,
            after_start: None,
            before_stop: None,
            before_pause: None,
            min_thread_count: 1,
            core_thread_count: 1,
            max_thread_count: 1,
            stack_size: 0,
            max_tasks: std::usize::MAX,
        }
    }

    pub fn config(&mut self, config: Config) -> &mut Self {
        // TODO: maybe we should use (1, num_cpu) for min and max thread count.
        self.thread_count(config.workers, config.workers, config.workers)
            .stack_size(config.stack_size)
            .max_tasks(config.workers.saturating_mul(config.max_tasks_per_worker))
    }

    pub fn stack_size(&mut self, val: usize) -> &mut Self {
        self.stack_size = val;
        self
    }

    pub fn name_prefix(&mut self, val: impl Into<String>) -> &mut Self {
        let name = val.into();
        self.name_prefix = Some(name);
        self
    }

    pub fn thread_count(
        &mut self,
        min_thread_count: usize,
        core_thread_count: usize,
        max_thread_count: usize,
    ) -> &mut Self {
        self.min_thread_count = min_thread_count;
        self.core_thread_count = core_thread_count;
        self.max_thread_count = max_thread_count;
        self
    }

    pub fn max_tasks(&mut self, tasks: usize) -> &mut Self {
        self.max_tasks = tasks;
        self
    }

    pub fn before_stop<F>(&mut self, f: F) -> &mut Self
    where
        F: Fn() + Send + Sync + 'static,
    {
        self.before_stop = Some(Arc::new(f));
        self
    }

    pub fn after_start<F>(&mut self, f: F) -> &mut Self
    where
        F: Fn() + Send + Sync + 'static,
    {
        self.after_start = Some(Arc::new(f));
        self
    }

    pub fn before_pause<F>(&mut self, f: F) -> &mut Self
    where
        F: Fn() + Send + Sync + 'static,
    {
        self.before_pause = Some(Arc::new(f));
        self
    }

    pub fn build_future_pool(&mut self) -> FuturePool {
        let pool = self.build_single_level_pool();
        let name = self.name_prefix.as_deref().unwrap_or("yatp_pool");
        FuturePool::from_pool(pool, name, self.core_thread_count, self.max_tasks)
    }

    pub fn build_single_level_pool(&mut self) -> ThreadPool<TaskCell> {
        let (builder, runner) = self.create_builder();
        builder.build_with_queue_and_runner(
            yatp::queue::QueueType::SingleLevel,
            yatp::pool::CloneRunnerBuilder(runner),
        )
    }

    pub fn build_multi_level_pool(&mut self) -> ThreadPool<TaskCell> {
        let (builder, read_pool_runner) = self.create_builder();
        let name = self.name_prefix.as_deref().unwrap_or("yatp_pool");
        let multilevel_builder =
            multilevel::Builder::new(multilevel::Config::default().name(Some(name)));
        let runner_builder =
            multilevel_builder.runner_builder(CloneRunnerBuilder(read_pool_runner));
        builder
            .build_with_queue_and_runner(QueueType::Multilevel(multilevel_builder), runner_builder)
    }

    fn create_builder(&mut self) -> (yatp::Builder, YatpPoolRunner<T>) {
        let mut builder = yatp::Builder::new(thd_name!(
            self.name_prefix.clone().unwrap_or_else(|| "".to_string())
        ));
        builder
            .stack_size(self.stack_size)
            .min_thread_count(self.min_thread_count)
            .core_thread_count(self.core_thread_count)
            .max_thread_count(self.max_thread_count);

        let after_start = match self.after_start.take() {
            f @ Some(_) => f,
            None => {
                self.after_start_wrapper(|| {});
                self.after_start.take()
            }
        };
        let before_stop = match self.before_stop.take() {
            f @ Some(_) => f,
            None => {
                self.before_stop_wrapper(|| {});
                self.before_stop.take()
            }
        };
        let before_pause = self.before_pause.take();
        let read_pool_runner = YatpPoolRunner::new(
            Default::default(),
            self.ticker.clone(),
            after_start,
            before_stop,
            before_pause,
        );
        (builder, read_pool_runner)
    }
}<|MERGE_RESOLUTION|>--- conflicted
+++ resolved
@@ -4,12 +4,6 @@
 mod metrics;
 use std::sync::Arc;
 
-<<<<<<< HEAD
-use crate::metrics::ThreadBuildWrapper;
-use crate::thread_group::GroupProperties;
-use crate::time::{Duration, Instant};
-=======
->>>>>>> aaf47d0c
 use fail::fail_point;
 pub use future_pool::{Full, FuturePool};
 use yatp::{
@@ -20,6 +14,7 @@
 };
 
 use crate::{
+    metrics::ThreadBuildWrapper,
     thread_group::GroupProperties,
     time::{Duration, Instant},
 };
