// Copyright 2020 TiKV Project Authors. Licensed under Apache-2.0.

mod future_pool;
mod metrics;

use std::sync::Arc;

use fail::fail_point;
pub use future_pool::{Full, FuturePool};
use prometheus::{local::LocalHistogram, Histogram};
use yatp::{
    pool::{CloneRunnerBuilder, Local, Runner},
    queue::{multilevel, priority, QueueType, TaskCell as _},
    task::future::{Runner as FutureRunner, TaskCell},
    ThreadPool,
};

use crate::{
    thread_group::GroupProperties,
    time::{Duration, Instant},
};

pub(crate) const TICK_INTERVAL: Duration = Duration::from_secs(1);

fn tick_interval() -> Duration {
    fail_point!("mock_tick_interval", |_| { Duration::from_millis(1) });
    TICK_INTERVAL
}

pub trait PoolTicker: Send + Clone + 'static {
    fn on_tick(&mut self);
}

#[derive(Clone)]
pub struct TickerWrapper<T: PoolTicker> {
    ticker: T,
    last_tick_time: Instant,
}

impl<T: PoolTicker> TickerWrapper<T> {
    pub fn new(ticker: T) -> Self {
        Self {
            ticker,
            last_tick_time: Instant::now_coarse(),
        }
    }

    // Returns whether tick has been triggered.
    pub fn try_tick(&mut self) -> bool {
        let now = Instant::now_coarse();
        if now.saturating_duration_since(self.last_tick_time) < tick_interval() {
            return false;
        }
        self.last_tick_time = now;
        self.ticker.on_tick();
        true
    }

    pub fn on_tick(&mut self) {
        self.ticker.on_tick();
    }
}

#[derive(Clone, Default)]
pub struct DefaultTicker {}

impl PoolTicker for DefaultTicker {
    fn on_tick(&mut self) {}
}

#[derive(Debug, Clone, Copy)]
pub struct Config {
    pub workers: usize,
    pub max_tasks_per_worker: usize,
    pub stack_size: usize,
}

impl Config {
    pub fn default_for_test() -> Self {
        Self {
            workers: 2,
            max_tasks_per_worker: std::usize::MAX,
            stack_size: 2_000_000,
        }
    }
}

#[derive(Clone)]
pub struct YatpPoolRunner<T: PoolTicker> {
    inner: FutureRunner,
    ticker: TickerWrapper<T>,
    props: Option<GroupProperties>,
    after_start: Option<Arc<dyn Fn() + Send + Sync>>,
    before_stop: Option<Arc<dyn Fn() + Send + Sync>>,
    before_pause: Option<Arc<dyn Fn() + Send + Sync>>,

    // Statistics about the schedule wait duration.
    schedule_wait_duration: LocalHistogram,
}

impl<T: PoolTicker> Runner for YatpPoolRunner<T> {
    type TaskCell = TaskCell;

    fn start(&mut self, local: &mut Local<Self::TaskCell>) {
        crate::sys::thread::add_thread_name_to_map();
        if let Some(props) = self.props.take() {
            crate::thread_group::set_properties(Some(props));
        }
        self.inner.start(local);
        if let Some(f) = self.after_start.take() {
            f();
        }
        tikv_alloc::add_thread_memory_accessor()
    }

    fn handle(&mut self, local: &mut Local<Self::TaskCell>, mut task_cell: Self::TaskCell) -> bool {
        let extras = task_cell.mut_extras();
        if let Some(schedule_time) = extras.schedule_time() {
            self.schedule_wait_duration
                .observe(schedule_time.elapsed().as_secs_f64());
        }
        let finished = self.inner.handle(local, task_cell);
        if self.ticker.try_tick() {
            self.schedule_wait_duration.flush();
        }
        finished
    }

    fn pause(&mut self, local: &mut Local<Self::TaskCell>) -> bool {
        if let Some(f) = self.before_pause.as_ref() {
            f();
        }
        self.inner.pause(local)
    }

    fn resume(&mut self, local: &mut Local<Self::TaskCell>) {
        self.inner.resume(local)
    }

    fn end(&mut self, local: &mut Local<Self::TaskCell>) {
        if let Some(f) = self.before_stop.as_ref() {
            f();
        }
        self.ticker.on_tick();
        self.inner.end(local);
        tikv_alloc::remove_thread_memory_accessor();
        crate::sys::thread::remove_thread_name_from_map()
    }
}

impl<T: PoolTicker> YatpPoolRunner<T> {
    pub fn new(
        inner: FutureRunner,
        ticker: TickerWrapper<T>,
        after_start: Option<Arc<dyn Fn() + Send + Sync>>,
        before_stop: Option<Arc<dyn Fn() + Send + Sync>>,
        before_pause: Option<Arc<dyn Fn() + Send + Sync>>,
        schedule_wait_duration: Histogram,
    ) -> Self {
        YatpPoolRunner {
            inner,
            ticker,
            props: crate::thread_group::current_properties(),
            after_start,
            before_stop,
            before_pause,
            schedule_wait_duration: schedule_wait_duration.local(),
        }
    }
}

pub struct YatpPoolBuilder<T: PoolTicker> {
    name_prefix: Option<String>,
    ticker: TickerWrapper<T>,
    after_start: Option<Arc<dyn Fn() + Send + Sync>>,
    before_stop: Option<Arc<dyn Fn() + Send + Sync>>,
    before_pause: Option<Arc<dyn Fn() + Send + Sync>>,
    min_thread_count: usize,
    core_thread_count: usize,
    max_thread_count: usize,
    stack_size: usize,
    max_tasks: usize,
}

impl<T: PoolTicker> YatpPoolBuilder<T> {
    pub fn new(ticker: T) -> Self {
        Self {
            ticker: TickerWrapper::new(ticker),
            name_prefix: None,
            after_start: None,
            before_stop: None,
            before_pause: None,
            min_thread_count: 1,
            core_thread_count: 1,
            max_thread_count: 1,
            stack_size: 0,
            max_tasks: std::usize::MAX,
        }
    }

    pub fn config(self, config: Config) -> Self {
        // TODO: maybe we should use (1, num_cpu) for min and max thread count.
        self.thread_count(config.workers, config.workers, config.workers)
            .stack_size(config.stack_size)
            .max_tasks(config.workers.saturating_mul(config.max_tasks_per_worker))
    }

    pub fn stack_size(mut self, val: usize) -> Self {
        self.stack_size = val;
        self
    }

    pub fn name_prefix(mut self, val: impl Into<String>) -> Self {
        let name = val.into();
        self.name_prefix = Some(name);
        self
    }

    pub fn thread_count(
        mut self,
        min_thread_count: usize,
        core_thread_count: usize,
        max_thread_count: usize,
    ) -> Self {
        self.min_thread_count = min_thread_count;
        self.core_thread_count = core_thread_count;
        self.max_thread_count = max_thread_count;
        self
    }

    pub fn max_tasks(mut self, tasks: usize) -> Self {
        self.max_tasks = tasks;
        self
    }

    pub fn before_stop<F>(mut self, f: F) -> Self
    where
        F: Fn() + Send + Sync + 'static,
    {
        self.before_stop = Some(Arc::new(f));
        self
    }

    pub fn after_start<F>(mut self, f: F) -> Self
    where
        F: Fn() + Send + Sync + 'static,
    {
        self.after_start = Some(Arc::new(f));
        self
    }

    pub fn before_pause<F>(mut self, f: F) -> Self
    where
        F: Fn() + Send + Sync + 'static,
    {
        self.before_pause = Some(Arc::new(f));
        self
    }

    pub fn build_future_pool(self) -> FuturePool {
        let name = self
            .name_prefix
            .clone()
            .unwrap_or_else(|| "yatp_pool".to_string());
        let size = self.core_thread_count;
        let task = self.max_tasks;
        let pool = self.build_single_level_pool();
        FuturePool::from_pool(pool, &name, size, task)
    }

    pub fn build_priority_future_pool(
        self,
        priority_provider: Arc<dyn priority::TaskPriorityProvider>,
    ) -> FuturePool {
        let name = self
            .name_prefix
            .clone()
            .unwrap_or_else(|| "yatp_pool".to_string());
        let size = self.core_thread_count;
        let task = self.max_tasks;
        let pool = self.build_priority_pool(priority_provider);
        FuturePool::from_pool(pool, &name, size, task)
    }

<<<<<<< HEAD
    pub fn build_priority_future_pool(
        &mut self,
        priority_provider: Arc<dyn priority::TaskPriorityProvider>,
    ) -> FuturePool {
        let pool = self.build_priority_pool(priority_provider);
        let name = self.name_prefix.as_deref().unwrap_or("yatp_pool");
        FuturePool::from_pool(pool, name, self.core_thread_count, self.max_tasks)
    }

    pub fn build_single_level_pool(&mut self) -> ThreadPool<TaskCell> {
=======
    pub fn build_single_level_pool(self) -> ThreadPool<TaskCell> {
>>>>>>> 7240e577
        let (builder, runner) = self.create_builder();
        builder.build_with_queue_and_runner(
            yatp::queue::QueueType::SingleLevel,
            yatp::pool::CloneRunnerBuilder(runner),
        )
    }

    pub fn build_multi_level_pool(self) -> ThreadPool<TaskCell> {
        let name = self
            .name_prefix
            .clone()
            .unwrap_or_else(|| "yatp_pool".to_string());
        let (builder, read_pool_runner) = self.create_builder();
        let multilevel_builder =
            multilevel::Builder::new(multilevel::Config::default().name(Some(name)));
        let runner_builder =
            multilevel_builder.runner_builder(CloneRunnerBuilder(read_pool_runner));
        builder
            .build_with_queue_and_runner(QueueType::Multilevel(multilevel_builder), runner_builder)
    }

    pub fn build_priority_pool(
        self,
        priority_provider: Arc<dyn priority::TaskPriorityProvider>,
    ) -> ThreadPool<TaskCell> {
        let name = self
            .name_prefix
            .clone()
            .unwrap_or_else(|| "yatp_pool".to_string());
        let (builder, read_pool_runner) = self.create_builder();
        let priority_builder = priority::Builder::new(
            priority::Config::default().name(Some(name)),
            priority_provider,
        );
        let runner_builder = priority_builder.runner_builder(CloneRunnerBuilder(read_pool_runner));
        builder.build_with_queue_and_runner(QueueType::Priority(priority_builder), runner_builder)
    }

    fn create_builder(mut self) -> (yatp::Builder, YatpPoolRunner<T>) {
        let name = self.name_prefix.unwrap_or_else(|| "yatp_pool".to_string());
        let mut builder = yatp::Builder::new(thd_name!(name));
        builder
            .stack_size(self.stack_size)
            .min_thread_count(self.min_thread_count)
            .core_thread_count(self.core_thread_count)
            .max_thread_count(self.max_thread_count);

        let after_start = self.after_start.take();
        let before_stop = self.before_stop.take();
        let before_pause = self.before_pause.take();
        let schedule_wait_duration =
            metrics::YATP_POOL_SCHEDULE_WAIT_DURATION_VEC.with_label_values(&[&name]);
        let read_pool_runner = YatpPoolRunner::new(
            Default::default(),
            self.ticker.clone(),
            after_start,
            before_stop,
            before_pause,
            schedule_wait_duration,
        );
        (builder, read_pool_runner)
    }
}

#[cfg(test)]
mod tests {
    use std::sync::mpsc;

    use futures::compat::Future01CompatExt;

    use super::*;
    use crate::timer::GLOBAL_TIMER_HANDLE;

    #[test]
    fn test_record_schedule_wait_duration() {
        let name = "test_record_schedule_wait_duration";
        let pool = YatpPoolBuilder::new(DefaultTicker::default())
            .name_prefix(name)
            .build_single_level_pool();
        let (tx, rx) = mpsc::channel();
        for _ in 0..3 {
            let tx = tx.clone();
            pool.spawn(async move {
                GLOBAL_TIMER_HANDLE
                    .delay(std::time::Instant::now() + Duration::from_millis(100))
                    .compat()
                    .await
                    .unwrap();
                tx.send(()).unwrap();
            });
        }
        for _ in 0..3 {
            rx.recv().unwrap();
        }
        // Drop the pool so the local metrics are flushed.
        drop(pool);
        let histogram = metrics::YATP_POOL_SCHEDULE_WAIT_DURATION_VEC.with_label_values(&[name]);
        assert_eq!(histogram.get_sample_count() as u32, 6, "{:?}", histogram);
    }
}<|MERGE_RESOLUTION|>--- conflicted
+++ resolved
@@ -282,20 +282,7 @@
         FuturePool::from_pool(pool, &name, size, task)
     }
 
-<<<<<<< HEAD
-    pub fn build_priority_future_pool(
-        &mut self,
-        priority_provider: Arc<dyn priority::TaskPriorityProvider>,
-    ) -> FuturePool {
-        let pool = self.build_priority_pool(priority_provider);
-        let name = self.name_prefix.as_deref().unwrap_or("yatp_pool");
-        FuturePool::from_pool(pool, name, self.core_thread_count, self.max_tasks)
-    }
-
-    pub fn build_single_level_pool(&mut self) -> ThreadPool<TaskCell> {
-=======
     pub fn build_single_level_pool(self) -> ThreadPool<TaskCell> {
->>>>>>> 7240e577
         let (builder, runner) = self.create_builder();
         builder.build_with_queue_and_runner(
             yatp::queue::QueueType::SingleLevel,
