--- conflicted
+++ resolved
@@ -37,11 +37,7 @@
 
     pub fn try_tick(&mut self) {
         let now = Instant::now_coarse();
-<<<<<<< HEAD
-        if now.duration_since(self.last_tick_time) < tick_interval() {
-=======
-        if now.saturating_duration_since(self.last_tick_time) < TICK_INTERVAL {
->>>>>>> bfe70e5a
+        if now.saturating_duration_since(self.last_tick_time) < tick_interval() {
             return;
         }
         self.last_tick_time = now;
