--- conflicted
+++ resolved
@@ -224,17 +224,13 @@
         time::Duration,
     };
 
-<<<<<<< HEAD
-    use super::super::{DefaultTicker, PoolTicker, YatpPoolBuilder as Builder, TICK_INTERVAL};
-    use crate::metrics::thread_spawn_wrapper;
-=======
->>>>>>> aaf47d0c
     use futures::executor::block_on;
 
     use super::{
         super::{DefaultTicker, PoolTicker, YatpPoolBuilder as Builder, TICK_INTERVAL},
         *,
     };
+    use crate::metrics::thread_spawn_wrapper;
 
     fn spawn_future_and_wait(pool: &FuturePool, duration: Duration) {
         block_on(
