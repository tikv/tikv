--- conflicted
+++ resolved
@@ -285,11 +285,11 @@
             .unwrap()
         };
 
-        try_recv_tick().unwrap_err();
+        assert!(try_recv_tick().is_err());
 
         // Tick is emitted because long enough time has elapsed since pool is created
         spawn_future_and_wait(&pool, TICK_INTERVAL / 20);
-        try_recv_tick().unwrap_err();
+        assert!(try_recv_tick().is_err());
 
         spawn_future_and_wait(&pool, TICK_INTERVAL / 20);
         spawn_future_and_wait(&pool, TICK_INTERVAL / 20);
@@ -297,30 +297,30 @@
         spawn_future_and_wait(&pool, TICK_INTERVAL / 20);
 
         // So far we have only elapsed TICK_INTERVAL * 0.2, so no ticks so far.
-        try_recv_tick().unwrap_err();
+        assert!(try_recv_tick().is_err());
 
         // Even if long enough time has elapsed, tick is not emitted until next task
         // arrives
         thread::sleep(TICK_INTERVAL * 2);
-        try_recv_tick().unwrap_err();
+        assert!(try_recv_tick().is_err());
 
         spawn_future_and_wait(&pool, TICK_INTERVAL / 20);
         assert_eq!(try_recv_tick().unwrap(), 0);
-        try_recv_tick().unwrap_err();
+        assert!(try_recv_tick().is_err());
 
         // Tick is not emitted if there is no task
         thread::sleep(TICK_INTERVAL * 2);
-        try_recv_tick().unwrap_err();
+        assert!(try_recv_tick().is_err());
 
         // Tick is emitted since long enough time has passed
         spawn_future_and_wait(&pool, TICK_INTERVAL / 20);
         assert_eq!(try_recv_tick().unwrap(), 1);
-        try_recv_tick().unwrap_err();
+        assert!(try_recv_tick().is_err());
 
         // Tick is emitted immediately after a long task
         spawn_future_and_wait(&pool, TICK_INTERVAL * 2);
         assert_eq!(try_recv_tick().unwrap(), 2);
-        try_recv_tick().unwrap_err();
+        assert!(try_recv_tick().is_err());
     }
 
     #[test]
@@ -337,18 +337,18 @@
             .thread_count(2, 2, 2)
             .build_future_pool();
 
-        rx.try_recv().unwrap_err();
+        assert!(rx.try_recv().is_err());
 
         // Spawn two tasks, each will be processed in one worker thread.
         spawn_future_without_wait(&pool, TICK_INTERVAL / 2);
         spawn_future_without_wait(&pool, TICK_INTERVAL / 2);
 
-        rx.try_recv().unwrap_err();
+        assert!(rx.try_recv().is_err());
 
         // Wait long enough time to trigger a tick.
         thread::sleep(TICK_INTERVAL * 2);
 
-        rx.try_recv().unwrap_err();
+        assert!(rx.try_recv().is_err());
 
         // These two tasks should both trigger a tick.
         spawn_future_without_wait(&pool, TICK_INTERVAL);
@@ -359,7 +359,7 @@
 
         assert_eq!(rx.try_recv().unwrap(), 0);
         assert_eq!(rx.try_recv().unwrap(), 1);
-        rx.try_recv().unwrap_err();
+        assert!(rx.try_recv().is_err());
     }
 
     #[test]
@@ -457,7 +457,7 @@
             spawn_long_time_future(&read_pool, 4, 400).unwrap(),
         );
         // no available results (running = 4)
-        rx.recv_timeout(Duration::from_millis(50)).unwrap_err();
+        assert!(rx.recv_timeout(Duration::from_millis(50)).is_err());
 
         // full
         assert!(spawn_long_time_future(&read_pool, 5, 100).is_err());
@@ -474,20 +474,13 @@
         // full
         assert!(spawn_long_time_future(&read_pool, 8, 100).is_err());
 
-<<<<<<< HEAD
-        let _ = rx.recv().unwrap();
-        let _ = rx.recv().unwrap();
-        let _ = rx.recv().unwrap();
-        let _ = rx.recv().unwrap();
-=======
         rx.recv().unwrap().unwrap();
         rx.recv().unwrap().unwrap();
         rx.recv().unwrap().unwrap();
         rx.recv().unwrap().unwrap();
->>>>>>> f96c6601
 
         // no more results
-        rx.recv_timeout(Duration::from_millis(500)).unwrap_err();
+        assert!(rx.recv_timeout(Duration::from_millis(500)).is_err());
     }
 
     #[test]
