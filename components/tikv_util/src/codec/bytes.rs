// Copyright 2016 TiKV Project Authors. Licensed under Apache-2.0.

use byteorder::ReadBytesExt;
use std::io::{BufRead, Write};

use super::{BytesSlice, Error, Result};
use crate::codec::number::{self, NumberEncoder};
use std::{ptr, slice};

const ENC_GROUP_SIZE: usize = 8;
const ENC_MARKER: u8 = b'\xff';
const ENC_ASC_PADDING: [u8; ENC_GROUP_SIZE] = [0; ENC_GROUP_SIZE];
const ENC_DESC_PADDING: [u8; ENC_GROUP_SIZE] = [!0; ENC_GROUP_SIZE];

/// Returns the maximum encoded bytes size.
pub fn max_encoded_bytes_size(n: usize) -> usize {
    (n / ENC_GROUP_SIZE + 1) * (ENC_GROUP_SIZE + 1)
}

pub trait BytesEncoder: NumberEncoder {
    /// Refer: https://github.com/facebook/mysql-5.6/wiki/MyRocks-record-format#memcomparable-format
    fn encode_bytes(&mut self, key: &[u8], desc: bool) -> Result<()> {
        let len = key.len();
        let mut index = 0;
        let mut buf = [0; ENC_GROUP_SIZE];
        while index <= len {
            let remain = len - index;
            let mut pad: usize = 0;
            if remain > ENC_GROUP_SIZE {
                self.write_all(adjust_bytes_order(
                    &key[index..index + ENC_GROUP_SIZE],
                    desc,
                    &mut buf,
                ))?;
            } else {
                pad = ENC_GROUP_SIZE - remain;
                self.write_all(adjust_bytes_order(&key[index..], desc, &mut buf))?;
                if desc {
                    self.write_all(&ENC_DESC_PADDING[..pad])?;
                } else {
                    self.write_all(&ENC_ASC_PADDING[..pad])?;
                }
            }
            self.write_all(adjust_bytes_order(
                &[ENC_MARKER - (pad as u8)],
                desc,
                &mut buf,
            ))?;
            index += ENC_GROUP_SIZE;
        }
        Ok(())
    }

    /// Joins bytes with its length into a byte slice. It is more
    /// efficient in both space and time compared to `encode_bytes`. Note that the encoded
    /// result is not memcomparable.
    fn encode_compact_bytes(&mut self, data: &[u8]) -> Result<()> {
        self.encode_var_i64(data.len() as i64)?;
        self.write_all(data).map_err(From::from)
    }
}

fn adjust_bytes_order<'a>(bs: &'a [u8], desc: bool, buf: &'a mut [u8]) -> &'a [u8] {
    if desc {
        let mut buf_idx = 0;
        for &b in bs {
            buf[buf_idx] = !b;
            buf_idx += 1;
        }
        &buf[..buf_idx]
    } else {
        bs
    }
}

impl<T: Write> BytesEncoder for T {}

pub fn encode_bytes(bs: &[u8]) -> Vec<u8> {
    encode_order_bytes(bs, false)
}

pub fn encode_bytes_desc(bs: &[u8]) -> Vec<u8> {
    encode_order_bytes(bs, true)
}

fn encode_order_bytes(bs: &[u8], desc: bool) -> Vec<u8> {
    let cap = max_encoded_bytes_size(bs.len());
    let mut encoded = Vec::with_capacity(cap);
    encoded.encode_bytes(bs, desc).unwrap();
    encoded
}

/// Gets the first encoded bytes' length in compactly encoded data.
///
/// Compact-encoding includes a VarInt encoded length prefix (1 ~ 9 bytes) and N bytes payload.
/// This function gets the total bytes length of compact-encoded data, including the length prefix.
///
/// Note:
///     - This function won't check whether the bytes are encoded correctly.
///     - There can be multiple compact-encoded data, placed one by one. This function only returns
///       the length of the first one.
pub fn encoded_compact_len(mut encoded: &[u8]) -> usize {
    let last_encoded = encoded.as_ptr() as usize;
    let total_len = encoded.len();
    let vn = match number::decode_var_i64(&mut encoded) {
        Ok(vn) => vn as usize,
        Err(e) => {
            debug!("failed to decode bytes' length: {:?}", e);
            return total_len;
        }
    };
    vn + (encoded.as_ptr() as usize - last_encoded)
}

pub trait CompactBytesFromFileDecoder: BufRead {
    /// Decodes bytes which are encoded by `encode_compact_bytes` before.
    fn decode_compact_bytes(&mut self) -> Result<Vec<u8>> {
        let mut var_data = Vec::with_capacity(number::MAX_VAR_I64_LEN);
        while var_data.len() < number::MAX_VAR_U64_LEN {
            let b = self.read_u8()?;
            var_data.push(b);
            if b < 0x80 {
                break;
            }
        }
        let vn = number::decode_var_i64(&mut var_data.as_slice())? as usize;
        let mut data = vec![0; vn];
        self.read_exact(&mut data)?;
        Ok(data)
    }
}

impl<T: BufRead> CompactBytesFromFileDecoder for T {}

/// Gets the first encoded bytes' length in memcomparable-encoded data.
///
/// Memcomparable-encoding includes a VarInt encoded length prefix (1 ~ 9 bytes) and N bytes payload.
/// This function gets the total bytes length of memcomparable-encoded data, including the length prefix.
///
/// Note:
///     - This function won't check whether the bytes are encoded correctly.
///     - There can be multiple memcomparable-encoded data, placed one by one. This function only returns
///       the length of the first one.
pub fn encoded_bytes_len(encoded: &[u8], desc: bool) -> usize {
    let mut idx = ENC_GROUP_SIZE;
    loop {
        if encoded.len() < idx + 1 {
            return encoded.len();
        }
        let marker = encoded[idx];
        if desc && marker != 0 || !desc && marker != ENC_MARKER {
            return idx + 1;
        }
        idx += ENC_GROUP_SIZE + 1;
    }
}

/// Decodes bytes which are encoded by `encode_compact_bytes` before.
pub fn decode_compact_bytes(data: &mut BytesSlice<'_>) -> Result<Vec<u8>> {
    let vn = number::decode_var_i64(data)? as usize;
    if data.len() >= vn {
        let bs = data[0..vn].to_vec();
        *data = &data[vn..];
        return Ok(bs);
    }
    Err(Error::unexpected_eof())
}

/// Decodes bytes which are encoded by `encode_bytes` before.
///
/// Please note that, data is a mut reference to slice. After calling this the
/// slice that data point to would change.
pub fn decode_bytes(data: &mut BytesSlice<'_>, desc: bool) -> Result<Vec<u8>> {
    let mut key = Vec::with_capacity(data.len() / (ENC_GROUP_SIZE + 1) * ENC_GROUP_SIZE);
    let mut offset = 0;
    let chunk_len = ENC_GROUP_SIZE + 1;
    loop {
        // everytime make ENC_GROUP_SIZE + 1 elements as a decode unit
        let next_offset = offset + chunk_len;
        let chunk = if next_offset <= data.len() {
            &data[offset..next_offset]
        } else {
            return Err(Error::unexpected_eof());
        };
        offset = next_offset;
        // the last byte in decode unit is for marker which indicates pad size
        let (&marker, bytes) = chunk.split_last().unwrap();
        let pad_size = if desc {
            marker as usize
        } else {
            (ENC_MARKER - marker) as usize
        };
        // no padding, just push 8 bytes
        if pad_size == 0 {
            key.write_all(bytes).unwrap();
            continue;
        }
        if pad_size > ENC_GROUP_SIZE {
            return Err(Error::KeyPadding);
        }
        // if has padding, split the padding pattern and push rest bytes
        let (bytes, padding) = bytes.split_at(ENC_GROUP_SIZE - pad_size);
        key.write_all(bytes).unwrap();
        let pad_byte = if desc { !0 } else { 0 };
        // check the padding pattern whether validate or not
        if padding.iter().any(|x| *x != pad_byte) {
            return Err(Error::KeyPadding);
        }

        if desc {
            for k in &mut key {
                *k = !*k;
            }
        }
        // data will point to following unencoded bytes, maybe timestamp
        *data = &data[offset..];
        return Ok(key);
    }
}

/// Decodes bytes which are encoded by `encode_bytes` before just in place without malloc.
/// Please use this instead of `decode_bytes` if possible.
pub fn decode_bytes_in_place(data: &mut Vec<u8>, desc: bool) -> Result<()> {
    let mut write_offset = 0;
    let mut read_offset = 0;
    loop {
        let marker_offset = read_offset + ENC_GROUP_SIZE;
        if marker_offset >= data.len() {
            return Err(Error::unexpected_eof());
        };

        unsafe {
            // it is semantically equivalent to C's memmove()
            // and the src and dest may overlap
            // if src == dest do nothing
            ptr::copy(
                data.as_ptr().add(read_offset),
                data.as_mut_ptr().add(write_offset),
                ENC_GROUP_SIZE,
            );
        }
        write_offset += ENC_GROUP_SIZE;
        // everytime make ENC_GROUP_SIZE + 1 elements as a decode unit
        read_offset += ENC_GROUP_SIZE + 1;

        // the last byte in decode unit is for marker which indicates pad size
        let marker = data[marker_offset];
        let pad_size = if desc {
            marker as usize
        } else {
            (ENC_MARKER - marker) as usize
        };

        if pad_size > 0 {
            if pad_size > ENC_GROUP_SIZE {
                return Err(Error::KeyPadding);
            }

            // check the padding pattern whether validate or not
            let padding_slice = if desc {
                &ENC_DESC_PADDING[..pad_size]
            } else {
                &ENC_ASC_PADDING[..pad_size]
            };
            if &data[write_offset - pad_size..write_offset] != padding_slice {
                return Err(Error::KeyPadding);
            }
            unsafe {
                data.set_len(write_offset - pad_size);
            }
            if desc {
                for k in data {
                    *k = !*k;
                }
            }
            return Ok(());
        }
    }
}

<<<<<<< HEAD
/// Returns whether `encoded` is encoded from `raw` using ascending memory-comparable format.
/// Returns `false` if `encoded` is invalid.
pub fn is_encoded_from_asc(encoded: &[u8], raw: &[u8]) -> bool {
    let group_count = raw.len() / ENC_GROUP_SIZE + 1;
    if encoded.len() != group_count * (ENC_GROUP_SIZE + 1) {
        return false;
    }

    // Bytes are compared in reverse order because in real cases like TiDB, if two keys
    // are different, the last a few bytes are more likely to be different.

    // Check the last group first
    let last_encoded_group = &encoded[encoded.len() - ENC_GROUP_SIZE - 1..];
    let last_group_len = raw.len() % ENC_GROUP_SIZE;
    let last_raw_group = &raw[raw.len() - last_group_len..];
    let pad_len = ENC_GROUP_SIZE - last_group_len;
    const PADDING_BUF: [u8; 8] = [!ENC_MARKER; 8];
    if last_encoded_group[ENC_GROUP_SIZE] != (ENC_MARKER - pad_len as u8)
        || &last_encoded_group[..last_group_len] != last_raw_group
        || last_encoded_group[last_group_len..ENC_GROUP_SIZE] != PADDING_BUF[..pad_len]
    {
        return false;
    }

    let mut encoded_group_ptr = last_encoded_group.as_ptr();
    let mut raw_group_ptr = last_raw_group.as_ptr();
    // Unsafe is used here to eliminate bound checkings by hand.
    // Safety: At the beginning of the function, we've checked `encoded` and `raw` have the
    // same group number. After checking the last group, `encoded` and `raw` both only have complete
    // groups left, which means each encoded group consists of ENC_GROUP_SIZE bytes of data plus
    // one padding byte and each raw group left has ENC_GROUP_SIZE bytes of data. So we can make
    // sure we don't move the pointers out of the bounds of the two slices.
    while encoded_group_ptr > encoded.as_ptr() {
        unsafe {
            let pad_ptr = encoded_group_ptr.sub(1);
            encoded_group_ptr = pad_ptr.sub(ENC_GROUP_SIZE);
            raw_group_ptr = raw_group_ptr.sub(ENC_GROUP_SIZE);
            if *pad_ptr != ENC_MARKER
                || slice::from_raw_parts(encoded_group_ptr, ENC_GROUP_SIZE)
                    != slice::from_raw_parts(raw_group_ptr, ENC_GROUP_SIZE)
            {
                return false;
            }
        }
    }
    true
}

/// Returns whether `encoded` is encoded from `raw` using descending memory-comparable format.
/// Returns `false` if `encoded` is invalid.
#[allow(clippy::cast_ptr_alignment)]
pub fn is_encoded_from_desc(encoded: &[u8], raw: &[u8]) -> bool {
    let group_count = raw.len() / ENC_GROUP_SIZE + 1;
    if encoded.len() != group_count * (ENC_GROUP_SIZE + 1) {
        return false;
    }

    // Bytes are compared in reverse order because in real cases like TiDB, if two keys
    // are different, the last a few bytes are more likely to be different.

    // Check the last group first
    let last_encoded_group = &encoded[encoded.len() - ENC_GROUP_SIZE - 1..];
    let last_group_len = raw.len() % ENC_GROUP_SIZE;
    let last_raw_group = &raw[raw.len() - last_group_len..];
    let pad_len = ENC_GROUP_SIZE - last_group_len;
    const PADDING_BUF: [u8; 8] = [ENC_MARKER; 8];
    if last_encoded_group[ENC_GROUP_SIZE] != !(ENC_MARKER - pad_len as u8)
        || last_encoded_group[..last_group_len]
            .iter()
            .zip(last_raw_group)
            .any(|(&encoded, &raw)| encoded != !raw)
        || last_encoded_group[last_group_len..ENC_GROUP_SIZE] != PADDING_BUF[..pad_len]
    {
        return false;
    }

    let mut encoded_group_ptr = last_encoded_group.as_ptr();
    let mut raw_group_ptr = last_raw_group.as_ptr();
    // Unsafe is used here to eliminate bound checkings by hand.
    // Safety: At the beginning of the function, we've checked `encoded` and `raw` have the
    // same group number. After checking the last group, `encoded` and `raw` both only have complete
    // groups left, which means each encoded group consists of ENC_GROUP_SIZE bytes of data plus
    // one padding byte and each raw group left has ENC_GROUP_SIZE bytes of data. So we can make
    // sure we don't move the pointers out of the bounds of the two slices.
    while encoded_group_ptr > encoded.as_ptr() {
        unsafe {
            let pad_ptr = encoded_group_ptr.sub(1);
            encoded_group_ptr = pad_ptr.sub(ENC_GROUP_SIZE);
            raw_group_ptr = raw_group_ptr.sub(ENC_GROUP_SIZE);
            if *pad_ptr != !ENC_MARKER
                || ptr::read_unaligned(encoded_group_ptr as *const u64)
                    != !ptr::read_unaligned(raw_group_ptr as *const u64)
            {
                return false;
            }
        }
    }
    true
}

=======
>>>>>>> 1d28db09
/// Returns whether `encoded` bytes is encoded from `raw`. Returns `false` if `encoded` is invalid.
pub fn is_encoded_from(encoded: &[u8], raw: &[u8], desc: bool) -> bool {
    let check_single_chunk = |encoded: &[u8], raw: &[u8]| {
        let len = raw.len();
        let pad = (ENC_GROUP_SIZE - len) as u8;
        if desc {
            encoded[ENC_GROUP_SIZE] == !(ENC_MARKER - pad)
                && encoded[..len]
                    .iter()
                    .zip(raw)
                    .all(|(&enc, &raw)| enc == !raw)
                && encoded[len..encoded.len() - 1]
                    .iter()
                    .all(|&v| v == ENC_MARKER)
        } else {
            encoded[ENC_GROUP_SIZE] == (ENC_MARKER - pad)
                && &encoded[..len] == raw
                && encoded[len..encoded.len() - 1]
                    .iter()
                    .all(|&v| v == !ENC_MARKER)
        }
    };

    let mut rev_encoded_chunks = encoded.rchunks_exact(ENC_GROUP_SIZE + 1);
    // Valid encoded bytes must has complete chunks
    if !rev_encoded_chunks.remainder().is_empty() {
        return false;
    }

    // Bytes are compared in reverse order because in real cases like TiDB, if two keys
    // are different, the last a few bytes are more likely to be different.

    let raw_chunks = raw.chunks_exact(ENC_GROUP_SIZE);
    // Check the last chunk first
    match rev_encoded_chunks.next() {
        Some(encoded_chunk) if check_single_chunk(encoded_chunk, raw_chunks.remainder()) => {}
        _ => return false,
    }

    // The count of the remaining chunks must be the same. Using `size_hint` here is both safe and
    // efficient because chunk iterators implement trait `TrustedLen`.
    if rev_encoded_chunks.size_hint() != raw_chunks.size_hint() {
        return false;
    }

    for (encoded_chunk, raw_chunk) in rev_encoded_chunks.zip(raw_chunks.rev()) {
        if !check_single_chunk(encoded_chunk, raw_chunk) {
            return false;
        }
    }
    true
}

#[cfg(test)]
mod tests {
    use super::*;
    use crate::codec::{bytes, number};
    use std::cmp::Ordering;

    #[test]
    fn test_enc_dec_bytes() {
        let pairs = vec![
            (
                vec![],
                vec![0, 0, 0, 0, 0, 0, 0, 0, 247],
                vec![255, 255, 255, 255, 255, 255, 255, 255, 8],
            ),
            (
                vec![0],
                vec![0, 0, 0, 0, 0, 0, 0, 0, 248],
                vec![255, 255, 255, 255, 255, 255, 255, 255, 7],
            ),
            (
                vec![1, 2, 3],
                vec![1, 2, 3, 0, 0, 0, 0, 0, 250],
                vec![254, 253, 252, 255, 255, 255, 255, 255, 5],
            ),
            (
                vec![1, 2, 3, 0],
                vec![1, 2, 3, 0, 0, 0, 0, 0, 251],
                vec![254, 253, 252, 255, 255, 255, 255, 255, 4],
            ),
            (
                vec![1, 2, 3, 4, 5, 6, 7],
                vec![1, 2, 3, 4, 5, 6, 7, 0, 254],
                vec![254, 253, 252, 251, 250, 249, 248, 255, 1],
            ),
            (
                vec![0, 0, 0, 0, 0, 0, 0, 0],
                vec![0, 0, 0, 0, 0, 0, 0, 0, 255, 0, 0, 0, 0, 0, 0, 0, 0, 247],
                vec![
                    255, 255, 255, 255, 255, 255, 255, 255, 0, 255, 255, 255, 255, 255, 255, 255,
                    255, 8,
                ],
            ),
            (
                vec![1, 2, 3, 4, 5, 6, 7, 8],
                vec![1, 2, 3, 4, 5, 6, 7, 8, 255, 0, 0, 0, 0, 0, 0, 0, 0, 247],
                vec![
                    254, 253, 252, 251, 250, 249, 248, 247, 0, 255, 255, 255, 255, 255, 255, 255,
                    255, 8,
                ],
            ),
            (
                vec![1, 2, 3, 4, 5, 6, 7, 8, 9],
                vec![1, 2, 3, 4, 5, 6, 7, 8, 255, 9, 0, 0, 0, 0, 0, 0, 0, 248],
                vec![
                    254, 253, 252, 251, 250, 249, 248, 247, 0, 246, 255, 255, 255, 255, 255, 255,
                    255, 7,
                ],
            ),
        ];

        for (source, mut asc, mut desc) in pairs {
            assert_eq!(encode_bytes(&source), asc);
            assert_eq!(encode_bytes_desc(&source), desc);

            // apppend timestamp, the timestamp bytes should not affect decode result
            asc.encode_u64_desc(0).unwrap();
            desc.encode_u64_desc(0).unwrap();
            {
                let asc_offset = asc.as_ptr() as usize;
                let mut asc_input = asc.as_slice();
                assert_eq!(source, decode_bytes(&mut asc_input, false).unwrap());
                assert_eq!(
                    asc_input.as_ptr() as usize - asc_offset,
                    asc.len() - number::U64_SIZE
                );
            }
            decode_bytes_in_place(&mut asc, false).unwrap();
            assert_eq!(source, asc);

            {
                let desc_offset = desc.as_ptr() as usize;
                let mut desc_input = desc.as_slice();
                assert_eq!(source, decode_bytes(&mut desc_input, true).unwrap());
                assert_eq!(
                    desc_input.as_ptr() as usize - desc_offset,
                    desc.len() - number::U64_SIZE
                );
            }
            decode_bytes_in_place(&mut desc, true).unwrap();
            assert_eq!(source, desc);
        }
    }

    #[test]
    fn test_dec_bytes_fail() {
        let invalid_bytes = vec![
            vec![1, 2, 3, 4],
            vec![0, 0, 0, 0, 0, 0, 0, 247],
            vec![0, 0, 0, 0, 0, 0, 0, 0, 246],
            vec![0, 0, 0, 0, 0, 0, 0, 1, 247],
            vec![1, 2, 3, 4, 5, 6, 7, 8, 0],
            vec![1, 2, 3, 4, 5, 6, 7, 8, 255, 1],
            vec![1, 2, 3, 4, 5, 6, 7, 8, 255, 1, 2, 3, 4, 5, 6, 7, 8],
            vec![1, 2, 3, 4, 5, 6, 7, 8, 255, 1, 2, 3, 4, 5, 6, 7, 8, 255],
            vec![1, 2, 3, 4, 5, 6, 7, 8, 255, 1, 2, 3, 4, 5, 6, 7, 8, 0],
            vec![1, 2, 3, 4, 5, 6, 7, 8, 255, 1, 0, 0, 0, 0, 0, 0, 0, 247],
        ];

        for mut x in invalid_bytes {
            assert!(decode_bytes(&mut x.as_slice(), false).is_err());
            assert!(decode_bytes_in_place(&mut x, false).is_err());
        }
    }

    #[test]
    fn test_is_encoded_from() {
        for raw_len in 0..=24 {
            let raw: Vec<u8> = (1..=raw_len).collect();
            for &desc in &[true, false] {
<<<<<<< HEAD
                let imp = if desc {
                    is_encoded_from_desc
                } else {
                    is_encoded_from_asc
                };
                let encoded = encode_order_bytes(&raw, desc);
                assert!(
                    imp(&encoded, &raw),
=======
                let encoded = encode_order_bytes(&raw, desc);
                assert!(
                    is_encoded_from(&encoded, &raw, desc),
>>>>>>> 1d28db09
                    "Encoded: {:?}, Raw: {:?}, desc: {}",
                    encoded,
                    raw,
                    desc
                );

                // Should return false if we modify one byte in raw
                for i in 0..raw.len() {
                    let mut invalid_raw = raw.clone();
                    invalid_raw[i] = raw[i].wrapping_add(1);
                    assert!(
<<<<<<< HEAD
                        !imp(&encoded, &invalid_raw),
=======
                        !is_encoded_from(&encoded, &invalid_raw, desc),
>>>>>>> 1d28db09
                        "Encoded: {:?}, Raw: {:?}, desc: {}",
                        encoded,
                        invalid_raw,
                        desc
                    );
                }

                // Should return false if we modify one byte in encoded
                for i in 0..encoded.len() {
                    let mut invalid_encoded = encoded.clone();
                    invalid_encoded[i] = encoded[i].wrapping_add(1);
                    assert!(
<<<<<<< HEAD
                        !imp(&invalid_encoded, &raw),
=======
                        !is_encoded_from(&invalid_encoded, &raw, desc),
>>>>>>> 1d28db09
                        "Encoded: {:?}, Raw: {:?}, desc: {}",
                        invalid_encoded,
                        raw,
                        desc
                    );
                }

                // Should return false if encoded length is not a multiple of 9
                let invalid_encoded = &encoded[..encoded.len() - 1];
                assert!(
<<<<<<< HEAD
                    !imp(invalid_encoded, &raw),
=======
                    !is_encoded_from(invalid_encoded, &raw, desc),
>>>>>>> 1d28db09
                    "Encoded: {:?}, Raw: {:?}, desc: {}",
                    invalid_encoded,
                    raw,
                    desc
                );

                // Should return false if encoded has less or more chunks
                let shorter_encoded = &encoded[..encoded.len() - ENC_GROUP_SIZE - 1];
                assert!(
<<<<<<< HEAD
                    !imp(shorter_encoded, &raw),
=======
                    !is_encoded_from(shorter_encoded, &raw, desc),
>>>>>>> 1d28db09
                    "Encoded: {:?}, Raw: {:?}, desc: {}",
                    shorter_encoded,
                    raw,
                    desc
                );
                let mut longer_encoded = encoded.clone();
                longer_encoded.extend(&[0, 0, 0, 0, 0, 0, 0, 0, 0xFF]);
                assert!(
<<<<<<< HEAD
                    !imp(&longer_encoded, &raw),
=======
                    !is_encoded_from(&longer_encoded, &raw, desc),
>>>>>>> 1d28db09
                    "Encoded: {:?}, Raw: {:?}, desc: {}",
                    longer_encoded,
                    raw,
                    desc
                );

                // Should return false if raw is longer or shorter
                if !raw.is_empty() {
                    let shorter_raw = &raw[..raw.len() - 1];
                    assert!(
<<<<<<< HEAD
                        !imp(&encoded, shorter_raw),
=======
                        !is_encoded_from(&encoded, shorter_raw, desc),
>>>>>>> 1d28db09
                        "Encoded: {:?}, Raw: {:?}, desc: {}",
                        encoded,
                        shorter_raw,
                        desc
                    );
                }
                let mut longer_raw = raw.to_vec();
                longer_raw.push(0);
                assert!(
<<<<<<< HEAD
                    !imp(&encoded, &longer_raw),
=======
                    !is_encoded_from(&encoded, &longer_raw, desc),
>>>>>>> 1d28db09
                    "Encoded: {:?}, Raw: {:?}, desc: {}",
                    encoded,
                    longer_raw,
                    desc
                );
            }
        }
    }

    #[test]
    fn test_encode_bytes_compare() {
        let pairs: Vec<(&[u8], &[u8], _)> = vec![
            (b"", b"\x00", Ordering::Less),
            (b"\x00", b"\x00", Ordering::Equal),
            (b"\xFF", b"\x00", Ordering::Greater),
            (b"\xFF", b"\xFF\x00", Ordering::Less),
            (b"a", b"b", Ordering::Less),
            (b"a", b"\x00", Ordering::Greater),
            (b"\x00", b"\x01", Ordering::Less),
            (b"\x00\x01", b"\x00\x00", Ordering::Greater),
            (b"\x00\x00\x00", b"\x00\x00", Ordering::Greater),
            (b"\x00\x00\x00", b"\x00\x00", Ordering::Greater),
            (
                b"\x00\x00\x00\x00\x00\x00\x00\x00",
                b"\x00\x00\x00\x00\x00\x00\x00\x00\x00",
                Ordering::Less,
            ),
            (b"\x01\x02\x03\x00", b"\x01\x02\x03", Ordering::Greater),
            (b"\x01\x03\x03\x04", b"\x01\x03\x03\x05", Ordering::Less),
            (
                b"\x01\x02\x03\x04\x05\x06\x07",
                b"\x01\x02\x03\x04\x05\x06\x07\x08",
                Ordering::Less,
            ),
            (
                b"\x01\x02\x03\x04\x05\x06\x07\x08\x09",
                b"\x01\x02\x03\x04\x05\x06\x07\x08",
                Ordering::Greater,
            ),
            (
                b"\x01\x02\x03\x04\x05\x06\x07\x08\x00",
                b"\x01\x02\x03\x04\x05\x06\x07\x08",
                Ordering::Greater,
            ),
        ];

        for (x, y, ord) in pairs {
            assert_eq!(encode_bytes(x).cmp(&encode_bytes(y)), ord);
            assert_eq!(
                encode_bytes_desc(x).cmp(&encode_bytes_desc(y)),
                ord.reverse()
            );
        }
    }

    #[test]
    fn test_max_encoded_bytes_size() {
        let n = bytes::ENC_GROUP_SIZE;
        let tbl: Vec<(usize, usize)> = vec![(0, n + 1), (n / 2, n + 1), (n, 2 * (n + 1))];
        for (x, y) in tbl {
            assert_eq!(max_encoded_bytes_size(x), y);
        }
    }

    #[test]
    fn test_compact_codec() {
        let tests = vec!["", "hello", "世界"];
        for &s in &tests {
            let max_size = s.len() + number::MAX_VAR_I64_LEN;
            let mut buf = Vec::with_capacity(max_size);
            buf.encode_compact_bytes(s.as_bytes()).unwrap();
            assert!(buf.len() <= max_size);
            let mut input = buf.as_slice();
            let decoded = decode_compact_bytes(&mut input).unwrap();
            assert!(input.is_empty());
            assert_eq!(decoded, s.as_bytes());
        }
    }

    #[test]
    fn test_compact_codec_for_file() {
        let tests = vec!["", "hello", "世界"];
        for &s in &tests {
            let max_size = s.len() + number::MAX_VAR_I64_LEN;
            let mut buf = Vec::with_capacity(max_size);
            buf.encode_compact_bytes(s.as_bytes()).unwrap();
            assert!(buf.len() <= max_size);
            let mut input = buf.as_slice();
            let decoded = input.decode_compact_bytes().unwrap();
            assert!(input.is_empty());
            assert_eq!(decoded, s.as_bytes());
        }
    }

    use test::Bencher;

    #[bench]
    fn bench_encode(b: &mut Bencher) {
        let key = [b'x'; 20];
        b.iter(|| encode_bytes(&key));
    }

    #[bench]
    fn bench_decode(b: &mut Bencher) {
        let key = [b'x'; 10000];
        let encoded = encode_bytes(&key);
        b.iter(|| {
            let encoded = encoded.clone();
            decode_bytes(&mut encoded.as_slice(), false).unwrap();
        });
    }

    #[bench]
    fn bench_decode_inplace(b: &mut Bencher) {
        let key = [b'x'; 10000];
        let encoded = encode_bytes(&key);
        b.iter(|| {
            let mut encoded = encoded.clone();
            decode_bytes_in_place(&mut encoded, false).unwrap();
        });
    }

    #[bench]
    fn bench_decode_small(b: &mut Bencher) {
        let key = [b'x'; 30];
        let encoded = encode_bytes(&key);
        b.iter(|| {
            let encoded = encoded.clone();
            decode_bytes(&mut encoded.as_slice(), false).unwrap();
        });
    }

    #[bench]
    fn bench_decode_inplace_small(b: &mut Bencher) {
        let key = [b'x'; 30];
        let encoded = encode_bytes(&key);
        b.iter(|| {
            let mut encoded = encoded.clone();
            decode_bytes_in_place(&mut encoded, false).unwrap();
        });
    }

    #[bench]
<<<<<<< HEAD
    fn bench_slow_is_encoded_from_asc_10000(b: &mut Bencher) {
=======
    fn bench_is_encoded_from(b: &mut Bencher) {
>>>>>>> 1d28db09
        let key = [b'x'; 10000];
        let encoded = encode_bytes(&key);
        b.iter(|| {
            assert!(is_encoded_from(&encoded, &key, false));
        });
    }

    #[bench]
<<<<<<< HEAD
    fn bench_slow_is_encoded_from_asc_1000(b: &mut Bencher) {
        let key = [b'x'; 1000];
        let encoded = encode_bytes(&key);
        b.iter(|| {
            assert!(is_encoded_from(&encoded, &key, false));
        });
    }

    #[bench]
    fn bench_slow_is_encoded_from_asc_30(b: &mut Bencher) {
=======
    fn bench_is_encoded_from_small(b: &mut Bencher) {
>>>>>>> 1d28db09
        let key = [b'x'; 30];
        let encoded = encode_bytes(&key);
        b.iter(|| {
            assert!(is_encoded_from(&encoded, &key, false));
        });
    }
<<<<<<< HEAD

    #[bench]
    fn bench_slow_is_encoded_from_desc_10000(b: &mut Bencher) {
        let key = [b'x'; 10000];
        let encoded = encode_bytes_desc(&key);
        b.iter(|| {
            assert!(is_encoded_from(&encoded, &key, true));
        });
    }

    #[bench]
    fn bench_slow_is_encoded_from_desc_1000(b: &mut Bencher) {
        let key = [b'x'; 1000];
        let encoded = encode_bytes_desc(&key);
        b.iter(|| {
            assert!(is_encoded_from(&encoded, &key, true));
        });
    }

    #[bench]
    fn bench_slow_is_encoded_from_desc_30(b: &mut Bencher) {
        let key = [b'x'; 30];
        let encoded = encode_bytes_desc(&key);
        b.iter(|| {
            assert!(is_encoded_from(&encoded, &key, true));
        });
    }

    #[bench]
    fn bench_is_encoded_from_asc_10000(b: &mut Bencher) {
        let key = [b'x'; 10000];
        let encoded = encode_bytes(&key);
        b.iter(|| {
            assert!(is_encoded_from_asc(&encoded, &key));
        });
    }

    #[bench]
    fn bench_is_encoded_from_asc_1000(b: &mut Bencher) {
        let key = [b'x'; 1000];
        let encoded = encode_bytes(&key);
        b.iter(|| {
            assert!(is_encoded_from_asc(&encoded, &key));
        });
    }

    #[bench]
    fn bench_is_encoded_from_asc_30(b: &mut Bencher) {
        let key = [b'x'; 30];
        let encoded = encode_bytes(&key);
        b.iter(|| {
            assert!(is_encoded_from_asc(&encoded, &key));
        });
    }

    #[bench]
    fn bench_is_encoded_from_desc_10000(b: &mut Bencher) {
        let key = [b'x'; 10000];
        let encoded = encode_bytes_desc(&key);
        b.iter(|| {
            assert!(is_encoded_from_desc(&encoded, &key));
        });
    }

    #[bench]
    fn bench_is_encoded_from_desc_1000(b: &mut Bencher) {
        let key = [b'x'; 1000];
        let encoded = encode_bytes_desc(&key);
        b.iter(|| {
            assert!(is_encoded_from_desc(&encoded, &key));
        });
    }

    #[bench]
    fn bench_is_encoded_from_desc_30(b: &mut Bencher) {
        let key = [b'x'; 30];
        let encoded = encode_bytes_desc(&key);
        b.iter(|| {
            assert!(is_encoded_from_desc(&encoded, &key));
        });
    }
=======
>>>>>>> 1d28db09
}<|MERGE_RESOLUTION|>--- conflicted
+++ resolved
@@ -278,10 +278,9 @@
     }
 }
 
-<<<<<<< HEAD
 /// Returns whether `encoded` is encoded from `raw` using ascending memory-comparable format.
 /// Returns `false` if `encoded` is invalid.
-pub fn is_encoded_from_asc(encoded: &[u8], raw: &[u8]) -> bool {
+fn is_encoded_from_asc(encoded: &[u8], raw: &[u8]) -> bool {
     let group_count = raw.len() / ENC_GROUP_SIZE + 1;
     if encoded.len() != group_count * (ENC_GROUP_SIZE + 1) {
         return false;
@@ -330,7 +329,7 @@
 /// Returns whether `encoded` is encoded from `raw` using descending memory-comparable format.
 /// Returns `false` if `encoded` is invalid.
 #[allow(clippy::cast_ptr_alignment)]
-pub fn is_encoded_from_desc(encoded: &[u8], raw: &[u8]) -> bool {
+fn is_encoded_from_desc(encoded: &[u8], raw: &[u8]) -> bool {
     let group_count = raw.len() / ENC_GROUP_SIZE + 1;
     if encoded.len() != group_count * (ENC_GROUP_SIZE + 1) {
         return false;
@@ -379,59 +378,13 @@
     true
 }
 
-=======
->>>>>>> 1d28db09
 /// Returns whether `encoded` bytes is encoded from `raw`. Returns `false` if `encoded` is invalid.
 pub fn is_encoded_from(encoded: &[u8], raw: &[u8], desc: bool) -> bool {
-    let check_single_chunk = |encoded: &[u8], raw: &[u8]| {
-        let len = raw.len();
-        let pad = (ENC_GROUP_SIZE - len) as u8;
-        if desc {
-            encoded[ENC_GROUP_SIZE] == !(ENC_MARKER - pad)
-                && encoded[..len]
-                    .iter()
-                    .zip(raw)
-                    .all(|(&enc, &raw)| enc == !raw)
-                && encoded[len..encoded.len() - 1]
-                    .iter()
-                    .all(|&v| v == ENC_MARKER)
-        } else {
-            encoded[ENC_GROUP_SIZE] == (ENC_MARKER - pad)
-                && &encoded[..len] == raw
-                && encoded[len..encoded.len() - 1]
-                    .iter()
-                    .all(|&v| v == !ENC_MARKER)
-        }
-    };
-
-    let mut rev_encoded_chunks = encoded.rchunks_exact(ENC_GROUP_SIZE + 1);
-    // Valid encoded bytes must has complete chunks
-    if !rev_encoded_chunks.remainder().is_empty() {
-        return false;
-    }
-
-    // Bytes are compared in reverse order because in real cases like TiDB, if two keys
-    // are different, the last a few bytes are more likely to be different.
-
-    let raw_chunks = raw.chunks_exact(ENC_GROUP_SIZE);
-    // Check the last chunk first
-    match rev_encoded_chunks.next() {
-        Some(encoded_chunk) if check_single_chunk(encoded_chunk, raw_chunks.remainder()) => {}
-        _ => return false,
-    }
-
-    // The count of the remaining chunks must be the same. Using `size_hint` here is both safe and
-    // efficient because chunk iterators implement trait `TrustedLen`.
-    if rev_encoded_chunks.size_hint() != raw_chunks.size_hint() {
-        return false;
-    }
-
-    for (encoded_chunk, raw_chunk) in rev_encoded_chunks.zip(raw_chunks.rev()) {
-        if !check_single_chunk(encoded_chunk, raw_chunk) {
-            return false;
-        }
-    }
-    true
+    if desc {
+        is_encoded_from_desc(encoded, raw)
+    } else {
+        is_encoded_from_asc(encoded, raw)
+    }
 }
 
 #[cfg(test)]
@@ -553,20 +506,9 @@
         for raw_len in 0..=24 {
             let raw: Vec<u8> = (1..=raw_len).collect();
             for &desc in &[true, false] {
-<<<<<<< HEAD
-                let imp = if desc {
-                    is_encoded_from_desc
-                } else {
-                    is_encoded_from_asc
-                };
-                let encoded = encode_order_bytes(&raw, desc);
-                assert!(
-                    imp(&encoded, &raw),
-=======
                 let encoded = encode_order_bytes(&raw, desc);
                 assert!(
                     is_encoded_from(&encoded, &raw, desc),
->>>>>>> 1d28db09
                     "Encoded: {:?}, Raw: {:?}, desc: {}",
                     encoded,
                     raw,
@@ -578,11 +520,7 @@
                     let mut invalid_raw = raw.clone();
                     invalid_raw[i] = raw[i].wrapping_add(1);
                     assert!(
-<<<<<<< HEAD
-                        !imp(&encoded, &invalid_raw),
-=======
                         !is_encoded_from(&encoded, &invalid_raw, desc),
->>>>>>> 1d28db09
                         "Encoded: {:?}, Raw: {:?}, desc: {}",
                         encoded,
                         invalid_raw,
@@ -595,11 +533,7 @@
                     let mut invalid_encoded = encoded.clone();
                     invalid_encoded[i] = encoded[i].wrapping_add(1);
                     assert!(
-<<<<<<< HEAD
-                        !imp(&invalid_encoded, &raw),
-=======
                         !is_encoded_from(&invalid_encoded, &raw, desc),
->>>>>>> 1d28db09
                         "Encoded: {:?}, Raw: {:?}, desc: {}",
                         invalid_encoded,
                         raw,
@@ -610,11 +544,7 @@
                 // Should return false if encoded length is not a multiple of 9
                 let invalid_encoded = &encoded[..encoded.len() - 1];
                 assert!(
-<<<<<<< HEAD
-                    !imp(invalid_encoded, &raw),
-=======
                     !is_encoded_from(invalid_encoded, &raw, desc),
->>>>>>> 1d28db09
                     "Encoded: {:?}, Raw: {:?}, desc: {}",
                     invalid_encoded,
                     raw,
@@ -624,11 +554,7 @@
                 // Should return false if encoded has less or more chunks
                 let shorter_encoded = &encoded[..encoded.len() - ENC_GROUP_SIZE - 1];
                 assert!(
-<<<<<<< HEAD
-                    !imp(shorter_encoded, &raw),
-=======
                     !is_encoded_from(shorter_encoded, &raw, desc),
->>>>>>> 1d28db09
                     "Encoded: {:?}, Raw: {:?}, desc: {}",
                     shorter_encoded,
                     raw,
@@ -637,11 +563,7 @@
                 let mut longer_encoded = encoded.clone();
                 longer_encoded.extend(&[0, 0, 0, 0, 0, 0, 0, 0, 0xFF]);
                 assert!(
-<<<<<<< HEAD
-                    !imp(&longer_encoded, &raw),
-=======
                     !is_encoded_from(&longer_encoded, &raw, desc),
->>>>>>> 1d28db09
                     "Encoded: {:?}, Raw: {:?}, desc: {}",
                     longer_encoded,
                     raw,
@@ -652,11 +574,7 @@
                 if !raw.is_empty() {
                     let shorter_raw = &raw[..raw.len() - 1];
                     assert!(
-<<<<<<< HEAD
-                        !imp(&encoded, shorter_raw),
-=======
                         !is_encoded_from(&encoded, shorter_raw, desc),
->>>>>>> 1d28db09
                         "Encoded: {:?}, Raw: {:?}, desc: {}",
                         encoded,
                         shorter_raw,
@@ -666,11 +584,7 @@
                 let mut longer_raw = raw.to_vec();
                 longer_raw.push(0);
                 assert!(
-<<<<<<< HEAD
-                    !imp(&encoded, &longer_raw),
-=======
                     !is_encoded_from(&encoded, &longer_raw, desc),
->>>>>>> 1d28db09
                     "Encoded: {:?}, Raw: {:?}, desc: {}",
                     encoded,
                     longer_raw,
@@ -814,69 +728,6 @@
     }
 
     #[bench]
-<<<<<<< HEAD
-    fn bench_slow_is_encoded_from_asc_10000(b: &mut Bencher) {
-=======
-    fn bench_is_encoded_from(b: &mut Bencher) {
->>>>>>> 1d28db09
-        let key = [b'x'; 10000];
-        let encoded = encode_bytes(&key);
-        b.iter(|| {
-            assert!(is_encoded_from(&encoded, &key, false));
-        });
-    }
-
-    #[bench]
-<<<<<<< HEAD
-    fn bench_slow_is_encoded_from_asc_1000(b: &mut Bencher) {
-        let key = [b'x'; 1000];
-        let encoded = encode_bytes(&key);
-        b.iter(|| {
-            assert!(is_encoded_from(&encoded, &key, false));
-        });
-    }
-
-    #[bench]
-    fn bench_slow_is_encoded_from_asc_30(b: &mut Bencher) {
-=======
-    fn bench_is_encoded_from_small(b: &mut Bencher) {
->>>>>>> 1d28db09
-        let key = [b'x'; 30];
-        let encoded = encode_bytes(&key);
-        b.iter(|| {
-            assert!(is_encoded_from(&encoded, &key, false));
-        });
-    }
-<<<<<<< HEAD
-
-    #[bench]
-    fn bench_slow_is_encoded_from_desc_10000(b: &mut Bencher) {
-        let key = [b'x'; 10000];
-        let encoded = encode_bytes_desc(&key);
-        b.iter(|| {
-            assert!(is_encoded_from(&encoded, &key, true));
-        });
-    }
-
-    #[bench]
-    fn bench_slow_is_encoded_from_desc_1000(b: &mut Bencher) {
-        let key = [b'x'; 1000];
-        let encoded = encode_bytes_desc(&key);
-        b.iter(|| {
-            assert!(is_encoded_from(&encoded, &key, true));
-        });
-    }
-
-    #[bench]
-    fn bench_slow_is_encoded_from_desc_30(b: &mut Bencher) {
-        let key = [b'x'; 30];
-        let encoded = encode_bytes_desc(&key);
-        b.iter(|| {
-            assert!(is_encoded_from(&encoded, &key, true));
-        });
-    }
-
-    #[bench]
     fn bench_is_encoded_from_asc_10000(b: &mut Bencher) {
         let key = [b'x'; 10000];
         let encoded = encode_bytes(&key);
@@ -929,6 +780,4 @@
             assert!(is_encoded_from_desc(&encoded, &key));
         });
     }
-=======
->>>>>>> 1d28db09
 }