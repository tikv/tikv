--- conflicted
+++ resolved
@@ -126,32 +126,9 @@
         R::Error: Send + 'static,
     {
         self.gate_spawn()?;
-<<<<<<< HEAD
+
         let future = self.wrap_user_future(future_fn);
         Ok(self.pool.spawn_handle(future))
-=======
-
-        let future = self.wrap_user_future(future_fn);
-        Ok(self.pool.spawn_handle(future))
-    }
-}
-
-#[derive(Clone, Copy, PartialEq, Eq, Debug)]
-pub struct Full {
-    pub current_tasks: usize,
-    pub max_tasks: usize,
-}
-
-impl std::fmt::Display for Full {
-    fn fmt(&self, fmt: &mut std::fmt::Formatter<'_>) -> std::fmt::Result {
-        write!(fmt, "future pool is full")
-    }
-}
-
-impl std::error::Error for Full {
-    fn description(&self) -> &str {
-        "future pool is full"
->>>>>>> 4afefd55
     }
 }
 
