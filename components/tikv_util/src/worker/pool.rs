// Copyright 2017 TiKV Project Authors. Licensed under Apache-2.0.

// #[PerformanceCriticalPath]
use std::{
    error::Error,
    fmt::{self, Debug, Display, Formatter},
    future::Future,
    sync::{
        atomic::{AtomicBool, AtomicUsize, Ordering},
        Arc, Mutex,
    },
    time::{Duration, Instant},
};

use futures::{
    channel::mpsc::{unbounded, UnboundedReceiver, UnboundedSender},
    compat::{Future01CompatExt, Stream01CompatExt},
    executor::block_on,
    future::{self, FutureExt},
    stream::StreamExt,
};
use prometheus::IntGauge;
use yatp::{Remote, ThreadPool};

use super::metrics::*;
<<<<<<< HEAD
use crate::timer::GLOBAL_TIMER_HANDLE;
use crate::yatp_pool::{DefaultTicker, YatpPoolBuilder};
use futures::executor::block_on;
use std::sync::atomic::{AtomicBool, AtomicUsize, Ordering};
use std::time::{Duration, Instant};
use yatp::{Remote, ThreadPool};
=======
use crate::{
    future::poll_future_notify,
    timer::GLOBAL_TIMER_HANDLE,
    yatp_pool::{DefaultTicker, YatpPoolBuilder},
};
>>>>>>> 080d0868

#[derive(Eq, PartialEq)]
pub enum ScheduleError<T> {
    Stopped(T),
    Full(T),
}

impl<T> ScheduleError<T> {
    pub fn into_inner(self) -> T {
        match self {
            ScheduleError::Stopped(t) | ScheduleError::Full(t) => t,
        }
    }
}

impl<T> Error for ScheduleError<T> {}

impl<T> Display for ScheduleError<T> {
    fn fmt(&self, f: &mut Formatter<'_>) -> fmt::Result {
        let msg = match *self {
            ScheduleError::Stopped(_) => "channel has been closed",
            ScheduleError::Full(_) => "channel is full",
        };
        write!(f, "{}", msg)
    }
}

impl<T> Debug for ScheduleError<T> {
    fn fmt(&self, f: &mut Formatter<'_>) -> fmt::Result {
        Display::fmt(self, f)
    }
}

pub trait Runnable: Send {
    type Task: Display + Send + 'static;

    /// Runs a task.
    fn run(&mut self, _: Self::Task) {
        unimplemented!()
    }
    fn on_tick(&mut self) {}
    fn shutdown(&mut self) {}
}

pub trait RunnableWithTimer: Runnable {
    fn on_timeout(&mut self);
    fn get_interval(&self) -> Duration;
}

struct RunnableWrapper<R: Runnable + 'static> {
    inner: R,
}

impl<R: Runnable + 'static> Drop for RunnableWrapper<R> {
    fn drop(&mut self) {
        self.inner.shutdown();
    }
}

enum Msg<T: Display + Send> {
    Task(T),
    Timeout,
    Poll(Arc<NotifyWaker>),
}

/// Scheduler provides interface to schedule task to underlying workers.
pub struct Scheduler<T: Display + Send> {
    counter: Arc<AtomicUsize>,
    sender: UnboundedSender<Msg<T>>,
    pending_capacity: usize,
    metrics_pending_task_count: IntGauge,
}

impl<T: Display + Send> Scheduler<T> {
    fn new(
        sender: UnboundedSender<Msg<T>>,
        counter: Arc<AtomicUsize>,
        pending_capacity: usize,
        metrics_pending_task_count: IntGauge,
    ) -> Scheduler<T> {
        Scheduler {
            counter,
            sender,
            pending_capacity,
            metrics_pending_task_count,
        }
    }

    /// Schedules a task to run.
    ///
    /// If the worker is stopped or number pending tasks exceeds capacity, an error will return.
    pub fn schedule(&self, task: T) -> Result<(), ScheduleError<T>> {
        debug!("scheduling task {}", task);
        if self.counter.load(Ordering::Acquire) >= self.pending_capacity {
            return Err(ScheduleError::Full(task));
        }
        self.schedule_force(task)
    }

    /// Schedules a task to run.
    ///
    /// Different from the `schedule` function, the task will still be scheduled
    /// if pending task number exceeds capacity.
    pub fn schedule_force(&self, task: T) -> Result<(), ScheduleError<T>> {
        self.counter.fetch_add(1, Ordering::SeqCst);
        self.metrics_pending_task_count.inc();
        if let Err(e) = self.sender.unbounded_send(Msg::Task(task)) {
            if let Msg::Task(t) = e.into_inner() {
                self.counter.fetch_sub(1, Ordering::SeqCst);
                self.metrics_pending_task_count.dec();
                return Err(ScheduleError::Stopped(t));
            }
        }
        Ok(())
    }

    /// Checks if underlying worker can't handle task immediately.
    pub fn is_busy(&self) -> bool {
        self.counter.load(Ordering::Acquire) > 0
    }

    pub fn stop(&self) {
        self.sender.close_channel();
    }

    pub fn pending_tasks(&self) -> usize {
        self.counter.load(Ordering::Acquire)
    }
}

impl<T: Display + Send> Clone for Scheduler<T> {
    fn clone(&self) -> Scheduler<T> {
        Scheduler {
            counter: Arc::clone(&self.counter),
            sender: self.sender.clone(),
            pending_capacity: self.pending_capacity,
            metrics_pending_task_count: self.metrics_pending_task_count.clone(),
        }
    }
}

pub struct LazyWorker<T: Display + Send + 'static> {
    scheduler: Scheduler<T>,
    worker: Worker,
    receiver: Option<UnboundedReceiver<Msg<T>>>,
    metrics_pending_task_count: IntGauge,
}

impl<T: Display + Send + 'static> LazyWorker<T> {
    pub fn new<S: Into<String>>(name: S) -> LazyWorker<T> {
        let name = name.into();
        let worker = Worker::new(name.clone());
        worker.lazy_build(name)
    }

    pub fn start<R: 'static + Runnable<Task = T>>(&mut self, runner: R) -> bool {
        if let Some(receiver) = self.receiver.take() {
            self.worker
                .start_impl(runner, receiver, self.metrics_pending_task_count.clone());
            return true;
        }
        false
    }

    pub fn start_with_timer<R: 'static + RunnableWithTimer<Task = T>>(
        &mut self,
        runner: R,
    ) -> bool {
        if let Some(receiver) = self.receiver.take() {
            self.worker.start_with_timer_impl(
                runner,
                self.scheduler.sender.clone(),
                receiver,
                self.metrics_pending_task_count.clone(),
            );
            return true;
        }
        false
    }

    pub fn scheduler(&self) -> Scheduler<T> {
        self.scheduler.clone()
    }

    pub fn stop(&mut self) {
        self.scheduler.stop();
    }

    pub fn stop_worker(mut self) {
        self.stop();
        self.worker.stop()
    }

    pub fn remote(&self) -> Remote<yatp::task::future::TaskCell> {
        self.worker.remote.clone()
    }
}

pub struct ReceiverWrapper<T: Display + Send> {
    inner: UnboundedReceiver<Msg<T>>,
}

impl<T: Display + Send> ReceiverWrapper<T> {
    pub fn recv(&mut self) -> Option<T> {
        let msg = block_on(self.inner.next());
        match msg {
            Some(Msg::Task(t)) => Some(t),
            _ => None,
        }
    }

    pub fn recv_timeout(
        &mut self,
        timeout: Duration,
    ) -> Result<Option<T>, std::sync::mpsc::RecvTimeoutError> {
        let deadline = Instant::now() + timeout;
        let delay = GLOBAL_TIMER_HANDLE.delay(deadline).compat();
        let ret = future::select(self.inner.next(), delay);
        match block_on(ret) {
            future::Either::Left((msg, _)) => {
                if let Some(Msg::Task(t)) = msg {
                    return Ok(Some(t));
                }
                Ok(None)
            }
            future::Either::Right(_) => Err(std::sync::mpsc::RecvTimeoutError::Timeout),
        }
    }
}

/// Creates a scheduler that can't schedule any task.
///
/// Useful for test purpose.
pub fn dummy_scheduler<T: Display + Send>() -> (Scheduler<T>, ReceiverWrapper<T>) {
    let (tx, rx) = unbounded();
    (
        Scheduler::new(
            tx,
            Arc::new(AtomicUsize::new(0)),
            1000,
            WORKER_PENDING_TASK_VEC.with_label_values(&["dummy"]),
        ),
        ReceiverWrapper { inner: rx },
    )
}

#[derive(Copy, Clone)]
pub struct Builder<S: Into<String>> {
    name: S,
    thread_count: usize,
    pending_capacity: usize,
}

impl<S: Into<String>> Builder<S> {
    pub fn new(name: S) -> Self {
        Builder {
            name,
            thread_count: 1,
            pending_capacity: usize::MAX,
        }
    }

    /// Pending tasks won't exceed `pending_capacity`.
    #[must_use]
    pub fn pending_capacity(mut self, pending_capacity: usize) -> Self {
        self.pending_capacity = pending_capacity;
        self
    }

    #[must_use]
    pub fn thread_count(mut self, thread_count: usize) -> Self {
        self.thread_count = thread_count;
        self
    }

    pub fn create(self) -> Worker {
        let pool = YatpPoolBuilder::new(DefaultTicker::default())
            .name_prefix(self.name)
            .thread_count(self.thread_count, self.thread_count, self.thread_count)
            .build_single_level_pool();
        let remote = pool.remote().clone();
        let pool = Arc::new(Mutex::new(Some(pool)));
        Worker {
            remote,
            stop: Arc::new(AtomicBool::new(false)),
            pool,
            counter: Arc::new(AtomicUsize::new(0)),
            pending_capacity: self.pending_capacity,
            thread_count: self.thread_count,
        }
    }
}

/// A worker that can schedule time consuming tasks.
#[derive(Clone)]
pub struct Worker {
    pool: Arc<Mutex<Option<ThreadPool<yatp::task::future::TaskCell>>>>,
    remote: Remote<yatp::task::future::TaskCell>,
    pending_capacity: usize,
    counter: Arc<AtomicUsize>,
    stop: Arc<AtomicBool>,
    thread_count: usize,
}

impl Worker {
    pub fn new<S: Into<String>>(name: S) -> Worker {
        Builder::new(name).create()
    }

    pub fn start<R: Runnable + 'static, S: Into<String>>(
        &self,
        name: S,
        runner: R,
    ) -> Scheduler<R::Task> {
        let (tx, rx) = unbounded();
        let metrics_pending_task_count = WORKER_PENDING_TASK_VEC.with_label_values(&[&name.into()]);
        self.start_impl(runner, rx, metrics_pending_task_count.clone());
        Scheduler::new(
            tx,
            self.counter.clone(),
            self.pending_capacity,
            metrics_pending_task_count,
        )
    }

    pub fn start_with_timer<R: RunnableWithTimer + 'static, S: Into<String>>(
        &self,
        name: S,
        runner: R,
    ) -> Scheduler<R::Task> {
        let (tx, rx) = unbounded();
        let metrics_pending_task_count = WORKER_PENDING_TASK_VEC.with_label_values(&[&name.into()]);
        self.start_with_timer_impl(runner, tx.clone(), rx, metrics_pending_task_count.clone());
        Scheduler::new(
            tx,
            self.counter.clone(),
            self.pending_capacity,
            metrics_pending_task_count,
        )
    }

    pub fn spawn_interval_task<F>(&self, interval: Duration, mut func: F)
    where
        F: FnMut() + Send + 'static,
    {
        let mut interval = GLOBAL_TIMER_HANDLE
            .interval(std::time::Instant::now(), interval)
            .compat();
        self.remote.spawn(async move {
            while let Some(Ok(_)) = interval.next().await {
                func();
            }
        });
    }

    pub fn spawn_interval_async_task<F, Fut>(&self, interval: Duration, mut func: F)
    where
        Fut: Future<Output = ()> + Send + 'static,
        F: FnMut() -> Fut + Send + 'static,
    {
        let mut interval = GLOBAL_TIMER_HANDLE
            .interval(std::time::Instant::now(), interval)
            .compat();
        self.remote.spawn(async move {
            while let Some(Ok(_)) = interval.next().await {
                let fut = func();
                fut.await;
            }
        });
    }

    fn delay_notify<T: Display + Send + 'static>(tx: UnboundedSender<Msg<T>>, timeout: Duration) {
        let now = Instant::now();
        let x = tx.clone();
        let f = GLOBAL_TIMER_HANDLE
            .delay(now + timeout)
            .compat()
            .map(move |_| {
                let _ = tx.unbounded_send(Msg::<T>::Timeout);
            });
        let f: BoxFuture<'static, ()> = Box::pin(f);
        let waker = Arc::new(NotifyWaker {
            future: Mutex::new(Some(f)),
            retry_fn: Box::new(move |waker: Arc<NotifyWaker>| {
                let _ = x.unbounded_send(Msg::Poll(waker));
            }),
        });
        waker.wake();
    }

    pub fn lazy_build<T: Display + Send + 'static, S: Into<String>>(
        &self,
        name: S,
    ) -> LazyWorker<T> {
        let (tx, rx) = unbounded();
        let metrics_pending_task_count = WORKER_PENDING_TASK_VEC.with_label_values(&[&name.into()]);
        LazyWorker {
            receiver: Some(rx),
            worker: self.clone(),
            scheduler: Scheduler::new(
                tx,
                self.counter.clone(),
                self.pending_capacity,
                metrics_pending_task_count.clone(),
            ),
            metrics_pending_task_count,
        }
    }

    /// Stops the worker thread.
    pub fn stop(&self) {
        if let Some(pool) = self.pool.lock().unwrap().take() {
            self.stop.store(true, Ordering::Release);
            pool.shutdown();
        }
    }

    /// Checks if underlying worker can't handle task immediately.
    pub fn is_busy(&self) -> bool {
        self.stop.load(Ordering::Acquire)
            || self.counter.load(Ordering::Acquire) >= self.thread_count
    }

    pub fn remote(&self) -> Remote<yatp::task::future::TaskCell> {
        self.remote.clone()
    }

    fn start_impl<R: Runnable + 'static>(
        &self,
        runner: R,
        mut receiver: UnboundedReceiver<Msg<R::Task>>,
        metrics_pending_task_count: IntGauge,
    ) {
        let counter = self.counter.clone();
        self.remote.spawn(async move {
            let mut handle = RunnableWrapper { inner: runner };
            while let Some(msg) = receiver.next().await {
                match msg {
                    Msg::Task(task) => {
                        handle.inner.run(task);
                        counter.fetch_sub(1, Ordering::SeqCst);
                        metrics_pending_task_count.dec();
                    }
                    Msg::Timeout => (),
                    _ => (),
                }
            }
        });
    }

    fn start_with_timer_impl<R>(
        &self,
        runner: R,
        tx: UnboundedSender<Msg<R::Task>>,
        mut receiver: UnboundedReceiver<Msg<R::Task>>,
        metrics_pending_task_count: IntGauge,
    ) where
        R: RunnableWithTimer + 'static,
    {
        let counter = self.counter.clone();
        let timeout = runner.get_interval();
        Self::delay_notify(tx.clone(), timeout);
        self.remote.spawn(async move {
            let mut handle = RunnableWrapper { inner: runner };
            while let Some(msg) = receiver.next().await {
                match msg {
                    Msg::Task(task) => {
                        handle.inner.run(task);
                        counter.fetch_sub(1, Ordering::SeqCst);
                        metrics_pending_task_count.dec();
                    }
                    Msg::Timeout => {
                        handle.inner.on_timeout();
                        let timeout = handle.inner.get_interval();
                        Self::delay_notify(tx.clone(), timeout);
                    }
                    Msg::Poll(waker) => {
                        waker.wake();
                    }
                }
            }
        });
    }
}

<<<<<<< HEAD
use futures::future::BoxFuture;
use futures::task::{self, ArcWake, Context, Poll};

struct NotifyWaker {
    future: Mutex<Option<BoxFuture<'static, ()>>>,
    retry_fn: Box<dyn Fn(Arc<Self>) + Send + Sync>,
}

impl ArcWake for NotifyWaker {
    fn wake_by_ref(arc_self: &Arc<Self>) {
        match arc_self.future.try_lock() {
            Ok(mut future_slot) => {
                if let Some(mut future) = future_slot.take() {
                    let waker = task::waker_ref(&arc_self);
                    let cx = &mut Context::from_waker(&*waker);
                    match future.as_mut().poll(cx) {
                        Poll::Pending => {
                            *future_slot = Some(future);
                        }
                        Poll::Ready(()) => {}
                    }
                }
            }
            Err(_) => {
                let _ = (arc_self.retry_fn)(arc_self.clone());
            }
        }
=======
mod tests {

    use std::{
        sync::{
            atomic::{self, AtomicU64},
            Arc, Mutex,
        },
        time::Duration,
    };

    use super::*;

    struct StepRunner {
        count: Arc<AtomicU64>,
        timeout_duration: Duration,
        tasks: Arc<Mutex<Vec<u64>>>,
    }

    impl Runnable for StepRunner {
        type Task = u64;

        fn run(&mut self, step: u64) {
            let mut tasks = self.tasks.lock().unwrap();
            tasks.push(step);
        }

        fn shutdown(&mut self) {
            self.count.fetch_add(1, atomic::Ordering::SeqCst);
        }
    }

    impl RunnableWithTimer for StepRunner {
        fn on_timeout(&mut self) {
            let tasks = self.tasks.lock().unwrap();
            for t in tasks.iter() {
                self.count.fetch_add(*t, atomic::Ordering::SeqCst);
            }
        }

        fn get_interval(&self) -> Duration {
            self.timeout_duration
        }
    }

    #[test]
    fn test_lazy_worker_with_timer() {
        let mut worker = LazyWorker::new("test_lazy_worker_with_timer");
        let scheduler = worker.scheduler();
        let count = Arc::new(AtomicU64::new(0));
        let tasks = Arc::new(Mutex::new(vec![]));
        worker.start_with_timer(StepRunner {
            count: count.clone(),
            timeout_duration: Duration::from_millis(200),
            tasks: tasks.clone(),
        });

        scheduler.schedule(1).unwrap();
        scheduler.schedule(2).unwrap();
        std::thread::sleep(Duration::from_millis(10));
        assert_eq!(2, tasks.lock().unwrap().len());
        assert_eq!(0, count.load(atomic::Ordering::SeqCst));
        std::thread::sleep(Duration::from_millis(200));
        // The worker already trigger `on_timeout`.
        assert_eq!(3, count.load(atomic::Ordering::SeqCst));
        scheduler.schedule(5).unwrap();
        std::thread::sleep(Duration::from_millis(10));
        assert_eq!(3, tasks.lock().unwrap().len());
        assert_eq!(3, count.load(atomic::Ordering::SeqCst));
        std::thread::sleep(Duration::from_millis(200));
        // The worker already trigger `on_timeout`.
        assert_eq!(11, count.load(atomic::Ordering::SeqCst));
        worker.stop();
        // The worker need some time to trigger shutdown.
        std::thread::sleep(Duration::from_millis(50));
        assert_eq!(12, count.load(atomic::Ordering::SeqCst));
>>>>>>> 080d0868
    }
}<|MERGE_RESOLUTION|>--- conflicted
+++ resolved
@@ -23,20 +23,11 @@
 use yatp::{Remote, ThreadPool};
 
 use super::metrics::*;
-<<<<<<< HEAD
-use crate::timer::GLOBAL_TIMER_HANDLE;
-use crate::yatp_pool::{DefaultTicker, YatpPoolBuilder};
-use futures::executor::block_on;
-use std::sync::atomic::{AtomicBool, AtomicUsize, Ordering};
-use std::time::{Duration, Instant};
-use yatp::{Remote, ThreadPool};
-=======
 use crate::{
     future::poll_future_notify,
     timer::GLOBAL_TIMER_HANDLE,
     yatp_pool::{DefaultTicker, YatpPoolBuilder},
 };
->>>>>>> 080d0868
 
 #[derive(Eq, PartialEq)]
 pub enum ScheduleError<T> {
@@ -522,7 +513,6 @@
     }
 }
 
-<<<<<<< HEAD
 use futures::future::BoxFuture;
 use futures::task::{self, ArcWake, Context, Poll};
 
@@ -550,7 +540,9 @@
                 let _ = (arc_self.retry_fn)(arc_self.clone());
             }
         }
-=======
+    }
+}
+
 mod tests {
 
     use std::{
@@ -626,6 +618,5 @@
         // The worker need some time to trigger shutdown.
         std::thread::sleep(Duration::from_millis(50));
         assert_eq!(12, count.load(atomic::Ordering::SeqCst));
->>>>>>> 080d0868
     }
 }