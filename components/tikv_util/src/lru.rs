// Copyright 2020 TiKV Project Authors. Licensed under Apache-2.0.

use std::{
    hash::Hash,
    mem::MaybeUninit,
    ptr::{self, NonNull},
};

use collections::{HashMap, HashMapEntry};

struct Record<K> {
    prev: NonNull<Record<K>>,
    next: NonNull<Record<K>>,
    key: MaybeUninit<K>,
}

struct ValueEntry<K, V> {
    value: V,
    record: NonNull<Record<K>>,
}

struct Trace<K> {
    head: NonNull<Record<K>>,
    tail: NonNull<Record<K>>,
    tick: usize,
    sample_mask: usize,
}

#[inline]
unsafe fn suture<K>(mut leading: NonNull<Record<K>>, mut following: NonNull<Record<K>>) {
    leading.as_mut().next = following;
    following.as_mut().prev = leading;
}

#[inline]
unsafe fn cut_out<K>(record: NonNull<Record<K>>) {
    suture(record.as_ref().prev, record.as_ref().next)
}

impl<K> Trace<K> {
    fn new(sample_mask: usize) -> Trace<K> {
        unsafe {
            let head = Box::leak(Box::new(Record {
                prev: NonNull::dangling(),
                next: NonNull::dangling(),
                key: MaybeUninit::uninit(),
            }))
            .into();
            let tail = Box::leak(Box::new(Record {
                prev: NonNull::dangling(),
                next: NonNull::dangling(),
                key: MaybeUninit::uninit(),
            }))
            .into();
            suture(head, tail);

            Trace {
                head,
                tail,
                sample_mask,
                tick: 0,
            }
        }
    }

    #[inline]
    fn maybe_promote(&mut self, record: NonNull<Record<K>>) {
        self.tick += 1;
        if self.tick & self.sample_mask == 0 {
            self.promote(record);
        }
    }

    fn promote(&mut self, record: NonNull<Record<K>>) {
        unsafe {
            cut_out(record);
            suture(record, self.head.as_ref().next);
            suture(self.head, record);
        }
    }

    fn delete(&mut self, record: NonNull<Record<K>>) {
        unsafe {
            cut_out(record);

            ptr::drop_in_place(Box::from_raw(record.as_ptr()).key.as_mut_ptr());
        }
    }

    fn create(&mut self, key: K) -> NonNull<Record<K>> {
        let record = Box::leak(Box::new(Record {
            prev: self.head,
            next: unsafe { self.head.as_ref().next },
            key: MaybeUninit::new(key),
        }))
        .into();
        unsafe {
            self.head.as_mut().next.as_mut().prev = record;
            self.head.as_mut().next = record;
        }
        record
    }

    fn reuse_tail(&mut self, key: K) -> (K, NonNull<Record<K>>) {
        unsafe {
            let mut record = self.tail.as_ref().prev;
            cut_out(record);
            suture(record, self.head.as_ref().next);
            suture(self.head, record);

            let old_key = record.as_mut().key.as_ptr().read();
            record.as_mut().key = MaybeUninit::new(key);
            (old_key, record)
        }
    }

    fn clear(&mut self) {
        unsafe {
            let mut cur = self.head.as_ref().next;
            while cur != self.tail {
                let tmp = cur.as_ref().next;
                ptr::drop_in_place(Box::from_raw(cur.as_ptr()).key.as_mut_ptr());
                cur = tmp;
            }
            suture(self.head, self.tail);
        }
    }

    fn remove_tail(&mut self) -> K {
        unsafe {
            let record = self.tail.as_ref().prev;
            cut_out(record);

            let r = Box::from_raw(record.as_ptr());
            r.key.as_ptr().read()
        }
    }
}

impl<K> Drop for Trace<K> {
    fn drop(&mut self) {
        unsafe {
            drop(Box::from_raw(self.head.as_ptr()));
            drop(Box::from_raw(self.tail.as_ptr()));
        }
    }
}

pub trait SizePolicy<K, V> {
    fn current(&self) -> usize;
    fn on_insert(&mut self, key: &K, value: &V);
    fn on_remove(&mut self, key: &K, value: &V);
    fn on_reset(&mut self, val: usize);
}

#[derive(Default)]
pub struct CountTracker(usize);

impl<K, V> SizePolicy<K, V> for CountTracker {
    fn current(&self) -> usize {
        self.0
    }

    fn on_insert(&mut self, _: &K, _: &V) {
        self.0 += 1;
    }

    fn on_remove(&mut self, _: &K, _: &V) {
        self.0 -= 1;
    }

    fn on_reset(&mut self, val: usize) {
        self.0 = val;
    }
}

pub trait GetTailKv<K, V> {
    fn get_tail_kv(&self) -> Option<(&K, &V)>;
}

pub trait EvictPolicy<K, V> {
    fn should_evict(
        &self,
        current_size: usize,
        capacity: usize,
        get_tail_kv: &impl GetTailKv<K, V>,
    ) -> bool;
}

pub struct EvictOnFull;

impl<K, V> EvictPolicy<K, V> for EvictOnFull {
    fn should_evict(&self, current_size: usize, capacity: usize, _: &impl GetTailKv<K, V>) -> bool {
        capacity < current_size
    }
}

pub struct LruCache<K, V, T = CountTracker, E = EvictOnFull>
where
    T: SizePolicy<K, V>,
    E: EvictPolicy<K, V>,
{
    map: HashMap<K, ValueEntry<K, V>>,
    trace: Trace<K>,
    capacity: usize,
    size_policy: T,
    evict_policy: E,
}

impl<K, V, T> LruCache<K, V, T>
where
    T: SizePolicy<K, V>,
{
    pub fn with_capacity_sample_and_trace(
        mut capacity: usize,
        sample_mask: usize,
        size_policy: T,
    ) -> LruCache<K, V, T> {
        if capacity == 0 {
            capacity = 1;
        }
        LruCache {
            map: HashMap::default(),
            trace: Trace::new(sample_mask),
            capacity,
            size_policy,
            evict_policy: EvictOnFull,
        }
    }
}

impl<K, V, T, E> LruCache<K, V, T, E>
where
    T: SizePolicy<K, V>,
    E: EvictPolicy<K, V>,
{
    pub fn new(mut capacity: usize, sample_mask: usize, size_policy: T, evict_policy: E) -> Self {
        if capacity == 0 {
            capacity = 1;
        }
        Self {
            map: HashMap::default(),
            trace: Trace::new(sample_mask),
            capacity,
            size_policy,
            evict_policy,
        }
    }

    #[inline]
    pub fn size(&self) -> usize {
        self.size_policy.current()
    }

    #[inline]
    pub fn clear(&mut self) {
        self.map.clear();
        self.trace.clear();
        self.size_policy.on_reset(0);
    }

    /// Get the capacity limited on the `LruCache`.
    #[inline]
    pub fn capacity(&self) -> usize {
        self.capacity
    }

    /// Get the capacity actually allocated by the internal data structure.
    #[inline]
    pub fn internal_allocated_capacity(&self) -> usize {
        self.map.capacity()
    }
}

impl<K, V> LruCache<K, V>
where
    K: Eq + Hash + Clone + std::fmt::Debug,
{
    pub fn with_capacity(capacity: usize) -> LruCache<K, V> {
        LruCache::with_capacity_and_sample(capacity, 0)
    }

    pub fn with_capacity_and_sample(capacity: usize, sample_mask: usize) -> LruCache<K, V> {
        Self::with_capacity_sample_and_trace(capacity, sample_mask, CountTracker::default())
    }
}

impl<K, V, T, E> LruCache<K, V, T, E>
where
    K: Eq + Hash + Clone + std::fmt::Debug,
    T: SizePolicy<K, V>,
    E: EvictPolicy<K, V>,
{
    #[inline]
    fn insert_impl(&mut self, key: K, value: V, replace: bool) {
        let mut old_key = None;
        let current_size = SizePolicy::<K, V>::current(&self.size_policy);
        // In case the current size exactly equals to capacity, we also expect to reuse
        // tail when inserting. Use `current_size + 1` to include the case.
        let should_evict_on_insert =
            self.evict_policy
                .should_evict(current_size + 1, self.capacity, self);
        match self.map.entry(key) {
            HashMapEntry::Occupied(mut e) => {
<<<<<<< HEAD
                if replace {
                    self.size_policy.on_remove(e.key(), &e.get().value);
                    self.size_policy.on_insert(e.key(), &value);
                    let entry = e.get_mut();
                    self.trace.promote(entry.record);
                    entry.value = value;
                }
=======
                self.size_policy.on_remove(e.key(), &e.get().value);
                self.size_policy.on_insert(e.key(), &value);
                let mut entry = e.get_mut();
                self.trace.promote(entry.record);
                entry.value = value;
>>>>>>> e29d3a98
            }
            HashMapEntry::Vacant(v) => {
                let record = if should_evict_on_insert {
                    let res = self.trace.reuse_tail(v.key().clone());
                    old_key = Some(res.0);
                    res.1
                } else {
                    self.trace.create(v.key().clone())
                };

                self.size_policy.on_insert(v.key(), &value);
                v.insert(ValueEntry { value, record });
            }
        }
        if let Some(o) = old_key {
            let entry = self.map.remove(&o).unwrap();
            self.size_policy.on_remove(&o, &entry.value);
        }

        // NOTE: now when inserting a value larger than the capacity, actually this
        // implementation will clean the whole cache.
        // Perhaps we can reject entries larger than capacity goes in the LRU cache, but
        // that is impossible for now: the `SizePolicy` trait doesn't provide the
        // interface of querying the actual size of an item.
        self.evict_until_fit()
    }

    fn evict_until_fit(&mut self) {
        let cap = self.capacity;
        loop {
            let current_size = self.size_policy.current();
            // Should we keep at least one entry? So our users won't lose their fresh record
            // once it exceeds the capacity.
            if !self.evict_policy.should_evict(current_size, cap, self) || self.map.is_empty() {
                break;
            }
            let key = self.trace.remove_tail();
            let val = self.map.remove(&key).unwrap();
            self.size_policy.on_remove(&key, &val.value);
        }
    }

    #[inline]
    pub fn insert(&mut self, key: K, value: V) {
        self.insert_impl(key, value, true);
    }

    /// Insert an entry if the key doesn't exist before. The existing entry
    /// won't be replaced and won't be promoted to the most-recent place.
    #[inline]
    pub fn insert_if_not_exist(&mut self, key: K, value: V) {
        self.insert_impl(key, value, false);
    }

    #[inline]
    pub fn remove(&mut self, key: &K) -> Option<V> {
        if let Some(v) = self.map.remove(key) {
            self.trace.delete(v.record);
            self.size_policy.on_remove(key, &v.value);
            return Some(v.value);
        }
        None
    }

    #[inline]
    pub fn get(&mut self, key: &K) -> Option<&V> {
        match self.map.get(key) {
            Some(v) => {
                self.trace.maybe_promote(v.record);
                Some(&v.value)
            }
            None => None,
        }
    }

    /// Get an item by key without promoting the item.
    #[inline]
    pub fn get_no_promote(&self, key: &K) -> Option<&V> {
        self.map.get(key).map(|v| &v.value)
    }

    #[inline]
    pub fn get_mut(&mut self, key: &K) -> Option<&mut V> {
        match self.map.get_mut(key) {
            Some(v) => {
                self.trace.maybe_promote(v.record);
                Some(&mut v.value)
            }
            None => None,
        }
    }

    pub fn iter(&self) -> Iter<'_, K, V> {
        Iter {
            base: self.map.iter(),
        }
    }

    pub fn len(&self) -> usize {
        self.map.len()
    }

    pub fn is_empty(&self) -> bool {
        self.map.is_empty()
    }

    #[inline]
    pub fn resize(&mut self, mut new_cap: usize) {
        if new_cap == 0 {
            new_cap = 1;
        }
        if new_cap < self.capacity && self.size() > new_cap {
            while self.size() > new_cap {
                let key = self.trace.remove_tail();
                let entry = self.map.remove(&key).unwrap();
                self.size_policy.on_remove(&key, &entry.value);
            }
            self.map.shrink_to_fit();
        }
        self.capacity = new_cap;
    }
}

impl<K, V, T, E> GetTailKv<K, V> for LruCache<K, V, T, E>
where
    K: Eq + Hash + Clone + std::fmt::Debug,
    T: SizePolicy<K, V>,
    E: EvictPolicy<K, V>,
{
    fn get_tail_kv(&self) -> Option<(&K, &V)> {
        if self.is_empty() {
            return None;
        }

        let k = unsafe { self.trace.tail.as_ref().prev.as_ref().key.assume_init_ref() };
        self.map
            .get_key_value(k)
            .map(|(k, entry)| (k, &entry.value))
    }
}

unsafe impl<K, V, T, E> Send for LruCache<K, V, T, E>
where
    K: Send,
    V: Send,
    T: Send + SizePolicy<K, V>,
    E: Send + EvictPolicy<K, V>,
{
}

impl<K, V, T, E> Drop for LruCache<K, V, T, E>
where
    T: SizePolicy<K, V>,
    E: EvictPolicy<K, V>,
{
    fn drop(&mut self) {
        self.clear();
    }
}

pub struct Iter<'a, K, V> {
    base: std::collections::hash_map::Iter<'a, K, ValueEntry<K, V>>,
}

impl<'a, K, V> Iterator for Iter<'a, K, V> {
    type Item = (&'a K, &'a V);

    fn next(&mut self) -> Option<Self::Item> {
        self.base.next().map(|(k, v)| (k, &v.value))
    }
}

#[cfg(test)]
mod tests {
    use super::*;

    #[test]
    fn test_insert() {
        let mut map = LruCache::with_capacity(10);
        for i in 0..10 {
            map.insert(i, i);
        }
        for i in 0..5 {
            map.insert(i, i);
        }
        for i in 10..15 {
            map.insert(i, i);
        }
        for i in 0..5 {
            assert_eq!(map.get(&i), Some(&i));
        }
        for i in 10..15 {
            assert_eq!(map.get(&i), Some(&i));
        }
        for i in 5..10 {
            assert_eq!(map.get(&i), None);
        }
    }

    #[test]
    fn test_query() {
        let mut map = LruCache::with_capacity(10);
        for i in 0..10 {
            map.insert(i, i);
        }
        for i in 0..5 {
            assert_eq!(map.get(&i), Some(&i));
        }
        for i in 10..15 {
            map.insert(i, i);
        }
        for i in 0..5 {
            assert_eq!(map.get(&i), Some(&i));
        }
        for i in 10..15 {
            assert_eq!(map.get(&i), Some(&i));
        }
        for i in 5..10 {
            assert_eq!(map.get(&i), None);
        }
    }

    #[test]
    fn test_empty() {
        let mut map = LruCache::with_capacity(0);
        map.insert(2, 4);
        assert_eq!(map.get(&2), Some(&4));
        map.insert(3, 5);
        assert_eq!(map.get(&3), Some(&5));
        assert_eq!(map.get(&2), None);

        map.resize(1);
        map.insert(2, 4);
        assert_eq!(map.get(&2), Some(&4));
        assert_eq!(map.get(&3), None);
        map.insert(3, 5);
        assert_eq!(map.get(&3), Some(&5));
        assert_eq!(map.get(&2), None);

        map.remove(&3);
        assert_eq!(map.get(&3), None);
        map.insert(2, 4);
        assert_eq!(map.get(&2), Some(&4));

        map.resize(0);
        assert_eq!(map.get(&2), Some(&4));
        map.insert(3, 5);
        assert_eq!(map.get(&3), Some(&5));
        assert_eq!(map.get(&2), None);
    }

    #[test]
    fn test_remove() {
        let mut map = LruCache::with_capacity(10);
        for i in 0..10 {
            map.insert(i, i);
        }
        for i in (0..3).chain(8..10) {
            map.remove(&i);
        }
        for i in 10..15 {
            map.insert(i, i);
        }
        for i in (0..3).chain(8..10) {
            assert_eq!(map.get(&i), None);
        }
        for i in (3..8).chain(10..15) {
            assert_eq!(map.get(&i), Some(&i));
        }
    }

    #[test]
    fn test_resize() {
        let mut map = LruCache::with_capacity(10);
        for i in 0..10 {
            map.insert(i, i);
        }
        map.resize(5);
        for i in 0..5 {
            assert_eq!(map.get(&i), None);
        }
        for i in 5..10 {
            assert_eq!(map.get(&i), Some(&i));
        }
        assert_eq!(map.capacity(), 5);

        map.resize(10);
        assert_eq!(map.capacity(), 10);

        map.resize(5);
        for i in 5..10 {
            assert_eq!(map.get(&i), Some(&i));
        }
        assert_eq!(map.capacity(), 5);

        map.resize(10);
        for i in 10..15 {
            map.insert(i, i);
        }
        for i in 5..15 {
            assert_eq!(map.get(&i), Some(&i));
        }
        assert_eq!(map.capacity(), 10);
    }

    #[test]
    fn test_sample() {
        let mut map = LruCache::with_capacity_and_sample(10, 7);
        for i in 0..10 {
            map.insert(i, i);
        }
        for i in 0..10 {
            assert_eq!(map.get(&i), Some(&i));
        }
        for i in 10..19 {
            map.insert(i, i);
        }
        for i in (0..7).chain(8..10) {
            assert_eq!(map.get(&i), None);
        }
        for i in (7..8).chain(10..19) {
            assert_eq!(map.get(&i), Some(&i));
        }
    }

    #[test]
    fn test_clear() {
        let mut map = LruCache::with_capacity(10);
        for i in 0..10 {
            map.insert(i, i);
        }
        for i in 0..10 {
            assert_eq!(map.get(&i), Some(&i));
        }
        map.clear();
        for i in 0..10 {
            assert_eq!(map.get(&i), None);
        }
        for i in 0..10 {
            map.insert(i, i);
        }
        for i in 0..10 {
            assert_eq!(map.get(&i), Some(&i));
        }
    }

    struct TestTracker(usize);
    impl SizePolicy<usize, Vec<u8>> for TestTracker {
        fn current(&self) -> usize {
            self.0
        }

        fn on_insert(&mut self, _: &usize, value: &Vec<u8>) {
            let size = value.len();
            self.0 += size;
        }

        fn on_remove(&mut self, _: &usize, value: &Vec<u8>) {
            let size = value.len();
            self.0 -= size;
        }

        fn on_reset(&mut self, val: usize) {
            self.0 = val;
        }
    }

    #[test]
    fn test_tracker() {
        let mut map = LruCache::with_capacity_sample_and_trace(10, 0, TestTracker(0));
        for i in 0..10 {
            map.insert(i, vec![b' ']);
            assert_eq!(
                SizePolicy::<usize, Vec<u8>>::current(&map.size_policy),
                i + 1
            )
        }
        for i in 0..10 {
            assert_eq!(map.get(&i), Some(&vec![b' ']));
        }
        for i in 10..20 {
            map.insert(i, vec![b' ']);
            assert_eq!(SizePolicy::<usize, Vec<u8>>::current(&map.size_policy), 10)
        }
        for i in 0..10 {
            assert_eq!(map.get(&i), None);
        }
        for i in 10..20 {
            assert_eq!(map.get(&i), Some(&vec![b' ']));
        }
    }

    #[test]
    fn test_oversized() {
        let mut cache = LruCache::with_capacity_sample_and_trace(42, 0, TestTracker(0));
        cache.insert(
            42,
            b"this is the answer... but will it being inserted?".to_vec(),
        );
        assert!(cache.size() <= 42);
        cache.insert(42, b"Aha, perhaps an shorter answer.".to_vec());
        assert!(cache.size() <= 42);
        cache.insert(43, b"Yet a new challenger.".to_vec());
        assert!(cache.size() <= 42);

        for i in 0..100 {
            cache.insert(i, vec![i as _]);
            assert!(cache.size() <= 42);
        }
        for i in 90..200 {
            cache.insert(i, vec![i as _; 8]);
            assert!(cache.size() <= 42);
        }
    }

    #[test]
    fn test_get_no_promote() {
        let mut cache = LruCache::with_capacity_sample_and_trace(3, 0, CountTracker::default());
        cache.insert(1, 1);
        cache.insert(2, 2);
        cache.insert(3, 3);
        assert_eq!(cache.size(), 3);
        assert_eq!(*cache.get_no_promote(&1).unwrap(), 1);
        cache.insert(4, 4);
        assert_eq!(cache.size(), 3);
        // Key 1 is not promoted, so it's popped out first.
        assert!(cache.get_no_promote(&1).is_none());
        // Other entries are not affected.
        assert_eq!(*cache.get_no_promote(&2).unwrap(), 2);
        assert_eq!(*cache.get_no_promote(&3).unwrap(), 3);
        assert_eq!(*cache.get_no_promote(&4).unwrap(), 4);
    }

    #[test]
    fn test_insert_if_not_exist() {
        let mut cache = LruCache::with_capacity_sample_and_trace(4, 0, CountTracker::default());
        cache.insert_if_not_exist(1, 1);
        cache.insert_if_not_exist(2, 2);
        cache.insert_if_not_exist(3, 3);
        assert_eq!(cache.size(), 3);
        assert_eq!(*cache.get_no_promote(&1).unwrap(), 1);
        assert_eq!(*cache.get_no_promote(&2).unwrap(), 2);
        assert_eq!(*cache.get_no_promote(&3).unwrap(), 3);

        cache.insert_if_not_exist(1, 11);
        // Not updated.
        assert_eq!(*cache.get_no_promote(&1).unwrap(), 1);

        cache.insert_if_not_exist(4, 4);
        cache.insert_if_not_exist(2, 22);
        // Not updated.
        assert_eq!(*cache.get_no_promote(&2).unwrap(), 2);

        assert_eq!(cache.size(), 4);
        cache.insert_if_not_exist(5, 5);
        assert_eq!(cache.size(), 4);
        // key 1 is not promoted, so it's first popped out.
        assert!(cache.get_no_promote(&1).is_none());
        assert_eq!(*cache.get_no_promote(&2).unwrap(), 2);

        cache.insert_if_not_exist(6, 6);
        assert_eq!(cache.size(), 4);
        // key 2 is not promoted either, so it's first popped out.
        assert!(cache.get_no_promote(&2).is_none());
        assert_eq!(*cache.get_no_promote(&3).unwrap(), 3);

        cache.insert_if_not_exist(7, 7);
        assert_eq!(cache.size(), 4);
        assert!(cache.get_no_promote(&3).is_none());
        assert_eq!(*cache.get_no_promote(&4).unwrap(), 4);
    }
}<|MERGE_RESOLUTION|>--- conflicted
+++ resolved
@@ -302,21 +302,13 @@
                 .should_evict(current_size + 1, self.capacity, self);
         match self.map.entry(key) {
             HashMapEntry::Occupied(mut e) => {
-<<<<<<< HEAD
                 if replace {
                     self.size_policy.on_remove(e.key(), &e.get().value);
                     self.size_policy.on_insert(e.key(), &value);
-                    let entry = e.get_mut();
+                    let mut entry = e.get_mut();
                     self.trace.promote(entry.record);
                     entry.value = value;
                 }
-=======
-                self.size_policy.on_remove(e.key(), &e.get().value);
-                self.size_policy.on_insert(e.key(), &value);
-                let mut entry = e.get_mut();
-                self.trace.promote(entry.record);
-                entry.value = value;
->>>>>>> e29d3a98
             }
             HashMapEntry::Vacant(v) => {
                 let record = if should_evict_on_insert {
