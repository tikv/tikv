// Copyright 2017 TiKV Project Authors. Licensed under Apache-2.0.

use std::{
    io::{Error, ErrorKind, Result},
    sync::Mutex,
    time::Duration,
};

use collections::HashMap;
use procinfo::pid;
use prometheus::{
    self,
    core::{Collector, Desc},
    proto, GaugeVec, IntGaugeVec, Opts,
};

use crate::{
    sys::thread::{self, Pid},
    time::Instant,
};

use super::ThreadBuildWrapper;
use crate::metrics::StdThreadBuildWrapper;
use crate::yatp_pool::{PoolTicker, YatpPoolBuilder};
use futures::Future;

/// Monitors threads of the current process.
pub fn monitor_threads<S: Into<String>>(namespace: S) -> Result<()> {
    let pid = thread::process_id();
    let tc = ThreadsCollector::new(pid, namespace);
    prometheus::register(Box::new(tc)).map_err(|e| to_io_err(format!("{:?}", e)))
}

struct Metrics {
    cpu_totals: GaugeVec,
    io_totals: GaugeVec,
    threads_state: IntGaugeVec,
    voluntary_ctxt_switches: IntGaugeVec,
    nonvoluntary_ctxt_switches: IntGaugeVec,
}

impl Metrics {
    fn new<S: Into<String>>(namespace: S) -> Metrics {
        let ns = namespace.into();
        let cpu_totals = GaugeVec::new(
            Opts::new(
                "thread_cpu_seconds_total",
                "Total user and system CPU time spent in \
                 seconds by threads.",
            )
            .namespace(ns.clone()),
            &["name", "tid"],
        )
        .unwrap();
        let threads_state = IntGaugeVec::new(
            Opts::new("threads_state", "Number of threads in each state.").namespace(ns.clone()),
            &["state"],
        )
        .unwrap();
        let io_totals = GaugeVec::new(
            Opts::new(
                "threads_io_bytes_total",
                "Total number of bytes which threads cause to be fetched from or sent to the storage layer.",
            ).namespace(ns.clone()),
            &["name", "tid", "io"],
        )
        .unwrap();
        let voluntary_ctxt_switches = IntGaugeVec::new(
            Opts::new(
                "thread_voluntary_context_switches",
                "Number of thread voluntary context switches.",
            )
            .namespace(ns.clone()),
            &["name", "tid"],
        )
        .unwrap();
        let nonvoluntary_ctxt_switches = IntGaugeVec::new(
            Opts::new(
                "thread_nonvoluntary_context_switches",
                "Number of thread nonvoluntary context switches.",
            )
            .namespace(ns),
            &["name", "tid"],
        )
        .unwrap();

        Metrics {
            cpu_totals,
            io_totals,
            threads_state,
            voluntary_ctxt_switches,
            nonvoluntary_ctxt_switches,
        }
    }

    fn descs(&self) -> Vec<Desc> {
        let mut descs: Vec<Desc> = vec![];
        descs.extend(self.cpu_totals.desc().into_iter().cloned());
        descs.extend(self.threads_state.desc().into_iter().cloned());
        descs.extend(self.io_totals.desc().into_iter().cloned());
        descs.extend(self.voluntary_ctxt_switches.desc().into_iter().cloned());
        descs.extend(self.nonvoluntary_ctxt_switches.desc().into_iter().cloned());
        descs
    }

    fn reset(&mut self) {
        self.cpu_totals.reset();
        self.threads_state.reset();
        self.io_totals.reset();
        self.voluntary_ctxt_switches.reset();
        self.nonvoluntary_ctxt_switches.reset();
    }
}

/// A collector to collect threads metrics, including CPU usage
/// and threads state.
struct ThreadsCollector {
    pid: Pid,
    descs: Vec<Desc>,
    metrics: Mutex<Metrics>,
    tid_retriever: Mutex<TidRetriever>,
}

impl ThreadsCollector {
    fn new<S: Into<String>>(pid: Pid, namespace: S) -> ThreadsCollector {
        let metrics = Metrics::new(namespace);
        ThreadsCollector {
            pid,
            descs: metrics.descs(),
            metrics: Mutex::new(metrics),
            tid_retriever: Mutex::new(TidRetriever::new(pid)),
        }
    }
}

impl Collector for ThreadsCollector {
    fn desc(&self) -> Vec<&Desc> {
        self.descs.iter().collect()
    }

    fn collect(&self) -> Vec<proto::MetricFamily> {
        // Synchronous collecting metrics.
        let mut metrics = self.metrics.lock().unwrap();
        // Clean previous threads state.
        metrics.threads_state.reset();

        let mut tid_retriever = self.tid_retriever.lock().unwrap();
        let (tids, updated) = tid_retriever.get_tids();
        if updated {
            metrics.reset();
        }
        for tid in tids {
            let tid = *tid;
            if let Ok(stat) = thread::full_thread_stat(self.pid, tid) {
                // Threads CPU time.
                let total = thread::linux::cpu_total(&stat);
                // sanitize thread name before push metrics.
                let name = if let Some(thread_name) = THREAD_NAME_HASHMAP.lock().unwrap().get(&tid)
                {
                    sanitize_thread_name(tid, thread_name)
                } else {
                    sanitize_thread_name(tid, &stat.command)
                };
                let cpu_total = metrics
                    .cpu_totals
                    .get_metric_with_label_values(&[&name, &format!("{}", tid)])
                    .unwrap();
                cpu_total.set(total);

                // Threads states.
                let state = metrics
                    .threads_state
                    .get_metric_with_label_values(&[state_to_str(&stat.state)])
                    .unwrap();
                state.inc();

                if let Ok(io) = pid::io_task(self.pid, tid) {
                    let read_bytes = io.read_bytes;
                    let write_bytes = io.write_bytes;
                    // Threads IO.
                    let read_total = metrics
                        .io_totals
                        .get_metric_with_label_values(&[&name, &format!("{}", tid), "read"])
                        .unwrap();
                    read_total.set(read_bytes as f64);

                    let write_total = metrics
                        .io_totals
                        .get_metric_with_label_values(&[&name, &format!("{}", tid), "write"])
                        .unwrap();
                    write_total.set(write_bytes as f64);
                }

                if let Ok(status) = pid::status_task(self.pid, tid) {
                    // Thread voluntary context switches.
                    let voluntary_ctxt_switches = status.voluntary_ctxt_switches;
                    let voluntary_total = metrics
                        .voluntary_ctxt_switches
                        .get_metric_with_label_values(&[&name, &format!("{}", tid)])
                        .unwrap();
                    voluntary_total.set(voluntary_ctxt_switches as i64);

                    // Thread nonvoluntary context switches.
                    let nonvoluntary_ctxt_switches = status.nonvoluntary_ctxt_switches;
                    let nonvoluntary_total = metrics
                        .nonvoluntary_ctxt_switches
                        .get_metric_with_label_values(&[&name, &format!("{}", tid)])
                        .unwrap();
                    nonvoluntary_total.set(nonvoluntary_ctxt_switches as i64);
                }
            }
        }
        let mut mfs = metrics.cpu_totals.collect();
        mfs.extend(metrics.threads_state.collect());
        mfs.extend(metrics.io_totals.collect());
        mfs.extend(metrics.voluntary_ctxt_switches.collect());
        mfs.extend(metrics.nonvoluntary_ctxt_switches.collect());
        mfs
    }
}

/// Sanitizes the thread name. Keeps `a-zA-Z0-9_:`, replaces `-` and ` ` with `_`, and drops the others.
///
/// Examples:
///
/// ```ignore
/// assert_eq!(sanitize_thread_name(0, "ok123"), "ok123");
/// assert_eq!(sanitize_thread_name(0, "Az_1"), "Az_1");
/// assert_eq!(sanitize_thread_name(0, "a-b"), "a_b");
/// assert_eq!(sanitize_thread_name(0, "a b"), "a_b");
/// assert_eq!(sanitize_thread_name(1, "@123"), "123");
/// assert_eq!(sanitize_thread_name(1, "@@@@"), "1");
/// ```
fn sanitize_thread_name(tid: Pid, raw: &str) -> String {
    let mut name = String::with_capacity(raw.len());
    // sanitize thread name.
    for c in raw.chars() {
        match c {
            // Prometheus label characters `[a-zA-Z0-9_:]`
            'a'..='z' | 'A'..='Z' | '0'..='9' | '_' | ':' => {
                name.push(c);
            }
            '-' | ' ' => {
                name.push('_');
            }
            _ => (),
        }
    }
    if name.is_empty() {
        name = format!("{}", tid)
    }
    name
}

fn state_to_str(state: &pid::State) -> &str {
    match state {
        pid::State::Running => "R",
        pid::State::Sleeping => "S",
        pid::State::Waiting => "D",
        pid::State::Zombie => "Z",
        pid::State::Stopped => "T",
        pid::State::TraceStopped => "t",
        pid::State::Paging => "W",
        pid::State::Dead => "X",
        pid::State::Wakekill => "K",
        pid::State::Waking => "W",
        pid::State::Parked => "P",
    }
}

fn to_io_err(s: String) -> Error {
    Error::new(ErrorKind::Other, s)
}

#[inline]
fn get_name(command: &str) -> String {
    if !command.is_empty() {
        return command.to_owned();
    }
    String::from("anony")
}

fn collect_metrics_by_name(
    names: &HashMap<i32, String>,
    values: &HashMap<i32, f64>,
) -> HashMap<String, u64> {
    let mut new_map: HashMap<String, u64> = HashMap::default();
    for (tid, name) in names {
        let new_value = new_map.entry(name.to_string()).or_insert(0);
        if let Some(value) = values.get(tid) {
            *new_value += *value as u64;
        }
    }
    new_map
}

#[inline]
fn update_metric(
    metrics: &mut HashMap<i32, f64>,
    rates: &mut HashMap<i32, f64>,
    tid: i32,
    metric_new: f64,
    time_delta: f64,
) {
    let metric_old = metrics.entry(tid).or_insert(0.0);
    let rate = rates.entry(tid).or_insert(0.0);

    let metric_delta = metric_new - *metric_old;
    if metric_delta > 0.0 && time_delta > 0.0 {
        *metric_old = metric_new;
        *rate = metric_delta / time_delta;
    }
}

#[derive(Default)]
struct ThreadMetrics {
    cpu_times: HashMap<i32, f64>,
    read_ios: HashMap<i32, f64>,
    write_ios: HashMap<i32, f64>,
}

impl ThreadMetrics {
    fn clear(&mut self) {
        self.cpu_times.clear();
        self.read_ios.clear();
        self.write_ios.clear();
    }
}

/// Use to collect cpu usages and disk I/O rates
pub struct ThreadInfoStatistics {
    pid: Pid,
    last_instant: Instant,
    tid_names: HashMap<i32, String>,
    tid_retriever: TidRetriever,
    metrics_rate: ThreadMetrics,
    metrics_total: ThreadMetrics,
}

impl ThreadInfoStatistics {
    pub fn new() -> Self {
        let pid = thread::process_id();

        let mut thread_stats = Self {
            pid,
            last_instant: Instant::now(),
            tid_names: HashMap::default(),
            tid_retriever: TidRetriever::new(pid),
            metrics_rate: ThreadMetrics::default(),
            metrics_total: ThreadMetrics::default(),
        };

        thread_stats.record();
        thread_stats
    }

    pub fn record(&mut self) {
        let current_instant = Instant::now();
        let time_delta = current_instant
            .saturating_duration_since(self.last_instant)
            .as_millis() as f64
            / 1000.0;
        self.last_instant = current_instant;
        self.metrics_rate.clear();

        let (tids, _) = self.tid_retriever.get_tids();

        for tid in tids {
            let tid = *tid;

            if let Ok(stat) = thread::full_thread_stat(self.pid, tid) {
                let name = get_name(&stat.command);
                self.tid_names.entry(tid).or_insert(name);

                // To get a percentage result,
                // we pre-multiply `cpu_time` by 100 here rather than inside the `update_metric`.
                let cpu_time = thread::linux::cpu_total(&stat) * 100.0;
                update_metric(
                    &mut self.metrics_total.cpu_times,
                    &mut self.metrics_rate.cpu_times,
                    tid,
                    cpu_time,
                    time_delta,
                );

                if let Ok(io) = pid::io_task(self.pid, tid) {
                    // Threads IO.
                    let read_bytes = io.read_bytes;
                    let write_bytes = io.write_bytes;

                    update_metric(
                        &mut self.metrics_total.read_ios,
                        &mut self.metrics_rate.read_ios,
                        tid,
                        read_bytes as f64,
                        time_delta,
                    );

                    update_metric(
                        &mut self.metrics_total.write_ios,
                        &mut self.metrics_rate.write_ios,
                        tid,
                        write_bytes as f64,
                        time_delta,
                    );
                }
            }
        }

        self.tid_names.retain(|&k, _| tids.contains(&k));
    }

    pub fn get_cpu_usages(&self) -> HashMap<String, u64> {
        collect_metrics_by_name(&self.tid_names, &self.metrics_rate.cpu_times)
    }

    pub fn get_read_io_rates(&self) -> HashMap<String, u64> {
        collect_metrics_by_name(&self.tid_names, &self.metrics_rate.read_ios)
    }

    pub fn get_write_io_rates(&self) -> HashMap<String, u64> {
        collect_metrics_by_name(&self.tid_names, &self.metrics_rate.write_ios)
    }
}

impl Default for ThreadInfoStatistics {
    fn default() -> Self {
        Self::new()
    }
}

const TID_MIN_UPDATE_INTERVAL: Duration = Duration::from_secs(15);
const TID_MAX_UPDATE_INTERVAL: Duration = Duration::from_secs(10 * 60);

/// A helper that buffers the thread id list internally.
struct TidRetriever {
    pid: Pid,
    tid_buffer: Vec<i32>,
    tid_buffer_last_update: Instant,
    tid_buffer_update_interval: Duration,
}

impl TidRetriever {
    pub fn new(pid: Pid) -> Self {
        let mut tid_buffer: Vec<_> = thread::thread_ids(pid).unwrap();
        tid_buffer.sort_unstable();
        Self {
            pid,
            tid_buffer,
            tid_buffer_last_update: Instant::now(),
            tid_buffer_update_interval: TID_MIN_UPDATE_INTERVAL,
        }
    }

    pub fn get_tids(&mut self) -> (&[Pid], bool) {
        // Update the tid list according to tid_buffer_update_interval.
        // If tid is not changed, update the tid list less frequently.
        let mut updated = false;
        if self.tid_buffer_last_update.saturating_elapsed() >= self.tid_buffer_update_interval {
            let mut new_tid_buffer: Vec<_> = thread::thread_ids(self.pid).unwrap();
            new_tid_buffer.sort_unstable();
            if new_tid_buffer == self.tid_buffer {
                self.tid_buffer_update_interval *= 2;
                if self.tid_buffer_update_interval > TID_MAX_UPDATE_INTERVAL {
                    self.tid_buffer_update_interval = TID_MAX_UPDATE_INTERVAL;
                }
            } else {
                self.tid_buffer = new_tid_buffer;
                self.tid_buffer_update_interval = TID_MIN_UPDATE_INTERVAL;
                updated = true;
            }
            self.tid_buffer_last_update = Instant::now();
        }

        (&self.tid_buffer, updated)
    }
}

lazy_static::lazy_static! {
    pub static ref THREAD_NAME_HASHMAP: Mutex<HashMap<Pid, String>> = Mutex::new(HashMap::default());
}

fn add_thread_name_to_map() {
    if let Some(name) = std::thread::current().name() {
        let tid = thread::thread_id();
        THREAD_NAME_HASHMAP
            .lock()
            .unwrap()
            .insert(tid, name.to_string());
        debug!("tid {} thread name is {}", tid, name);
    }
}

fn remove_thread_name_from_map() {
    let tid = thread::thread_id();
    THREAD_NAME_HASHMAP.lock().unwrap().remove(&tid);
}

impl StdThreadBuildWrapper for std::thread::Builder {
    fn spawn_wrapper<F, T>(self, f: F) -> Result<std::thread::JoinHandle<T>>
    where
        F: FnOnce() -> T,
        F: Send + 'static,
        T: Send + 'static,
    {
        self.spawn(|| {
            add_thread_name_to_map();
            let res = f();
            remove_thread_name_from_map();
            res
        })
    }
}

impl<T: PoolTicker> ThreadBuildWrapper for YatpPoolBuilder<T> {
    fn after_start_wrapper<F>(&mut self, f: F) -> &mut Self
    where
        F: Fn() + Send + Sync + 'static,
    {
        self.after_start(move || {
            add_thread_name_to_map();
            f();
        })
    }

    fn before_stop_wrapper<F>(&mut self, f: F) -> &mut Self
    where
        F: Fn() + Send + Sync + 'static,
    {
        self.before_stop(move || {
            f();
            remove_thread_name_from_map();
        })
    }
}

impl ThreadBuildWrapper for tokio::runtime::Builder {
    fn after_start_wrapper<F>(&mut self, f: F) -> &mut Self
    where
        F: Fn() + Send + Sync + 'static,
    {
        self.on_thread_start(move || {
            add_thread_name_to_map();
            f();
        })
    }

    fn before_stop_wrapper<F>(&mut self, f: F) -> &mut Self
    where
        F: Fn() + Send + Sync + 'static,
    {
        self.on_thread_stop(move || {
            f();
            remove_thread_name_from_map();
        })
    }
}

impl ThreadBuildWrapper for futures::executor::ThreadPoolBuilder {
    fn after_start_wrapper<F>(&mut self, f: F) -> &mut Self
    where
        F: Fn() + Send + Sync + 'static,
    {
        self.after_start(move |_| {
            add_thread_name_to_map();
            f();
        })
    }

    fn before_stop_wrapper<F>(&mut self, f: F) -> &mut Self
    where
        F: Fn() + Send + Sync + 'static,
    {
        self.before_stop(move |_| {
            f();
            remove_thread_name_from_map();
        })
    }
}

pub fn tokio_spawn_wrapper<T>(f: T) -> tokio::task::JoinHandle<T::Output>
where
    T: Future + Send + 'static,
    T::Output: Send + 'static,
{
    tokio::spawn(async {
        add_thread_name_to_map();
        let res = f.await;
        remove_thread_name_from_map();
        res
    })
}

pub fn thread_spawn_wrapper<F, T>(f: F) -> std::thread::JoinHandle<T>
where
    F: FnOnce() -> T,
    F: Send + 'static,
    T: Send + 'static,
{
    std::thread::Builder::new()
        .spawn_wrapper(f)
        .expect("failed to spawn thread")
}

#[cfg(test)]
mod tests {
<<<<<<< HEAD
    use crate::yatp_pool::DefaultTicker;
    use futures::executor::block_on;
    use std::env::temp_dir;
    use std::io::Write;
    use std::time::Duration;
    use std::{fs, sync};
=======
    use std::{env::temp_dir, fs, io::Write, sync, time::Duration};
>>>>>>> aaf47d0c

    use super::*;

    #[test]
    fn test_thread_stat_io() {
        let name = "testthreadio";
        let (tx, rx) = sync::mpsc::channel();
        let (tx1, rx1) = sync::mpsc::channel();
        let h = std::thread::Builder::new()
            .name(name.to_owned())
            .spawn_wrapper(move || {
                // Make `io::write_bytes` > 0
                let mut tmp = temp_dir();
                tmp.push(name);
                tmp.set_extension("txt");
                let mut f = fs::File::create(tmp.as_path()).unwrap();
                f.write_all(name.as_bytes()).unwrap();
                f.sync_all().unwrap();
                std::thread::sleep(Duration::from_secs(1));
                tx1.send(()).unwrap();
                rx.recv().unwrap();
                fs::remove_file(tmp).unwrap();
            })
            .unwrap();
        rx1.recv().unwrap();

        let page_size = unsafe { libc::sysconf(libc::_SC_PAGE_SIZE) as usize };
        let pid = thread::process_id();
        let tids: Vec<_> = thread::thread_ids(pid).unwrap();
        assert!(tids.len() >= 2);

        tids.iter()
            .find(|t| {
                thread::full_thread_stat(pid, **t)
                    .map(|stat| stat.command == name)
                    .unwrap_or(false)
            })
            .unwrap();

        tids.iter()
            .find(|t| {
                pid::io_task(pid, **t)
                    .map(|io| io.write_bytes == page_size)
                    .unwrap_or(false)
            })
            .unwrap();

        tx.send(()).unwrap();
        h.join().unwrap();
    }

    fn write_two_string(
        str1: String,
        str2: String,
    ) -> (sync::mpsc::Sender<()>, sync::mpsc::Receiver<()>) {
        let (tx, rx) = sync::mpsc::channel();
        let (tx1, rx1) = sync::mpsc::channel();
        std::thread::Builder::new()
            .name(str1.to_owned())
            .spawn_wrapper(move || {
                tx1.send(()).unwrap();

                // Make `io::write_bytes` > 0
                let mut tmp = temp_dir();
                tmp.push(str1.clone());
                tmp.set_extension("txt");
                let mut f = fs::File::create(tmp.as_path()).unwrap();
                f.write_all(str1.as_bytes()).unwrap();
                f.sync_all().unwrap();
                std::thread::sleep(Duration::from_secs(1));
                tx1.send(()).unwrap();
                rx.recv().unwrap();

                f.write_all(str2.as_bytes()).unwrap();
                f.sync_all().unwrap();
                std::thread::sleep(Duration::from_secs(1));
                tx1.send(()).unwrap();
                rx.recv().unwrap();

                fs::remove_file(tmp).unwrap();
                tx1.send(()).unwrap();
            })
            .unwrap();

        (tx, rx1)
    }

    #[test]
    fn test_thread_io_statistics() {
        let s1 = "testio123";
        let s2 = "test45678";

        let (tx, rx1) = write_two_string(s1.to_owned(), s2.to_owned());
        // Wait for thread creation
        rx1.recv().unwrap();

        let mut thread_info = ThreadInfoStatistics::new();

        let page_size = unsafe { libc::sysconf(libc::_SC_PAGE_SIZE) as u64 };
        let pid = thread::process_id();
        let tids: Vec<_> = thread::thread_ids(pid).unwrap();
        for tid in tids {
            if let Ok(stat) = thread::full_thread_stat(pid, tid) {
                if stat.command.starts_with(s1) {
                    rx1.recv().unwrap();
                    thread_info.record();
                    {
                        let write_io = thread_info
                            .metrics_total
                            .write_ios
                            .entry(tid)
                            .or_insert(0.0);
                        assert_eq!(*write_io as u64, page_size);
                    }

                    tx.send(()).unwrap();

                    rx1.recv().unwrap();
                    thread_info.record();
                    {
                        let write_io = thread_info
                            .metrics_total
                            .write_ios
                            .entry(tid)
                            .or_insert(0.0);
                        assert_eq!(*write_io as u64, page_size * 2);
                    }

                    tx.send(()).unwrap();
                    rx1.recv().unwrap();
                    return;
                }
            }
        }
        panic!();
    }

    fn high_cpu_thread(
        name: String,
        duration_ms: u32,
    ) -> (sync::mpsc::Sender<()>, sync::mpsc::Receiver<()>) {
        let (tx, rx) = sync::mpsc::channel();
        let (tx1, rx1) = sync::mpsc::channel();
        std::thread::Builder::new()
            .name(name)
            .spawn_wrapper(move || {
                tx1.send(()).unwrap();

                let start = Instant::now();
                loop {
                    if start.saturating_elapsed().as_millis() > duration_ms.into() {
                        break;
                    }
                }

                tx1.send(()).unwrap();
                rx.recv().unwrap();
            })
            .unwrap();

        (tx, rx1)
    }

    #[test]
    fn test_thread_cpu_statistics() {
        let tn = "testcpu123";

        let (tx, rx) = high_cpu_thread(tn.to_owned(), 200);
        // Wait for thread creation
        rx.recv().unwrap();

        let mut thread_info = ThreadInfoStatistics::new();

        let pid = thread::process_id();
        let tids: Vec<_> = thread::thread_ids(pid).unwrap();
        for tid in tids {
            if let Ok(stat) = thread::full_thread_stat(pid, tid) {
                if stat.command.starts_with(tn) {
                    rx.recv().unwrap();
                    thread_info.record();

                    let mut cpu_usages = thread_info.get_cpu_usages();
                    let cpu_usage = cpu_usages.entry(stat.command).or_insert(0);
                    assert!(*cpu_usage < 110); // Consider the error of statistics
                    if *cpu_usage < 50 {
                        panic!("the load must be heavy than 0.5, but got {}", *cpu_usage);
                    }

                    tx.send(()).unwrap();
                    return;
                }
            }
        }
        panic!();
    }

    fn get_thread_name(stat: &str) -> Result<(&str, usize)> {
        let start = stat.find('(');
        let end = stat.rfind(')');
        if let (Some(start), Some(end)) = (start, end) {
            return Ok((&stat[start + 1..end], end));
        }

        Err(to_io_err(format!(
            "can not find thread name, stat: {}",
            stat
        )))
    }

    #[test]
    fn test_sanitize_thread_name() {
        let cases = [
            ("(ok123)", "ok123", 6),
            ("(a-b)", "a_b", 4),
            ("(Az_1:)", "Az_1:", 6),
            ("(@123)", "123", 5),
            ("1 (ab) 1", "ab", 5),
            ("1 (a b) 1", "a_b", 6),
            ("1 ((a b )) 1", "a_b_", 9),
        ];
        for &(i, o, idx) in &cases {
            let (raw_name, end) = get_thread_name(i).unwrap();
            let name = sanitize_thread_name(1, raw_name);
            assert_eq!(name, o);
            assert_eq!(end, idx);
        }

        let (raw_name, _) = get_thread_name("(@#)").unwrap();
        assert_eq!(sanitize_thread_name(1, raw_name), "1");
        assert!(get_thread_name("invalid_stat").is_err());
    }

    #[test]
    fn test_smoke() {
        let pid = thread::process_id();
        let tc = ThreadsCollector::new(pid, "smoke");
        tc.collect();
        tc.desc();
        monitor_threads("smoke").unwrap();
    }

    #[test]
    fn test_thread_name_wrapper() {
        let thread_name = "thread_for_test";

        let (tx, rx) = sync::mpsc::sync_channel(10);

        let get_name = move || {
            let tid = thread::thread_id();
            if let Some(name) = THREAD_NAME_HASHMAP.lock().unwrap().get(&tid) {
                tx.clone().send(name.to_string()).unwrap();
            } else {
                panic!("thread not found");
            }
        };

        // test std thread builder
        std::thread::Builder::new()
            .name(thread_name.to_string())
            .spawn_wrapper(get_name.clone())
            .unwrap()
            .join()
            .unwrap();

        let name = rx.recv().unwrap();
        assert_eq!(name, thread_name);

        // test Yatp
        let get_name_fn = get_name.clone();
        block_on(
            YatpPoolBuilder::new(DefaultTicker {})
                .name_prefix(thread_name)
                .after_start_wrapper(|| {})
                .before_stop_wrapper(|| {})
                .build_future_pool()
                .spawn_handle(async move { get_name_fn() })
                .unwrap(),
        )
        .unwrap();

        let name = rx.recv().unwrap();
        assert!(name.contains(thread_name));

        // test tokio thread builder
        let get_name_fn = get_name;
        block_on(
            tokio::runtime::Builder::new_multi_thread()
                .thread_name(thread_name)
                .after_start_wrapper(|| {})
                .before_stop_wrapper(|| {})
                .build()
                .unwrap()
                .spawn(async move { get_name_fn() }),
        )
        .unwrap();

        let name = rx.recv().unwrap();
        assert_eq!(name, thread_name);

        assert_eq!(THREAD_NAME_HASHMAP.lock().unwrap().len(), 0);
    }
}<|MERGE_RESOLUTION|>--- conflicted
+++ resolved
@@ -7,6 +7,7 @@
 };
 
 use collections::HashMap;
+use futures::Future;
 use procinfo::pid;
 use prometheus::{
     self,
@@ -14,15 +15,13 @@
     proto, GaugeVec, IntGaugeVec, Opts,
 };
 
+use super::ThreadBuildWrapper;
 use crate::{
+    metrics::StdThreadBuildWrapper,
     sys::thread::{self, Pid},
     time::Instant,
+    yatp_pool::{PoolTicker, YatpPoolBuilder},
 };
-
-use super::ThreadBuildWrapper;
-use crate::metrics::StdThreadBuildWrapper;
-use crate::yatp_pool::{PoolTicker, YatpPoolBuilder};
-use futures::Future;
 
 /// Monitors threads of the current process.
 pub fn monitor_threads<S: Into<String>>(namespace: S) -> Result<()> {
@@ -604,18 +603,12 @@
 
 #[cfg(test)]
 mod tests {
-<<<<<<< HEAD
+    use std::{env::temp_dir, fs, io::Write, sync, time::Duration};
+
+    use futures::executor::block_on;
+
+    use super::*;
     use crate::yatp_pool::DefaultTicker;
-    use futures::executor::block_on;
-    use std::env::temp_dir;
-    use std::io::Write;
-    use std::time::Duration;
-    use std::{fs, sync};
-=======
-    use std::{env::temp_dir, fs, io::Write, sync, time::Duration};
->>>>>>> aaf47d0c
-
-    use super::*;
 
     #[test]
     fn test_thread_stat_io() {
