--- conflicted
+++ resolved
@@ -38,25 +38,6 @@
 
 pub fn dump(should_simplify: bool) -> String {
     let mut buffer = vec![];
-<<<<<<< HEAD
-<<<<<<< HEAD
-=======
-    dump_to(&mut buffer);
-    String::from_utf8(buffer).unwrap()
-}
-
-pub fn dump_to(w: &mut impl Write) {
->>>>>>> 01844d7b
-    let encoder = TextEncoder::new();
-    let metric_families = prometheus::gather();
-    for mf in metric_families {
-        if let Err(e) = encoder.encode(&[mf], w) {
-            warn!("prometheus encoding error"; "err" => ?e);
-        }
-    }
-<<<<<<< HEAD
-    String::from_utf8(buffer).unwrap()
-=======
     dump_to(&mut buffer, should_simplify);
     String::from_utf8(buffer).unwrap()
 }
@@ -88,9 +69,6 @@
             }
         }
     }
->>>>>>> c3c9707fa... server: support return simplified metrics response (#12602)
-=======
->>>>>>> 01844d7b
 }
 
 make_auto_flush_static_metric! {
