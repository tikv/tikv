// Copyright 2016 TiKV Project Authors. Licensed under Apache-2.0.

use lazy_static::lazy_static;
use prometheus::*;
use prometheus_static_metric::*;

#[cfg(target_os = "linux")]
mod threads_linux;
#[cfg(target_os = "linux")]
pub use self::threads_linux::{monitor_threads, ThreadInfoStatistics};

#[cfg(target_os = "linux")]
mod process_linux;
#[cfg(target_os = "linux")]
pub use self::process_linux::monitor_process;

#[cfg(not(target_os = "linux"))]
mod threads_dummy;
#[cfg(not(target_os = "linux"))]
pub use self::threads_dummy::{monitor_threads, ThreadInfoStatistics};

#[cfg(not(target_os = "linux"))]
mod process_dummy;
pub use self::allocator_metrics::monitor_allocator_stats;
#[cfg(not(target_os = "linux"))]
pub use self::process_dummy::monitor_process;

pub mod allocator_metrics;

pub use self::metrics_reader::HistogramReader;

mod metrics_reader;

use std::collections::HashMap;
<<<<<<< HEAD
use std::io::Write;
=======

use kvproto::pdpb;
>>>>>>> 32f2497b
pub type RecordPairVec = Vec<pdpb::RecordPair>;

pub fn dump() -> String {
    let mut buffer = vec![];
    dump_to(&mut buffer);
    String::from_utf8(buffer).unwrap()
}

pub fn dump_to(w: &mut impl Write) {
    let encoder = TextEncoder::new();
    let metric_families = prometheus::gather();
    for mf in metric_families {
        if let Err(e) = encoder.encode(&[mf], w) {
            warn!("prometheus encoding error"; "err" => ?e);
        }
    }
}

make_auto_flush_static_metric! {
    // Some non-txn related types are placed here.
    // ref `TXN_COMMAND_THROTTLE_TIME_COUNTER_VEC`.
    pub label_enum ThrottleType {
        dag,
        analyze_full_sampling,
    }

    pub struct NonTxnCommandThrottleTimeCounterVec: LocalIntCounter {
        "type" => ThrottleType,
    }
}

lazy_static! {
    pub static ref CRITICAL_ERROR: IntCounterVec = register_int_counter_vec!(
        "tikv_critical_error_total",
        "Counter of critical error.",
        &["type"]
    )
    .unwrap();
    pub static ref NON_TXN_COMMAND_THROTTLE_TIME_COUNTER_VEC: IntCounterVec =
        register_int_counter_vec!(
            "tikv_non_txn_command_throttle_time_total",
            "Total throttle time (microsecond) of non txn processing.",
            &["type"]
        )
        .unwrap();
    pub static ref NON_TXN_COMMAND_THROTTLE_TIME_COUNTER_VEC_STATIC: NonTxnCommandThrottleTimeCounterVec = auto_flush_from!(
        NON_TXN_COMMAND_THROTTLE_TIME_COUNTER_VEC,
        NonTxnCommandThrottleTimeCounterVec
    );
}

pub fn convert_record_pairs(m: HashMap<String, u64>) -> RecordPairVec {
    m.into_iter()
        .map(|(k, v)| {
            let mut pair = pdpb::RecordPair::default();
            pair.set_key(k);
            pair.set_value(v);
            pair
        })
        .collect()
}<|MERGE_RESOLUTION|>--- conflicted
+++ resolved
@@ -1,5 +1,8 @@
 // Copyright 2016 TiKV Project Authors. Licensed under Apache-2.0.
 
+use std::{collections::HashMap, io::Write};
+
+use kvproto::pdpb;
 use lazy_static::lazy_static;
 use prometheus::*;
 use prometheus_static_metric::*;
@@ -31,13 +34,6 @@
 
 mod metrics_reader;
 
-use std::collections::HashMap;
-<<<<<<< HEAD
-use std::io::Write;
-=======
-
-use kvproto::pdpb;
->>>>>>> 32f2497b
 pub type RecordPairVec = Vec<pdpb::RecordPair>;
 
 pub fn dump() -> String {
