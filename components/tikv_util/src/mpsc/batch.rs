// Copyright 2018 TiKV Project Authors. Licensed under Apache-2.0.

use std::{
    pin::Pin,
    ptr::null_mut,
    sync::{
        atomic::{AtomicBool, AtomicPtr, AtomicUsize, Ordering},
        Arc,
    },
    time::Duration,
};

use crossbeam::channel::{
    self, RecvError, RecvTimeoutError, SendError, TryRecvError, TrySendError,
};
use futures::{
    stream::Stream,
    task::{Context, Poll, Waker},
};

struct State {
    // If the receiver can't get any messages temporarily in `poll` context, it will put its
    // current task here.
    recv_task: AtomicPtr<Waker>,
    notify_size: usize,
    // How many messages are sent without notify.
    pending: AtomicUsize,
    notifier_registered: AtomicBool,
}

impl State {
    fn new(notify_size: usize) -> State {
        State {
            // Any pointer that is put into `recv_task` must be a valid and owned
            // pointer (it must not be dropped). When a pointer is retrieved from
            // `recv_task`, the user is responsible for its proper destruction.
            recv_task: AtomicPtr::new(null_mut()),
            notify_size,
            pending: AtomicUsize::new(0),
            notifier_registered: AtomicBool::new(false),
        }
    }

    #[inline]
    fn try_notify_post_send(&self) {
        let old_pending = self.pending.fetch_add(1, Ordering::AcqRel);
        if old_pending >= self.notify_size - 1 {
            self.notify();
        }
    }

    #[inline]
    fn notify(&self) {
        let t = self.recv_task.swap(null_mut(), Ordering::AcqRel);
        if !t.is_null() {
            self.pending.store(0, Ordering::Release);
            // Safety: see comment on `recv_task`.
            let t = unsafe { Box::from_raw(t) };
            t.wake();
        }
    }

    /// When the `Receiver` that holds the `State` is running on an `Executor`,
    /// the `Receiver` calls this to yield from the current `poll` context,
    /// and puts the current task handle to `recv_task`, so that the `Sender`
    /// respectively can notify it after sending some messages into the channel.
    #[inline]
    fn yield_poll(&self, waker: Waker) -> bool {
        let t = Box::into_raw(Box::new(waker));
        let origin = self.recv_task.swap(t, Ordering::AcqRel);
        if !origin.is_null() {
            // Safety: see comment on `recv_task`.
            unsafe { drop(Box::from_raw(origin)) };
            return true;
        }
        false
    }
}

impl Drop for State {
    fn drop(&mut self) {
        let t = self.recv_task.swap(null_mut(), Ordering::AcqRel);
        if !t.is_null() {
            // Safety: see comment on `recv_task`.
            unsafe { drop(Box::from_raw(t)) };
        }
    }
}

/// `Notifier` is used to notify receiver whenever you want.
pub struct Notifier(Arc<State>);
impl Notifier {
    #[inline]
    pub fn notify(self) {
        drop(self);
    }
}

impl Drop for Notifier {
    #[inline]
    fn drop(&mut self) {
        let notifier_registered = &self.0.notifier_registered;
        if notifier_registered
            .compare_exchange(true, false, Ordering::AcqRel, Ordering::Acquire)
            .is_err()
        {
            unreachable!("notifier_registered must be true");
        }
        self.0.notify();
    }
}

pub struct Sender<T> {
    sender: Option<channel::Sender<T>>,
    state: Arc<State>,
}

impl<T> Clone for Sender<T> {
    #[inline]
    fn clone(&self) -> Sender<T> {
        Sender {
            sender: self.sender.clone(),
            state: Arc::clone(&self.state),
        }
    }
}

impl<T> Drop for Sender<T> {
    #[inline]
    fn drop(&mut self) {
        drop(self.sender.take());
        self.state.notify();
    }
}

pub struct Receiver<T> {
    receiver: channel::Receiver<T>,
    state: Arc<State>,
}

impl<T> Sender<T> {
    pub fn is_empty(&self) -> bool {
        // When there is no sender references, it can't be known whether
        // it's empty or not.
        self.sender.as_ref().map_or(false, |s| s.is_empty())
    }

    #[inline]
    pub fn send(&self, t: T) -> Result<(), SendError<T>> {
        self.sender.as_ref().unwrap().send(t)?;
        self.state.try_notify_post_send();
        Ok(())
    }

    #[inline]
    pub fn send_and_notify(&self, t: T) -> Result<(), SendError<T>> {
        self.sender.as_ref().unwrap().send(t)?;
        self.state.notify();
        Ok(())
    }

    #[inline]
    pub fn try_send(&self, t: T) -> Result<(), TrySendError<T>> {
        self.sender.as_ref().unwrap().try_send(t)?;
        self.state.try_notify_post_send();
        Ok(())
    }

    #[inline]
    pub fn get_notifier(&self) -> Option<Notifier> {
        let notifier_registered = &self.state.notifier_registered;
        if notifier_registered
            .compare_exchange(false, true, Ordering::AcqRel, Ordering::Acquire)
            .is_ok()
        {
            return Some(Notifier(Arc::clone(&self.state)));
        }
        None
    }
}

impl<T> Receiver<T> {
    #[inline]
    pub fn recv(&self) -> Result<T, RecvError> {
        self.receiver.recv()
    }

    #[inline]
    pub fn try_recv(&self) -> Result<T, TryRecvError> {
        self.receiver.try_recv()
    }

    #[inline]
    pub fn recv_timeout(&self, timeout: Duration) -> Result<T, RecvTimeoutError> {
        self.receiver.recv_timeout(timeout)
    }
}

/// Creates a unbounded channel with a given `notify_size`, which means if there are more pending
/// messages in the channel than `notify_size`, the `Sender` will auto notify the `Receiver`.
///
/// # Panics
/// if `notify_size` equals to 0.
#[inline]
pub fn unbounded<T>(notify_size: usize) -> (Sender<T>, Receiver<T>) {
    assert!(notify_size > 0);
    let state = Arc::new(State::new(notify_size));
    let (sender, receiver) = channel::unbounded();
    (
        Sender {
            sender: Some(sender),
            state: state.clone(),
        },
        Receiver { receiver, state },
    )
}

/// Creates a bounded channel with a given `notify_size`, which means if there are more pending
/// messages in the channel than `notify_size`, the `Sender` will auto notify the `Receiver`.
///
/// # Panics
/// if `notify_size` equals to 0.
#[inline]
pub fn bounded<T>(cap: usize, notify_size: usize) -> (Sender<T>, Receiver<T>) {
    assert!(notify_size > 0);
    let state = Arc::new(State::new(notify_size));
    let (sender, receiver) = channel::bounded(cap);
    (
        Sender {
            sender: Some(sender),
            state: state.clone(),
        },
        Receiver { receiver, state },
    )
}

impl<T> Stream for Receiver<T> {
    type Item = T;

    fn poll_next(self: Pin<&mut Self>, cx: &mut Context<'_>) -> Poll<Option<Self::Item>> {
        match self.try_recv() {
            Ok(m) => Poll::Ready(Some(m)),
            Err(TryRecvError::Empty) => {
                if self.state.yield_poll(cx.waker().clone()) {
                    Poll::Pending
                } else {
                    // For the case that all senders are dropped before the current task is saved.
                    self.poll_next(cx)
                }
            }
            Err(TryRecvError::Disconnected) => Poll::Ready(None),
        }
    }
}

/// A Collector Used in `BatchReceiver`.
pub trait BatchCollector<Collection, Elem> {
    /// If `elem` is collected into `collection` successfully, return `None`.
    /// Otherwise return `elem` back, and `collection` should be spilled out.
    fn collect(&mut self, collection: &mut Collection, elem: Elem) -> Option<Elem>;
}

pub struct VecCollector;

impl<E> BatchCollector<Vec<E>, E> for VecCollector {
    fn collect(&mut self, v: &mut Vec<E>, e: E) -> Option<E> {
        v.push(e);
        None
    }
}

/// `BatchReceiver` is a `futures::Stream`, which returns a batched type.
pub struct BatchReceiver<T, E, I, C> {
    rx: Receiver<T>,
    max_batch_size: usize,
    elem: Option<E>,
    initializer: I,
    collector: C,
}

impl<T, E, I, C> BatchReceiver<T, E, I, C>
where
    T: Unpin,
    E: Unpin,
    I: Fn() -> E + Unpin,
    C: BatchCollector<E, T> + Unpin,
{
    /// Creates a new `BatchReceiver` with given `initializer` and `collector`. `initializer` is
    /// used to generate a initial value, and `collector` will collect every (at most
    /// `max_batch_size`) raw items into the batched value.
    pub fn new(rx: Receiver<T>, max_batch_size: usize, initializer: I, collector: C) -> Self {
        BatchReceiver {
            rx,
            max_batch_size,
            elem: None,
            initializer,
            collector,
        }
    }
}

impl<T, E, I, C> Stream for BatchReceiver<T, E, I, C>
where
    T: Unpin,
    E: Unpin,
    I: Fn() -> E + Unpin,
    C: BatchCollector<E, T> + Unpin,
{
    type Item = E;

    fn poll_next(self: Pin<&mut Self>, cx: &mut Context<'_>) -> Poll<Option<Self::Item>> {
        let ctx = self.get_mut();
        let (mut count, mut received) = (0, None);
        let finished = loop {
            match ctx.rx.try_recv() {
                Ok(m) => {
                    let collection = ctx.elem.get_or_insert_with(&ctx.initializer);
                    if let Some(m) = ctx.collector.collect(collection, m) {
                        received = Some(m);
                        break false;
                    }
                    count += 1;
                    if count >= ctx.max_batch_size {
                        break false;
                    }
                }
                Err(TryRecvError::Disconnected) => break true,
                Err(TryRecvError::Empty) => {
                    if ctx.rx.state.yield_poll(cx.waker().clone()) {
                        break false;
                    }
                }
            }
        };

        if ctx.elem.is_none() && finished {
            return Poll::Ready(None);
        } else if ctx.elem.is_none() {
            return Poll::Pending;
        }
        let elem = ctx.elem.take();
        if let Some(m) = received {
            let collection = ctx.elem.get_or_insert_with(&ctx.initializer);
            let _received = ctx.collector.collect(collection, m);
            debug_assert!(_received.is_none());
        }
        Poll::Ready(elem)
    }
}

#[cfg(test)]
mod tests {
<<<<<<< HEAD
    use std::sync::{mpsc, Mutex};
    use std::{thread, time};

    use crate::metrics::ThreadBuildWrapper;
    use futures::future::{self, BoxFuture, FutureExt};
    use futures::stream::{self, StreamExt};
    use futures::task::{self, ArcWake, Poll};
=======
    use std::{
        sync::{mpsc, Mutex},
        thread, time,
    };

    use futures::{
        future::{self, BoxFuture, FutureExt},
        stream::{self, StreamExt},
        task::{self, ArcWake, Poll},
    };
>>>>>>> aaf47d0c
    use tokio::runtime::Builder;

    use super::*;

    #[test]
    fn test_receiver() {
        let (tx, rx) = unbounded::<u64>(4);

        let msg_counter = Arc::new(AtomicUsize::new(0));
        let msg_counter1 = Arc::clone(&msg_counter);
        let pool = Builder::new_multi_thread()
            .worker_threads(1)
            .after_start_wrapper(|| {})
            .before_stop_wrapper(|| {})
            .build()
            .unwrap();
        let _res = pool.spawn(rx.for_each(move |_| {
            msg_counter1.fetch_add(1, Ordering::AcqRel);
            future::ready(())
        }));

        // Wait until the receiver is suspended.
        loop {
            thread::sleep(time::Duration::from_millis(10));
            if !tx.state.recv_task.load(Ordering::SeqCst).is_null() {
                break;
            }
        }

        // Send without notify, the receiver can't get batched messages.
        assert!(tx.send(0).is_ok());
        thread::sleep(time::Duration::from_millis(10));
        assert_eq!(msg_counter.load(Ordering::Acquire), 0);

        // Send with notify.
        let notifier = tx.get_notifier().unwrap();
        assert!(tx.get_notifier().is_none());
        notifier.notify();
        thread::sleep(time::Duration::from_millis(10));
        assert_eq!(msg_counter.load(Ordering::Acquire), 1);

        // Auto notify with more sendings.
        for _ in 0..4 {
            assert!(tx.send(0).is_ok());
        }
        thread::sleep(time::Duration::from_millis(10));
        assert_eq!(msg_counter.load(Ordering::Acquire), 5);
    }

    #[test]
    fn test_batch_receiver() {
        let (tx, rx) = unbounded::<u64>(4);

        let rx = BatchReceiver::new(rx, 8, || Vec::with_capacity(4), VecCollector);
        let msg_counter = Arc::new(AtomicUsize::new(0));
        let msg_counter_spawned = Arc::clone(&msg_counter);
        let (nty, polled) = mpsc::sync_channel(1);
        let pool = Builder::new_multi_thread()
            .worker_threads(1)
            .after_start_wrapper(|| {})
            .before_stop_wrapper(|| {})
            .build()
            .unwrap();
        let _res = pool.spawn(
            stream::select(
                rx,
                stream::poll_fn(move |_| -> Poll<Option<Vec<u64>>> {
                    nty.send(()).unwrap();
                    Poll::Ready(None)
                }),
            )
            .for_each(move |v| {
                let len = v.len();
                assert!(len <= 8);
                msg_counter_spawned.fetch_add(len, Ordering::AcqRel);
                future::ready(())
            }),
        );

        // Wait until the receiver has been polled in the spawned thread.
        polled.recv().unwrap();

        // Send without notify, the receiver can't get batched messages.
        assert!(tx.send(0).is_ok());
        thread::sleep(time::Duration::from_millis(10));
        assert_eq!(msg_counter.load(Ordering::Acquire), 0);

        // Send with notify.
        let notifier = tx.get_notifier().unwrap();
        assert!(tx.get_notifier().is_none());
        notifier.notify();
        thread::sleep(time::Duration::from_millis(10));
        assert_eq!(msg_counter.load(Ordering::Acquire), 1);

        // Auto notify with more sendings.
        for _ in 0..16 {
            assert!(tx.send(0).is_ok());
        }
        thread::sleep(time::Duration::from_millis(10));
        assert_eq!(msg_counter.load(Ordering::Acquire), 17);
    }

    #[test]
    fn test_switch_between_sender_and_receiver() {
        let (tx, mut rx) = unbounded::<i32>(4);
        let future = async move { rx.next().await };
        let task = Task {
            future: Arc::new(Mutex::new(Some(future.boxed()))),
        };
        // Receiver has not received any messages, so the future is not be finished
        // in this tick.
        task.tick();
        assert!(task.future.lock().unwrap().is_some());
        // After sender is dropped, the task will be waked and then it tick self
        // again to advance the progress.
        drop(tx);
        assert!(task.future.lock().unwrap().is_none());
    }

    #[derive(Clone)]
    struct Task {
        future: Arc<Mutex<Option<BoxFuture<'static, Option<i32>>>>>,
    }

    impl Task {
        fn tick(&self) {
            let task = Arc::new(self.clone());
            let mut future_slot = self.future.lock().unwrap();
            if let Some(mut future) = future_slot.take() {
                let waker = task::waker_ref(&task);
                let cx = &mut Context::from_waker(&*waker);
                match future.as_mut().poll(cx) {
                    Poll::Pending => {
                        *future_slot = Some(future);
                    }
                    Poll::Ready(None) => {}
                    _ => unimplemented!(),
                }
            }
        }
    }

    impl ArcWake for Task {
        fn wake_by_ref(arc_self: &Arc<Self>) {
            arc_self.tick();
        }
    }
}<|MERGE_RESOLUTION|>--- conflicted
+++ resolved
@@ -350,15 +350,6 @@
 
 #[cfg(test)]
 mod tests {
-<<<<<<< HEAD
-    use std::sync::{mpsc, Mutex};
-    use std::{thread, time};
-
-    use crate::metrics::ThreadBuildWrapper;
-    use futures::future::{self, BoxFuture, FutureExt};
-    use futures::stream::{self, StreamExt};
-    use futures::task::{self, ArcWake, Poll};
-=======
     use std::{
         sync::{mpsc, Mutex},
         thread, time,
@@ -369,10 +360,10 @@
         stream::{self, StreamExt},
         task::{self, ArcWake, Poll},
     };
->>>>>>> aaf47d0c
     use tokio::runtime::Builder;
 
     use super::*;
+    use crate::metrics::ThreadBuildWrapper;
 
     #[test]
     fn test_receiver() {
