--- conflicted
+++ resolved
@@ -2,14 +2,10 @@
 
 use std::{
     mem,
-<<<<<<< HEAD
-    sync::atomic::{AtomicUsize, Ordering},
-=======
     sync::{
         atomic::{AtomicUsize, Ordering},
         Arc,
     },
->>>>>>> b1f85808
 };
 
 use kvproto::{
@@ -89,13 +85,6 @@
 
 impl_display_as_debug!(MemoryQuotaExceeded);
 
-pub struct MemoryQuota {
-    in_use: AtomicUsize,
-    capacity: AtomicUsize,
-}
-
-<<<<<<< HEAD
-=======
 pub struct OwnedAllocated {
     allocated: usize,
     from: Arc<MemoryQuota>,
@@ -122,7 +111,11 @@
     }
 }
 
->>>>>>> b1f85808
+pub struct MemoryQuota {
+    in_use: AtomicUsize,
+    capacity: AtomicUsize,
+}
+
 impl MemoryQuota {
     pub fn new(capacity: usize) -> MemoryQuota {
         MemoryQuota {
@@ -218,8 +211,6 @@
         quota.alloc(40).unwrap();
         assert_eq!(quota.in_use(), 50);
     }
-<<<<<<< HEAD
-=======
 
     #[test]
     fn test_allocated() {
@@ -241,5 +232,4 @@
         drop(allocated2);
         assert_eq!(quota.in_use(), 4);
     }
->>>>>>> b1f85808
 }