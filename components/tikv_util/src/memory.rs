--- conflicted
+++ resolved
@@ -2,14 +2,10 @@
 
 use std::{
     mem,
-<<<<<<< HEAD
-    sync::atomic::{AtomicUsize, Ordering},
-=======
     sync::{
         atomic::{AtomicUsize, Ordering},
         Arc,
     },
->>>>>>> a4271fc8
 };
 
 use kvproto::{
@@ -94,35 +90,6 @@
     capacity: AtomicUsize,
 }
 
-<<<<<<< HEAD
-=======
-pub struct OwnedAllocated {
-    allocated: usize,
-    from: Arc<MemoryQuota>,
-}
-
-impl OwnedAllocated {
-    pub fn new(target: Arc<MemoryQuota>) -> Self {
-        Self {
-            allocated: 0,
-            from: target,
-        }
-    }
-
-    pub fn alloc(&mut self, bytes: usize) -> Result<(), MemoryQuotaExceeded> {
-        self.from.alloc(bytes)?;
-        self.allocated += bytes;
-        Ok(())
-    }
-}
-
-impl Drop for OwnedAllocated {
-    fn drop(&mut self) {
-        self.from.free(self.allocated)
-    }
-}
-
->>>>>>> a4271fc8
 impl MemoryQuota {
     pub fn new(capacity: usize) -> MemoryQuota {
         MemoryQuota {
@@ -181,6 +148,32 @@
     }
 }
 
+pub struct OwnedAllocated {
+    allocated: usize,
+    from: Arc<MemoryQuota>,
+}
+
+impl OwnedAllocated {
+    pub fn new(target: Arc<MemoryQuota>) -> Self {
+        Self {
+            allocated: 0,
+            from: target,
+        }
+    }
+
+    pub fn alloc(&mut self, bytes: usize) -> Result<(), MemoryQuotaExceeded> {
+        self.from.alloc(bytes)?;
+        self.allocated += bytes;
+        Ok(())
+    }
+}
+
+impl Drop for OwnedAllocated {
+    fn drop(&mut self) {
+        self.from.free(self.allocated)
+    }
+}
+
 #[cfg(test)]
 mod tests {
     use super::*;
@@ -218,8 +211,6 @@
         quota.alloc(40).unwrap();
         assert_eq!(quota.in_use(), 50);
     }
-<<<<<<< HEAD
-=======
 
     #[test]
     fn test_allocated() {
@@ -241,5 +232,4 @@
         drop(allocated2);
         assert_eq!(quota.in_use(), 4);
     }
->>>>>>> a4271fc8
 }