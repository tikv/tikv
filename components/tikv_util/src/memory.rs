--- conflicted
+++ resolved
@@ -229,15 +229,11 @@
     }
 
     pub fn alloc_force(&self, bytes: usize) {
-<<<<<<< HEAD
-        self.in_use.fetch_add(bytes, Ordering::Release);
-=======
         if bytes > MAX_MEMORY_ALLOC_SIZE {
             warn!("bytes size exceeds the max memory alloc size, force alloc is ignored"; "bytes" => bytes);
             return;
         }
         self.in_use.fetch_add(bytes as isize, Ordering::Relaxed);
->>>>>>> 06eed732
     }
 
     pub fn alloc(&self, bytes: usize) -> Result<(), MemoryQuotaExceeded> {
