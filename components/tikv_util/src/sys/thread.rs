// Copyright 2022 TiKV Project Authors. Licensed under Apache-2.0.

//! This module provides unified APIs for accessing thread/process related information.
//! Only Linux platform is implemented correctly, for other platform, it only guarantees
//! successful compilation.

use std::io;

/// A cross-platform CPU statistics data structure.
#[derive(Debug, Copy, Clone, Default, PartialEq)]
pub struct ThreadStat {
    // libc::clock_t is not used here because the definition of
    // clock_t is different on linux and bsd.
    pub s_time: i64,
    pub u_time: i64,
}

impl ThreadStat {
    /// Gets the cpu time in seconds.
    #[inline]
    pub fn total_cpu_time(&self) -> f64 {
        cpu_total(self.s_time, self.u_time)
    }
}

#[inline]
fn cpu_total(sys_time: i64, user_time: i64) -> f64 {
    (sys_time + user_time) as f64 / ticks_per_second() as f64
}

#[cfg(target_os = "linux")]
pub mod linux {
    #[inline]
    pub fn cpu_total(stat: &super::FullStat) -> f64 {
        super::cpu_total(stat.stime, stat.utime)
    }
}

#[cfg(target_os = "linux")]
mod imp {
    use std::{
        fs,
        io::{self, Error},
        iter::FromIterator,
    };

    use libc::c_int;
    pub use libc::pid_t as Pid;
    pub use procinfo::pid::{self, Stat as FullStat};

    lazy_static::lazy_static! {
        // getconf CLK_TCK
        static ref CLOCK_TICK: i64 = {
            unsafe {
                libc::sysconf(libc::_SC_CLK_TCK)
            }
        };

        static ref PROCESS_ID: Pid = unsafe { libc::getpid() };
    }

    #[inline]
    pub fn ticks_per_second() -> i64 {
        *CLOCK_TICK
    }

    /// Gets the ID of the current process.
    #[inline]
    pub fn process_id() -> Pid {
        *PROCESS_ID
    }

    /// Gets the ID of the current thread.
    #[inline]
    pub fn thread_id() -> Pid {
        thread_local! {
            static TID: Pid = unsafe { libc::syscall(libc::SYS_gettid) as Pid };
        }
        TID.with(|t| *t)
    }

    /// Gets thread ids of the given process id.
    /// WARN: Don't call this function frequently. Otherwise there will be a lot of memory fragments.
    pub fn thread_ids<C: FromIterator<Pid>>(pid: Pid) -> io::Result<C> {
        let dir = fs::read_dir(format!("/proc/{}/task", pid))?;
        Ok(dir
            .filter_map(|task| {
                let file_name = match task {
                    Ok(t) => t.file_name(),
                    Err(e) => {
                        error!("read task failed"; "pid" => pid, "err" => ?e);
                        return None;
                    }
                };

                match file_name.to_str() {
                    Some(tid) => match tid.parse() {
                        Ok(tid) => Some(tid),
                        Err(e) => {
                            error!("read task failed"; "pid" => pid, "err" => ?e);
                            None
                        }
                    },
                    None => {
                        error!("read task failed"; "pid" => pid);
                        None
                    }
                }
            })
            .collect())
    }

    pub fn full_thread_stat(pid: Pid, tid: Pid) -> io::Result<FullStat> {
        pid::stat_task(pid, tid)
    }

    pub fn set_priority(pri: i32) -> io::Result<()> {
        // Unsafe due to FFI.
        unsafe {
            let tid = libc::syscall(libc::SYS_gettid);
            if libc::setpriority(libc::PRIO_PROCESS as u32, tid as u32, pri) != 0 {
                let e = Error::last_os_error();
                return Err(e);
            }
            Ok(())
        }
    }

    pub fn get_priority() -> io::Result<i32> {
        // Unsafe due to FFI.
        unsafe {
            let tid = libc::syscall(libc::SYS_gettid);
            clear_errno();
            let ret = libc::getpriority(libc::PRIO_PROCESS as u32, tid as u32);
            if ret == -1 {
                let e = Error::last_os_error();
                if let Some(errno) = e.raw_os_error() {
                    if errno != 0 {
                        return Err(e);
                    }
                }
            }
            Ok(ret)
        }
    }

    // Sadly the std lib does not have any support for setting `errno`, so we
    // have to implement this ourselves.
    extern "C" {
        #[link_name = "__errno_location"]
        fn errno_location() -> *mut c_int;
    }

    fn clear_errno() {
        // Unsafe due to FFI.
        unsafe {
            *errno_location() = 0;
        }
    }

    #[cfg(test)]
    mod tests {
        use std::io::ErrorKind;

        use super::*;
        use crate::sys::HIGH_PRI;

        #[test]
        fn test_set_priority() {
            // priority is a value in range -20 to 19, the default priority
            // is 0, lower priorities cause more favorable scheduling.
            assert_eq!(get_priority().unwrap(), 0);
            set_priority(10).unwrap();
            assert_eq!(get_priority().unwrap(), 10);

            // only users who have `SYS_NICE_CAP` capability can increase priority.
            let ret = set_priority(HIGH_PRI);
            if let Err(e) = ret {
                assert_eq!(e.kind(), ErrorKind::PermissionDenied);
            } else {
                assert_eq!(get_priority().unwrap(), HIGH_PRI);
            }
        }
    }
}

#[cfg(target_os = "macos")]
#[allow(bad_style)]
mod imp {
    use std::{io, iter::FromIterator, mem::size_of, ptr::null_mut, slice};

    use libc::*;

    pub type Pid = mach_port_t;

    type task_inspect_t = mach_port_t;
    type thread_act_t = mach_port_t;
    type thread_act_array_t = *mut thread_act_t;

    extern "C" {
        fn task_threads(
            target_task: task_inspect_t,
            act_list: *mut thread_act_array_t,
            act_listCnt: *mut mach_msg_type_number_t,
        ) -> kern_return_t;
    }

    const MICRO_SEC_PER_SEC: i64 = 1_000_000;

    #[derive(Default)]
    pub struct FullStat {
        pub stime: i64,
        pub utime: i64,
        pub command: String,
    }

    /// Unlike Linux, the unit of `stime` and `utime` is microseconds instead of ticks.
    /// See [`full_thread_stat()`]
    #[inline]
    pub fn ticks_per_second() -> i64 {
        MICRO_SEC_PER_SEC
    }

    /// Gets the ID of the current process.
    #[inline]
    pub fn process_id() -> Pid {
        unsafe { mach_task_self_ }
    }

    /// Gets the ID of the current thread.
    #[inline]
    pub fn thread_id() -> Pid {
        unsafe { mach_thread_self() }
    }

    pub fn thread_ids<C: FromIterator<Pid>>(pid: Pid) -> io::Result<C> {
        // https://www.gnu.org/software/hurd/gnumach-doc/Task-Information.html

        unsafe {
            let mut act_list: thread_act_array_t = null_mut();
            let mut act_count: mach_msg_type_number_t = 0;
            let ret = task_threads(pid, &mut act_list, &mut act_count);
            if ret != KERN_SUCCESS {
                return Err(io::Error::from_raw_os_error(ret));
            }

            let pids = slice::from_raw_parts_mut(act_list, act_count as _)
                .iter()
                .copied()
                .collect();

            vm_deallocate(
                pid,
                act_list as vm_address_t,
                size_of::<thread_act_t>() * act_count as usize,
            );

            Ok(pids)
        }
    }

    pub fn full_thread_stat(_pid: Pid, tid: Pid) -> io::Result<FullStat> {
        // https://www.gnu.org/software/hurd/gnumach-doc/Thread-Information.html

        unsafe {
            let flavor = THREAD_BASIC_INFO;
            let mut info = std::mem::zeroed::<thread_basic_info>();
            let mut thread_info_cnt = THREAD_BASIC_INFO_COUNT;

            let ret = thread_info(
                tid,
                flavor as task_flavor_t,
                (&mut info as *mut _) as thread_info_t,
                &mut thread_info_cnt,
            );
            if ret != KERN_SUCCESS {
                return Err(io::Error::from_raw_os_error(ret));
            }

            Ok(FullStat {
                stime: info.system_time.seconds as i64 * 1_000_000
                    + info.system_time.microseconds as i64,
                utime: info.user_time.seconds as i64 * 1_000_000
                    + info.user_time.microseconds as i64,
                ..Default::default()
            })
        }
    }

    pub fn set_priority(_: i32) -> io::Result<()> {
        Ok(())
    }

    pub fn get_priority() -> io::Result<i32> {
        Ok(0)
    }
}

#[cfg(not(any(target_os = "linux", target_os = "macos")))]
mod imp {
    use std::{io, iter::FromIterator};

    pub type Pid = u32;

    #[derive(Default)]
    pub struct FullStat {
        pub stime: i64,
        pub utime: i64,
        pub command: String,
    }

    lazy_static::lazy_static! {
        static ref PROCESS_ID: Pid = std::process::id();
    }

    #[inline]
    pub fn ticks_per_second() -> i64 {
        1
    }

    /// Gets the ID of the current process.
    #[inline]
    pub fn process_id() -> Pid {
        *PROCESS_ID
    }

    /// Gets the ID of the current thread.
    #[inline]
    pub fn thread_id() -> Pid {
        u64::from(std::thread::current().id().as_u64()) as Pid
    }

    pub fn thread_ids<C: FromIterator<Pid>>(_pid: Pid) -> io::Result<C> {
        Ok(std::iter::once(thread_id()).collect())
    }

    pub fn full_thread_stat(_pid: Pid, _tid: Pid) -> io::Result<FullStat> {
        Ok(FullStat::default())
    }

    pub fn set_priority(_: i32) -> io::Result<()> {
        Ok(())
    }

    pub fn get_priority() -> io::Result<i32> {
        Ok(0)
    }
}

pub use self::imp::*;

pub fn thread_stat(pid: Pid, tid: Pid) -> io::Result<ThreadStat> {
    let full_stat = full_thread_stat(pid, tid)?;
    Ok(ThreadStat {
        s_time: full_stat.stime as _,
        u_time: full_stat.utime as _,
    })
}

pub fn current_thread_stat() -> io::Result<ThreadStat> {
    thread_stat(process_id(), thread_id())
}

#[cfg(test)]
mod tests {
<<<<<<< HEAD
    use super::*;
    use crate::metrics::thread_spawn_wrapper;
=======
    use std::{
        collections::HashSet,
        sync::{Arc, Condvar, Mutex},
    };
>>>>>>> aaf47d0c

    use super::*;

    #[test]
    fn test_thread_id() {
        let id = thread_id();
        assert_ne!(id, 0);
        thread_spawn_wrapper(move || {
            // Two threads should have different ids.
            assert_ne!(thread_id(), id);
        })
        .join()
        .unwrap();
    }

    #[test]
    #[cfg(any(target_os = "linux", target_os = "macos"))]
    fn test_thread_ids() {
        const THREAD_COUNT: usize = 10;
        let (tx, rx) = crossbeam::channel::bounded(THREAD_COUNT);

        #[allow(clippy::mutex_atomic)]
        let stop_threads_cvar = Arc::new((Mutex::new(false), Condvar::new()));

        let threads = (0..THREAD_COUNT)
            .map(|_| {
                let tx = tx.clone();
                let stop_threads_cvar = stop_threads_cvar.clone();
                thread_spawn_wrapper(move || {
                    tx.send(thread_id()).unwrap();

                    let (lock, cvar) = &*stop_threads_cvar;
                    let _guard = cvar
                        .wait_while(lock.lock().unwrap(), |stop| !*stop)
                        .unwrap();
                })
            })
            .collect::<Vec<_>>();

        let actual_tids = rx.iter().take(THREAD_COUNT).collect::<Vec<_>>();
        let ids = thread_ids::<HashSet<_>>(process_id()).unwrap();
        for tid in &actual_tids {
            assert!(ids.contains(tid));
        }

        {
            let (lock, cvar) = &*stop_threads_cvar;
            *lock.lock().unwrap() = true;
            cvar.notify_all();
        }
        for thread in threads {
            thread.join().unwrap();
        }

        let stopped_tids = actual_tids;
        let ids = thread_ids::<HashSet<_>>(process_id()).unwrap();
        for tid in &stopped_tids {
            assert!(!ids.contains(tid));
        }
    }
}<|MERGE_RESOLUTION|>--- conflicted
+++ resolved
@@ -363,17 +363,13 @@
 
 #[cfg(test)]
 mod tests {
-<<<<<<< HEAD
-    use super::*;
-    use crate::metrics::thread_spawn_wrapper;
-=======
     use std::{
         collections::HashSet,
         sync::{Arc, Condvar, Mutex},
     };
->>>>>>> aaf47d0c
 
     use super::*;
+    use crate::metrics::thread_spawn_wrapper;
 
     #[test]
     fn test_thread_id() {
