--- conflicted
+++ resolved
@@ -6,11 +6,7 @@
 use std::io::{self, BufRead, BufReader};
 use std::path::Path;
 
-<<<<<<< HEAD
-use quick_error::quick_error;
-=======
 use thiserror::Error;
->>>>>>> a7288740
 
 const CGROUP_PATH: &str = "/proc/self/cgroup";
 const CGROUP_MOUNTINFO: &str = "/proc/self/mountinfo";
