--- conflicted
+++ resolved
@@ -282,20 +282,11 @@
     if line == "max" {
         return None;
     }
-<<<<<<< HEAD
-    match line.parse::<u64>() {
+    match capping_parse_int::<i64>(line) {
         Ok(x) => Some(x),
-        Err(e) if matches!(e.kind(), IntErrorKind::PosOverflow) => Some(u64::MAX),
-        Err(e) => {
-            warn!("parse int: {}", e);
-            None
-=======
-    match capping_parse_int::<i64>(line) {
-        Ok(x) => x,
         Err(e) => {
             warn!("fail to parse memory max: {}", e);
-            -1
->>>>>>> 11512726
+            None
         }
     }
 }
@@ -518,37 +509,17 @@
 
     #[test]
     fn test_parse_memory_max() {
-<<<<<<< HEAD
-        let contents = vec![
-            "max",
-            "-1",
-            "9223372036854771712",
-            "21474836480",
-            "19446744073709551610",
-            "-18446744073709551610",
-        ];
-        let expects = vec![
-            None,
-            None,
-            Some(9223372036854771712),
-            Some(21474836480),
-            Some(u64::MAX),
-            None,
-        ];
-        for (content, expect) in contents.into_iter().zip(expects) {
-=======
         let cases = vec![
-            ("max", -1),
-            ("-1", -1),
-            ("9223372036854771712", 9223372036854771712),
-            ("21474836480", 21474836480),
+            ("max", None),
+            ("-1", None),
+            ("9223372036854771712", Some(9223372036854771712)),
+            ("21474836480", Some(21474836480)),
             // Malformed.
-            ("18446744073709551610", 9223372036854775807),
-            ("-18446744073709551610", -9223372036854775808),
-            ("0.1", -1),
+            ("19446744073709551610", Some(u64::MAX)),
+            ("-18446744073709551610", None),
+            ("0.1", None),
         ];
         for (content, expect) in cases.into_iter() {
->>>>>>> 11512726
             let limit = parse_memory_max(content);
             assert_eq!(limit, expect);
         }
