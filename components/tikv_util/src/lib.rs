// Copyright 2016 TiKV Project Authors. Licensed under Apache-2.0.

#![cfg_attr(test, feature(test))]

#[macro_use(fail_point)]
extern crate fail;
#[macro_use]
extern crate futures;
#[macro_use]
extern crate lazy_static;
#[macro_use]
extern crate quick_error;
#[macro_use]
extern crate serde_derive;
#[macro_use(slog_o)]
extern crate slog;
#[macro_use]
extern crate slog_global;
#[cfg(test)]
extern crate test;

use std::collections::hash_map::Entry;
use std::collections::vec_deque::{Iter, VecDeque};
use std::fs::File;
use std::io;
use std::ops::{Deref, DerefMut};
use std::path::{Path, PathBuf};
use std::sync::atomic::{AtomicBool, Ordering};
use std::sync::{RwLock, RwLockReadGuard, RwLockWriteGuard};
use std::time::Duration;
use std::{env, thread, u64};

use fs2::FileExt;
use rand;
use rand::rngs::ThreadRng;

pub mod buffer_vec;
pub mod codec;
pub mod collections;
pub mod config;
pub mod file;
pub mod future;
pub mod future_pool;
#[macro_use]
pub mod macros;
pub mod deadline;
pub mod keybuilder;
pub mod logger;
pub mod metrics;
pub mod mpsc;
pub mod security;
pub mod sys;
pub mod threadpool;
pub mod time;
pub mod timer;
pub mod worker;

static PANIC_WHEN_UNEXPECTED_KEY_OR_DATA: AtomicBool = AtomicBool::new(false);
const SPACE_PLACEHOLDER_FILE: &str = "space_placeholder_file";

pub fn panic_when_unexpected_key_or_data() -> bool {
    PANIC_WHEN_UNEXPECTED_KEY_OR_DATA.load(Ordering::SeqCst)
}

pub fn set_panic_when_unexpected_key_or_data(flag: bool) {
    PANIC_WHEN_UNEXPECTED_KEY_OR_DATA.store(flag, Ordering::SeqCst);
}

static PANIC_MARK: AtomicBool = AtomicBool::new(false);

pub fn set_panic_mark() {
    PANIC_MARK.store(true, Ordering::SeqCst);
}

pub fn panic_mark_is_on() -> bool {
    PANIC_MARK.load(Ordering::SeqCst)
}

pub const PANIC_MARK_FILE: &str = "panic_mark_file";

pub fn panic_mark_file_path<P: AsRef<Path>>(data_dir: P) -> PathBuf {
    data_dir.as_ref().join(PANIC_MARK_FILE)
}

pub fn create_panic_mark_file<P: AsRef<Path>>(data_dir: P) {
    let file = panic_mark_file_path(data_dir);
    File::create(&file).unwrap();
}

pub fn panic_mark_file_exists<P: AsRef<Path>>(data_dir: P) -> bool {
    let path = panic_mark_file_path(data_dir);
    file::file_exists(path)
}

// create a file with hole, to reserve space for TiKV.
pub fn reserve_space_for_recover<P: AsRef<Path>>(data_dir: P, file_size: u64) -> io::Result<()> {
    let path = data_dir.as_ref().join(SPACE_PLACEHOLDER_FILE);
    if file::file_exists(path.clone()) {
        if file::get_file_size(path.clone())? == file_size {
            return Ok(());
        }
        file::delete_file_if_exist(path.clone())?;
    }
    if file_size > 0 {
        let f = File::create(path)?;
        f.allocate(file_size)?;
        f.sync_all()?;
        file::sync_dir(data_dir)?;
    }
    Ok(())
}

pub const NO_LIMIT: u64 = u64::MAX;

pub trait AssertClone: Clone {}

pub trait AssertCopy: Copy {}

pub trait AssertSend: Send {}

pub trait AssertSync: Sync {}

/// Take slices in the range.
///
/// ### Panic
///
/// if [low, high) is out of bound.
pub fn slices_in_range<T>(entry: &VecDeque<T>, low: usize, high: usize) -> (&[T], &[T]) {
    let (first, second) = entry.as_slices();
    if low >= first.len() {
        (&second[low - first.len()..high - first.len()], &[])
    } else if high <= first.len() {
        (&first[low..high], &[])
    } else {
        (&first[low..], &second[..high - first.len()])
    }
}

pub struct DefaultRng {
    rng: ThreadRng,
}

impl DefaultRng {
    fn new() -> DefaultRng {
        DefaultRng {
            rng: rand::thread_rng(),
        }
    }
}

impl Default for DefaultRng {
    fn default() -> DefaultRng {
        DefaultRng::new()
    }
}

impl Deref for DefaultRng {
    type Target = ThreadRng;

    fn deref(&self) -> &ThreadRng {
        &self.rng
    }
}

impl DerefMut for DefaultRng {
    fn deref_mut(&mut self) -> &mut ThreadRng {
        &mut self.rng
    }
}

/// A handy shortcut to replace `RwLock` write/read().unwrap() pattern to
/// shortcut wl and rl.
pub trait HandyRwLock<T> {
    fn wl(&self) -> RwLockWriteGuard<'_, T>;
    fn rl(&self) -> RwLockReadGuard<'_, T>;
}

impl<T> HandyRwLock<T> for RwLock<T> {
    fn wl(&self) -> RwLockWriteGuard<'_, T> {
        self.write().unwrap()
    }

    fn rl(&self) -> RwLockReadGuard<'_, T> {
        self.read().unwrap()
    }
}

/// A function to escape a byte array to a readable ascii string.
/// escape rules follow golang/protobuf.
/// <https://github.com/golang/protobuf/blob/master/proto/text.go#L578>
///
/// # Examples
///
/// ```
/// use tikv_util::escape;
///
/// assert_eq!(r"ab", escape(b"ab"));
/// assert_eq!(r"a\\023", escape(b"a\\023"));
/// assert_eq!(r"a\000", escape(b"a\0"));
/// assert_eq!("a\\r\\n\\t '\\\"\\\\", escape(b"a\r\n\t '\"\\"));
/// assert_eq!(r"\342\235\244\360\237\220\267", escape("❤🐷".as_bytes()));
/// ```
pub fn escape(data: &[u8]) -> String {
    let mut escaped = Vec::with_capacity(data.len() * 4);
    for &c in data {
        match c {
            b'\n' => escaped.extend_from_slice(br"\n"),
            b'\r' => escaped.extend_from_slice(br"\r"),
            b'\t' => escaped.extend_from_slice(br"\t"),
            b'"' => escaped.extend_from_slice(b"\\\""),
            b'\\' => escaped.extend_from_slice(br"\\"),
            _ => {
                if c >= 0x20 && c < 0x7f {
                    // c is printable
                    escaped.push(c);
                } else {
                    escaped.push(b'\\');
                    escaped.push(b'0' + (c >> 6));
                    escaped.push(b'0' + ((c >> 3) & 7));
                    escaped.push(b'0' + (c & 7));
                }
            }
        }
    }
    escaped.shrink_to_fit();
    unsafe { String::from_utf8_unchecked(escaped) }
}

/// A function to unescape an escaped string to a byte array.
///
/// # Panic
///
/// If s is not a properly encoded string.
pub fn unescape(s: &str) -> Vec<u8> {
    let mut buf = Vec::with_capacity(s.len());
    let mut bytes = s.bytes();
    while let Some(b) = bytes.next() {
        if b != b'\\' {
            buf.push(b);
            continue;
        }
        match bytes.next().unwrap() {
            b'"' => buf.push(b'"'),
            b'\'' => buf.push(b'\''),
            b'\\' => buf.push(b'\\'),
            b'n' => buf.push(b'\n'),
            b't' => buf.push(b'\t'),
            b'r' => buf.push(b'\r'),
            b'x' => {
                macro_rules! next_hex {
                    () => {
                        bytes.next().map(char::from).unwrap().to_digit(16).unwrap()
                    };
                }
                // Can coerce as u8 since the range of possible values is constrained to
                // between 00 and FF.
                buf.push(((next_hex!() << 4) + next_hex!()) as u8);
            }
            b => {
                let b1 = b - b'0';
                let b2 = bytes.next().unwrap() - b'0';
                let b3 = bytes.next().unwrap() - b'0';
                buf.push((b1 << 6) + (b2 << 3) + b3);
            }
        }
    }
    buf.shrink_to_fit();
    buf
}

/// A helper trait for `Entry` to accept a failable closure.
pub trait TryInsertWith<'a, V, E> {
    fn or_try_insert_with<F: FnOnce() -> Result<V, E>>(self, default: F) -> Result<&'a mut V, E>;
}

impl<'a, T: 'a, V: 'a, E> TryInsertWith<'a, V, E> for Entry<'a, T, V> {
    fn or_try_insert_with<F: FnOnce() -> Result<V, E>>(self, default: F) -> Result<&'a mut V, E> {
        match self {
            Entry::Occupied(e) => Ok(e.into_mut()),
            Entry::Vacant(e) => {
                let v = default()?;
                Ok(e.insert(v))
            }
        }
    }
}

pub fn get_tag_from_thread_name() -> Option<String> {
    thread::current()
        .name()
        .and_then(|name| name.split("::").skip(1).last())
        .map(From::from)
}

/// Invokes the wrapped closure when dropped.
pub struct DeferContext<T: FnOnce()> {
    t: Option<T>,
}

impl<T: FnOnce()> DeferContext<T> {
    pub fn new(t: T) -> DeferContext<T> {
        DeferContext { t: Some(t) }
    }
}

impl<T: FnOnce()> Drop for DeferContext<T> {
    fn drop(&mut self) {
        self.t.take().unwrap()()
    }
}

/// Represents a value of one of two possible types (a more generic Result.)
#[derive(Debug, Clone)]
pub enum Either<L, R> {
    Left(L),
    Right(R),
}

impl<L, R> Either<L, R> {
    #[inline]
    pub fn as_ref(&self) -> Either<&L, &R> {
        match *self {
            Either::Left(ref l) => Either::Left(l),
            Either::Right(ref r) => Either::Right(r),
        }
    }

    #[inline]
    pub fn as_mut(&mut self) -> Either<&mut L, &mut R> {
        match *self {
            Either::Left(ref mut l) => Either::Left(l),
            Either::Right(ref mut r) => Either::Right(r),
        }
    }

    #[inline]
    pub fn left(self) -> Option<L> {
        match self {
            Either::Left(l) => Some(l),
            _ => None,
        }
    }

    #[inline]
    pub fn right(self) -> Option<R> {
        match self {
            Either::Right(r) => Some(r),
            _ => None,
        }
    }
}

/// A simple ring queue with fixed capacity.
pub struct RingQueue<T> {
    buf: VecDeque<T>,
    cap: usize,
}

impl<T> RingQueue<T> {
    #[inline]
    fn len(&self) -> usize {
        self.buf.len()
    }

    pub fn with_capacity(cap: usize) -> RingQueue<T> {
        RingQueue {
            buf: VecDeque::with_capacity(cap),
            cap,
        }
    }

    pub fn push(&mut self, t: T) {
        if self.len() == self.cap {
            self.buf.pop_front();
        }
        self.buf.push_back(t);
    }

    pub fn iter(&self) -> Iter<'_, T> {
        self.buf.iter()
    }

    pub fn swap_remove_front<F>(&mut self, f: F) -> Option<T>
    where
        F: FnMut(&T) -> bool,
    {
        if let Some(pos) = self.buf.iter().position(f) {
            self.buf.swap_remove_front(pos)
        } else {
            None
        }
    }
}

#[inline]
pub fn is_even(n: usize) -> bool {
    n & 1 == 0
}

pub struct MustConsumeVec<T> {
    tag: &'static str,
    v: Vec<T>,
}

impl<T> MustConsumeVec<T> {
    #[inline]
    pub fn new(tag: &'static str) -> MustConsumeVec<T> {
        MustConsumeVec::with_capacity(tag, 0)
    }

    #[inline]
    pub fn with_capacity(tag: &'static str, cap: usize) -> MustConsumeVec<T> {
        MustConsumeVec {
            tag,
            v: Vec::with_capacity(cap),
        }
    }
}

impl<T> Deref for MustConsumeVec<T> {
    type Target = Vec<T>;

    fn deref(&self) -> &Vec<T> {
        &self.v
    }
}

impl<T> DerefMut for MustConsumeVec<T> {
    fn deref_mut(&mut self) -> &mut Vec<T> {
        &mut self.v
    }
}

impl<T> Drop for MustConsumeVec<T> {
    fn drop(&mut self) {
        if !self.is_empty() {
            safe_panic!("resource leak detected: {}.", self.tag);
        }
    }
}

/// Exit the whole process when panic.
pub fn set_panic_hook(panic_abort: bool, data_dir: &str) {
    use std::panic;
    use std::process;

    // HACK! New a backtrace ahead for caching necessary elf sections of this
    // tikv-server, in case it can not open more files during panicking
    // which leads to no stack info (0x5648bdfe4ff2 - <no info>).
    //
    // Crate backtrace caches debug info in a static variable `STATE`,
    // and the `STATE` lives forever once it has been created.
    // See more: https://github.com/alexcrichton/backtrace-rs/blob/\
    //           597ad44b131132f17ed76bf94ac489274dd16c7f/\
    //           src/symbolize/libbacktrace.rs#L126-L159
    // Caching is slow, spawn it in another thread to speed up.
    thread::Builder::new()
        .name(thd_name!("backtrace-loader"))
        .spawn(::backtrace::Backtrace::new)
        .unwrap();

    let data_dir = data_dir.to_string();
    let orig_hook = panic::take_hook();
    panic::set_hook(Box::new(move |info: &panic::PanicInfo<'_>| {
        use slog::Drain;
        if slog_global::borrow_global().is_enabled(::slog::Level::Error) {
            let msg = match info.payload().downcast_ref::<&'static str>() {
                Some(s) => *s,
                None => match info.payload().downcast_ref::<String>() {
                    Some(s) => &s[..],
                    None => "Box<Any>",
                },
            };
            let thread = thread::current();
            let name = thread.name().unwrap_or("<unnamed>");
            let loc = info
                .location()
                .map(|l| format!("{}:{}", l.file(), l.line()));
            let bt = backtrace::Backtrace::new();
            crit!("{}", msg;
                "thread_name" => name,
                "location" => loc.unwrap_or_else(|| "<unknown>".to_owned()),
                "backtrace" => format_args!("{:?}", bt),
            );
        } else {
            orig_hook(info);
        }

        // There might be remaining logs in the async logger.
        // To collect remaining logs and also collect future logs, replace the old one with a
        // terminal logger.
        if let Some(level) = log::max_level().to_level() {
            let drainer = logger::term_drainer();
            let _ = logger::init_log(
                drainer,
                logger::convert_log_level_to_slog_level(level),
                false, // Use sync logger to avoid an unnecessary log thread.
                false, // It is initialized already.
                vec![],
            );
        }

        // If PANIC_MARK is true, create panic mark file.
        if panic_mark_is_on() {
            create_panic_mark_file(data_dir.clone());
        }

        if panic_abort {
            process::abort();
        } else {
            unsafe {
                // Calling process::exit would trigger global static to destroy, like C++
                // static variables of RocksDB, which may cause other threads encounter
                // pure virtual method call. So calling libc::_exit() instead to skip the
                // cleanup process.
                libc::_exit(1);
            }
        }
    }))
}

/// Checks environment variables that affect TiKV.
pub fn check_environment_variables() {
    if cfg!(unix) && env::var("TZ").is_err() {
        env::set_var("TZ", ":/etc/localtime");
        warn!("environment variable `TZ` is missing, using `/etc/localtime`");
    }

    if let Ok(var) = env::var("GRPC_POLL_STRATEGY") {
        info!(
            "environment variable is present";
            "GRPC_POLL_STRATEGY" => var
        );
    }

    for proxy in &["http_proxy", "https_proxy"] {
        if let Ok(var) = env::var(proxy) {
            info!("environment variable is present";
                *proxy => var
            );
        }
    }
}

#[inline]
pub fn is_zero_duration(d: &Duration) -> bool {
    d.as_secs() == 0 && d.subsec_nanos() == 0
}

#[cfg(test)]
mod tests {
    use super::*;

<<<<<<< HEAD
    use fs2;
=======
    use raft::eraftpb::Entry;
>>>>>>> 882c7d37
    use std::rc::Rc;
    use std::sync::atomic::{AtomicBool, Ordering};
    use std::*;

    use tempfile::Builder;

    #[test]
    fn test_panic_mark_file_path() {
        let dir = Builder::new()
            .prefix("test_panic_mark_file_path")
            .tempdir()
            .unwrap();
        let panic_mark_file = panic_mark_file_path(dir.path());
        assert_eq!(panic_mark_file, dir.path().join(PANIC_MARK_FILE))
    }

    #[test]
    fn test_panic_mark_file_exists() {
        let dir = Builder::new()
            .prefix("test_panic_mark_file_exists")
            .tempdir()
            .unwrap();
        create_panic_mark_file(dir.path());
        assert!(panic_mark_file_exists(dir.path()));
    }

    #[test]
    fn test_fixed_ring_queue() {
        let mut queue = RingQueue::with_capacity(10);
        for num in 0..20 {
            queue.push(num);
            assert_eq!(queue.len(), cmp::min(num + 1, 10));
        }
        assert_eq!(None, queue.swap_remove_front(|i| *i == 20));
        for i in 0..6 {
            assert_eq!(Some(12 + i), queue.swap_remove_front(|e| *e == 12 + i));
            assert_eq!(queue.len(), 9 - i);
        }

        let left: Vec<_> = queue.iter().cloned().collect();
        assert_eq!(vec![10, 11, 18, 19], left);
        for _ in 0..4 {
            queue.swap_remove_front(|_| true).unwrap();
        }
        assert_eq!(None, queue.swap_remove_front(|_| true));
    }

    #[test]
    fn test_defer() {
        let should_panic = Rc::new(AtomicBool::new(true));
        let sp = Rc::clone(&should_panic);
        defer!(assert!(!sp.load(Ordering::SeqCst)));
        should_panic.store(false, Ordering::SeqCst);
    }

    #[test]
    fn test_rwlock_deadlock() {
        // If the test runs over 60s, then there is a deadlock.
        let mu = RwLock::new(Some(1));
        {
            let _clone = foo(&mu.rl());
            let mut data = mu.wl();
            assert!(data.is_some());
            *data = None;
        }

        {
            match foo(&mu.rl()) {
                Some(_) | None => {
                    let res = mu.try_write();
                    assert!(res.is_err());
                }
            }
        }

        fn foo(a: &Option<usize>) -> Option<usize> {
            *a
        }
    }

    #[test]
    fn test_slices_vec_deque() {
        for first in 0..10 {
            let mut v = VecDeque::with_capacity(10);
            for i in 0..first {
                v.push_back(i);
            }
            for i in first..10 {
                v.push_back(i - first);
            }
            v.drain(..first);
            for i in 0..first {
                v.push_back(10 + i - first);
            }
            for len in 0..10 {
                for low in 0..=len {
                    for high in low..=len {
                        let (p1, p2) = super::slices_in_range(&v, low, high);
                        let mut res = vec![];
                        res.extend_from_slice(p1);
                        res.extend_from_slice(p2);
                        let exp: Vec<_> = (low..high).collect();
                        assert_eq!(
                            res, exp,
                            "[{}, {}) in {:?} with first: {}",
                            low, high, v, first
                        );
                    }
                }
            }
        }
    }

    #[test]
    fn test_must_consume_vec() {
        let mut v = MustConsumeVec::new("test");
        v.push(2);
        v.push(3);
        assert_eq!(v.len(), 2);
        v.drain(..);
    }

    #[test]
    fn test_resource_leak() {
        let res = panic_hook::recover_safe(|| {
            let mut v = MustConsumeVec::new("test");
            v.push(2);
        });
        res.unwrap_err();
    }

    #[test]
    fn test_unescape() {
        // No escapes
        assert_eq!(unescape(r"ab"), b"ab");
        // Escaped backslash
        assert_eq!(unescape(r"a\\023"), b"a\\023");
        // Escaped three digit octal
        assert_eq!(unescape(r"a\000"), b"a\0");
        assert_eq!(unescape(r"\342\235\244\360\237\220\267"), "❤🐷".as_bytes());
        // Whitespace
        assert_eq!(unescape("a\\r\\n\\t '\\\"\\\\"), b"a\r\n\t '\"\\");
        // Hex Octals
        assert_eq!(unescape(r"abc\x64\x65\x66ghi"), b"abcdefghi");
        assert_eq!(unescape(r"JKL\x4d\x4E\x4fPQR"), b"JKLMNOPQR");
    }

    #[test]
    fn test_is_zero() {
        assert!(is_zero_duration(&Duration::new(0, 0)));
        assert!(!is_zero_duration(&Duration::new(1, 0)));
        assert!(!is_zero_duration(&Duration::new(0, 1)));
    }

    #[test]
    fn test_must_consume_vec_dtor_not_abort() {
        let res = panic_hook::recover_safe(|| {
            let mut v = MustConsumeVec::new("test");
            v.push(2);
            panic!("Panic with MustConsumeVec non-empty");
            // It would abort if there was a double-panic in dtor, thus
            // the test would fail.
        });
        res.unwrap_err();
    }

    #[test]
    fn test_reserve_space_for_recover() {
        let tmp_dir = Builder::new()
            .prefix("test_reserve_space_for_recover")
            .tempdir()
            .unwrap();
        let data_path = tmp_dir.path();
        let reserve_size = 64 * 1024;
        let placeholder_path = data_path.join(SPACE_PLACEHOLDER_FILE);

        reserve_space_for_recover(data_path, reserve_size).unwrap();
        assert_eq!(placeholder_path.metadata().unwrap().len(), reserve_size);

        reserve_space_for_recover(data_path, 0).unwrap();
        assert!(!placeholder_path.exists());
    }
}<|MERGE_RESOLUTION|>--- conflicted
+++ resolved
@@ -551,11 +551,6 @@
 mod tests {
     use super::*;
 
-<<<<<<< HEAD
-    use fs2;
-=======
-    use raft::eraftpb::Entry;
->>>>>>> 882c7d37
     use std::rc::Rc;
     use std::sync::atomic::{AtomicBool, Ordering};
     use std::*;
