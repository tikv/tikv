// Copyright 2016 TiKV Project Authors. Licensed under Apache-2.0.

#![cfg_attr(test, feature(test))]
#![feature(thread_id_value)]
#![feature(box_patterns)]
#![feature(vec_into_raw_parts)]
#![feature(map_first_last)]

#[cfg(test)]
extern crate test;

use std::{
    cmp,
    collections::{
        hash_map::Entry,
        vec_deque::{Iter, VecDeque},
    },
    convert::AsRef,
    env,
    fs::File,
    ops::{Deref, DerefMut},
    path::{Path, PathBuf},
    sync::{
        atomic::{AtomicBool, Ordering},
        Arc, RwLock, RwLockReadGuard, RwLockWriteGuard,
    },
    thread,
    time::Duration,
};

use nix::{
    sys::wait::{wait, WaitStatus},
    unistd::{fork, ForkResult},
};
use rand::rngs::ThreadRng;

use crate::sys::thread::StdThreadBuildWrapper;

#[macro_use]
pub mod log;
pub mod buffer_vec;
pub mod codec;
pub mod config;
pub mod future;
#[macro_use]
pub mod macros;
pub mod callback;
pub mod deadline;
pub mod keybuilder;
pub mod logger;
pub mod lru;
pub mod math;
pub mod memory;
pub mod metrics;
pub mod mpsc;
pub mod quota_limiter;
<<<<<<< HEAD
pub mod sequence_number;
=======
pub mod store;
>>>>>>> 585763a3
pub mod stream;
pub mod sys;
pub mod thread_group;
pub mod time;
pub mod timer;
pub mod topn;
pub mod worker;
pub mod yatp_pool;

static PANIC_WHEN_UNEXPECTED_KEY_OR_DATA: AtomicBool = AtomicBool::new(false);

pub fn panic_when_unexpected_key_or_data() -> bool {
    PANIC_WHEN_UNEXPECTED_KEY_OR_DATA.load(Ordering::SeqCst)
}

pub fn set_panic_when_unexpected_key_or_data(flag: bool) {
    PANIC_WHEN_UNEXPECTED_KEY_OR_DATA.store(flag, Ordering::SeqCst);
}

static PANIC_MARK: AtomicBool = AtomicBool::new(false);

pub fn set_panic_mark() {
    PANIC_MARK.store(true, Ordering::SeqCst);
}

pub fn panic_mark_is_on() -> bool {
    PANIC_MARK.load(Ordering::SeqCst)
}

pub const PANIC_MARK_FILE: &str = "panic_mark_file";

pub fn panic_mark_file_path<P: AsRef<Path>>(data_dir: P) -> PathBuf {
    data_dir.as_ref().join(PANIC_MARK_FILE)
}

pub fn create_panic_mark_file<P: AsRef<Path>>(data_dir: P) {
    let file = panic_mark_file_path(data_dir);
    File::create(&file).unwrap();
}

// Copied from file_system to avoid cyclic dependency
fn file_exists<P: AsRef<Path>>(file: P) -> bool {
    let path = file.as_ref();
    path.exists() && path.is_file()
}

pub fn panic_mark_file_exists<P: AsRef<Path>>(data_dir: P) -> bool {
    let path = panic_mark_file_path(data_dir);
    file_exists(path)
}

pub const NO_LIMIT: u64 = u64::MAX;

pub trait AssertClone: Clone {}

pub trait AssertCopy: Copy {}

pub trait AssertSend: Send {}

pub trait AssertSync: Sync {}

/// Take slices in the range.
///
/// ### Panic
///
/// if [low, high) is out of bound.
pub fn slices_in_range<T>(entry: &VecDeque<T>, low: usize, high: usize) -> (&[T], &[T]) {
    let (first, second) = entry.as_slices();
    if low >= first.len() {
        (&second[low - first.len()..high - first.len()], &[])
    } else if high <= first.len() {
        (&first[low..high], &[])
    } else {
        (&first[low..], &second[..high - first.len()])
    }
}

pub struct DefaultRng {
    rng: ThreadRng,
}

impl DefaultRng {
    fn new() -> DefaultRng {
        DefaultRng {
            rng: rand::thread_rng(),
        }
    }
}

impl Default for DefaultRng {
    fn default() -> DefaultRng {
        DefaultRng::new()
    }
}

impl Deref for DefaultRng {
    type Target = ThreadRng;

    fn deref(&self) -> &ThreadRng {
        &self.rng
    }
}

impl DerefMut for DefaultRng {
    fn deref_mut(&mut self) -> &mut ThreadRng {
        &mut self.rng
    }
}

/// A handy shortcut to replace `RwLock` write/read().unwrap() pattern to
/// shortcut wl and rl.
pub trait HandyRwLock<T> {
    fn wl(&self) -> RwLockWriteGuard<'_, T>;
    fn rl(&self) -> RwLockReadGuard<'_, T>;
}

impl<T> HandyRwLock<T> for RwLock<T> {
    fn wl(&self) -> RwLockWriteGuard<'_, T> {
        self.write().unwrap()
    }

    fn rl(&self) -> RwLockReadGuard<'_, T> {
        self.read().unwrap()
    }
}

/// A function to escape a byte array to a readable ascii string.
/// escape rules follow golang/protobuf.
/// <https://github.com/golang/protobuf/blob/master/proto/text.go#L578>
///
/// # Examples
///
/// ```
/// use tikv_util::escape;
///
/// assert_eq!(r"ab", escape(b"ab"));
/// assert_eq!(r"a\\023", escape(b"a\\023"));
/// assert_eq!(r"a\000", escape(b"a\0"));
/// assert_eq!("a\\r\\n\\t '\\\"\\\\", escape(b"a\r\n\t '\"\\"));
/// assert_eq!(r"\342\235\244\360\237\220\267", escape("❤🐷".as_bytes()));
/// ```
pub fn escape(data: &[u8]) -> String {
    let mut escaped = Vec::with_capacity(data.len() * 4);
    for &c in data {
        match c {
            b'\n' => escaped.extend_from_slice(br"\n"),
            b'\r' => escaped.extend_from_slice(br"\r"),
            b'\t' => escaped.extend_from_slice(br"\t"),
            b'"' => escaped.extend_from_slice(b"\\\""),
            b'\\' => escaped.extend_from_slice(br"\\"),
            _ => {
                if (0x20..0x7f).contains(&c) {
                    // c is printable
                    escaped.push(c);
                } else {
                    escaped.push(b'\\');
                    escaped.push(b'0' + (c >> 6));
                    escaped.push(b'0' + ((c >> 3) & 7));
                    escaped.push(b'0' + (c & 7));
                }
            }
        }
    }
    escaped.shrink_to_fit();
    unsafe { String::from_utf8_unchecked(escaped) }
}

/// A function to unescape an escaped string to a byte array.
///
/// # Panic
///
/// If s is not a properly encoded string.
pub fn unescape(s: &str) -> Vec<u8> {
    let mut buf = Vec::with_capacity(s.len());
    let mut bytes = s.bytes();
    while let Some(b) = bytes.next() {
        if b != b'\\' {
            buf.push(b);
            continue;
        }
        match bytes.next().unwrap() {
            b'"' => buf.push(b'"'),
            b'\'' => buf.push(b'\''),
            b'\\' => buf.push(b'\\'),
            b'n' => buf.push(b'\n'),
            b't' => buf.push(b'\t'),
            b'r' => buf.push(b'\r'),
            b'x' => {
                macro_rules! next_hex {
                    () => {
                        bytes.next().map(char::from).unwrap().to_digit(16).unwrap()
                    };
                }
                // Can coerce as u8 since the range of possible values is constrained to
                // between 00 and FF.
                buf.push(((next_hex!() << 4) + next_hex!()) as u8);
            }
            b => {
                let b1 = b - b'0';
                let b2 = bytes.next().unwrap() - b'0';
                let b3 = bytes.next().unwrap() - b'0';
                buf.push((b1 << 6) + (b2 << 3) + b3);
            }
        }
    }
    buf.shrink_to_fit();
    buf
}

/// A helper trait for `Entry` to accept a failable closure.
pub trait TryInsertWith<'a, V, E> {
    fn or_try_insert_with<F: FnOnce() -> Result<V, E>>(self, default: F) -> Result<&'a mut V, E>;
}

impl<'a, T: 'a, V: 'a, E> TryInsertWith<'a, V, E> for Entry<'a, T, V> {
    fn or_try_insert_with<F: FnOnce() -> Result<V, E>>(self, default: F) -> Result<&'a mut V, E> {
        match self {
            Entry::Occupied(e) => Ok(e.into_mut()),
            Entry::Vacant(e) => {
                let v = default()?;
                Ok(e.insert(v))
            }
        }
    }
}

pub fn get_tag_from_thread_name() -> Option<String> {
    thread::current()
        .name()
        .and_then(|name| name.split("::").skip(1).last())
        .map(From::from)
}

/// Invokes the wrapped closure when dropped.
pub struct DeferContext<T: FnOnce()> {
    t: Option<T>,
}

impl<T: FnOnce()> DeferContext<T> {
    pub fn new(t: T) -> DeferContext<T> {
        DeferContext { t: Some(t) }
    }
}

impl<T: FnOnce()> Drop for DeferContext<T> {
    fn drop(&mut self) {
        self.t.take().unwrap()()
    }
}

/// Represents a value of one of two possible types (a more generic Result.)
#[derive(Debug, Clone, Copy)]
pub enum Either<L, R> {
    Left(L),
    Right(R),
}

impl<L, R> Either<L, R> {
    #[inline]
    pub fn as_ref(&self) -> Either<&L, &R> {
        match *self {
            Either::Left(ref l) => Either::Left(l),
            Either::Right(ref r) => Either::Right(r),
        }
    }

    #[inline]
    pub fn as_mut(&mut self) -> Either<&mut L, &mut R> {
        match *self {
            Either::Left(ref mut l) => Either::Left(l),
            Either::Right(ref mut r) => Either::Right(r),
        }
    }

    #[inline]
    pub fn left(self) -> Option<L> {
        match self {
            Either::Left(l) => Some(l),
            _ => None,
        }
    }

    #[inline]
    pub fn right(self) -> Option<R> {
        match self {
            Either::Right(r) => Some(r),
            _ => None,
        }
    }
}

impl<L, R, T> AsRef<T> for Either<L, R>
where
    T: ?Sized,
    L: AsRef<T>,
    R: AsRef<T>,
{
    fn as_ref(&self) -> &T {
        match self {
            Self::Left(l) => l.as_ref(),
            Self::Right(r) => r.as_ref(),
        }
    }
}

/// A simple ring queue with fixed capacity.
pub struct RingQueue<T> {
    buf: VecDeque<T>,
    cap: usize,
}

impl<T> RingQueue<T> {
    #[inline]
    fn len(&self) -> usize {
        self.buf.len()
    }

    pub fn with_capacity(cap: usize) -> RingQueue<T> {
        RingQueue {
            buf: VecDeque::with_capacity(cap),
            cap,
        }
    }

    pub fn push(&mut self, t: T) {
        if self.len() == self.cap {
            self.buf.pop_front();
        }
        self.buf.push_back(t);
    }

    pub fn iter(&self) -> Iter<'_, T> {
        self.buf.iter()
    }

    pub fn swap_remove_front<F>(&mut self, f: F) -> Option<T>
    where
        F: FnMut(&T) -> bool,
    {
        if let Some(pos) = self.buf.iter().position(f) {
            self.buf.swap_remove_front(pos)
        } else {
            None
        }
    }
}

#[inline]
pub fn is_even(n: usize) -> bool {
    n & 1 == 0
}

pub struct MustConsumeVec<T> {
    tag: &'static str,
    v: Vec<T>,
}

impl<T> MustConsumeVec<T> {
    #[inline]
    pub fn new(tag: &'static str) -> MustConsumeVec<T> {
        MustConsumeVec::with_capacity(tag, 0)
    }

    #[inline]
    pub fn with_capacity(tag: &'static str, cap: usize) -> MustConsumeVec<T> {
        MustConsumeVec {
            tag,
            v: Vec::with_capacity(cap),
        }
    }

    #[must_use]
    pub fn take(&mut self) -> Self {
        MustConsumeVec {
            tag: self.tag,
            v: std::mem::take(&mut self.v),
        }
    }
}

impl<T> Deref for MustConsumeVec<T> {
    type Target = Vec<T>;

    fn deref(&self) -> &Vec<T> {
        &self.v
    }
}

impl<T> DerefMut for MustConsumeVec<T> {
    fn deref_mut(&mut self) -> &mut Vec<T> {
        &mut self.v
    }
}

impl<T> Drop for MustConsumeVec<T> {
    fn drop(&mut self) {
        if !self.is_empty() {
            safe_panic!("resource leak detected: {}.", self.tag);
        }
    }
}

/// Exit the whole process when panic.
pub fn set_panic_hook(panic_abort: bool, data_dir: &str) {
    use std::{panic, process};

    // HACK! New a backtrace ahead for caching necessary elf sections of this
    // tikv-server, in case it can not open more files during panicking
    // which leads to no stack info (0x5648bdfe4ff2 - <no info>).
    //
    // Crate backtrace caches debug info in a static variable `STATE`,
    // and the `STATE` lives forever once it has been created.
    // See more: https://github.com/alexcrichton/backtrace-rs/blob/\
    //           597ad44b131132f17ed76bf94ac489274dd16c7f/\
    //           src/symbolize/libbacktrace.rs#L126-L159
    // Caching is slow, spawn it in another thread to speed up.
    thread::Builder::new()
        .name(thd_name!("backtrace-loader"))
        .spawn_wrapper(::backtrace::Backtrace::new)
        .unwrap();

    let data_dir = data_dir.to_string();

    panic::set_hook(Box::new(move |info: &panic::PanicInfo<'_>| {
        let msg = match info.payload().downcast_ref::<&'static str>() {
            Some(s) => *s,
            None => match info.payload().downcast_ref::<String>() {
                Some(s) => &s[..],
                None => "Box<Any>",
            },
        };

        let thread = thread::current();
        let name = thread.name().unwrap_or("<unnamed>");
        let loc = info
            .location()
            .map(|l| format!("{}:{}", l.file(), l.line()));
        let bt = backtrace::Backtrace::new();
        crit!("{}", msg;
            "thread_name" => name,
            "location" => loc.unwrap_or_else(|| "<unknown>".to_owned()),
            "backtrace" => format_args!("{:?}", bt),
        );

        // There might be remaining logs in the async logger.
        // To collect remaining logs and also collect future logs, replace the old one
        // with a terminal logger.
        // When the old global async logger is replaced, the old async guard will be
        // taken and dropped. In the drop() the async guard, it waits for the
        // finish of the remaining logs in the async logger.
        if let Some(level) = ::log::max_level().to_level() {
            let drainer = logger::text_format(logger::term_writer(), true);
            let _ = logger::init_log(
                drainer,
                logger::convert_log_level_to_slog_level(level),
                false, // Use sync logger to avoid an unnecessary log thread.
                false, // It is initialized already.
                vec![],
                0,
            );
        }

        // If PANIC_MARK is true, create panic mark file.
        if panic_mark_is_on() {
            create_panic_mark_file(data_dir.clone());
        }

        if panic_abort {
            process::abort();
        } else {
            unsafe {
                // Calling process::exit would trigger global static to destroy, like C++
                // static variables of RocksDB, which may cause other threads encounter
                // pure virtual method call. So calling libc::_exit() instead to skip the
                // cleanup process.
                libc::_exit(1);
            }
        }
    }))
}

/// Checks environment variables that affect TiKV.
pub fn check_environment_variables() {
    if cfg!(unix) && env::var("TZ").is_err() {
        env::set_var("TZ", ":/etc/localtime");
        warn!("environment variable `TZ` is missing, using `/etc/localtime`");
    }

    if let Ok(var) = env::var("GRPC_POLL_STRATEGY") {
        info!(
            "environment variable is present";
            "GRPC_POLL_STRATEGY" => var
        );
    }

    for proxy in &["http_proxy", "https_proxy"] {
        if let Ok(var) = env::var(proxy) {
            info!("environment variable is present";
                *proxy => var
            );
        }
    }
}

/// Create a child process and wait to get its exit code.
pub fn run_and_wait_child_process(child: impl Fn()) -> Result<i32, String> {
    match unsafe { fork() } {
        Ok(ForkResult::Parent { .. }) => match wait().unwrap() {
            WaitStatus::Exited(_, status) => Ok(status),
            v => Err(format!("{:?}", v)),
        },
        Ok(ForkResult::Child) => {
            child();
            std::process::exit(0);
        }
        Err(e) => Err(format!("Fork failed: {}", e)),
    }
}

#[inline]
pub fn is_zero_duration(d: &Duration) -> bool {
    d.as_secs() == 0 && d.subsec_nanos() == 0
}

pub fn empty_shared_slice<T>() -> Arc<[T]> {
    Vec::new().into()
}

/// A useful hook to check if master branch is being built.
pub fn build_on_master_branch() -> bool {
    option_env!("TIKV_BUILD_GIT_BRANCH").map_or(false, |b| "master" == b)
}

/// Set the capacity of a vector to the given capacity.
#[inline]
pub fn set_vec_capacity<T>(v: &mut Vec<T>, cap: usize) {
    match cap.cmp(&v.capacity()) {
        cmp::Ordering::Less => v.shrink_to(cap),
        cmp::Ordering::Greater => v.reserve_exact(cap - v.len()),
        cmp::Ordering::Equal => {}
    }
}

#[cfg(test)]
mod tests {
    use std::{
        io::Read,
        rc::Rc,
        sync::atomic::{AtomicBool, Ordering},
        *,
    };

    use tempfile::Builder;

    use super::*;

    #[test]
    fn test_panic_hook() {
        use gag::BufferRedirect;
        use slog::{self, Drain, OwnedKVList, Record};

        struct DelayDrain<D>(D);

        impl<D> Drain for DelayDrain<D>
        where
            D: Drain,
            <D as Drain>::Err: std::fmt::Display,
        {
            type Ok = <D as Drain>::Ok;
            type Err = <D as Drain>::Err;

            fn log(
                &self,
                record: &Record<'_>,
                values: &OwnedKVList,
            ) -> Result<Self::Ok, Self::Err> {
                std::thread::sleep(Duration::from_millis(100));
                self.0.log(record, values)
            }
        }

        let mut stderr = BufferRedirect::stderr().unwrap();
        let status = run_and_wait_child_process(|| {
            set_panic_hook(false, "./");
            let drainer = logger::text_format(logger::term_writer(), true);
            crate::logger::init_log(
                DelayDrain(drainer),
                logger::get_level_by_string("debug").unwrap(),
                true, // use async drainer
                true, // init std log
                vec![],
                0,
            )
            .unwrap();

            let _ = std::thread::spawn(|| {
                // let the global logger is held by the other thread, so the
                // drop() of the async drain is not called in time.
                let _guard = slog_global::borrow_global();
                std::thread::sleep(Duration::from_secs(1));
            });
            panic!("test");
        })
        .unwrap();

        assert_eq!(status, 1);
        let mut panic = String::new();
        stderr.read_to_string(&mut panic).unwrap();
        assert!(!panic.is_empty());
    }

    #[test]
    fn test_panic_mark_file_path() {
        let dir = Builder::new()
            .prefix("test_panic_mark_file_path")
            .tempdir()
            .unwrap();
        let panic_mark_file = panic_mark_file_path(dir.path());
        assert_eq!(panic_mark_file, dir.path().join(PANIC_MARK_FILE))
    }

    #[test]
    fn test_panic_mark_file_exists() {
        let dir = Builder::new()
            .prefix("test_panic_mark_file_exists")
            .tempdir()
            .unwrap();
        create_panic_mark_file(dir.path());
        assert!(panic_mark_file_exists(dir.path()));
    }

    #[test]
    fn test_fixed_ring_queue() {
        let mut queue = RingQueue::with_capacity(10);
        for num in 0..20 {
            queue.push(num);
            assert_eq!(queue.len(), cmp::min(num + 1, 10));
        }
        assert_eq!(None, queue.swap_remove_front(|i| *i == 20));
        for i in 0..6 {
            assert_eq!(Some(12 + i), queue.swap_remove_front(|e| *e == 12 + i));
            assert_eq!(queue.len(), 9 - i);
        }

        let left: Vec<_> = queue.iter().cloned().collect();
        assert_eq!(vec![10, 11, 18, 19], left);
        for _ in 0..4 {
            queue.swap_remove_front(|_| true).unwrap();
        }
        assert_eq!(None, queue.swap_remove_front(|_| true));
    }

    #[test]
    fn test_defer() {
        let should_panic = Rc::new(AtomicBool::new(true));
        let sp = Rc::clone(&should_panic);
        defer!(assert!(!sp.load(Ordering::SeqCst)));
        should_panic.store(false, Ordering::SeqCst);
    }

    #[test]
    fn test_rwlock_deadlock() {
        // If the test runs over 60s, then there is a deadlock.
        let mu = RwLock::new(Some(1));
        {
            let _clone = foo(&mu.rl());
            let mut data = mu.wl();
            assert!(data.is_some());
            *data = None;
        }

        {
            match foo(&mu.rl()) {
                Some(_) | None => {
                    let res = mu.try_write();
                    res.unwrap_err();
                }
            }
        }

        fn foo(a: &Option<usize>) -> Option<usize> {
            *a
        }
    }

    #[test]
    fn test_slices_vec_deque() {
        for first in 0..10 {
            let mut v = VecDeque::with_capacity(10);
            for i in 0..first {
                v.push_back(i);
            }
            for i in first..10 {
                v.push_back(i - first);
            }
            v.drain(..first);
            for i in 0..first {
                v.push_back(10 + i - first);
            }
            for len in 0..10 {
                for low in 0..=len {
                    for high in low..=len {
                        let (p1, p2) = super::slices_in_range(&v, low, high);
                        let mut res = vec![];
                        res.extend_from_slice(p1);
                        res.extend_from_slice(p2);
                        let exp: Vec<_> = (low..high).collect();
                        assert_eq!(
                            res, exp,
                            "[{}, {}) in {:?} with first: {}",
                            low, high, v, first
                        );
                    }
                }
            }
        }
    }

    #[test]
    fn test_must_consume_vec() {
        let mut v = MustConsumeVec::new("test");
        v.push(2);
        v.push(3);
        assert_eq!(v.len(), 2);
        v.drain(..);
    }

    #[test]
    fn test_resource_leak() {
        let res = panic_hook::recover_safe(|| {
            let mut v = MustConsumeVec::new("test");
            v.push(2);
        });
        res.unwrap_err();
    }

    #[test]
    fn test_unescape() {
        // No escapes
        assert_eq!(unescape(r"ab"), b"ab");
        // Escaped backslash
        assert_eq!(unescape(r"a\\023"), b"a\\023");
        // Escaped three digit octal
        assert_eq!(unescape(r"a\000"), b"a\0");
        assert_eq!(unescape(r"\342\235\244\360\237\220\267"), "❤🐷".as_bytes());
        // Whitespace
        assert_eq!(unescape("a\\r\\n\\t '\\\"\\\\"), b"a\r\n\t '\"\\");
        // Hex Octals
        assert_eq!(unescape(r"abc\x64\x65\x66ghi"), b"abcdefghi");
        assert_eq!(unescape(r"JKL\x4d\x4E\x4fPQR"), b"JKLMNOPQR");
    }

    #[test]
    fn test_is_zero() {
        assert!(is_zero_duration(&Duration::new(0, 0)));
        assert!(!is_zero_duration(&Duration::new(1, 0)));
        assert!(!is_zero_duration(&Duration::new(0, 1)));
    }

    #[test]
    fn test_must_consume_vec_dtor_not_abort() {
        let res = panic_hook::recover_safe(|| {
            let mut v = MustConsumeVec::new("test");
            v.push(2);
            panic!("Panic with MustConsumeVec non-empty");
            // It would abort if there was a double-panic in dtor, thus
            // the test would fail.
        });
        res.unwrap_err();
    }
}<|MERGE_RESOLUTION|>--- conflicted
+++ resolved
@@ -54,11 +54,7 @@
 pub mod metrics;
 pub mod mpsc;
 pub mod quota_limiter;
-<<<<<<< HEAD
-pub mod sequence_number;
-=======
 pub mod store;
->>>>>>> 585763a3
 pub mod stream;
 pub mod sys;
 pub mod thread_group;
