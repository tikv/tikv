--- conflicted
+++ resolved
@@ -23,13 +23,8 @@
 fail = "0.4"
 file_system = { path = "../file_system" }
 fs2 = "0.4"
-<<<<<<< HEAD
-futures = "0.3"
+futures = { version = "0.3", features = ["compat"] }
 grpcio = { version = "0.7", default-features = false }
-=======
-futures = { version = "0.3", features = ["compat"] }
-grpcio = { version = "0.7", default-features = false, features = ["openssl-vendored"] }
->>>>>>> 3dfc90fc
 lazy_static = "1.3"
 libc = "0.2"
 log = { version = "0.4", features = ["max_level_trace", "release_max_level_debug"] }
