--- conflicted
+++ resolved
@@ -60,11 +60,7 @@
 thiserror = "1.0"
 tikv_alloc = { workspace = true }
 time = { workspace = true }
-<<<<<<< HEAD
-tokio = { version = "1.5", features = ["rt-multi-thread", "full"] }
-=======
 tokio = { version = "1.5", features = ["rt-multi-thread","time", "rt", "macros", "sync", "full"] }
->>>>>>> 25b61e52
 tokio-executor = { workspace = true }
 tokio-timer = { workspace = true }
 tokio-util = { version = "0.7", features = ["rt"] }
