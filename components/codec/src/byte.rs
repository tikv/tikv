--- conflicted
+++ resolved
@@ -381,20 +381,12 @@
     ///
     /// # Errors
     ///
-<<<<<<< HEAD
-    /// Returns `Error::BufferTooSmall` if buffer remaining size is not enough.
-=======
     /// Returns `Error::Io` if buffer remaining size is not enough.
->>>>>>> 5cb1c4aa
     fn write_bytes(&mut self, bs: &[u8]) -> Result<()> {
         let len = MemComparableByteCodec::encoded_len(bs.len());
         let buf = unsafe { self.bytes_mut(len) };
         if unsafe { unlikely(buf.len() < len) } {
-<<<<<<< HEAD
-            return Err(Error::BufferTooSmall);
-=======
             return Err(Error::eof());
->>>>>>> 5cb1c4aa
         }
         MemComparableByteCodec::encode_all(bs, buf);
         unsafe {
@@ -407,20 +399,12 @@
     ///
     /// # Errors
     ///
-<<<<<<< HEAD
-    /// Returns `Error::BufferTooSmall` if buffer remaining size is not enough.
-=======
     /// Returns `Error::Io` if buffer remaining size is not enough.
->>>>>>> 5cb1c4aa
     fn write_bytes_desc(&mut self, bs: &[u8]) -> Result<()> {
         let len = MemComparableByteCodec::encoded_len(bs.len());
         let buf = unsafe { self.bytes_mut(len) };
         if unsafe { unlikely(buf.len() < len) } {
-<<<<<<< HEAD
-            return Err(Error::BufferTooSmall);
-=======
             return Err(Error::eof());
->>>>>>> 5cb1c4aa
         }
         MemComparableByteCodec::encode_all_desc(bs, buf);
         unsafe {
@@ -455,14 +439,7 @@
             Err(_) => encoded.len(),
             Ok((value, decoded_n)) => {
                 let r = value as usize + decoded_n;
-<<<<<<< HEAD
-                if unsafe { unlikely(r > encoded.len()) } {
-                    return encoded.len();
-                }
-                r
-=======
                 r.min(encoded.len())
->>>>>>> 5cb1c4aa
             }
         }
     }
@@ -505,11 +482,7 @@
         let vn = self.read_var_i64()? as usize;
         let data = self.bytes();
         if unsafe { unlikely(data.len() < vn) } {
-<<<<<<< HEAD
-            return Err(Error::UnexpectedEOF);
-=======
             return Err(Error::eof());
->>>>>>> 5cb1c4aa
         }
         let bs = data[0..vn].to_vec();
         self.advance(vn);
@@ -573,7 +546,6 @@
                 18,
                 vec![
                     0, 0, 0, 0, 0, 0, 0, 0, 255, 0, 0, 0, 0, 0, 0, 0, 0, 247, 0, 0,
-<<<<<<< HEAD
                 ],
             ),
         ];
@@ -617,51 +589,6 @@
                 ],
             ),
         ];
-=======
-                ],
-            ),
-        ];
-        for (expect_len, data) in asc_cases {
-            assert_eq!(
-                expect_len,
-                MemComparableByteCodec::get_first_encoded_len(&data)
-            );
-        }
-
-        let desc_cases = vec![
-            (0, vec![]),
-            (1, vec![1]),
-            (2, vec![1, 2]),
-            (3, vec![1, 2, 3]),
-            (7, vec![1, 2, 3, 4, 5, 6, 7]),
-            (8, vec![1, 2, 3, 4, 5, 6, 7, 0]),
-            (9, vec![1, 2, 3, 4, 5, 6, 7, 255, 1]),
-            (9, vec![1, 2, 3, 4, 5, 6, 7, 0, 255]),
-            (9, vec![1, 2, 3, 4, 5, 6, 7, 0, 254]),
-            (9, vec![254, 253, 252, 251, 250, 249, 248, 255, 1]),
-            (9, vec![254, 253, 252, 251, 250, 249, 248, 255, 1, 1, 1, 1]),
-            (12, vec![1, 1, 1, 1, 1, 1, 1, 1, 0, 1, 1, 1]),
-            (15, vec![1, 1, 1, 1, 1, 1, 1, 1, 0, 1, 1, 1, 1, 1, 1]),
-            (
-                18,
-                vec![1, 1, 1, 1, 1, 1, 1, 1, 0, 1, 1, 1, 1, 1, 1, 1, 1, 252],
-            ),
-            (
-                18,
-                vec![1, 1, 1, 1, 1, 1, 1, 1, 0, 1, 1, 1, 1, 1, 1, 1, 1, 0],
-            ),
-            (
-                18,
-                vec![1, 1, 1, 1, 1, 1, 1, 1, 0, 1, 1, 1, 1, 1, 1, 1, 1, 8],
-            ),
-            (
-                18,
-                vec![
-                    1, 1, 1, 1, 1, 1, 1, 1, 0, 1, 1, 1, 1, 1, 1, 1, 1, 8, 1, 2, 3,
-                ],
-            ),
-        ];
->>>>>>> 5cb1c4aa
         for (expect_len, data) in desc_cases {
             assert_eq!(
                 expect_len,
