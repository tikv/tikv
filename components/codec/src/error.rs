// Copyright 2018 TiKV Project Authors. Licensed under Apache-2.0.

use std::io;

use error_code::{self, ErrorCode, ErrorCodeExt};
<<<<<<< HEAD
use failure::{Backtrace, Fail};
use static_assertions::const_assert;
=======
use thiserror::Error;
>>>>>>> 9763c204

#[derive(Debug, Error)]
pub enum ErrorInner {
    #[error("Io error: {0}")]
    Io(#[from] io::Error),

    #[error("Data padding is incorrect")]
    BadPadding,
}

impl ErrorInner {
    #[inline]
    pub(crate) fn eof() -> ErrorInner {
        io::Error::new(io::ErrorKind::UnexpectedEof, "Unexpected EOF").into()
    }

    #[inline]
    pub(crate) fn bad_padding() -> ErrorInner {
        ErrorInner::BadPadding
    }
}

// ====== The code below is to box the error so that the it can be as small as possible ======

#[derive(Debug, Error)]
#[error(transparent)]
pub struct Error(#[from] pub Box<ErrorInner>);

impl From<ErrorInner> for Error {
    #[inline]
    fn from(e: ErrorInner) -> Self {
        Error(Box::new(e))
    }
}

impl<T: Into<ErrorInner>> From<T> for Error {
    #[inline]
    default fn from(err: T) -> Self {
        let err = err.into();
        err.into()
    }
}

pub type Result<T> = std::result::Result<T, Error>;

const_assert!(8 == std::mem::size_of::<Result<()>>());

impl ErrorCodeExt for Error {
    fn error_code(&self) -> ErrorCode {
        match self.0.as_ref() {
            ErrorInner::Io(_) => error_code::codec::IO,
            ErrorInner::BadPadding => error_code::codec::BAD_PADDING,
        }
    }
}<|MERGE_RESOLUTION|>--- conflicted
+++ resolved
@@ -3,12 +3,8 @@
 use std::io;
 
 use error_code::{self, ErrorCode, ErrorCodeExt};
-<<<<<<< HEAD
-use failure::{Backtrace, Fail};
+use thiserror::Error;
 use static_assertions::const_assert;
-=======
-use thiserror::Error;
->>>>>>> 9763c204
 
 #[derive(Debug, Error)]
 pub enum ErrorInner {
