[package]
name = "codec"
version = "0.0.1"
edition = "2018"
publish = false

[dependencies]
libc = "0.2"
byteorder = "1.2"
<<<<<<< HEAD
quick-error = "1.2"
=======
failure = "0.1"
static_assertions = { version = "0.3", features = ["nightly"] }
panic_hook = { path = "../panic_hook" }
>>>>>>> f47cda9d
tikv_alloc = { path = "../tikv_alloc", default-features = false }

[dev-dependencies]
panic_hook = { path = "../panic_hook" }
protobuf = "2.0"
bytes = "0.4.10"
rand = "0.5"<|MERGE_RESOLUTION|>--- conflicted
+++ resolved
@@ -7,13 +7,8 @@
 [dependencies]
 libc = "0.2"
 byteorder = "1.2"
-<<<<<<< HEAD
-quick-error = "1.2"
-=======
 failure = "0.1"
 static_assertions = { version = "0.3", features = ["nightly"] }
-panic_hook = { path = "../panic_hook" }
->>>>>>> f47cda9d
 tikv_alloc = { path = "../tikv_alloc", default-features = false }
 
 [dev-dependencies]
