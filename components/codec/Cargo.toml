[package]
name = "codec"
version = "0.0.1"
edition = "2018"
publish = false

[dependencies]
libc = "0.2"
byteorder = "1.2"
<<<<<<< HEAD
quick-error = "1.2"
panic_hook = { path = "../panic_hook" }
tikv_alloc = { path = "../tikv_alloc"}
=======
failure = "0.1"
static_assertions = { version = "0.3", features = ["nightly"] }
tikv_alloc = { path = "../tikv_alloc", default-features = false }
>>>>>>> 96abc54e

[dev-dependencies]
panic_hook = { path = "../panic_hook" }
protobuf = "2.0"
bytes = "0.4.10"
rand = "0.5"<|MERGE_RESOLUTION|>--- conflicted
+++ resolved
@@ -7,15 +7,10 @@
 [dependencies]
 libc = "0.2"
 byteorder = "1.2"
-<<<<<<< HEAD
-quick-error = "1.2"
-panic_hook = { path = "../panic_hook" }
-tikv_alloc = { path = "../tikv_alloc"}
-=======
 failure = "0.1"
 static_assertions = { version = "0.3", features = ["nightly"] }
-tikv_alloc = { path = "../tikv_alloc", default-features = false }
->>>>>>> 96abc54e
+tikv_alloc = { path = "../tikv_alloc"}
+
 
 [dev-dependencies]
 panic_hook = { path = "../panic_hook" }
