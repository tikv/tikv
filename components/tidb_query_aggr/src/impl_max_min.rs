// Copyright 2019 TiKV Project Authors. Licensed under Apache-2.0.

use std::cmp::Ordering;
use std::convert::TryFrom;

use tidb_query_codegen::AggrFunction;
use tidb_query_datatype::{Collation, EvalType, FieldTypeAccessor};
use tipb::{Expr, ExprType, FieldType};

use super::*;
use tidb_query_common::Result;
use tidb_query_datatype::codec::collation::*;
use tidb_query_datatype::codec::data_type::*;
use tidb_query_datatype::expr::EvalContext;
use tidb_query_expr::RpnExpression;

/// A trait for MAX/MIN aggregation functions
pub trait Extremum: Clone + std::fmt::Debug + Send + Sync + 'static {
    const TP: ExprType;
    const ORD: Ordering;
}

#[derive(Debug, Clone, Copy)]
pub struct Max;

#[derive(Debug, Clone, Copy)]
pub struct Min;

impl Extremum for Max {
    const TP: ExprType = ExprType::Max;
    const ORD: Ordering = Ordering::Less;
}

impl Extremum for Min {
    const TP: ExprType = ExprType::Min;
    const ORD: Ordering = Ordering::Greater;
}

/// The parser for `MAX/MIN` aggregate functions.
pub struct AggrFnDefinitionParserExtremum<T: Extremum>(std::marker::PhantomData<T>);

impl<T: Extremum> AggrFnDefinitionParserExtremum<T> {
    pub fn new() -> Self {
        Self(std::marker::PhantomData)
    }
}

impl<T: Extremum> super::AggrDefinitionParser for AggrFnDefinitionParserExtremum<T> {
    fn check_supported(&self, aggr_def: &Expr) -> Result<()> {
        assert_eq!(aggr_def.get_tp(), T::TP);
        super::util::check_aggr_exp_supported_one_child(aggr_def)
    }

    #[inline]
    fn parse_rpn(
        &self,
        mut root_expr: Expr,
        exp: RpnExpression,
        _ctx: &mut EvalContext,
        src_schema: &[FieldType],
        out_schema: &mut Vec<FieldType>,
        out_exp: &mut Vec<RpnExpression>,
    ) -> Result<Box<dyn AggrFunction>> {
        assert_eq!(root_expr.get_tp(), T::TP);
        let eval_type =
            EvalType::try_from(exp.ret_field_type(src_schema).as_accessor().tp()).unwrap();

        let out_ft = root_expr.take_field_type();
        let out_et = box_try!(EvalType::try_from(out_ft.as_accessor().tp()));
        let out_coll = box_try!(out_ft.as_accessor().collation());

        if out_et != eval_type {
            return Err(other_err!(
                "Unexpected return field type {}",
                out_ft.as_accessor().tp()
            ));
        }

        // `MAX/MIN` outputs one column which has the same type with its child
        out_schema.push(out_ft);
        out_exp.push(exp);

        if out_et == EvalType::Bytes {
            return match_template_collator! {
                C, match out_coll {
                    Collation::C => Ok(Box::new(AggFnExtremumForBytes::<C, T>::new()))
                }
            };
        }

        match_template::match_template! {
            TT = [
                Int => &'static Int,
                Real => &'static Real,
                Duration => &'static Duration,
                Decimal => &'static Decimal,
                DateTime => &'static DateTime,
                Json => JsonRef<'static>,
                Bytes => BytesRef<'static>,
                Enum => EnumRef<'static>,
                Set => SetRef<'static>,
            ],
            match eval_type {
<<<<<<< HEAD
                EvalType::TT => Ok(Box::new(AggFnExtremum::<&'static TT, T>::new())),
                EvalType::Json => Ok(Box::new(AggFnExtremum::<BytesRef<'static>, T>::new())),
                EvalType::Bytes => Ok(Box::new(AggFnExtremum::<JsonRef<'static>, T>::new())),
                EvalType::Enum => Ok(Box::new(AggFnExtremumForEnum::<T>::new())),
                EvalType::Set => Ok(Box::new(AggFnExtremum::<SetRef<'static>, T>::new())),
=======
                EvalType::TT => Ok(Box::new(AggFnExtremum::<TT, T>::new())),
>>>>>>> e80aedcb
            }
        }
    }
}

#[derive(Debug, AggrFunction)]
#[aggr_function(state = AggFnStateExtremum4Bytes::<C, E>::new())]
pub struct AggFnExtremumForBytes<C, E>
where
    C: Collator,
    E: Extremum,
    VectorValue: VectorValueExt<Bytes>,
{
    _phantom: std::marker::PhantomData<(C, E)>,
}

impl<C, E> AggFnExtremumForBytes<C, E>
where
    C: Collator,
    E: Extremum,
    VectorValue: VectorValueExt<Bytes>,
{
    fn new() -> Self {
        Self {
            _phantom: std::marker::PhantomData,
        }
    }
}

#[derive(Debug)]
pub struct AggFnStateExtremum4Bytes<C, E>
where
    VectorValue: VectorValueExt<Bytes>,
    C: Collator,
    E: Extremum,
{
    extremum: Option<Bytes>,
    _phantom: std::marker::PhantomData<(C, E)>,
}

impl<C, E> AggFnStateExtremum4Bytes<C, E>
where
    VectorValue: VectorValueExt<Bytes>,
    C: Collator,
    E: Extremum,
{
    pub fn new() -> Self {
        Self {
            extremum: None,
            _phantom: std::marker::PhantomData,
        }
    }
}

impl<C, E> super::ConcreteAggrFunctionState for AggFnStateExtremum4Bytes<C, E>
where
    VectorValue: VectorValueExt<Bytes>,
    C: Collator,
    E: Extremum,
{
    type ParameterType = BytesRef<'static>;

    #[inline]
    unsafe fn update_concrete_unsafe(
        &mut self,
        _ctx: &mut EvalContext,
        value: Option<Self::ParameterType>,
    ) -> Result<()> {
        if value.is_none() {
            return Ok(());
        }

        if self.extremum.is_none() {
            self.extremum = value.map(|x| x.to_owned_value());
            return Ok(());
        }

        if C::sort_compare(&self.extremum.as_ref().unwrap(), &value.as_ref().unwrap())? == E::ORD {
            self.extremum = value.map(|x| x.to_owned_value());
        }
        Ok(())
    }

    #[inline]
    fn push_result(&self, _ctx: &mut EvalContext, target: &mut [VectorValue]) -> Result<()> {
        target[0].push(self.extremum.clone());
        Ok(())
    }
}

#[derive(Debug, AggrFunction)]
#[aggr_function(state = AggFnStateExtremumForEnum::<E>::new())]
pub struct AggFnExtremumForEnum<E>
where
    E: Extremum,
    VectorValue: VectorValueExt<Enum>,
{
    _phantom: std::marker::PhantomData<E>,
}

impl<E> AggFnExtremumForEnum<E>
where
    E: Extremum,
    VectorValue: VectorValueExt<Enum>,
{
    fn new() -> Self {
        Self {
            _phantom: std::marker::PhantomData,
        }
    }
}

#[derive(Debug)]
pub struct AggFnStateExtremumForEnum<E>
where
    E: Extremum,
    VectorValue: VectorValueExt<Enum>,
{
    extremum: Option<Enum>,
    _phantom: std::marker::PhantomData<E>,
}

impl<E> AggFnStateExtremumForEnum<E>
where
    E: Extremum,
    VectorValue: VectorValueExt<Enum>,
{
    pub fn new() -> Self {
        Self {
            extremum: None,
            _phantom: std::marker::PhantomData,
        }
    }

    /// # Notes
    ///
    /// For MAX(), MySQL currently compares ENUM and SET columns by their string value rather
    /// than by the string's relative position in the set. This differs from how ORDER BY
    /// compares them.
    ///
    /// ref: https://dev.mysql.com/doc/refman/5.7/en/aggregate-functions.html#function_max
    #[inline]
    fn update_concrete(&mut self, _ctx: &mut EvalContext, value: Option<EnumRef>) -> Result<()> {
        let extreme_ref = self
            .extremum
            .as_ref()
            .map(|x| EnumRef::from_owned_value(unsafe { std::mem::transmute(x) }));

        if value.is_some()
            && (self.extremum.is_none()
                || extreme_ref
                    .unwrap()
                    .as_str()?
                    .cmp(&value.unwrap().as_str()?)
                    == E::ORD)
        {
            self.extremum = value.map(|x| x.to_owned_value());
        }
        Ok(())
    }
}

impl<E> super::ConcreteAggrFunctionState for AggFnStateExtremumForEnum<E>
where
    E: Extremum,
    VectorValue: VectorValueExt<Enum>,
{
    type ParameterType = EnumRef<'static>;

    impl_concrete_state! { Self::ParameterType }

    #[inline]
    fn push_result(&self, _ctx: &mut EvalContext, target: &mut [VectorValue]) -> Result<()> {
        target[0].push(self.extremum.clone());
        Ok(())
    }
}

/// The MAX/MIN aggregate functions.
#[derive(Debug, AggrFunction)]
#[aggr_function(state = AggFnStateExtremum::<T, E>::new())]
pub struct AggFnExtremum<T, E>
where
    T: EvaluableRef<'static> + 'static + Ord,
    E: Extremum,
    VectorValue: VectorValueExt<T::EvaluableType>,
{
    _phantom: std::marker::PhantomData<(T, E)>,
}

impl<T, E> AggFnExtremum<T, E>
where
    T: EvaluableRef<'static> + 'static + Ord,
    E: Extremum,
    VectorValue: VectorValueExt<T::EvaluableType>,
{
    fn new() -> Self {
        Self {
            _phantom: std::marker::PhantomData,
        }
    }
}

/// The state of the MAX/MIN aggregate function.
#[derive(Debug)]
pub struct AggFnStateExtremum<T, E>
where
    T: EvaluableRef<'static> + 'static + Ord,
    E: Extremum,
    VectorValue: VectorValueExt<T::EvaluableType>,
{
    extremum_value: Option<T::EvaluableType>,
    _phantom: std::marker::PhantomData<E>,
}

impl<T, E> AggFnStateExtremum<T, E>
where
    T: EvaluableRef<'static> + 'static + Ord,
    E: Extremum,
    VectorValue: VectorValueExt<T::EvaluableType>,
{
    pub fn new() -> Self {
        Self {
            extremum_value: None,
            _phantom: std::marker::PhantomData,
        }
    }

    #[inline]
    fn update_concrete<'a, TT>(&mut self, _ctx: &mut EvalContext, value: Option<TT>) -> Result<()>
    where
        TT: EvaluableRef<'a, EvaluableType = T::EvaluableType> + Ord,
    {
        let extreme_ref = self
            .extremum_value
            .as_ref()
            .map(|x| TT::from_owned_value(unsafe { std::mem::transmute(x) }));
        if value.is_some() && (self.extremum_value.is_none() || extreme_ref.cmp(&value) == E::ORD) {
            self.extremum_value = value.map(|x| x.to_owned_value());
        }
        Ok(())
    }
}

impl<T, E> super::ConcreteAggrFunctionState for AggFnStateExtremum<T, E>
where
    T: EvaluableRef<'static> + 'static + Ord,
    E: Extremum,
    VectorValue: VectorValueExt<T::EvaluableType>,
{
    type ParameterType = T;

    impl_concrete_state! { Self::ParameterType }

    #[inline]
    fn push_result(&self, _ctx: &mut EvalContext, target: &mut [VectorValue]) -> Result<()> {
        target[0].push(self.extremum_value.clone());
        Ok(())
    }
}

#[cfg(test)]
mod tests {
    use std::sync::Arc;

    use tidb_query_datatype::codec::batch::{LazyBatchColumn, LazyBatchColumnVec};
    use tidb_query_datatype::EvalType;
    use tidb_query_datatype::{FieldTypeAccessor, FieldTypeTp};
    use tikv_util::buffer_vec::BufferVec;
    use tipb_helper::ExprDefBuilder;

    use crate::parser::AggrDefinitionParser;
    use crate::AggrFunction;

    use super::*;

    #[test]
    fn test_max() {
        let mut ctx = EvalContext::default();
        let function = AggFnExtremum::<&'static Int, Max>::new();
        let mut state = function.create_state();

        let mut result = [VectorValue::with_capacity(0, EvalType::Int)];

        state.push_result(&mut ctx, &mut result).unwrap();
        assert_eq!(result[0].to_int_vec(), &[None]);

        update!(state, &mut ctx, Option::<&Int>::None).unwrap();
        result[0].clear();
        state.push_result(&mut ctx, &mut result).unwrap();
        assert_eq!(result[0].to_int_vec(), &[None]);

        update!(state, &mut ctx, Some(&7i64)).unwrap();
        result[0].clear();
        state.push_result(&mut ctx, &mut result).unwrap();
        assert_eq!(result[0].to_int_vec(), &[Some(7)]);

        update!(state, &mut ctx, Some(&4i64)).unwrap();
        result[0].clear();
        state.push_result(&mut ctx, &mut result).unwrap();
        assert_eq!(result[0].to_int_vec(), &[Some(7)]);

        update_repeat!(state, &mut ctx, Some(&20), 10).unwrap();
        update_repeat!(state, &mut ctx, Option::<&Int>::None, 7).unwrap();

        result[0].clear();
        state.push_result(&mut ctx, &mut result).unwrap();
        assert_eq!(result[0].to_int_vec(), &[Some(20)]);

        // update vector
        update!(state, &mut ctx, Some(&7i64)).unwrap();
        update_vector!(
            state,
            &mut ctx,
            &ChunkedVecSized::from_slice(&[Some(21i64), None, Some(22i64)]),
            &[0, 1, 2]
        )
        .unwrap();
        result[0].clear();
        state.push_result(&mut ctx, &mut result).unwrap();
        assert_eq!(result[0].to_int_vec(), &[Some(22)]);

        update!(state, &mut ctx, Some(&40i64)).unwrap();
        result[0].clear();
        state.push_result(&mut ctx, &mut result).unwrap();
        assert_eq!(result[0].to_int_vec(), &[Some(40)]);
    }

    #[test]
    fn test_max_enum() {
        let mut ctx = EvalContext::default();
        let function = AggFnExtremumForEnum::<Max>::new();
        let mut state = function.create_state();

        let mut result = [VectorValue::with_capacity(0, EvalType::Enum)];

        let mut buf = BufferVec::new();
        buf.push("B - 我好强啊");
        buf.push("A - 我太强啦");
        let buf = Arc::new(buf);

        state.push_result(&mut ctx, &mut result).unwrap();
        assert_eq!(result[0].to_enum_vec(), &[None]);

        update!(state, &mut ctx, Some(EnumRef::new(&buf, 1))).unwrap();
        result[0].clear();
        state.push_result(&mut ctx, &mut result).unwrap();
        assert_eq!(
            result[0].to_enum_vec(),
            vec![Some(Enum::new(buf.clone(), 1))]
        );

        update!(state, &mut ctx, Some(EnumRef::new(&buf, 1))).unwrap();
        update!(state, &mut ctx, Some(EnumRef::new(&buf, 2))).unwrap();
        result[0].clear();
        state.push_result(&mut ctx, &mut result).unwrap();
        assert_eq!(
            result[0].to_enum_vec(),
            vec![Some(Enum::new(buf.clone(), 1))]
        );
    }

    #[test]
    fn test_min() {
        let mut ctx = EvalContext::default();
        let function = AggFnExtremum::<&'static Int, Min>::new();
        let mut state = function.create_state();

        let mut result = [VectorValue::with_capacity(0, EvalType::Int)];

        state.push_result(&mut ctx, &mut result).unwrap();
        assert_eq!(result[0].to_int_vec(), &[None]);

        update!(state, &mut ctx, Option::<&Int>::None).unwrap();
        result[0].clear();
        state.push_result(&mut ctx, &mut result).unwrap();
        assert_eq!(result[0].to_int_vec(), &[None]);

        update!(state, &mut ctx, Some(&100i64)).unwrap();
        result[0].clear();
        state.push_result(&mut ctx, &mut result).unwrap();
        assert_eq!(result[0].to_int_vec(), &[Some(100)]);

        update!(state, &mut ctx, Some(&90i64)).unwrap();
        result[0].clear();
        state.push_result(&mut ctx, &mut result).unwrap();
        assert_eq!(result[0].to_int_vec(), &[Some(90)]);

        update_repeat!(state, &mut ctx, Some(&80), 10).unwrap();
        update_repeat!(state, &mut ctx, Option::<&Int>::None, 10).unwrap();

        result[0].clear();
        state.push_result(&mut ctx, &mut result).unwrap();
        assert_eq!(result[0].to_int_vec(), &[Some(80)]);

        // update vector
        update!(state, &mut ctx, Some(&70i64)).unwrap();
        update_vector!(
            state,
            &mut ctx,
            &ChunkedVecSized::from_slice(&[Some(69i64), None, Some(68i64)]),
            &[0, 1, 2]
        )
        .unwrap();
        result[0].clear();
        state.push_result(&mut ctx, &mut result).unwrap();
        assert_eq!(result[0].to_int_vec(), &[Some(68)]);

        update!(state, &mut ctx, Some(&2i64)).unwrap();
        result[0].clear();
        state.push_result(&mut ctx, &mut result).unwrap();
        assert_eq!(result[0].to_int_vec(), &[Some(2)]);

        update!(state, &mut ctx, Some(&-1i64)).unwrap();
        result[0].clear();
        state.push_result(&mut ctx, &mut result).unwrap();
        assert_eq!(result[0].to_int_vec(), &[Some(-1i64)]);
    }

    #[test]
    fn test_collation() {
        let mut ctx = EvalContext::default();
        let cases = vec![
            (Collation::Binary, true, vec!["B", "a"], "a"),
            (Collation::Utf8Mb4Bin, true, vec!["B", "a"], "a"),
            (Collation::Utf8Mb4GeneralCi, true, vec!["B", "a"], "B"),
            (Collation::Utf8Mb4UnicodeCi, true, vec!["ß", "sr"], "ß"),
            (Collation::Utf8Mb4BinNoPadding, true, vec!["B", "a"], "a"),
            (Collation::Binary, false, vec!["B", "a"], "B"),
            (Collation::Utf8Mb4Bin, false, vec!["B", "a"], "B"),
            (Collation::Utf8Mb4GeneralCi, false, vec!["B", "a"], "a"),
            (Collation::Utf8Mb4UnicodeCi, false, vec!["ß", "st"], "ß"),
            (Collation::Utf8Mb4BinNoPadding, false, vec!["B", "a"], "B"),
        ];
        for (coll, is_max, args, expected) in cases {
            let function = match_template_collator! {
                TT, match coll {
                    Collation::TT => {
                        if is_max {
                            Box::new(AggFnExtremumForBytes::<TT, Max>::new()) as Box<dyn AggrFunction>
                        } else {
                            Box::new(AggFnExtremumForBytes::<TT, Min>::new()) as Box<dyn AggrFunction>
                        }
                    }
                }
            };
            let mut state = function.create_state();
            let mut result = [VectorValue::with_capacity(0, EvalType::Bytes)];
            state.push_result(&mut ctx, &mut result).unwrap();
            assert_eq!(result[0].to_bytes_vec(), &[None]);

            for arg in args {
                update!(
                    state,
                    &mut ctx,
                    Some(&String::from(arg).into_bytes() as BytesRef)
                )
                .unwrap();
            }
            result[0].clear();
            state.push_result(&mut ctx, &mut result).unwrap();
            assert_eq!(
                result[0].to_bytes_vec(),
                [Some(String::from(expected).into_bytes())]
            );
        }
    }

    #[test]
    fn test_integration() {
        let max_parser = AggrFnDefinitionParserExtremum::<Max>::new();
        let min_parser = AggrFnDefinitionParserExtremum::<Min>::new();

        let max = ExprDefBuilder::aggr_func(ExprType::Max, FieldTypeTp::LongLong)
            .push_child(ExprDefBuilder::column_ref(0, FieldTypeTp::LongLong))
            .build();
        max_parser.check_supported(&max).unwrap();

        let min = ExprDefBuilder::aggr_func(ExprType::Min, FieldTypeTp::LongLong)
            .push_child(ExprDefBuilder::column_ref(0, FieldTypeTp::LongLong))
            .build();
        min_parser.check_supported(&min).unwrap();

        let src_schema = [FieldTypeTp::LongLong.into()];
        let mut columns = LazyBatchColumnVec::from(vec![{
            let mut col = LazyBatchColumn::decoded_with_capacity_and_tp(0, EvalType::Int);
            col.mut_decoded().push_int(Some(10000));
            col.mut_decoded().push_int(Some(1));
            col.mut_decoded().push_int(Some(23));
            col.mut_decoded().push_int(Some(42));
            col.mut_decoded().push_int(Some(-10000));
            col.mut_decoded().push_int(None);
            col.mut_decoded().push_int(Some(99));
            col.mut_decoded().push_int(Some(-1));
            col
        }]);
        let logical_rows = vec![3, 2, 6, 5, 1, 7];

        let mut schema = vec![];
        let mut exp = vec![];

        let mut ctx = EvalContext::default();
        let max_fn = max_parser
            .parse(max, &mut ctx, &src_schema, &mut schema, &mut exp)
            .unwrap();
        assert_eq!(schema.len(), 1);
        assert_eq!(schema[0].as_accessor().tp(), FieldTypeTp::LongLong);
        assert_eq!(exp.len(), 1);

        let min_fn = min_parser
            .parse(min, &mut ctx, &src_schema, &mut schema, &mut exp)
            .unwrap();
        assert_eq!(schema.len(), 2);
        assert_eq!(schema[1].as_accessor().tp(), FieldTypeTp::LongLong);
        assert_eq!(exp.len(), 2);

        let mut ctx = EvalContext::default();
        let mut max_state = max_fn.create_state();
        let mut min_state = min_fn.create_state();

        let mut aggr_result = [VectorValue::with_capacity(0, EvalType::Int)];

        // max
        {
            let max_result = exp[0]
                .eval(&mut ctx, &src_schema, &mut columns, &logical_rows, 6)
                .unwrap();
            let max_result = max_result.vector_value().unwrap();
            let max_slice: ChunkedVecSized<Int> = max_result.as_ref().to_int_vec().into();
            update_vector!(max_state, &mut ctx, &max_slice, max_result.logical_rows()).unwrap();
            max_state.push_result(&mut ctx, &mut aggr_result).unwrap();
        }

        // min
        {
            let min_result = exp[0]
                .eval(&mut ctx, &src_schema, &mut columns, &logical_rows, 6)
                .unwrap();
            let min_result = min_result.vector_value().unwrap();
            let min_slice: ChunkedVecSized<Int> = min_result.as_ref().to_int_vec().into();
            update_vector!(min_state, &mut ctx, &min_slice, min_result.logical_rows()).unwrap();
            min_state.push_result(&mut ctx, &mut aggr_result).unwrap();
        }

        assert_eq!(aggr_result[0].to_int_vec(), &[Some(99), Some(-1i64),]);
    }

    #[test]
    fn test_illegal_request() {
        let expr = ExprDefBuilder::aggr_func(ExprType::Max, FieldTypeTp::Double) // Expect LongLong but give Real
            .push_child(ExprDefBuilder::column_ref(0, FieldTypeTp::LongLong))
            .build();
        AggrFnDefinitionParserExtremum::<Max>::new()
            .check_supported(&expr)
            .unwrap();

        let src_schema = [FieldTypeTp::LongLong.into()];
        let mut schema = vec![];
        let mut exp = vec![];
        let mut ctx = EvalContext::default();
        AggrFnDefinitionParserExtremum::<Max>::new()
            .parse(expr, &mut ctx, &src_schema, &mut schema, &mut exp)
            .unwrap_err();
    }
}<|MERGE_RESOLUTION|>--- conflicted
+++ resolved
@@ -97,19 +97,11 @@
                 DateTime => &'static DateTime,
                 Json => JsonRef<'static>,
                 Bytes => BytesRef<'static>,
-                Enum => EnumRef<'static>,
                 Set => SetRef<'static>,
             ],
             match eval_type {
-<<<<<<< HEAD
-                EvalType::TT => Ok(Box::new(AggFnExtremum::<&'static TT, T>::new())),
-                EvalType::Json => Ok(Box::new(AggFnExtremum::<BytesRef<'static>, T>::new())),
-                EvalType::Bytes => Ok(Box::new(AggFnExtremum::<JsonRef<'static>, T>::new())),
+                EvalType::TT => Ok(Box::new(AggFnExtremum::<TT, T>::new())),
                 EvalType::Enum => Ok(Box::new(AggFnExtremumForEnum::<T>::new())),
-                EvalType::Set => Ok(Box::new(AggFnExtremum::<SetRef<'static>, T>::new())),
-=======
-                EvalType::TT => Ok(Box::new(AggFnExtremum::<TT, T>::new())),
->>>>>>> e80aedcb
             }
         }
     }
