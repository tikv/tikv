--- conflicted
+++ resolved
@@ -417,17 +417,6 @@
 
         // Update using `Int` should success.
         update!(
-<<<<<<< HEAD
-                &mut s as &mut dyn AggrFunctionStateUpdatePartial<_>,
-                &mut ctx,
-                Some(&1)
-            ).unwrap();
-        update!(
-                &mut s as &mut dyn AggrFunctionStateUpdatePartial<_>,
-                &mut ctx,
-                Some(&3)
-            ).unwrap();
-=======
             &mut s as &mut dyn AggrFunctionStateUpdatePartial<_>,
             &mut ctx,
             Some(&1)
@@ -439,7 +428,6 @@
             Some(&3)
         )
         .unwrap();
->>>>>>> f96c6601
 
         // Update using other data type should panic.
         let result = panic_hook::recover_safe(|| {
@@ -450,7 +438,7 @@
                 Real::new(1.0).ok().as_ref()
             );
         });
-        result.unwrap_err();
+        assert!(result.is_err());
 
         let result = panic_hook::recover_safe(|| {
             let mut s = s.clone();
@@ -460,30 +448,18 @@
                 Some(&[1u8] as BytesRef<'_>)
             );
         });
-        result.unwrap_err();
+        assert!(result.is_err());
 
         // Push result to Real VectorValue should success.
         let mut target = vec![VectorValue::with_capacity(0, EvalType::Real)];
 
         (&mut s as &mut dyn AggrFunctionState)
-<<<<<<< HEAD
-                .push_result(&mut ctx, &mut target).unwrap();
-=======
             .push_result(&mut ctx, &mut target)
             .unwrap();
->>>>>>> f96c6601
         assert_eq!(target[0].to_real_vec(), &[Real::new(4.0).ok()]);
 
         // Calling push result multiple times should also success.
         update!(
-<<<<<<< HEAD
-                &mut s as &mut dyn AggrFunctionStateUpdatePartial<_>,
-                &mut ctx,
-                Some(&1)
-            ).unwrap();
-        (&mut s as &mut dyn AggrFunctionState)
-                .push_result(&mut ctx, &mut target).unwrap();
-=======
             &mut s as &mut dyn AggrFunctionStateUpdatePartial<_>,
             &mut ctx,
             Some(&1)
@@ -492,7 +468,6 @@
         (&mut s as &mut dyn AggrFunctionState)
             .push_result(&mut ctx, &mut target)
             .unwrap();
->>>>>>> f96c6601
         assert_eq!(
             target[0].to_real_vec(),
             &[Real::new(4.0).ok(), Real::new(5.0).ok()]
@@ -504,13 +479,13 @@
             let mut target: Vec<VectorValue> = Vec::new();
             let _ = (&mut s as &mut dyn AggrFunctionState).push_result(&mut ctx, &mut target[..]);
         });
-        result.unwrap_err();
+        assert!(result.is_err());
 
         let result = panic_hook::recover_safe(|| {
             let mut s = s.clone();
             let mut target: Vec<VectorValue> = vec![VectorValue::with_capacity(0, EvalType::Int)];
             let _ = (&mut s as &mut dyn AggrFunctionState).push_result(&mut ctx, &mut target[..]);
         });
-        result.unwrap_err();
+        assert!(result.is_err());
     }
 }