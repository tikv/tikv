[package]
name = "hybrid_engine"
version = "0.0.1"
edition = "2021"
publish = false
license = "Apache-2.0"

[features]
testexport = []
failpoints = ["fail/failpoints"]

[[test]]
name = "failpoints"
path = "tests/failpoints/mod.rs"
required-features = ["failpoints"]

[dependencies]
engine_traits = { workspace = true }
txn_types = { workspace = true }
tikv_util = { workspace = true }
engine_rocks = { workspace = true }
online_config = { workspace = true }
region_cache_memory_engine = { workspace = true }
slog = { workspace = true }
slog-global = { workspace = true }
tempfile = "3.0"
prometheus = { version = "0.13", default-features = false, features = ["nightly"] }
prometheus-static-metric = "0.5"
lazy_static = "1.4.0"
<<<<<<< HEAD
log_wrappers = { workspace = true }
=======
crossbeam = "0.8"
fail = "0.5"
>>>>>>> 8903f2a5

[dev-dependencies]
tempfile = "3.0"<|MERGE_RESOLUTION|>--- conflicted
+++ resolved
@@ -27,12 +27,9 @@
 prometheus = { version = "0.13", default-features = false, features = ["nightly"] }
 prometheus-static-metric = "0.5"
 lazy_static = "1.4.0"
-<<<<<<< HEAD
 log_wrappers = { workspace = true }
-=======
 crossbeam = "0.8"
 fail = "0.5"
->>>>>>> 8903f2a5
 
 [dev-dependencies]
 tempfile = "3.0"