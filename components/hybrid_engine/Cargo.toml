--- conflicted
+++ resolved
@@ -6,32 +6,25 @@
 license = "Apache-2.0"
 
 [dependencies]
-crossbeam = { workspace = true }
+engine_traits = { workspace = true }
+txn_types = { workspace = true }
+tikv_util = { workspace = true }
 engine_rocks = { workspace = true }
-engine_traits = { workspace = true }
-fail = "0.5"
+online_config = { workspace = true }
 in_memory_engine = { workspace = true }
-keys = { workspace = true }
-kvproto = { workspace = true }
-lazy_static = "1.4.0"
-online_config = { workspace = true }
+slog = { workspace = true }
+slog-global = { workspace = true }
+tempfile = "3.0"
 prometheus = { version = "0.13", default-features = false, features = [
     "nightly",
 ] }
 prometheus-static-metric = "0.5"
-<<<<<<< HEAD
-=======
 lazy_static = "1.4.0"
 crossbeam = { workspace = true }
 raftstore = { workspace = true }
->>>>>>> 845a71bf
 raft = { workspace = true }
-raftstore = { workspace = true }
-slog = { workspace = true }
-slog-global = { workspace = true }
-tempfile = "3.0"
-tikv_util = { workspace = true }
-txn_types = { workspace = true }
+kvproto = { workspace = true }
+keys = { workspace = true }
 
 [dev-dependencies]
 tempfile = "3.0"
