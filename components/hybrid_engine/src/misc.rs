// Copyright 2023 TiKV Project Authors. Licensed under Apache-2.0.

use engine_traits::{
<<<<<<< HEAD
    CacheRange, KvEngine, MiscExt, RangeCacheEngine, RegionEvent, Result, WriteBatchExt,
=======
    CacheRange, EvictReason, KvEngine, MiscExt, RangeCacheEngine, Result, WriteBatchExt,
>>>>>>> 0e380693
};

use crate::{engine::HybridEngine, hybrid_metrics::HybridEngineStatisticsReporter};

impl<EK, EC> MiscExt for HybridEngine<EK, EC>
where
    EK: KvEngine,
    EC: RangeCacheEngine,
    HybridEngine<EK, EC>: WriteBatchExt,
{
    type StatisticsReporter = HybridEngineStatisticsReporter;

    fn flush_cf(&self, cf: &str, wait: bool) -> Result<()> {
        self.disk_engine().flush_cf(cf, wait)
    }

    fn flush_cfs(&self, cfs: &[&str], wait: bool) -> Result<()> {
        self.disk_engine().flush_cfs(cfs, wait)
    }

    fn flush_oldest_cf(
        &self,
        wait: bool,
        threshold: Option<std::time::SystemTime>,
    ) -> Result<bool> {
        self.disk_engine().flush_oldest_cf(wait, threshold)
    }

    fn delete_ranges_cf(
        &self,
        wopts: &engine_traits::WriteOptions,
        cf: &str,
        strategy: engine_traits::DeleteStrategy,
        ranges: &[engine_traits::Range<'_>],
    ) -> Result<bool> {
        for r in ranges {
<<<<<<< HEAD
            self.range_cache_engine()
                .on_region_event(RegionEvent::EvictByRange {
                    range: CacheRange::new(r.start_key.to_vec(), r.end_key.to_vec()),
                });
=======
            self.range_cache_engine().evict_range(
                &CacheRange::new(r.start_key.to_vec(), r.end_key.to_vec()),
                EvictReason::DeleteRange,
            );
>>>>>>> 0e380693
        }
        self.disk_engine()
            .delete_ranges_cf(wopts, cf, strategy, ranges)
    }

    fn get_approximate_memtable_stats_cf(
        &self,
        cf: &str,
        range: &engine_traits::Range<'_>,
    ) -> Result<(u64, u64)> {
        self.disk_engine()
            .get_approximate_memtable_stats_cf(cf, range)
    }

    fn ingest_maybe_slowdown_writes(&self, cf: &str) -> Result<bool> {
        self.disk_engine().ingest_maybe_slowdown_writes(cf)
    }

    fn get_sst_key_ranges(&self, cf: &str, level: usize) -> Result<Vec<(Vec<u8>, Vec<u8>)>> {
        self.disk_engine().get_sst_key_ranges(cf, level)
    }

    fn get_engine_used_size(&self) -> Result<u64> {
        self.disk_engine().get_engine_used_size()
    }

    fn path(&self) -> &str {
        self.disk_engine().path()
    }

    fn sync_wal(&self) -> Result<()> {
        self.disk_engine().sync_wal()
    }

    fn disable_manual_compaction(&self) -> Result<()> {
        self.disk_engine().disable_manual_compaction()
    }

    fn enable_manual_compaction(&self) -> Result<()> {
        self.disk_engine().enable_manual_compaction()
    }

    fn pause_background_work(&self) -> Result<()> {
        self.disk_engine().pause_background_work()
    }

    fn continue_background_work(&self) -> Result<()> {
        self.disk_engine().continue_background_work()
    }

    fn exists(path: &str) -> bool {
        EK::exists(path)
    }

    fn locked(path: &str) -> Result<bool> {
        EK::locked(path)
    }

    fn dump_stats(&self) -> Result<String> {
        self.disk_engine().dump_stats()
    }

    fn get_latest_sequence_number(&self) -> u64 {
        self.disk_engine().get_latest_sequence_number()
    }

    fn get_oldest_snapshot_sequence_number(&self) -> Option<u64> {
        self.disk_engine().get_oldest_snapshot_sequence_number()
    }

    fn get_total_sst_files_size_cf(&self, cf: &str) -> Result<Option<u64>> {
        self.disk_engine().get_total_sst_files_size_cf(cf)
    }

    fn get_num_keys(&self) -> Result<u64> {
        self.disk_engine().get_num_keys()
    }

    fn get_range_stats(
        &self,
        cf: &str,
        start: &[u8],
        end: &[u8],
    ) -> Result<Option<engine_traits::RangeStats>> {
        self.disk_engine().get_range_stats(cf, start, end)
    }

    fn is_stalled_or_stopped(&self) -> bool {
        self.disk_engine().is_stalled_or_stopped()
    }

    fn get_active_memtable_stats_cf(
        &self,
        cf: &str,
    ) -> Result<Option<(u64, std::time::SystemTime)>> {
        self.disk_engine().get_active_memtable_stats_cf(cf)
    }

    fn get_accumulated_flush_count_cf(cf: &str) -> Result<u64> {
        EK::get_accumulated_flush_count_cf(cf)
    }

    type DiskEngine = EK::DiskEngine;
    fn get_disk_engine(&self) -> &Self::DiskEngine {
        self.disk_engine().get_disk_engine()
    }
}

#[cfg(test)]
pub mod tests {
    use engine_traits::{
        CacheRange, DeleteStrategy, MiscExt, Mutable, Range, RangeCacheEngine, WriteBatch,
        WriteBatchExt, WriteOptions, CF_DEFAULT,
    };
    use kvproto::metapb::Region;
    use range_cache_memory_engine::RangeCacheEngineConfig;

    use crate::util::hybrid_engine_for_tests;

    pub fn new_region<T1: Into<Vec<u8>>, T2: Into<Vec<u8>>>(id: u64, start: T1, end: T2) -> Region {
        let mut region = Region::new();
        region.id = id;
        region.start_key = start.into();
        region.end_key = end.into();
        region
    }

    #[test]
    fn test_delete_range() {
        let r1 = new_region(1, b"k00", b"k10");
        let r2 = new_region(1, b"k20", b"k30");
        let r3 = new_region(1, b"k40", b"k50");
        let r1_clone = r1.clone();
        let r2_clone = r2.clone();
        let r3_clone = r3.clone();
        let (_path, hybrid_engine) = hybrid_engine_for_tests(
            "temp",
            RangeCacheEngineConfig::config_for_test(),
            move |memory_engine| {
                memory_engine.new_region(r1_clone);
                memory_engine.new_region(r2_clone);
                memory_engine.new_region(r3_clone);
            },
        )
        .unwrap();
        let mut write_batch = hybrid_engine.write_batch();
        write_batch.prepare_for_region(&r1);
        write_batch.put(b"k02", b"val").unwrap();
        write_batch.put(b"k03", b"val").unwrap();
        write_batch.prepare_for_region(&r2);
        write_batch.put(b"k22", b"val").unwrap();
        write_batch.put(b"k23", b"val").unwrap();
        write_batch.prepare_for_region(&r3);
        write_batch.put(b"k42", b"val").unwrap();
        write_batch.put(b"k42", b"val").unwrap();
        write_batch.write().unwrap();

        hybrid_engine
            .delete_ranges_cf(
                &WriteOptions::default(),
                CF_DEFAULT,
                DeleteStrategy::DeleteByRange,
                &[Range::new(b"k00", b"k15"), Range::new(b"k22", b"k27")],
            )
            .unwrap();

        hybrid_engine
            .range_cache_engine()
            .snapshot(r1.id, 0, CacheRange::from_region(&r1), 1000, 1000)
            .unwrap_err();
        hybrid_engine
            .range_cache_engine()
            .snapshot(r1.id, 0, CacheRange::from_region(&r1), 1000, 1000)
            .unwrap_err();
        hybrid_engine
            .range_cache_engine()
            .snapshot(r1.id, 0, CacheRange::from_region(&r1), 1000, 1000)
            .unwrap();
    }
}<|MERGE_RESOLUTION|>--- conflicted
+++ resolved
@@ -1,11 +1,7 @@
 // Copyright 2023 TiKV Project Authors. Licensed under Apache-2.0.
 
 use engine_traits::{
-<<<<<<< HEAD
-    CacheRange, KvEngine, MiscExt, RangeCacheEngine, RegionEvent, Result, WriteBatchExt,
-=======
-    CacheRange, EvictReason, KvEngine, MiscExt, RangeCacheEngine, Result, WriteBatchExt,
->>>>>>> 0e380693
+    CacheRange, EvictReason, KvEngine, MiscExt, RangeCacheEngine, RegionEvent, Result, WriteBatchExt,
 };
 
 use crate::{engine::HybridEngine, hybrid_metrics::HybridEngineStatisticsReporter};
@@ -42,17 +38,11 @@
         ranges: &[engine_traits::Range<'_>],
     ) -> Result<bool> {
         for r in ranges {
-<<<<<<< HEAD
             self.range_cache_engine()
                 .on_region_event(RegionEvent::EvictByRange {
                     range: CacheRange::new(r.start_key.to_vec(), r.end_key.to_vec()),
+                    reason: EvictReason::DeleteRange,
                 });
-=======
-            self.range_cache_engine().evict_range(
-                &CacheRange::new(r.start_key.to_vec(), r.end_key.to_vec()),
-                EvictReason::DeleteRange,
-            );
->>>>>>> 0e380693
         }
         self.disk_engine()
             .delete_ranges_cf(wopts, cf, strategy, ranges)
