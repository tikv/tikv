// Copyright 2023 TiKV Project Authors. Licensed under Apache-2.0.

use engine_traits::{
<<<<<<< HEAD
    KvEngine, Peekable, ReadOptions, RangeCacheEngine, Result, SnapshotContext, SnapshotMiscExt,
    SyncMutable,
=======
    KvEngine, Peekable, ReadOptions, RegionCacheEngine, Result, SnapshotContext, SnapshotMiscExt,
    SyncMutable, WriteBatchExt,
>>>>>>> 6bf8b5e2
};

use crate::snapshot::HybridEngineSnapshot;

/// This engine is structured with both a disk engine and an region cache
/// engine. The disk engine houses the complete database data, whereas the
/// region cache engine functions as a region cache, selectively caching certain
/// regions (in a better performance storage device such as NVME or RAM) to
/// enhance read performance. For the regions that are cached, region cache
/// engine retains all data that has not been garbage collected.
#[derive(Clone, Debug)]
pub struct HybridEngine<EK, EC>
where
    EK: KvEngine,
    EC: RangeCacheEngine,
{
    disk_engine: EK,
    region_cache_engine: EC,
}

impl<EK, EC> HybridEngine<EK, EC>
where
    EK: KvEngine,
    EC: RangeCacheEngine,
{
    pub fn disk_engine(&self) -> &EK {
        &self.disk_engine
    }

    pub fn mut_disk_engine(&mut self) -> &mut EK {
        &mut self.disk_engine
    }

    pub fn region_cache_engine(&self) -> &EC {
        &self.region_cache_engine
    }

    pub fn mut_region_cache_engine(&mut self) -> &mut EC {
        &mut self.region_cache_engine
    }
}

impl<EK, EC> HybridEngine<EK, EC>
where
    EK: KvEngine,
    EC: RangeCacheEngine,
{
    pub fn new(disk_engine: EK, region_cache_engine: EC) -> Self {
        Self {
            disk_engine,
            region_cache_engine,
        }
    }
}

// todo: implement KvEngine methods as well as it's super traits.
impl<EK, EC> KvEngine for HybridEngine<EK, EC>
where
    EK: KvEngine,
<<<<<<< HEAD
    EC: RangeCacheEngine,
=======
    EC: RegionCacheEngine,
    HybridEngine<EK, EC>: WriteBatchExt,
>>>>>>> 6bf8b5e2
{
    type Snapshot = HybridEngineSnapshot<EK, EC>;

    fn snapshot(&self, ctx: Option<SnapshotContext>) -> Self::Snapshot {
        let disk_snap = self.disk_engine.snapshot(ctx.clone());
        let region_cache_snap = if let Some(ctx) = ctx {
            self.region_cache_engine.snapshot(
                ctx.region_id,
                ctx.read_ts,
                disk_snap.sequence_number(),
            )
        } else {
            None
        };
        HybridEngineSnapshot::new(disk_snap, region_cache_snap)
    }

    fn sync(&self) -> engine_traits::Result<()> {
        self.disk_engine.sync()
    }

    fn bad_downcast<T: 'static>(&self) -> &T {
        self.disk_engine.bad_downcast()
    }

    #[cfg(feature = "testexport")]
    fn inner_refcount(&self) -> usize {
        self.disk_engine.inner_refcount()
    }
}

impl<EK, EC> Peekable for HybridEngine<EK, EC>
where
    EK: KvEngine,
    EC: RangeCacheEngine,
{
    type DbVector = EK::DbVector;

    // region cache engine only supports peekable trait in the snapshot of it
    fn get_value_opt(&self, opts: &ReadOptions, key: &[u8]) -> Result<Option<Self::DbVector>> {
        self.disk_engine.get_value_opt(opts, key)
    }

    // region cache engine only supports peekable trait in the snapshot of it
    fn get_value_cf_opt(
        &self,
        opts: &ReadOptions,
        cf: &str,
        key: &[u8],
    ) -> Result<Option<Self::DbVector>> {
        self.disk_engine.get_value_cf_opt(opts, cf, key)
    }
}

impl<EK, EC> SyncMutable for HybridEngine<EK, EC>
where
    EK: KvEngine,
    EC: RangeCacheEngine,
{
    fn put(&self, key: &[u8], value: &[u8]) -> Result<()> {
        unimplemented!()
    }

    fn put_cf(&self, cf: &str, key: &[u8], value: &[u8]) -> Result<()> {
        unimplemented!()
    }

    fn delete(&self, key: &[u8]) -> Result<()> {
        unimplemented!()
    }

    fn delete_cf(&self, cf: &str, key: &[u8]) -> Result<()> {
        unimplemented!()
    }

    fn delete_range(&self, begin_key: &[u8], end_key: &[u8]) -> Result<()> {
        unimplemented!()
    }

    fn delete_range_cf(&self, cf: &str, begin_key: &[u8], end_key: &[u8]) -> Result<()> {
        unimplemented!()
    }
}

#[cfg(test)]
mod tests {
    use engine_rocks::util::new_engine;
    use engine_traits::{KvEngine, SnapshotContext, CF_DEFAULT, CF_LOCK, CF_WRITE};
    use region_cache_memory_engine::RangeCacheMemoryEngine;
    use tempfile::Builder;

    use crate::HybridEngine;

    #[test]
    fn test_engine() {
        let path = Builder::new().prefix("temp").tempdir().unwrap();
        let disk_engine = new_engine(
            path.path().to_str().unwrap(),
            &[CF_DEFAULT, CF_LOCK, CF_WRITE],
        )
        .unwrap();
        let memory_engine = RangeCacheMemoryEngine::default();
        memory_engine.new_region(1);
        {
            let mut core = memory_engine.core().lock().unwrap();
            core.mut_region_meta(1).unwrap().set_can_read(true);
            core.mut_region_meta(1).unwrap().set_safe_ts(10);
        }

        let hybrid_engine = HybridEngine::new(disk_engine, memory_engine.clone());
        let s = hybrid_engine.snapshot(None);
        assert!(!s.region_cache_snapshot_available());

        let mut snap_ctx = SnapshotContext {
            read_ts: 15,
            region_id: 1,
        };
        let s = hybrid_engine.snapshot(Some(snap_ctx.clone()));
        assert!(s.region_cache_snapshot_available());

        {
            let mut core = memory_engine.core().lock().unwrap();
            core.mut_region_meta(1).unwrap().set_can_read(false);
        }
        let s = hybrid_engine.snapshot(Some(snap_ctx.clone()));
        assert!(!s.region_cache_snapshot_available());

        {
            let mut core = memory_engine.core().lock().unwrap();
            core.mut_region_meta(1).unwrap().set_can_read(true);
        }
        snap_ctx.read_ts = 5;
        let s = hybrid_engine.snapshot(Some(snap_ctx));
        assert!(!s.region_cache_snapshot_available());
    }
}<|MERGE_RESOLUTION|>--- conflicted
+++ resolved
@@ -1,13 +1,8 @@
 // Copyright 2023 TiKV Project Authors. Licensed under Apache-2.0.
 
 use engine_traits::{
-<<<<<<< HEAD
-    KvEngine, Peekable, ReadOptions, RangeCacheEngine, Result, SnapshotContext, SnapshotMiscExt,
-    SyncMutable,
-=======
-    KvEngine, Peekable, ReadOptions, RegionCacheEngine, Result, SnapshotContext, SnapshotMiscExt,
+    KvEngine, Peekable, RangeCacheEngine, ReadOptions, Result, SnapshotContext, SnapshotMiscExt,
     SyncMutable, WriteBatchExt,
->>>>>>> 6bf8b5e2
 };
 
 use crate::snapshot::HybridEngineSnapshot;
@@ -67,23 +62,16 @@
 impl<EK, EC> KvEngine for HybridEngine<EK, EC>
 where
     EK: KvEngine,
-<<<<<<< HEAD
-    EC: RangeCacheEngine,
-=======
-    EC: RegionCacheEngine,
+    EC: RangeCacheEngine,
     HybridEngine<EK, EC>: WriteBatchExt,
->>>>>>> 6bf8b5e2
 {
     type Snapshot = HybridEngineSnapshot<EK, EC>;
 
     fn snapshot(&self, ctx: Option<SnapshotContext>) -> Self::Snapshot {
         let disk_snap = self.disk_engine.snapshot(ctx.clone());
         let region_cache_snap = if let Some(ctx) = ctx {
-            self.region_cache_engine.snapshot(
-                ctx.region_id,
-                ctx.read_ts,
-                disk_snap.sequence_number(),
-            )
+            self.region_cache_engine
+                .snapshot(ctx.range, ctx.read_ts, disk_snap.sequence_number())
         } else {
             None
         };
@@ -159,8 +147,10 @@
 
 #[cfg(test)]
 mod tests {
+    use std::sync::Arc;
+
     use engine_rocks::util::new_engine;
-    use engine_traits::{KvEngine, SnapshotContext, CF_DEFAULT, CF_LOCK, CF_WRITE};
+    use engine_traits::{KvEngine, SnapshotContext, CF_DEFAULT, CF_LOCK, CF_WRITE, CacheRange};
     use region_cache_memory_engine::RangeCacheMemoryEngine;
     use tempfile::Builder;
 
@@ -174,12 +164,13 @@
             &[CF_DEFAULT, CF_LOCK, CF_WRITE],
         )
         .unwrap();
-        let memory_engine = RangeCacheMemoryEngine::default();
-        memory_engine.new_region(1);
+        let memory_engine = RangeCacheMemoryEngine::new(Arc::default());
+        let range = CacheRange::new(b"k00".to_vec(), b"k10".to_vec());
+        memory_engine.new_range(range.clone());
         {
             let mut core = memory_engine.core().lock().unwrap();
-            core.mut_region_meta(1).unwrap().set_can_read(true);
-            core.mut_region_meta(1).unwrap().set_safe_ts(10);
+            core.mut_range_manager().set_range_readable(&range, true);
+            core.mut_range_manager().set_safe_ts(&range, 10);
         }
 
         let hybrid_engine = HybridEngine::new(disk_engine, memory_engine.clone());
@@ -188,21 +179,21 @@
 
         let mut snap_ctx = SnapshotContext {
             read_ts: 15,
-            region_id: 1,
+            range: range.clone(),
         };
         let s = hybrid_engine.snapshot(Some(snap_ctx.clone()));
         assert!(s.region_cache_snapshot_available());
 
         {
             let mut core = memory_engine.core().lock().unwrap();
-            core.mut_region_meta(1).unwrap().set_can_read(false);
+            core.mut_range_manager().set_range_readable(&range, false);
         }
         let s = hybrid_engine.snapshot(Some(snap_ctx.clone()));
         assert!(!s.region_cache_snapshot_available());
 
         {
             let mut core = memory_engine.core().lock().unwrap();
-            core.mut_region_meta(1).unwrap().set_can_read(true);
+            core.mut_range_manager().set_range_readable(&range, true);
         }
         snap_ctx.read_ts = 5;
         let s = hybrid_engine.snapshot(Some(snap_ctx));
