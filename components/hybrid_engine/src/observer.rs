// Copyright 2024 TiKV Project Authors. Licensed under Apache-2.0.

use std::sync::{Arc, Mutex};

<<<<<<< HEAD
use engine_traits::{CacheRange, KvEngine, RangeCacheEngineExt, RegionEvent};
=======
use engine_traits::{CacheRange, EvictReason, KvEngine, RangeCacheEngineExt};
>>>>>>> 0e380693
use kvproto::{metapb::Region, raft_cmdpb::AdminCmdType, raft_serverpb::RaftApplyState};
use raft::StateRole;
use raftstore::coprocessor::{
    AdminObserver, ApplyCtxInfo, BoxAdminObserver, BoxCmdObserver, BoxQueryObserver,
    BoxRoleObserver, Cmd, CmdBatch, CmdObserver, Coprocessor, CoprocessorHost, ObserveLevel,
    ObserverContext, QueryObserver, RegionState, RoleObserver,
};

#[derive(Clone)]
pub struct Observer {
<<<<<<< HEAD
    // TODO: remove the useless Mutex.
    pending_events: Arc<Mutex<Vec<RegionEvent>>>,
=======
    pending_evict: Arc<Mutex<Vec<(CacheRange, EvictReason)>>>,
>>>>>>> 0e380693
    cache_engine: Arc<dyn RangeCacheEngineExt + Send + Sync>,
}

impl Observer {
    pub fn new(cache_engine: Arc<dyn RangeCacheEngineExt + Send + Sync>) -> Self {
        Observer {
            pending_events: Arc::default(),
            cache_engine,
        }
    }

    pub fn register_to(&self, coprocessor_host: &mut CoprocessorHost<impl KvEngine>) {
        // This observer does not need high priority, use the default 100.
        let priority = 100;
        coprocessor_host
            .registry
            .register_cmd_observer(priority, BoxCmdObserver::new(self.clone()));
        // Evict cache when a peer applies ingest sst.
        coprocessor_host
            .registry
            .register_query_observer(priority, BoxQueryObserver::new(self.clone()));
        // Evict cache when a peer applies region merge.
        coprocessor_host
            .registry
            .register_admin_observer(priority, BoxAdminObserver::new(self.clone()));
        // Evict cache when a leader steps down.
        coprocessor_host
            .registry
            .register_role_observer(priority, BoxRoleObserver::new(self.clone()));

        // NB: We do not evict the cache when applying a snapshot because
        // the peer must be in the follower role during this process.
        // The cache is already evicted when the leader steps down.
    }

    fn post_exec_cmd(
        &self,
        ctx: &mut ObserverContext<'_>,
        cmd: &Cmd,
        state: &RegionState,
        apply: &mut ApplyCtxInfo<'_>,
    ) {
        if !self.cache_engine.range_cache_engine_enabled() {
            return;
        }
        // Evict caches for successfully executed ingest commands and admin
        // commands that change region range.
        //
        // NB: We do not evict the cache for region splits, as the split ranges
        // still contain the latest data and hot regions are often split.
        // Evicting the cache for region splits is not worthwhile and may cause
        // performance regression due to frequent loading and evicting of
        // hot regions.
        if apply.pending_handle_ssts.is_some()
            || (state.modified_region.is_some()
                && matches!(
                    cmd.request.get_admin_request().get_cmd_type(),
                    AdminCmdType::PrepareMerge | AdminCmdType::CommitMerge
                ))
        {
            let range = CacheRange::from_region(ctx.region());
            tikv_util::info!(
                "evict range due to apply commands";
                "region_id" => ctx.region().get_id(),
                "is_ingest_sst" => apply.pending_handle_ssts.is_some(),
                "admin_command" => ?cmd.request.get_admin_request().get_cmd_type(),
                "start_key" => ?ctx.region().start_key,
                "end_key" => ?ctx.region().end_key,
            );
<<<<<<< HEAD
            self.pending_events
                .lock()
                .unwrap()
                .push(RegionEvent::Eviction {
                    region: ctx.region().clone(),
                });
        }
        // there are new_regions, this must be a split event.
        if !state.new_regions.is_empty() {
            let cmd_type = cmd.request.get_admin_request().get_cmd_type();
            assert!(cmd_type == AdminCmdType::BatchSplit || cmd_type == AdminCmdType::Split);
            tikv_util::info!(
                "in-memory-engine handle region split";
                "region_id" => ctx.region().get_id(),
                "admin_command" => ?cmd.request.get_admin_request().get_cmd_type(),
                "region" => ?state.modified_region.as_ref().unwrap(),
                "new_regions" => ?state.new_regions,
            );

            self.pending_events
                .lock()
                .unwrap()
                .push(RegionEvent::Split {
                    source: ctx.region().clone(),
                    new_regions: state.new_regions.clone(),
                });
=======
            self.pending_evict
                .lock()
                .unwrap()
                .push((range, EvictReason::Merge));
>>>>>>> 0e380693
        }
    }

    fn on_flush_cmd(&self) {
        if !self.cache_engine.range_cache_engine_enabled() {
            return;
        }

<<<<<<< HEAD
        let events = std::mem::take(&mut *self.pending_events.lock().unwrap());
        for e in events {
            self.cache_engine.on_region_event(e);
=======
        let ranges = {
            let mut ranges = self.pending_evict.lock().unwrap();
            std::mem::take(&mut *ranges)
        };
        for (range, evict_reason) in ranges {
            self.cache_engine.evict_range(&range, evict_reason);
>>>>>>> 0e380693
        }
    }

    fn evict_range_on_leader_steps_down(&self, region: &Region) {
        if !self.cache_engine.range_cache_engine_enabled() {
            return;
        }

        let range = CacheRange::from_region(region);
        tikv_util::info!(
           "evict range due to leader step down";
           "region_id" => region.get_id(),
           "epoch" => ?region.get_region_epoch(),
           "start_key" => ?region.start_key,
           "end_key" => ?region.end_key,
        );
<<<<<<< HEAD
        self.pending_events
            .lock()
            .unwrap()
            .push(RegionEvent::Eviction {
                region: region.clone(),
            });
=======
        self.pending_evict
            .lock()
            .unwrap()
            .push((range, EvictReason::BecomeFollower));
>>>>>>> 0e380693
    }
}

impl Coprocessor for Observer {}

impl QueryObserver for Observer {
    fn post_exec_query(
        &self,
        ctx: &mut ObserverContext<'_>,
        cmd: &Cmd,
        _: &RaftApplyState,
        state: &RegionState,
        apply: &mut ApplyCtxInfo<'_>,
    ) -> bool {
        self.post_exec_cmd(ctx, cmd, state, apply);
        // This observer does not require persisting the cmd to engine
        // immediately, so return false.
        false
    }
}

impl AdminObserver for Observer {
    fn post_exec_admin(
        &self,
        ctx: &mut ObserverContext<'_>,
        cmd: &Cmd,
        _: &RaftApplyState,
        state: &RegionState,
        apply: &mut ApplyCtxInfo<'_>,
    ) -> bool {
        self.post_exec_cmd(ctx, cmd, state, apply);
        // This observer does not require persisting the cmd to engine
        // immediately, so return false.
        false
    }
}

impl RoleObserver for Observer {
    fn on_role_change(
        &self,
        ctx: &mut ObserverContext<'_>,
        change: &raftstore::coprocessor::RoleChange,
    ) {
        if let StateRole::Follower = change.state
            && change.initialized
        {
            self.evict_range_on_leader_steps_down(ctx.region())
        }
    }
}

impl<E> CmdObserver<E> for Observer {
    fn on_flush_applied_cmd_batch(
        &self,
        _max_level: ObserveLevel,
        _cmd_batches: &mut Vec<CmdBatch>,
        _engine: &E,
    ) {
        self.on_flush_cmd();
    }
    fn on_applied_current_term(&self, role: StateRole, region: &Region) {}
}

#[cfg(test)]
mod tests {
    use std::sync::atomic::{AtomicBool, Ordering};

    use engine_traits::{RegionEvent, SstMetaInfo};
    use kvproto::{
        import_sstpb::SstMeta,
        metapb::Peer,
        raft_cmdpb::{RaftCmdRequest, RaftCmdResponse},
    };

    use super::*;

    #[derive(Default)]
    struct MockRangeCacheEngine {
        enabled: AtomicBool,
        evicted_ranges: Arc<Mutex<Vec<CacheRange>>>,
    }
    impl RangeCacheEngineExt for MockRangeCacheEngine {
        fn range_cache_engine_enabled(&self) -> bool {
            self.enabled.load(Ordering::Relaxed)
        }
<<<<<<< HEAD
        fn on_region_event(&self, event: RegionEvent) {
            // TODO
=======
        fn evict_range(&self, range: &CacheRange, _: EvictReason) {
            self.evicted_ranges.lock().unwrap().push(range.clone());
>>>>>>> 0e380693
        }
    }

    fn new_admin_request_batch_split() -> RaftCmdRequest {
        let mut request = RaftCmdRequest::default();
        request
            .mut_admin_request()
            .set_cmd_type(AdminCmdType::BatchSplit);
        request
    }

    #[test]
    fn test_do_not_evict_range_region_split() {
        let cache_engine = Arc::new(MockRangeCacheEngine::default());
        let observer = Observer::new(cache_engine.clone());

        let mut region = Region::default();
        region.set_id(1);
        region.mut_peers().push(Peer::default());
        let mut ctx = ObserverContext::new(&region);

        let mut pending_handle_ssts = None;
        let mut delete_ssts = Vec::new();
        let mut pending_delete_ssts = Vec::new();

        let mut apply = ApplyCtxInfo {
            pending_handle_ssts: &mut pending_handle_ssts,
            delete_ssts: &mut delete_ssts,
            pending_delete_ssts: &mut pending_delete_ssts,
        };
        let request = new_admin_request_batch_split();
        let response = RaftCmdResponse::default();
        let cmd = Cmd::new(0, 0, request, response);

        // Must not evict range for region split.
        //
        // Enable range cache engine.
        cache_engine.enabled.store(true, Ordering::Relaxed);
        observer.post_exec_cmd(&mut ctx, &cmd, &RegionState::default(), &mut apply);
        observer.on_flush_cmd();
        let expected = CacheRange::from_region(&region);
        assert!(&cache_engine.evicted_ranges.lock().unwrap().is_empty());
    }

    #[test]
    fn test_evict_range_ingest_sst() {
        let cache_engine = Arc::new(MockRangeCacheEngine::default());
        let observer = Observer::new(cache_engine.clone());

        let mut region = Region::default();
        region.set_id(1);
        region.mut_peers().push(Peer::default());
        let mut ctx = ObserverContext::new(&region);

        let mut meta = SstMeta::default();
        meta.set_region_id(1);
        let meta = SstMetaInfo {
            total_bytes: 0,
            total_kvs: 0,
            meta,
        };
        let mut pending_handle_ssts = Some(vec![meta]);
        let mut delete_ssts = Vec::new();
        let mut pending_delete_ssts = Vec::new();

        let mut apply = ApplyCtxInfo {
            pending_handle_ssts: &mut pending_handle_ssts,
            delete_ssts: &mut delete_ssts,
            pending_delete_ssts: &mut pending_delete_ssts,
        };
        let request = RaftCmdRequest::default();
        let response = RaftCmdResponse::default();
        let cmd = Cmd::new(0, 0, request, response);

        // Must not evict range when range cache engine is disabled.
        observer.post_exec_cmd(&mut ctx, &cmd, &RegionState::default(), &mut apply);
        observer.on_flush_cmd();
        assert!(cache_engine.evicted_ranges.lock().unwrap().is_empty());

        // Enable range cache engine.
        cache_engine.enabled.store(true, Ordering::Relaxed);
        observer.post_exec_cmd(&mut ctx, &cmd, &RegionState::default(), &mut apply);
        observer.on_flush_cmd();
        let expected = CacheRange::from_region(&region);
        assert_eq!(&cache_engine.evicted_ranges.lock().unwrap()[0], &expected);
    }
}<|MERGE_RESOLUTION|>--- conflicted
+++ resolved
@@ -2,11 +2,7 @@
 
 use std::sync::{Arc, Mutex};
 
-<<<<<<< HEAD
-use engine_traits::{CacheRange, KvEngine, RangeCacheEngineExt, RegionEvent};
-=======
-use engine_traits::{CacheRange, EvictReason, KvEngine, RangeCacheEngineExt};
->>>>>>> 0e380693
+use engine_traits::{CacheRange, EvictReason, KvEngine, RangeCacheEngineExt, RegionEvent};
 use kvproto::{metapb::Region, raft_cmdpb::AdminCmdType, raft_serverpb::RaftApplyState};
 use raft::StateRole;
 use raftstore::coprocessor::{
@@ -17,12 +13,8 @@
 
 #[derive(Clone)]
 pub struct Observer {
-<<<<<<< HEAD
     // TODO: remove the useless Mutex.
     pending_events: Arc<Mutex<Vec<RegionEvent>>>,
-=======
-    pending_evict: Arc<Mutex<Vec<(CacheRange, EvictReason)>>>,
->>>>>>> 0e380693
     cache_engine: Arc<dyn RangeCacheEngineExt + Send + Sync>,
 }
 
@@ -92,12 +84,12 @@
                 "start_key" => ?ctx.region().start_key,
                 "end_key" => ?ctx.region().end_key,
             );
-<<<<<<< HEAD
             self.pending_events
                 .lock()
                 .unwrap()
                 .push(RegionEvent::Eviction {
                     region: ctx.region().clone(),
+                    reason: EvictReason::Merge,
                 });
         }
         // there are new_regions, this must be a split event.
@@ -119,12 +111,6 @@
                     source: ctx.region().clone(),
                     new_regions: state.new_regions.clone(),
                 });
-=======
-            self.pending_evict
-                .lock()
-                .unwrap()
-                .push((range, EvictReason::Merge));
->>>>>>> 0e380693
         }
     }
 
@@ -133,18 +119,9 @@
             return;
         }
 
-<<<<<<< HEAD
         let events = std::mem::take(&mut *self.pending_events.lock().unwrap());
         for e in events {
             self.cache_engine.on_region_event(e);
-=======
-        let ranges = {
-            let mut ranges = self.pending_evict.lock().unwrap();
-            std::mem::take(&mut *ranges)
-        };
-        for (range, evict_reason) in ranges {
-            self.cache_engine.evict_range(&range, evict_reason);
->>>>>>> 0e380693
         }
     }
 
@@ -161,19 +138,13 @@
            "start_key" => ?region.start_key,
            "end_key" => ?region.end_key,
         );
-<<<<<<< HEAD
         self.pending_events
             .lock()
             .unwrap()
             .push(RegionEvent::Eviction {
                 region: region.clone(),
+                reason: EvictReason::BecomeFollower,
             });
-=======
-        self.pending_evict
-            .lock()
-            .unwrap()
-            .push((range, EvictReason::BecomeFollower));
->>>>>>> 0e380693
     }
 }
 
@@ -253,19 +224,14 @@
     #[derive(Default)]
     struct MockRangeCacheEngine {
         enabled: AtomicBool,
-        evicted_ranges: Arc<Mutex<Vec<CacheRange>>>,
+        region_events: Arc<Mutex<Vec<RegionEvent>>>,
     }
     impl RangeCacheEngineExt for MockRangeCacheEngine {
         fn range_cache_engine_enabled(&self) -> bool {
             self.enabled.load(Ordering::Relaxed)
         }
-<<<<<<< HEAD
         fn on_region_event(&self, event: RegionEvent) {
-            // TODO
-=======
-        fn evict_range(&self, range: &CacheRange, _: EvictReason) {
-            self.evicted_ranges.lock().unwrap().push(range.clone());
->>>>>>> 0e380693
+            self.region_events.lock().unwrap().push(event);
         }
     }
 
