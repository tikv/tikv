--- conflicted
+++ resolved
@@ -9,12 +9,6 @@
 prost-codec = ["kvproto/prost-codec", "raft/prost-codec"]
 
 [dependencies]
-<<<<<<< HEAD
-raft = { version = "0.6.0-alpha", default-features = false }
+engine_traits = { path = "../engine_traits" }
 kvproto = { git = "https://github.com/busyjay/kvproto.git", branch = "set-apply-term", default-features = false }
-engine_traits = { path = "../engine_traits" }
-=======
-engine_traits = { path = "../engine_traits" }
-kvproto = { git = "https://github.com/pingcap/kvproto.git", default-features = false }
-raft = { version = "0.6.0-alpha", default-features = false }
->>>>>>> 588ee087
+raft = { version = "0.6.0-alpha", default-features = false }