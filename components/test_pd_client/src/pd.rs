// Copyright 2016 TiKV Project Authors. Licensed under Apache-2.0.

use std::{
    cmp,
    collections::{
        BTreeMap,
        Bound::{Excluded, Unbounded},
    },
    sync::{
        atomic::{AtomicBool, AtomicU64, AtomicUsize, Ordering},
        Arc, RwLock,
    },
    time::Duration,
};

use collections::{HashMap, HashMapEntry, HashSet};
use fail::fail_point;
use futures::{
    channel::mpsc::{self, UnboundedReceiver, UnboundedSender},
    compat::Future01CompatExt,
    executor::block_on,
    future::{err, ok, ready, BoxFuture, FutureExt},
    stream,
    stream::StreamExt,
};
use keys::{self, data_key, enc_end_key, enc_start_key};
use kvproto::{
    metapb::{self, PeerRole},
    pdpb::{
        self, BatchSwitchWitness, ChangePeer, ChangePeerV2, CheckPolicy, Merge,
        RegionHeartbeatResponse, SplitRegion, SwitchWitness, TransferLeader,
    },
    replication_modepb::{
        DrAutoSyncState, RegionReplicationStatus, ReplicationMode, ReplicationStatus,
        StoreDrAutoSyncStatus,
    },
};
use pd_client::{
    BucketStat, Error, FeatureGate, Key, PdClient, PdFuture, RegionInfo, RegionStat, Result,
};
use raft::eraftpb::ConfChangeType;
use tikv_util::{
    store::{check_key_in_region, find_peer, find_peer_by_id, is_learner, new_peer, QueryStats},
    time::{Instant, UnixSecs},
    timer::GLOBAL_TIMER_HANDLE,
    Either, HandyRwLock,
};
use tokio_timer::timer::Handle;
use txn_types::{TimeStamp, TSO_PHYSICAL_SHIFT_BITS};

use super::*;

pub const INIT_EPOCH_CONF_VER: u64 = 1;
pub const INIT_EPOCH_VER: u64 = 1;

struct Store {
    store: metapb::Store,
    region_ids: HashSet<u64>,
    sender: UnboundedSender<pdpb::RegionHeartbeatResponse>,
    receiver: Option<UnboundedReceiver<pdpb::RegionHeartbeatResponse>>,
}

impl Default for Store {
    fn default() -> Store {
        let (tx, rx) = mpsc::unbounded();
        Store {
            store: Default::default(),
            region_ids: Default::default(),
            sender: tx,
            receiver: Some(rx),
        }
    }
}

#[derive(Debug, Clone, PartialEq)]
enum SchedulePolicy {
    /// Repeat an Operator.
    Repeat(isize),
    /// Repeat till succcess.
    TillSuccess,
    /// Stop immediately.
    Stop,
}

impl SchedulePolicy {
    fn schedule(&mut self) -> bool {
        match *self {
            SchedulePolicy::Repeat(ref mut c) => {
                if *c > 0 {
                    *c -= 1;
                    true
                } else {
                    false
                }
            }
            SchedulePolicy::TillSuccess => true,
            SchedulePolicy::Stop => false,
        }
    }
}

#[derive(Clone, Debug)]
enum Operator {
    AddPeer {
        // Left: to be added.
        // Right: pending peer.
        peer: Either<metapb::Peer, metapb::Peer>,
        policy: SchedulePolicy,
    },
    RemovePeer {
        peer: metapb::Peer,
        policy: SchedulePolicy,
    },
    TransferLeader {
        peer: metapb::Peer,
        peers: Vec<metapb::Peer>,
        policy: SchedulePolicy,
    },
    MergeRegion {
        source_region_id: u64,
        target_region_id: u64,
        policy: Arc<RwLock<SchedulePolicy>>,
    },
    SplitRegion {
        region_epoch: metapb::RegionEpoch,
        policy: pdpb::CheckPolicy,
        keys: Vec<Vec<u8>>,
    },
    LeaveJoint {
        policy: SchedulePolicy,
    },
    JointConfChange {
        add_peers: Vec<metapb::Peer>,
        to_add_peers: Vec<metapb::Peer>,
        remove_peers: Vec<metapb::Peer>,
        policy: SchedulePolicy,
    },
    BatchSwitchWitness {
        peer_ids: Vec<u64>,
        is_witnesses: Vec<bool>,
        policy: SchedulePolicy,
    },
}

pub fn sleep_ms(ms: u64) {
    std::thread::sleep(Duration::from_millis(ms));
}

fn change_peer(change_type: ConfChangeType, peer: metapb::Peer) -> pdpb::ChangePeer {
    let mut cp = pdpb::ChangePeer::default();
    cp.set_change_type(change_type);
    cp.set_peer(peer);
    cp
}

pub fn new_pd_change_peer(
    change_type: ConfChangeType,
    peer: metapb::Peer,
) -> RegionHeartbeatResponse {
    let mut change_peer = ChangePeer::default();
    change_peer.set_change_type(change_type);
    change_peer.set_peer(peer);

    let mut resp = RegionHeartbeatResponse::default();
    resp.set_change_peer(change_peer);
    resp
}

pub fn new_pd_change_peer_v2(changes: Vec<ChangePeer>) -> RegionHeartbeatResponse {
    let mut change_peer = ChangePeerV2::default();
    change_peer.set_changes(changes.into());

    let mut resp = RegionHeartbeatResponse::default();
    resp.set_change_peer_v2(change_peer);
    resp
}

pub fn new_split_region(policy: CheckPolicy, keys: Vec<Vec<u8>>) -> RegionHeartbeatResponse {
    let mut split_region = SplitRegion::default();
    split_region.set_policy(policy);
    split_region.set_keys(keys.into());
    let mut resp = RegionHeartbeatResponse::default();
    resp.set_split_region(split_region);
    resp
}

pub fn new_pd_transfer_leader(
    peer: metapb::Peer,
    peers: Vec<metapb::Peer>,
) -> RegionHeartbeatResponse {
    let mut transfer_leader = TransferLeader::default();
    transfer_leader.set_peer(peer);
    transfer_leader.set_peers(peers.into());

    let mut resp = RegionHeartbeatResponse::default();
    resp.set_transfer_leader(transfer_leader);
    resp
}

pub fn new_pd_merge_region(target_region: metapb::Region) -> RegionHeartbeatResponse {
    let mut merge = Merge::default();
    merge.set_target(target_region);

    let mut resp = RegionHeartbeatResponse::default();
    resp.set_merge(merge);
    resp
}

fn switch_witness(peer_id: u64, is_witness: bool) -> SwitchWitness {
    let mut sw = SwitchWitness::default();
    sw.set_peer_id(peer_id);
    sw.set_is_witness(is_witness);
    sw
}

pub fn new_pd_batch_switch_witnesses(switches: Vec<SwitchWitness>) -> RegionHeartbeatResponse {
    let mut switch_witnesses = BatchSwitchWitness::default();
    switch_witnesses.set_switch_witnesses(switches.into());

    let mut resp = RegionHeartbeatResponse::default();
    resp.set_switch_witnesses(switch_witnesses);
    resp
}

impl Operator {
    fn make_region_heartbeat_response(
        &self,
        region_id: u64,
        cluster: &PdCluster,
    ) -> pdpb::RegionHeartbeatResponse {
        match *self {
            Operator::AddPeer { ref peer, .. } => {
                if let Either::Left(ref peer) = *peer {
                    let conf_change_type = if is_learner(peer) {
                        ConfChangeType::AddLearnerNode
                    } else {
                        ConfChangeType::AddNode
                    };
                    new_pd_change_peer_v2(vec![change_peer(conf_change_type, peer.clone())])
                } else {
                    pdpb::RegionHeartbeatResponse::default()
                }
            }
            Operator::RemovePeer { ref peer, .. } => {
                new_pd_change_peer_v2(vec![change_peer(ConfChangeType::RemoveNode, peer.clone())])
            }
            Operator::TransferLeader {
                ref peer,
                ref peers,
                ..
            } => new_pd_transfer_leader(peer.clone(), peers.clone()),
            Operator::MergeRegion {
                target_region_id, ..
            } => {
                if target_region_id == region_id {
                    pdpb::RegionHeartbeatResponse::default()
                } else {
                    let region = cluster.get_region_by_id(target_region_id).unwrap().unwrap();
                    if cluster.check_merge_target_integrity {
                        let mut all_exist = true;
                        for peer in region.get_peers() {
                            if cluster.pending_peers.contains_key(&peer.get_id()) {
                                all_exist = false;
                                break;
                            }
                        }
                        if all_exist {
                            new_pd_merge_region(region)
                        } else {
                            pdpb::RegionHeartbeatResponse::default()
                        }
                    } else {
                        new_pd_merge_region(region)
                    }
                }
            }
            Operator::SplitRegion {
                policy, ref keys, ..
            } => new_split_region(policy, keys.clone()),
            Operator::LeaveJoint { .. } => new_pd_change_peer_v2(vec![]),
            Operator::JointConfChange {
                ref to_add_peers,
                ref remove_peers,
                ..
            } => {
                let mut cps = Vec::with_capacity(to_add_peers.len() + remove_peers.len());
                for peer in to_add_peers.iter() {
                    let conf_change_type = if is_learner(peer) {
                        ConfChangeType::AddLearnerNode
                    } else {
                        ConfChangeType::AddNode
                    };
                    cps.push(change_peer(conf_change_type, peer.clone()));
                }
                for peer in remove_peers.iter() {
                    cps.push(change_peer(ConfChangeType::RemoveNode, peer.clone()));
                }
                new_pd_change_peer_v2(cps)
            }
            Operator::BatchSwitchWitness {
                ref peer_ids,
                ref is_witnesses,
                ..
            } => {
                let mut switches = Vec::with_capacity(peer_ids.len());
                for (peer_id, is_witness) in peer_ids.iter().zip(is_witnesses.iter()) {
                    switches.push(switch_witness(*peer_id, *is_witness));
                }
                new_pd_batch_switch_witnesses(switches)
            }
        }
    }

    fn try_finished(
        &mut self,
        cluster: &PdCluster,
        region: &metapb::Region,
        leader: &metapb::Peer,
    ) -> bool {
        match *self {
            Operator::AddPeer {
                ref mut peer,
                ref mut policy,
            } => {
                if !policy.schedule() {
                    return true;
                }
                let pr = peer.clone();
                if let Either::Left(pr) = pr {
                    if region.get_peers().iter().any(|p| p == &pr) {
                        // TiKV is adding the peer right now,
                        // set it to Right so it will not be scheduled again.
                        *peer = Either::Right(pr);
                    } else {
                        // TiKV rejects AddNode.
                        return false;
                    }
                }
                if let Either::Right(ref pr) = *peer {
                    // Still adding peer?
                    return !cluster.pending_peers.contains_key(&pr.get_id());
                }
                unreachable!()
            }
            Operator::SplitRegion {
                ref region_epoch, ..
            } => region.get_region_epoch() != region_epoch,
            Operator::RemovePeer {
                ref peer,
                ref mut policy,
            } => region.get_peers().iter().all(|p| p != peer) || !policy.schedule(),
            Operator::TransferLeader {
                ref peer,
                ref peers,
                ref mut policy,
            } => leader == peer || peers.iter().any(|peer| leader == peer) || !policy.schedule(),
            Operator::MergeRegion {
                source_region_id,
                ref mut policy,
                ..
            } => {
                if cluster
                    .get_region_by_id(source_region_id)
                    .unwrap()
                    .is_none()
                {
                    *policy.write().unwrap() = SchedulePolicy::Stop;
                    false
                } else {
                    !policy.write().unwrap().schedule()
                }
            }
            Operator::LeaveJoint { ref mut policy } => {
                region.get_peers().iter().all(|p| {
                    p.get_role() != PeerRole::IncomingVoter
                        && p.get_role() != PeerRole::DemotingVoter
                }) || !policy.schedule()
            }
            Operator::JointConfChange {
                ref add_peers,
                ref remove_peers,
                ref mut policy,
                ..
            } => {
                let add = add_peers
                    .iter()
                    .all(|peer| region.get_peers().iter().any(|p| p == peer));

                let remove = remove_peers
                    .iter()
                    .all(|peer| region.get_peers().iter().all(|p| p != peer));

                add && remove || !policy.schedule()
            }
            Operator::BatchSwitchWitness {
                ref peer_ids,
                ref is_witnesses,
                ref mut policy,
            } => {
                if !policy.schedule() {
                    return true;
                }
                for (peer_id, is_witness) in peer_ids.iter().zip(is_witnesses.iter()) {
                    if region
                        .get_peers()
                        .iter()
                        .any(|p| (p.get_id() == *peer_id) && (p.get_is_witness() != *is_witness))
                        || cluster.pending_peers.contains_key(peer_id)
                    {
                        return false;
                    }
                }
                true
            }
        }
    }
}

struct PdCluster {
    meta: metapb::Cluster,
    stores: HashMap<u64, Store>,
    regions: BTreeMap<Key, metapb::Region>,
    region_id_keys: HashMap<u64, Key>,
    region_approximate_size: HashMap<u64, u64>,
    region_approximate_keys: HashMap<u64, u64>,
    region_last_report_ts: HashMap<u64, UnixSecs>,
    region_last_report_term: HashMap<u64, u64>,
    base_id: AtomicUsize,
    buckets: HashMap<u64, BucketStat>,

    store_stats: HashMap<u64, pdpb::StoreStats>,
    store_hotspots: HashMap<u64, HashMap<u64, pdpb::PeerStat>>,
    split_count: usize,

    // region id -> Operator
    operators: HashMap<u64, Operator>,
    enable_peer_count_check: bool,

    // region id -> leader
    leaders: HashMap<u64, metapb::Peer>,
    down_peers: HashMap<u64, pdpb::PeerStats>,
    // peer id -> peer
    pending_peers: HashMap<u64, metapb::Peer>,
    is_bootstraped: bool,

    gc_safe_point: u64,
    min_resolved_ts: u64,

    replication_status: Option<ReplicationStatus>,
    region_replication_status: HashMap<u64, RegionReplicationStatus>,

    // for merging
    pub check_merge_target_integrity: bool,

    unsafe_recovery_store_reports: HashMap<u64, pdpb::StoreReport>,
    unsafe_recovery_plan: HashMap<u64, pdpb::RecoveryPlan>,
}

impl PdCluster {
    fn new(cluster_id: u64) -> PdCluster {
        let mut meta = metapb::Cluster::default();
        meta.set_id(cluster_id);
        meta.set_max_peer_count(5);

        PdCluster {
            meta,
            stores: HashMap::default(),
            regions: BTreeMap::new(),
            region_id_keys: HashMap::default(),
            region_approximate_size: HashMap::default(),
            region_approximate_keys: HashMap::default(),
            region_last_report_ts: HashMap::default(),
            region_last_report_term: HashMap::default(),
            base_id: AtomicUsize::new(1000),
            store_stats: HashMap::default(),
            store_hotspots: HashMap::default(),
            split_count: 0,
            operators: HashMap::default(),
            enable_peer_count_check: true,
            leaders: HashMap::default(),
            down_peers: HashMap::default(),
            pending_peers: HashMap::default(),
            is_bootstraped: false,

            gc_safe_point: 0,
            min_resolved_ts: 0,
            replication_status: None,
            region_replication_status: HashMap::default(),
            check_merge_target_integrity: true,
            unsafe_recovery_store_reports: HashMap::default(),
            unsafe_recovery_plan: HashMap::default(),
            buckets: HashMap::default(),
        }
    }

    fn bootstrap(&mut self, store: metapb::Store, region: metapb::Region) {
        // Now, some tests use multi peers in bootstrap,
        // disable this check.
        // TODO: enable this check later.
        // assert_eq!(region.get_peers().len(), 1);
        let store_id = store.get_id();
        let mut s = Store {
            store,
            ..Default::default()
        };

        s.region_ids.insert(region.get_id());

        self.stores.insert(store_id, s);

        self.add_region(&region);
        self.is_bootstraped = true;
    }

    fn set_bootstrap(&mut self, is_bootstraped: bool) {
        self.is_bootstraped = is_bootstraped
    }

    // We don't care cluster id here, so any value like 0 in tests is ok.
    fn alloc_id(&self) -> Result<u64> {
        Ok(self.base_id.fetch_add(1, Ordering::Relaxed) as u64)
    }

    fn put_store(&mut self, store: metapb::Store) -> Result<()> {
        let store_id = store.get_id();
        // There is a race between put_store and handle_region_heartbeat_response. If
        // store id is 0, it means it's a placeholder created by latter, we just need to
        // update the meta. Otherwise we should overwrite it.
        if self
            .stores
            .get(&store_id)
            .map_or(true, |s| s.store.get_id() != 0)
        {
            self.stores.insert(
                store_id,
                Store {
                    store,
                    ..Default::default()
                },
            );
        } else {
            self.stores.get_mut(&store_id).unwrap().store = store;
        }
        Ok(())
    }

    fn get_store(&self, store_id: u64) -> Result<metapb::Store> {
        match self.stores.get(&store_id) {
            Some(s) if s.store.get_id() != 0 => Ok(s.store.clone()),
            // Matches PD error message.
            // See https://github.com/tikv/pd/blob/v7.3.0/server/grpc_service.go#L777-L780
            _ => Err(box_err!("invalid store ID {}, not found", store_id)),
        }
    }

    fn get_all_stores(&self) -> Result<Vec<metapb::Store>> {
        Ok(self
            .stores
            .values()
            .filter_map(|s| {
                if s.store.get_id() != 0 {
                    Some(s.store.clone())
                } else {
                    None
                }
            })
            .collect())
    }

    fn get_region(&self, key: Vec<u8>) -> Option<metapb::Region> {
        self.regions
            .range((Excluded(key), Unbounded))
            .next()
            .map(|(_, region)| region.clone())
    }

    fn get_region_by_id(&self, region_id: u64) -> Result<Option<metapb::Region>> {
        Ok(self
            .region_id_keys
            .get(&region_id)
            .and_then(|k| self.regions.get(k).cloned()))
    }

    fn get_region_approximate_size(&self, region_id: u64) -> Option<u64> {
        self.region_approximate_size.get(&region_id).cloned()
    }

    fn get_region_approximate_keys(&self, region_id: u64) -> Option<u64> {
        self.region_approximate_keys.get(&region_id).cloned()
    }

    fn get_region_last_report_ts(&self, region_id: u64) -> Option<UnixSecs> {
        self.region_last_report_ts.get(&region_id).cloned()
    }

    fn get_region_last_report_term(&self, region_id: u64) -> Option<u64> {
        self.region_last_report_term.get(&region_id).cloned()
    }

    fn get_store_hotspots(&self, store_id: u64) -> Option<HashMap<u64, pdpb::PeerStat>> {
        self.store_hotspots.get(&store_id).cloned()
    }

    fn get_stores(&self) -> Vec<metapb::Store> {
        self.stores
            .values()
            .filter(|s| s.store.get_id() != 0)
            .map(|s| s.store.clone())
            .collect()
    }

    fn get_regions_number(&self) -> usize {
        self.regions.len()
    }

    fn add_region(&mut self, region: &metapb::Region) {
        let end_key = enc_end_key(region);
        assert!(
            self.regions
                .insert(end_key.clone(), region.clone())
                .is_none()
        );
        assert!(
            self.region_id_keys
                .insert(region.get_id(), end_key)
                .is_none()
        );
    }

    fn remove_region(&mut self, region: &metapb::Region) {
        let end_key = enc_end_key(region);
        assert!(self.regions.remove(&end_key).is_some());
        assert!(self.region_id_keys.remove(&region.get_id()).is_some());
    }

    fn get_overlap(&self, start_key: Vec<u8>, end_key: Vec<u8>) -> Vec<metapb::Region> {
        self.regions
            .range((Excluded(start_key), Unbounded))
            .map(|(_, r)| r.clone())
            .take_while(|exist_region| end_key > enc_start_key(exist_region))
            .collect()
    }

    fn check_put_region(&mut self, region: metapb::Region) -> Result<Vec<metapb::Region>> {
        let (start_key, end_key, incoming_epoch) = (
            enc_start_key(&region),
            enc_end_key(&region),
            region.get_region_epoch().clone(),
        );
        assert!(end_key > start_key);
        let created_by_unsafe_recovery = (!start_key.is_empty() || !end_key.is_empty())
            && incoming_epoch.get_version() == 0
            && incoming_epoch.get_conf_ver() == 0;
        let overlaps = self.get_overlap(start_key, end_key);
        if created_by_unsafe_recovery {
            // Allow recreated region by unsafe recover to overwrite other regions with a
            // "older" epoch.
            return Ok(overlaps);
        }
        for r in overlaps.iter() {
            if incoming_epoch.get_version() < r.get_region_epoch().get_version() {
                return Err(box_err!("epoch {:?} is stale.", incoming_epoch));
            }
        }
        if let Some(o) = self.get_region_by_id(region.get_id())? {
            let exist_epoch = o.get_region_epoch();
            if incoming_epoch.get_version() < exist_epoch.get_version()
                || incoming_epoch.get_conf_ver() < exist_epoch.get_conf_ver()
            {
                return Err(box_err!("epoch {:?} is stale.", incoming_epoch));
            }
        }
        Ok(overlaps)
    }

    fn handle_heartbeat(
        &mut self,
        mut region: metapb::Region,
        leader: metapb::Peer,
    ) -> Result<pdpb::RegionHeartbeatResponse> {
        let overlaps = self.check_put_region(region.clone())?;
        let same_region = {
            let (ver, conf_ver, start_key, end_key) = (
                region.get_region_epoch().get_version(),
                region.get_region_epoch().get_conf_ver(),
                region.get_start_key(),
                region.get_end_key(),
            );
            overlaps.len() == 1
                && overlaps[0].get_id() == region.get_id()
                && overlaps[0].get_region_epoch().get_version() == ver
                && overlaps[0].get_region_epoch().get_conf_ver() == conf_ver
                && overlaps[0].get_start_key() == start_key
                && overlaps[0].get_end_key() == end_key
        };
        if !same_region {
            debug!("region changed"; "from" => ?overlaps, "to" => ?region, "leader" => ?leader);
            // remove overlap regions
            for r in overlaps {
                self.remove_region(&r);
            }
            // remove stale region that have same id but different key range
            if let Some(o) = self.get_region_by_id(region.get_id())? {
                self.remove_region(&o);
            }
            self.add_region(&region);
        }
        let resp = self
            .poll_heartbeat_responses(region.clone(), leader.clone())
            .unwrap_or_else(|| {
                let mut resp = pdpb::RegionHeartbeatResponse::default();
                resp.set_region_id(region.get_id());
                resp.set_region_epoch(region.take_region_epoch());
                resp.set_target_peer(leader);
                resp
            });
        Ok(resp)
    }

    // max_peer_count check, the default operator for handling region heartbeat.
    fn handle_heartbeat_max_peer_count(
        &mut self,
        region: &metapb::Region,
        leader: &metapb::Peer,
    ) -> Option<Operator> {
        let max_peer_count = self.meta.get_max_peer_count() as usize;
        let peer_count = region.get_peers().len();
        match peer_count.cmp(&max_peer_count) {
            cmp::Ordering::Less => {
                // find the first store which the region has not covered.
                for store_id in self.stores.keys() {
                    if region
                        .get_peers()
                        .iter()
                        .all(|x| x.get_store_id() != *store_id)
                    {
                        let peer = Either::Left(new_peer(*store_id, self.alloc_id().unwrap()));
                        let policy = SchedulePolicy::Repeat(1);
                        return Some(Operator::AddPeer { peer, policy });
                    }
                }
            }
            cmp::Ordering::Greater => {
                // find the first peer which not leader.
                let pos = region
                    .get_peers()
                    .iter()
                    .position(|x| x.get_store_id() != leader.get_store_id())
                    .unwrap();
                let peer = region.get_peers()[pos].clone();
                let policy = SchedulePolicy::Repeat(1);
                return Some(Operator::RemovePeer { peer, policy });
            }
            _ => {}
        }

        None
    }

    fn poll_heartbeat_responses_for(
        &mut self,
        store_id: u64,
    ) -> Vec<pdpb::RegionHeartbeatResponse> {
        let mut resps = vec![];
        for (region_id, leader) in self.leaders.clone() {
            if leader.get_store_id() != store_id {
                continue;
            }
            if let Ok(Some(region)) = self.get_region_by_id(region_id) {
                if let Some(resp) = self.poll_heartbeat_responses(region, leader) {
                    resps.push(resp);
                }
            }
        }

        resps
    }

    fn poll_heartbeat_responses(
        &mut self,
        mut region: metapb::Region,
        leader: metapb::Peer,
    ) -> Option<pdpb::RegionHeartbeatResponse> {
        let region_id = region.get_id();
        let mut operator = None;
        if let Some(mut op) = self.operators.remove(&region_id) {
            if !op.try_finished(self, &region, &leader) {
                operator = Some(op);
            };
        } else if self.enable_peer_count_check {
            // There is no on-going operator, start next round.
            operator = self.handle_heartbeat_max_peer_count(&region, &leader);
        }

        let operator = operator?;
        debug!(
            "[region {}] schedule {:?} to {:?}, region: {:?}",
            region_id, operator, leader, region
        );

        let mut resp = operator.make_region_heartbeat_response(region.get_id(), self);
        self.operators.insert(region_id, operator);
        resp.set_region_id(region_id);
        resp.set_region_epoch(region.take_region_epoch());
        resp.set_target_peer(leader);
        Some(resp)
    }

    fn region_heartbeat(
        &mut self,
        term: u64,
        region: metapb::Region,
        leader: metapb::Peer,
        region_stat: RegionStat,
        replication_status: Option<RegionReplicationStatus>,
    ) -> Result<pdpb::RegionHeartbeatResponse> {
        for peer in region.get_peers() {
            self.down_peers.remove(&peer.get_id());
            self.pending_peers.remove(&peer.get_id());
        }
        for peer in region_stat.down_peers {
            self.down_peers.insert(peer.get_peer().get_id(), peer);
        }
        for p in region_stat.pending_peers {
            self.pending_peers.insert(p.get_id(), p);
        }
        self.leaders.insert(region.get_id(), leader.clone());

        self.region_approximate_size
            .insert(region.get_id(), region_stat.approximate_size);
        self.region_approximate_keys
            .insert(region.get_id(), region_stat.approximate_keys);
        self.region_last_report_ts
            .insert(region.get_id(), region_stat.last_report_ts);
        self.region_last_report_term.insert(region.get_id(), term);

        if let Some(status) = replication_status {
            self.region_replication_status.insert(region.id, status);
        }
        fail_point!("test_raftstore::pd::region_heartbeat");

        self.handle_heartbeat(region, leader)
    }

    fn set_gc_safe_point(&mut self, safe_point: u64) {
        self.gc_safe_point = safe_point;
    }

    fn get_gc_safe_point(&self) -> u64 {
        self.gc_safe_point
    }

    fn set_min_resolved_ts(&mut self, min_resolved_ts: u64) {
        self.min_resolved_ts = min_resolved_ts;
    }

    fn get_min_resolved_ts(&self) -> u64 {
        self.min_resolved_ts
    }

    fn handle_store_heartbeat(&mut self, store_id: u64) -> Result<pdpb::StoreHeartbeatResponse> {
        debug!("Unsafe recovery, a heartbeat"; "store_id" => store_id, "plan" => ?self.unsafe_recovery_plan);
        let mut resp = pdpb::StoreHeartbeatResponse::default();
        if let Some((_, plan)) = self.unsafe_recovery_plan.remove_entry(&store_id) {
            debug!("Unsafe recovery, sending recovery plan"; "store_id" => store_id, "plan" => ?plan);
            resp.set_recovery_plan(plan);
        }

        Ok(resp)
    }

    fn set_unsafe_recovery_plan(&mut self, store_id: u64, recovery_plan: pdpb::RecoveryPlan) {
        self.unsafe_recovery_plan.insert(store_id, recovery_plan);
    }

    fn get_store_report(&mut self, store_id: u64) -> Option<pdpb::StoreReport> {
        self.unsafe_recovery_store_reports.remove(&store_id)
    }

    fn set_store_report(&mut self, store_id: u64, report: pdpb::StoreReport) {
        let _ = self.unsafe_recovery_store_reports.insert(store_id, report);
    }
}

fn check_stale_region(region: &metapb::Region, check_region: &metapb::Region) -> Result<()> {
    let epoch = region.get_region_epoch();
    let check_epoch = check_region.get_region_epoch();

    if check_epoch.get_version() < epoch.get_version()
        || check_epoch.get_conf_ver() < epoch.get_conf_ver()
    {
        return Err(box_err!(
            "epoch not match {:?}, we are now {:?}",
            check_epoch,
            epoch
        ));
    }
    Ok(())
}

// For test when a node is already bootstraped the cluster with the first region
pub fn bootstrap_with_first_region(pd_client: Arc<TestPdClient>) -> Result<()> {
    let mut region = metapb::Region::default();
    region.set_id(1);
    region.set_start_key(keys::EMPTY_KEY.to_vec());
    region.set_end_key(keys::EMPTY_KEY.to_vec());
    region.mut_region_epoch().set_version(INIT_EPOCH_VER);
    region.mut_region_epoch().set_conf_ver(INIT_EPOCH_CONF_VER);
    let peer = new_peer(1, 1);
    region.mut_peers().push(peer);
    pd_client.add_region(&region);
    pd_client.set_bootstrap(true);
    Ok(())
}

pub struct TestPdClient {
    cluster_id: u64,
    cluster: Arc<RwLock<PdCluster>>,
    timer: Handle,
    is_incompatible: bool,
    tso: AtomicU64,
    trigger_tso_failure: AtomicBool,
    feature_gate: FeatureGate,
    trigger_leader_info_loss: AtomicBool,

    pub gc_safepoints: RwLock<Vec<GcSafePoint>>,
}

#[derive(Debug, PartialEq, Clone)]
pub struct GcSafePoint {
    pub serivce: String,
    pub ttl: Duration,
    pub safepoint: TimeStamp,
}

impl TestPdClient {
    pub fn new(cluster_id: u64, is_incompatible: bool) -> TestPdClient {
        let feature_gate = FeatureGate::default();
        // For easy testing, most cases don't test upgrading.
        feature_gate.set_version("999.0.0").unwrap();
        TestPdClient {
            cluster_id,
            cluster: Arc::new(RwLock::new(PdCluster::new(cluster_id))),
            timer: GLOBAL_TIMER_HANDLE.clone(),
            is_incompatible,
            tso: AtomicU64::new(1),
            trigger_tso_failure: AtomicBool::new(false),
            trigger_leader_info_loss: AtomicBool::new(false),
            feature_gate,
            gc_safepoints: Default::default(),
        }
    }

    pub fn get_stores(&self) -> Result<Vec<metapb::Store>> {
        Ok(self.cluster.rl().get_stores())
    }

    fn check_bootstrap(&self) -> Result<()> {
        if !self.is_cluster_bootstrapped().unwrap() {
            return Err(Error::ClusterNotBootstrapped(self.cluster_id));
        }

        Ok(())
    }

    fn is_regions_empty(&self) -> bool {
        self.cluster.rl().regions.is_empty()
    }

    fn schedule_operator(&self, region_id: u64, op: Operator) {
        let mut cluster = self.cluster.wl();
        match cluster.operators.entry(region_id) {
            HashMapEntry::Occupied(mut e) => {
                debug!(
                    "[region {}] schedule operator {:?} and remove {:?}",
                    region_id,
                    op,
                    e.get()
                );
                e.insert(op);
            }
            HashMapEntry::Vacant(e) => {
                debug!("[region {}] schedule operator {:?}", region_id, op);
                e.insert(op);
            }
        }
    }

    pub fn get_region_epoch(&self, region_id: u64) -> metapb::RegionEpoch {
        block_on(self.get_region_by_id(region_id))
            .unwrap()
            .unwrap()
            .take_region_epoch()
    }

    pub fn get_regions_number(&self) -> usize {
        self.cluster.rl().get_regions_number()
    }

    pub fn disable_default_operator(&self) {
        self.cluster.wl().enable_peer_count_check = false;
    }

    pub fn enable_default_operator(&self) {
        self.cluster.wl().enable_peer_count_check = true;
    }

    pub fn must_have_peer(&self, region_id: u64, peer: metapb::Peer) {
        for _ in 1..500 {
            sleep_ms(10);
            let region = match block_on(self.get_region_by_id(region_id)).unwrap() {
                Some(region) => region,
                None => continue,
            };

            if let Some(p) = find_peer(&region, peer.get_store_id()) {
                if p == &peer {
                    return;
                }
            }
        }
        let region = block_on(self.get_region_by_id(region_id)).unwrap();
        panic!("region {:?} has no peer {:?}", region, peer);
    }

    pub fn must_none_peer(&self, region_id: u64, peer: metapb::Peer) {
        for _ in 1..500 {
            sleep_ms(10);
            let region = match block_on(self.get_region_by_id(region_id)).unwrap() {
                Some(region) => region,
                None => continue,
            };
            match find_peer(&region, peer.get_store_id()) {
                None => return,
                Some(p) if p != &peer => return,
                _ => continue,
            }
        }
        let region = block_on(self.get_region_by_id(region_id)).unwrap();
        panic!("region {:?} has peer {:?}", region, peer);
    }

    pub fn must_none_pending_peer(&self, peer: metapb::Peer) {
        for _ in 1..500 {
            sleep_ms(10);
            if self.cluster.rl().pending_peers.contains_key(&peer.get_id()) {
                continue;
            }
            return;
        }
        panic!("peer {:?} shouldn't be pending any more", peer);
    }

    pub fn must_finish_joint_confchange(
        &self,
        region_id: u64,
        add_peers: Vec<metapb::Peer>,
        remove_peers: Vec<metapb::Peer>,
    ) {
        for _ in 1..500 {
            sleep_ms(10);
            let region = match block_on(self.get_region_by_id(region_id)).unwrap() {
                Some(region) => region,
                None => continue,
            };
            let add = add_peers
                .iter()
                .all(|peer| find_peer(&region, peer.get_store_id()).map_or(false, |p| p == peer));
            let remove = remove_peers
                .iter()
                .all(|peer| find_peer(&region, peer.get_store_id()).map_or(true, |p| p != peer));
            if add && remove {
                return;
            }
        }
        let region = block_on(self.get_region_by_id(region_id)).unwrap();
        panic!(
            "region {:?} did not apply joint confchange, add peers: {:?}, remove peers: {:?}",
            region, add_peers, remove_peers
        );
    }

    pub fn must_not_in_joint(&self, region_id: u64) {
        for _ in 1..500 {
            sleep_ms(10);
            let region = match block_on(self.get_region_by_id(region_id)).unwrap() {
                Some(region) => region,
                None => continue,
            };
            let in_joint = region.get_peers().iter().any(|p| {
                p.get_role() == PeerRole::IncomingVoter || p.get_role() == PeerRole::DemotingVoter
            });
            if !in_joint {
                return;
            }
        }
        let region = block_on(self.get_region_by_id(region_id)).unwrap();
        panic!("region {:?} failed to leave joint", region);
    }

    pub fn must_finish_switch_witnesses(
        &self,
        region_id: u64,
        peer_ids: Vec<u64>,
        is_witnesses: Vec<bool>,
    ) {
        for _ in 1..500 {
            sleep_ms(10);
            let region = match block_on(self.get_region_by_id(region_id)).unwrap() {
                Some(region) => region,
                None => continue,
            };

            for p in region.get_peers().iter() {
                error!("in must_finish_switch_witnesses, p: {:?}", p);
            }

            let mut need_retry = false;
            for (peer_id, is_witness) in peer_ids.iter().zip(is_witnesses.iter()) {
                match find_peer_by_id(&region, *peer_id) {
                    Some(p) => {
                        if p.get_is_witness() != *is_witness
                            || self.cluster.rl().pending_peers.contains_key(&p.get_id())
                        {
                            need_retry = true;
                            break;
                        }
                    }
                    None => {
                        need_retry = true;
                        break;
                    }
                }
            }
            if !need_retry {
                return;
            }
        }
        let region = block_on(self.get_region_by_id(region_id)).unwrap();
        panic!("region {:?} failed to finish switch witnesses", region);
    }

    pub fn add_region(&self, region: &metapb::Region) {
        self.cluster.wl().add_region(region)
    }

    pub fn transfer_leader(&self, region_id: u64, peer: metapb::Peer, peers: Vec<metapb::Peer>) {
        let op = Operator::TransferLeader {
            peer,
            peers,
            policy: SchedulePolicy::TillSuccess,
        };
        self.schedule_operator(region_id, op);
    }

    pub fn add_peer(&self, region_id: u64, peer: metapb::Peer) {
        let op = Operator::AddPeer {
            peer: Either::Left(peer),
            policy: SchedulePolicy::TillSuccess,
        };
        self.schedule_operator(region_id, op);
    }

    pub fn remove_peer(&self, region_id: u64, peer: metapb::Peer) {
        let op = Operator::RemovePeer {
            peer,
            policy: SchedulePolicy::TillSuccess,
        };
        self.schedule_operator(region_id, op);
    }

    pub fn switch_witnesses(&self, region_id: u64, peer_ids: Vec<u64>, is_witnesses: Vec<bool>) {
        let op = Operator::BatchSwitchWitness {
            peer_ids,
            is_witnesses,
            policy: SchedulePolicy::TillSuccess,
        };
        self.schedule_operator(region_id, op);
    }

    pub fn joint_confchange(
        &self,
        region_id: u64,
        mut changes: Vec<(ConfChangeType, metapb::Peer)>,
    ) -> (Vec<metapb::Peer>, Vec<metapb::Peer>) {
        let region = block_on(self.get_region_by_id(region_id)).unwrap().unwrap();
        let (mut add_peers, mut remove_peers) = (Vec::new(), Vec::new());

        let to_add_peers = changes
            .iter()
            .filter(|(c, _)| *c != ConfChangeType::RemoveNode)
            .map(|(_, p)| p)
            .cloned()
            .collect();

        // Simple confchange
        if changes.len() == 1 {
            match changes.pop().unwrap() {
                (ConfChangeType::RemoveNode, p) => remove_peers.push(p),
                (_, p) => add_peers.push(p),
            }
        } else {
            // Joint confchange
            for (change, mut peer) in changes {
                match (
                    find_peer(&region, peer.get_store_id()).map(|p| p.get_role()),
                    change,
                ) {
                    (None, ConfChangeType::AddNode) => {
                        peer.set_role(PeerRole::IncomingVoter);
                        add_peers.push(peer);
                    }
                    (Some(PeerRole::Voter), ConfChangeType::AddLearnerNode) => {
                        peer.set_role(PeerRole::DemotingVoter);
                        add_peers.push(peer);
                    }
                    (Some(PeerRole::Learner), ConfChangeType::AddNode) => {
                        peer.set_role(PeerRole::IncomingVoter);
                        add_peers.push(peer);
                    }
                    (_, ConfChangeType::RemoveNode) => remove_peers.push(peer),
                    _ => add_peers.push(peer),
                }
            }
        }
        let op = Operator::JointConfChange {
            add_peers: add_peers.clone(),
            to_add_peers,
            remove_peers: remove_peers.clone(),
            policy: SchedulePolicy::TillSuccess,
        };
        self.schedule_operator(region_id, op);
        (add_peers, remove_peers)
    }

    pub fn leave_joint(&self, region_id: u64) {
        let op = Operator::LeaveJoint {
            policy: SchedulePolicy::TillSuccess,
        };
        self.schedule_operator(region_id, op);
    }

    pub fn is_in_joint(&self, region_id: u64) -> bool {
        let region = block_on(self.get_region_by_id(region_id))
            .unwrap()
            .expect("region not exist");
        region.get_peers().iter().any(|p| {
            p.get_role() == PeerRole::IncomingVoter || p.get_role() == PeerRole::DemotingVoter
        })
    }

    pub fn split_region(
        &self,
        mut region: metapb::Region,
        policy: pdpb::CheckPolicy,
        keys: Vec<Vec<u8>>,
    ) {
        let op = Operator::SplitRegion {
            region_epoch: region.take_region_epoch(),
            policy,
            keys,
        };
        self.schedule_operator(region.get_id(), op);
    }

    pub fn must_split_region(
        &self,
        region: metapb::Region,
        policy: pdpb::CheckPolicy,
        keys: Vec<Vec<u8>>,
    ) {
        let expect_region_count = self.get_regions_number()
            + if policy == pdpb::CheckPolicy::Usekey {
                keys.len()
            } else {
                1
            };
        self.split_region(region.clone(), policy, keys);
        for _ in 1..500 {
            sleep_ms(10);
            if self.get_regions_number() == expect_region_count {
                return;
            }
        }
        panic!("region {:?} is still not split.", region);
    }

    pub fn must_add_peer(&self, region_id: u64, peer: metapb::Peer) {
        self.add_peer(region_id, peer.clone());
        self.must_have_peer(region_id, peer);
    }

    pub fn must_remove_peer(&self, region_id: u64, peer: metapb::Peer) {
        self.remove_peer(region_id, peer.clone());
        self.must_none_peer(region_id, peer);
    }

    pub fn must_switch_witnesses(
        &self,
        region_id: u64,
        peer_ids: Vec<u64>,
        is_witnesses: Vec<bool>,
    ) {
        self.switch_witnesses(region_id, peer_ids.clone(), is_witnesses.clone());
        self.must_finish_switch_witnesses(region_id, peer_ids, is_witnesses);
    }

    pub fn must_joint_confchange(
        &self,
        region_id: u64,
        changes: Vec<(ConfChangeType, metapb::Peer)>,
    ) {
        let (add, remove) = self.joint_confchange(region_id, changes);
        self.must_finish_joint_confchange(region_id, add, remove);
    }

    pub fn must_leave_joint(&self, region_id: u64) {
        self.leave_joint(region_id);
        self.must_not_in_joint(region_id);
    }

    pub fn merge_region(&self, from: u64, target: u64) {
        let op = Operator::MergeRegion {
            source_region_id: from,
            target_region_id: target,
            policy: Arc::new(RwLock::new(SchedulePolicy::TillSuccess)),
        };
        self.schedule_operator(from, op.clone());
        self.schedule_operator(target, op);
    }

    pub fn must_merge(&self, from: u64, target: u64) {
        let epoch = self.get_region_epoch(target);
        self.merge_region(from, target);

        self.check_merged_timeout(from, Duration::from_secs(10));
        let timer = Instant::now();
        loop {
            if epoch.get_version() == self.get_region_epoch(target).get_version() {
                if timer.saturating_elapsed() > Duration::from_secs(1) {
                    panic!("region {:?} is still not merged.", target);
                }
            } else {
                return;
            }
            sleep_ms(10);
        }
    }

    pub fn check_merged(&self, from: u64) -> bool {
        block_on(self.get_region_by_id(from)).unwrap().is_none()
    }

    pub fn check_merged_timeout(&self, from: u64, duration: Duration) {
        let timer = Instant::now();
        loop {
            let region = block_on(self.get_region_by_id(from)).unwrap();
            if let Some(r) = region {
                if timer.saturating_elapsed() > duration {
                    panic!("region {:?} is still not merged.", r);
                }
            } else {
                return;
            }
            sleep_ms(10);
        }
    }

    pub fn region_leader_must_be(&self, region_id: u64, peer: metapb::Peer) {
        for _ in 0..500 {
            sleep_ms(10);
            if let Some(p) = self.cluster.rl().leaders.get(&region_id) {
                if *p == peer {
                    return;
                }
            }
        }
        panic!("region {} must have leader: {:?}", region_id, peer);
    }

    // check whether region is split by split_key or not.
    pub fn check_split(&self, region: &metapb::Region, split_key: &[u8]) -> bool {
        // E.g, 1 [a, c) -> 1 [a, b) + 2 [b, c)
        // use a to find new [a, b).
        // use b to find new [b, c)
        let left = match self.get_region(region.get_start_key()) {
            Err(_) => return false,
            Ok(left) => left,
        };

        if left.get_end_key() != split_key {
            return false;
        }

        let right = match self.get_region(split_key) {
            Err(_) => return false,
            Ok(right) => right,
        };

        if right.get_start_key() != split_key {
            return false;
        }
        left.get_region_epoch().get_version() > region.get_region_epoch().get_version()
            && right.get_region_epoch().get_version() > region.get_region_epoch().get_version()
    }

    pub fn get_store_stats(&self, store_id: u64) -> Option<pdpb::StoreStats> {
        self.cluster.rl().store_stats.get(&store_id).cloned()
    }

    pub fn get_split_count(&self) -> usize {
        self.cluster.rl().split_count
    }

    pub fn get_down_peers(&self) -> HashMap<u64, pdpb::PeerStats> {
        self.cluster.rl().down_peers.clone()
    }

    pub fn get_pending_peers(&self) -> HashMap<u64, metapb::Peer> {
        self.cluster.rl().pending_peers.clone()
    }

    pub fn set_bootstrap(&self, is_bootstraped: bool) {
        self.cluster.wl().set_bootstrap(is_bootstraped);
    }

    pub fn configure_dr_auto_sync(&self, label_key: &str) {
        let mut status = ReplicationStatus::default();
        status.set_mode(ReplicationMode::DrAutoSync);
        status.mut_dr_auto_sync().label_key = label_key.to_owned();
        let mut cluster = self.cluster.wl();
        status.mut_dr_auto_sync().state_id = cluster
            .replication_status
            .as_ref()
            .map(|s| s.get_dr_auto_sync().state_id + 1)
            .unwrap_or(1);
        cluster.replication_status = Some(status);
    }

    pub fn switch_replication_mode(
        &self,
        state: Option<DrAutoSyncState>,
        available_stores: Vec<u64>,
    ) {
        let mut cluster = self.cluster.wl();
        let status = cluster.replication_status.as_mut().unwrap();
        if state.is_none() {
            status.set_mode(ReplicationMode::Majority);
            let mut dr = status.mut_dr_auto_sync();
            dr.state_id += 1;
            return;
        }
<<<<<<< HEAD
=======
        status.set_mode(ReplicationMode::DrAutoSync);
>>>>>>> c40cdb76
        let mut dr = status.mut_dr_auto_sync();
        dr.state_id += 1;
        dr.set_state(state.unwrap());
        dr.available_stores = available_stores;
    }

    pub fn switch_to_drautosync_mode(&self) {
        let mut cluster = self.cluster.wl();
        let status = cluster.replication_status.as_mut().unwrap();
        status.set_mode(ReplicationMode::DrAutoSync);
        let mut dr = status.mut_dr_auto_sync();
        dr.state_id += 1;
    }

    pub fn region_replication_status(&self, region_id: u64) -> RegionReplicationStatus {
        self.cluster
            .rl()
            .region_replication_status
            .get(&region_id)
            .unwrap()
            .to_owned()
    }

    pub fn get_region_approximate_size(&self, region_id: u64) -> Option<u64> {
        self.cluster.rl().get_region_approximate_size(region_id)
    }

    pub fn get_region_approximate_keys(&self, region_id: u64) -> Option<u64> {
        self.cluster.rl().get_region_approximate_keys(region_id)
    }

    pub fn get_region_last_report_ts(&self, region_id: u64) -> Option<UnixSecs> {
        self.cluster.rl().get_region_last_report_ts(region_id)
    }

    pub fn get_region_last_report_term(&self, region_id: u64) -> Option<u64> {
        self.cluster.rl().get_region_last_report_term(region_id)
    }

    pub fn get_store_hotspots(&self, store_id: u64) -> Option<HashMap<u64, pdpb::PeerStat>> {
        self.cluster.rl().get_store_hotspots(store_id)
    }

    pub fn set_gc_safe_point(&self, safe_point: u64) {
        self.cluster.wl().set_gc_safe_point(safe_point);
    }

    pub fn get_min_resolved_ts(&self) -> u64 {
        self.cluster.rl().get_min_resolved_ts()
    }

    pub fn trigger_tso_failure(&self) {
        self.trigger_tso_failure.store(true, Ordering::SeqCst);
    }

    pub fn trigger_leader_info_loss(&self) {
        self.trigger_leader_info_loss.store(true, Ordering::SeqCst);
    }

    pub fn shutdown_store(&self, store_id: u64) {
        match self.cluster.write() {
            Ok(mut c) => {
                c.stores.remove(&store_id);
            }
            Err(e) => {
                safe_panic!("failed to acquire write lock: {:?}", e)
            }
        }
    }

    pub fn ignore_merge_target_integrity(&self) {
        self.cluster.wl().check_merge_target_integrity = false;
    }

    /// The next generated TSO will be `ts + 1`. See `get_tso()` and
    /// `batch_get_tso()`.
    pub fn set_tso(&self, ts: TimeStamp) {
        let old = self.tso.swap(ts.into_inner(), Ordering::SeqCst);
        if old > ts.into_inner() {
            panic!(
                "cannot decrease tso. current tso: {}; trying to set to: {}",
                old, ts
            );
        }
    }

    pub fn reset_version(&self, version: &str) {
        unsafe { self.feature_gate.reset_version(version).unwrap() }
    }

    pub fn must_get_store_report(&self, store_id: u64) -> Option<pdpb::StoreReport> {
        self.cluster.wl().get_store_report(store_id)
    }

    pub fn must_set_unsafe_recovery_plan(&self, store_id: u64, plan: pdpb::RecoveryPlan) {
        self.cluster.wl().set_unsafe_recovery_plan(store_id, plan)
    }

    pub fn get_buckets(&self, region_id: u64) -> Option<BucketStat> {
        self.cluster.rl().buckets.get(&region_id).cloned()
    }
}

impl PdClient for TestPdClient {
    fn get_cluster_id(&self) -> Result<u64> {
        Ok(self.cluster_id)
    }

    fn bootstrap_cluster(
        &self,
        store: metapb::Store,
        region: metapb::Region,
    ) -> Result<Option<ReplicationStatus>> {
        if self.is_cluster_bootstrapped().unwrap() || !self.is_regions_empty() {
            self.cluster.wl().set_bootstrap(true);
            return Err(Error::ClusterBootstrapped(self.cluster_id));
        }

        let mut cluster = self.cluster.wl();
        cluster.bootstrap(store, region);
        Ok(cluster.replication_status.clone())
    }

    fn is_cluster_bootstrapped(&self) -> Result<bool> {
        Ok(self.cluster.rl().is_bootstraped)
    }

    fn alloc_id(&self) -> Result<u64> {
        self.cluster.rl().alloc_id()
    }

    fn put_store(&self, store: metapb::Store) -> Result<Option<ReplicationStatus>> {
        self.check_bootstrap()?;
        let mut cluster = self.cluster.wl();
        cluster.put_store(store)?;
        Ok(cluster.replication_status.clone())
    }

    fn get_all_stores(&self, _exclude_tombstone: bool) -> Result<Vec<metapb::Store>> {
        self.check_bootstrap()?;
        self.cluster.rl().get_all_stores()
    }

    fn get_store(&self, store_id: u64) -> Result<metapb::Store> {
        self.check_bootstrap()?;
        self.cluster.rl().get_store(store_id)
    }

    fn get_store_async(&self, store_id: u64) -> PdFuture<metapb::Store> {
        if let Err(e) = self.check_bootstrap() {
            return Box::pin(err(e));
        }
        match self.cluster.rl().get_store(store_id) {
            Ok(store) => Box::pin(ok(store)),
            Err(e) => Box::pin(err(e)),
        }
    }

    fn get_region(&self, key: &[u8]) -> Result<metapb::Region> {
        self.check_bootstrap()?;

        for _ in 1..500 {
            sleep_ms(10);
            if let Some(region) = self.cluster.rl().get_region(data_key(key)) {
                if check_key_in_region(key, &region) {
                    return Ok(region);
                }
            }
        }

        Err(box_err!(
            "no region contains key {}",
            log_wrappers::hex_encode_upper(key)
        ))
    }

    fn get_region_info(&self, key: &[u8]) -> Result<RegionInfo> {
        let region = self.get_region(key)?;
        let leader = self.cluster.rl().leaders.get(&region.get_id()).cloned();
        Ok(RegionInfo::new(region, leader))
    }

    fn get_region_by_id(&self, region_id: u64) -> PdFuture<Option<metapb::Region>> {
        if let Err(e) = self.check_bootstrap() {
            return Box::pin(err(e));
        }
        match self.cluster.rl().get_region_by_id(region_id) {
            Ok(resp) => Box::pin(ok(resp)),
            Err(e) => Box::pin(err(e)),
        }
    }

    fn get_region_leader_by_id(
        &self,
        region_id: u64,
    ) -> PdFuture<Option<(metapb::Region, metapb::Peer)>> {
        if let Err(e) = self.check_bootstrap() {
            return Box::pin(err(e));
        }
        let cluster = self.cluster.rl();
        match cluster.get_region_by_id(region_id) {
            Ok(resp) => {
                let leader = if self.trigger_leader_info_loss.load(Ordering::SeqCst) {
                    new_peer(0, 0)
                } else {
                    cluster.leaders.get(&region_id).cloned().unwrap_or_default()
                };
                Box::pin(ok(resp.map(|r| (r, leader))))
            }
            Err(e) => Box::pin(err(e)),
        }
    }

    fn get_cluster_config(&self) -> Result<metapb::Cluster> {
        self.check_bootstrap()?;
        Ok(self.cluster.rl().meta.clone())
    }

    fn region_heartbeat(
        &self,
        term: u64,
        region: metapb::Region,
        leader: metapb::Peer,
        region_stat: RegionStat,
        replication_status: Option<RegionReplicationStatus>,
    ) -> PdFuture<()> {
        if let Err(e) = self.check_bootstrap() {
            return Box::pin(err(e));
        }
        let resp = self.cluster.wl().region_heartbeat(
            term,
            region,
            leader.clone(),
            region_stat,
            replication_status,
        );
        match resp {
            Ok(resp) => {
                let store_id = leader.get_store_id();
                if let Some(store) = self.cluster.wl().stores.get(&store_id) {
                    store.sender.unbounded_send(resp).unwrap();
                }
                Box::pin(ok(()))
            }
            Err(e) => Box::pin(err(e)),
        }
    }

    fn handle_region_heartbeat_response<F>(&self, store_id: u64, f: F) -> PdFuture<()>
    where
        Self: Sized,
        F: Fn(pdpb::RegionHeartbeatResponse) + Send + 'static,
    {
        let cluster1 = Arc::clone(&self.cluster);
        let timer = self.timer.clone();
        let mut cluster = self.cluster.wl();
        let store = cluster
            .stores
            .entry(store_id)
            .or_insert_with(Store::default);
        let rx = store.receiver.take().unwrap();
        let st1 = rx.map(|resp| vec![resp]);
        let st2 = stream::unfold(
            (timer, cluster1, store_id),
            |(timer, cluster1, store_id)| async move {
                timer
                    .delay(std::time::Instant::now() + Duration::from_millis(500))
                    .compat()
                    .await
                    .unwrap();
                let mut cluster = cluster1.wl();
                let resps = cluster.poll_heartbeat_responses_for(store_id);
                drop(cluster);
                Some((resps, (timer, cluster1, store_id)))
            },
        );
        Box::pin(
            stream::select(st1, st2)
                .for_each(move |resps| {
                    for resp in resps {
                        f(resp);
                    }
                    futures::future::ready(())
                })
                .map(|_| Ok(())),
        )
    }

    fn ask_split(&self, region: metapb::Region) -> PdFuture<pdpb::AskSplitResponse> {
        if let Err(e) = self.check_bootstrap() {
            return Box::pin(err(e));
        }

        // Must ConfVer and Version be same?
        let cur_region = self
            .cluster
            .rl()
            .get_region_by_id(region.get_id())
            .unwrap()
            .unwrap();
        if let Err(e) = check_stale_region(&cur_region, &region) {
            return Box::pin(err(e));
        }

        let mut resp = pdpb::AskSplitResponse::default();
        resp.set_new_region_id(self.alloc_id().unwrap());
        let mut peer_ids = vec![];
        for _ in region.get_peers() {
            peer_ids.push(self.alloc_id().unwrap());
        }
        resp.set_new_peer_ids(peer_ids);

        Box::pin(ok(resp))
    }

    fn ask_batch_split(
        &self,
        region: metapb::Region,
        count: usize,
    ) -> PdFuture<pdpb::AskBatchSplitResponse> {
        if self.is_incompatible {
            return Box::pin(err(Error::Incompatible));
        }

        if let Err(e) = self.check_bootstrap() {
            return Box::pin(err(e));
        }

        // Must ConfVer and Version be same?
        let cur_region = self
            .cluster
            .rl()
            .get_region_by_id(region.get_id())
            .unwrap()
            .unwrap();
        if let Err(e) = check_stale_region(&cur_region, &region) {
            return Box::pin(err(e));
        }

        let mut resp = pdpb::AskBatchSplitResponse::default();
        for _ in 0..count {
            let mut id = pdpb::SplitId::default();
            id.set_new_region_id(self.alloc_id().unwrap());
            for _ in region.get_peers() {
                id.mut_new_peer_ids().push(self.alloc_id().unwrap());
            }
            resp.mut_ids().push(id);
        }

        Box::pin(ok(resp))
    }

    fn store_heartbeat(
        &self,
        stats: pdpb::StoreStats,
        report: Option<pdpb::StoreReport>,
        _: Option<StoreDrAutoSyncStatus>,
    ) -> PdFuture<pdpb::StoreHeartbeatResponse> {
        if let Err(e) = self.check_bootstrap() {
            return Box::pin(err(e));
        }
        // Cache it directly now.
        let store_id = stats.get_store_id();
        let mut cluster = self.cluster.wl();
        let hot_spots = cluster
            .store_hotspots
            .entry(store_id)
            .or_insert_with(HashMap::default);
        for peer_stat in stats.get_peer_stats() {
            let region_id = peer_stat.get_region_id();
            let peer_stat_sum = hot_spots
                .entry(region_id)
                .or_insert_with(pdpb::PeerStat::default);
            let read_keys = peer_stat.get_read_keys() + peer_stat_sum.get_read_keys();
            let read_bytes = peer_stat.get_read_bytes() + peer_stat_sum.get_read_bytes();
            let mut read_query_stats = QueryStats::default();
            read_query_stats.add_query_stats(peer_stat.get_query_stats());
            read_query_stats.add_query_stats(peer_stat_sum.get_query_stats());
            peer_stat_sum.set_read_keys(read_keys);
            peer_stat_sum.set_read_bytes(read_bytes);
            peer_stat_sum.set_query_stats(read_query_stats.0);
            peer_stat_sum.set_region_id(region_id);
        }

        cluster.store_stats.insert(store_id, stats);

        if let Some(store_report) = report {
            cluster.set_store_report(store_id, store_report);
        }

        let mut resp = cluster.handle_store_heartbeat(store_id).unwrap();

        if let Some(ref status) = cluster.replication_status {
            resp.set_replication_status(status.clone());
        }
        Box::pin(ok(resp))
    }

    fn report_batch_split(&self, regions: Vec<metapb::Region>) -> PdFuture<()> {
        // pd just uses this for history show, so here we just count it.
        if let Err(e) = self.check_bootstrap() {
            return Box::pin(err(e));
        }
        self.cluster.wl().split_count += regions.len() - 1;
        Box::pin(ok(()))
    }

    fn get_gc_safe_point(&self) -> PdFuture<u64> {
        if let Err(e) = self.check_bootstrap() {
            return Box::pin(err(e));
        }

        let safe_point = self.cluster.rl().get_gc_safe_point();
        Box::pin(ok(safe_point))
    }

    fn get_store_stats_async(&self, store_id: u64) -> BoxFuture<'_, Result<pdpb::StoreStats>> {
        let cluster = self.cluster.rl();
        let stats = cluster.store_stats.get(&store_id);
        ready(match stats {
            Some(s) => Ok(s.clone()),
            None => Err(Error::StoreTombstone(format!("store_id:{}", store_id))),
        })
        .boxed()
    }

    fn get_operator(&self, region_id: u64) -> Result<pdpb::GetOperatorResponse> {
        let mut header = pdpb::ResponseHeader::default();
        header.set_cluster_id(self.cluster_id);
        let mut resp = pdpb::GetOperatorResponse::default();
        resp.set_header(header);
        resp.set_region_id(region_id);
        Ok(resp)
    }

    fn batch_get_tso(&self, count: u32) -> PdFuture<TimeStamp> {
        fail_point!("test_raftstore_get_tso", |t| {
            let duration = Duration::from_millis(t.map_or(1000, |t| t.parse().unwrap()));
            Box::pin(async move {
                let _ = GLOBAL_TIMER_HANDLE
                    .delay(std::time::Instant::now() + duration)
                    .compat()
                    .await;
                Err(box_err!("get tso fail"))
            })
        });
        if self.trigger_tso_failure.swap(false, Ordering::SeqCst) {
            return Box::pin(err(pd_client::errors::Error::Grpc(
                grpcio::Error::RpcFailure(grpcio::RpcStatus::with_message(
                    grpcio::RpcStatusCode::UNKNOWN,
                    "tso error".to_owned(),
                )),
            )));
        }

        assert!(count > 0);
        assert!(count < (1 << TSO_PHYSICAL_SHIFT_BITS));

        let mut old_tso = self.tso.load(Ordering::SeqCst);
        loop {
            let ts: TimeStamp = old_tso.into();

            // Add to logical part first.
            let (mut physical, mut logical) = (ts.physical(), ts.logical() + count as u64);

            // When logical part is overflow, add to physical part.
            // Moreover, logical part must not less than `count-1`, as the
            // generated batch of TSO is treated as of the same physical time.
            // Refer to real PD's implementation:
            // https://github.com/tikv/pd/blob/v6.2.0/server/tso/tso.go#L361
            if logical >= (1 << TSO_PHYSICAL_SHIFT_BITS) {
                physical += 1;
                logical = (count - 1) as u64;
            }

            let new_tso = TimeStamp::compose(physical, logical);
            match self.tso.compare_exchange_weak(
                old_tso,
                new_tso.into_inner(),
                Ordering::SeqCst,
                Ordering::SeqCst,
            ) {
                Ok(_) => return Box::pin(ok(new_tso)),
                Err(x) => old_tso = x,
            }
        }
    }

    fn update_service_safe_point(
        &self,
        name: String,
        safepoint: TimeStamp,
        ttl: Duration,
    ) -> PdFuture<()> {
        if ttl.as_secs() > 0 {
            self.gc_safepoints.wl().push(GcSafePoint {
                serivce: name,
                ttl,
                safepoint,
            });
        }
        Box::pin(ok(()))
    }

    fn feature_gate(&self) -> &FeatureGate {
        &self.feature_gate
    }

    fn report_min_resolved_ts(&self, _store_id: u64, min_resolved_ts: u64) -> PdFuture<()> {
        if let Err(e) = self.check_bootstrap() {
            return Box::pin(err(e));
        }
        self.cluster.wl().set_min_resolved_ts(min_resolved_ts);
        Box::pin(ok(()))
    }

    fn report_region_buckets(&self, buckets: &BucketStat, _period: Duration) -> PdFuture<()> {
        if let Err(e) = self.check_bootstrap() {
            return Box::pin(err(e));
        }
        let mut buckets = buckets.clone();
        self.cluster
            .wl()
            .buckets
            .entry(buckets.meta.region_id)
            .and_modify(|current| {
                if current.meta < buckets.meta {
                    std::mem::swap(current, &mut buckets);
                }
                current.merge(&buckets);
            })
            .or_insert(buckets);
        ready(Ok(())).boxed()
    }
}<|MERGE_RESOLUTION|>--- conflicted
+++ resolved
@@ -1450,22 +1450,11 @@
             dr.state_id += 1;
             return;
         }
-<<<<<<< HEAD
-=======
         status.set_mode(ReplicationMode::DrAutoSync);
->>>>>>> c40cdb76
         let mut dr = status.mut_dr_auto_sync();
         dr.state_id += 1;
         dr.set_state(state.unwrap());
         dr.available_stores = available_stores;
-    }
-
-    pub fn switch_to_drautosync_mode(&self) {
-        let mut cluster = self.cluster.wl();
-        let status = cluster.replication_status.as_mut().unwrap();
-        status.set_mode(ReplicationMode::DrAutoSync);
-        let mut dr = status.mut_dr_auto_sync();
-        dr.state_id += 1;
     }
 
     pub fn region_replication_status(&self, region_id: u64) -> RegionReplicationStatus {
