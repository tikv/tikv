// Copyright 2016 TiKV Project Authors. Licensed under Apache-2.0.

use std::{
    cmp,
    collections::{
        BTreeMap,
        Bound::{Excluded, Unbounded},
    },
    sync::{
        atomic::{AtomicBool, AtomicU64, AtomicUsize, Ordering},
        Arc, RwLock,
    },
    time::Duration,
};

use collections::{HashMap, HashMapEntry, HashSet};
use fail::fail_point;
use futures::{
    channel::mpsc::{self, UnboundedReceiver, UnboundedSender},
    compat::Future01CompatExt,
    executor::block_on,
    future::{err, ok, ready, BoxFuture, FutureExt},
    stream,
    stream::StreamExt,
};
use keys::{self, data_key, enc_end_key, enc_start_key};
use kvproto::{
    metapb::{self, PeerRole},
    pdpb::{
        self, BatchSwitchWitness, ChangePeer, ChangePeerV2, CheckPolicy, Merge,
        RegionHeartbeatResponse, SplitRegion, SwitchWitness, TransferLeader,
    },
    replication_modepb::{
        DrAutoSyncState, RegionReplicationStatus, ReplicationMode, ReplicationStatus,
        StoreDrAutoSyncStatus,
    },
};
use pd_client::{
    BucketStat, Error, FeatureGate, Key, PdClient, PdFuture, RegionInfo, RegionStat, Result,
};
use raft::eraftpb::ConfChangeType;
use tikv_util::{
    store::{check_key_in_region, find_peer, find_peer_by_id, is_learner, new_peer, QueryStats},
    time::{Instant, UnixSecs},
    timer::GLOBAL_TIMER_HANDLE,
    Either, HandyRwLock,
};
use tokio_timer::timer::Handle;
use txn_types::{TimeStamp, TSO_PHYSICAL_SHIFT_BITS};

use super::*;

pub const INIT_EPOCH_CONF_VER: u64 = 1;
pub const INIT_EPOCH_VER: u64 = 1;

struct Store {
    store: metapb::Store,
    region_ids: HashSet<u64>,
    sender: UnboundedSender<pdpb::RegionHeartbeatResponse>,
    receiver: Option<UnboundedReceiver<pdpb::RegionHeartbeatResponse>>,
}

impl Default for Store {
    fn default() -> Store {
        let (tx, rx) = mpsc::unbounded();
        Store {
            store: Default::default(),
            region_ids: Default::default(),
            sender: tx,
            receiver: Some(rx),
        }
    }
}

#[derive(Debug, Clone, PartialEq)]
enum SchedulePolicy {
    /// Repeat an Operator.
    Repeat(isize),
    /// Repeat till succcess.
    TillSuccess,
    /// Stop immediately.
    Stop,
}

impl SchedulePolicy {
    fn schedule(&mut self) -> bool {
        match *self {
            SchedulePolicy::Repeat(ref mut c) => {
                if *c > 0 {
                    *c -= 1;
                    true
                } else {
                    false
                }
            }
            SchedulePolicy::TillSuccess => true,
            SchedulePolicy::Stop => false,
        }
    }
}

#[derive(Clone, Debug)]
enum Operator {
    AddPeer {
        // Left: to be added.
        // Right: pending peer.
        peer: Either<metapb::Peer, metapb::Peer>,
        policy: SchedulePolicy,
    },
    RemovePeer {
        peer: metapb::Peer,
        policy: SchedulePolicy,
    },
    TransferLeader {
        peer: metapb::Peer,
        peers: Vec<metapb::Peer>,
        policy: SchedulePolicy,
    },
    MergeRegion {
        source_region_id: u64,
        target_region_id: u64,
        policy: Arc<RwLock<SchedulePolicy>>,
    },
    SplitRegion {
        region_epoch: metapb::RegionEpoch,
        policy: pdpb::CheckPolicy,
        keys: Vec<Vec<u8>>,
    },
    LeaveJoint {
        policy: SchedulePolicy,
    },
    JointConfChange {
        add_peers: Vec<metapb::Peer>,
        to_add_peers: Vec<metapb::Peer>,
        remove_peers: Vec<metapb::Peer>,
        policy: SchedulePolicy,
    },
    BatchSwitchWitness {
        peer_ids: Vec<u64>,
        is_witnesses: Vec<bool>,
        policy: SchedulePolicy,
    },
}

pub fn sleep_ms(ms: u64) {
    std::thread::sleep(Duration::from_millis(ms));
}

fn change_peer(change_type: ConfChangeType, peer: metapb::Peer) -> pdpb::ChangePeer {
    let mut cp = pdpb::ChangePeer::default();
    cp.set_change_type(change_type);
    cp.set_peer(peer);
    cp
}

pub fn new_pd_change_peer(
    change_type: ConfChangeType,
    peer: metapb::Peer,
) -> RegionHeartbeatResponse {
    let mut change_peer = ChangePeer::default();
    change_peer.set_change_type(change_type);
    change_peer.set_peer(peer);

    let mut resp = RegionHeartbeatResponse::default();
    resp.set_change_peer(change_peer);
    resp
}

pub fn new_pd_change_peer_v2(changes: Vec<ChangePeer>) -> RegionHeartbeatResponse {
    let mut change_peer = ChangePeerV2::default();
    change_peer.set_changes(changes.into());

    let mut resp = RegionHeartbeatResponse::default();
    resp.set_change_peer_v2(change_peer);
    resp
}

pub fn new_split_region(policy: CheckPolicy, keys: Vec<Vec<u8>>) -> RegionHeartbeatResponse {
    let mut split_region = SplitRegion::default();
    split_region.set_policy(policy);
    split_region.set_keys(keys.into());
    let mut resp = RegionHeartbeatResponse::default();
    resp.set_split_region(split_region);
    resp
}

pub fn new_pd_transfer_leader(
    peer: metapb::Peer,
    peers: Vec<metapb::Peer>,
) -> RegionHeartbeatResponse {
    let mut transfer_leader = TransferLeader::default();
    transfer_leader.set_peer(peer);
    transfer_leader.set_peers(peers.into());

    let mut resp = RegionHeartbeatResponse::default();
    resp.set_transfer_leader(transfer_leader);
    resp
}

pub fn new_pd_merge_region(target_region: metapb::Region) -> RegionHeartbeatResponse {
    let mut merge = Merge::default();
    merge.set_target(target_region);

    let mut resp = RegionHeartbeatResponse::default();
    resp.set_merge(merge);
    resp
}

fn switch_witness(peer_id: u64, is_witness: bool) -> SwitchWitness {
    let mut sw = SwitchWitness::default();
    sw.set_peer_id(peer_id);
    sw.set_is_witness(is_witness);
    sw
}

pub fn new_pd_batch_switch_witnesses(switches: Vec<SwitchWitness>) -> RegionHeartbeatResponse {
    let mut switch_witnesses = BatchSwitchWitness::default();
    switch_witnesses.set_switch_witnesses(switches.into());

    let mut resp = RegionHeartbeatResponse::default();
    resp.set_switch_witnesses(switch_witnesses);
    resp
}

impl Operator {
    fn make_region_heartbeat_response(
        &self,
        region_id: u64,
        cluster: &PdCluster,
    ) -> pdpb::RegionHeartbeatResponse {
        match *self {
            Operator::AddPeer { ref peer, .. } => {
                if let Either::Left(ref peer) = *peer {
                    let conf_change_type = if is_learner(peer) {
                        ConfChangeType::AddLearnerNode
                    } else {
                        ConfChangeType::AddNode
                    };
                    new_pd_change_peer_v2(vec![change_peer(conf_change_type, peer.clone())])
                } else {
                    pdpb::RegionHeartbeatResponse::default()
                }
            }
            Operator::RemovePeer { ref peer, .. } => {
                new_pd_change_peer_v2(vec![change_peer(ConfChangeType::RemoveNode, peer.clone())])
            }
            Operator::TransferLeader {
                ref peer,
                ref peers,
                ..
            } => new_pd_transfer_leader(peer.clone(), peers.clone()),
            Operator::MergeRegion {
                target_region_id, ..
            } => {
                if target_region_id == region_id {
                    pdpb::RegionHeartbeatResponse::default()
                } else {
                    let region = cluster.get_region_by_id(target_region_id).unwrap().unwrap();
                    if cluster.check_merge_target_integrity {
                        let mut all_exist = true;
                        for peer in region.get_peers() {
                            if cluster.pending_peers.contains_key(&peer.get_id()) {
                                all_exist = false;
                                break;
                            }
                        }
                        if all_exist {
                            new_pd_merge_region(region)
                        } else {
                            pdpb::RegionHeartbeatResponse::default()
                        }
                    } else {
                        new_pd_merge_region(region)
                    }
                }
            }
            Operator::SplitRegion {
                policy, ref keys, ..
            } => new_split_region(policy, keys.clone()),
            Operator::LeaveJoint { .. } => new_pd_change_peer_v2(vec![]),
            Operator::JointConfChange {
                ref to_add_peers,
                ref remove_peers,
                ..
            } => {
                let mut cps = Vec::with_capacity(to_add_peers.len() + remove_peers.len());
                for peer in to_add_peers.iter() {
                    let conf_change_type = if is_learner(peer) {
                        ConfChangeType::AddLearnerNode
                    } else {
                        ConfChangeType::AddNode
                    };
                    cps.push(change_peer(conf_change_type, peer.clone()));
                }
                for peer in remove_peers.iter() {
                    cps.push(change_peer(ConfChangeType::RemoveNode, peer.clone()));
                }
                new_pd_change_peer_v2(cps)
            }
            Operator::BatchSwitchWitness {
                ref peer_ids,
                ref is_witnesses,
                ..
            } => {
                let mut switches = Vec::with_capacity(peer_ids.len());
                for (peer_id, is_witness) in peer_ids.iter().zip(is_witnesses.iter()) {
                    switches.push(switch_witness(*peer_id, *is_witness));
                }
                new_pd_batch_switch_witnesses(switches)
            }
        }
    }

    fn try_finished(
        &mut self,
        cluster: &PdCluster,
        region: &metapb::Region,
        leader: &metapb::Peer,
    ) -> bool {
        match *self {
            Operator::AddPeer {
                ref mut peer,
                ref mut policy,
            } => {
                if !policy.schedule() {
                    return true;
                }
                let pr = peer.clone();
                if let Either::Left(pr) = pr {
                    if region.get_peers().iter().any(|p| p == &pr) {
                        // TiKV is adding the peer right now,
                        // set it to Right so it will not be scheduled again.
                        *peer = Either::Right(pr);
                    } else {
                        // TiKV rejects AddNode.
                        return false;
                    }
                }
                if let Either::Right(ref pr) = *peer {
                    // Still adding peer?
                    return !cluster.pending_peers.contains_key(&pr.get_id());
                }
                unreachable!()
            }
            Operator::SplitRegion {
                ref region_epoch, ..
            } => region.get_region_epoch() != region_epoch,
            Operator::RemovePeer {
                ref peer,
                ref mut policy,
            } => region.get_peers().iter().all(|p| p != peer) || !policy.schedule(),
            Operator::TransferLeader {
                ref peer,
                ref peers,
                ref mut policy,
            } => leader == peer || peers.iter().any(|peer| leader == peer) || !policy.schedule(),
            Operator::MergeRegion {
                source_region_id,
                ref mut policy,
                ..
            } => {
                if cluster
                    .get_region_by_id(source_region_id)
                    .unwrap()
                    .is_none()
                {
                    *policy.write().unwrap() = SchedulePolicy::Stop;
                    false
                } else {
                    !policy.write().unwrap().schedule()
                }
            }
            Operator::LeaveJoint { ref mut policy } => {
                region.get_peers().iter().all(|p| {
                    p.get_role() != PeerRole::IncomingVoter
                        && p.get_role() != PeerRole::DemotingVoter
                }) || !policy.schedule()
            }
            Operator::JointConfChange {
                ref add_peers,
                ref remove_peers,
                ref mut policy,
                ..
            } => {
                let add = add_peers
                    .iter()
                    .all(|peer| region.get_peers().iter().any(|p| p == peer));

                let remove = remove_peers
                    .iter()
                    .all(|peer| region.get_peers().iter().all(|p| p != peer));

                add && remove || !policy.schedule()
            }
            Operator::BatchSwitchWitness {
                ref peer_ids,
                ref is_witnesses,
                ref mut policy,
            } => {
                if !policy.schedule() {
                    return true;
                }
                for (peer_id, is_witness) in peer_ids.iter().zip(is_witnesses.iter()) {
                    if region
                        .get_peers()
                        .iter()
                        .any(|p| (p.get_id() == *peer_id) && (p.get_is_witness() != *is_witness))
                        || cluster.pending_peers.contains_key(peer_id)
                    {
                        return false;
                    }
                }
                true
            }
        }
    }
}

struct PdCluster {
    meta: metapb::Cluster,
    stores: HashMap<u64, Store>,
    regions: BTreeMap<Key, metapb::Region>,
    region_id_keys: HashMap<u64, Key>,
    region_approximate_size: HashMap<u64, u64>,
    region_approximate_keys: HashMap<u64, u64>,
    region_last_report_ts: HashMap<u64, UnixSecs>,
    region_last_report_term: HashMap<u64, u64>,
    base_id: AtomicUsize,
    buckets: HashMap<u64, BucketStat>,

    store_stats: HashMap<u64, pdpb::StoreStats>,
    store_hotspots: HashMap<u64, HashMap<u64, pdpb::PeerStat>>,
    split_count: usize,

    // region id -> Operator
    operators: HashMap<u64, Operator>,
    enable_peer_count_check: bool,

    // region id -> leader
    leaders: HashMap<u64, metapb::Peer>,
    down_peers: HashMap<u64, pdpb::PeerStats>,
    // peer id -> peer
    pending_peers: HashMap<u64, metapb::Peer>,
    is_bootstraped: bool,

    gc_safe_point: u64,
    min_resolved_ts: u64,

    replication_status: Option<ReplicationStatus>,
    region_replication_status: HashMap<u64, RegionReplicationStatus>,

    // for merging
    pub check_merge_target_integrity: bool,

    unsafe_recovery_store_reports: HashMap<u64, pdpb::StoreReport>,
    unsafe_recovery_plan: HashMap<u64, pdpb::RecoveryPlan>,
}

impl PdCluster {
    fn new(cluster_id: u64) -> PdCluster {
        let mut meta = metapb::Cluster::default();
        meta.set_id(cluster_id);
        meta.set_max_peer_count(5);

        PdCluster {
            meta,
            stores: HashMap::default(),
            regions: BTreeMap::new(),
            region_id_keys: HashMap::default(),
            region_approximate_size: HashMap::default(),
            region_approximate_keys: HashMap::default(),
            region_last_report_ts: HashMap::default(),
            region_last_report_term: HashMap::default(),
            base_id: AtomicUsize::new(1000),
            store_stats: HashMap::default(),
            store_hotspots: HashMap::default(),
            split_count: 0,
            operators: HashMap::default(),
            enable_peer_count_check: true,
            leaders: HashMap::default(),
            down_peers: HashMap::default(),
            pending_peers: HashMap::default(),
            is_bootstraped: false,

            gc_safe_point: 0,
            min_resolved_ts: 0,
            replication_status: None,
            region_replication_status: HashMap::default(),
            check_merge_target_integrity: true,
            unsafe_recovery_store_reports: HashMap::default(),
            unsafe_recovery_plan: HashMap::default(),
            buckets: HashMap::default(),
        }
    }

    fn bootstrap(&mut self, store: metapb::Store, region: metapb::Region) {
        // Now, some tests use multi peers in bootstrap,
        // disable this check.
        // TODO: enable this check later.
        // assert_eq!(region.get_peers().len(), 1);
        let store_id = store.get_id();
        let mut s = Store {
            store,
            ..Default::default()
        };

        s.region_ids.insert(region.get_id());

        self.stores.insert(store_id, s);

        self.add_region(&region);
        self.is_bootstraped = true;
    }

    fn set_bootstrap(&mut self, is_bootstraped: bool) {
        self.is_bootstraped = is_bootstraped
    }

    // We don't care cluster id here, so any value like 0 in tests is ok.
    fn alloc_id(&self) -> Result<u64> {
        Ok(self.base_id.fetch_add(1, Ordering::Relaxed) as u64)
    }

    fn put_store(&mut self, store: metapb::Store) -> Result<()> {
        let store_id = store.get_id();
        // There is a race between put_store and handle_region_heartbeat_response. If
        // store id is 0, it means it's a placeholder created by latter, we just need to
        // update the meta. Otherwise we should overwrite it.
        if self
            .stores
            .get(&store_id)
            .map_or(true, |s| s.store.get_id() != 0)
        {
            self.stores.insert(
                store_id,
                Store {
                    store,
                    ..Default::default()
                },
            );
        } else {
            self.stores.get_mut(&store_id).unwrap().store = store;
        }
        Ok(())
    }

    fn get_store(&self, store_id: u64) -> Result<metapb::Store> {
        match self.stores.get(&store_id) {
            Some(s) if s.store.get_id() != 0 => Ok(s.store.clone()),
            // Matches PD error message.
            // See https://github.com/tikv/pd/blob/v7.3.0/server/grpc_service.go#L777-L780
            _ => Err(box_err!("invalid store ID {}, not found", store_id)),
        }
    }

    fn get_all_stores(&self) -> Result<Vec<metapb::Store>> {
        Ok(self
            .stores
            .values()
            .filter_map(|s| {
                if s.store.get_id() != 0 {
                    Some(s.store.clone())
                } else {
                    None
                }
            })
            .collect())
    }

    fn get_region(&self, key: Vec<u8>) -> Option<metapb::Region> {
        self.regions
            .range((Excluded(key), Unbounded))
            .next()
            .map(|(_, region)| region.clone())
    }

    fn get_region_by_id(&self, region_id: u64) -> Result<Option<metapb::Region>> {
        Ok(self
            .region_id_keys
            .get(&region_id)
            .and_then(|k| self.regions.get(k).cloned()))
    }

    fn get_region_approximate_size(&self, region_id: u64) -> Option<u64> {
        self.region_approximate_size.get(&region_id).cloned()
    }

    fn get_region_approximate_keys(&self, region_id: u64) -> Option<u64> {
        self.region_approximate_keys.get(&region_id).cloned()
    }

    fn get_region_last_report_ts(&self, region_id: u64) -> Option<UnixSecs> {
        self.region_last_report_ts.get(&region_id).cloned()
    }

    fn get_region_last_report_term(&self, region_id: u64) -> Option<u64> {
        self.region_last_report_term.get(&region_id).cloned()
    }

    fn get_store_hotspots(&self, store_id: u64) -> Option<HashMap<u64, pdpb::PeerStat>> {
        self.store_hotspots.get(&store_id).cloned()
    }

    fn get_stores(&self) -> Vec<metapb::Store> {
        self.stores
            .values()
            .filter(|s| s.store.get_id() != 0)
            .map(|s| s.store.clone())
            .collect()
    }

    fn get_regions_number(&self) -> usize {
        self.regions.len()
    }

    fn add_region(&mut self, region: &metapb::Region) {
        let end_key = enc_end_key(region);
        assert!(
            self.regions
                .insert(end_key.clone(), region.clone())
                .is_none()
        );
        assert!(
            self.region_id_keys
                .insert(region.get_id(), end_key)
                .is_none()
        );
    }

    fn remove_region(&mut self, region: &metapb::Region) {
        let end_key = enc_end_key(region);
        assert!(self.regions.remove(&end_key).is_some());
        assert!(self.region_id_keys.remove(&region.get_id()).is_some());
    }

    fn get_overlap(&self, start_key: Vec<u8>, end_key: Vec<u8>) -> Vec<metapb::Region> {
        self.regions
            .range((Excluded(start_key), Unbounded))
            .map(|(_, r)| r.clone())
            .take_while(|exist_region| end_key > enc_start_key(exist_region))
            .collect()
    }

    fn check_put_region(&mut self, region: metapb::Region) -> Result<Vec<metapb::Region>> {
        let (start_key, end_key, incoming_epoch) = (
            enc_start_key(&region),
            enc_end_key(&region),
            region.get_region_epoch().clone(),
        );
        assert!(end_key > start_key);
        let created_by_unsafe_recovery = (!start_key.is_empty() || !end_key.is_empty())
            && incoming_epoch.get_version() == 0
            && incoming_epoch.get_conf_ver() == 0;
        let overlaps = self.get_overlap(start_key, end_key);
        if created_by_unsafe_recovery {
            // Allow recreated region by unsafe recover to overwrite other regions with a
            // "older" epoch.
            return Ok(overlaps);
        }
        for r in overlaps.iter() {
            if incoming_epoch.get_version() < r.get_region_epoch().get_version() {
                return Err(box_err!("epoch {:?} is stale.", incoming_epoch));
            }
        }
        if let Some(o) = self.get_region_by_id(region.get_id())? {
            let exist_epoch = o.get_region_epoch();
            if incoming_epoch.get_version() < exist_epoch.get_version()
                || incoming_epoch.get_conf_ver() < exist_epoch.get_conf_ver()
            {
                return Err(box_err!("epoch {:?} is stale.", incoming_epoch));
            }
        }
        Ok(overlaps)
    }

    fn handle_heartbeat(
        &mut self,
        mut region: metapb::Region,
        leader: metapb::Peer,
    ) -> Result<pdpb::RegionHeartbeatResponse> {
        let overlaps = self.check_put_region(region.clone())?;
        let same_region = {
            let (ver, conf_ver, start_key, end_key) = (
                region.get_region_epoch().get_version(),
                region.get_region_epoch().get_conf_ver(),
                region.get_start_key(),
                region.get_end_key(),
            );
            overlaps.len() == 1
                && overlaps[0].get_id() == region.get_id()
                && overlaps[0].get_region_epoch().get_version() == ver
                && overlaps[0].get_region_epoch().get_conf_ver() == conf_ver
                && overlaps[0].get_start_key() == start_key
                && overlaps[0].get_end_key() == end_key
        };
        if !same_region {
            debug!("region changed"; "from" => ?overlaps, "to" => ?region, "leader" => ?leader);
            // remove overlap regions
            for r in overlaps {
                self.remove_region(&r);
            }
            // remove stale region that have same id but different key range
            if let Some(o) = self.get_region_by_id(region.get_id())? {
                self.remove_region(&o);
            }
            self.add_region(&region);
        }
        let resp = self
            .poll_heartbeat_responses(region.clone(), leader.clone())
            .unwrap_or_else(|| {
                let mut resp = pdpb::RegionHeartbeatResponse::default();
                resp.set_region_id(region.get_id());
                resp.set_region_epoch(region.take_region_epoch());
                resp.set_target_peer(leader);
                resp
            });
        Ok(resp)
    }

    // max_peer_count check, the default operator for handling region heartbeat.
    fn handle_heartbeat_max_peer_count(
        &mut self,
        region: &metapb::Region,
        leader: &metapb::Peer,
    ) -> Option<Operator> {
        let max_peer_count = self.meta.get_max_peer_count() as usize;
        let peer_count = region.get_peers().len();
        match peer_count.cmp(&max_peer_count) {
            cmp::Ordering::Less => {
                // find the first store which the region has not covered.
                for store_id in self.stores.keys() {
                    if region
                        .get_peers()
                        .iter()
                        .all(|x| x.get_store_id() != *store_id)
                    {
                        let peer = Either::Left(new_peer(*store_id, self.alloc_id().unwrap()));
                        let policy = SchedulePolicy::Repeat(1);
                        return Some(Operator::AddPeer { peer, policy });
                    }
                }
            }
            cmp::Ordering::Greater => {
                // find the first peer which not leader.
                let pos = region
                    .get_peers()
                    .iter()
                    .position(|x| x.get_store_id() != leader.get_store_id())
                    .unwrap();
                let peer = region.get_peers()[pos].clone();
                let policy = SchedulePolicy::Repeat(1);
                return Some(Operator::RemovePeer { peer, policy });
            }
            _ => {}
        }

        None
    }

    fn poll_heartbeat_responses_for(
        &mut self,
        store_id: u64,
    ) -> Vec<pdpb::RegionHeartbeatResponse> {
        let mut resps = vec![];
        for (region_id, leader) in self.leaders.clone() {
            if leader.get_store_id() != store_id {
                continue;
            }
            if let Ok(Some(region)) = self.get_region_by_id(region_id) {
                if let Some(resp) = self.poll_heartbeat_responses(region, leader) {
                    resps.push(resp);
                }
            }
        }

        resps
    }

    fn poll_heartbeat_responses(
        &mut self,
        mut region: metapb::Region,
        leader: metapb::Peer,
    ) -> Option<pdpb::RegionHeartbeatResponse> {
        let region_id = region.get_id();
        let mut operator = None;
        if let Some(mut op) = self.operators.remove(&region_id) {
            if !op.try_finished(self, &region, &leader) {
                operator = Some(op);
            };
        } else if self.enable_peer_count_check {
            // There is no on-going operator, start next round.
            operator = self.handle_heartbeat_max_peer_count(&region, &leader);
        }

        let operator = operator?;
        debug!(
            "[region {}] schedule {:?} to {:?}, region: {:?}",
            region_id, operator, leader, region
        );

        let mut resp = operator.make_region_heartbeat_response(region.get_id(), self);
        self.operators.insert(region_id, operator);
        resp.set_region_id(region_id);
        resp.set_region_epoch(region.take_region_epoch());
        resp.set_target_peer(leader);
        Some(resp)
    }

    fn region_heartbeat(
        &mut self,
        term: u64,
        region: metapb::Region,
        leader: metapb::Peer,
        region_stat: RegionStat,
        replication_status: Option<RegionReplicationStatus>,
    ) -> Result<pdpb::RegionHeartbeatResponse> {
        for peer in region.get_peers() {
            self.down_peers.remove(&peer.get_id());
            self.pending_peers.remove(&peer.get_id());
        }
        for peer in region_stat.down_peers {
            self.down_peers.insert(peer.get_peer().get_id(), peer);
        }
        for p in region_stat.pending_peers {
            self.pending_peers.insert(p.get_id(), p);
        }
        self.leaders.insert(region.get_id(), leader.clone());

        self.region_approximate_size
            .insert(region.get_id(), region_stat.approximate_size);
        self.region_approximate_keys
            .insert(region.get_id(), region_stat.approximate_keys);
        self.region_last_report_ts
            .insert(region.get_id(), region_stat.last_report_ts);
        self.region_last_report_term.insert(region.get_id(), term);

        if let Some(status) = replication_status {
            self.region_replication_status.insert(region.id, status);
        }
        fail_point!("test_raftstore::pd::region_heartbeat");

        self.handle_heartbeat(region, leader)
    }

    fn set_gc_safe_point(&mut self, safe_point: u64) {
        self.gc_safe_point = safe_point;
    }

    fn get_gc_safe_point(&self) -> u64 {
        self.gc_safe_point
    }

    fn set_min_resolved_ts(&mut self, min_resolved_ts: u64) {
        self.min_resolved_ts = min_resolved_ts;
    }

    fn get_min_resolved_ts(&self) -> u64 {
        self.min_resolved_ts
    }

    fn handle_store_heartbeat(&mut self, store_id: u64) -> Result<pdpb::StoreHeartbeatResponse> {
        debug!("Unsafe recovery, a heartbeat"; "store_id" => store_id, "plan" => ?self.unsafe_recovery_plan);
        let mut resp = pdpb::StoreHeartbeatResponse::default();
        if let Some((_, plan)) = self.unsafe_recovery_plan.remove_entry(&store_id) {
            debug!("Unsafe recovery, sending recovery plan"; "store_id" => store_id, "plan" => ?plan);
            resp.set_recovery_plan(plan);
        }

        Ok(resp)
    }

    fn set_unsafe_recovery_plan(&mut self, store_id: u64, recovery_plan: pdpb::RecoveryPlan) {
        self.unsafe_recovery_plan.insert(store_id, recovery_plan);
    }

    fn get_store_report(&mut self, store_id: u64) -> Option<pdpb::StoreReport> {
        self.unsafe_recovery_store_reports.remove(&store_id)
    }

    fn set_store_report(&mut self, store_id: u64, report: pdpb::StoreReport) {
        let _ = self.unsafe_recovery_store_reports.insert(store_id, report);
    }
}

fn check_stale_region(region: &metapb::Region, check_region: &metapb::Region) -> Result<()> {
    let epoch = region.get_region_epoch();
    let check_epoch = check_region.get_region_epoch();

    if check_epoch.get_version() < epoch.get_version()
        || check_epoch.get_conf_ver() < epoch.get_conf_ver()
    {
        return Err(box_err!(
            "epoch not match {:?}, we are now {:?}",
            check_epoch,
            epoch
        ));
    }
    Ok(())
}

// For test when a node is already bootstraped the cluster with the first region
pub fn bootstrap_with_first_region(pd_client: Arc<TestPdClient>) -> Result<()> {
    let mut region = metapb::Region::default();
    region.set_id(1);
    region.set_start_key(keys::EMPTY_KEY.to_vec());
    region.set_end_key(keys::EMPTY_KEY.to_vec());
    region.mut_region_epoch().set_version(INIT_EPOCH_VER);
    region.mut_region_epoch().set_conf_ver(INIT_EPOCH_CONF_VER);
    let peer = new_peer(1, 1);
    region.mut_peers().push(peer);
    pd_client.add_region(&region);
    pd_client.set_bootstrap(true);
    Ok(())
}

pub struct TestPdClient {
    cluster_id: u64,
    cluster: Arc<RwLock<PdCluster>>,
    timer: Handle,
    is_incompatible: bool,
    tso: AtomicU64,
    trigger_tso_failure: AtomicBool,
    feature_gate: FeatureGate,
    trigger_leader_info_loss: AtomicBool,

    pub gc_safepoints: RwLock<Vec<GcSafePoint>>,
}

#[derive(Debug, PartialEq, Clone)]
pub struct GcSafePoint {
    pub serivce: String,
    pub ttl: Duration,
    pub safepoint: TimeStamp,
}

impl TestPdClient {
    pub fn new(cluster_id: u64, is_incompatible: bool) -> TestPdClient {
        let feature_gate = FeatureGate::default();
        // For easy testing, most cases don't test upgrading.
        feature_gate.set_version("999.0.0").unwrap();
        TestPdClient {
            cluster_id,
            cluster: Arc::new(RwLock::new(PdCluster::new(cluster_id))),
            timer: GLOBAL_TIMER_HANDLE.clone(),
            is_incompatible,
            tso: AtomicU64::new(1),
            trigger_tso_failure: AtomicBool::new(false),
            trigger_leader_info_loss: AtomicBool::new(false),
            feature_gate,
            gc_safepoints: Default::default(),
        }
    }

    pub fn get_stores(&self) -> Result<Vec<metapb::Store>> {
        Ok(self.cluster.rl().get_stores())
    }

    fn check_bootstrap(&self) -> Result<()> {
        if !self.is_cluster_bootstrapped().unwrap() {
            return Err(Error::ClusterNotBootstrapped(self.cluster_id));
        }

        Ok(())
    }

    fn is_regions_empty(&self) -> bool {
        self.cluster.rl().regions.is_empty()
    }

    fn schedule_operator(&self, region_id: u64, op: Operator) {
        let mut cluster = self.cluster.wl();
        match cluster.operators.entry(region_id) {
            HashMapEntry::Occupied(mut e) => {
                debug!(
                    "[region {}] schedule operator {:?} and remove {:?}",
                    region_id,
                    op,
                    e.get()
                );
                e.insert(op);
            }
            HashMapEntry::Vacant(e) => {
                debug!("[region {}] schedule operator {:?}", region_id, op);
                e.insert(op);
            }
        }
    }

    pub fn get_region_epoch(&self, region_id: u64) -> metapb::RegionEpoch {
        block_on(self.get_region_by_id(region_id))
            .unwrap()
            .unwrap()
            .take_region_epoch()
    }

    pub fn get_regions_number(&self) -> usize {
        self.cluster.rl().get_regions_number()
    }

    pub fn disable_default_operator(&self) {
        self.cluster.wl().enable_peer_count_check = false;
    }

    pub fn enable_default_operator(&self) {
        self.cluster.wl().enable_peer_count_check = true;
    }

    pub fn must_have_peer(&self, region_id: u64, peer: metapb::Peer) {
        for _ in 1..500 {
            sleep_ms(10);
            let region = match block_on(self.get_region_by_id(region_id)).unwrap() {
                Some(region) => region,
                None => continue,
            };

            if let Some(p) = find_peer(&region, peer.get_store_id()) {
                if p == &peer {
                    return;
                }
            }
        }
        let region = block_on(self.get_region_by_id(region_id)).unwrap();
        panic!("region {:?} has no peer {:?}", region, peer);
    }

    pub fn must_none_peer(&self, region_id: u64, peer: metapb::Peer) {
        for _ in 1..500 {
            sleep_ms(10);
            let region = match block_on(self.get_region_by_id(region_id)).unwrap() {
                Some(region) => region,
                None => continue,
            };
            match find_peer(&region, peer.get_store_id()) {
                None => return,
                Some(p) if p != &peer => return,
                _ => continue,
            }
        }
        let region = block_on(self.get_region_by_id(region_id)).unwrap();
        panic!("region {:?} has peer {:?}", region, peer);
    }

    pub fn must_none_pending_peer(&self, peer: metapb::Peer) {
        for _ in 1..500 {
            sleep_ms(10);
            if self.cluster.rl().pending_peers.contains_key(&peer.get_id()) {
                continue;
            }
            return;
        }
        panic!("peer {:?} shouldn't be pending any more", peer);
    }

    pub fn must_finish_joint_confchange(
        &self,
        region_id: u64,
        add_peers: Vec<metapb::Peer>,
        remove_peers: Vec<metapb::Peer>,
    ) {
        for _ in 1..500 {
            sleep_ms(10);
            let region = match block_on(self.get_region_by_id(region_id)).unwrap() {
                Some(region) => region,
                None => continue,
            };
            let add = add_peers
                .iter()
                .all(|peer| find_peer(&region, peer.get_store_id()).map_or(false, |p| p == peer));
            let remove = remove_peers
                .iter()
                .all(|peer| find_peer(&region, peer.get_store_id()).map_or(true, |p| p != peer));
            if add && remove {
                return;
            }
        }
        let region = block_on(self.get_region_by_id(region_id)).unwrap();
        panic!(
            "region {:?} did not apply joint confchange, add peers: {:?}, remove peers: {:?}",
            region, add_peers, remove_peers
        );
    }

    pub fn must_not_in_joint(&self, region_id: u64) {
        for _ in 1..500 {
            sleep_ms(10);
            let region = match block_on(self.get_region_by_id(region_id)).unwrap() {
                Some(region) => region,
                None => continue,
            };
            let in_joint = region.get_peers().iter().any(|p| {
                p.get_role() == PeerRole::IncomingVoter || p.get_role() == PeerRole::DemotingVoter
            });
            if !in_joint {
                return;
            }
        }
        let region = block_on(self.get_region_by_id(region_id)).unwrap();
        panic!("region {:?} failed to leave joint", region);
    }

    pub fn must_finish_switch_witnesses(
        &self,
        region_id: u64,
        peer_ids: Vec<u64>,
        is_witnesses: Vec<bool>,
    ) {
        for _ in 1..500 {
            sleep_ms(10);
            let region = match block_on(self.get_region_by_id(region_id)).unwrap() {
                Some(region) => region,
                None => continue,
            };

            for p in region.get_peers().iter() {
                error!("in must_finish_switch_witnesses, p: {:?}", p);
            }

            let mut need_retry = false;
            for (peer_id, is_witness) in peer_ids.iter().zip(is_witnesses.iter()) {
                match find_peer_by_id(&region, *peer_id) {
                    Some(p) => {
                        if p.get_is_witness() != *is_witness
                            || self.cluster.rl().pending_peers.contains_key(&p.get_id())
                        {
                            need_retry = true;
                            break;
                        }
                    }
                    None => {
                        need_retry = true;
                        break;
                    }
                }
            }
            if !need_retry {
                return;
            }
        }
        let region = block_on(self.get_region_by_id(region_id)).unwrap();
        panic!("region {:?} failed to finish switch witnesses", region);
    }

    pub fn add_region(&self, region: &metapb::Region) {
        self.cluster.wl().add_region(region)
    }

    pub fn transfer_leader(&self, region_id: u64, peer: metapb::Peer, peers: Vec<metapb::Peer>) {
        let op = Operator::TransferLeader {
            peer,
            peers,
            policy: SchedulePolicy::TillSuccess,
        };
        self.schedule_operator(region_id, op);
    }

    pub fn add_peer(&self, region_id: u64, peer: metapb::Peer) {
        let op = Operator::AddPeer {
            peer: Either::Left(peer),
            policy: SchedulePolicy::TillSuccess,
        };
        self.schedule_operator(region_id, op);
    }

    pub fn remove_peer(&self, region_id: u64, peer: metapb::Peer) {
        let op = Operator::RemovePeer {
            peer,
            policy: SchedulePolicy::TillSuccess,
        };
        self.schedule_operator(region_id, op);
    }

    pub fn switch_witnesses(&self, region_id: u64, peer_ids: Vec<u64>, is_witnesses: Vec<bool>) {
        let op = Operator::BatchSwitchWitness {
            peer_ids,
            is_witnesses,
            policy: SchedulePolicy::TillSuccess,
        };
        self.schedule_operator(region_id, op);
    }

    pub fn joint_confchange(
        &self,
        region_id: u64,
        mut changes: Vec<(ConfChangeType, metapb::Peer)>,
    ) -> (Vec<metapb::Peer>, Vec<metapb::Peer>) {
        let region = block_on(self.get_region_by_id(region_id)).unwrap().unwrap();
        let (mut add_peers, mut remove_peers) = (Vec::new(), Vec::new());

        let to_add_peers = changes
            .iter()
            .filter(|(c, _)| *c != ConfChangeType::RemoveNode)
            .map(|(_, p)| p)
            .cloned()
            .collect();

        // Simple confchange
        if changes.len() == 1 {
            match changes.pop().unwrap() {
                (ConfChangeType::RemoveNode, p) => remove_peers.push(p),
                (_, p) => add_peers.push(p),
            }
        } else {
            // Joint confchange
            for (change, mut peer) in changes {
                match (
                    find_peer(&region, peer.get_store_id()).map(|p| p.get_role()),
                    change,
                ) {
                    (None, ConfChangeType::AddNode) => {
                        peer.set_role(PeerRole::IncomingVoter);
                        add_peers.push(peer);
                    }
                    (Some(PeerRole::Voter), ConfChangeType::AddLearnerNode) => {
                        peer.set_role(PeerRole::DemotingVoter);
                        add_peers.push(peer);
                    }
                    (Some(PeerRole::Learner), ConfChangeType::AddNode) => {
                        peer.set_role(PeerRole::IncomingVoter);
                        add_peers.push(peer);
                    }
                    (_, ConfChangeType::RemoveNode) => remove_peers.push(peer),
                    _ => add_peers.push(peer),
                }
            }
        }
        let op = Operator::JointConfChange {
            add_peers: add_peers.clone(),
            to_add_peers,
            remove_peers: remove_peers.clone(),
            policy: SchedulePolicy::TillSuccess,
        };
        self.schedule_operator(region_id, op);
        (add_peers, remove_peers)
    }

    pub fn leave_joint(&self, region_id: u64) {
        let op = Operator::LeaveJoint {
            policy: SchedulePolicy::TillSuccess,
        };
        self.schedule_operator(region_id, op);
    }

    pub fn is_in_joint(&self, region_id: u64) -> bool {
        let region = block_on(self.get_region_by_id(region_id))
            .unwrap()
            .expect("region not exist");
        region.get_peers().iter().any(|p| {
            p.get_role() == PeerRole::IncomingVoter || p.get_role() == PeerRole::DemotingVoter
        })
    }

    pub fn split_region(
        &self,
        mut region: metapb::Region,
        policy: pdpb::CheckPolicy,
        keys: Vec<Vec<u8>>,
    ) {
        let op = Operator::SplitRegion {
            region_epoch: region.take_region_epoch(),
            policy,
            keys,
        };
        self.schedule_operator(region.get_id(), op);
    }

    pub fn must_split_region(
        &self,
        region: metapb::Region,
        policy: pdpb::CheckPolicy,
        keys: Vec<Vec<u8>>,
    ) {
        let expect_region_count = self.get_regions_number()
            + if policy == pdpb::CheckPolicy::Usekey {
                keys.len()
            } else {
                1
            };
        self.split_region(region.clone(), policy, keys);
        for _ in 1..500 {
            sleep_ms(10);
            if self.get_regions_number() == expect_region_count {
                return;
            }
        }
        panic!("region {:?} is still not split.", region);
    }

    pub fn must_add_peer(&self, region_id: u64, peer: metapb::Peer) {
        self.add_peer(region_id, peer.clone());
        self.must_have_peer(region_id, peer);
    }

    pub fn must_remove_peer(&self, region_id: u64, peer: metapb::Peer) {
        self.remove_peer(region_id, peer.clone());
        self.must_none_peer(region_id, peer);
    }

    pub fn must_switch_witnesses(
        &self,
        region_id: u64,
        peer_ids: Vec<u64>,
        is_witnesses: Vec<bool>,
    ) {
        self.switch_witnesses(region_id, peer_ids.clone(), is_witnesses.clone());
        self.must_finish_switch_witnesses(region_id, peer_ids, is_witnesses);
    }

    pub fn must_joint_confchange(
        &self,
        region_id: u64,
        changes: Vec<(ConfChangeType, metapb::Peer)>,
    ) {
        let (add, remove) = self.joint_confchange(region_id, changes);
        self.must_finish_joint_confchange(region_id, add, remove);
    }

    pub fn must_leave_joint(&self, region_id: u64) {
        self.leave_joint(region_id);
        self.must_not_in_joint(region_id);
    }

    pub fn merge_region(&self, from: u64, target: u64) {
        let op = Operator::MergeRegion {
            source_region_id: from,
            target_region_id: target,
            policy: Arc::new(RwLock::new(SchedulePolicy::TillSuccess)),
        };
        self.schedule_operator(from, op.clone());
        self.schedule_operator(target, op);
    }

    pub fn must_merge(&self, from: u64, target: u64) {
        let epoch = self.get_region_epoch(target);
        self.merge_region(from, target);

        self.check_merged_timeout(from, Duration::from_secs(10));
        let timer = Instant::now();
        loop {
            if epoch.get_version() == self.get_region_epoch(target).get_version() {
                if timer.saturating_elapsed() > Duration::from_secs(1) {
                    panic!("region {:?} is still not merged.", target);
                }
            } else {
                return;
            }
            sleep_ms(10);
        }
    }

    pub fn check_merged(&self, from: u64) -> bool {
        block_on(self.get_region_by_id(from)).unwrap().is_none()
    }

    pub fn check_merged_timeout(&self, from: u64, duration: Duration) {
        let timer = Instant::now();
        loop {
            let region = block_on(self.get_region_by_id(from)).unwrap();
            if let Some(r) = region {
                if timer.saturating_elapsed() > duration {
                    panic!("region {:?} is still not merged.", r);
                }
            } else {
                return;
            }
            sleep_ms(10);
        }
    }

    pub fn region_leader_must_be(&self, region_id: u64, peer: metapb::Peer) {
        for _ in 0..500 {
            sleep_ms(10);
            if let Some(p) = self.cluster.rl().leaders.get(&region_id) {
                if *p == peer {
                    return;
                }
            }
        }
        panic!("region {} must have leader: {:?}", region_id, peer);
    }

    // check whether region is split by split_key or not.
    pub fn check_split(&self, region: &metapb::Region, split_key: &[u8]) -> bool {
        // E.g, 1 [a, c) -> 1 [a, b) + 2 [b, c)
        // use a to find new [a, b).
        // use b to find new [b, c)
        let left = match self.get_region(region.get_start_key()) {
            Err(_) => return false,
            Ok(left) => left,
        };

        if left.get_end_key() != split_key {
            return false;
        }

        let right = match self.get_region(split_key) {
            Err(_) => return false,
            Ok(right) => right,
        };

        if right.get_start_key() != split_key {
            return false;
        }
        left.get_region_epoch().get_version() > region.get_region_epoch().get_version()
            && right.get_region_epoch().get_version() > region.get_region_epoch().get_version()
    }

    pub fn get_store_stats(&self, store_id: u64) -> Option<pdpb::StoreStats> {
        self.cluster.rl().store_stats.get(&store_id).cloned()
    }

    pub fn get_split_count(&self) -> usize {
        self.cluster.rl().split_count
    }

    pub fn get_down_peers(&self) -> HashMap<u64, pdpb::PeerStats> {
        self.cluster.rl().down_peers.clone()
    }

    pub fn get_pending_peers(&self) -> HashMap<u64, metapb::Peer> {
        self.cluster.rl().pending_peers.clone()
    }

    pub fn set_bootstrap(&self, is_bootstraped: bool) {
        self.cluster.wl().set_bootstrap(is_bootstraped);
    }

    pub fn configure_dr_auto_sync(&self, label_key: &str) {
        let mut status = ReplicationStatus::default();
        status.set_mode(ReplicationMode::DrAutoSync);
        status.mut_dr_auto_sync().label_key = label_key.to_owned();
        let mut cluster = self.cluster.wl();
        status.mut_dr_auto_sync().state_id = cluster
            .replication_status
            .as_ref()
            .map(|s| s.get_dr_auto_sync().state_id + 1)
            .unwrap_or(1);
        cluster.replication_status = Some(status);
    }

    pub fn switch_replication_mode(
        &self,
        state: Option<DrAutoSyncState>,
        available_stores: Vec<u64>,
    ) {
        let mut cluster = self.cluster.wl();
        let status = cluster.replication_status.as_mut().unwrap();
<<<<<<< HEAD
<<<<<<< HEAD
=======
=======
>>>>>>> 16454ca0
        if state.is_none() {
            status.set_mode(ReplicationMode::Majority);
            let mut dr = status.mut_dr_auto_sync();
            dr.state_id += 1;
            return;
        }
<<<<<<< HEAD
        status.set_mode(ReplicationMode::DrAutoSync);
>>>>>>> c6adb042c9 (raftstore: Fix group commit is mistakenly enabled in sync recover state (#15830))
=======
>>>>>>> 16454ca0
        let mut dr = status.mut_dr_auto_sync();
        dr.state_id += 1;
        dr.set_state(state.unwrap());
        dr.available_stores = available_stores;
    }

    pub fn switch_to_drautosync_mode(&self) {
        let mut cluster = self.cluster.wl();
        let status = cluster.replication_status.as_mut().unwrap();
        status.set_mode(ReplicationMode::DrAutoSync);
        let mut dr = status.mut_dr_auto_sync();
        dr.state_id += 1;
    }

    pub fn region_replication_status(&self, region_id: u64) -> RegionReplicationStatus {
        self.cluster
            .rl()
            .region_replication_status
            .get(&region_id)
            .unwrap()
            .to_owned()
    }

    pub fn get_region_approximate_size(&self, region_id: u64) -> Option<u64> {
        self.cluster.rl().get_region_approximate_size(region_id)
    }

    pub fn get_region_approximate_keys(&self, region_id: u64) -> Option<u64> {
        self.cluster.rl().get_region_approximate_keys(region_id)
    }

    pub fn get_region_last_report_ts(&self, region_id: u64) -> Option<UnixSecs> {
        self.cluster.rl().get_region_last_report_ts(region_id)
    }

    pub fn get_region_last_report_term(&self, region_id: u64) -> Option<u64> {
        self.cluster.rl().get_region_last_report_term(region_id)
    }

    pub fn get_store_hotspots(&self, store_id: u64) -> Option<HashMap<u64, pdpb::PeerStat>> {
        self.cluster.rl().get_store_hotspots(store_id)
    }

    pub fn set_gc_safe_point(&self, safe_point: u64) {
        self.cluster.wl().set_gc_safe_point(safe_point);
    }

    pub fn get_min_resolved_ts(&self) -> u64 {
        self.cluster.rl().get_min_resolved_ts()
    }

    pub fn trigger_tso_failure(&self) {
        self.trigger_tso_failure.store(true, Ordering::SeqCst);
    }

    pub fn trigger_leader_info_loss(&self) {
        self.trigger_leader_info_loss.store(true, Ordering::SeqCst);
    }

    pub fn shutdown_store(&self, store_id: u64) {
        match self.cluster.write() {
            Ok(mut c) => {
                c.stores.remove(&store_id);
            }
            Err(e) => {
                safe_panic!("failed to acquire write lock: {:?}", e)
            }
        }
    }

    pub fn ignore_merge_target_integrity(&self) {
        self.cluster.wl().check_merge_target_integrity = false;
    }

    /// The next generated TSO will be `ts + 1`. See `get_tso()` and
    /// `batch_get_tso()`.
    pub fn set_tso(&self, ts: TimeStamp) {
        let old = self.tso.swap(ts.into_inner(), Ordering::SeqCst);
        if old > ts.into_inner() {
            panic!(
                "cannot decrease tso. current tso: {}; trying to set to: {}",
                old, ts
            );
        }
    }

    pub fn reset_version(&self, version: &str) {
        unsafe { self.feature_gate.reset_version(version).unwrap() }
    }

    pub fn must_get_store_report(&self, store_id: u64) -> Option<pdpb::StoreReport> {
        self.cluster.wl().get_store_report(store_id)
    }

    pub fn must_set_unsafe_recovery_plan(&self, store_id: u64, plan: pdpb::RecoveryPlan) {
        self.cluster.wl().set_unsafe_recovery_plan(store_id, plan)
    }

    pub fn get_buckets(&self, region_id: u64) -> Option<BucketStat> {
        self.cluster.rl().buckets.get(&region_id).cloned()
    }
}

impl PdClient for TestPdClient {
    fn get_cluster_id(&self) -> Result<u64> {
        Ok(self.cluster_id)
    }

    fn bootstrap_cluster(
        &self,
        store: metapb::Store,
        region: metapb::Region,
    ) -> Result<Option<ReplicationStatus>> {
        if self.is_cluster_bootstrapped().unwrap() || !self.is_regions_empty() {
            self.cluster.wl().set_bootstrap(true);
            return Err(Error::ClusterBootstrapped(self.cluster_id));
        }

        let mut cluster = self.cluster.wl();
        cluster.bootstrap(store, region);
        Ok(cluster.replication_status.clone())
    }

    fn is_cluster_bootstrapped(&self) -> Result<bool> {
        Ok(self.cluster.rl().is_bootstraped)
    }

    fn alloc_id(&self) -> Result<u64> {
        self.cluster.rl().alloc_id()
    }

    fn put_store(&self, store: metapb::Store) -> Result<Option<ReplicationStatus>> {
        self.check_bootstrap()?;
        let mut cluster = self.cluster.wl();
        cluster.put_store(store)?;
        Ok(cluster.replication_status.clone())
    }

    fn get_all_stores(&self, _exclude_tombstone: bool) -> Result<Vec<metapb::Store>> {
        self.check_bootstrap()?;
        self.cluster.rl().get_all_stores()
    }

    fn get_store(&self, store_id: u64) -> Result<metapb::Store> {
        self.check_bootstrap()?;
        self.cluster.rl().get_store(store_id)
    }

    fn get_store_async(&self, store_id: u64) -> PdFuture<metapb::Store> {
        if let Err(e) = self.check_bootstrap() {
            return Box::pin(err(e));
        }
        match self.cluster.rl().get_store(store_id) {
            Ok(store) => Box::pin(ok(store)),
            Err(e) => Box::pin(err(e)),
        }
    }

    fn get_region(&self, key: &[u8]) -> Result<metapb::Region> {
        self.check_bootstrap()?;

        for _ in 1..500 {
            sleep_ms(10);
            if let Some(region) = self.cluster.rl().get_region(data_key(key)) {
                if check_key_in_region(key, &region) {
                    return Ok(region);
                }
            }
        }

        Err(box_err!(
            "no region contains key {}",
            log_wrappers::hex_encode_upper(key)
        ))
    }

    fn get_region_info(&self, key: &[u8]) -> Result<RegionInfo> {
        let region = self.get_region(key)?;
        let leader = self.cluster.rl().leaders.get(&region.get_id()).cloned();
        Ok(RegionInfo::new(region, leader))
    }

    fn get_region_by_id(&self, region_id: u64) -> PdFuture<Option<metapb::Region>> {
        if let Err(e) = self.check_bootstrap() {
            return Box::pin(err(e));
        }
        match self.cluster.rl().get_region_by_id(region_id) {
            Ok(resp) => Box::pin(ok(resp)),
            Err(e) => Box::pin(err(e)),
        }
    }

    fn get_region_leader_by_id(
        &self,
        region_id: u64,
    ) -> PdFuture<Option<(metapb::Region, metapb::Peer)>> {
        if let Err(e) = self.check_bootstrap() {
            return Box::pin(err(e));
        }
        let cluster = self.cluster.rl();
        match cluster.get_region_by_id(region_id) {
            Ok(resp) => {
                let leader = if self.trigger_leader_info_loss.load(Ordering::SeqCst) {
                    new_peer(0, 0)
                } else {
                    cluster.leaders.get(&region_id).cloned().unwrap_or_default()
                };
                Box::pin(ok(resp.map(|r| (r, leader))))
            }
            Err(e) => Box::pin(err(e)),
        }
    }

    fn get_cluster_config(&self) -> Result<metapb::Cluster> {
        self.check_bootstrap()?;
        Ok(self.cluster.rl().meta.clone())
    }

    fn region_heartbeat(
        &self,
        term: u64,
        region: metapb::Region,
        leader: metapb::Peer,
        region_stat: RegionStat,
        replication_status: Option<RegionReplicationStatus>,
    ) -> PdFuture<()> {
        if let Err(e) = self.check_bootstrap() {
            return Box::pin(err(e));
        }
        let resp = self.cluster.wl().region_heartbeat(
            term,
            region,
            leader.clone(),
            region_stat,
            replication_status,
        );
        match resp {
            Ok(resp) => {
                let store_id = leader.get_store_id();
                if let Some(store) = self.cluster.wl().stores.get(&store_id) {
                    store.sender.unbounded_send(resp).unwrap();
                }
                Box::pin(ok(()))
            }
            Err(e) => Box::pin(err(e)),
        }
    }

    fn handle_region_heartbeat_response<F>(&self, store_id: u64, f: F) -> PdFuture<()>
    where
        Self: Sized,
        F: Fn(pdpb::RegionHeartbeatResponse) + Send + 'static,
    {
        let cluster1 = Arc::clone(&self.cluster);
        let timer = self.timer.clone();
        let mut cluster = self.cluster.wl();
        let store = cluster
            .stores
            .entry(store_id)
            .or_insert_with(Store::default);
        let rx = store.receiver.take().unwrap();
        let st1 = rx.map(|resp| vec![resp]);
        let st2 = stream::unfold(
            (timer, cluster1, store_id),
            |(timer, cluster1, store_id)| async move {
                timer
                    .delay(std::time::Instant::now() + Duration::from_millis(500))
                    .compat()
                    .await
                    .unwrap();
                let mut cluster = cluster1.wl();
                let resps = cluster.poll_heartbeat_responses_for(store_id);
                drop(cluster);
                Some((resps, (timer, cluster1, store_id)))
            },
        );
        Box::pin(
            stream::select(st1, st2)
                .for_each(move |resps| {
                    for resp in resps {
                        f(resp);
                    }
                    futures::future::ready(())
                })
                .map(|_| Ok(())),
        )
    }

    fn ask_split(&self, region: metapb::Region) -> PdFuture<pdpb::AskSplitResponse> {
        if let Err(e) = self.check_bootstrap() {
            return Box::pin(err(e));
        }

        // Must ConfVer and Version be same?
        let cur_region = self
            .cluster
            .rl()
            .get_region_by_id(region.get_id())
            .unwrap()
            .unwrap();
        if let Err(e) = check_stale_region(&cur_region, &region) {
            return Box::pin(err(e));
        }

        let mut resp = pdpb::AskSplitResponse::default();
        resp.set_new_region_id(self.alloc_id().unwrap());
        let mut peer_ids = vec![];
        for _ in region.get_peers() {
            peer_ids.push(self.alloc_id().unwrap());
        }
        resp.set_new_peer_ids(peer_ids);

        Box::pin(ok(resp))
    }

    fn ask_batch_split(
        &self,
        region: metapb::Region,
        count: usize,
    ) -> PdFuture<pdpb::AskBatchSplitResponse> {
        if self.is_incompatible {
            return Box::pin(err(Error::Incompatible));
        }

        if let Err(e) = self.check_bootstrap() {
            return Box::pin(err(e));
        }

        // Must ConfVer and Version be same?
        let cur_region = self
            .cluster
            .rl()
            .get_region_by_id(region.get_id())
            .unwrap()
            .unwrap();
        if let Err(e) = check_stale_region(&cur_region, &region) {
            return Box::pin(err(e));
        }

        let mut resp = pdpb::AskBatchSplitResponse::default();
        for _ in 0..count {
            let mut id = pdpb::SplitId::default();
            id.set_new_region_id(self.alloc_id().unwrap());
            for _ in region.get_peers() {
                id.mut_new_peer_ids().push(self.alloc_id().unwrap());
            }
            resp.mut_ids().push(id);
        }

        Box::pin(ok(resp))
    }

    fn store_heartbeat(
        &self,
        stats: pdpb::StoreStats,
        report: Option<pdpb::StoreReport>,
        _: Option<StoreDrAutoSyncStatus>,
    ) -> PdFuture<pdpb::StoreHeartbeatResponse> {
        if let Err(e) = self.check_bootstrap() {
            return Box::pin(err(e));
        }
        // Cache it directly now.
        let store_id = stats.get_store_id();
        let mut cluster = self.cluster.wl();
        let hot_spots = cluster
            .store_hotspots
            .entry(store_id)
            .or_insert_with(HashMap::default);
        for peer_stat in stats.get_peer_stats() {
            let region_id = peer_stat.get_region_id();
            let peer_stat_sum = hot_spots
                .entry(region_id)
                .or_insert_with(pdpb::PeerStat::default);
            let read_keys = peer_stat.get_read_keys() + peer_stat_sum.get_read_keys();
            let read_bytes = peer_stat.get_read_bytes() + peer_stat_sum.get_read_bytes();
            let mut read_query_stats = QueryStats::default();
            read_query_stats.add_query_stats(peer_stat.get_query_stats());
            read_query_stats.add_query_stats(peer_stat_sum.get_query_stats());
            peer_stat_sum.set_read_keys(read_keys);
            peer_stat_sum.set_read_bytes(read_bytes);
            peer_stat_sum.set_query_stats(read_query_stats.0);
            peer_stat_sum.set_region_id(region_id);
        }

        cluster.store_stats.insert(store_id, stats);

        if let Some(store_report) = report {
            cluster.set_store_report(store_id, store_report);
        }

        let mut resp = cluster.handle_store_heartbeat(store_id).unwrap();

        if let Some(ref status) = cluster.replication_status {
            resp.set_replication_status(status.clone());
        }
        Box::pin(ok(resp))
    }

    fn report_batch_split(&self, regions: Vec<metapb::Region>) -> PdFuture<()> {
        // pd just uses this for history show, so here we just count it.
        if let Err(e) = self.check_bootstrap() {
            return Box::pin(err(e));
        }
        self.cluster.wl().split_count += regions.len() - 1;
        Box::pin(ok(()))
    }

    fn get_gc_safe_point(&self) -> PdFuture<u64> {
        if let Err(e) = self.check_bootstrap() {
            return Box::pin(err(e));
        }

        let safe_point = self.cluster.rl().get_gc_safe_point();
        Box::pin(ok(safe_point))
    }

    fn get_store_stats_async(&self, store_id: u64) -> BoxFuture<'_, Result<pdpb::StoreStats>> {
        let cluster = self.cluster.rl();
        let stats = cluster.store_stats.get(&store_id);
        ready(match stats {
            Some(s) => Ok(s.clone()),
            None => Err(Error::StoreTombstone(format!("store_id:{}", store_id))),
        })
        .boxed()
    }

    fn get_operator(&self, region_id: u64) -> Result<pdpb::GetOperatorResponse> {
        let mut header = pdpb::ResponseHeader::default();
        header.set_cluster_id(self.cluster_id);
        let mut resp = pdpb::GetOperatorResponse::default();
        resp.set_header(header);
        resp.set_region_id(region_id);
        Ok(resp)
    }

    fn batch_get_tso(&self, count: u32) -> PdFuture<TimeStamp> {
        fail_point!("test_raftstore_get_tso", |t| {
            let duration = Duration::from_millis(t.map_or(1000, |t| t.parse().unwrap()));
            Box::pin(async move {
                let _ = GLOBAL_TIMER_HANDLE
                    .delay(std::time::Instant::now() + duration)
                    .compat()
                    .await;
                Err(box_err!("get tso fail"))
            })
        });
        if self.trigger_tso_failure.swap(false, Ordering::SeqCst) {
            return Box::pin(err(pd_client::errors::Error::Grpc(
                grpcio::Error::RpcFailure(grpcio::RpcStatus::with_message(
                    grpcio::RpcStatusCode::UNKNOWN,
                    "tso error".to_owned(),
                )),
            )));
        }

        assert!(count > 0);
        assert!(count < (1 << TSO_PHYSICAL_SHIFT_BITS));

        let mut old_tso = self.tso.load(Ordering::SeqCst);
        loop {
            let ts: TimeStamp = old_tso.into();

            // Add to logical part first.
            let (mut physical, mut logical) = (ts.physical(), ts.logical() + count as u64);

            // When logical part is overflow, add to physical part.
            // Moreover, logical part must not less than `count-1`, as the
            // generated batch of TSO is treated as of the same physical time.
            // Refer to real PD's implementation:
            // https://github.com/tikv/pd/blob/v6.2.0/server/tso/tso.go#L361
            if logical >= (1 << TSO_PHYSICAL_SHIFT_BITS) {
                physical += 1;
                logical = (count - 1) as u64;
            }

            let new_tso = TimeStamp::compose(physical, logical);
            match self.tso.compare_exchange_weak(
                old_tso,
                new_tso.into_inner(),
                Ordering::SeqCst,
                Ordering::SeqCst,
            ) {
                Ok(_) => return Box::pin(ok(new_tso)),
                Err(x) => old_tso = x,
            }
        }
    }

    fn update_service_safe_point(
        &self,
        name: String,
        safepoint: TimeStamp,
        ttl: Duration,
    ) -> PdFuture<()> {
        if ttl.as_secs() > 0 {
            self.gc_safepoints.wl().push(GcSafePoint {
                serivce: name,
                ttl,
                safepoint,
            });
        }
        Box::pin(ok(()))
    }

    fn feature_gate(&self) -> &FeatureGate {
        &self.feature_gate
    }

    fn report_min_resolved_ts(&self, _store_id: u64, min_resolved_ts: u64) -> PdFuture<()> {
        if let Err(e) = self.check_bootstrap() {
            return Box::pin(err(e));
        }
        self.cluster.wl().set_min_resolved_ts(min_resolved_ts);
        Box::pin(ok(()))
    }

    fn report_region_buckets(&self, buckets: &BucketStat, _period: Duration) -> PdFuture<()> {
        if let Err(e) = self.check_bootstrap() {
            return Box::pin(err(e));
        }
        let mut buckets = buckets.clone();
        self.cluster
            .wl()
            .buckets
            .entry(buckets.meta.region_id)
            .and_modify(|current| {
                if current.meta < buckets.meta {
                    std::mem::swap(current, &mut buckets);
                }
                current.merge(&buckets);
            })
            .or_insert(buckets);
        ready(Ok(())).boxed()
    }
}<|MERGE_RESOLUTION|>--- conflicted
+++ resolved
@@ -1444,22 +1444,13 @@
     ) {
         let mut cluster = self.cluster.wl();
         let status = cluster.replication_status.as_mut().unwrap();
-<<<<<<< HEAD
-<<<<<<< HEAD
-=======
-=======
->>>>>>> 16454ca0
         if state.is_none() {
             status.set_mode(ReplicationMode::Majority);
             let mut dr = status.mut_dr_auto_sync();
             dr.state_id += 1;
             return;
         }
-<<<<<<< HEAD
         status.set_mode(ReplicationMode::DrAutoSync);
->>>>>>> c6adb042c9 (raftstore: Fix group commit is mistakenly enabled in sync recover state (#15830))
-=======
->>>>>>> 16454ca0
         let mut dr = status.mut_dr_auto_sync();
         dr.state_id += 1;
         dr.set_state(state.unwrap());
