--- conflicted
+++ resolved
@@ -298,14 +298,6 @@
         }
     }
 
-<<<<<<< HEAD
-    pub fn get_resource_group_priority(&self, name: &str) -> u32 {
-        self.resource_groups
-            .get(name)
-            .map_or(u32::MIN, |g| g.group.priority)
-    }
-
-=======
     // only enable priority quota limiter when there is at least 1 user-defined
     // resource group.
     #[inline]
@@ -323,7 +315,6 @@
 
     // Always return the background resource limiter if any;
     // Only return the foregroup limiter when priority is enabled.
->>>>>>> 6a618807
     pub fn get_resource_limiter(
         &self,
         rg: &str,
