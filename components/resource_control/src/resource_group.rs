--- conflicted
+++ resolved
@@ -41,10 +41,7 @@
 impl ResourceGroupManager {
     fn get_ru_setting(rg: &ResourceGroup, is_read: bool) -> u64 {
         match (rg.get_mode(), is_read) {
-<<<<<<< HEAD
-=======
             // RU mode, read and write use the same setting.
->>>>>>> db14c532
             (GroupMode::RuMode, _) => rg
                 .get_r_u_settings()
                 .get_r_u()
@@ -310,16 +307,6 @@
 
     use super::*;
 
-<<<<<<< HEAD
-    #[derive(Default, Clone)]
-    pub struct Tokens {
-        pub ru_tokens: u64,
-        pub cpu_tokens: u64,
-        pub io_tokens: u64,
-    }
-
-    pub fn new_resource_group(name: String, is_ru_mode: bool, tokens: Tokens) -> ResourceGroup {
-=======
     pub fn new_resource_group_ru(name: String, ru: u64) -> ResourceGroup {
         new_resource_group(name, true, ru, ru)
     }
@@ -330,7 +317,6 @@
         read_tokens: u64,
         write_tokens: u64,
     ) -> ResourceGroup {
->>>>>>> db14c532
         use kvproto::resource_manager::{GroupRawResourceSettings, GroupRequestUnitSettings};
 
         let mut group = ResourceGroup::new();
@@ -347,22 +333,18 @@
             ru_setting
                 .mut_r_u()
                 .mut_settings()
-<<<<<<< HEAD
-                .set_fill_rate(tokens.ru_tokens);
-=======
                 .set_fill_rate(read_tokens);
->>>>>>> db14c532
             group.set_r_u_settings(ru_setting);
         } else {
             let mut resource_setting = GroupRawResourceSettings::new();
             resource_setting
                 .mut_cpu()
                 .mut_settings()
-                .set_fill_rate(tokens.cpu_tokens);
+                .set_fill_rate(read_tokens);
             resource_setting
                 .mut_io_write()
                 .mut_settings()
-                .set_fill_rate(tokens.io_tokens);
+                .set_fill_rate(write_tokens);
             group.set_raw_resource_settings(resource_setting);
         }
         group
@@ -372,13 +354,7 @@
     fn test_resource_group() {
         let resource_manager = ResourceGroupManager::default();
 
-<<<<<<< HEAD
-        let mut tokens = Tokens::default();
-        tokens.ru_tokens = 100;
-        let group1 = new_resource_group("TEST".into(), true, tokens.clone());
-=======
         let group1 = new_resource_group_ru("TEST".into(), 100);
->>>>>>> db14c532
         resource_manager.add_resource_group(group1);
 
         assert!(resource_manager.get_resource_group("test1").is_none());
@@ -395,12 +371,7 @@
         drop(group);
         assert_eq!(resource_manager.resource_groups.len(), 1);
 
-<<<<<<< HEAD
-        tokens.ru_tokens = 200;
-        let group1 = new_resource_group("Test".into(), true, tokens.clone());
-=======
         let group1 = new_resource_group_ru("Test".into(), 200);
->>>>>>> db14c532
         resource_manager.add_resource_group(group1);
         let group = resource_manager.get_resource_group("test").unwrap();
         assert_eq!(
@@ -415,12 +386,7 @@
         drop(group);
         assert_eq!(resource_manager.resource_groups.len(), 1);
 
-<<<<<<< HEAD
-        tokens.ru_tokens = 400;
-        let group2 = new_resource_group("test2".into(), true, tokens.clone());
-=======
         let group2 = new_resource_group_ru("test2".into(), 400);
->>>>>>> db14c532
         resource_manager.add_resource_group(group2);
         assert_eq!(resource_manager.resource_groups.len(), 2);
 
@@ -481,12 +447,7 @@
         drop(group2);
 
         // test add 1 new resource group
-<<<<<<< HEAD
-        tokens.ru_tokens = 500;
-        let new_group = new_resource_group("new_group".into(), true, tokens);
-=======
         let new_group = new_resource_group_ru("new_group".into(), 500);
->>>>>>> db14c532
         resource_manager.add_resource_group(new_group);
 
         assert_eq!(resource_ctl.resource_consumptions.len(), 4);
@@ -501,14 +462,7 @@
         let resource_ctl = resource_manager.derive_controller("test_read".into(), true);
         let resource_ctl_write = resource_manager.derive_controller("test_write".into(), false);
 
-<<<<<<< HEAD
-        let mut tokens = Tokens::default();
-        tokens.cpu_tokens = 5000;
-        tokens.io_tokens = 1000;
-        let group1 = new_resource_group("test1".into(), false, tokens.clone());
-=======
         let group1 = new_resource_group_ru("test1".into(), 5000);
->>>>>>> db14c532
         resource_manager.add_resource_group(group1);
         assert_eq!(resource_ctl.resource_group("test1".as_bytes()).weight, 20);
         assert_eq!(
@@ -516,15 +470,8 @@
             20
         );
 
-<<<<<<< HEAD
-        // add a resource group with big tokens
-        tokens.cpu_tokens = 50000;
-        tokens.io_tokens = 2000;
-        let group1 = new_resource_group("test2".into(), false, tokens);
-=======
         // add a resource group with big ru
         let group1 = new_resource_group_ru("test2".into(), 50000);
->>>>>>> db14c532
         resource_manager.add_resource_group(group1);
         assert_eq!(*resource_ctl.max_ru_quota.lock().unwrap(), 50000);
         assert_eq!(resource_ctl.resource_group("test1".as_bytes()).weight, 100);
