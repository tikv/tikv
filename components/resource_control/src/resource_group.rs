--- conflicted
+++ resolved
@@ -703,33 +703,6 @@
         assert_eq!(group1.weight, group2.weight * 2);
         assert_eq!(group1.current_vt(), 0);
 
-<<<<<<< HEAD
-=======
-        let mut extras1 = Extras::single_level();
-        extras1.set_metadata(b"test".to_vec());
-        assert_eq!(
-            resource_ctl.priority_of(&extras1),
-            concat_priority_vt(LOW_PRIORITY, group1.weight * 50)
-        );
-        assert_eq!(group1.current_vt(), group1.weight * 50);
-
-        let mut extras2 = Extras::single_level();
-        extras2.set_metadata(b"test2".to_vec());
-        assert_eq!(
-            resource_ctl.priority_of(&extras2),
-            concat_priority_vt(MEDIUM_PRIORITY, group2.weight * 50)
-        );
-        assert_eq!(group2.current_vt(), group2.weight * 50);
-
-        let mut extras3 = Extras::single_level();
-        extras3.set_metadata(b"unknown_group".to_vec());
-        assert_eq!(
-            resource_ctl.priority_of(&extras3),
-            concat_priority_vt(MEDIUM_PRIORITY, 50)
-        );
-        assert_eq!(resource_ctl.resource_group(b"default").current_vt(), 50);
-
->>>>>>> 160d3d25
         resource_ctl.consume(
             b"test",
             ResourceConsumeType::CpuTime(Duration::from_micros(10000)),
