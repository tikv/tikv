// Copyright 2023 TiKV Project Authors. Licensed under Apache-2.0.

use std::{sync::Arc, time::Duration};

use futures::{compat::Future01CompatExt, StreamExt};
use kvproto::{pdpb::EventType, resource_manager::ResourceGroup};
use pd_client::{Error as PdError, PdClient, RpcClient, RESOURCE_CONTROL_CONFIG_PATH};
use tikv_util::{error, timer::GLOBAL_TIMER_HANDLE};

use crate::ResourceGroupManager;

#[derive(Clone)]
pub struct ResourceManagerService {
    manager: Arc<ResourceGroupManager>,
    pd_client: Arc<RpcClient>,
    // record watch revision
    revision: i64,
}

impl ResourceManagerService {
    /// Constructs a new `Service` with `ResourceGroupManager` and a `RpcClient`
    pub fn new(
        manager: Arc<ResourceGroupManager>,
        pd_client: Arc<RpcClient>,
    ) -> ResourceManagerService {
        ResourceManagerService {
            pd_client,
            manager,
            revision: 0,
        }
    }
}

const RETRY_INTERVAL: Duration = Duration::from_secs(1); // to consistent with pd_client

impl ResourceManagerService {
    pub async fn watch_resource_groups(&mut self) {
        // Firstly, load all resource groups as of now.
        let (groups, revision) = self.list_resource_groups().await;
        self.revision = revision;
        groups
            .into_iter()
            .for_each(|rg| self.manager.add_resource_group(rg));
        // Secondly, start watcher at loading revision.
        loop {
            match self
                .pd_client
                .watch_global_config(RESOURCE_CONTROL_CONFIG_PATH.to_string(), self.revision)
            {
                Ok(mut stream) => {
                    while let Some(grpc_response) = stream.next().await {
                        match grpc_response {
                            Ok(r) => {
                                self.revision = r.get_revision();
                                r.get_changes()
                                    .iter()
                                    .for_each(|item| match item.get_kind() {
                                        EventType::Put => {
                                            if let Ok(group) =
                                                protobuf::parse_from_bytes::<ResourceGroup>(
                                                    item.get_payload(),
                                                )
                                            {
                                                self.manager.add_resource_group(group);
                                            }
                                        }
                                        EventType::Delete => {
                                            self.manager.remove_resource_group(item.get_name());
                                        }
                                    });
                            }
                            Err(err) => {
                                error!("failed to get stream"; "err" => ?err);
                                let _ = GLOBAL_TIMER_HANDLE
                                    .delay(std::time::Instant::now() + RETRY_INTERVAL)
                                    .compat()
                                    .await;
                            }
                        }
                    }
                }
                Err(PdError::DataCompacted(msg)) => {
                    error!("required revision has been compacted"; "err" => ?msg);
                    // If the etcd revision is compacted, we need to reload all resouce groups.
                    let (groups, revision) = self.list_resource_groups().await;
                    self.revision = revision;
                    groups
                        .into_iter()
                        .for_each(|rg| self.manager.add_resource_group(rg));
                }
                Err(err) => {
                    error!("failed to watch resource groups"; "err" => ?err);
                    let _ = GLOBAL_TIMER_HANDLE
                        .delay(std::time::Instant::now() + RETRY_INTERVAL)
                        .compat()
                        .await;
                }
            }
        }
    }

    async fn list_resource_groups(&mut self) -> (Vec<ResourceGroup>, i64) {
        loop {
            match self
                .pd_client
                .load_global_config(RESOURCE_CONTROL_CONFIG_PATH.to_string())
                .await
            {
                Ok((items, revision)) => {
                    let groups = items
                        .into_iter()
                        .filter_map(|g| protobuf::parse_from_bytes(g.get_payload()).ok())
                        .collect();
                    return (groups, revision);
                }
                Err(err) => {
                    error!("failed to load global config"; "err" => ?err);
                    let _ = GLOBAL_TIMER_HANDLE
                        .delay(std::time::Instant::now() + RETRY_INTERVAL)
                        .compat()
                        .await;
                }
            }
        }
    }
}

#[cfg(test)]
pub mod tests {
    use std::time::Duration;

    use futures::executor::block_on;
    use kvproto::pdpb::GlobalConfigItem;
    use pd_client::RpcClient;
    use protobuf::Message;
    use test_pd::{mocker::Service, util::*, Server as MockServer};
    use tikv_util::{config::ReadableDuration, worker::Builder};

<<<<<<< HEAD
    use crate::resource_group::tests::{new_resource_group, Tokens};
=======
    use crate::resource_group::tests::{new_resource_group, new_resource_group_ru};
>>>>>>> db14c532

    fn new_test_server_and_client(
        update_interval: ReadableDuration,
    ) -> (MockServer<Service>, RpcClient) {
        let server = MockServer::new(1);
        let eps = server.bind_addrs();
        let client = new_client_with_update_interval(eps, None, update_interval);
        (server, client)
    }

    fn add_resource_group(pd_client: Arc<RpcClient>, group: ResourceGroup) {
        let mut item = GlobalConfigItem::default();
        item.set_kind(EventType::Put);
        item.set_name(group.get_name().to_string());
        let mut buf = Vec::new();
        group.write_to_vec(&mut buf).unwrap();
        item.set_payload(buf);

        futures::executor::block_on(async move {
            pd_client
                .store_global_config(RESOURCE_CONTROL_CONFIG_PATH.to_string(), vec![item])
                .await
        })
        .unwrap();
    }

    fn delete_resource_group(pd_client: Arc<RpcClient>, name: &str) {
        let mut item = GlobalConfigItem::default();
        item.set_kind(EventType::Delete);
        item.set_name(name.to_string());

        futures::executor::block_on(async move {
            pd_client
                .store_global_config(RESOURCE_CONTROL_CONFIG_PATH.to_string(), vec![item])
                .await
        })
        .unwrap();
    }

    use super::*;
    #[test]
    fn crud_config_test() {
        let (mut server, client) = new_test_server_and_client(ReadableDuration::millis(100));
        let resource_manager = ResourceGroupManager::default();

        let mut s = ResourceManagerService::new(Arc::new(resource_manager), Arc::new(client));
        let mut tokens = Tokens::default();
        tokens.ru_tokens = 100;
        let group = new_resource_group("TEST".into(), true, tokens);
        add_resource_group(s.pd_client.clone(), group);
        let (res, revision) = block_on(s.list_resource_groups());
        assert_eq!(res.len(), 1);
        assert_eq!(revision, 1);

        delete_resource_group(s.pd_client.clone(), "TEST");
        let (res, revision) = block_on(s.list_resource_groups());
        assert_eq!(res.len(), 0);
        assert_eq!(revision, 2);

        server.stop();
    }

    #[test]
    fn watch_config_test() {
        let (mut server, client) = new_test_server_and_client(ReadableDuration::millis(100));
        let resource_manager = ResourceGroupManager::default();

        let mut s = ResourceManagerService::new(Arc::new(resource_manager), Arc::new(client));
        let (res, revision) = block_on(s.list_resource_groups());
        assert_eq!(res.len(), 0);
        assert_eq!(revision, 0);

        let background_worker = Builder::new("background").thread_count(1).create();
        let mut s_clone = s.clone();
        background_worker.spawn_async_task(async move {
            s_clone.watch_resource_groups().await;
        });
        // Mock add
<<<<<<< HEAD
        let mut tokens = Tokens::default();
        tokens.ru_tokens = 100;
        let group1 = new_resource_group("TEST1".into(), true, tokens.clone());
        add_resource_group(s.pd_client.clone(), group1);
        let group2 = new_resource_group("TEST2".into(), true, tokens.clone());
        add_resource_group(s.pd_client.clone(), group2);
        // Mock modify
        tokens.ru_tokens = 50;
        let group2 = new_resource_group("TEST2".into(), true, tokens);
=======
        let group1 = new_resource_group_ru("TEST1".into(), 100);
        add_resource_group(s.pd_client.clone(), group1);
        let group2 = new_resource_group_ru("TEST2".into(), 100);
        add_resource_group(s.pd_client.clone(), group2);
        // Mock modify
        let group2 = new_resource_group_ru("TEST2".into(), 50);
>>>>>>> db14c532
        add_resource_group(s.pd_client.clone(), group2);
        let (res, revision) = block_on(s.list_resource_groups());
        assert_eq!(res.len(), 2);
        assert_eq!(revision, 3);
        // Mock delete
        delete_resource_group(s.pd_client.clone(), "TEST1");
        let (res, revision) = block_on(s.list_resource_groups());
        assert_eq!(res.len(), 1);
        assert_eq!(revision, 4);
        // Wait for watcher
        std::thread::sleep(Duration::from_millis(100));
        let groups = s.manager.get_all_resource_groups();
        assert_eq!(groups.len(), 1);
        assert!(s.manager.get_resource_group("TEST1").is_none());
        let group = s.manager.get_resource_group("TEST2").unwrap();
        assert_eq!(
            group
                .value()
                .get_r_u_settings()
                .get_r_u()
                .get_settings()
                .get_fill_rate(),
            50
        );
        server.stop();
    }

    #[test]
    fn reboot_watch_server_test() {
        let (mut server, client) = new_test_server_and_client(ReadableDuration::millis(100));
        let resource_manager = ResourceGroupManager::default();

        let s = ResourceManagerService::new(Arc::new(resource_manager), Arc::new(client));
        let background_worker = Builder::new("background").thread_count(1).create();
        let mut s_clone = s.clone();
        background_worker.spawn_async_task(async move {
            s_clone.watch_resource_groups().await;
        });
        // Mock add
<<<<<<< HEAD
        let mut tokens = Tokens::default();
        tokens.ru_tokens = 100;
        let group1 = new_resource_group("TEST1".into(), true, tokens.clone());
=======
        let group1 = new_resource_group_ru("TEST1".into(), 100);
>>>>>>> db14c532
        add_resource_group(s.pd_client.clone(), group1);
        // Mock reboot watch server
        let watch_global_config_fp = "watch_global_config_return";
        fail::cfg(watch_global_config_fp, "return").unwrap();
        std::thread::sleep(Duration::from_millis(100));
        fail::remove(watch_global_config_fp);
        // Mock add after rebooting will success
<<<<<<< HEAD
        let group1 = new_resource_group("TEST2".into(), true, tokens);
=======
        let group1 = new_resource_group_ru("TEST2".into(), 100);
>>>>>>> db14c532
        add_resource_group(s.pd_client.clone(), group1);
        // Wait watcher update
        std::thread::sleep(Duration::from_secs(1));
        let groups = s.manager.get_all_resource_groups();
        assert_eq!(groups.len(), 2);

        server.stop();
    }
}<|MERGE_RESOLUTION|>--- conflicted
+++ resolved
@@ -136,11 +136,7 @@
     use test_pd::{mocker::Service, util::*, Server as MockServer};
     use tikv_util::{config::ReadableDuration, worker::Builder};
 
-<<<<<<< HEAD
-    use crate::resource_group::tests::{new_resource_group, Tokens};
-=======
     use crate::resource_group::tests::{new_resource_group, new_resource_group_ru};
->>>>>>> db14c532
 
     fn new_test_server_and_client(
         update_interval: ReadableDuration,
@@ -187,9 +183,7 @@
         let resource_manager = ResourceGroupManager::default();
 
         let mut s = ResourceManagerService::new(Arc::new(resource_manager), Arc::new(client));
-        let mut tokens = Tokens::default();
-        tokens.ru_tokens = 100;
-        let group = new_resource_group("TEST".into(), true, tokens);
+        let group = new_resource_group("TEST".into(), true, 100, 100);
         add_resource_group(s.pd_client.clone(), group);
         let (res, revision) = block_on(s.list_resource_groups());
         assert_eq!(res.len(), 1);
@@ -219,24 +213,12 @@
             s_clone.watch_resource_groups().await;
         });
         // Mock add
-<<<<<<< HEAD
-        let mut tokens = Tokens::default();
-        tokens.ru_tokens = 100;
-        let group1 = new_resource_group("TEST1".into(), true, tokens.clone());
-        add_resource_group(s.pd_client.clone(), group1);
-        let group2 = new_resource_group("TEST2".into(), true, tokens.clone());
-        add_resource_group(s.pd_client.clone(), group2);
-        // Mock modify
-        tokens.ru_tokens = 50;
-        let group2 = new_resource_group("TEST2".into(), true, tokens);
-=======
         let group1 = new_resource_group_ru("TEST1".into(), 100);
         add_resource_group(s.pd_client.clone(), group1);
         let group2 = new_resource_group_ru("TEST2".into(), 100);
         add_resource_group(s.pd_client.clone(), group2);
         // Mock modify
         let group2 = new_resource_group_ru("TEST2".into(), 50);
->>>>>>> db14c532
         add_resource_group(s.pd_client.clone(), group2);
         let (res, revision) = block_on(s.list_resource_groups());
         assert_eq!(res.len(), 2);
@@ -276,13 +258,7 @@
             s_clone.watch_resource_groups().await;
         });
         // Mock add
-<<<<<<< HEAD
-        let mut tokens = Tokens::default();
-        tokens.ru_tokens = 100;
-        let group1 = new_resource_group("TEST1".into(), true, tokens.clone());
-=======
         let group1 = new_resource_group_ru("TEST1".into(), 100);
->>>>>>> db14c532
         add_resource_group(s.pd_client.clone(), group1);
         // Mock reboot watch server
         let watch_global_config_fp = "watch_global_config_return";
@@ -290,11 +266,7 @@
         std::thread::sleep(Duration::from_millis(100));
         fail::remove(watch_global_config_fp);
         // Mock add after rebooting will success
-<<<<<<< HEAD
-        let group1 = new_resource_group("TEST2".into(), true, tokens);
-=======
         let group1 = new_resource_group_ru("TEST2".into(), 100);
->>>>>>> db14c532
         add_resource_group(s.pd_client.clone(), group1);
         // Wait watcher update
         std::thread::sleep(Duration::from_secs(1));
