// Copyright 2022 TiKV Project Authors. Licensed under Apache-2.0.

use std::{
    future::Future,
    pin::Pin,
    sync::Arc,
    task::{Context, Poll},
    time::Duration,
};

use file_system::IoBytes;
use futures::compat::{Compat01As03, Future01CompatExt};
use pin_project::pin_project;
use tikv_util::{time::Instant, timer::GLOBAL_TIMER_HANDLE, warn};
use tokio_timer::Delay;

use crate::{
    resource_group::{ResourceConsumeType, ResourceController},
    resource_limiter::ResourceLimiter,
};

const MAX_WAIT_DURATION: Duration = Duration::from_secs(10);

#[pin_project]
pub struct ControlledFuture<F> {
    #[pin]
    future: F,
    controller: Arc<ResourceController>,
    group_name: Vec<u8>,
}

impl<F> ControlledFuture<F> {
    pub fn new(future: F, controller: Arc<ResourceController>, group_name: Vec<u8>) -> Self {
        Self {
            future,
            controller,
            group_name,
        }
    }
}

impl<F: Future> Future for ControlledFuture<F> {
    type Output = F::Output;

    fn poll(self: Pin<&mut Self>, cx: &mut Context<'_>) -> Poll<Self::Output> {
        let this = self.project();
        let now = Instant::now();
        let res = this.future.poll(cx);
        this.controller.consume(
            this.group_name,
            ResourceConsumeType::CpuTime(now.saturating_elapsed()),
        );
        res
    }
}

#[cfg(not(test))]
fn get_thread_io_bytes_stats() -> Result<IoBytes, String> {
    file_system::get_thread_io_bytes_total()
}

#[cfg(test)]
fn get_thread_io_bytes_stats() -> Result<IoBytes, String> {
    use std::cell::Cell;

    fail::fail_point!("failed_to_get_thread_io_bytes_stats", |_| {
        Err("get_thread_io_bytes_total failed".into())
    });
    thread_local! {
        static TOTAL_BYTES: Cell<IoBytes> = Cell::new(IoBytes::default());
    }

    let mut new_bytes = TOTAL_BYTES.get();
    new_bytes.read += 100;
    new_bytes.write += 50;
    TOTAL_BYTES.set(new_bytes);
    Ok(new_bytes)
}

// `LimitedFuture` wraps a Future with ResourceLimiter, it will automically
// statistics the cpu time and io bytes consumed by the future, and do async
// waiting according the configuration of the ResourceLimiter.
#[pin_project]
pub struct LimitedFuture<F: Future> {
    #[pin]
    f: F,
    // `pre_delay` and `post_delay` is used to delay this task, at any time, at most one of the two
    // is valid. A future can only be polled once in one round, so we uses two field here to
    // workaround this restriction of the rust compiler.
    #[pin]
    pre_delay: OptionalFuture<Compat01As03<Delay>>,
    #[pin]
    post_delay: OptionalFuture<Compat01As03<Delay>>,
    resource_limiter: Arc<ResourceLimiter>,
    res: Poll<F::Output>,
}

impl<F: Future> LimitedFuture<F> {
    pub fn new(f: F, resource_limiter: Arc<ResourceLimiter>) -> Self {
        Self {
            f,
            pre_delay: None.into(),
            post_delay: None.into(),
            resource_limiter,
            res: Poll::Pending,
        }
    }
}

impl<F: Future> Future for LimitedFuture<F> {
    type Output = F::Output;

    fn poll(self: Pin<&mut Self>, cx: &mut Context<'_>) -> Poll<Self::Output> {
        let mut this = self.project();
        if !this.post_delay.is_done() {
            assert!(this.pre_delay.is_done());
            std::mem::swap(&mut *this.pre_delay, &mut *this.post_delay);
        }
        if !this.pre_delay.is_done() {
            let res = this.pre_delay.poll(cx);
            if res.is_pending() {
                return Poll::Pending;
            }
        }
        if this.res.is_ready() {
            return std::mem::replace(this.res, Poll::Pending);
        }
        let last_io_bytes = match get_thread_io_bytes_stats() {
            Ok(b) => Some(b),
            Err(e) => {
                warn!("load thread io bytes failed"; "err" => e);
                None
            }
        };
        let start = Instant::now();
        let res = this.f.poll(cx);
        let dur = start.saturating_elapsed();
        let io_bytes = if let Some(last_io_bytes) = last_io_bytes {
            match get_thread_io_bytes_stats() {
                Ok(io_bytes) => {
                    let delta = io_bytes - last_io_bytes;
                    delta.read + delta.write
                }
                Err(e) => {
                    warn!("load thread io bytes failed"; "err" => e);
                    0
                }
            }
        } else {
            0
        };
        let mut wait_dur = this.resource_limiter.consume(dur, io_bytes);
        if wait_dur == Duration::ZERO {
            return res;
        }
        if wait_dur > MAX_WAIT_DURATION {
            warn!("limiter future wait too long"; "wait" => ?wait_dur, "io" => io_bytes, "cpu" => ?dur);
            wait_dur = MAX_WAIT_DURATION;
        }
        *this.post_delay = Some(
            GLOBAL_TIMER_HANDLE
                .delay(std::time::Instant::now() + wait_dur)
                .compat(),
        )
        .into();
        if this.post_delay.poll(cx).is_ready() {
            return res;
        }
        *this.res = res;
        Poll::Pending
    }
}

/// `OptionalFuture` is similar to futures::OptionFuture, but provide an extra
/// `is_done` method.
#[pin_project]
struct OptionalFuture<F> {
    #[pin]
    f: Option<F>,
    done: bool,
}

impl<F> OptionalFuture<F> {
    fn new(f: Option<F>) -> Self {
        let done = f.is_none();
        Self { f, done }
    }

    fn is_done(&self) -> bool {
        self.done
    }
}

impl<F> From<Option<F>> for OptionalFuture<F> {
    fn from(f: Option<F>) -> Self {
        Self::new(f)
    }
}

impl<F: Future> Future for OptionalFuture<F> {
    type Output = Option<F::Output>;

    fn poll(self: Pin<&mut Self>, cx: &mut Context<'_>) -> Poll<Self::Output> {
        let this = self.project();
        match this.f.as_pin_mut() {
            Some(x) => x.poll(cx).map(|r| {
                *this.done = true;
                Some(r)
            }),
            None => Poll::Ready(None),
        }
    }
}

pub async fn with_resource_limiter<F: Future>(
    f: F,
    limiter: Option<Arc<ResourceLimiter>>,
) -> F::Output {
    if let Some(limiter) = limiter {
        LimitedFuture::new(f, limiter).await
    } else {
        f.await
    }
}

#[cfg(test)]
mod tests {
    use std::sync::mpsc::{channel, Sender};

    use tikv_util::yatp_pool::{DefaultTicker, FuturePool, YatpPoolBuilder};

    use super::*;
    use crate::resource_limiter::{GroupStatistics, ResourceType::Io};

    #[pin_project]
    struct NotifyFuture<F> {
        #[pin]
        f: F,
        sender: Sender<()>,
    }

    impl<F> NotifyFuture<F> {
        fn new(f: F, sender: Sender<()>) -> Self {
            Self { f, sender }
        }
    }

    impl<F: Future> Future for NotifyFuture<F> {
        type Output = F::Output;

        fn poll(self: Pin<&mut Self>, cx: &mut Context<'_>) -> Poll<Self::Output> {
            let this = self.project();
            this.f.poll(cx).map(|r| {
                this.sender.send(()).unwrap();
                r
            })
        }
    }

    async fn empty() {}

    #[test]
    fn test_limited_future() {
        let pool = YatpPoolBuilder::new(DefaultTicker::default())
            .thread_count(1, 1, 1)
            .name_prefix("test")
            .build_future_pool();

<<<<<<< HEAD
        let resource_limiter = Arc::new(ResourceLimiter::new("".into(), f64::INFINITY, 1000.0));
=======
        let resource_limiter = Arc::new(ResourceLimiter::new(f64::INFINITY, 1000.0, 0));
>>>>>>> 93e439fb

        fn spawn_and_wait<F>(pool: &FuturePool, f: F, limiter: Arc<ResourceLimiter>)
        where
            F: Future + Send + 'static,
            <F as Future>::Output: Send,
        {
            let (sender, receiver) = channel::<()>();
            let fut = NotifyFuture::new(LimitedFuture::new(f, limiter), sender);
            pool.spawn(fut).unwrap();
            receiver.recv().unwrap();
        }

        let mut i = 0;
        let mut stats: GroupStatistics;
        // consume the remain free limit quota.
        loop {
            i += 1;
            spawn_and_wait(&pool, empty(), resource_limiter.clone());
            stats = resource_limiter.get_limit_statistics(Io);
            assert_eq!(stats.total_consumed, i * 150);
            if stats.total_wait_dur_us > 0 {
                break;
            }
        }

        let start = Instant::now();
        spawn_and_wait(&pool, empty(), resource_limiter.clone());
        let new_stats = resource_limiter.get_limit_statistics(Io);
        let delta = new_stats - stats;
        let dur = start.saturating_elapsed();
        assert_eq!(delta.total_consumed, 150);
        assert_eq!(delta.total_wait_dur_us, 150_000);
        assert!(dur >= Duration::from_millis(150) && dur <= Duration::from_millis(160));

        // fetch io bytes failed, consumed value is 0.
        #[cfg(feature = "failpoints")]
        {
            fail::cfg("failed_to_get_thread_io_bytes_stats", "1*return").unwrap();
            spawn_and_wait(&pool, empty(), resource_limiter.clone());
            assert_eq!(resource_limiter.get_limit_statistics(Io), new_stats);
            fail::remove("failed_to_get_thread_io_bytes_stats");
        }
    }
}<|MERGE_RESOLUTION|>--- conflicted
+++ resolved
@@ -266,11 +266,7 @@
             .name_prefix("test")
             .build_future_pool();
 
-<<<<<<< HEAD
-        let resource_limiter = Arc::new(ResourceLimiter::new("".into(), f64::INFINITY, 1000.0));
-=======
-        let resource_limiter = Arc::new(ResourceLimiter::new(f64::INFINITY, 1000.0, 0));
->>>>>>> 93e439fb
+        let resource_limiter = Arc::new(ResourceLimiter::new("".into(), f64::INFINITY, 1000.0, 0));
 
         fn spawn_and_wait<F>(pool: &FuturePool, f: F, limiter: Arc<ResourceLimiter>)
         where
