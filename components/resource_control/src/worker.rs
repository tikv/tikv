// Copyright 2023 TiKV Project Authors. Licensed under Apache-2.0.

use std::{
    array,
    collections::{HashMap, HashSet},
    io::Result as IoResult,
    sync::Arc,
    time::Duration,
};

use file_system::{fetch_io_bytes, IoBytes, IoType};
use strum::EnumCount;
use tikv_util::{
    sys::{cpu_time::ProcessStat, SysQuota},
    time::Instant,
    warn,
};

use crate::{
    metrics::*,
    resource_group::ResourceGroupManager,
    resource_limiter::{GroupStatistics, ResourceLimiter, ResourceType},
};

pub const BACKGROUND_LIMIT_ADJUST_DURATION: Duration = Duration::from_secs(10);

const MICROS_PER_SEC: f64 = 1_000_000.0;

pub struct ResourceUsageStats {
    total_quota: f64,
    current_used: f64,
}

pub trait ResourceStatsProvider {
    fn get_current_stats(&mut self, _t: ResourceType) -> IoResult<ResourceUsageStats>;
}

pub struct SysQuotaGetter {
    process_stat: ProcessStat,
    prev_io_stats: [IoBytes; IoType::COUNT],
    prev_io_ts: Instant,
    io_bandwidth: u64,
}

impl ResourceStatsProvider for SysQuotaGetter {
    fn get_current_stats(&mut self, ty: ResourceType) -> IoResult<ResourceUsageStats> {
        match ty {
            ResourceType::Cpu => {
                let total_quota = SysQuota::cpu_cores_quota();
                self.process_stat.cpu_usage().map(|u| ResourceUsageStats {
                    // cpu is measured in us.
                    total_quota: total_quota * MICROS_PER_SEC,
                    current_used: u * MICROS_PER_SEC,
                })
            }
            ResourceType::Io => {
                let mut stats = ResourceUsageStats {
                    total_quota: self.io_bandwidth as f64,
                    current_used: 0.0,
                };
                let now = Instant::now_coarse();
                let dur = now.saturating_duration_since(self.prev_io_ts).as_secs_f64();
                if dur < 0.1 {
                    return Ok(stats);
                }
                let new_io_stats = fetch_io_bytes();
                let total_io_used = self
                    .prev_io_stats
                    .iter()
                    .zip(new_io_stats.iter())
                    .map(|(s, new_s)| {
                        let delta = *new_s - *s;
                        delta.read + delta.write
                    })
                    .sum::<u64>();
                self.prev_io_stats = new_io_stats;
                self.prev_io_ts = now;

                stats.current_used = total_io_used as f64 / dur;
                Ok(stats)
            }
        }
    }
}

pub struct GroupQuotaAdjustWorker<R> {
    prev_stats_by_group: [HashMap<String, GroupStatistics>; ResourceType::COUNT],
    last_adjust_time: Instant,
    resource_ctl: Arc<ResourceGroupManager>,
    is_last_time_low_load: [bool; ResourceType::COUNT],
    resource_quota_getter: R,
}

impl GroupQuotaAdjustWorker<SysQuotaGetter> {
    pub fn new(resource_ctl: Arc<ResourceGroupManager>, io_bandwidth: u64) -> Self {
        let resource_quota_getter = SysQuotaGetter {
            process_stat: ProcessStat::cur_proc_stat().unwrap(),
            prev_io_stats: [IoBytes::default(); IoType::COUNT],
            prev_io_ts: Instant::now_coarse(),
            io_bandwidth,
        };
        Self::with_quota_getter(resource_ctl, resource_quota_getter)
    }
}

impl<R: ResourceStatsProvider> GroupQuotaAdjustWorker<R> {
    pub fn with_quota_getter(
        resource_ctl: Arc<ResourceGroupManager>,
        resource_quota_getter: R,
    ) -> Self {
        let prev_stats_by_group = array::from_fn(|_| HashMap::default());
        Self {
            prev_stats_by_group,
            last_adjust_time: Instant::now_coarse(),
            resource_ctl,
            resource_quota_getter,
            is_last_time_low_load: array::from_fn(|_| false),
        }
    }

    pub fn adjust_quota(&mut self) {
        let now = Instant::now_coarse();
        let dur_secs = now
            .saturating_duration_since(self.last_adjust_time)
            .as_secs_f64();
        // a conservative check, skip adjustment if the duration is too short.
        if dur_secs < 1.0 {
            return;
        }
        self.last_adjust_time = now;

        let mut background_groups: Vec<_> = self
            .resource_ctl
            .resource_groups
            .iter()
            .filter_map(|kv| {
                let g = kv.value();
                g.limiter.as_ref().map(|limiter| GroupStats {
                    name: g.group.name.clone(),
                    ru_quota: g.get_ru_quota() as f64,
                    limiter: limiter.clone(),
                    stats_per_sec: GroupStatistics::default(),
                    expect_cost_rate: 0.0,
                })
            })
            .collect();
        if background_groups.is_empty() {
            return;
        }

        self.do_adjust(ResourceType::Cpu, dur_secs, &mut background_groups);
        self.do_adjust(ResourceType::Io, dur_secs, &mut background_groups);

        // clean up deleted group stats
        if self.prev_stats_by_group[0].len() != background_groups.len() {
            let name_set: HashSet<_> =
                HashSet::from_iter(background_groups.iter().map(|g| &g.name));
            for stat_map in &mut self.prev_stats_by_group {
                stat_map.retain(|k, _v| !name_set.contains(k));
            }
        }
    }

    fn do_adjust(
        &mut self,
        resource_type: ResourceType,
        dur_secs: f64,
        bg_group_stats: &mut [GroupStats],
    ) {
        let resource_stats = match self.resource_quota_getter.get_current_stats(resource_type) {
            Ok(r) => r,
            Err(e) => {
                warn!("get resource statistics info failed, skip adjust"; "type" => ?resource_type, "err" => ?e);
                return;
            }
        };
        // if total resource quota is unlimited, set all groups' limit to unlimited.
        if resource_stats.total_quota <= f64::EPSILON {
            for g in bg_group_stats {
                g.limiter
                    .get_limiter(resource_type)
                    .set_rate_limit(f64::INFINITY);
            }
            return;
        }

        let mut total_ru_quota = 0.0;
        let mut background_consumed_total = 0.0;
        let mut has_wait = false;
        for g in bg_group_stats.iter_mut() {
            total_ru_quota += g.ru_quota;
<<<<<<< HEAD
            let total_stats = g.limiter.get_limiter(resource_type).get_statistics();
            let stats_delta = total_stats
                - self.prev_stats_by_group[resource_type as usize]
                    .insert(g.name.clone(), total_stats)
                    .unwrap_or_default();

            BACKGROUND_RESOURCE_CONSUMPTION
                .with_label_values(&[&g.name, resource_type.as_str()])
                .inc_by(stats_delta.total_consumed);
=======
            let total_stats = g.limiter.get_limit_statistics(resource_type);
            let last_stats = self.prev_stats_by_group[resource_type as usize]
                .insert(g.name.clone(), total_stats)
                .unwrap_or_default();
            // version changes means this is a brand new limiter, so no need to sub the old
            // statistics.
            let stats_delta = if total_stats.version == last_stats.version {
                total_stats - last_stats
            } else {
                total_stats
            };
>>>>>>> 93e439fb
            let stats_per_sec = stats_delta / dur_secs;
            background_consumed_total += stats_per_sec.total_consumed as f64;
            g.stats_per_sec = stats_per_sec;
            if stats_per_sec.total_wait_dur_us > 0 {
                has_wait = true;
            }
        }

        // fast path if process cpu is low
        let is_low_load = resource_stats.current_used <= (resource_stats.total_quota * 0.1);
        if is_low_load && !has_wait && self.is_last_time_low_load[resource_type as usize] {
            return;
        }
        self.is_last_time_low_load[resource_type as usize] = is_low_load;

        // the available resource for background tasks is defined as:
        // (total_resource_quota - foreground_task_used). foreground_task_used
        // resource is calculated by: (resource_current_total_used -
        // background_consumed_total). We reserve 10% of the free resources for
        // foreground tasks in case the fore ground traffics increases.
        let mut available_resource_rate = ((resource_stats.total_quota
            - resource_stats.current_used
            + background_consumed_total)
            * 0.9)
            .max(resource_stats.total_quota * 0.1);
        let mut total_expected_cost = 0.0;
        for g in bg_group_stats.iter_mut() {
            let mut rate_limit = g.limiter.get_limiter(resource_type).get_rate_limit();
            if rate_limit.is_infinite() {
                rate_limit = 0.0;
            }
            let group_expected_cost = g.stats_per_sec.total_consumed as f64
                + g.stats_per_sec.total_wait_dur_us as f64 / MICROS_PER_SEC * rate_limit;
            g.expect_cost_rate = group_expected_cost;
            total_expected_cost += group_expected_cost;
        }
        // sort groups by the expect_cost_rate per ru
        bg_group_stats.sort_by(|g1, g2| {
            (g1.expect_cost_rate / g1.ru_quota)
                .partial_cmp(&(g2.expect_cost_rate / g2.ru_quota))
                .unwrap()
        });

        // quota is enough, group is allowed to got more resource then its share by ru.
        // e.g. Given a totol resource of 10000, and ("name", ru_quota, expected_rate)
        // of:  (rg1, 2000, 3000), (rg2, 3000, 1000), (rg3, 5000, 5000)
        // then after the previous sort, the order is rg2, rg3, rg1 and the handle order
        // is rg1, rg3, rg2 so the final rate limit assigned is: (rg1, 3000),
        // (rg3, 5833(7000/6*5)), (rg2, 1166(7000/6*1))
        if total_expected_cost <= available_resource_rate {
            for g in bg_group_stats.iter().rev() {
                let limit = g
                    .expect_cost_rate
                    .max(available_resource_rate / total_ru_quota * g.ru_quota);
                g.limiter.get_limiter(resource_type).set_rate_limit(limit);
                BACKGROUND_QUOTA_LIMIT_VEC
                    .with_label_values(&[&g.name, resource_type.as_str()])
                    .set(limit as i64);
                available_resource_rate -= limit;
                total_ru_quota -= g.ru_quota;
            }
            return;
        }

        // quota is not enough, assign by share
        // e.g. Given a totol resource of 10000, and ("name", ru_quota, expected_rate)
        // of:  (rg1, 2000, 1000), (rg2, 3000, 5000), (rg3, 5000, 7000)
        // then after the previous sort, the order is rg1, rg3, rg2, and handle order is
        // rg1, rg3, rg2 so the final rate limit assigned is: (rg1, 1000), (rg3,
        // 5250(9000/12*7)), (rg2, 3750(9000/12*5))
        for g in bg_group_stats {
            let limit = g
                .expect_cost_rate
                .min(available_resource_rate / total_ru_quota * g.ru_quota);
            g.limiter.get_limiter(resource_type).set_rate_limit(limit);
            BACKGROUND_QUOTA_LIMIT_VEC
                .with_label_values(&[&g.name, resource_type.as_str()])
                .set(limit as i64);
            available_resource_rate -= limit;
            total_ru_quota -= g.ru_quota;
        }
    }
}

struct GroupStats {
    name: String,
    limiter: Arc<ResourceLimiter>,
    ru_quota: f64,
    stats_per_sec: GroupStatistics,
    expect_cost_rate: f64,
}

#[cfg(test)]
mod tests {
    use std::time::Duration;

    use super::*;
    use crate::{resource_group::tests::*, resource_limiter::QuotaLimiter};

    struct TestResourceStatsProvider {
        cpu_total: f64,
        cpu_used: f64,
        io_total: f64,
        io_used: f64,
    }

    impl TestResourceStatsProvider {
        fn new(cpu_total: f64, io_total: f64) -> Self {
            Self {
                cpu_total,
                cpu_used: 0.0,
                io_total,
                io_used: 0.0,
            }
        }
    }

    impl ResourceStatsProvider for TestResourceStatsProvider {
        fn get_current_stats(&mut self, t: ResourceType) -> IoResult<ResourceUsageStats> {
            match t {
                ResourceType::Cpu => Ok(ResourceUsageStats {
                    total_quota: self.cpu_total * 1_000_000.0,
                    current_used: self.cpu_used * 1_000_000.0,
                }),
                ResourceType::Io => Ok(ResourceUsageStats {
                    total_quota: self.io_total,
                    current_used: self.io_used,
                }),
            }
        }
    }

    #[test]
    fn test_adjust_resource_limiter() {
        let resource_ctl = Arc::new(ResourceGroupManager::default());
        let rg1 = new_resource_group_ru("test".into(), 1000, 14);
        resource_ctl.add_resource_group(rg1);
        assert!(resource_ctl.get_resource_limiter("test", "br").is_none());

        let test_provider = TestResourceStatsProvider::new(8.0, 10000.0);
        let mut worker =
            GroupQuotaAdjustWorker::with_quota_getter(resource_ctl.clone(), test_provider);

        let default_bg =
            new_background_resource_group_ru("default".into(), 100000, 8, vec!["br".into()]);
        resource_ctl.add_resource_group(default_bg);
        assert!(
            resource_ctl
                .get_resource_limiter("default", "lightning")
                .is_none()
        );
        let limiter = resource_ctl.get_resource_limiter("default", "br").unwrap();
        assert!(
            limiter
                .get_limiter(ResourceType::Cpu)
                .get_rate_limit()
                .is_infinite()
        );
        assert!(
            limiter
                .get_limiter(ResourceType::Io)
                .get_rate_limit()
                .is_infinite()
        );

        fn reset_quota_limiter(limiter: &QuotaLimiter) {
            let limit = limiter.get_rate_limit();
            if limit.is_finite() {
                limiter.set_rate_limit(f64::INFINITY);
                limiter.set_rate_limit(limit);
            }
        }

        fn reset_limiter(limiter: &Arc<ResourceLimiter>) {
            reset_quota_limiter(limiter.get_limiter(ResourceType::Cpu));
            reset_quota_limiter(limiter.get_limiter(ResourceType::Io));
        }

        let reset_quota = |worker: &mut GroupQuotaAdjustWorker<TestResourceStatsProvider>,
                           cpu: f64,
                           io: f64,
                           dur: Duration| {
            worker.resource_quota_getter.cpu_used = cpu;
            worker.resource_quota_getter.io_used = io;
            let now = Instant::now_coarse();
            worker.last_adjust_time = now - dur;
        };

        fn check(val: f64, expected: f64) {
            assert!(
                expected * 0.99 < val && val < expected * 1.01,
                "actual: {}, expected: {}",
                val,
                expected
            );
        }

        fn check_limiter(limiter: &Arc<ResourceLimiter>, cpu: f64, io: f64) {
            check(
                limiter.get_limiter(ResourceType::Cpu).get_rate_limit(),
                cpu * 1_000_000.0,
            );
            check(limiter.get_limiter(ResourceType::Io).get_rate_limit(), io);
            reset_limiter(limiter);
        }

        reset_quota(&mut worker, 0.0, 0.0, Duration::from_secs(1));
        worker.adjust_quota();
        check_limiter(&limiter, 7.2, 9000.0);

        reset_quota(&mut worker, 4.0, 2000.0, Duration::from_millis(500));
        worker.adjust_quota();
        check_limiter(&limiter, 7.2, 9000.0);

        reset_quota(&mut worker, 4.0, 2000.0, Duration::from_secs(1));
        worker.adjust_quota();
        check_limiter(&limiter, 3.6, 7200.0);

        reset_quota(&mut worker, 6.0, 4000.0, Duration::from_secs(1));
        limiter.consume(Duration::from_secs(2), 2000);
        worker.adjust_quota();
        check_limiter(&limiter, 3.6, 7200.0);

        reset_quota(&mut worker, 8.0, 9500.0, Duration::from_secs(1));
        worker.adjust_quota();
        check_limiter(&limiter, 0.8, 1000.0);

        reset_quota(&mut worker, 7.5, 9500.0, Duration::from_secs(1));
        limiter.consume(Duration::from_secs(2), 2000);
        worker.adjust_quota();
        check_limiter(&limiter, 2.25, 2250.0);

        reset_quota(&mut worker, 7.5, 9500.0, Duration::from_secs(5));
        limiter.consume(Duration::from_secs(10), 10000);
        worker.adjust_quota();
        check_limiter(&limiter, 2.25, 2250.0);

        let default =
            new_background_resource_group_ru("default".into(), 2000, 8, vec!["br".into()]);
        resource_ctl.add_resource_group(default);
        let new_limiter = resource_ctl.get_resource_limiter("default", "br").unwrap();
        assert_eq!(&*new_limiter as *const _, &*limiter as *const _);

        let bg = new_background_resource_group_ru("background".into(), 1000, 15, vec!["br".into()]);
        resource_ctl.add_resource_group(bg);
        let bg_limiter = resource_ctl
            .get_resource_limiter("background", "br")
            .unwrap();

        reset_quota(&mut worker, 5.0, 7000.0, Duration::from_secs(1));
        worker.adjust_quota();
        check_limiter(&limiter, 1.8, 1800.0);
        check_limiter(&bg_limiter, 0.9, 900.0);

        reset_quota(&mut worker, 6.0, 5000.0, Duration::from_secs(1));
        limiter.consume(Duration::from_millis(1200), 1200);
        bg_limiter.consume(Duration::from_millis(1800), 1800);
        worker.adjust_quota();
        check_limiter(&limiter, 2.4, 3600.0);
        check_limiter(&bg_limiter, 2.1, 3600.0);

        let bg = new_resource_group_ru("background".into(), 1000, 15);
        resource_ctl.add_resource_group(bg);

        let new_bg =
            new_background_resource_group_ru("background".into(), 1000, 15, vec!["br".into()]);
        resource_ctl.add_resource_group(new_bg);
        let new_bg_limiter = resource_ctl
            .get_resource_limiter("background", "br")
            .unwrap();
        assert_ne!(&*bg_limiter as *const _, &*new_bg_limiter as *const _);
        assert!(
            new_bg_limiter
                .get_limit_statistics(ResourceType::Cpu)
                .version
                > bg_limiter.get_limit_statistics(ResourceType::Cpu).version
        );
        let cpu_stats = new_bg_limiter.get_limit_statistics(ResourceType::Cpu);
        assert_eq!(cpu_stats.total_consumed, 0);
        assert_eq!(cpu_stats.total_wait_dur_us, 0);
        let io_stats = new_bg_limiter.get_limit_statistics(ResourceType::Io);
        assert_eq!(io_stats.total_consumed, 0);
        assert_eq!(io_stats.total_wait_dur_us, 0);

        reset_quota(&mut worker, 0.0, 0.0, Duration::from_secs(1));
        worker.adjust_quota();
        check_limiter(&limiter, 4.8, 6000.0);
        check_limiter(&new_bg_limiter, 2.4, 3000.0);

        reset_quota(&mut worker, 6.0, 5000.0, Duration::from_secs(1));
        limiter.consume(Duration::from_millis(1200), 1200);
        new_bg_limiter.consume(Duration::from_millis(1800), 1800);

        worker.adjust_quota();
        check_limiter(&limiter, 2.4, 3600.0);
        check_limiter(&new_bg_limiter, 2.1, 3600.0);
    }
}<|MERGE_RESOLUTION|>--- conflicted
+++ resolved
@@ -189,17 +189,6 @@
         let mut has_wait = false;
         for g in bg_group_stats.iter_mut() {
             total_ru_quota += g.ru_quota;
-<<<<<<< HEAD
-            let total_stats = g.limiter.get_limiter(resource_type).get_statistics();
-            let stats_delta = total_stats
-                - self.prev_stats_by_group[resource_type as usize]
-                    .insert(g.name.clone(), total_stats)
-                    .unwrap_or_default();
-
-            BACKGROUND_RESOURCE_CONSUMPTION
-                .with_label_values(&[&g.name, resource_type.as_str()])
-                .inc_by(stats_delta.total_consumed);
-=======
             let total_stats = g.limiter.get_limit_statistics(resource_type);
             let last_stats = self.prev_stats_by_group[resource_type as usize]
                 .insert(g.name.clone(), total_stats)
@@ -211,7 +200,9 @@
             } else {
                 total_stats
             };
->>>>>>> 93e439fb
+            BACKGROUND_RESOURCE_CONSUMPTION
+                .with_label_values(&[&g.name, resource_type.as_str()])
+                .inc_by(stats_delta.total_consumed);
             let stats_per_sec = stats_delta / dur_secs;
             background_consumed_total += stats_per_sec.total_consumed as f64;
             g.stats_per_sec = stats_per_sec;
