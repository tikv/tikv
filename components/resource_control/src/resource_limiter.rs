// Copyright 2023 TiKV Project Authors. Licensed under Apache-2.0.

use std::{
    fmt,
    sync::atomic::{AtomicU64, Ordering},
    time::Duration,
};

use file_system::IoBytes;
use strum::EnumCount;
use tikv_util::time::Limiter;

#[derive(Clone, Copy, Eq, PartialEq, EnumCount)]
#[repr(usize)]
pub enum ResourceType {
    Cpu,
    Io,
}

impl fmt::Debug for ResourceType {
    fn fmt(&self, f: &mut fmt::Formatter<'_>) -> fmt::Result {
        match *self {
            ResourceType::Cpu => write!(f, "cpu"),
            ResourceType::Io => write!(f, "io"),
        }
    }
}

pub struct ResourceLimiter {
    version: u64,
    limiters: [QuotaLimiter; ResourceType::COUNT],
}

impl std::fmt::Debug for ResourceLimiter {
    fn fmt(&self, f: &mut std::fmt::Formatter<'_>) -> std::fmt::Result {
        write!(f, "ResourceLimiter(...)")
    }
}

impl ResourceLimiter {
    pub fn new(cpu_limit: f64, io_limit: f64, version: u64) -> Self {
        let cpu_limiter = QuotaLimiter::new(cpu_limit);
        let io_limiter = QuotaLimiter::new(io_limit);
        Self {
            version,
            limiters: [cpu_limiter, io_limiter],
        }
    }

    pub fn consume(&self, cpu_time: Duration, io_bytes: IoBytes) -> Duration {
        let cpu_dur =
            self.limiters[ResourceType::Cpu as usize].consume(cpu_time.as_micros() as u64);
        let io_dur = self.limiters[ResourceType::Io as usize].consume_io(io_bytes);
        cpu_dur.max(io_dur)
    }

    #[inline]
    pub(crate) fn get_limiter(&self, ty: ResourceType) -> &QuotaLimiter {
        &self.limiters[ty as usize]
    }

    pub(crate) fn get_limit_statistics(&self, ty: ResourceType) -> GroupStatistics {
        let (total_consumed, total_wait_dur_us) = self.limiters[ty as usize].get_statistics();
        GroupStatistics {
            version: self.version,
            total_consumed,
            total_wait_dur_us,
        }
    }
}

pub(crate) struct QuotaLimiter {
    limiter: Limiter,
    // total waiting duration in us
    total_wait_dur_us: AtomicU64,
    read_bytes: AtomicU64,
    write_bytes: AtomicU64,
}

impl QuotaLimiter {
    fn new(limit: f64) -> Self {
        Self {
            limiter: Limiter::new(limit),
            total_wait_dur_us: AtomicU64::new(0),
            read_bytes: AtomicU64::new(0),
            write_bytes: AtomicU64::new(0),
        }
    }

    pub(crate) fn get_rate_limit(&self) -> f64 {
        self.limiter.speed_limit()
    }

    pub(crate) fn set_rate_limit(&self, mut limit: f64) {
        // treat 0 as infinity.
        if limit <= f64::EPSILON {
            limit = f64::INFINITY;
        }
        self.limiter.set_speed_limit(limit);
    }

<<<<<<< HEAD
    pub fn get_statistics(&self) -> GroupStatistics {
        GroupStatistics {
            total_consumed: self.limiter.total_bytes_consumed() as u64,
            total_wait_dur_us: self.total_wait_dur_us.load(Ordering::Relaxed),
            read_consumed: self.read_bytes.load(Ordering::Relaxed),
            write_consumed: self.write_bytes.load(Ordering::Relaxed),
        }
=======
    fn get_statistics(&self) -> (u64, u64) {
        (
            self.limiter.total_bytes_consumed() as u64,
            self.total_wait_dur_us.load(Ordering::Relaxed),
        )
>>>>>>> 93e439fb
    }

    fn consume(&self, value: u64) -> Duration {
        if value == 0 {
            return Duration::ZERO;
        }
        let dur = self.limiter.consume_duration(value as usize);
        if dur != Duration::ZERO {
            self.total_wait_dur_us
                .fetch_add(dur.as_micros() as u64, Ordering::Relaxed);
        }
        dur
    }

    #[allow(dead_code)]
    fn consume_io(&self, value: IoBytes) -> Duration {
        self.read_bytes.fetch_add(value.read, Ordering::Relaxed);
        self.write_bytes.fetch_add(value.write, Ordering::Relaxed);

        let value = value.read + value.write;
        if value == 0 {
            return Duration::ZERO;
        }
        let dur = self.limiter.consume_duration(value as usize);
        if dur != Duration::ZERO {
            self.total_wait_dur_us
                .fetch_add(dur.as_micros() as u64, Ordering::Relaxed);
        }
        dur
    }
}

#[derive(Default, Clone, PartialEq, Eq, Copy, Debug)]
pub struct GroupStatistics {
    pub version: u64,
    pub total_consumed: u64,
    pub total_wait_dur_us: u64,
    pub read_consumed: u64,
    pub write_consumed: u64,
}

impl std::ops::Sub for GroupStatistics {
    type Output = Self;
    fn sub(self, rhs: Self) -> Self::Output {
        Self {
            version: self.version,
            total_consumed: self.total_consumed.saturating_sub(rhs.total_consumed),
            total_wait_dur_us: self.total_wait_dur_us.saturating_sub(rhs.total_wait_dur_us),
            read_consumed: self.read_consumed.saturating_sub(rhs.read_consumed),
            write_consumed: self.write_consumed.saturating_sub(rhs.write_consumed),
        }
    }
}

impl std::ops::Div<f64> for GroupStatistics {
    type Output = Self;

    fn div(self, rhs: f64) -> Self::Output {
        Self {
            version: self.version,
            total_consumed: (self.total_consumed as f64 / rhs) as u64,
            total_wait_dur_us: (self.total_wait_dur_us as f64 / rhs) as u64,
            read_consumed: (self.read_consumed as f64 / rhs) as u64,
            write_consumed: (self.write_consumed as f64 / rhs) as u64,
        }
    }
}<|MERGE_RESOLUTION|>--- conflicted
+++ resolved
@@ -60,11 +60,14 @@
     }
 
     pub(crate) fn get_limit_statistics(&self, ty: ResourceType) -> GroupStatistics {
-        let (total_consumed, total_wait_dur_us) = self.limiters[ty as usize].get_statistics();
+        let (total_consumed, total_wait_dur_us, read_consumed, write_consumed) =
+            self.limiters[ty as usize].get_statistics();
         GroupStatistics {
             version: self.version,
             total_consumed,
             total_wait_dur_us,
+            read_consumed,
+            write_consumed,
         }
     }
 }
@@ -99,21 +102,13 @@
         self.limiter.set_speed_limit(limit);
     }
 
-<<<<<<< HEAD
-    pub fn get_statistics(&self) -> GroupStatistics {
-        GroupStatistics {
-            total_consumed: self.limiter.total_bytes_consumed() as u64,
-            total_wait_dur_us: self.total_wait_dur_us.load(Ordering::Relaxed),
-            read_consumed: self.read_bytes.load(Ordering::Relaxed),
-            write_consumed: self.write_bytes.load(Ordering::Relaxed),
-        }
-=======
-    fn get_statistics(&self) -> (u64, u64) {
+    pub(crate) fn get_statistics(&self) -> (u64, u64, u64, u64) {
         (
             self.limiter.total_bytes_consumed() as u64,
             self.total_wait_dur_us.load(Ordering::Relaxed),
+            self.read_bytes.load(Ordering::Relaxed),
+            self.write_bytes.load(Ordering::Relaxed),
         )
->>>>>>> 93e439fb
     }
 
     fn consume(&self, value: u64) -> Duration {
