// Copyright 2023 TiKV Project Authors. Licensed under Apache-2.0.

use std::{
    sync::atomic::{AtomicU64, Ordering},
    time::Duration,
};

use tikv_util::time::Limiter;

pub struct ResourceLimiter {
    #[allow(dead_code)]
    pub(crate) cpu_limiter: QuotaLimiter,
    #[allow(dead_code)]
    pub(crate) io_limiter: QuotaLimiter,
}

impl ResourceLimiter {
    pub fn new(cpu_limit: f64, io_limit: f64) -> Self {
        Self {
            cpu_limiter: QuotaLimiter::new(cpu_limit),
            io_limiter: QuotaLimiter::new(io_limit),
        }
    }

    #[allow(dead_code)]
    pub fn consume(&self, cpu_time: Duration, io_bytes: u64) -> Duration {
        let cpu_dur = self.cpu_limiter.consume(cpu_time.as_micros() as u64);
        let io_dur = self.io_limiter.consume(io_bytes);
        cpu_dur.max(io_dur)
    }
}

pub(crate) struct QuotaLimiter {
    #[allow(dead_code)]
    limiter: Limiter,
    // total waiting duration in us
    #[allow(dead_code)]
    total_wait_dur_us: AtomicU64,
}

impl QuotaLimiter {
    fn new(limit: f64) -> Self {
        Self {
            limiter: Limiter::new(limit),
            total_wait_dur_us: AtomicU64::new(0),
        }
    }

    pub(crate) fn get_rate_limit(&self) -> f64 {
        self.limiter.speed_limit()
    }

    pub(crate) fn set_rate_limit(&self, mut limit: f64) {
        // treat 0 as infinity.
        if limit <= f64::EPSILON {
            limit = f64::INFINITY;
        }
        self.limiter.set_speed_limit(limit);
    }

    #[allow(dead_code)]
    pub fn get_statistics(&self) -> GroupStatistics {
        GroupStatistics {
            total_consumed: self.limiter.total_bytes_consumed() as u64,
            total_wait_dur_us: self.total_wait_dur_us.load(Ordering::Relaxed),
        }
    }

    #[allow(dead_code)]
    fn consume(&self, value: u64) -> Duration {
        if value == 0 {
            return Duration::ZERO;
        }
        let dur = self.limiter.consume_duration(value as usize);
        if dur != Duration::ZERO {
            self.total_wait_dur_us
                .fetch_add(dur.as_micros() as u64, Ordering::Relaxed);
        }
        dur
    }
}

#[derive(Default, Clone, PartialEq, Eq, Copy, Debug)]
pub struct GroupStatistics {
    pub total_consumed: u64,
    pub total_wait_dur_us: u64,
}

impl std::ops::Sub for GroupStatistics {
<<<<<<< HEAD
    type Output = GroupStatistics;

=======
    type Output = Self;
>>>>>>> b679077c
    fn sub(self, rhs: Self) -> Self::Output {
        Self {
            total_consumed: self.total_consumed.saturating_sub(rhs.total_consumed),
            total_wait_dur_us: self.total_wait_dur_us.saturating_sub(rhs.total_wait_dur_us),
        }
    }
<<<<<<< HEAD
}

impl std::ops::Div<f64> for GroupStatistics {
    type Output = Self;

    fn div(self, rhs: f64) -> Self::Output {
        Self {
            total_consumed: (self.total_consumed as f64 / rhs) as u64,
            total_wait_dur_us: (self.total_wait_dur_us as f64 / rhs) as u64,
        }
    }
=======
>>>>>>> b679077c
}<|MERGE_RESOLUTION|>--- conflicted
+++ resolved
@@ -87,19 +87,13 @@
 }
 
 impl std::ops::Sub for GroupStatistics {
-<<<<<<< HEAD
-    type Output = GroupStatistics;
-
-=======
     type Output = Self;
->>>>>>> b679077c
     fn sub(self, rhs: Self) -> Self::Output {
         Self {
             total_consumed: self.total_consumed.saturating_sub(rhs.total_consumed),
             total_wait_dur_us: self.total_wait_dur_us.saturating_sub(rhs.total_wait_dur_us),
         }
     }
-<<<<<<< HEAD
 }
 
 impl std::ops::Div<f64> for GroupStatistics {
@@ -111,6 +105,4 @@
             total_wait_dur_us: (self.total_wait_dur_us as f64 / rhs) as u64,
         }
     }
-=======
->>>>>>> b679077c
 }