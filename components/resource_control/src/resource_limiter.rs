--- conflicted
+++ resolved
@@ -6,11 +6,8 @@
     time::{Duration, Instant},
 };
 
-<<<<<<< HEAD
 use file_system::IoBytes;
-=======
 use futures::compat::Future01CompatExt;
->>>>>>> ec65de69
 use strum::EnumCount;
 use tikv_util::{time::Limiter, timer::GLOBAL_TIMER_HANDLE};
 
@@ -58,7 +55,7 @@
         cpu_dur.max(io_dur)
     }
 
-    pub async fn async_consume(&self, cpu_time: Duration, io_bytes: u64) -> Duration {
+    pub async fn async_consume(&self, cpu_time: Duration, io_bytes: IoBytes) -> Duration {
         let dur = self.consume(cpu_time, io_bytes);
         if !dur.is_zero() {
             _ = GLOBAL_TIMER_HANDLE
