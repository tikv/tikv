// Copyright 2023 TiKV Project Authors. Licensed under Apache-2.0.

use std::{
    fmt,
    sync::atomic::{AtomicU64, Ordering},
    time::{Duration, Instant},
};

use file_system::IoBytes;
use futures::compat::Future01CompatExt;
use strum::EnumCount;
use tikv_util::{time::Limiter, timer::GLOBAL_TIMER_HANDLE};

use crate::metrics::BACKGROUND_TASKS_WAIT_DURATION;

#[derive(Clone, Copy, Eq, PartialEq, EnumCount)]
#[repr(usize)]
pub enum ResourceType {
    Cpu,
    Io,
}

impl ResourceType {
    pub fn as_str(&self) -> &str {
        match *self {
            ResourceType::Cpu => "cpu",
            ResourceType::Io => "io",
        }
    }
}

impl fmt::Debug for ResourceType {
    fn fmt(&self, f: &mut fmt::Formatter<'_>) -> fmt::Result {
        write!(f, "{}", self.as_str())
    }
}

pub struct ResourceLimiter {
    name: String,
    version: u64,
    limiters: [QuotaLimiter; ResourceType::COUNT],
}

impl std::fmt::Debug for ResourceLimiter {
    fn fmt(&self, f: &mut std::fmt::Formatter<'_>) -> std::fmt::Result {
        write!(f, "ResourceLimiter(...)")
    }
}

impl ResourceLimiter {
    pub fn new(name: String, cpu_limit: f64, io_limit: f64, version: u64) -> Self {
        let cpu_limiter = QuotaLimiter::new(cpu_limit);
        let io_limiter = QuotaLimiter::new(io_limit);
        Self {
            name,
            version,
            limiters: [cpu_limiter, io_limiter],
        }
    }

    pub fn consume(&self, cpu_time: Duration, io_bytes: IoBytes) -> Duration {
        let cpu_dur =
            self.limiters[ResourceType::Cpu as usize].consume(cpu_time.as_micros() as u64);
<<<<<<< HEAD
        let io_dur = self.limiters[ResourceType::Io as usize].consume_io(io_bytes);
        cpu_dur.max(io_dur)
=======
        let io_dur = self.limiters[ResourceType::Io as usize].consume(io_bytes);
        let wait_dur = cpu_dur.max(io_dur);
        BACKGROUND_TASKS_WAIT_DURATION
            .with_label_values(&[&self.name])
            .inc_by(wait_dur.as_micros() as u64);
        wait_dur
>>>>>>> e8238777
    }

    pub async fn async_consume(&self, cpu_time: Duration, io_bytes: IoBytes) -> Duration {
        let dur = self.consume(cpu_time, io_bytes);
        if !dur.is_zero() {
            _ = GLOBAL_TIMER_HANDLE
                .delay(Instant::now() + dur)
                .compat()
                .await;
        }
        dur
    }

    #[inline]
    pub(crate) fn get_limiter(&self, ty: ResourceType) -> &QuotaLimiter {
        &self.limiters[ty as usize]
    }

    pub(crate) fn get_limit_statistics(&self, ty: ResourceType) -> GroupStatistics {
        let (total_consumed, total_wait_dur_us, read_consumed, write_consumed) =
            self.limiters[ty as usize].get_statistics();
        GroupStatistics {
            version: self.version,
            total_consumed,
            total_wait_dur_us,
            read_consumed,
            write_consumed,
        }
    }
}

pub(crate) struct QuotaLimiter {
    limiter: Limiter,
    // total waiting duration in us
    total_wait_dur_us: AtomicU64,
    read_bytes: AtomicU64,
    write_bytes: AtomicU64,
}

impl QuotaLimiter {
    fn new(limit: f64) -> Self {
        Self {
            limiter: Limiter::new(limit),
            total_wait_dur_us: AtomicU64::new(0),
            read_bytes: AtomicU64::new(0),
            write_bytes: AtomicU64::new(0),
        }
    }

    pub(crate) fn get_rate_limit(&self) -> f64 {
        self.limiter.speed_limit()
    }

    pub(crate) fn set_rate_limit(&self, mut limit: f64) {
        // treat 0 as infinity.
        if limit <= f64::EPSILON {
            limit = f64::INFINITY;
        }
        self.limiter.set_speed_limit(limit);
    }

    fn get_statistics(&self) -> (u64, u64, u64, u64) {
        (
            self.limiter.total_bytes_consumed() as u64,
            self.total_wait_dur_us.load(Ordering::Relaxed),
            self.read_bytes.load(Ordering::Relaxed),
            self.write_bytes.load(Ordering::Relaxed),
        )
    }

    fn consume(&self, value: u64) -> Duration {
        if value == 0 {
            return Duration::ZERO;
        }
        let dur = self.limiter.consume_duration(value as usize);
        if dur != Duration::ZERO {
            self.total_wait_dur_us
                .fetch_add(dur.as_micros() as u64, Ordering::Relaxed);
        }
        dur
    }

    fn consume_io(&self, value: IoBytes) -> Duration {
        self.read_bytes.fetch_add(value.read, Ordering::Relaxed);
        self.write_bytes.fetch_add(value.write, Ordering::Relaxed);

        let value = value.read + value.write;
        if value == 0 {
            return Duration::ZERO;
        }
        let dur = self.limiter.consume_duration(value as usize);
        if dur != Duration::ZERO {
            self.total_wait_dur_us
                .fetch_add(dur.as_micros() as u64, Ordering::Relaxed);
        }
        dur
    }
}

#[derive(Default, Clone, PartialEq, Eq, Copy, Debug)]
pub struct GroupStatistics {
    pub version: u64,
    pub total_consumed: u64,
    pub total_wait_dur_us: u64,
    pub read_consumed: u64,
    pub write_consumed: u64,
}

impl std::ops::Sub for GroupStatistics {
    type Output = Self;
    fn sub(self, rhs: Self) -> Self::Output {
        Self {
            version: self.version,
            total_consumed: self.total_consumed.saturating_sub(rhs.total_consumed),
            total_wait_dur_us: self.total_wait_dur_us.saturating_sub(rhs.total_wait_dur_us),
            read_consumed: self.read_consumed.saturating_sub(rhs.read_consumed),
            write_consumed: self.write_consumed.saturating_sub(rhs.write_consumed),
        }
    }
}

impl std::ops::Div<f64> for GroupStatistics {
    type Output = Self;

    fn div(self, rhs: f64) -> Self::Output {
        Self {
            version: self.version,
            total_consumed: (self.total_consumed as f64 / rhs) as u64,
            total_wait_dur_us: (self.total_wait_dur_us as f64 / rhs) as u64,
            read_consumed: (self.read_consumed as f64 / rhs) as u64,
            write_consumed: (self.write_consumed as f64 / rhs) as u64,
        }
    }
}<|MERGE_RESOLUTION|>--- conflicted
+++ resolved
@@ -61,17 +61,12 @@
     pub fn consume(&self, cpu_time: Duration, io_bytes: IoBytes) -> Duration {
         let cpu_dur =
             self.limiters[ResourceType::Cpu as usize].consume(cpu_time.as_micros() as u64);
-<<<<<<< HEAD
         let io_dur = self.limiters[ResourceType::Io as usize].consume_io(io_bytes);
-        cpu_dur.max(io_dur)
-=======
-        let io_dur = self.limiters[ResourceType::Io as usize].consume(io_bytes);
         let wait_dur = cpu_dur.max(io_dur);
         BACKGROUND_TASKS_WAIT_DURATION
             .with_label_values(&[&self.name])
             .inc_by(wait_dur.as_micros() as u64);
         wait_dur
->>>>>>> e8238777
     }
 
     pub async fn async_consume(&self, cpu_time: Duration, io_bytes: IoBytes) -> Duration {
