[package]
name = "server"
version = "0.0.1"
license = "Apache-2.0"
edition = "2018"
publish = false

[features]
tcmalloc = ["tikv/tcmalloc"]
jemalloc = ["tikv/jemalloc"]
mimalloc = ["tikv/mimalloc"]
portable = ["tikv/portable"]
sse = ["tikv/sse"]
mem-profiling = ["tikv/mem-profiling"]
failpoints = ["tikv/failpoints"]
bcc-iosnoop = ["tikv/bcc-iosnoop"]
cloud-aws = [ "encryption_export/cloud-aws" ]
cloud-gcp = [ "encryption_export/cloud-gcp" ]
protobuf-codec = [
  "backup/protobuf-codec",
  "cdc/protobuf-codec",
  "concurrency_manager/protobuf-codec",
  "encryption_export/protobuf-codec",
  "engine_rocks/protobuf-codec",
  "engine_traits/protobuf-codec",
  "error_code/protobuf-codec",
  "file_system/protobuf-codec",
  "grpcio/protobuf-codec",
  "keys/protobuf-codec",
  "kvproto/protobuf-codec",
  "pd_client/protobuf-codec",
  "raft/protobuf-codec",
  "raftstore/protobuf-codec",
  "raft_log_engine/protobuf-codec",
  "security/protobuf-codec",
  "tikv/protobuf-codec",
  "tikv_util/protobuf-codec",
  "txn_types/protobuf-codec",
]
prost-codec = [
  "backup/prost-codec",
  "cdc/prost-codec",
  "concurrency_manager/prost-codec",
  "encryption_export/prost-codec",
  "engine_rocks/prost-codec",
  "engine_traits/prost-codec",
  "error_code/prost-codec",
  "file_system/prost-codec",
  "grpcio/prost-codec",
  "keys/prost-codec",
  "kvproto/prost-codec",
  "pd_client/prost-codec",
  "raft/prost-codec",
  "raftstore/prost-codec",
  "raft_log_engine/prost-codec",
  "security/prost-codec",
  "tikv/prost-codec",
  "tikv_util/prost-codec",
  "txn_types/prost-codec",
]
test-engines-rocksdb = [
  "tikv/test-engines-rocksdb",
]
test-engines-panic = [
  "tikv/test-engines-panic",
]

nortcheck = ["engine_rocks/nortcheck"]

[dependencies]
backup = { path = "../backup", default-features = false }
cdc = { path = "../cdc", default-features = false }
chrono = "0.4"
tempfile = "3.0"
clap = "2.32"
collections = { path = "../collections" }
<<<<<<< HEAD
concurrency_manager = { path = "../concurrency_manager" }
crossbeam = "0.8"
encryption = { path = "../encryption" }
=======
concurrency_manager = { path = "../concurrency_manager", default-features = false }
crossbeam = "0.7"
encryption = { path = "../encryption", default-features = false }
>>>>>>> 7962c39b
encryption_export = { path = "../encryption/export", default-features = false }
engine_rocks = { path = "../engine_rocks", default-features = false }
engine_traits = { path = "../engine_traits", default-features = false }
error_code = { path = "../error_code", default-features = false }
file_system = { path = "../file_system", default-features = false }
fs2 = "0.4"
futures = "0.3"
tokio = { version = "0.2", features = ["rt-threaded"] }
grpcio = { version = "0.8", default-features = false, features = ["openssl-vendored"] }
hex = "0.4"
keys = { path = "../keys", default-features = false }
kvproto = { git = "https://github.com/pingcap/kvproto.git", default-features = false }
libc = "0.2"
log = { version = "0.4", features = ["max_level_trace", "release_max_level_debug"] }
log_wrappers = { path = "../log_wrappers" }
nix = "0.11"
pd_client = { path = "../pd_client", default-features = false }
prometheus = { version = "0.10", features = ["nightly"] }
promptly = "0.3.0"
protobuf = "2.8"
raft = { version = "0.6.0-alpha", default-features = false }
raft_log_engine = { path = "../raft_log_engine", default-features = false }
raftstore = { path = "../raftstore", default-features = false }
rand = "0.7"
security = { path = "../security", default-features = false }
serde_json = "1.0"
slog = { version = "2.3", features = ["max_level_trace", "release_max_level_debug"] }
slog-global = { version = "0.1", git = "https://github.com/breeswish/slog-global.git", rev = "d592f88e4dbba5eb439998463054f1a44fbf17b9" }
tikv = { path = "../..", default-features = false }
tikv_alloc = { path = "../tikv_alloc" }
tikv_util = { path = "../tikv_util", default-features = false }
toml = "0.5"
txn_types = { path = "../txn_types", default-features = false }
vlog = "0.1.4"
yatp = { git = "https://github.com/tikv/yatp.git", branch = "master" }

[target.'cfg(unix)'.dependencies]
signal = "0.6"<|MERGE_RESOLUTION|>--- conflicted
+++ resolved
@@ -74,15 +74,9 @@
 tempfile = "3.0"
 clap = "2.32"
 collections = { path = "../collections" }
-<<<<<<< HEAD
-concurrency_manager = { path = "../concurrency_manager" }
+concurrency_manager = { path = "../concurrency_manager", default-features = false }
 crossbeam = "0.8"
-encryption = { path = "../encryption" }
-=======
-concurrency_manager = { path = "../concurrency_manager", default-features = false }
-crossbeam = "0.7"
 encryption = { path = "../encryption", default-features = false }
->>>>>>> 7962c39b
 encryption_export = { path = "../encryption/export", default-features = false }
 engine_rocks = { path = "../engine_rocks", default-features = false }
 engine_traits = { path = "../engine_traits", default-features = false }
