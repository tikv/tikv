--- conflicted
+++ resolved
@@ -695,73 +695,6 @@
     }
 }
 
-<<<<<<< HEAD
-pub trait KvEngineBuilder: KvEngine {
-    fn build(
-        range_cache_engine_context: RangeCacheEngineContext,
-        disk_engine: RocksEngine,
-        pd_client: Option<Arc<RpcClient>>,
-        region_info_provider: Option<Arc<dyn RegionInfoProvider>>,
-    ) -> Self;
-}
-
-impl KvEngineBuilder for RocksEngine {
-    fn build(
-        _: RangeCacheEngineContext,
-        disk_engine: RocksEngine,
-        _pd_client: Option<Arc<RpcClient>>,
-        _region_info_provider: Option<Arc<dyn RegionInfoProvider>>,
-    ) -> Self {
-        disk_engine
-    }
-}
-
-impl KvEngineBuilder for HybridEngine<RocksEngine, RangeCacheMemoryEngine> {
-    fn build(
-        range_cache_engine_context: RangeCacheEngineContext,
-        disk_engine: RocksEngine,
-        pd_client: Option<Arc<RpcClient>>,
-        region_info_provider: Option<Arc<dyn RegionInfoProvider>>,
-    ) -> Self {
-        // todo(SpadeA): add config for it
-        let mut memory_engine = RangeCacheMemoryEngine::with_region_info_provider(
-            range_cache_engine_context.clone(),
-            region_info_provider,
-        );
-        memory_engine.set_disk_engine(disk_engine.clone());
-        if let Some(pd_client) = pd_client.as_ref() {
-            memory_engine.start_hint_service(
-                <RangeCacheMemoryEngine as RangeCacheEngine>::RangeHintService::from(
-                    pd_client.clone(),
-                ),
-            )
-        }
-
-        let cross_check_interval = range_cache_engine_context
-            .config()
-            .value()
-            .cross_check_interval;
-        if !cross_check_interval.is_zero() {
-            if let Err(e) =
-                memory_engine
-                    .bg_worker_manager()
-                    .schedule_task(BackgroundTask::TurnOnCrossCheck((
-                        memory_engine.clone(),
-                        disk_engine.clone(),
-                        range_cache_engine_context.pd_client(),
-                        cross_check_interval.0,
-                    )))
-            {
-                error!(
-                    "schedule TurnOnCrossCheck failed";
-                    "err" => ?e,
-                );
-                assert!(tikv_util::thread_group::is_shutdown(!cfg!(test)));
-            }
-        }
-
-        HybridEngine::new(disk_engine, memory_engine)
-=======
 pub fn build_hybrid_engine(
     range_cache_engine_context: RangeCacheEngineContext,
     disk_engine: RocksEngine,
@@ -770,7 +703,7 @@
 ) -> HybridEngine<RocksEngine, RangeCacheMemoryEngine> {
     // todo(SpadeA): add config for it
     let mut memory_engine = RangeCacheMemoryEngine::with_region_info_provider(
-        range_cache_engine_context,
+        range_cache_engine_context.clone(),
         region_info_provider,
     );
     memory_engine.set_disk_engine(disk_engine.clone());
@@ -778,8 +711,31 @@
         memory_engine.start_hint_service(
             <RangeCacheMemoryEngine as RangeCacheEngine>::RangeHintService::from(pd_client.clone()),
         )
->>>>>>> a982d31c
-    }
+    }
+
+    let cross_check_interval = range_cache_engine_context
+        .config()
+        .value()
+        .cross_check_interval;
+    if !cross_check_interval.is_zero() {
+        if let Err(e) =
+            memory_engine
+                .bg_worker_manager()
+                .schedule_task(BackgroundTask::TurnOnCrossCheck((
+                    memory_engine.clone(),
+                    disk_engine.clone(),
+                    range_cache_engine_context.pd_client(),
+                    cross_check_interval.0,
+                )))
+        {
+            error!(
+                "schedule TurnOnCrossCheck failed";
+                "err" => ?e,
+            );
+            assert!(tikv_util::thread_group::is_shutdown(!cfg!(test)));
+        }
+    }
+
     HybridEngine::new(disk_engine, memory_engine)
 }
 
