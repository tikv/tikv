// Copyright 2023 TiKV Project Authors. Licensed under Apache-2.0.

use std::{
    cmp,
    collections::HashMap,
    env, fmt,
    net::SocketAddr,
    path::{Path, PathBuf},
    sync::{
        atomic::{AtomicU32, Ordering},
        mpsc, Arc,
    },
    u64,
};

use encryption_export::{data_key_manager_from_config, DataKeyManager};
use engine_rocks::{
    raw::{Cache, Env},
    FlowInfo, RocksEngine, RocksStatistics,
};
use engine_traits::{
    CachedTablet, CfOptionsExt, FlowControlFactorsExt, RaftEngine, TabletRegistry, CF_DEFAULT,
    CF_LOCK, CF_WRITE,
};
use error_code::ErrorCodeExt;
use file_system::{get_io_rate_limiter, set_io_rate_limiter, BytesFetcher, File, IoBudgetAdjustor};
use grpcio::Environment;
use pd_client::{PdClient, RpcClient};
use raft_log_engine::RaftLogEngine;
use security::SecurityManager;
use tikv::{
    config::{ConfigController, DbConfigManger, DbType, TikvConfig},
    server::{status_server::StatusServer, DEFAULT_CLUSTER_ID},
};
use tikv_util::{
    config::RaftDataStateMachine,
    math::MovingAvgU32,
    sys::{disk, path_in_diff_mount_point},
    time::Instant,
    worker::{LazyWorker, Worker},
};

use crate::raft_engine_switch::*;

/// This is the common layer of TiKV-like servers. By holding it in its own
/// TikvServer implementation, one can easily access the common ability of a
/// TiKV server.
pub struct TikvServerCore {
    pub config: TikvConfig,
    pub store_path: PathBuf,
    pub lock_files: Vec<File>,
    pub encryption_key_manager: Option<Arc<DataKeyManager>>,
    pub flow_info_sender: Option<mpsc::Sender<FlowInfo>>,
    pub flow_info_receiver: Option<mpsc::Receiver<FlowInfo>>,
    pub to_stop: Vec<Box<dyn Stop>>,
}

impl TikvServerCore {
    pub fn check_conflict_addr(&mut self) {
        let cur_addr: SocketAddr = self
            .config
            .server
            .addr
            .parse()
            .expect("failed to parse into a socket address");
        let cur_ip = cur_addr.ip();
        let cur_port = cur_addr.port();
        let lock_dir = get_lock_dir();

        let search_base = env::temp_dir().join(lock_dir);
        file_system::create_dir_all(&search_base)
            .unwrap_or_else(|_| panic!("create {} failed", search_base.display()));

        for entry in file_system::read_dir(&search_base).unwrap().flatten() {
            if !entry.file_type().unwrap().is_file() {
                continue;
            }
            let file_path = entry.path();
            let file_name = file_path.file_name().unwrap().to_str().unwrap();
            if let Ok(addr) = file_name.replace('_', ":").parse::<SocketAddr>() {
                let ip = addr.ip();
                let port = addr.port();
                if cur_port == port
                    && (cur_ip == ip || cur_ip.is_unspecified() || ip.is_unspecified())
                {
                    let _ = try_lock_conflict_addr(file_path);
                }
            }
        }

        let cur_path = search_base.join(cur_addr.to_string().replace(':', "_"));
        let cur_file = try_lock_conflict_addr(cur_path);
        self.lock_files.push(cur_file);
    }

    pub fn init_fs(&mut self) {
        let lock_path = self.store_path.join(Path::new("LOCK"));

        let f = File::create(lock_path.as_path())
            .unwrap_or_else(|e| fatal!("failed to create lock at {}: {}", lock_path.display(), e));
        if f.try_lock_exclusive().is_err() {
            fatal!(
                "lock {} failed, maybe another instance is using this directory.",
                self.store_path.display()
            );
        }
        self.lock_files.push(f);

        if tikv_util::panic_mark_file_exists(&self.config.storage.data_dir) {
            fatal!(
                "panic_mark_file {} exists, there must be something wrong with the db. \
                     Do not remove the panic_mark_file and force the TiKV node to restart. \
                     Please contact TiKV maintainers to investigate the issue. \
                     If needed, use scale in and scale out to replace the TiKV node. \
                     https://docs.pingcap.com/tidb/stable/scale-tidb-using-tiup",
                tikv_util::panic_mark_file_path(&self.config.storage.data_dir).display()
            );
        }

        // Allocate a big file to make sure that TiKV have enough space to
        // recover from disk full errors. This file is created in data_dir rather than
        // db_path, because we must not increase store size of db_path.
        fn calculate_reserved_space(capacity: u64, reserved_size_from_config: u64) -> u64 {
            let mut reserved_size = reserved_size_from_config;
            if reserved_size_from_config != 0 {
                reserved_size =
                    cmp::max((capacity as f64 * 0.05) as u64, reserved_size_from_config);
            }
            reserved_size
        }
        fn reserve_physical_space(data_dir: &String, available: u64, reserved_size: u64) {
            let path = Path::new(data_dir).join(file_system::SPACE_PLACEHOLDER_FILE);
            if let Err(e) = file_system::remove_file(path) {
                warn!("failed to remove space holder on starting: {}", e);
            }

            // place holder file size is 20% of total reserved space.
            if available > reserved_size {
                file_system::reserve_space_for_recover(data_dir, reserved_size / 5)
                    .map_err(|e| panic!("Failed to reserve space for recovery: {}.", e))
                    .unwrap();
            } else {
                warn!("no enough disk space left to create the place holder file");
            }
        }

        let disk_stats = fs2::statvfs(&self.config.storage.data_dir).unwrap();
        let mut capacity = disk_stats.total_space();
        if self.config.raft_store.capacity.0 > 0 {
            capacity = cmp::min(capacity, self.config.raft_store.capacity.0);
        }
        // reserve space for kv engine
        let kv_reserved_size =
            calculate_reserved_space(capacity, self.config.storage.reserve_space.0);
        disk::set_disk_reserved_space(kv_reserved_size);
        reserve_physical_space(
            &self.config.storage.data_dir,
            disk_stats.available_space(),
            kv_reserved_size,
        );

        let raft_data_dir = if self.config.raft_engine.enable {
            self.config.raft_engine.config().dir
        } else {
            self.config.raft_store.raftdb_path.clone()
        };

        let separated_raft_mount_path =
            path_in_diff_mount_point(&self.config.storage.data_dir, &raft_data_dir);
        if separated_raft_mount_path {
            let raft_disk_stats = fs2::statvfs(&raft_data_dir).unwrap();
            // reserve space for raft engine if raft engine is deployed separately
            let raft_reserved_size = calculate_reserved_space(
                raft_disk_stats.total_space(),
                self.config.storage.reserve_raft_space.0,
            );
            disk::set_raft_disk_reserved_space(raft_reserved_size);
            reserve_physical_space(
                &raft_data_dir,
                raft_disk_stats.available_space(),
                raft_reserved_size,
            );
        }
    }

    pub fn init_yatp(&self) {
        yatp::metrics::set_namespace(Some("tikv"));
        prometheus::register(Box::new(yatp::metrics::MULTILEVEL_LEVEL0_CHANCE.clone())).unwrap();
        prometheus::register(Box::new(yatp::metrics::MULTILEVEL_LEVEL_ELAPSED.clone())).unwrap();
        prometheus::register(Box::new(yatp::metrics::TASK_EXEC_DURATION.clone())).unwrap();
        prometheus::register(Box::new(yatp::metrics::TASK_POLL_DURATION.clone())).unwrap();
        prometheus::register(Box::new(yatp::metrics::TASK_EXEC_TIMES.clone())).unwrap();
    }

    pub fn init_encryption(&mut self) {
        self.encryption_key_manager = data_key_manager_from_config(
            &self.config.security.encryption,
            &self.config.storage.data_dir,
        )
        .map_err(|e| {
            panic!(
                "Encryption failed to initialize: {}. code: {}",
                e,
                e.error_code()
            )
        })
        .unwrap()
        .map(Arc::new);
    }

    pub fn init_io_utility(&mut self) -> BytesFetcher {
        let stats_collector_enabled = file_system::init_io_stats_collector()
            .map_err(|e| warn!("failed to init I/O stats collector: {}", e))
            .is_ok();

        let limiter = Arc::new(
            self.config
                .storage
                .io_rate_limit
                .build(!stats_collector_enabled /* enable_statistics */),
        );
        let fetcher = if stats_collector_enabled {
            BytesFetcher::FromIoStatsCollector()
        } else {
            BytesFetcher::FromRateLimiter(limiter.statistics().unwrap())
        };
        // Set up IO limiter even when rate limit is disabled, so that rate limits can
        // be dynamically applied later on.
        set_io_rate_limiter(Some(limiter));
        fetcher
    }

    pub fn init_flow_receiver(&mut self) -> engine_rocks::FlowListener {
        let (tx, rx) = mpsc::channel();
        self.flow_info_sender = Some(tx.clone());
        self.flow_info_receiver = Some(rx);
        engine_rocks::FlowListener::new(tx)
    }

    pub fn connect_to_pd_cluster(
        config: &mut TikvConfig,
        env: Arc<Environment>,
        security_mgr: Arc<SecurityManager>,
    ) -> Arc<RpcClient> {
        let pd_client = Arc::new(
            RpcClient::new(&config.pd, Some(env), security_mgr)
                .unwrap_or_else(|e| fatal!("failed to create rpc client: {}", e)),
        );

        let cluster_id = pd_client
            .get_cluster_id()
            .unwrap_or_else(|e| fatal!("failed to get cluster id: {}", e));
        if cluster_id == DEFAULT_CLUSTER_ID {
            fatal!("cluster id can't be {}", DEFAULT_CLUSTER_ID);
        }
        config.server.cluster_id = cluster_id;
        info!(
            "connect to PD cluster";
            "cluster_id" => cluster_id
        );

        pd_client
    }
}

#[cfg(unix)]
fn get_lock_dir() -> String {
    format!("{}_TIKV_LOCK_FILES", unsafe { libc::getuid() })
}

#[cfg(not(unix))]
fn get_lock_dir() -> String {
    "TIKV_LOCK_FILES".to_owned()
}

fn try_lock_conflict_addr<P: AsRef<Path>>(path: P) -> File {
    let f = File::create(path.as_ref()).unwrap_or_else(|e| {
        fatal!(
            "failed to create lock at {}: {}",
            path.as_ref().display(),
            e
        )
    });

    if f.try_lock_exclusive().is_err() {
        fatal!(
            "{} already in use, maybe another instance is binding with this address.",
            path.as_ref().file_name().unwrap().to_str().unwrap()
        );
    }
    f
}

const RESERVED_OPEN_FDS: u64 = 1000;
pub fn check_system_config(config: &TikvConfig) {
    info!("beginning system configuration check");
    let mut rocksdb_max_open_files = config.rocksdb.max_open_files;
    if config.rocksdb.titan.enabled {
        // Titan engine maintains yet another pool of blob files and uses the same max
        // number of open files setup as rocksdb does. So we double the max required
        // open files here
        rocksdb_max_open_files *= 2;
    }
    if let Err(e) = tikv_util::config::check_max_open_fds(
        RESERVED_OPEN_FDS + (rocksdb_max_open_files + config.raftdb.max_open_files) as u64,
    ) {
        fatal!("{}", e);
    }

    // Check RocksDB data dir
    if let Err(e) = tikv_util::config::check_data_dir(&config.storage.data_dir) {
        warn!(
            "check: rocksdb-data-dir";
            "path" => &config.storage.data_dir,
            "err" => %e
        );
    }
    // Check raft data dir
    if let Err(e) = tikv_util::config::check_data_dir(&config.raft_store.raftdb_path) {
        warn!(
            "check: raftdb-path";
            "path" => &config.raft_store.raftdb_path,
            "err" => %e
        );
    }
<<<<<<< HEAD
}

pub trait ConfiguredRaftEngine: RaftEngine {
    fn build(
        _: &TikvConfig,
        _: &Arc<Env>,
        _: &Option<Arc<DataKeyManager>>,
        _: &Cache,
    ) -> (Self, Option<Arc<RocksStatistics>>);
    fn as_rocks_engine(&self) -> Option<&RocksEngine>;
    fn register_config(&self, _cfg_controller: &mut ConfigController);
}

impl<T: RaftEngine> ConfiguredRaftEngine for T {
    default fn build(
        _: &TikvConfig,
        _: &Arc<Env>,
        _: &Option<Arc<DataKeyManager>>,
        _: &Cache,
    ) -> (Self, Option<Arc<RocksStatistics>>) {
        unimplemented!()
    }
    default fn as_rocks_engine(&self) -> Option<&RocksEngine> {
        None
    }
    default fn register_config(&self, _cfg_controller: &mut ConfigController) {}
}

impl ConfiguredRaftEngine for RocksEngine {
    fn build(
        config: &TikvConfig,
        env: &Arc<Env>,
        key_manager: &Option<Arc<DataKeyManager>>,
        block_cache: &Cache,
    ) -> (Self, Option<Arc<RocksStatistics>>) {
        let mut raft_data_state_machine = RaftDataStateMachine::new(
            &config.storage.data_dir,
            &config.raft_engine.config().dir,
            &config.raft_store.raftdb_path,
        );
        let should_dump = raft_data_state_machine.before_open_target();

        let raft_db_path = &config.raft_store.raftdb_path;
        let config_raftdb = &config.raftdb;
        let statistics = Arc::new(RocksStatistics::new_titan());
        let raft_db_opts = config_raftdb.build_opt(env.clone(), Some(&statistics));
        let raft_cf_opts = config_raftdb.build_cf_opts(block_cache);
        let raftdb = engine_rocks::util::new_engine_opt(raft_db_path, raft_db_opts, raft_cf_opts)
            .expect("failed to open raftdb");

        if should_dump {
            let raft_engine =
                RaftLogEngine::new(config.raft_engine.config(), key_manager.clone(), None)
                    .expect("failed to open raft engine for migration");
            dump_raft_engine_to_raftdb(&raft_engine, &raftdb, 8 /* threads */);
            raft_engine.stop();
            drop(raft_engine);
            raft_data_state_machine.after_dump_data();
        }
        (raftdb, Some(statistics))
    }

    fn as_rocks_engine(&self) -> Option<&RocksEngine> {
        Some(self)
    }

    fn register_config(&self, cfg_controller: &mut ConfigController) {
        cfg_controller.register(
            tikv::config::Module::Raftdb,
            Box::new(DbConfigManger::new(self.clone(), DbType::Raft)),
        );
    }
}

impl ConfiguredRaftEngine for RaftLogEngine {
    fn build(
        config: &TikvConfig,
        env: &Arc<Env>,
        key_manager: &Option<Arc<DataKeyManager>>,
        block_cache: &Cache,
    ) -> (Self, Option<Arc<RocksStatistics>>) {
        let mut raft_data_state_machine = RaftDataStateMachine::new(
            &config.storage.data_dir,
            &config.raft_store.raftdb_path,
            &config.raft_engine.config().dir,
        );
        let should_dump = raft_data_state_machine.before_open_target();

        let raft_config = config.raft_engine.config();
        let raft_engine =
            RaftLogEngine::new(raft_config, key_manager.clone(), get_io_rate_limiter())
                .expect("failed to open raft engine");

        if should_dump {
            let config_raftdb = &config.raftdb;
            let raft_db_opts = config_raftdb.build_opt(env.clone(), None);
            let raft_cf_opts = config_raftdb.build_cf_opts(block_cache);
            let raftdb = engine_rocks::util::new_engine_opt(
                &config.raft_store.raftdb_path,
                raft_db_opts,
                raft_cf_opts,
            )
            .expect("failed to open raftdb for migration");
            dump_raftdb_to_raft_engine(&raftdb, &raft_engine, 8 /* threads */);
            raftdb.stop();
            drop(raftdb);
            raft_data_state_machine.after_dump_data();
        }
        (raft_engine, None)
    }
}

pub struct EnginesResourceInfo {
    tablet_registry: TabletRegistry<RocksEngine>,
    raft_engine: Option<RocksEngine>,
    latest_normalized_pending_bytes: AtomicU32,
    normalized_pending_bytes_collector: MovingAvgU32,
}

impl EnginesResourceInfo {
    const SCALE_FACTOR: u64 = 100;

    pub fn new(
        tablet_registry: TabletRegistry<RocksEngine>,
        raft_engine: Option<RocksEngine>,
        max_samples_to_preserve: usize,
    ) -> Self {
        EnginesResourceInfo {
            tablet_registry,
            raft_engine,
            latest_normalized_pending_bytes: AtomicU32::new(0),
            normalized_pending_bytes_collector: MovingAvgU32::new(max_samples_to_preserve),
        }
    }

    pub fn update(
        &self,
        _now: Instant,
        cached_latest_tablets: &mut HashMap<u64, CachedTablet<RocksEngine>>,
    ) {
        let mut normalized_pending_bytes = 0;

        fn fetch_engine_cf(engine: &RocksEngine, cf: &str, normalized_pending_bytes: &mut u32) {
            if let Ok(cf_opts) = engine.get_options_cf(cf) {
                if let Ok(Some(b)) = engine.get_cf_pending_compaction_bytes(cf) {
                    if cf_opts.get_soft_pending_compaction_bytes_limit() > 0 {
                        *normalized_pending_bytes = std::cmp::max(
                            *normalized_pending_bytes,
                            (b * EnginesResourceInfo::SCALE_FACTOR
                                / cf_opts.get_soft_pending_compaction_bytes_limit())
                                as u32,
                        );
                    }
                }
            }
        }

        if let Some(raft_engine) = &self.raft_engine {
            fetch_engine_cf(raft_engine, CF_DEFAULT, &mut normalized_pending_bytes);
        }

        self.tablet_registry
            .for_each_opened_tablet(|id, db: &mut CachedTablet<RocksEngine>| {
                cached_latest_tablets.insert(id, db.clone());
                true
            });

        // todo(SpadeA): Now, there's a potential race condition problem where the
        // tablet could be destroyed after the clone and before the fetching
        // which could result in programme panic. It's okay now as the single global
        // kv_engine will not be destroyed in normal operation and v2 is not
        // ready for operation. Furthermore, this race condition is general to v2 as
        // tablet clone is not a case exclusively happened here. We should
        // propose another PR to tackle it such as destory tablet lazily in a GC
        // thread.

        for (_, cache) in cached_latest_tablets.iter_mut() {
            let Some(tablet) = cache.latest() else { continue };
            for cf in &[CF_DEFAULT, CF_WRITE, CF_LOCK] {
                fetch_engine_cf(tablet, cf, &mut normalized_pending_bytes);
            }
        }

        // Clear ensures that these tablets are not hold forever.
        cached_latest_tablets.clear();

        let (_, avg) = self
            .normalized_pending_bytes_collector
            .add(normalized_pending_bytes);
        self.latest_normalized_pending_bytes.store(
            std::cmp::max(normalized_pending_bytes, avg),
            Ordering::Relaxed,
        );
    }
}

impl IoBudgetAdjustor for EnginesResourceInfo {
    fn adjust(&self, total_budgets: usize) -> usize {
        let score = self.latest_normalized_pending_bytes.load(Ordering::Relaxed) as f32
            / Self::SCALE_FACTOR as f32;
        // Two reasons for adding `sqrt` on top:
        // 1) In theory the convergence point is independent of the value of pending
        //    bytes (as long as backlog generating rate equals consuming rate, which is
        //    determined by compaction budgets), a convex helps reach that point while
        //    maintaining low level of pending bytes.
        // 2) Variance of compaction pending bytes grows with its magnitude, a filter
        //    with decreasing derivative can help balance such trend.
        let score = score.sqrt();
        // The target global write flow slides between Bandwidth / 2 and Bandwidth.
        let score = 0.5 + score / 2.0;
        (total_budgets as f32 * score) as usize
    }
}

/// A small trait for components which can be trivially stopped. Lets us keep
/// a list of these in `TiKV`, rather than storing each component individually.
pub trait Stop {
    fn stop(self: Box<Self>);
}

impl<R> Stop for StatusServer<R>
where
    R: 'static + Send,
{
    fn stop(self: Box<Self>) {
        (*self).stop()
    }
}

impl Stop for Worker {
    fn stop(self: Box<Self>) {
        Worker::stop(&self);
    }
}

impl<T: fmt::Display + Send + 'static> Stop for LazyWorker<T> {
    fn stop(self: Box<Self>) {
        self.stop_worker();
    }
=======
>>>>>>> 503174b5
}<|MERGE_RESOLUTION|>--- conflicted
+++ resolved
@@ -323,117 +323,6 @@
             "err" => %e
         );
     }
-<<<<<<< HEAD
-}
-
-pub trait ConfiguredRaftEngine: RaftEngine {
-    fn build(
-        _: &TikvConfig,
-        _: &Arc<Env>,
-        _: &Option<Arc<DataKeyManager>>,
-        _: &Cache,
-    ) -> (Self, Option<Arc<RocksStatistics>>);
-    fn as_rocks_engine(&self) -> Option<&RocksEngine>;
-    fn register_config(&self, _cfg_controller: &mut ConfigController);
-}
-
-impl<T: RaftEngine> ConfiguredRaftEngine for T {
-    default fn build(
-        _: &TikvConfig,
-        _: &Arc<Env>,
-        _: &Option<Arc<DataKeyManager>>,
-        _: &Cache,
-    ) -> (Self, Option<Arc<RocksStatistics>>) {
-        unimplemented!()
-    }
-    default fn as_rocks_engine(&self) -> Option<&RocksEngine> {
-        None
-    }
-    default fn register_config(&self, _cfg_controller: &mut ConfigController) {}
-}
-
-impl ConfiguredRaftEngine for RocksEngine {
-    fn build(
-        config: &TikvConfig,
-        env: &Arc<Env>,
-        key_manager: &Option<Arc<DataKeyManager>>,
-        block_cache: &Cache,
-    ) -> (Self, Option<Arc<RocksStatistics>>) {
-        let mut raft_data_state_machine = RaftDataStateMachine::new(
-            &config.storage.data_dir,
-            &config.raft_engine.config().dir,
-            &config.raft_store.raftdb_path,
-        );
-        let should_dump = raft_data_state_machine.before_open_target();
-
-        let raft_db_path = &config.raft_store.raftdb_path;
-        let config_raftdb = &config.raftdb;
-        let statistics = Arc::new(RocksStatistics::new_titan());
-        let raft_db_opts = config_raftdb.build_opt(env.clone(), Some(&statistics));
-        let raft_cf_opts = config_raftdb.build_cf_opts(block_cache);
-        let raftdb = engine_rocks::util::new_engine_opt(raft_db_path, raft_db_opts, raft_cf_opts)
-            .expect("failed to open raftdb");
-
-        if should_dump {
-            let raft_engine =
-                RaftLogEngine::new(config.raft_engine.config(), key_manager.clone(), None)
-                    .expect("failed to open raft engine for migration");
-            dump_raft_engine_to_raftdb(&raft_engine, &raftdb, 8 /* threads */);
-            raft_engine.stop();
-            drop(raft_engine);
-            raft_data_state_machine.after_dump_data();
-        }
-        (raftdb, Some(statistics))
-    }
-
-    fn as_rocks_engine(&self) -> Option<&RocksEngine> {
-        Some(self)
-    }
-
-    fn register_config(&self, cfg_controller: &mut ConfigController) {
-        cfg_controller.register(
-            tikv::config::Module::Raftdb,
-            Box::new(DbConfigManger::new(self.clone(), DbType::Raft)),
-        );
-    }
-}
-
-impl ConfiguredRaftEngine for RaftLogEngine {
-    fn build(
-        config: &TikvConfig,
-        env: &Arc<Env>,
-        key_manager: &Option<Arc<DataKeyManager>>,
-        block_cache: &Cache,
-    ) -> (Self, Option<Arc<RocksStatistics>>) {
-        let mut raft_data_state_machine = RaftDataStateMachine::new(
-            &config.storage.data_dir,
-            &config.raft_store.raftdb_path,
-            &config.raft_engine.config().dir,
-        );
-        let should_dump = raft_data_state_machine.before_open_target();
-
-        let raft_config = config.raft_engine.config();
-        let raft_engine =
-            RaftLogEngine::new(raft_config, key_manager.clone(), get_io_rate_limiter())
-                .expect("failed to open raft engine");
-
-        if should_dump {
-            let config_raftdb = &config.raftdb;
-            let raft_db_opts = config_raftdb.build_opt(env.clone(), None);
-            let raft_cf_opts = config_raftdb.build_cf_opts(block_cache);
-            let raftdb = engine_rocks::util::new_engine_opt(
-                &config.raft_store.raftdb_path,
-                raft_db_opts,
-                raft_cf_opts,
-            )
-            .expect("failed to open raftdb for migration");
-            dump_raftdb_to_raft_engine(&raftdb, &raft_engine, 8 /* threads */);
-            raftdb.stop();
-            drop(raftdb);
-            raft_data_state_machine.after_dump_data();
-        }
-        (raft_engine, None)
-    }
 }
 
 pub struct EnginesResourceInfo {
@@ -563,6 +452,114 @@
     fn stop(self: Box<Self>) {
         self.stop_worker();
     }
-=======
->>>>>>> 503174b5
+}
+
+pub trait ConfiguredRaftEngine: RaftEngine {
+    fn build(
+        _: &TikvConfig,
+        _: &Arc<Env>,
+        _: &Option<Arc<DataKeyManager>>,
+        _: &Cache,
+    ) -> (Self, Option<Arc<RocksStatistics>>);
+    fn as_rocks_engine(&self) -> Option<&RocksEngine>;
+    fn register_config(&self, _cfg_controller: &mut ConfigController);
+}
+
+impl<T: RaftEngine> ConfiguredRaftEngine for T {
+    default fn build(
+        _: &TikvConfig,
+        _: &Arc<Env>,
+        _: &Option<Arc<DataKeyManager>>,
+        _: &Cache,
+    ) -> (Self, Option<Arc<RocksStatistics>>) {
+        unimplemented!()
+    }
+    default fn as_rocks_engine(&self) -> Option<&RocksEngine> {
+        None
+    }
+    default fn register_config(&self, _cfg_controller: &mut ConfigController) {}
+}
+
+impl ConfiguredRaftEngine for RocksEngine {
+    fn build(
+        config: &TikvConfig,
+        env: &Arc<Env>,
+        key_manager: &Option<Arc<DataKeyManager>>,
+        block_cache: &Cache,
+    ) -> (Self, Option<Arc<RocksStatistics>>) {
+        let mut raft_data_state_machine = RaftDataStateMachine::new(
+            &config.storage.data_dir,
+            &config.raft_engine.config().dir,
+            &config.raft_store.raftdb_path,
+        );
+        let should_dump = raft_data_state_machine.before_open_target();
+
+        let raft_db_path = &config.raft_store.raftdb_path;
+        let config_raftdb = &config.raftdb;
+        let statistics = Arc::new(RocksStatistics::new_titan());
+        let raft_db_opts = config_raftdb.build_opt(env.clone(), Some(&statistics));
+        let raft_cf_opts = config_raftdb.build_cf_opts(block_cache);
+        let raftdb = engine_rocks::util::new_engine_opt(raft_db_path, raft_db_opts, raft_cf_opts)
+            .expect("failed to open raftdb");
+
+        if should_dump {
+            let raft_engine =
+                RaftLogEngine::new(config.raft_engine.config(), key_manager.clone(), None)
+                    .expect("failed to open raft engine for migration");
+            dump_raft_engine_to_raftdb(&raft_engine, &raftdb, 8 /* threads */);
+            raft_engine.stop();
+            drop(raft_engine);
+            raft_data_state_machine.after_dump_data();
+        }
+        (raftdb, Some(statistics))
+    }
+
+    fn as_rocks_engine(&self) -> Option<&RocksEngine> {
+        Some(self)
+    }
+
+    fn register_config(&self, cfg_controller: &mut ConfigController) {
+        cfg_controller.register(
+            tikv::config::Module::Raftdb,
+            Box::new(DbConfigManger::new(self.clone(), DbType::Raft)),
+        );
+    }
+}
+
+impl ConfiguredRaftEngine for RaftLogEngine {
+    fn build(
+        config: &TikvConfig,
+        env: &Arc<Env>,
+        key_manager: &Option<Arc<DataKeyManager>>,
+        block_cache: &Cache,
+    ) -> (Self, Option<Arc<RocksStatistics>>) {
+        let mut raft_data_state_machine = RaftDataStateMachine::new(
+            &config.storage.data_dir,
+            &config.raft_store.raftdb_path,
+            &config.raft_engine.config().dir,
+        );
+        let should_dump = raft_data_state_machine.before_open_target();
+
+        let raft_config = config.raft_engine.config();
+        let raft_engine =
+            RaftLogEngine::new(raft_config, key_manager.clone(), get_io_rate_limiter())
+                .expect("failed to open raft engine");
+
+        if should_dump {
+            let config_raftdb = &config.raftdb;
+            let raft_db_opts = config_raftdb.build_opt(env.clone(), None);
+            let raft_cf_opts = config_raftdb.build_cf_opts(block_cache);
+            let raftdb = engine_rocks::util::new_engine_opt(
+                &config.raft_store.raftdb_path,
+                raft_db_opts,
+                raft_cf_opts,
+            )
+            .expect("failed to open raftdb for migration");
+            dump_raftdb_to_raft_engine(&raftdb, &raft_engine, 8 /* threads */);
+            raftdb.stop();
+            drop(raftdb);
+            raft_data_state_machine.after_dump_data();
+        }
+        (raft_engine, None)
+    }
 }