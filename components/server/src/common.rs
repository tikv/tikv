--- conflicted
+++ resolved
@@ -717,18 +717,14 @@
         )
     }
 
-<<<<<<< HEAD
     memory_engine.start_cross_check(
         disk_engine.clone(),
-        range_cache_engine_context.pd_client(),
+        region_cache_engine_context.pd_client(),
         Box::new(|| {
             let ctx = GC_CONTEXT.lock().unwrap();
             ctx.as_ref().map(|ctx| ctx.safe_point())
         }),
     );
-=======
-    memory_engine.start_cross_check(disk_engine.clone(), region_cache_engine_context.pd_client());
->>>>>>> 805a8ecf
 
     HybridEngine::new(disk_engine, memory_engine)
 }
