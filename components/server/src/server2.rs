// Copyright 2022 TiKV Project Authors. Licensed under Apache-2.0.

//! This module startups all the components of a TiKV server.
//!
//! It is responsible for reading from configs, starting up the various server
//! components, and handling errors (mostly by aborting and reporting to the
//! user).
//!
//! The entry point is `run_tikv`.
//!
//! Components are often used to initialize other components, and/or must be
//! explicitly stopped. We keep these components in the `TikvServer` struct.

use std::{
    cmp,
    collections::HashMap,
    env,
    net::SocketAddr,
    path::{Path, PathBuf},
    str::FromStr,
    sync::{
        atomic::{AtomicU32, AtomicU64, Ordering},
        mpsc, Arc,
    },
    time::Duration,
    u64,
};

use api_version::{dispatch_api_version, KvFormat};
use causal_ts::CausalTsProviderImpl;
use concurrency_manager::ConcurrencyManager;
use encryption_export::{data_key_manager_from_config, DataKeyManager};
use engine_rocks::{
    flush_engine_statistics,
    raw::{Cache, Env},
    FlowInfo, RocksEngine, RocksStatistics,
};
use engine_traits::{
    CachedTablet, CfOptions, CfOptionsExt, Engines, FlowControlFactorsExt, KvEngine, MiscExt,
    RaftEngine, StatisticsReporter, TabletRegistry, CF_DEFAULT, CF_LOCK, CF_WRITE,
};
use error_code::ErrorCodeExt;
use file_system::{
    get_io_rate_limiter, set_io_rate_limiter, BytesFetcher, File, IoBudgetAdjustor,
    MetricsManager as IoMetricsManager,
};
use futures::executor::block_on;
use grpcio::{EnvBuilder, Environment};
use grpcio_health::HealthService;
<<<<<<< HEAD
use kvproto::{deadlock::create_deadlock, diagnosticspb::create_diagnostics, kvrpcpb::ApiVersion};
use pd_client::{PdClientCommon, PdClientExtV2, PdClientTsoExt, RpcClientV2};
=======
use kvproto::{
    deadlock::create_deadlock, diagnosticspb::create_diagnostics, kvrpcpb::ApiVersion,
    resource_usage_agent::create_resource_metering_pub_sub,
};
use pd_client::{PdClient, RpcClient};
>>>>>>> f6513edc
use raft_log_engine::RaftLogEngine;
use raftstore::{
    coprocessor::{
        BoxConsistencyCheckObserver, ConsistencyCheckMethod, CoprocessorHost,
        RawConsistencyCheckObserver,
    },
    store::{
        memory::MEMTRACE_ROOT as MEMTRACE_RAFTSTORE, AutoSplitController, CheckLeaderRunner,
        SplitConfigManager, TabletSnapManager,
    },
    RegionInfoAccessor,
};
use raftstore_v2::{router::RaftRouter, StateStorage};
use resource_control::{
    ResourceGroupManager, ResourceManagerService, MIN_PRIORITY_UPDATE_INTERVAL,
};
use security::SecurityManager;
use tikv::{
    config::{ConfigController, DbConfigManger, DbType, LogConfigManager, TikvConfig},
    coprocessor::{self, MEMTRACE_ROOT as MEMTRACE_COPROCESSOR},
    coprocessor_v2,
    read_pool::{
        build_yatp_read_pool, ReadPool, ReadPoolConfigManager, UPDATE_EWMA_TIME_SLICE_INTERVAL,
    },
    server::{
        config::{Config as ServerConfig, ServerConfigManager},
        gc_worker::{AutoGcConfig, GcWorker},
        lock_manager::LockManager,
        raftkv::ReplicaReadLockChecker,
        resolve,
        service::DiagnosticsService,
        status_server::StatusServer,
        KvEngineFactoryBuilder, NodeV2, RaftKv2, Server, CPU_CORES_QUOTA_GAUGE, DEFAULT_CLUSTER_ID,
        GRPC_THREAD_PREFIX,
    },
    storage::{
        self,
        config_manager::StorageConfigManger,
        mvcc::MvccConsistencyCheckObserver,
        txn::flow_controller::{FlowController, TabletFlowController},
        Engine, Storage,
    },
};
use tikv_util::{
    check_environment_variables,
    config::{ensure_dir_exist, RaftDataStateMachine, VersionTrack},
    math::MovingAvgU32,
    metrics::INSTANCE_BACKEND_CPU_QUOTA,
    quota_limiter::{QuotaLimitConfigManager, QuotaLimiter},
    sys::{
        cpu_time::ProcessStat, disk, path_in_diff_mount_point, register_memory_usage_high_water,
        SysQuota,
    },
    thread_group::GroupProperties,
    time::{Instant, Monitor},
    worker::{Builder as WorkerBuilder, LazyWorker, Scheduler, Worker},
    Either,
};
use tokio::runtime::Builder;

use crate::{
    memory::*, raft_engine_switch::*, server::Stop, setup::*, signal_handler,
    tikv_util::sys::thread::ThreadBuildWrapper,
};

// minimum number of core kept for background requests
const BACKGROUND_REQUEST_CORE_LOWER_BOUND: f64 = 1.0;
// max ratio of core quota for background requests
const BACKGROUND_REQUEST_CORE_MAX_RATIO: f64 = 0.95;
// default ratio of core quota for background requests = core_number * 0.5
const BACKGROUND_REQUEST_CORE_DEFAULT_RATIO: f64 = 0.5;
// indication of TiKV instance is short of cpu
const SYSTEM_BUSY_THRESHOLD: f64 = 0.80;
// indication of TiKV instance in healthy state when cpu usage is in [0.5, 0.80)
const SYSTEM_HEALTHY_THRESHOLD: f64 = 0.50;
// pace of cpu quota adjustment
const CPU_QUOTA_ADJUSTMENT_PACE: f64 = 200.0; // 0.2 vcpu

#[inline]
fn run_impl<CER: ConfiguredRaftEngine, F: KvFormat>(config: TikvConfig) {
    let mut tikv = TikvServer::<CER>::init::<F>(config);

    // Must be called after `TikvServer::init`.
    let memory_limit = tikv.config.memory_usage_limit.unwrap().0;
    let high_water = (tikv.config.memory_usage_high_water * memory_limit as f64) as u64;
    register_memory_usage_high_water(high_water);

    tikv.check_conflict_addr();
    tikv.init_fs();
    tikv.init_yatp();
    tikv.init_encryption();
    let fetcher = tikv.init_io_utility();
    let listener = tikv.init_flow_receiver();
    let engines_info = tikv.init_engines(listener);
    let server_config = tikv.init_servers::<F>();
    tikv.register_services();
    tikv.init_metrics_flusher(fetcher, engines_info);
    tikv.init_storage_stats_task();
    tikv.run_server(server_config);
    tikv.run_status_server();
    tikv.init_quota_tuning_task(tikv.quota_limiter.clone());

    // TODO: support signal dump stats
    signal_handler::wait_for_signal(
        None as Option<Engines<RocksEngine, CER>>,
        tikv.kv_statistics.clone(),
        tikv.raft_statistics.clone(),
    );
    tikv.stop();
}

/// Run a TiKV server. Returns when the server is shutdown by the user, in which
/// case the server will be properly stopped.
pub fn run_tikv(config: TikvConfig) {
    // Sets the global logger ASAP.
    // It is okay to use the config w/o `validate()`,
    // because `initial_logger()` handles various conditions.
    initial_logger(&config);

    // Print version information.
    let build_timestamp = option_env!("TIKV_BUILD_TIME");
    tikv::log_tikv_info(build_timestamp);

    // Print resource quota.
    SysQuota::log_quota();
    CPU_CORES_QUOTA_GAUGE.set(SysQuota::cpu_cores_quota());

    // Do some prepare works before start.
    pre_start();

    let _m = Monitor::default();

    dispatch_api_version!(config.storage.api_version(), {
        if !config.raft_engine.enable {
            run_impl::<RocksEngine, API>(config)
        } else {
            run_impl::<RaftLogEngine, API>(config)
        }
    })
}

const RESERVED_OPEN_FDS: u64 = 1000;

const DEFAULT_METRICS_FLUSH_INTERVAL: Duration = Duration::from_millis(10_000);
const DEFAULT_MEMTRACE_FLUSH_INTERVAL: Duration = Duration::from_millis(1_000);
const DEFAULT_ENGINE_METRICS_RESET_INTERVAL: Duration = Duration::from_millis(60_000);
const DEFAULT_STORAGE_STATS_INTERVAL: Duration = Duration::from_secs(1);
const DEFAULT_QUOTA_LIMITER_TUNE_INTERVAL: Duration = Duration::from_secs(5);

/// A complete TiKV server.
struct TikvServer<ER: RaftEngine> {
    config: TikvConfig,
    cfg_controller: Option<ConfigController>,
    security_mgr: Arc<SecurityManager>,
    pd_client: RpcClientV2,
    flow_info_sender: Option<mpsc::Sender<FlowInfo>>,
    flow_info_receiver: Option<mpsc::Receiver<FlowInfo>>,
    router: Option<RaftRouter<RocksEngine, ER>>,
    node: Option<NodeV2<RpcClientV2, RocksEngine, ER>>,
    resolver: Option<resolve::PdStoreAddrResolver>,
    store_path: PathBuf,
    snap_mgr: Option<TabletSnapManager>, // Will be filled in `init_servers`.
    encryption_key_manager: Option<Arc<DataKeyManager>>,
    engines: Option<TikvEngines<RocksEngine, ER>>,
    kv_statistics: Option<Arc<RocksStatistics>>,
    raft_statistics: Option<Arc<RocksStatistics>>,
    servers: Option<Servers<RocksEngine, ER>>,
    region_info_accessor: Option<RegionInfoAccessor>,
    coprocessor_host: Option<CoprocessorHost<RocksEngine>>,
    to_stop: Vec<Box<dyn Stop>>,
    lock_files: Vec<File>,
    concurrency_manager: ConcurrencyManager,
    env: Arc<Environment>,
    background_worker: Worker,
    check_leader_worker: Worker,
    sst_worker: Option<Box<LazyWorker<String>>>,
    quota_limiter: Arc<QuotaLimiter>,
<<<<<<< HEAD
    causal_ts_provider: Option<CausalTsProviderImpl>, // used for rawkv apiv2
=======
    resource_manager: Option<Arc<ResourceGroupManager>>,
    causal_ts_provider: Option<Arc<CausalTsProviderImpl>>, // used for rawkv apiv2
>>>>>>> f6513edc
    tablet_registry: Option<TabletRegistry<RocksEngine>>,
}

struct TikvEngines<EK: KvEngine, ER: RaftEngine> {
    raft_engine: ER,
    engine: RaftKv2<EK, ER>,
}

struct Servers<EK: KvEngine, ER: RaftEngine> {
    lock_mgr: LockManager,
    server: LocalServer<EK, ER>,
    rsmeter_pubsub_service: resource_metering::PubSubService,
}

type LocalServer<EK, ER> = Server<resolve::PdStoreAddrResolver, RaftKv2<EK, ER>>;

impl<ER> TikvServer<ER>
where
    ER: RaftEngine,
{
    fn init<F: KvFormat>(mut config: TikvConfig) -> TikvServer<ER> {
        tikv_util::thread_group::set_properties(Some(GroupProperties::default()));
        // It is okay use pd config and security config before `init_config`,
        // because these configs must be provided by command line, and only
        // used during startup process.
        let security_mgr = Arc::new(
            SecurityManager::new(&config.security)
                .unwrap_or_else(|e| fatal!("failed to create security manager: {}", e)),
        );
        let env = Arc::new(
            EnvBuilder::new()
                .cq_count(config.server.grpc_concurrency)
                .name_prefix(thd_name!(GRPC_THREAD_PREFIX))
                .build(),
        );
        let mut pd_client =
            Self::connect_to_pd_cluster(&mut config, env.clone(), Arc::clone(&security_mgr));

        // Initialize and check config
        let cfg_controller = Self::init_config(config);
        let config = cfg_controller.get_current();

        let store_path = Path::new(&config.storage.data_dir).to_owned();

        let thread_count = config.server.background_thread_count;
        let background_worker = WorkerBuilder::new("background")
            .thread_count(thread_count)
            .create();

        // Initialize concurrency manager
        let mut tso_stream = pd_client
            .create_tso_stream()
            .expect("failed to create pd tso stream");
        let latest_ts = block_on(tso_stream.get_tso()).expect("failed to get timestamp from PD");
        let concurrency_manager = ConcurrencyManager::new(latest_ts);

        // use different quota for front-end and back-end requests
        let quota_limiter = Arc::new(QuotaLimiter::new(
            config.quota.foreground_cpu_time,
            config.quota.foreground_write_bandwidth,
            config.quota.foreground_read_bandwidth,
            config.quota.background_cpu_time,
            config.quota.background_write_bandwidth,
            config.quota.background_read_bandwidth,
            config.quota.max_delay_duration,
            config.quota.enable_auto_tune,
        ));

        let resource_manager = if config.resource_control.enabled {
            let mgr = Arc::new(ResourceGroupManager::default());
            let mut resource_mgr_service =
                ResourceManagerService::new(mgr.clone(), pd_client.clone());
            // spawn a task to periodically update the minimal virtual time of all resource
            // groups.
            let resource_mgr = mgr.clone();
            background_worker.spawn_interval_task(MIN_PRIORITY_UPDATE_INTERVAL, move || {
                resource_mgr.advance_min_virtual_time();
            });
            // spawn a task to watch all resource groups update.
            background_worker.spawn_async_task(async move {
                resource_mgr_service.watch_resource_groups().await;
            });
            Some(mgr)
        } else {
            None
        };

        let mut causal_ts_provider = None;
        if let ApiVersion::V2 = F::TAG {
            let tso = block_on(causal_ts::BatchTsoProvider::new_opt(
                tso_stream.clone(),
                config.causal_ts.renew_interval.0,
                config.causal_ts.alloc_ahead_buffer.0,
                config.causal_ts.renew_batch_min_size,
                config.causal_ts.renew_batch_max_size,
            ));
            if let Err(e) = tso {
                fatal!("Causal timestamp provider initialize failed: {:?}", e);
            }
            causal_ts_provider = Some(tso.unwrap().into());
            info!("Causal timestamp provider startup.");
        }

        // Run check leader in a dedicate thread, because it is time sensitive
        // and crucial to TiCDC replication lag.
        let check_leader_worker = WorkerBuilder::new("check_leader").thread_count(1).create();

        TikvServer {
            config,
            cfg_controller: Some(cfg_controller),
            security_mgr,
            pd_client,
            router: None,
            node: None,
            resolver: None,
            store_path,
            snap_mgr: None,
            encryption_key_manager: None,
            engines: None,
            kv_statistics: None,
            raft_statistics: None,
            servers: None,
            region_info_accessor: None,
            coprocessor_host: None,
            to_stop: vec![],
            lock_files: vec![],
            concurrency_manager,
            env,
            background_worker,
            check_leader_worker,
            flow_info_sender: None,
            flow_info_receiver: None,
            sst_worker: None,
            quota_limiter,
            resource_manager,
            causal_ts_provider,
            tablet_registry: None,
        }
    }

    /// Initialize and check the config
    ///
    /// Warnings are logged and fatal errors exist.
    ///
    /// #  Fatal errors
    ///
    /// - If `dynamic config` feature is enabled and failed to register config
    ///   to PD
    /// - If some critical configs (like data dir) are differrent from last run
    /// - If the config can't pass `validate()`
    /// - If the max open file descriptor limit is not high enough to support
    ///   the main database and the raft database.
    fn init_config(mut config: TikvConfig) -> ConfigController {
        validate_and_persist_config(&mut config, true);

        ensure_dir_exist(&config.storage.data_dir).unwrap();
        if !config.rocksdb.wal_dir.is_empty() {
            ensure_dir_exist(&config.rocksdb.wal_dir).unwrap();
        }
        if config.raft_engine.enable {
            ensure_dir_exist(&config.raft_engine.config().dir).unwrap();
        } else {
            ensure_dir_exist(&config.raft_store.raftdb_path).unwrap();
            if !config.raftdb.wal_dir.is_empty() {
                ensure_dir_exist(&config.raftdb.wal_dir).unwrap();
            }
        }

        check_system_config(&config);

        tikv_util::set_panic_hook(config.abort_on_panic, &config.storage.data_dir);

        info!(
            "using config";
            "config" => serde_json::to_string(&config).unwrap(),
        );
        if config.panic_when_unexpected_key_or_data {
            info!("panic-when-unexpected-key-or-data is on");
            tikv_util::set_panic_when_unexpected_key_or_data(true);
        }

        config.write_into_metrics();

        ConfigController::new(config)
    }

    fn connect_to_pd_cluster(
        config: &mut TikvConfig,
        env: Arc<Environment>,
        security_mgr: Arc<SecurityManager>,
    ) -> RpcClientV2 {
        let mut pd_client = RpcClientV2::new(&config.pd, Some(env), security_mgr)
            .unwrap_or_else(|e| fatal!("failed to create rpc client: {}", e));

        let cluster_id = pd_client
            .fetch_cluster_id()
            .unwrap_or_else(|e| fatal!("failed to fetch cluster id: {}", e));
        if cluster_id == DEFAULT_CLUSTER_ID {
            fatal!("cluster id can't be {}", DEFAULT_CLUSTER_ID);
        }
        config.server.cluster_id = cluster_id;
        info!(
            "connect to PD cluster";
            "cluster_id" => cluster_id
        );

        pd_client
    }

    fn check_conflict_addr(&mut self) {
        let cur_addr: SocketAddr = self
            .config
            .server
            .addr
            .parse()
            .expect("failed to parse into a socket address");
        let cur_ip = cur_addr.ip();
        let cur_port = cur_addr.port();
        let lock_dir = get_lock_dir();

        let search_base = env::temp_dir().join(lock_dir);
        file_system::create_dir_all(&search_base)
            .unwrap_or_else(|_| panic!("create {} failed", search_base.display()));

        for entry in file_system::read_dir(&search_base).unwrap().flatten() {
            if !entry.file_type().unwrap().is_file() {
                continue;
            }
            let file_path = entry.path();
            let file_name = file_path.file_name().unwrap().to_str().unwrap();
            if let Ok(addr) = file_name.replace('_', ":").parse::<SocketAddr>() {
                let ip = addr.ip();
                let port = addr.port();
                if cur_port == port
                    && (cur_ip == ip || cur_ip.is_unspecified() || ip.is_unspecified())
                {
                    let _ = try_lock_conflict_addr(file_path);
                }
            }
        }

        let cur_path = search_base.join(cur_addr.to_string().replace(':', "_"));
        let cur_file = try_lock_conflict_addr(cur_path);
        self.lock_files.push(cur_file);
    }

    fn init_fs(&mut self) {
        let lock_path = self.store_path.join(Path::new("LOCK"));

        let f = File::create(lock_path.as_path())
            .unwrap_or_else(|e| fatal!("failed to create lock at {}: {}", lock_path.display(), e));
        if f.try_lock_exclusive().is_err() {
            fatal!(
                "lock {} failed, maybe another instance is using this directory.",
                self.store_path.display()
            );
        }
        self.lock_files.push(f);

        if tikv_util::panic_mark_file_exists(&self.config.storage.data_dir) {
            fatal!(
                "panic_mark_file {} exists, there must be something wrong with the db. \
                     Do not remove the panic_mark_file and force the TiKV node to restart. \
                     Please contact TiKV maintainers to investigate the issue. \
                     If needed, use scale in and scale out to replace the TiKV node. \
                     https://docs.pingcap.com/tidb/stable/scale-tidb-using-tiup",
                tikv_util::panic_mark_file_path(&self.config.storage.data_dir).display()
            );
        }

        // We truncate a big file to make sure that both raftdb and kvdb of TiKV have
        // enough space to do compaction and region migration when TiKV recover.
        // This file is created in data_dir rather than db_path, because we must not
        // increase store size of db_path.
        fn calculate_reserved_space(capacity: u64, reserved_size_from_config: u64) -> u64 {
            let mut reserved_size = reserved_size_from_config;
            if reserved_size_from_config != 0 {
                reserved_size =
                    cmp::max((capacity as f64 * 0.05) as u64, reserved_size_from_config);
            }
            reserved_size
        }
        fn reserve_physical_space(data_dir: &String, available: u64, reserved_size: u64) {
            let path = Path::new(data_dir).join(file_system::SPACE_PLACEHOLDER_FILE);
            if let Err(e) = file_system::remove_file(path) {
                warn!("failed to remove space holder on starting: {}", e);
            }

            // place holder file size is 20% of total reserved space.
            if available > reserved_size {
                file_system::reserve_space_for_recover(data_dir, reserved_size / 5)
                    .map_err(|e| panic!("Failed to reserve space for recovery: {}.", e))
                    .unwrap();
            } else {
                warn!("no enough disk space left to create the place holder file");
            }
        }

        let disk_stats = fs2::statvfs(&self.config.storage.data_dir).unwrap();
        let mut capacity = disk_stats.total_space();
        if self.config.raft_store.capacity.0 > 0 {
            capacity = cmp::min(capacity, self.config.raft_store.capacity.0);
        }
        // reserve space for kv engine
        let kv_reserved_size =
            calculate_reserved_space(capacity, self.config.storage.reserve_space.0);
        disk::set_disk_reserved_space(kv_reserved_size);
        reserve_physical_space(
            &self.config.storage.data_dir,
            disk_stats.available_space(),
            kv_reserved_size,
        );

        let raft_data_dir = if self.config.raft_engine.enable {
            self.config.raft_engine.config().dir
        } else {
            self.config.raft_store.raftdb_path.clone()
        };

        let separated_raft_mount_path =
            path_in_diff_mount_point(&self.config.storage.data_dir, &raft_data_dir);
        if separated_raft_mount_path {
            let raft_disk_stats = fs2::statvfs(&raft_data_dir).unwrap();
            // reserve space for raft engine if raft engine is deployed separately
            let raft_reserved_size = calculate_reserved_space(
                raft_disk_stats.total_space(),
                self.config.storage.reserve_raft_space.0,
            );
            disk::set_raft_disk_reserved_space(raft_reserved_size);
            reserve_physical_space(
                &raft_data_dir,
                raft_disk_stats.available_space(),
                raft_reserved_size,
            );
        }
    }

    fn init_yatp(&self) {
        yatp::metrics::set_namespace(Some("tikv"));
        prometheus::register(Box::new(yatp::metrics::MULTILEVEL_LEVEL0_CHANCE.clone())).unwrap();
        prometheus::register(Box::new(yatp::metrics::MULTILEVEL_LEVEL_ELAPSED.clone())).unwrap();
        prometheus::register(Box::new(yatp::metrics::TASK_EXEC_DURATION.clone())).unwrap();
        prometheus::register(Box::new(yatp::metrics::TASK_POLL_DURATION.clone())).unwrap();
        prometheus::register(Box::new(yatp::metrics::TASK_EXEC_TIMES.clone())).unwrap();
    }

    fn init_encryption(&mut self) {
        self.encryption_key_manager = data_key_manager_from_config(
            &self.config.security.encryption,
            &self.config.storage.data_dir,
        )
        .map_err(|e| {
            panic!(
                "Encryption failed to initialize: {}. code: {}",
                e,
                e.error_code()
            )
        })
        .unwrap()
        .map(Arc::new);
    }

    fn init_flow_receiver(&mut self) -> engine_rocks::FlowListener {
        let (tx, rx) = mpsc::channel();
        self.flow_info_sender = Some(tx.clone());
        self.flow_info_receiver = Some(rx);
        engine_rocks::FlowListener::new(tx)
    }

    fn init_gc_worker(&mut self) -> GcWorker<RaftKv2<RocksEngine, ER>> {
        let engines = self.engines.as_ref().unwrap();
        let gc_worker = GcWorker::new(
            engines.engine.clone(),
            self.flow_info_sender.take().unwrap(),
            self.config.gc.clone(),
            self.pd_client.feature_gate().clone(),
            Arc::new(self.region_info_accessor.clone().unwrap()),
        );

        let cfg_controller = self.cfg_controller.as_mut().unwrap();
        cfg_controller.register(
            tikv::config::Module::Gc,
            Box::new(gc_worker.get_config_manager()),
        );

        gc_worker
    }

    fn init_servers<F: KvFormat>(&mut self) -> Arc<VersionTrack<ServerConfig>> {
        let flow_controller = Arc::new(FlowController::Tablet(TabletFlowController::new(
            &self.config.storage.flow_control,
            self.tablet_registry.clone().unwrap(),
            self.flow_info_receiver.take().unwrap(),
        )));
        let mut gc_worker = self.init_gc_worker();
        let ttl_checker = Box::new(LazyWorker::new("ttl-checker"));
        let ttl_scheduler = ttl_checker.scheduler();

        let cfg_controller = self.cfg_controller.as_mut().unwrap();

        cfg_controller.register(
            tikv::config::Module::Quota,
            Box::new(QuotaLimitConfigManager::new(Arc::clone(
                &self.quota_limiter,
            ))),
        );

        cfg_controller.register(tikv::config::Module::Log, Box::new(LogConfigManager));

        let lock_mgr = LockManager::new(&self.config.pessimistic_txn);
        cfg_controller.register(
            tikv::config::Module::PessimisticTxn,
            Box::new(lock_mgr.config_manager()),
        );
        lock_mgr.register_detector_role_change_observer(self.coprocessor_host.as_mut().unwrap());

        let engines = self.engines.as_ref().unwrap();

        let pd_worker = LazyWorker::new("pd-worker");
        let pd_sender = raftstore_v2::PdReporter::new(
            pd_worker.scheduler(),
            slog_global::borrow_global().new(slog::o!()),
        );

        let unified_read_pool = if self.config.readpool.is_unified_pool_enabled() {
            let resource_ctl = self
                .resource_manager
                .as_ref()
                .map(|m| m.derive_controller("unified-read-pool".into(), true));
            Some(build_yatp_read_pool(
                &self.config.readpool.unified,
                pd_sender.clone(),
                engines.engine.clone(),
                resource_ctl,
            ))
        } else {
            None
        };
        if let Some(unified_read_pool) = &unified_read_pool {
            let handle = unified_read_pool.handle();
            self.background_worker.spawn_interval_task(
                UPDATE_EWMA_TIME_SLICE_INTERVAL,
                move || {
                    handle.update_ewma_time_slice();
                },
            );
        }

        // The `DebugService` and `DiagnosticsService` will share the same thread pool
        let props = tikv_util::thread_group::current_properties();
        let debug_thread_pool = Arc::new(
            Builder::new_multi_thread()
                .thread_name(thd_name!("debugger"))
                .worker_threads(1)
                .after_start_wrapper(move || {
                    tikv_alloc::add_thread_memory_accessor();
                    tikv_util::thread_group::set_properties(props.clone());
                })
                .before_stop_wrapper(tikv_alloc::remove_thread_memory_accessor)
                .build()
                .unwrap(),
        );

        // Start resource metering.
        let (recorder_notifier, collector_reg_handle, resource_tag_factory, recorder_worker) =
            resource_metering::init_recorder(self.config.resource_metering.precision.as_millis());
        self.to_stop.push(recorder_worker);
        let (reporter_notifier, data_sink_reg_handle, reporter_worker) =
            resource_metering::init_reporter(
                self.config.resource_metering.clone(),
                collector_reg_handle.clone(),
            );
        self.to_stop.push(reporter_worker);
        let (address_change_notifier, single_target_worker) = resource_metering::init_single_target(
            self.config.resource_metering.receiver_address.clone(),
            self.env.clone(),
            data_sink_reg_handle.clone(),
        );
        self.to_stop.push(single_target_worker);
        let rsmeter_pubsub_service = resource_metering::PubSubService::new(data_sink_reg_handle);

        let cfg_manager = resource_metering::ConfigManager::new(
            self.config.resource_metering.clone(),
            recorder_notifier,
            reporter_notifier,
            address_change_notifier,
        );
        cfg_controller.register(
            tikv::config::Module::ResourceMetering,
            Box::new(cfg_manager),
        );

        let storage_read_pool_handle = if self.config.readpool.storage.use_unified_pool() {
            unified_read_pool.as_ref().unwrap().handle()
        } else {
            let storage_read_pools = ReadPool::from(storage::build_read_pool(
                &self.config.readpool.storage,
                pd_sender.clone(),
                engines.engine.clone(),
            ));
            storage_read_pools.handle()
        };

        let storage = Storage::<_, _, F>::from_engine(
            engines.engine.clone(),
            &self.config.storage,
            storage_read_pool_handle,
            lock_mgr.clone(),
            self.concurrency_manager.clone(),
            lock_mgr.get_storage_dynamic_configs(),
            flow_controller.clone(),
            pd_sender.clone(),
            resource_tag_factory.clone(),
            Arc::clone(&self.quota_limiter),
            self.pd_client.feature_gate().clone(),
            self.causal_ts_provider.clone(),
            self.resource_manager
                .as_ref()
                .map(|m| m.derive_controller("scheduler-worker-pool".to_owned(), true)),
        )
        .unwrap_or_else(|e| fatal!("failed to create raft storage: {}", e));
        cfg_controller.register(
            tikv::config::Module::Storage,
            Box::new(StorageConfigManger::new(
                self.tablet_registry.as_ref().unwrap().clone(),
                ttl_scheduler,
                flow_controller,
                storage.get_scheduler(),
            )),
        );

        let (resolver, state) = resolve::new_resolver(
            self.pd_client.clone(),
            &self.background_worker,
            storage.get_engine().raft_extension(),
        );
        self.resolver = Some(resolver);

        ReplicaReadLockChecker::new(self.concurrency_manager.clone())
            .register(self.coprocessor_host.as_mut().unwrap());

        // Create snapshot manager, server.
        let snap_path = self
            .store_path
            .join(Path::new("tablet_snap"))
            .to_str()
            .unwrap()
            .to_owned();

        let snap_mgr = match TabletSnapManager::new(&snap_path) {
            Ok(mgr) => mgr,
            Err(e) => fatal!("failed to create snapshot manager at {}: {}", snap_path, e),
        };

        // Create coprocessor endpoint.
        let cop_read_pool_handle = if self.config.readpool.coprocessor.use_unified_pool() {
            unified_read_pool.as_ref().unwrap().handle()
        } else {
            let cop_read_pools = ReadPool::from(coprocessor::readpool_impl::build_read_pool(
                &self.config.readpool.coprocessor,
                pd_sender,
                engines.engine.clone(),
            ));
            cop_read_pools.handle()
        };

        let mut unified_read_pool_scale_receiver = None;
        if self.config.readpool.is_unified_pool_enabled() {
            let (unified_read_pool_scale_notifier, rx) = mpsc::sync_channel(10);
            cfg_controller.register(
                tikv::config::Module::Readpool,
                Box::new(ReadPoolConfigManager::new(
                    unified_read_pool.as_ref().unwrap().handle(),
                    unified_read_pool_scale_notifier,
                    &self.background_worker,
                    self.config.readpool.unified.max_thread_count,
                    self.config.readpool.unified.auto_adjust_pool_size,
                )),
            );
            unified_read_pool_scale_receiver = Some(rx);
        }

        let check_leader_runner = CheckLeaderRunner::new(
            self.router.as_ref().unwrap().store_meta().clone(),
            self.coprocessor_host.clone().unwrap(),
        );
        let check_leader_scheduler = self
            .check_leader_worker
            .start("check-leader", check_leader_runner);

        let server_config = Arc::new(VersionTrack::new(self.config.server.clone()));

        self.config
            .raft_store
            .validate(
                self.config.coprocessor.region_split_size(),
                self.config.coprocessor.enable_region_bucket,
                self.config.coprocessor.region_bucket_size,
            )
            .unwrap_or_else(|e| fatal!("failed to validate raftstore config {}", e));
        let raft_store = Arc::new(VersionTrack::new(self.config.raft_store.clone()));
        let health_service = HealthService::default();

        let node = self.node.as_ref().unwrap();

        self.snap_mgr = Some(snap_mgr.clone());
        // Create server
        let server = Server::new(
            node.id(),
            &server_config,
            &self.security_mgr,
            storage,
            coprocessor::Endpoint::new(
                &server_config.value(),
                cop_read_pool_handle,
                self.concurrency_manager.clone(),
                resource_tag_factory,
                Arc::clone(&self.quota_limiter),
            ),
            coprocessor_v2::Endpoint::new(&self.config.coprocessor_v2),
            self.resolver.clone().unwrap(),
            Either::Right(snap_mgr.clone()),
            gc_worker.clone(),
            check_leader_scheduler,
            self.env.clone(),
            unified_read_pool,
            debug_thread_pool,
            health_service,
        )
        .unwrap_or_else(|e| fatal!("failed to create server: {}", e));
        cfg_controller.register(
            tikv::config::Module::Server,
            Box::new(ServerConfigManager::new(
                server.get_snap_worker_scheduler(),
                server_config.clone(),
                server.get_grpc_mem_quota().clone(),
            )),
        );

        let split_config_manager =
            SplitConfigManager::new(Arc::new(VersionTrack::new(self.config.split.clone())));
        cfg_controller.register(
            tikv::config::Module::Split,
            Box::new(split_config_manager.clone()),
        );

        let auto_split_controller = AutoSplitController::new(
            split_config_manager,
            self.config.server.grpc_concurrency,
            self.config.readpool.unified.max_thread_count,
            unified_read_pool_scale_receiver,
        );

        // `ConsistencyCheckObserver` must be registered before `Node::start`.
        let safe_point = Arc::new(AtomicU64::new(0));
        let observer = match self.config.coprocessor.consistency_check_method {
            ConsistencyCheckMethod::Mvcc => BoxConsistencyCheckObserver::new(
                MvccConsistencyCheckObserver::new(safe_point.clone()),
            ),
            ConsistencyCheckMethod::Raw => {
                BoxConsistencyCheckObserver::new(RawConsistencyCheckObserver::default())
            }
        };
        self.coprocessor_host
            .as_mut()
            .unwrap()
            .registry
            .register_consistency_check_observer(100, observer);

        self.node
            .as_mut()
            .unwrap()
            .start(
                engines.raft_engine.clone(),
                self.tablet_registry.clone().unwrap(),
                self.router.as_ref().unwrap(),
                server.transport(),
                snap_mgr,
                self.concurrency_manager.clone(),
                self.causal_ts_provider.clone(),
                self.coprocessor_host.clone().unwrap(),
                auto_split_controller,
                collector_reg_handle,
                self.background_worker.clone(),
                pd_worker,
                raft_store,
                &state,
            )
            .unwrap_or_else(|e| fatal!("failed to start node: {}", e));

        // Start auto gc. Must after `Node::start` because `node_id` is initialized
        // there.
        let store_id = self.node.as_ref().unwrap().id();
        let auto_gc_config = AutoGcConfig::new(
            self.pd_client.clone(),
            self.region_info_accessor.clone().unwrap(),
            store_id,
        );
        gc_worker
            .start(store_id)
            .unwrap_or_else(|e| fatal!("failed to start gc worker: {}", e));
        if let Err(e) = gc_worker.start_auto_gc(auto_gc_config, safe_point) {
            fatal!("failed to start auto_gc on storage, error: {}", e);
        }

        initial_metric(&self.config.metric);

        self.servers = Some(Servers {
            lock_mgr,
            server,
            rsmeter_pubsub_service,
        });

        server_config
    }

    fn register_services(&mut self) {
        let servers = self.servers.as_mut().unwrap();

        // Create Diagnostics service
        let diag_service = DiagnosticsService::new(
            servers.server.get_debug_thread_pool().clone(),
            self.config.log.file.filename.clone(),
            self.config.slow_log_file.clone(),
        );
        if servers
            .server
            .register_service(create_diagnostics(diag_service))
            .is_some()
        {
            fatal!("failed to register diagnostics service");
        }

        // Lock manager.
        if servers
            .server
            .register_service(create_deadlock(servers.lock_mgr.deadlock_service()))
            .is_some()
        {
            fatal!("failed to register deadlock service");
        }

        servers
            .lock_mgr
            .start(
                self.node.as_ref().unwrap().id(),
                self.pd_client.clone(),
                self.resolver.clone().unwrap(),
                self.security_mgr.clone(),
                &self.config.pessimistic_txn,
            )
            .unwrap_or_else(|e| fatal!("failed to start lock manager: {}", e));

        if servers
            .server
            .register_service(create_resource_metering_pub_sub(
                servers.rsmeter_pubsub_service.clone(),
            ))
            .is_some()
        {
            warn!("failed to register resource metering pubsub service");
        }
    }

    fn init_io_utility(&mut self) -> BytesFetcher {
        let stats_collector_enabled = file_system::init_io_stats_collector()
            .map_err(|e| warn!("failed to init I/O stats collector: {}", e))
            .is_ok();

        let limiter = Arc::new(
            self.config
                .storage
                .io_rate_limit
                .build(!stats_collector_enabled /* enable_statistics */),
        );
        let fetcher = if stats_collector_enabled {
            BytesFetcher::FromIoStatsCollector()
        } else {
            BytesFetcher::FromRateLimiter(limiter.statistics().unwrap())
        };
        // Set up IO limiter even when rate limit is disabled, so that rate limits can
        // be dynamically applied later on.
        set_io_rate_limiter(Some(limiter));
        fetcher
    }

    fn init_metrics_flusher(
        &mut self,
        fetcher: BytesFetcher,
        engines_info: Arc<EnginesResourceInfo>,
    ) {
        let mut engine_metrics = EngineMetricsManager::<RocksEngine, ER>::new(
            self.tablet_registry.clone().unwrap(),
            self.kv_statistics.clone(),
            self.config.rocksdb.titan.enabled,
            self.engines.as_ref().unwrap().raft_engine.clone(),
            self.raft_statistics.clone(),
        );
        let mut io_metrics = IoMetricsManager::new(fetcher);
        let engines_info_clone = engines_info.clone();

        // region_id -> (suffix, tablet)
        // `update` of EnginesResourceInfo is called perodically which needs this map
        // for recording the latest tablet for each region.
        // `cached_latest_tablets` is passed to `update` to avoid memory
        // allocation each time when calling `update`.
        let mut cached_latest_tablets = HashMap::default();
        self.background_worker
            .spawn_interval_task(DEFAULT_METRICS_FLUSH_INTERVAL, move || {
                let now = Instant::now();
                engine_metrics.flush(now);
                io_metrics.flush(now);
                engines_info_clone.update(now, &mut cached_latest_tablets);
            });
        if let Some(limiter) = get_io_rate_limiter() {
            limiter.set_low_priority_io_adjustor_if_needed(Some(engines_info));
        }

        let mut mem_trace_metrics = MemoryTraceManager::default();
        mem_trace_metrics.register_provider(MEMTRACE_RAFTSTORE.clone());
        mem_trace_metrics.register_provider(MEMTRACE_COPROCESSOR.clone());
        self.background_worker
            .spawn_interval_task(DEFAULT_MEMTRACE_FLUSH_INTERVAL, move || {
                let now = Instant::now();
                mem_trace_metrics.flush(now);
            });
    }

    // Only background cpu quota tuning is implemented at present. iops and frontend
    // quota tuning is on the way
    fn init_quota_tuning_task(&self, quota_limiter: Arc<QuotaLimiter>) {
        // No need to do auto tune when capacity is really low
        if SysQuota::cpu_cores_quota() * BACKGROUND_REQUEST_CORE_MAX_RATIO
            < BACKGROUND_REQUEST_CORE_LOWER_BOUND
        {
            return;
        };

        // Determine the base cpu quota
        let base_cpu_quota =
            // if cpu quota is not specified, start from optimistic case
            if quota_limiter.cputime_limiter(false).is_infinite() {
                1000_f64
                    * f64::max(
                        BACKGROUND_REQUEST_CORE_LOWER_BOUND,
                        SysQuota::cpu_cores_quota() * BACKGROUND_REQUEST_CORE_DEFAULT_RATIO,
                    )
            } else {
                quota_limiter.cputime_limiter(false) / 1000_f64
            };

        // Calculate the celling and floor quota
        let celling_quota = f64::min(
            base_cpu_quota * 2.0,
            1_000_f64 * SysQuota::cpu_cores_quota() * BACKGROUND_REQUEST_CORE_MAX_RATIO,
        );
        let floor_quota = f64::max(
            base_cpu_quota * 0.5,
            1_000_f64 * BACKGROUND_REQUEST_CORE_LOWER_BOUND,
        );

        let mut proc_stats: ProcessStat = ProcessStat::cur_proc_stat().unwrap();
        self.background_worker.spawn_interval_task(
            DEFAULT_QUOTA_LIMITER_TUNE_INTERVAL,
            move || {
                if quota_limiter.auto_tune_enabled() {
                    let cputime_limit = quota_limiter.cputime_limiter(false);
                    let old_quota = if cputime_limit.is_infinite() {
                        base_cpu_quota
                    } else {
                        cputime_limit / 1000_f64
                    };
                    let cpu_usage = match proc_stats.cpu_usage() {
                        Ok(r) => r,
                        Err(_e) => 0.0,
                    };
                    // Try tuning quota when cpu_usage is correctly collected.
                    // rule based tuning:
                    // - if instance is busy, shrink cpu quota for analyze by one quota pace until
                    //   lower bound is hit;
                    // - if instance cpu usage is healthy, no op;
                    // - if instance is idle, increase cpu quota by one quota pace  until upper
                    //   bound is hit.
                    if cpu_usage > 0.0f64 {
                        let mut target_quota = old_quota;

                        let cpu_util = cpu_usage / SysQuota::cpu_cores_quota();
                        if cpu_util >= SYSTEM_BUSY_THRESHOLD {
                            target_quota =
                                f64::max(target_quota - CPU_QUOTA_ADJUSTMENT_PACE, floor_quota);
                        } else if cpu_util < SYSTEM_HEALTHY_THRESHOLD {
                            target_quota =
                                f64::min(target_quota + CPU_QUOTA_ADJUSTMENT_PACE, celling_quota);
                        }

                        if old_quota != target_quota {
                            quota_limiter.set_cpu_time_limit(target_quota as usize, false);
                            debug!(
                                "cpu_time_limiter tuned for backend request";
                                "cpu_util" => ?cpu_util,
                                "new quota" => ?target_quota);
                            INSTANCE_BACKEND_CPU_QUOTA.set(target_quota as i64);
                        }
                    }
                }
            },
        );
    }

    fn init_storage_stats_task(&self) {
        let config_disk_capacity: u64 = self.config.raft_store.capacity.0;
        let data_dir = self.config.storage.data_dir.clone();
        let store_path = self.store_path.clone();
        let snap_mgr = self.snap_mgr.clone().unwrap();
        let reserve_space = disk::get_disk_reserved_space();
        let reserve_raft_space = disk::get_raft_disk_reserved_space();
        if reserve_space == 0 && reserve_raft_space == 0 {
            info!("disk space checker not enabled");
            return;
        }
        let raft_engine = self.engines.as_ref().unwrap().raft_engine.clone();
        let tablet_registry = self.tablet_registry.clone().unwrap();
        let raft_path = raft_engine.get_engine_path().to_string();
        let separated_raft_mount_path =
            path_in_diff_mount_point(raft_path.as_str(), tablet_registry.tablet_root());
        let raft_almost_full_threshold = reserve_raft_space;
        let raft_already_full_threshold = reserve_raft_space / 2;

        let almost_full_threshold = reserve_space;
        let already_full_threshold = reserve_space / 2;
        fn calculate_disk_usage(a: disk::DiskUsage, b: disk::DiskUsage) -> disk::DiskUsage {
            match (a, b) {
                (disk::DiskUsage::AlreadyFull, _) => disk::DiskUsage::AlreadyFull,
                (_, disk::DiskUsage::AlreadyFull) => disk::DiskUsage::AlreadyFull,
                (disk::DiskUsage::AlmostFull, _) => disk::DiskUsage::AlmostFull,
                (_, disk::DiskUsage::AlmostFull) => disk::DiskUsage::AlmostFull,
                (disk::DiskUsage::Normal, disk::DiskUsage::Normal) => disk::DiskUsage::Normal,
            }
        }
        self.background_worker
            .spawn_interval_task(DEFAULT_STORAGE_STATS_INTERVAL, move || {
                let disk_stats = match fs2::statvfs(&store_path) {
                    Err(e) => {
                        error!(
                            "get disk stat for kv store failed";
                            "kv path" => store_path.to_str(),
                            "err" => ?e
                        );
                        return;
                    }
                    Ok(stats) => stats,
                };
                let disk_cap = disk_stats.total_space();
                let snap_size = snap_mgr.total_snap_size().unwrap();

                let mut kv_size = 0;
                tablet_registry.for_each_opened_tablet(|_, cached| {
                    if let Some(tablet) = cached.latest() {
                        kv_size += tablet.get_engine_used_size().unwrap_or(0);
                    }
                    true
                });

                let raft_size = raft_engine
                    .get_engine_size()
                    .expect("get raft engine size");

                let mut raft_disk_status = disk::DiskUsage::Normal;
                if separated_raft_mount_path && reserve_raft_space != 0 {
                    let raft_disk_stats = match fs2::statvfs(&raft_path) {
                        Err(e) => {
                            error!(
                                "get disk stat for raft engine failed";
                                "raft engine path" => raft_path.clone(),
                                "err" => ?e
                            );
                            return;
                        }
                        Ok(stats) => stats,
                    };
                    let raft_disk_cap = raft_disk_stats.total_space();
                    let mut raft_disk_available =
                        raft_disk_cap.checked_sub(raft_size).unwrap_or_default();
                    raft_disk_available = cmp::min(raft_disk_available, raft_disk_stats.available_space());
                    raft_disk_status = if raft_disk_available <= raft_already_full_threshold
                    {
                        disk::DiskUsage::AlreadyFull
                    } else if raft_disk_available <= raft_almost_full_threshold
                    {
                        disk::DiskUsage::AlmostFull
                    } else {
                        disk::DiskUsage::Normal
                    };
                }
                let placeholer_file_path = PathBuf::from_str(&data_dir)
                    .unwrap()
                    .join(Path::new(file_system::SPACE_PLACEHOLDER_FILE));

                let placeholder_size: u64 =
                    file_system::get_file_size(placeholer_file_path).unwrap_or(0);

                let used_size = if !separated_raft_mount_path {
                    snap_size + kv_size + raft_size + placeholder_size
                } else {
                    snap_size + kv_size + placeholder_size
                };
                let capacity = if config_disk_capacity == 0 || disk_cap < config_disk_capacity {
                    disk_cap
                } else {
                    config_disk_capacity
                };

                let mut available = capacity.checked_sub(used_size).unwrap_or_default();
                available = cmp::min(available, disk_stats.available_space());

                let prev_disk_status = disk::get_disk_status(0); //0 no need care about failpoint.
                let cur_kv_disk_status = if available <= already_full_threshold {
                    disk::DiskUsage::AlreadyFull
                } else if available <= almost_full_threshold {
                    disk::DiskUsage::AlmostFull
                } else {
                    disk::DiskUsage::Normal
                };
                let cur_disk_status = calculate_disk_usage(raft_disk_status, cur_kv_disk_status);
                if prev_disk_status != cur_disk_status {
                    warn!(
                        "disk usage {:?}->{:?} (raft engine usage: {:?}, kv engine usage: {:?}), seperated raft mount={}, kv available={}, snap={}, kv={}, raft={}, capacity={}",
                        prev_disk_status,
                        cur_disk_status,
                        raft_disk_status,
                        cur_kv_disk_status,
                        separated_raft_mount_path,
                        available,
                        snap_size,
                        kv_size,
                        raft_size,
                        capacity
                    );
                }
                disk::set_disk_status(cur_disk_status);
            })
    }

    fn init_sst_recovery_sender(&mut self) -> Option<Scheduler<String>> {
        if !self
            .config
            .storage
            .background_error_recovery_window
            .is_zero()
        {
            let sst_worker = Box::new(LazyWorker::new("sst-recovery"));
            let scheduler = sst_worker.scheduler();
            self.sst_worker = Some(sst_worker);
            Some(scheduler)
        } else {
            None
        }
    }

    fn run_server(&mut self, server_config: Arc<VersionTrack<ServerConfig>>) {
        let server = self.servers.as_mut().unwrap();
        server
            .server
            .build_and_bind()
            .unwrap_or_else(|e| fatal!("failed to build server: {}", e));
        server
            .server
            .start(server_config, self.security_mgr.clone())
            .unwrap_or_else(|e| fatal!("failed to start server: {}", e));
    }

    fn run_status_server(&mut self) {
        // Create a status server.
        let status_enabled = !self.config.server.status_addr.is_empty();
        if status_enabled {
            let mut status_server = match StatusServer::new(
                self.config.server.status_thread_pool_size,
                self.cfg_controller.take().unwrap(),
                Arc::new(self.config.security.clone()),
                self.engines.as_ref().unwrap().engine.raft_extension(),
                self.store_path.clone(),
            ) {
                Ok(status_server) => Box::new(status_server),
                Err(e) => {
                    error_unknown!(%e; "failed to start runtime for status service");
                    return;
                }
            };
            // Start the status server.
            if let Err(e) = status_server.start(self.config.server.status_addr.clone()) {
                error_unknown!(%e; "failed to bind addr for status service");
            } else {
                self.to_stop.push(status_server);
            }
        }
    }

    fn stop(mut self) {
        tikv_util::thread_group::mark_shutdown();
        let mut servers = self.servers.unwrap();
        servers
            .server
            .stop()
            .unwrap_or_else(|e| fatal!("failed to stop server: {}", e));

        self.node.as_mut().unwrap().stop();
        self.region_info_accessor.as_mut().unwrap().stop();

        servers.lock_mgr.stop();

        if let Some(sst_worker) = self.sst_worker {
            sst_worker.stop_worker();
        }

        self.to_stop.into_iter().for_each(|s| s.stop());
    }
}

pub trait ConfiguredRaftEngine: RaftEngine {
    fn build(
        _: &TikvConfig,
        _: &Arc<Env>,
        _: &Option<Arc<DataKeyManager>>,
        _: &Cache,
    ) -> (Self, Option<Arc<RocksStatistics>>);
    fn as_rocks_engine(&self) -> Option<&RocksEngine>;
    fn register_config(&self, _cfg_controller: &mut ConfigController);
}

impl<T: RaftEngine> ConfiguredRaftEngine for T {
    default fn build(
        _: &TikvConfig,
        _: &Arc<Env>,
        _: &Option<Arc<DataKeyManager>>,
        _: &Cache,
    ) -> (Self, Option<Arc<RocksStatistics>>) {
        unimplemented!()
    }
    default fn as_rocks_engine(&self) -> Option<&RocksEngine> {
        None
    }
    default fn register_config(&self, _cfg_controller: &mut ConfigController) {}
}

impl ConfiguredRaftEngine for RocksEngine {
    fn build(
        config: &TikvConfig,
        env: &Arc<Env>,
        key_manager: &Option<Arc<DataKeyManager>>,
        block_cache: &Cache,
    ) -> (Self, Option<Arc<RocksStatistics>>) {
        let mut raft_data_state_machine = RaftDataStateMachine::new(
            &config.storage.data_dir,
            &config.raft_engine.config().dir,
            &config.raft_store.raftdb_path,
        );
        let should_dump = raft_data_state_machine.before_open_target();

        let raft_db_path = &config.raft_store.raftdb_path;
        let config_raftdb = &config.raftdb;
        let statistics = Arc::new(RocksStatistics::new_titan());
        let raft_db_opts = config_raftdb.build_opt(env.clone(), Some(&statistics));
        let raft_cf_opts = config_raftdb.build_cf_opts(block_cache);
        let raftdb = engine_rocks::util::new_engine_opt(raft_db_path, raft_db_opts, raft_cf_opts)
            .expect("failed to open raftdb");

        if should_dump {
            let raft_engine =
                RaftLogEngine::new(config.raft_engine.config(), key_manager.clone(), None)
                    .expect("failed to open raft engine for migration");
            dump_raft_engine_to_raftdb(&raft_engine, &raftdb, 8 /* threads */);
            raft_engine.stop();
            drop(raft_engine);
            raft_data_state_machine.after_dump_data();
        }
        (raftdb, Some(statistics))
    }

    fn as_rocks_engine(&self) -> Option<&RocksEngine> {
        Some(self)
    }

    fn register_config(&self, cfg_controller: &mut ConfigController) {
        cfg_controller.register(
            tikv::config::Module::Raftdb,
            Box::new(DbConfigManger::new(self.clone(), DbType::Raft)),
        );
    }
}

impl ConfiguredRaftEngine for RaftLogEngine {
    fn build(
        config: &TikvConfig,
        env: &Arc<Env>,
        key_manager: &Option<Arc<DataKeyManager>>,
        block_cache: &Cache,
    ) -> (Self, Option<Arc<RocksStatistics>>) {
        let mut raft_data_state_machine = RaftDataStateMachine::new(
            &config.storage.data_dir,
            &config.raft_store.raftdb_path,
            &config.raft_engine.config().dir,
        );
        let should_dump = raft_data_state_machine.before_open_target();

        let raft_config = config.raft_engine.config();
        let raft_engine =
            RaftLogEngine::new(raft_config, key_manager.clone(), get_io_rate_limiter())
                .expect("failed to open raft engine");

        if should_dump {
            let config_raftdb = &config.raftdb;
            let raft_db_opts = config_raftdb.build_opt(env.clone(), None);
            let raft_cf_opts = config_raftdb.build_cf_opts(block_cache);
            let raftdb = engine_rocks::util::new_engine_opt(
                &config.raft_store.raftdb_path,
                raft_db_opts,
                raft_cf_opts,
            )
            .expect("failed to open raftdb for migration");
            dump_raftdb_to_raft_engine(&raftdb, &raft_engine, 8 /* threads */);
            raftdb.stop();
            drop(raftdb);
            raft_data_state_machine.after_dump_data();
        }
        (raft_engine, None)
    }
}

impl<CER: ConfiguredRaftEngine> TikvServer<CER> {
    fn init_engines(
        &mut self,
        flow_listener: engine_rocks::FlowListener,
    ) -> Arc<EnginesResourceInfo> {
        let block_cache = self
            .config
            .storage
            .block_cache
            .build_shared_cache(self.config.storage.engine);
        let env = self
            .config
            .build_shared_rocks_env(self.encryption_key_manager.clone(), get_io_rate_limiter())
            .unwrap();

        // Create raft engine
        let (raft_engine, raft_statistics) = CER::build(
            &self.config,
            &env,
            &self.encryption_key_manager,
            &block_cache,
        );
        self.raft_statistics = raft_statistics;

        // Create kv engine.
        let builder = KvEngineFactoryBuilder::new(env, &self.config, block_cache)
            .sst_recovery_sender(self.init_sst_recovery_sender())
            .flow_listener(flow_listener);

        let mut node = NodeV2::new(&self.config.server, self.pd_client.clone(), None);
        node.try_bootstrap_store(&self.config.raft_store, &raft_engine)
            .unwrap_or_else(|e| fatal!("failed to bootstrap store: {:?}", e));
        assert_ne!(node.id(), 0);

        let router = node.router().clone();

        // Create kv engine.
        let builder = builder.state_storage(Arc::new(StateStorage::new(
            raft_engine.clone(),
            router.clone(),
        )));
        let factory = Box::new(builder.build());
        self.kv_statistics = Some(factory.rocks_statistics());
        let registry = TabletRegistry::new(factory, self.store_path.join("tablets"))
            .unwrap_or_else(|e| fatal!("failed to create tablet registry {:?}", e));
        let cfg_controller = self.cfg_controller.as_mut().unwrap();
        cfg_controller.register(
            tikv::config::Module::Rocksdb,
            Box::new(DbConfigManger::new(registry.clone(), DbType::Kv)),
        );
        self.tablet_registry = Some(registry.clone());
        raft_engine.register_config(cfg_controller);

        let engines_info = Arc::new(EnginesResourceInfo::new(
            registry,
            raft_engine.as_rocks_engine().cloned(),
            180, // max_samples_to_preserve
        ));

        let router = RaftRouter::new(node.id(), router);
        let mut coprocessor_host: CoprocessorHost<RocksEngine> = CoprocessorHost::new(
            router.store_router().clone(),
            self.config.coprocessor.clone(),
        );
        let region_info_accessor = RegionInfoAccessor::new(&mut coprocessor_host);

        let engine = RaftKv2::new(router.clone(), region_info_accessor.region_leaders());

        self.engines = Some(TikvEngines {
            raft_engine,
            engine,
        });
        self.router = Some(router);
        self.node = Some(node);
        self.coprocessor_host = Some(coprocessor_host);
        self.region_info_accessor = Some(region_info_accessor);

        engines_info
    }
}

/// Various sanity-checks and logging before running a server.
///
/// Warnings are logged.
///
/// # Logs
///
/// The presence of these environment variables that affect the database
/// behavior is logged.
///
/// - `GRPC_POLL_STRATEGY`
/// - `http_proxy` and `https_proxy`
///
/// # Warnings
///
/// - if `net.core.somaxconn` < 32768
/// - if `net.ipv4.tcp_syncookies` is not 0
/// - if `vm.swappiness` is not 0
/// - if data directories are not on SSDs
/// - if the "TZ" environment variable is not set on unix
fn pre_start() {
    check_environment_variables();
    for e in tikv_util::config::check_kernel() {
        warn!(
            "check: kernel";
            "err" => %e
        );
    }
}

fn check_system_config(config: &TikvConfig) {
    info!("beginning system configuration check");
    let mut rocksdb_max_open_files = config.rocksdb.max_open_files;
    if config.rocksdb.titan.enabled {
        // Titan engine maintains yet another pool of blob files and uses the same max
        // number of open files setup as rocksdb does. So we double the max required
        // open files here
        rocksdb_max_open_files *= 2;
    }
    if let Err(e) = tikv_util::config::check_max_open_fds(
        RESERVED_OPEN_FDS + (rocksdb_max_open_files + config.raftdb.max_open_files) as u64,
    ) {
        fatal!("{}", e);
    }

    // Check RocksDB data dir
    if let Err(e) = tikv_util::config::check_data_dir(&config.storage.data_dir) {
        warn!(
            "check: rocksdb-data-dir";
            "path" => &config.storage.data_dir,
            "err" => %e
        );
    }
    // Check raft data dir
    if let Err(e) = tikv_util::config::check_data_dir(&config.raft_store.raftdb_path) {
        warn!(
            "check: raftdb-path";
            "path" => &config.raft_store.raftdb_path,
            "err" => %e
        );
    }
}

fn try_lock_conflict_addr<P: AsRef<Path>>(path: P) -> File {
    let f = File::create(path.as_ref()).unwrap_or_else(|e| {
        fatal!(
            "failed to create lock at {}: {}",
            path.as_ref().display(),
            e
        )
    });

    if f.try_lock_exclusive().is_err() {
        fatal!(
            "{} already in use, maybe another instance is binding with this address.",
            path.as_ref().file_name().unwrap().to_str().unwrap()
        );
    }
    f
}

#[cfg(unix)]
fn get_lock_dir() -> String {
    format!("{}_TIKV_LOCK_FILES", unsafe { libc::getuid() })
}

#[cfg(not(unix))]
fn get_lock_dir() -> String {
    "TIKV_LOCK_FILES".to_owned()
}

pub struct EngineMetricsManager<EK: KvEngine, ER: RaftEngine> {
    tablet_registry: TabletRegistry<EK>,
    kv_statistics: Option<Arc<RocksStatistics>>,
    kv_is_titan: bool,
    raft_engine: ER,
    raft_statistics: Option<Arc<RocksStatistics>>,
    last_reset: Instant,
}

impl<EK: KvEngine, ER: RaftEngine> EngineMetricsManager<EK, ER> {
    pub fn new(
        tablet_registry: TabletRegistry<EK>,
        kv_statistics: Option<Arc<RocksStatistics>>,
        kv_is_titan: bool,
        raft_engine: ER,
        raft_statistics: Option<Arc<RocksStatistics>>,
    ) -> Self {
        EngineMetricsManager {
            tablet_registry,
            kv_statistics,
            kv_is_titan,
            raft_engine,
            raft_statistics,
            last_reset: Instant::now(),
        }
    }

    pub fn flush(&mut self, now: Instant) {
        let mut reporter = EK::StatisticsReporter::new("kv");
        self.tablet_registry
            .for_each_opened_tablet(|_, db: &mut CachedTablet<EK>| {
                if let Some(db) = db.latest() {
                    reporter.collect(db);
                }
                true
            });
        reporter.flush();
        self.raft_engine.flush_metrics("raft");

        if let Some(s) = self.kv_statistics.as_ref() {
            flush_engine_statistics(s, "kv", self.kv_is_titan);
        }
        if let Some(s) = self.raft_statistics.as_ref() {
            flush_engine_statistics(s, "raft", false);
        }
        if now.saturating_duration_since(self.last_reset) >= DEFAULT_ENGINE_METRICS_RESET_INTERVAL {
            if let Some(s) = self.kv_statistics.as_ref() {
                s.reset();
            }
            if let Some(s) = self.raft_statistics.as_ref() {
                s.reset();
            }
            self.last_reset = now;
        }
    }
}

pub struct EnginesResourceInfo {
    tablet_registry: TabletRegistry<RocksEngine>,
    raft_engine: Option<RocksEngine>,
    latest_normalized_pending_bytes: AtomicU32,
    normalized_pending_bytes_collector: MovingAvgU32,
}

impl EnginesResourceInfo {
    const SCALE_FACTOR: u64 = 100;

    fn new(
        tablet_registry: TabletRegistry<RocksEngine>,
        raft_engine: Option<RocksEngine>,
        max_samples_to_preserve: usize,
    ) -> Self {
        EnginesResourceInfo {
            tablet_registry,
            raft_engine,
            latest_normalized_pending_bytes: AtomicU32::new(0),
            normalized_pending_bytes_collector: MovingAvgU32::new(max_samples_to_preserve),
        }
    }

    pub fn update(
        &self,
        _now: Instant,
        cached_latest_tablets: &mut HashMap<u64, CachedTablet<RocksEngine>>,
    ) {
        let mut normalized_pending_bytes = 0;

        fn fetch_engine_cf(engine: &RocksEngine, cf: &str, normalized_pending_bytes: &mut u32) {
            if let Ok(cf_opts) = engine.get_options_cf(cf) {
                if let Ok(Some(b)) = engine.get_cf_pending_compaction_bytes(cf) {
                    if cf_opts.get_soft_pending_compaction_bytes_limit() > 0 {
                        *normalized_pending_bytes = std::cmp::max(
                            *normalized_pending_bytes,
                            (b * EnginesResourceInfo::SCALE_FACTOR
                                / cf_opts.get_soft_pending_compaction_bytes_limit())
                                as u32,
                        );
                    }
                }
            }
        }

        if let Some(raft_engine) = &self.raft_engine {
            fetch_engine_cf(raft_engine, CF_DEFAULT, &mut normalized_pending_bytes);
        }

        self.tablet_registry
            .for_each_opened_tablet(|id, db: &mut CachedTablet<RocksEngine>| {
                cached_latest_tablets.insert(id, db.clone());
                true
            });

        // todo(SpadeA): Now, there's a potential race condition problem where the
        // tablet could be destroyed after the clone and before the fetching
        // which could result in programme panic. It's okay now as the single global
        // kv_engine will not be destroyed in normal operation and v2 is not
        // ready for operation. Furthermore, this race condition is general to v2 as
        // tablet clone is not a case exclusively happened here. We should
        // propose another PR to tackle it such as destory tablet lazily in a GC
        // thread.

        for (_, cache) in cached_latest_tablets.iter_mut() {
            let Some(tablet) = cache.latest() else { continue };
            for cf in &[CF_DEFAULT, CF_WRITE, CF_LOCK] {
                fetch_engine_cf(tablet, cf, &mut normalized_pending_bytes);
            }
        }

        // Clear ensures that these tablets are not hold forever.
        cached_latest_tablets.clear();

        let (_, avg) = self
            .normalized_pending_bytes_collector
            .add(normalized_pending_bytes);
        self.latest_normalized_pending_bytes.store(
            std::cmp::max(normalized_pending_bytes, avg),
            Ordering::Relaxed,
        );
    }
}

impl IoBudgetAdjustor for EnginesResourceInfo {
    fn adjust(&self, total_budgets: usize) -> usize {
        let score = self.latest_normalized_pending_bytes.load(Ordering::Relaxed) as f32
            / Self::SCALE_FACTOR as f32;
        // Two reasons for adding `sqrt` on top:
        // 1) In theory the convergence point is independent of the value of pending
        //    bytes (as long as backlog generating rate equals consuming rate, which is
        //    determined by compaction budgets), a convex helps reach that point while
        //    maintaining low level of pending bytes.
        // 2) Variance of compaction pending bytes grows with its magnitude, a filter
        //    with decreasing derivative can help balance such trend.
        let score = score.sqrt();
        // The target global write flow slides between Bandwidth / 2 and Bandwidth.
        let score = 0.5 + score / 2.0;
        (total_budgets as f32 * score) as usize
    }
}

#[cfg(test)]
mod test {
    use std::{
        collections::HashMap,
        sync::{atomic::Ordering, Arc},
    };

    use engine_rocks::raw::Env;
    use engine_traits::{
        FlowControlFactorsExt, MiscExt, SyncMutable, TabletContext, TabletRegistry, CF_DEFAULT,
    };
    use tempfile::Builder;
    use tikv::{config::TikvConfig, server::KvEngineFactoryBuilder};
    use tikv_util::{config::ReadableSize, time::Instant};

    use super::EnginesResourceInfo;

    #[test]
    fn test_engines_resource_info_update() {
        let mut config = TikvConfig::default();
        config.rocksdb.defaultcf.disable_auto_compactions = true;
        config.rocksdb.defaultcf.soft_pending_compaction_bytes_limit = Some(ReadableSize(1));
        config.rocksdb.writecf.soft_pending_compaction_bytes_limit = Some(ReadableSize(1));
        config.rocksdb.lockcf.soft_pending_compaction_bytes_limit = Some(ReadableSize(1));
        let env = Arc::new(Env::default());
        let path = Builder::new().prefix("test-update").tempdir().unwrap();
        let cache = config
            .storage
            .block_cache
            .build_shared_cache(config.storage.engine);

        let factory = KvEngineFactoryBuilder::new(env, &config, cache).build();
        let reg = TabletRegistry::new(Box::new(factory), path.path().join("tablets")).unwrap();

        for i in 1..6 {
            let ctx = TabletContext::with_infinite_region(i, Some(10));
            reg.load(ctx, true).unwrap();
        }

        let mut cached = reg.get(1).unwrap();
        let mut tablet = cached.latest().unwrap();
        // Prepare some data for two tablets of the same region. So we can test whether
        // we fetch the bytes from the latest one.
        for i in 1..21 {
            tablet.put_cf(CF_DEFAULT, b"key", b"val").unwrap();
            if i % 2 == 0 {
                tablet.flush_cf(CF_DEFAULT, true).unwrap();
            }
        }
        let old_pending_compaction_bytes = tablet
            .get_cf_pending_compaction_bytes(CF_DEFAULT)
            .unwrap()
            .unwrap();

        let ctx = TabletContext::with_infinite_region(1, Some(20));
        reg.load(ctx, true).unwrap();
        tablet = cached.latest().unwrap();

        for i in 1..11 {
            tablet.put_cf(CF_DEFAULT, b"key", b"val").unwrap();
            if i % 2 == 0 {
                tablet.flush_cf(CF_DEFAULT, true).unwrap();
            }
        }
        let new_pending_compaction_bytes = tablet
            .get_cf_pending_compaction_bytes(CF_DEFAULT)
            .unwrap()
            .unwrap();

        assert!(old_pending_compaction_bytes > new_pending_compaction_bytes);

        let engines_info = Arc::new(EnginesResourceInfo::new(reg, None, 10));

        let mut cached_latest_tablets = HashMap::default();
        engines_info.update(Instant::now(), &mut cached_latest_tablets);

        // The memory allocation should be reserved
        assert!(cached_latest_tablets.capacity() >= 5);
        // The tablet cache should be cleared
        assert!(cached_latest_tablets.is_empty());

        // The latest_normalized_pending_bytes should be equal to the pending compaction
        // bytes of tablet_1_20
        assert_eq!(
            (new_pending_compaction_bytes * 100) as u32,
            engines_info
                .latest_normalized_pending_bytes
                .load(Ordering::Relaxed)
        );
    }
}<|MERGE_RESOLUTION|>--- conflicted
+++ resolved
@@ -47,16 +47,11 @@
 use futures::executor::block_on;
 use grpcio::{EnvBuilder, Environment};
 use grpcio_health::HealthService;
-<<<<<<< HEAD
-use kvproto::{deadlock::create_deadlock, diagnosticspb::create_diagnostics, kvrpcpb::ApiVersion};
-use pd_client::{PdClientCommon, PdClientExtV2, PdClientTsoExt, RpcClientV2};
-=======
 use kvproto::{
     deadlock::create_deadlock, diagnosticspb::create_diagnostics, kvrpcpb::ApiVersion,
     resource_usage_agent::create_resource_metering_pub_sub,
 };
-use pd_client::{PdClient, RpcClient};
->>>>>>> f6513edc
+use pd_client::{PdClientCommon, PdClientExtV2, PdClientTsoExt, RpcClientV2};
 use raft_log_engine::RaftLogEngine;
 use raftstore::{
     coprocessor::{
@@ -234,12 +229,8 @@
     check_leader_worker: Worker,
     sst_worker: Option<Box<LazyWorker<String>>>,
     quota_limiter: Arc<QuotaLimiter>,
-<<<<<<< HEAD
+    resource_manager: Option<Arc<ResourceGroupManager>>,
     causal_ts_provider: Option<CausalTsProviderImpl>, // used for rawkv apiv2
-=======
-    resource_manager: Option<Arc<ResourceGroupManager>>,
-    causal_ts_provider: Option<Arc<CausalTsProviderImpl>>, // used for rawkv apiv2
->>>>>>> f6513edc
     tablet_registry: Option<TabletRegistry<RocksEngine>>,
 }
 
