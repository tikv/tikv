--- conflicted
+++ resolved
@@ -253,11 +253,8 @@
     resource_manager: Option<Arc<ResourceGroupManager>>,
     causal_ts_provider: Option<Arc<CausalTsProviderImpl>>, // used for rawkv apiv2
     tablet_registry: Option<TabletRegistry<RocksEngine>>,
-<<<<<<< HEAD
     resolved_ts_scheduler: Option<Scheduler<Task>>,
-=======
     grpc_service_mgr: GrpcServiceManager,
->>>>>>> c27b4301
 }
 
 struct TikvEngines<EK: KvEngine, ER: RaftEngine> {
@@ -405,11 +402,8 @@
             resource_manager,
             causal_ts_provider,
             tablet_registry: None,
-<<<<<<< HEAD
             resolved_ts_scheduler: None,
-=======
             grpc_service_mgr: GrpcServiceManager::new(tx),
->>>>>>> c27b4301
         }
     }
 
