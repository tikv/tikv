// Copyright 2022 TiKV Project Authors. Licensed under Apache-2.0.

//! This module startups all the components of a TiKV server.
//!
//! It is responsible for reading from configs, starting up the various server
//! components, and handling errors (mostly by aborting and reporting to the
//! user).
//!
//! The entry point is `run_tikv`.
//!
//! Components are often used to initialize other components, and/or must be
//! explicitly stopped. We keep these components in the `TikvServer` struct.

use std::{
    cmp,
    collections::HashMap,
    env,
    net::SocketAddr,
    path::{Path, PathBuf},
    str::FromStr,
    sync::{
        atomic::{AtomicU32, AtomicU64, Ordering},
        mpsc, Arc,
    },
    time::Duration,
    u64,
};

use api_version::{dispatch_api_version, KvFormat};
use causal_ts::CausalTsProviderImpl;
use concurrency_manager::ConcurrencyManager;
use encryption_export::{data_key_manager_from_config, DataKeyManager};
use engine_rocks::{
    flush_engine_statistics,
    raw::{Cache, Env},
    FlowInfo, RocksEngine, RocksStatistics,
};
use engine_traits::{
    CachedTablet, CfOptions, CfOptionsExt, Engines, FlowControlFactorsExt, KvEngine, MiscExt,
    RaftEngine, StatisticsReporter, TabletRegistry, CF_DEFAULT, CF_LOCK, CF_WRITE,
};
use error_code::ErrorCodeExt;
use file_system::{
    get_io_rate_limiter, set_io_rate_limiter, BytesFetcher, File, IoBudgetAdjustor,
    MetricsManager as IoMetricsManager,
};
use futures::executor::block_on;
use grpcio::{EnvBuilder, Environment};
use grpcio_health::HealthService;
use kvproto::{deadlock::create_deadlock, diagnosticspb::create_diagnostics, kvrpcpb::ApiVersion};
use pd_client::{PdClient, RpcClient};
use raft_log_engine::RaftLogEngine;
use raftstore::{
    coprocessor::{
        BoxConsistencyCheckObserver, ConsistencyCheckMethod, CoprocessorHost,
        RawConsistencyCheckObserver,
    },
    store::{
        memory::MEMTRACE_ROOT as MEMTRACE_RAFTSTORE, CheckLeaderRunner, SplitConfigManager,
        TabletSnapManager,
    },
    RegionInfoAccessor,
};
use raftstore_v2::{router::RaftRouter, StateStorage};
use resource_control::{ResourceGroupManager, MIN_PRIORITY_UPDATE_INTERVAL};
use security::SecurityManager;
use tikv::{
    config::{ConfigController, DbConfigManger, DbType, LogConfigManager, TikvConfig},
    coprocessor::{self, MEMTRACE_ROOT as MEMTRACE_COPROCESSOR},
    coprocessor_v2,
    read_pool::{build_yatp_read_pool, ReadPool},
    server::{
        config::{Config as ServerConfig, ServerConfigManager},
        gc_worker::{AutoGcConfig, GcWorker},
        lock_manager::LockManager,
        raftkv::ReplicaReadLockChecker,
        resolve,
        service::DiagnosticsService,
        status_server::StatusServer,
        KvEngineFactoryBuilder, NodeV2, RaftKv2, Server, CPU_CORES_QUOTA_GAUGE, DEFAULT_CLUSTER_ID,
        GRPC_THREAD_PREFIX,
    },
    storage::{
        self,
        config_manager::StorageConfigManger,
        mvcc::MvccConsistencyCheckObserver,
        txn::flow_controller::{FlowController, TabletFlowController},
        Engine, Storage,
    },
};
use tikv_util::{
    check_environment_variables,
    config::{ensure_dir_exist, RaftDataStateMachine, VersionTrack},
    math::MovingAvgU32,
    metrics::INSTANCE_BACKEND_CPU_QUOTA,
    quota_limiter::{QuotaLimitConfigManager, QuotaLimiter},
    sys::{
        cpu_time::ProcessStat, disk, path_in_diff_mount_point, register_memory_usage_high_water,
        SysQuota,
    },
    thread_group::GroupProperties,
    time::{Instant, Monitor},
    worker::{Builder as WorkerBuilder, LazyWorker, Scheduler, Worker},
    Either,
};
use tokio::runtime::Builder;

use crate::{
    memory::*, raft_engine_switch::*, server::Stop, setup::*, signal_handler,
    tikv_util::sys::thread::ThreadBuildWrapper,
};

// minimum number of core kept for background requests
const BACKGROUND_REQUEST_CORE_LOWER_BOUND: f64 = 1.0;
// max ratio of core quota for background requests
const BACKGROUND_REQUEST_CORE_MAX_RATIO: f64 = 0.95;
// default ratio of core quota for background requests = core_number * 0.5
const BACKGROUND_REQUEST_CORE_DEFAULT_RATIO: f64 = 0.5;
// indication of TiKV instance is short of cpu
const SYSTEM_BUSY_THRESHOLD: f64 = 0.80;
// indication of TiKV instance in healthy state when cpu usage is in [0.5, 0.80)
const SYSTEM_HEALTHY_THRESHOLD: f64 = 0.50;
// pace of cpu quota adjustment
const CPU_QUOTA_ADJUSTMENT_PACE: f64 = 200.0; // 0.2 vcpu

#[inline]
fn run_impl<CER: ConfiguredRaftEngine, F: KvFormat>(config: TikvConfig) {
    let mut tikv = TikvServer::<CER>::init::<F>(config);

    // Must be called after `TikvServer::init`.
    let memory_limit = tikv.config.memory_usage_limit.unwrap().0;
    let high_water = (tikv.config.memory_usage_high_water * memory_limit as f64) as u64;
    register_memory_usage_high_water(high_water);

    tikv.check_conflict_addr();
    tikv.init_fs();
    tikv.init_yatp();
    tikv.init_encryption();
    let fetcher = tikv.init_io_utility();
    let listener = tikv.init_flow_receiver();
    let engines_info = tikv.init_engines(listener);
    let server_config = tikv.init_servers::<F>();
    tikv.register_services();
    tikv.init_metrics_flusher(fetcher, engines_info);
    tikv.init_storage_stats_task();
    tikv.run_server(server_config);
    tikv.run_status_server();
    tikv.init_quota_tuning_task(tikv.quota_limiter.clone());

    // TODO: support signal dump stats
    signal_handler::wait_for_signal(
        None as Option<Engines<RocksEngine, CER>>,
        tikv.kv_statistics.clone(),
        tikv.raft_statistics.clone(),
    );
    tikv.stop();
}

/// Run a TiKV server. Returns when the server is shutdown by the user, in which
/// case the server will be properly stopped.
pub fn run_tikv(config: TikvConfig) {
    // Sets the global logger ASAP.
    // It is okay to use the config w/o `validate()`,
    // because `initial_logger()` handles various conditions.
    initial_logger(&config);

    // Print version information.
    let build_timestamp = option_env!("TIKV_BUILD_TIME");
    tikv::log_tikv_info(build_timestamp);

    // Print resource quota.
    SysQuota::log_quota();
    CPU_CORES_QUOTA_GAUGE.set(SysQuota::cpu_cores_quota());

    // Do some prepare works before start.
    pre_start();

    let _m = Monitor::default();

    dispatch_api_version!(config.storage.api_version(), {
        if !config.raft_engine.enable {
            run_impl::<RocksEngine, API>(config)
        } else {
            run_impl::<RaftLogEngine, API>(config)
        }
    })
}

const RESERVED_OPEN_FDS: u64 = 1000;

const DEFAULT_METRICS_FLUSH_INTERVAL: Duration = Duration::from_millis(10_000);
const DEFAULT_MEMTRACE_FLUSH_INTERVAL: Duration = Duration::from_millis(1_000);
const DEFAULT_ENGINE_METRICS_RESET_INTERVAL: Duration = Duration::from_millis(60_000);
const DEFAULT_STORAGE_STATS_INTERVAL: Duration = Duration::from_secs(1);
const DEFAULT_QUOTA_LIMITER_TUNE_INTERVAL: Duration = Duration::from_secs(5);

/// A complete TiKV server.
struct TikvServer<ER: RaftEngine> {
    config: TikvConfig,
    cfg_controller: Option<ConfigController>,
    security_mgr: Arc<SecurityManager>,
    pd_client: Arc<RpcClient>,
    flow_info_sender: Option<mpsc::Sender<FlowInfo>>,
    flow_info_receiver: Option<mpsc::Receiver<FlowInfo>>,
    router: Option<RaftRouter<RocksEngine, ER>>,
    node: Option<NodeV2<RpcClient, RocksEngine, ER>>,
    resolver: Option<resolve::PdStoreAddrResolver>,
    store_path: PathBuf,
    snap_mgr: Option<TabletSnapManager>, // Will be filled in `init_servers`.
    encryption_key_manager: Option<Arc<DataKeyManager>>,
    engines: Option<TikvEngines<RocksEngine, ER>>,
    kv_statistics: Option<Arc<RocksStatistics>>,
    raft_statistics: Option<Arc<RocksStatistics>>,
    servers: Option<Servers<RocksEngine, ER>>,
    region_info_accessor: Option<RegionInfoAccessor>,
    coprocessor_host: Option<CoprocessorHost<RocksEngine>>,
    to_stop: Vec<Box<dyn Stop>>,
    lock_files: Vec<File>,
    concurrency_manager: ConcurrencyManager,
    env: Arc<Environment>,
    background_worker: Worker,
    check_leader_worker: Worker,
    sst_worker: Option<Box<LazyWorker<String>>>,
    quota_limiter: Arc<QuotaLimiter>,
    resource_manager: Option<Arc<ResourceGroupManager>>,
    causal_ts_provider: Option<Arc<CausalTsProviderImpl>>, // used for rawkv apiv2
    tablet_registry: Option<TabletRegistry<RocksEngine>>,
}

struct TikvEngines<EK: KvEngine, ER: RaftEngine> {
    raft_engine: ER,
    engine: RaftKv2<EK, ER>,
}

struct Servers<EK: KvEngine, ER: RaftEngine> {
    lock_mgr: LockManager,
    server: LocalServer<EK, ER>,
}

type LocalServer<EK, ER> = Server<resolve::PdStoreAddrResolver, RaftKv2<EK, ER>>;

impl<ER> TikvServer<ER>
where
    ER: RaftEngine,
{
    fn init<F: KvFormat>(mut config: TikvConfig) -> TikvServer<ER> {
        tikv_util::thread_group::set_properties(Some(GroupProperties::default()));
        // It is okay use pd config and security config before `init_config`,
        // because these configs must be provided by command line, and only
        // used during startup process.
        let security_mgr = Arc::new(
            SecurityManager::new(&config.security)
                .unwrap_or_else(|e| fatal!("failed to create security manager: {}", e)),
        );
        let env = Arc::new(
            EnvBuilder::new()
                .cq_count(config.server.grpc_concurrency)
                .name_prefix(thd_name!(GRPC_THREAD_PREFIX))
                .build(),
        );
        let pd_client =
            Self::connect_to_pd_cluster(&mut config, env.clone(), Arc::clone(&security_mgr));

        // Initialize and check config
        let cfg_controller = Self::init_config(config);
        let config = cfg_controller.get_current();

        let store_path = Path::new(&config.storage.data_dir).to_owned();

        let thread_count = config.server.background_thread_count;
        let background_worker = WorkerBuilder::new("background")
            .thread_count(thread_count)
            .create();

        // Initialize concurrency manager
        let latest_ts = block_on(pd_client.get_tso()).expect("failed to get timestamp from PD");
        let concurrency_manager = ConcurrencyManager::new(latest_ts);

        // use different quota for front-end and back-end requests
        let quota_limiter = Arc::new(QuotaLimiter::new(
            config.quota.foreground_cpu_time,
            config.quota.foreground_write_bandwidth,
            config.quota.foreground_read_bandwidth,
            config.quota.background_cpu_time,
            config.quota.background_write_bandwidth,
            config.quota.background_read_bandwidth,
            config.quota.max_delay_duration,
            config.quota.enable_auto_tune,
        ));
<<<<<<< HEAD
        let resource_manager = Arc::new(ResourceGroupManager::new(config.resource_control.enabled));
        // spawn a task to periodically update the minimal virtual time of all resource
        // group.
        if config.resource_control.enabled {
            let resource_mgr1 = resource_manager.clone();
=======

        let resource_manager = if config.resource_control.enabled {
            let mgr = Arc::new(ResourceGroupManager::default());
            let mgr1 = mgr.clone();
            // spawn a task to periodically update the minimal virtual time of all resource
            // group.
>>>>>>> 7240e577
            background_worker.spawn_interval_task(MIN_PRIORITY_UPDATE_INTERVAL, move || {
                mgr1.advance_min_virtual_time();
            });
            Some(mgr)
        } else {
            None
        };

        let mut causal_ts_provider = None;
        if let ApiVersion::V2 = F::TAG {
            let tso = block_on(causal_ts::BatchTsoProvider::new_opt(
                pd_client.clone(),
                config.causal_ts.renew_interval.0,
                config.causal_ts.alloc_ahead_buffer.0,
                config.causal_ts.renew_batch_min_size,
                config.causal_ts.renew_batch_max_size,
            ));
            if let Err(e) = tso {
                fatal!("Causal timestamp provider initialize failed: {:?}", e);
            }
            causal_ts_provider = Some(Arc::new(tso.unwrap().into()));
            info!("Causal timestamp provider startup.");
        }

        // Run check leader in a dedicate thread, because it is time sensitive
        // and crucial to TiCDC replication lag.
        let check_leader_worker = WorkerBuilder::new("check_leader").thread_count(1).create();

        TikvServer {
            config,
            cfg_controller: Some(cfg_controller),
            security_mgr,
            pd_client,
            router: None,
            node: None,
            resolver: None,
            store_path,
            snap_mgr: None,
            encryption_key_manager: None,
            engines: None,
            kv_statistics: None,
            raft_statistics: None,
            servers: None,
            region_info_accessor: None,
            coprocessor_host: None,
            to_stop: vec![],
            lock_files: vec![],
            concurrency_manager,
            env,
            background_worker,
            check_leader_worker,
            flow_info_sender: None,
            flow_info_receiver: None,
            sst_worker: None,
            quota_limiter,
            resource_manager,
            causal_ts_provider,
            tablet_registry: None,
        }
    }

    /// Initialize and check the config
    ///
    /// Warnings are logged and fatal errors exist.
    ///
    /// #  Fatal errors
    ///
    /// - If `dynamic config` feature is enabled and failed to register config
    ///   to PD
    /// - If some critical configs (like data dir) are differrent from last run
    /// - If the config can't pass `validate()`
    /// - If the max open file descriptor limit is not high enough to support
    ///   the main database and the raft database.
    fn init_config(mut config: TikvConfig) -> ConfigController {
        validate_and_persist_config(&mut config, true);

        ensure_dir_exist(&config.storage.data_dir).unwrap();
        if !config.rocksdb.wal_dir.is_empty() {
            ensure_dir_exist(&config.rocksdb.wal_dir).unwrap();
        }
        if config.raft_engine.enable {
            ensure_dir_exist(&config.raft_engine.config().dir).unwrap();
        } else {
            ensure_dir_exist(&config.raft_store.raftdb_path).unwrap();
            if !config.raftdb.wal_dir.is_empty() {
                ensure_dir_exist(&config.raftdb.wal_dir).unwrap();
            }
        }

        check_system_config(&config);

        tikv_util::set_panic_hook(config.abort_on_panic, &config.storage.data_dir);

        info!(
            "using config";
            "config" => serde_json::to_string(&config).unwrap(),
        );
        if config.panic_when_unexpected_key_or_data {
            info!("panic-when-unexpected-key-or-data is on");
            tikv_util::set_panic_when_unexpected_key_or_data(true);
        }

        config.write_into_metrics();

        ConfigController::new(config)
    }

    fn connect_to_pd_cluster(
        config: &mut TikvConfig,
        env: Arc<Environment>,
        security_mgr: Arc<SecurityManager>,
    ) -> Arc<RpcClient> {
        let pd_client = Arc::new(
            RpcClient::new(&config.pd, Some(env), security_mgr)
                .unwrap_or_else(|e| fatal!("failed to create rpc client: {}", e)),
        );

        let cluster_id = pd_client
            .get_cluster_id()
            .unwrap_or_else(|e| fatal!("failed to get cluster id: {}", e));
        if cluster_id == DEFAULT_CLUSTER_ID {
            fatal!("cluster id can't be {}", DEFAULT_CLUSTER_ID);
        }
        config.server.cluster_id = cluster_id;
        info!(
            "connect to PD cluster";
            "cluster_id" => cluster_id
        );

        pd_client
    }

    fn check_conflict_addr(&mut self) {
        let cur_addr: SocketAddr = self
            .config
            .server
            .addr
            .parse()
            .expect("failed to parse into a socket address");
        let cur_ip = cur_addr.ip();
        let cur_port = cur_addr.port();
        let lock_dir = get_lock_dir();

        let search_base = env::temp_dir().join(lock_dir);
        file_system::create_dir_all(&search_base)
            .unwrap_or_else(|_| panic!("create {} failed", search_base.display()));

        for entry in file_system::read_dir(&search_base).unwrap().flatten() {
            if !entry.file_type().unwrap().is_file() {
                continue;
            }
            let file_path = entry.path();
            let file_name = file_path.file_name().unwrap().to_str().unwrap();
            if let Ok(addr) = file_name.replace('_', ":").parse::<SocketAddr>() {
                let ip = addr.ip();
                let port = addr.port();
                if cur_port == port
                    && (cur_ip == ip || cur_ip.is_unspecified() || ip.is_unspecified())
                {
                    let _ = try_lock_conflict_addr(file_path);
                }
            }
        }

        let cur_path = search_base.join(cur_addr.to_string().replace(':', "_"));
        let cur_file = try_lock_conflict_addr(cur_path);
        self.lock_files.push(cur_file);
    }

    fn init_fs(&mut self) {
        let lock_path = self.store_path.join(Path::new("LOCK"));

        let f = File::create(lock_path.as_path())
            .unwrap_or_else(|e| fatal!("failed to create lock at {}: {}", lock_path.display(), e));
        if f.try_lock_exclusive().is_err() {
            fatal!(
                "lock {} failed, maybe another instance is using this directory.",
                self.store_path.display()
            );
        }
        self.lock_files.push(f);

        if tikv_util::panic_mark_file_exists(&self.config.storage.data_dir) {
            fatal!(
                "panic_mark_file {} exists, there must be something wrong with the db. \
                     Do not remove the panic_mark_file and force the TiKV node to restart. \
                     Please contact TiKV maintainers to investigate the issue. \
                     If needed, use scale in and scale out to replace the TiKV node. \
                     https://docs.pingcap.com/tidb/stable/scale-tidb-using-tiup",
                tikv_util::panic_mark_file_path(&self.config.storage.data_dir).display()
            );
        }

        // We truncate a big file to make sure that both raftdb and kvdb of TiKV have
        // enough space to do compaction and region migration when TiKV recover.
        // This file is created in data_dir rather than db_path, because we must not
        // increase store size of db_path.
        fn calculate_reserved_space(capacity: u64, reserved_size_from_config: u64) -> u64 {
            let mut reserved_size = reserved_size_from_config;
            if reserved_size_from_config != 0 {
                reserved_size =
                    cmp::max((capacity as f64 * 0.05) as u64, reserved_size_from_config);
            }
            reserved_size
        }
        fn reserve_physical_space(data_dir: &String, available: u64, reserved_size: u64) {
            let path = Path::new(data_dir).join(file_system::SPACE_PLACEHOLDER_FILE);
            if let Err(e) = file_system::remove_file(path) {
                warn!("failed to remove space holder on starting: {}", e);
            }

            // place holder file size is 20% of total reserved space.
            if available > reserved_size {
                file_system::reserve_space_for_recover(data_dir, reserved_size / 5)
                    .map_err(|e| panic!("Failed to reserve space for recovery: {}.", e))
                    .unwrap();
            } else {
                warn!("no enough disk space left to create the place holder file");
            }
        }

        let disk_stats = fs2::statvfs(&self.config.storage.data_dir).unwrap();
        let mut capacity = disk_stats.total_space();
        if self.config.raft_store.capacity.0 > 0 {
            capacity = cmp::min(capacity, self.config.raft_store.capacity.0);
        }
        // reserve space for kv engine
        let kv_reserved_size =
            calculate_reserved_space(capacity, self.config.storage.reserve_space.0);
        disk::set_disk_reserved_space(kv_reserved_size);
        reserve_physical_space(
            &self.config.storage.data_dir,
            disk_stats.available_space(),
            kv_reserved_size,
        );

        let raft_data_dir = if self.config.raft_engine.enable {
            self.config.raft_engine.config().dir
        } else {
            self.config.raft_store.raftdb_path.clone()
        };

        let separated_raft_mount_path =
            path_in_diff_mount_point(&self.config.storage.data_dir, &raft_data_dir);
        if separated_raft_mount_path {
            let raft_disk_stats = fs2::statvfs(&raft_data_dir).unwrap();
            // reserve space for raft engine if raft engine is deployed separately
            let raft_reserved_size = calculate_reserved_space(
                raft_disk_stats.total_space(),
                self.config.storage.reserve_raft_space.0,
            );
            disk::set_raft_disk_reserved_space(raft_reserved_size);
            reserve_physical_space(
                &raft_data_dir,
                raft_disk_stats.available_space(),
                raft_reserved_size,
            );
        }
    }

    fn init_yatp(&self) {
        yatp::metrics::set_namespace(Some("tikv"));
        prometheus::register(Box::new(yatp::metrics::MULTILEVEL_LEVEL0_CHANCE.clone())).unwrap();
        prometheus::register(Box::new(yatp::metrics::MULTILEVEL_LEVEL_ELAPSED.clone())).unwrap();
        prometheus::register(Box::new(yatp::metrics::TASK_EXEC_DURATION.clone())).unwrap();
        prometheus::register(Box::new(yatp::metrics::TASK_POLL_DURATION.clone())).unwrap();
        prometheus::register(Box::new(yatp::metrics::TASK_EXEC_TIMES.clone())).unwrap();
    }

    fn init_encryption(&mut self) {
        self.encryption_key_manager = data_key_manager_from_config(
            &self.config.security.encryption,
            &self.config.storage.data_dir,
        )
        .map_err(|e| {
            panic!(
                "Encryption failed to initialize: {}. code: {}",
                e,
                e.error_code()
            )
        })
        .unwrap()
        .map(Arc::new);
    }

    fn init_flow_receiver(&mut self) -> engine_rocks::FlowListener {
        let (tx, rx) = mpsc::channel();
        self.flow_info_sender = Some(tx.clone());
        self.flow_info_receiver = Some(rx);
        engine_rocks::FlowListener::new(tx)
    }

    fn init_gc_worker(&mut self) -> GcWorker<RaftKv2<RocksEngine, ER>> {
        let engines = self.engines.as_ref().unwrap();
        let gc_worker = GcWorker::new(
            engines.engine.clone(),
            self.flow_info_sender.take().unwrap(),
            self.config.gc.clone(),
            self.pd_client.feature_gate().clone(),
            Arc::new(self.region_info_accessor.clone().unwrap()),
        );

        let cfg_controller = self.cfg_controller.as_mut().unwrap();
        cfg_controller.register(
            tikv::config::Module::Gc,
            Box::new(gc_worker.get_config_manager()),
        );

        gc_worker
    }

    fn init_servers<F: KvFormat>(&mut self) -> Arc<VersionTrack<ServerConfig>> {
        let flow_controller = Arc::new(FlowController::Tablet(TabletFlowController::new(
            &self.config.storage.flow_control,
            self.tablet_registry.clone().unwrap(),
            self.flow_info_receiver.take().unwrap(),
        )));
        let mut gc_worker = self.init_gc_worker();
        let ttl_checker = Box::new(LazyWorker::new("ttl-checker"));
        let ttl_scheduler = ttl_checker.scheduler();

        let cfg_controller = self.cfg_controller.as_mut().unwrap();

        cfg_controller.register(
            tikv::config::Module::Quota,
            Box::new(QuotaLimitConfigManager::new(Arc::clone(
                &self.quota_limiter,
            ))),
        );

        cfg_controller.register(tikv::config::Module::Log, Box::new(LogConfigManager));

        let lock_mgr = LockManager::new(&self.config.pessimistic_txn);
        cfg_controller.register(
            tikv::config::Module::PessimisticTxn,
            Box::new(lock_mgr.config_manager()),
        );
        lock_mgr.register_detector_role_change_observer(self.coprocessor_host.as_mut().unwrap());

        let engines = self.engines.as_ref().unwrap();

        let pd_worker = LazyWorker::new("pd-worker");
        let pd_sender = raftstore_v2::FlowReporter::new(pd_worker.scheduler());

        let unified_read_pool = if self.config.readpool.is_unified_pool_enabled() {
            let resource_ctl = self
                .resource_manager
<<<<<<< HEAD
                .derive_controller("unified-read-pool".into(), true);
=======
                .as_ref()
                .map(|m| m.derive_controller("unified-read-pool".into(), true));
>>>>>>> 7240e577
            Some(build_yatp_read_pool(
                &self.config.readpool.unified,
                pd_sender.clone(),
                engines.engine.clone(),
                resource_ctl,
            ))
        } else {
            None
        };

        // The `DebugService` and `DiagnosticsService` will share the same thread pool
        let props = tikv_util::thread_group::current_properties();
        let debug_thread_pool = Arc::new(
            Builder::new_multi_thread()
                .thread_name(thd_name!("debugger"))
                .worker_threads(1)
                .after_start_wrapper(move || {
                    tikv_alloc::add_thread_memory_accessor();
                    tikv_util::thread_group::set_properties(props.clone());
                })
                .before_stop_wrapper(tikv_alloc::remove_thread_memory_accessor)
                .build()
                .unwrap(),
        );

        // Start resource metering.
        let (recorder_notifier, collector_reg_handle, resource_tag_factory, recorder_worker) =
            resource_metering::init_recorder(self.config.resource_metering.precision.as_millis());
        self.to_stop.push(recorder_worker);
        let (reporter_notifier, data_sink_reg_handle, reporter_worker) =
            resource_metering::init_reporter(
                self.config.resource_metering.clone(),
                collector_reg_handle,
            );
        self.to_stop.push(reporter_worker);
        let (address_change_notifier, single_target_worker) = resource_metering::init_single_target(
            self.config.resource_metering.receiver_address.clone(),
            self.env.clone(),
            data_sink_reg_handle,
        );
        self.to_stop.push(single_target_worker);

        let cfg_manager = resource_metering::ConfigManager::new(
            self.config.resource_metering.clone(),
            recorder_notifier,
            reporter_notifier,
            address_change_notifier,
        );
        cfg_controller.register(
            tikv::config::Module::ResourceMetering,
            Box::new(cfg_manager),
        );

        let storage_read_pool_handle = if self.config.readpool.storage.use_unified_pool() {
            unified_read_pool.as_ref().unwrap().handle()
        } else {
            let storage_read_pools = ReadPool::from(storage::build_read_pool(
                &self.config.readpool.storage,
                pd_sender.clone(),
                engines.engine.clone(),
            ));
            storage_read_pools.handle()
        };

        let storage = Storage::<_, _, F>::from_engine(
            engines.engine.clone(),
            &self.config.storage,
            storage_read_pool_handle,
            lock_mgr.clone(),
            self.concurrency_manager.clone(),
            lock_mgr.get_storage_dynamic_configs(),
            flow_controller.clone(),
            pd_sender.clone(),
            resource_tag_factory.clone(),
            Arc::clone(&self.quota_limiter),
            self.pd_client.feature_gate().clone(),
            self.causal_ts_provider.clone(),
            self.resource_manager
<<<<<<< HEAD
                .derive_controller("scheduler-worker-pool".to_owned(), true),
=======
                .as_ref()
                .map(|m| m.derive_controller("scheduler-worker-pool".to_owned(), true)),
>>>>>>> 7240e577
        )
        .unwrap_or_else(|e| fatal!("failed to create raft storage: {}", e));
        cfg_controller.register(
            tikv::config::Module::Storage,
            Box::new(StorageConfigManger::new(
                self.tablet_registry.as_ref().unwrap().clone(),
                ttl_scheduler,
                flow_controller,
                storage.get_scheduler(),
            )),
        );

        let (resolver, state) = resolve::new_resolver(
            self.pd_client.clone(),
            &self.background_worker,
            storage.get_engine().raft_extension(),
        );
        self.resolver = Some(resolver);

        ReplicaReadLockChecker::new(self.concurrency_manager.clone())
            .register(self.coprocessor_host.as_mut().unwrap());

        // Create snapshot manager, server.
        let snap_path = self
            .store_path
            .join(Path::new("tablet_snap"))
            .to_str()
            .unwrap()
            .to_owned();

        let snap_mgr = match TabletSnapManager::new(&snap_path) {
            Ok(mgr) => mgr,
            Err(e) => fatal!("failed to create snapshot manager at {}: {}", snap_path, e),
        };

        // Create coprocessor endpoint.
        let cop_read_pool_handle = if self.config.readpool.coprocessor.use_unified_pool() {
            unified_read_pool.as_ref().unwrap().handle()
        } else {
            let cop_read_pools = ReadPool::from(coprocessor::readpool_impl::build_read_pool(
                &self.config.readpool.coprocessor,
                pd_sender,
                engines.engine.clone(),
            ));
            cop_read_pools.handle()
        };

        let check_leader_runner = CheckLeaderRunner::new(
            self.router.as_ref().unwrap().store_meta().clone(),
            self.coprocessor_host.clone().unwrap(),
        );
        let check_leader_scheduler = self
            .check_leader_worker
            .start("check-leader", check_leader_runner);

        let server_config = Arc::new(VersionTrack::new(self.config.server.clone()));

        self.config
            .raft_store
            .validate(
                self.config.coprocessor.region_split_size,
                self.config.coprocessor.enable_region_bucket,
                self.config.coprocessor.region_bucket_size,
            )
            .unwrap_or_else(|e| fatal!("failed to validate raftstore config {}", e));
        let raft_store = Arc::new(VersionTrack::new(self.config.raft_store.clone()));
        let health_service = HealthService::default();

        let node = self.node.as_ref().unwrap();

        self.snap_mgr = Some(snap_mgr.clone());
        // Create server
        let server = Server::new(
            node.id(),
            &server_config,
            &self.security_mgr,
            storage,
            coprocessor::Endpoint::new(
                &server_config.value(),
                cop_read_pool_handle,
                self.concurrency_manager.clone(),
                resource_tag_factory,
                Arc::clone(&self.quota_limiter),
            ),
            coprocessor_v2::Endpoint::new(&self.config.coprocessor_v2),
            self.resolver.clone().unwrap(),
            Either::Right(snap_mgr.clone()),
            gc_worker.clone(),
            check_leader_scheduler,
            self.env.clone(),
            unified_read_pool,
            debug_thread_pool,
            health_service,
        )
        .unwrap_or_else(|e| fatal!("failed to create server: {}", e));
        cfg_controller.register(
            tikv::config::Module::Server,
            Box::new(ServerConfigManager::new(
                server.get_snap_worker_scheduler(),
                server_config.clone(),
                server.get_grpc_mem_quota().clone(),
            )),
        );

        let split_config_manager =
            SplitConfigManager::new(Arc::new(VersionTrack::new(self.config.split.clone())));
        cfg_controller.register(tikv::config::Module::Split, Box::new(split_config_manager));

        // `ConsistencyCheckObserver` must be registered before `Node::start`.
        let safe_point = Arc::new(AtomicU64::new(0));
        let observer = match self.config.coprocessor.consistency_check_method {
            ConsistencyCheckMethod::Mvcc => BoxConsistencyCheckObserver::new(
                MvccConsistencyCheckObserver::new(safe_point.clone()),
            ),
            ConsistencyCheckMethod::Raw => {
                BoxConsistencyCheckObserver::new(RawConsistencyCheckObserver::default())
            }
        };
        self.coprocessor_host
            .as_mut()
            .unwrap()
            .registry
            .register_consistency_check_observer(100, observer);

        self.node
            .as_mut()
            .unwrap()
            .start(
                engines.raft_engine.clone(),
                self.tablet_registry.clone().unwrap(),
                self.router.as_ref().unwrap(),
                server.transport(),
                snap_mgr,
                self.concurrency_manager.clone(),
                self.causal_ts_provider.clone(),
                self.coprocessor_host.clone().unwrap(),
                self.background_worker.clone(),
                pd_worker,
                raft_store,
                &state,
            )
            .unwrap_or_else(|e| fatal!("failed to start node: {}", e));

        // Start auto gc. Must after `Node::start` because `node_id` is initialized
        // there.
        let store_id = self.node.as_ref().unwrap().id();
        let auto_gc_config = AutoGcConfig::new(
            self.pd_client.clone(),
            self.region_info_accessor.clone().unwrap(),
            store_id,
        );
        gc_worker
            .start(store_id)
            .unwrap_or_else(|e| fatal!("failed to start gc worker: {}", e));
        if let Err(e) = gc_worker.start_auto_gc(auto_gc_config, safe_point) {
            fatal!("failed to start auto_gc on storage, error: {}", e);
        }

        initial_metric(&self.config.metric);

        self.servers = Some(Servers { lock_mgr, server });

        server_config
    }

    fn register_services(&mut self) {
        let servers = self.servers.as_mut().unwrap();

        // Create Diagnostics service
        let diag_service = DiagnosticsService::new(
            servers.server.get_debug_thread_pool().clone(),
            self.config.log.file.filename.clone(),
            self.config.slow_log_file.clone(),
        );
        if servers
            .server
            .register_service(create_diagnostics(diag_service))
            .is_some()
        {
            fatal!("failed to register diagnostics service");
        }

        // Lock manager.
        if servers
            .server
            .register_service(create_deadlock(servers.lock_mgr.deadlock_service()))
            .is_some()
        {
            fatal!("failed to register deadlock service");
        }

        servers
            .lock_mgr
            .start(
                self.node.as_ref().unwrap().id(),
                self.pd_client.clone(),
                self.resolver.clone().unwrap(),
                self.security_mgr.clone(),
                &self.config.pessimistic_txn,
            )
            .unwrap_or_else(|e| fatal!("failed to start lock manager: {}", e));
    }

    fn init_io_utility(&mut self) -> BytesFetcher {
        let stats_collector_enabled = file_system::init_io_stats_collector()
            .map_err(|e| warn!("failed to init I/O stats collector: {}", e))
            .is_ok();

        let limiter = Arc::new(
            self.config
                .storage
                .io_rate_limit
                .build(!stats_collector_enabled /* enable_statistics */),
        );
        let fetcher = if stats_collector_enabled {
            BytesFetcher::FromIoStatsCollector()
        } else {
            BytesFetcher::FromRateLimiter(limiter.statistics().unwrap())
        };
        // Set up IO limiter even when rate limit is disabled, so that rate limits can
        // be dynamically applied later on.
        set_io_rate_limiter(Some(limiter));
        fetcher
    }

    fn init_metrics_flusher(
        &mut self,
        fetcher: BytesFetcher,
        engines_info: Arc<EnginesResourceInfo>,
    ) {
        let mut engine_metrics = EngineMetricsManager::<RocksEngine, ER>::new(
            self.tablet_registry.clone().unwrap(),
            self.kv_statistics.clone(),
            self.config.rocksdb.titan.enabled,
            self.engines.as_ref().unwrap().raft_engine.clone(),
            self.raft_statistics.clone(),
        );
        let mut io_metrics = IoMetricsManager::new(fetcher);
        let engines_info_clone = engines_info.clone();

        // region_id -> (suffix, tablet)
        // `update` of EnginesResourceInfo is called perodically which needs this map
        // for recording the latest tablet for each region.
        // `cached_latest_tablets` is passed to `update` to avoid memory
        // allocation each time when calling `update`.
        let mut cached_latest_tablets = HashMap::default();
        self.background_worker
            .spawn_interval_task(DEFAULT_METRICS_FLUSH_INTERVAL, move || {
                let now = Instant::now();
                engine_metrics.flush(now);
                io_metrics.flush(now);
                engines_info_clone.update(now, &mut cached_latest_tablets);
            });
        if let Some(limiter) = get_io_rate_limiter() {
            limiter.set_low_priority_io_adjustor_if_needed(Some(engines_info));
        }

        let mut mem_trace_metrics = MemoryTraceManager::default();
        mem_trace_metrics.register_provider(MEMTRACE_RAFTSTORE.clone());
        mem_trace_metrics.register_provider(MEMTRACE_COPROCESSOR.clone());
        self.background_worker
            .spawn_interval_task(DEFAULT_MEMTRACE_FLUSH_INTERVAL, move || {
                let now = Instant::now();
                mem_trace_metrics.flush(now);
            });
    }

    // Only background cpu quota tuning is implemented at present. iops and frontend
    // quota tuning is on the way
    fn init_quota_tuning_task(&self, quota_limiter: Arc<QuotaLimiter>) {
        // No need to do auto tune when capacity is really low
        if SysQuota::cpu_cores_quota() * BACKGROUND_REQUEST_CORE_MAX_RATIO
            < BACKGROUND_REQUEST_CORE_LOWER_BOUND
        {
            return;
        };

        // Determine the base cpu quota
        let base_cpu_quota =
            // if cpu quota is not specified, start from optimistic case
            if quota_limiter.cputime_limiter(false).is_infinite() {
                1000_f64
                    * f64::max(
                        BACKGROUND_REQUEST_CORE_LOWER_BOUND,
                        SysQuota::cpu_cores_quota() * BACKGROUND_REQUEST_CORE_DEFAULT_RATIO,
                    )
            } else {
                quota_limiter.cputime_limiter(false) / 1000_f64
            };

        // Calculate the celling and floor quota
        let celling_quota = f64::min(
            base_cpu_quota * 2.0,
            1_000_f64 * SysQuota::cpu_cores_quota() * BACKGROUND_REQUEST_CORE_MAX_RATIO,
        );
        let floor_quota = f64::max(
            base_cpu_quota * 0.5,
            1_000_f64 * BACKGROUND_REQUEST_CORE_LOWER_BOUND,
        );

        let mut proc_stats: ProcessStat = ProcessStat::cur_proc_stat().unwrap();
        self.background_worker.spawn_interval_task(
            DEFAULT_QUOTA_LIMITER_TUNE_INTERVAL,
            move || {
                if quota_limiter.auto_tune_enabled() {
                    let cputime_limit = quota_limiter.cputime_limiter(false);
                    let old_quota = if cputime_limit.is_infinite() {
                        base_cpu_quota
                    } else {
                        cputime_limit / 1000_f64
                    };
                    let cpu_usage = match proc_stats.cpu_usage() {
                        Ok(r) => r,
                        Err(_e) => 0.0,
                    };
                    // Try tuning quota when cpu_usage is correctly collected.
                    // rule based tuning:
                    // - if instance is busy, shrink cpu quota for analyze by one quota pace until
                    //   lower bound is hit;
                    // - if instance cpu usage is healthy, no op;
                    // - if instance is idle, increase cpu quota by one quota pace  until upper
                    //   bound is hit.
                    if cpu_usage > 0.0f64 {
                        let mut target_quota = old_quota;

                        let cpu_util = cpu_usage / SysQuota::cpu_cores_quota();
                        if cpu_util >= SYSTEM_BUSY_THRESHOLD {
                            target_quota =
                                f64::max(target_quota - CPU_QUOTA_ADJUSTMENT_PACE, floor_quota);
                        } else if cpu_util < SYSTEM_HEALTHY_THRESHOLD {
                            target_quota =
                                f64::min(target_quota + CPU_QUOTA_ADJUSTMENT_PACE, celling_quota);
                        }

                        if old_quota != target_quota {
                            quota_limiter.set_cpu_time_limit(target_quota as usize, false);
                            debug!(
                                "cpu_time_limiter tuned for backend request";
                                "cpu_util" => ?cpu_util,
                                "new quota" => ?target_quota);
                            INSTANCE_BACKEND_CPU_QUOTA.set(target_quota as i64);
                        }
                    }
                }
            },
        );
    }

    fn init_storage_stats_task(&self) {
        let config_disk_capacity: u64 = self.config.raft_store.capacity.0;
        let data_dir = self.config.storage.data_dir.clone();
        let store_path = self.store_path.clone();
        let snap_mgr = self.snap_mgr.clone().unwrap();
        let reserve_space = disk::get_disk_reserved_space();
        let reserve_raft_space = disk::get_raft_disk_reserved_space();
        if reserve_space == 0 && reserve_raft_space == 0 {
            info!("disk space checker not enabled");
            return;
        }
        let raft_engine = self.engines.as_ref().unwrap().raft_engine.clone();
        let tablet_registry = self.tablet_registry.clone().unwrap();
        let raft_path = raft_engine.get_engine_path().to_string();
        let separated_raft_mount_path =
            path_in_diff_mount_point(raft_path.as_str(), tablet_registry.tablet_root());
        let raft_almost_full_threshold = reserve_raft_space;
        let raft_already_full_threshold = reserve_raft_space / 2;

        let almost_full_threshold = reserve_space;
        let already_full_threshold = reserve_space / 2;
        fn calculate_disk_usage(a: disk::DiskUsage, b: disk::DiskUsage) -> disk::DiskUsage {
            match (a, b) {
                (disk::DiskUsage::AlreadyFull, _) => disk::DiskUsage::AlreadyFull,
                (_, disk::DiskUsage::AlreadyFull) => disk::DiskUsage::AlreadyFull,
                (disk::DiskUsage::AlmostFull, _) => disk::DiskUsage::AlmostFull,
                (_, disk::DiskUsage::AlmostFull) => disk::DiskUsage::AlmostFull,
                (disk::DiskUsage::Normal, disk::DiskUsage::Normal) => disk::DiskUsage::Normal,
            }
        }
        self.background_worker
            .spawn_interval_task(DEFAULT_STORAGE_STATS_INTERVAL, move || {
                let disk_stats = match fs2::statvfs(&store_path) {
                    Err(e) => {
                        error!(
                            "get disk stat for kv store failed";
                            "kv path" => store_path.to_str(),
                            "err" => ?e
                        );
                        return;
                    }
                    Ok(stats) => stats,
                };
                let disk_cap = disk_stats.total_space();
                let snap_size = snap_mgr.total_snap_size().unwrap();

                let mut kv_size = 0;
                tablet_registry.for_each_opened_tablet(|_, cached| {
                    if let Some(tablet) = cached.latest() {
                        kv_size += tablet.get_engine_used_size().unwrap_or(0);
                    }
                    true
                });

                let raft_size = raft_engine
                    .get_engine_size()
                    .expect("get raft engine size");

                let mut raft_disk_status = disk::DiskUsage::Normal;
                if separated_raft_mount_path && reserve_raft_space != 0 {
                    let raft_disk_stats = match fs2::statvfs(&raft_path) {
                        Err(e) => {
                            error!(
                                "get disk stat for raft engine failed";
                                "raft engine path" => raft_path.clone(),
                                "err" => ?e
                            );
                            return;
                        }
                        Ok(stats) => stats,
                    };
                    let raft_disk_cap = raft_disk_stats.total_space();
                    let mut raft_disk_available =
                        raft_disk_cap.checked_sub(raft_size).unwrap_or_default();
                    raft_disk_available = cmp::min(raft_disk_available, raft_disk_stats.available_space());
                    raft_disk_status = if raft_disk_available <= raft_already_full_threshold
                    {
                        disk::DiskUsage::AlreadyFull
                    } else if raft_disk_available <= raft_almost_full_threshold
                    {
                        disk::DiskUsage::AlmostFull
                    } else {
                        disk::DiskUsage::Normal
                    };
                }
                let placeholer_file_path = PathBuf::from_str(&data_dir)
                    .unwrap()
                    .join(Path::new(file_system::SPACE_PLACEHOLDER_FILE));

                let placeholder_size: u64 =
                    file_system::get_file_size(placeholer_file_path).unwrap_or(0);

                let used_size = if !separated_raft_mount_path {
                    snap_size + kv_size + raft_size + placeholder_size
                } else {
                    snap_size + kv_size + placeholder_size
                };
                let capacity = if config_disk_capacity == 0 || disk_cap < config_disk_capacity {
                    disk_cap
                } else {
                    config_disk_capacity
                };

                let mut available = capacity.checked_sub(used_size).unwrap_or_default();
                available = cmp::min(available, disk_stats.available_space());

                let prev_disk_status = disk::get_disk_status(0); //0 no need care about failpoint.
                let cur_kv_disk_status = if available <= already_full_threshold {
                    disk::DiskUsage::AlreadyFull
                } else if available <= almost_full_threshold {
                    disk::DiskUsage::AlmostFull
                } else {
                    disk::DiskUsage::Normal
                };
                let cur_disk_status = calculate_disk_usage(raft_disk_status, cur_kv_disk_status);
                if prev_disk_status != cur_disk_status {
                    warn!(
                        "disk usage {:?}->{:?} (raft engine usage: {:?}, kv engine usage: {:?}), seperated raft mount={}, kv available={}, snap={}, kv={}, raft={}, capacity={}",
                        prev_disk_status,
                        cur_disk_status,
                        raft_disk_status,
                        cur_kv_disk_status,
                        separated_raft_mount_path,
                        available,
                        snap_size,
                        kv_size,
                        raft_size,
                        capacity
                    );
                }
                disk::set_disk_status(cur_disk_status);
            })
    }

    fn init_sst_recovery_sender(&mut self) -> Option<Scheduler<String>> {
        if !self
            .config
            .storage
            .background_error_recovery_window
            .is_zero()
        {
            let sst_worker = Box::new(LazyWorker::new("sst-recovery"));
            let scheduler = sst_worker.scheduler();
            self.sst_worker = Some(sst_worker);
            Some(scheduler)
        } else {
            None
        }
    }

    fn run_server(&mut self, server_config: Arc<VersionTrack<ServerConfig>>) {
        let server = self.servers.as_mut().unwrap();
        server
            .server
            .build_and_bind()
            .unwrap_or_else(|e| fatal!("failed to build server: {}", e));
        server
            .server
            .start(server_config, self.security_mgr.clone())
            .unwrap_or_else(|e| fatal!("failed to start server: {}", e));
    }

    fn run_status_server(&mut self) {
        // Create a status server.
        let status_enabled = !self.config.server.status_addr.is_empty();
        if status_enabled {
            let mut status_server = match StatusServer::new(
                self.config.server.status_thread_pool_size,
                self.cfg_controller.take().unwrap(),
                Arc::new(self.config.security.clone()),
                self.engines.as_ref().unwrap().engine.raft_extension(),
                self.store_path.clone(),
            ) {
                Ok(status_server) => Box::new(status_server),
                Err(e) => {
                    error_unknown!(%e; "failed to start runtime for status service");
                    return;
                }
            };
            // Start the status server.
            if let Err(e) = status_server.start(self.config.server.status_addr.clone()) {
                error_unknown!(%e; "failed to bind addr for status service");
            } else {
                self.to_stop.push(status_server);
            }
        }
    }

    fn stop(mut self) {
        tikv_util::thread_group::mark_shutdown();
        let mut servers = self.servers.unwrap();
        servers
            .server
            .stop()
            .unwrap_or_else(|e| fatal!("failed to stop server: {}", e));

        self.node.as_mut().unwrap().stop();
        self.region_info_accessor.as_mut().unwrap().stop();

        servers.lock_mgr.stop();

        if let Some(sst_worker) = self.sst_worker {
            sst_worker.stop_worker();
        }

        self.to_stop.into_iter().for_each(|s| s.stop());
    }
}

pub trait ConfiguredRaftEngine: RaftEngine {
    fn build(
        _: &TikvConfig,
        _: &Arc<Env>,
        _: &Option<Arc<DataKeyManager>>,
        _: &Cache,
    ) -> (Self, Option<Arc<RocksStatistics>>);
    fn as_rocks_engine(&self) -> Option<&RocksEngine>;
    fn register_config(&self, _cfg_controller: &mut ConfigController);
}

impl<T: RaftEngine> ConfiguredRaftEngine for T {
    default fn build(
        _: &TikvConfig,
        _: &Arc<Env>,
        _: &Option<Arc<DataKeyManager>>,
        _: &Cache,
    ) -> (Self, Option<Arc<RocksStatistics>>) {
        unimplemented!()
    }
    default fn as_rocks_engine(&self) -> Option<&RocksEngine> {
        None
    }
    default fn register_config(&self, _cfg_controller: &mut ConfigController) {}
}

impl ConfiguredRaftEngine for RocksEngine {
    fn build(
        config: &TikvConfig,
        env: &Arc<Env>,
        key_manager: &Option<Arc<DataKeyManager>>,
        block_cache: &Cache,
    ) -> (Self, Option<Arc<RocksStatistics>>) {
        let mut raft_data_state_machine = RaftDataStateMachine::new(
            &config.storage.data_dir,
            &config.raft_engine.config().dir,
            &config.raft_store.raftdb_path,
        );
        let should_dump = raft_data_state_machine.before_open_target();

        let raft_db_path = &config.raft_store.raftdb_path;
        let config_raftdb = &config.raftdb;
        let statistics = Arc::new(RocksStatistics::new_titan());
        let raft_db_opts = config_raftdb.build_opt(env.clone(), Some(&statistics));
        let raft_cf_opts = config_raftdb.build_cf_opts(block_cache);
        let raftdb = engine_rocks::util::new_engine_opt(raft_db_path, raft_db_opts, raft_cf_opts)
            .expect("failed to open raftdb");

        if should_dump {
            let raft_engine =
                RaftLogEngine::new(config.raft_engine.config(), key_manager.clone(), None)
                    .expect("failed to open raft engine for migration");
            dump_raft_engine_to_raftdb(&raft_engine, &raftdb, 8 /* threads */);
            raft_engine.stop();
            drop(raft_engine);
            raft_data_state_machine.after_dump_data();
        }
        (raftdb, Some(statistics))
    }

    fn as_rocks_engine(&self) -> Option<&RocksEngine> {
        Some(self)
    }

    fn register_config(&self, cfg_controller: &mut ConfigController) {
        cfg_controller.register(
            tikv::config::Module::Raftdb,
            Box::new(DbConfigManger::new(self.clone(), DbType::Raft)),
        );
    }
}

impl ConfiguredRaftEngine for RaftLogEngine {
    fn build(
        config: &TikvConfig,
        env: &Arc<Env>,
        key_manager: &Option<Arc<DataKeyManager>>,
        block_cache: &Cache,
    ) -> (Self, Option<Arc<RocksStatistics>>) {
        let mut raft_data_state_machine = RaftDataStateMachine::new(
            &config.storage.data_dir,
            &config.raft_store.raftdb_path,
            &config.raft_engine.config().dir,
        );
        let should_dump = raft_data_state_machine.before_open_target();

        let raft_config = config.raft_engine.config();
        let raft_engine =
            RaftLogEngine::new(raft_config, key_manager.clone(), get_io_rate_limiter())
                .expect("failed to open raft engine");

        if should_dump {
            let config_raftdb = &config.raftdb;
            let raft_db_opts = config_raftdb.build_opt(env.clone(), None);
            let raft_cf_opts = config_raftdb.build_cf_opts(block_cache);
            let raftdb = engine_rocks::util::new_engine_opt(
                &config.raft_store.raftdb_path,
                raft_db_opts,
                raft_cf_opts,
            )
            .expect("failed to open raftdb for migration");
            dump_raftdb_to_raft_engine(&raftdb, &raft_engine, 8 /* threads */);
            raftdb.stop();
            drop(raftdb);
            raft_data_state_machine.after_dump_data();
        }
        (raft_engine, None)
    }
}

impl<CER: ConfiguredRaftEngine> TikvServer<CER> {
    fn init_engines(
        &mut self,
        flow_listener: engine_rocks::FlowListener,
    ) -> Arc<EnginesResourceInfo> {
        let block_cache = self.config.storage.block_cache.build_shared_cache();
        let env = self
            .config
            .build_shared_rocks_env(self.encryption_key_manager.clone(), get_io_rate_limiter())
            .unwrap();

        // Create raft engine
        let (raft_engine, raft_statistics) = CER::build(
            &self.config,
            &env,
            &self.encryption_key_manager,
            &block_cache,
        );
        self.raft_statistics = raft_statistics;

        // Create kv engine.
        let builder = KvEngineFactoryBuilder::new(env, &self.config, block_cache)
            .sst_recovery_sender(self.init_sst_recovery_sender())
            .flow_listener(flow_listener);

        let mut node = NodeV2::new(&self.config.server, self.pd_client.clone(), None);
        node.try_bootstrap_store(&self.config.raft_store, &raft_engine)
            .unwrap_or_else(|e| fatal!("failed to bootstrap store: {:?}", e));
        assert_ne!(node.id(), 0);

        let router = node.router().clone();

        // Create kv engine.
        let builder = builder.state_storage(Arc::new(StateStorage::new(
            raft_engine.clone(),
            router.clone(),
        )));
        let factory = Box::new(builder.build());
        self.kv_statistics = Some(factory.rocks_statistics());
        let registry = TabletRegistry::new(factory, self.store_path.join("tablets"))
            .unwrap_or_else(|e| fatal!("failed to create tablet registry {:?}", e));
        let cfg_controller = self.cfg_controller.as_mut().unwrap();
        cfg_controller.register(
            tikv::config::Module::Rocksdb,
            Box::new(DbConfigManger::new(registry.clone(), DbType::Kv)),
        );
        self.tablet_registry = Some(registry.clone());
        raft_engine.register_config(cfg_controller);

        let engines_info = Arc::new(EnginesResourceInfo::new(
            registry,
            raft_engine.as_rocks_engine().cloned(),
            180, // max_samples_to_preserve
        ));

        let router = RaftRouter::new(node.id(), router);
        let mut coprocessor_host: CoprocessorHost<RocksEngine> = CoprocessorHost::new(
            router.store_router().clone(),
            self.config.coprocessor.clone(),
        );
        let region_info_accessor = RegionInfoAccessor::new(&mut coprocessor_host);

        let engine = RaftKv2::new(router.clone(), region_info_accessor.region_leaders());

        self.engines = Some(TikvEngines {
            raft_engine,
            engine,
        });
        self.router = Some(router);
        self.node = Some(node);
        self.coprocessor_host = Some(coprocessor_host);
        self.region_info_accessor = Some(region_info_accessor);

        engines_info
    }
}

/// Various sanity-checks and logging before running a server.
///
/// Warnings are logged.
///
/// # Logs
///
/// The presence of these environment variables that affect the database
/// behavior is logged.
///
/// - `GRPC_POLL_STRATEGY`
/// - `http_proxy` and `https_proxy`
///
/// # Warnings
///
/// - if `net.core.somaxconn` < 32768
/// - if `net.ipv4.tcp_syncookies` is not 0
/// - if `vm.swappiness` is not 0
/// - if data directories are not on SSDs
/// - if the "TZ" environment variable is not set on unix
fn pre_start() {
    check_environment_variables();
    for e in tikv_util::config::check_kernel() {
        warn!(
            "check: kernel";
            "err" => %e
        );
    }
}

fn check_system_config(config: &TikvConfig) {
    info!("beginning system configuration check");
    let mut rocksdb_max_open_files = config.rocksdb.max_open_files;
    if config.rocksdb.titan.enabled {
        // Titan engine maintains yet another pool of blob files and uses the same max
        // number of open files setup as rocksdb does. So we double the max required
        // open files here
        rocksdb_max_open_files *= 2;
    }
    if let Err(e) = tikv_util::config::check_max_open_fds(
        RESERVED_OPEN_FDS + (rocksdb_max_open_files + config.raftdb.max_open_files) as u64,
    ) {
        fatal!("{}", e);
    }

    // Check RocksDB data dir
    if let Err(e) = tikv_util::config::check_data_dir(&config.storage.data_dir) {
        warn!(
            "check: rocksdb-data-dir";
            "path" => &config.storage.data_dir,
            "err" => %e
        );
    }
    // Check raft data dir
    if let Err(e) = tikv_util::config::check_data_dir(&config.raft_store.raftdb_path) {
        warn!(
            "check: raftdb-path";
            "path" => &config.raft_store.raftdb_path,
            "err" => %e
        );
    }
}

fn try_lock_conflict_addr<P: AsRef<Path>>(path: P) -> File {
    let f = File::create(path.as_ref()).unwrap_or_else(|e| {
        fatal!(
            "failed to create lock at {}: {}",
            path.as_ref().display(),
            e
        )
    });

    if f.try_lock_exclusive().is_err() {
        fatal!(
            "{} already in use, maybe another instance is binding with this address.",
            path.as_ref().file_name().unwrap().to_str().unwrap()
        );
    }
    f
}

#[cfg(unix)]
fn get_lock_dir() -> String {
    format!("{}_TIKV_LOCK_FILES", unsafe { libc::getuid() })
}

#[cfg(not(unix))]
fn get_lock_dir() -> String {
    "TIKV_LOCK_FILES".to_owned()
}

pub struct EngineMetricsManager<EK: KvEngine, ER: RaftEngine> {
    tablet_registry: TabletRegistry<EK>,
    kv_statistics: Option<Arc<RocksStatistics>>,
    kv_is_titan: bool,
    raft_engine: ER,
    raft_statistics: Option<Arc<RocksStatistics>>,
    last_reset: Instant,
}

impl<EK: KvEngine, ER: RaftEngine> EngineMetricsManager<EK, ER> {
    pub fn new(
        tablet_registry: TabletRegistry<EK>,
        kv_statistics: Option<Arc<RocksStatistics>>,
        kv_is_titan: bool,
        raft_engine: ER,
        raft_statistics: Option<Arc<RocksStatistics>>,
    ) -> Self {
        EngineMetricsManager {
            tablet_registry,
            kv_statistics,
            kv_is_titan,
            raft_engine,
            raft_statistics,
            last_reset: Instant::now(),
        }
    }

    pub fn flush(&mut self, now: Instant) {
        let mut reporter = EK::StatisticsReporter::new("kv");
        self.tablet_registry
            .for_each_opened_tablet(|_, db: &mut CachedTablet<EK>| {
                if let Some(db) = db.latest() {
                    reporter.collect(db);
                }
                true
            });
        reporter.flush();
        self.raft_engine.flush_metrics("raft");

        if let Some(s) = self.kv_statistics.as_ref() {
            flush_engine_statistics(s, "kv", self.kv_is_titan);
        }
        if let Some(s) = self.raft_statistics.as_ref() {
            flush_engine_statistics(s, "raft", false);
        }
        if now.saturating_duration_since(self.last_reset) >= DEFAULT_ENGINE_METRICS_RESET_INTERVAL {
            if let Some(s) = self.kv_statistics.as_ref() {
                s.reset();
            }
            if let Some(s) = self.raft_statistics.as_ref() {
                s.reset();
            }
            self.last_reset = now;
        }
    }
}

pub struct EnginesResourceInfo {
    tablet_registry: TabletRegistry<RocksEngine>,
    raft_engine: Option<RocksEngine>,
    latest_normalized_pending_bytes: AtomicU32,
    normalized_pending_bytes_collector: MovingAvgU32,
}

impl EnginesResourceInfo {
    const SCALE_FACTOR: u64 = 100;

    fn new(
        tablet_registry: TabletRegistry<RocksEngine>,
        raft_engine: Option<RocksEngine>,
        max_samples_to_preserve: usize,
    ) -> Self {
        EnginesResourceInfo {
            tablet_registry,
            raft_engine,
            latest_normalized_pending_bytes: AtomicU32::new(0),
            normalized_pending_bytes_collector: MovingAvgU32::new(max_samples_to_preserve),
        }
    }

    pub fn update(
        &self,
        _now: Instant,
        cached_latest_tablets: &mut HashMap<u64, CachedTablet<RocksEngine>>,
    ) {
        let mut normalized_pending_bytes = 0;

        fn fetch_engine_cf(engine: &RocksEngine, cf: &str, normalized_pending_bytes: &mut u32) {
            if let Ok(cf_opts) = engine.get_options_cf(cf) {
                if let Ok(Some(b)) = engine.get_cf_pending_compaction_bytes(cf) {
                    if cf_opts.get_soft_pending_compaction_bytes_limit() > 0 {
                        *normalized_pending_bytes = std::cmp::max(
                            *normalized_pending_bytes,
                            (b * EnginesResourceInfo::SCALE_FACTOR
                                / cf_opts.get_soft_pending_compaction_bytes_limit())
                                as u32,
                        );
                    }
                }
            }
        }

        if let Some(raft_engine) = &self.raft_engine {
            fetch_engine_cf(raft_engine, CF_DEFAULT, &mut normalized_pending_bytes);
        }

        self.tablet_registry
            .for_each_opened_tablet(|id, db: &mut CachedTablet<RocksEngine>| {
                cached_latest_tablets.insert(id, db.clone());
                true
            });

        // todo(SpadeA): Now, there's a potential race condition problem where the
        // tablet could be destroyed after the clone and before the fetching
        // which could result in programme panic. It's okay now as the single global
        // kv_engine will not be destroyed in normal operation and v2 is not
        // ready for operation. Furthermore, this race condition is general to v2 as
        // tablet clone is not a case exclusively happened here. We should
        // propose another PR to tackle it such as destory tablet lazily in a GC
        // thread.

        for (_, cache) in cached_latest_tablets.iter_mut() {
            let Some(tablet) = cache.latest() else { continue };
            for cf in &[CF_DEFAULT, CF_WRITE, CF_LOCK] {
                fetch_engine_cf(tablet, cf, &mut normalized_pending_bytes);
            }
        }

        // Clear ensures that these tablets are not hold forever.
        cached_latest_tablets.clear();

        let (_, avg) = self
            .normalized_pending_bytes_collector
            .add(normalized_pending_bytes);
        self.latest_normalized_pending_bytes.store(
            std::cmp::max(normalized_pending_bytes, avg),
            Ordering::Relaxed,
        );
    }
}

impl IoBudgetAdjustor for EnginesResourceInfo {
    fn adjust(&self, total_budgets: usize) -> usize {
        let score = self.latest_normalized_pending_bytes.load(Ordering::Relaxed) as f32
            / Self::SCALE_FACTOR as f32;
        // Two reasons for adding `sqrt` on top:
        // 1) In theory the convergence point is independent of the value of pending
        //    bytes (as long as backlog generating rate equals consuming rate, which is
        //    determined by compaction budgets), a convex helps reach that point while
        //    maintaining low level of pending bytes.
        // 2) Variance of compaction pending bytes grows with its magnitude, a filter
        //    with decreasing derivative can help balance such trend.
        let score = score.sqrt();
        // The target global write flow slides between Bandwidth / 2 and Bandwidth.
        let score = 0.5 + score / 2.0;
        (total_budgets as f32 * score) as usize
    }
}

#[cfg(test)]
mod test {
    use std::{
        collections::HashMap,
        sync::{atomic::Ordering, Arc},
    };

    use engine_rocks::raw::Env;
    use engine_traits::{
        FlowControlFactorsExt, MiscExt, SyncMutable, TabletContext, TabletRegistry, CF_DEFAULT,
    };
    use tempfile::Builder;
    use tikv::{config::TikvConfig, server::KvEngineFactoryBuilder};
    use tikv_util::{config::ReadableSize, time::Instant};

    use super::EnginesResourceInfo;

    #[test]
    fn test_engines_resource_info_update() {
        let mut config = TikvConfig::default();
        config.rocksdb.defaultcf.disable_auto_compactions = true;
        config.rocksdb.defaultcf.soft_pending_compaction_bytes_limit = Some(ReadableSize(1));
        config.rocksdb.writecf.soft_pending_compaction_bytes_limit = Some(ReadableSize(1));
        config.rocksdb.lockcf.soft_pending_compaction_bytes_limit = Some(ReadableSize(1));
        let env = Arc::new(Env::default());
        let path = Builder::new().prefix("test-update").tempdir().unwrap();
        let cache = config.storage.block_cache.build_shared_cache();

        let factory = KvEngineFactoryBuilder::new(env, &config, cache).build();
        let reg = TabletRegistry::new(Box::new(factory), path.path().join("tablets")).unwrap();

        for i in 1..6 {
            let ctx = TabletContext::with_infinite_region(i, Some(10));
            reg.load(ctx, true).unwrap();
        }

        let mut cached = reg.get(1).unwrap();
        let mut tablet = cached.latest().unwrap();
        // Prepare some data for two tablets of the same region. So we can test whether
        // we fetch the bytes from the latest one.
        for i in 1..21 {
            tablet.put_cf(CF_DEFAULT, b"key", b"val").unwrap();
            if i % 2 == 0 {
                tablet.flush_cf(CF_DEFAULT, true).unwrap();
            }
        }
        let old_pending_compaction_bytes = tablet
            .get_cf_pending_compaction_bytes(CF_DEFAULT)
            .unwrap()
            .unwrap();

        let ctx = TabletContext::with_infinite_region(1, Some(20));
        reg.load(ctx, true).unwrap();
        tablet = cached.latest().unwrap();

        for i in 1..11 {
            tablet.put_cf(CF_DEFAULT, b"key", b"val").unwrap();
            if i % 2 == 0 {
                tablet.flush_cf(CF_DEFAULT, true).unwrap();
            }
        }
        let new_pending_compaction_bytes = tablet
            .get_cf_pending_compaction_bytes(CF_DEFAULT)
            .unwrap()
            .unwrap();

        assert!(old_pending_compaction_bytes > new_pending_compaction_bytes);

        let engines_info = Arc::new(EnginesResourceInfo::new(reg, None, 10));

        let mut cached_latest_tablets = HashMap::default();
        engines_info.update(Instant::now(), &mut cached_latest_tablets);

        // The memory allocation should be reserved
        assert!(cached_latest_tablets.capacity() >= 5);
        // The tablet cache should be cleared
        assert!(cached_latest_tablets.is_empty());

        // The latest_normalized_pending_bytes should be equal to the pending compaction
        // bytes of tablet_1_20
        assert_eq!(
            (new_pending_compaction_bytes * 100) as u32,
            engines_info
                .latest_normalized_pending_bytes
                .load(Ordering::Relaxed)
        );
    }
}<|MERGE_RESOLUTION|>--- conflicted
+++ resolved
@@ -287,20 +287,11 @@
             config.quota.max_delay_duration,
             config.quota.enable_auto_tune,
         ));
-<<<<<<< HEAD
-        let resource_manager = Arc::new(ResourceGroupManager::new(config.resource_control.enabled));
-        // spawn a task to periodically update the minimal virtual time of all resource
-        // group.
-        if config.resource_control.enabled {
-            let resource_mgr1 = resource_manager.clone();
-=======
-
         let resource_manager = if config.resource_control.enabled {
             let mgr = Arc::new(ResourceGroupManager::default());
             let mgr1 = mgr.clone();
             // spawn a task to periodically update the minimal virtual time of all resource
             // group.
->>>>>>> 7240e577
             background_worker.spawn_interval_task(MIN_PRIORITY_UPDATE_INTERVAL, move || {
                 mgr1.advance_min_virtual_time();
             });
@@ -648,12 +639,8 @@
         let unified_read_pool = if self.config.readpool.is_unified_pool_enabled() {
             let resource_ctl = self
                 .resource_manager
-<<<<<<< HEAD
-                .derive_controller("unified-read-pool".into(), true);
-=======
                 .as_ref()
                 .map(|m| m.derive_controller("unified-read-pool".into(), true));
->>>>>>> 7240e577
             Some(build_yatp_read_pool(
                 &self.config.readpool.unified,
                 pd_sender.clone(),
@@ -732,12 +719,8 @@
             self.pd_client.feature_gate().clone(),
             self.causal_ts_provider.clone(),
             self.resource_manager
-<<<<<<< HEAD
-                .derive_controller("scheduler-worker-pool".to_owned(), true),
-=======
                 .as_ref()
                 .map(|m| m.derive_controller("scheduler-worker-pool".to_owned(), true)),
->>>>>>> 7240e577
         )
         .unwrap_or_else(|e| fatal!("failed to create raft storage: {}", e));
         cfg_controller.register(
