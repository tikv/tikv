--- conflicted
+++ resolved
@@ -751,12 +751,8 @@
                 self.pd_client.clone(),
                 self.concurrency_manager.clone(),
                 BackupStreamResolver::V2(self.router.clone().unwrap(), PhantomData),
-<<<<<<< HEAD
-                self.core.encryption_key_manager.clone(),
+                backup_encryption_manager.clone(),
                 txn_status_cache.clone(),
-=======
-                backup_encryption_manager.clone(),
->>>>>>> b88b86b6
             );
             backup_stream_worker.start(backup_stream_endpoint);
             self.core.to_stop.push(backup_stream_worker);
