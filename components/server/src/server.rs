--- conflicted
+++ resolved
@@ -1276,7 +1276,6 @@
     }
 }
 
-<<<<<<< HEAD
 pub trait ConfiguredRaftEngine: RaftEngine {
     fn build(
         _: &TiKvConfig,
@@ -1284,10 +1283,6 @@
         _: &Option<Arc<DataKeyManager>>,
         _: &Option<Cache>,
     ) -> Self;
-=======
-trait ConfiguredRaftEngine: RaftEngine {
-    fn build(_: &TiKvServer<Self>, _: &Arc<Env>, _: &Option<Cache>) -> Self;
->>>>>>> c3d09adc
     fn as_rocks_engine(&self) -> Option<&RocksEngine> {
         None
     }
@@ -1295,16 +1290,12 @@
 }
 
 impl ConfiguredRaftEngine for RocksEngine {
-<<<<<<< HEAD
     fn build(
         config: &TiKvConfig,
         env: &Arc<Env>,
         key_manager: &Option<Arc<DataKeyManager>>,
         block_cache: &Option<Cache>,
     ) -> Self {
-=======
-    fn build(server: &TiKvServer<Self>, env: &Arc<Env>, block_cache: &Option<Cache>) -> Self {
->>>>>>> c3d09adc
         let mut raft_data_state_machine = RaftDataStateMachine::new(
             &config.storage.data_dir,
             &config.raft_engine.config().dir,
@@ -1346,16 +1337,12 @@
 }
 
 impl ConfiguredRaftEngine for RaftLogEngine {
-<<<<<<< HEAD
     fn build(
         config: &TiKvConfig,
         env: &Arc<Env>,
         key_manager: &Option<Arc<DataKeyManager>>,
         block_cache: &Option<Cache>,
     ) -> Self {
-=======
-    fn build(server: &TiKvServer<Self>, env: &Arc<Env>, block_cache: &Option<Cache>) -> Self {
->>>>>>> c3d09adc
         let mut raft_data_state_machine = RaftDataStateMachine::new(
             &config.storage.data_dir,
             &config.raft_store.raftdb_path,
