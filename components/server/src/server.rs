--- conflicted
+++ resolved
@@ -1027,28 +1027,6 @@
             .registry
             .register_consistency_check_observer(100, observer);
 
-<<<<<<< HEAD
-        node.start(
-            engines.engines.clone(),
-            server.transport(),
-            snap_mgr,
-            pd_worker,
-            engines.store_meta.clone(),
-            self.coprocessor_host.clone().unwrap(),
-            importer.clone(),
-            split_check_scheduler,
-            auto_split_controller,
-            self.concurrency_manager.clone(),
-            collector_reg_handle,
-            self.causal_ts_provider.clone(),
-            self.grpc_service_mgr.clone(),
-            safe_point.clone(),
-        )
-        .unwrap_or_else(|e| fatal!("failed to start node: {}", e));
-        // Start auto gc. Must after `Node::start` because `node_id` is initialized
-        // there.
-        assert!(node.id() > 0); // Node id should never be 0.
-=======
         raft_server
             .start(
                 engines.engines.clone(),
@@ -1071,7 +1049,6 @@
         // Start auto gc. Must after `MultiRaftServer::start` because `raft_server_id`
         // is initialized there.
         assert!(raft_server.id() > 0); // MultiRaftServer id should never be 0.
->>>>>>> cbda550c
         let auto_gc_config = AutoGcConfig::new(
             self.pd_client.clone(),
             self.region_info_accessor.clone(),
