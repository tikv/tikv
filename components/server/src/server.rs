// Copyright 2021 TiKV Project Authors. Licensed under Apache-2.0.

//! This module startups all the components of a TiKV server.
//!
//! It is responsible for reading from configs, starting up the various server
//! components, and handling errors (mostly by aborting and reporting to the
//! user).
//!
//! The entry point is `run_tikv`.
//!
//! Components are often used to initialize other components, and/or must be
//! explicitly stopped. We keep these components in the `TikvServer` struct.

use std::{
    cmp,
    collections::HashMap,
    convert::TryFrom,
    env, fmt,
    net::SocketAddr,
    path::{Path, PathBuf},
    str::FromStr,
    sync::{
        atomic::{AtomicU32, AtomicU64, Ordering},
        mpsc, Arc, Mutex,
    },
    time::Duration,
    u64,
};

use api_version::{dispatch_api_version, KvFormat};
use backup_stream::{
    config::BackupStreamConfigManager,
    metadata::{ConnectionConfig, LazyEtcdClient},
    observer::BackupStreamObserver,
};
use causal_ts::CausalTsProviderImpl;
use cdc::{CdcConfigManager, MemoryQuota};
use concurrency_manager::ConcurrencyManager;
use encryption_export::{data_key_manager_from_config, DataKeyManager};
use engine_rocks::{
    flush_engine_statistics, from_rocks_compression_type,
    raw::{Cache, Env},
    FlowInfo, RocksEngine, RocksStatistics,
};
use engine_rocks_helper::sst_recovery::{RecoveryRunner, DEFAULT_CHECK_INTERVAL};
use engine_traits::{
    CachedTablet, CfOptions, CfOptionsExt, Engines, FlowControlFactorsExt, KvEngine, MiscExt,
    RaftEngine, SingletonFactory, StatisticsReporter, TabletContext, TabletRegistry, CF_DEFAULT,
    CF_LOCK, CF_WRITE,
};
use error_code::ErrorCodeExt;
use file_system::{
    get_io_rate_limiter, set_io_rate_limiter, BytesFetcher, File, IoBudgetAdjustor,
    MetricsManager as IoMetricsManager,
};
use futures::executor::block_on;
use grpcio::{EnvBuilder, Environment};
use grpcio_health::HealthService;
use kvproto::{
    brpb::create_backup, cdcpb::create_change_data, deadlock::create_deadlock,
    debugpb::create_debug, diagnosticspb::create_diagnostics, import_sstpb::create_import_sst,
    kvrpcpb::ApiVersion, logbackuppb::create_log_backup, recoverdatapb::create_recover_data,
    resource_usage_agent::create_resource_metering_pub_sub,
};
use pd_client::{PdClientCommon, PdClientTsoExt, RpcClient};
use raft_log_engine::RaftLogEngine;
use raftstore::{
    coprocessor::{
        config::SplitCheckConfigManager, BoxConsistencyCheckObserver, ConsistencyCheckMethod,
        CoprocessorHost, RawConsistencyCheckObserver, RegionInfoAccessor,
    },
    router::ServerRaftStoreRouter,
    store::{
        config::RaftstoreConfigManager,
        fsm,
        fsm::store::{
            RaftBatchSystem, RaftRouter, StoreMeta, MULTI_FILES_SNAPSHOT_FEATURE, PENDING_MSG_CAP,
        },
        memory::MEMTRACE_ROOT as MEMTRACE_RAFTSTORE,
        AutoSplitController, CheckLeaderRunner, LocalReader, SnapManager, SnapManagerBuilder,
        SplitCheckRunner, SplitConfigManager, StoreMetaDelegate,
    },
    RaftRouterCompactedEventSender,
};
use resource_control::{
    ResourceGroupManager, ResourceManagerService, MIN_PRIORITY_UPDATE_INTERVAL,
};
use security::SecurityManager;
use snap_recovery::RecoveryService;
use tikv::{
    config::{ConfigController, DbConfigManger, DbType, LogConfigManager, TikvConfig},
    coprocessor::{self, MEMTRACE_ROOT as MEMTRACE_COPROCESSOR},
    coprocessor_v2,
    import::{ImportSstService, SstImporter},
    read_pool::{
        build_yatp_read_pool, ReadPool, ReadPoolConfigManager, UPDATE_EWMA_TIME_SLICE_INTERVAL,
    },
    server::{
        config::{Config as ServerConfig, ServerConfigManager},
        gc_worker::{AutoGcConfig, GcWorker},
        lock_manager::LockManager,
        raftkv::ReplicaReadLockChecker,
        resolve,
        service::{DebugService, DiagnosticsService},
        status_server::StatusServer,
        ttl::TtlChecker,
        KvEngineFactoryBuilder, Node, RaftKv, Server, CPU_CORES_QUOTA_GAUGE, DEFAULT_CLUSTER_ID,
        GRPC_THREAD_PREFIX,
    },
    storage::{
        self,
        config_manager::StorageConfigManger,
        mvcc::MvccConsistencyCheckObserver,
        txn::flow_controller::{EngineFlowController, FlowController},
        Engine, Storage,
    },
};
use tikv_util::{
    check_environment_variables,
    config::{ensure_dir_exist, RaftDataStateMachine, VersionTrack},
    math::MovingAvgU32,
    metrics::INSTANCE_BACKEND_CPU_QUOTA,
    quota_limiter::{QuotaLimitConfigManager, QuotaLimiter},
    sys::{
        cpu_time::ProcessStat, disk, path_in_diff_mount_point, register_memory_usage_high_water,
        SysQuota,
    },
    thread_group::GroupProperties,
    time::{Instant, Monitor},
    worker::{Builder as WorkerBuilder, LazyWorker, Scheduler, Worker},
    Either,
};
use tokio::runtime::Builder;

use crate::{
    memory::*, raft_engine_switch::*, setup::*, signal_handler,
    tikv_util::sys::thread::ThreadBuildWrapper,
};

// minimum number of core kept for background requests
const BACKGROUND_REQUEST_CORE_LOWER_BOUND: f64 = 1.0;
// max ratio of core quota for background requests
const BACKGROUND_REQUEST_CORE_MAX_RATIO: f64 = 0.95;
// default ratio of core quota for background requests = core_number * 0.5
const BACKGROUND_REQUEST_CORE_DEFAULT_RATIO: f64 = 0.5;
// indication of TiKV instance is short of cpu
const SYSTEM_BUSY_THRESHOLD: f64 = 0.80;
// indication of TiKV instance in healthy state when cpu usage is in [0.5, 0.80)
const SYSTEM_HEALTHY_THRESHOLD: f64 = 0.50;
// pace of cpu quota adjustment
const CPU_QUOTA_ADJUSTMENT_PACE: f64 = 200.0; // 0.2 vcpu

#[inline]
fn run_impl<CER: ConfiguredRaftEngine, F: KvFormat>(config: TikvConfig) {
    let mut tikv = TikvServer::<CER>::init::<F>(config);

    // Must be called after `TikvServer::init`.
    let memory_limit = tikv.config.memory_usage_limit.unwrap().0;
    let high_water = (tikv.config.memory_usage_high_water * memory_limit as f64) as u64;
    register_memory_usage_high_water(high_water);

    tikv.check_conflict_addr();
    tikv.init_fs();
    tikv.init_yatp();
    tikv.init_encryption();
    let fetcher = tikv.init_io_utility();
    let listener = tikv.init_flow_receiver();
    let (engines, engines_info) = tikv.init_raw_engines(listener);
    tikv.init_engines(engines.clone());
    let server_config = tikv.init_servers::<F>();
    tikv.register_services();
    tikv.init_metrics_flusher(fetcher, engines_info);
    tikv.init_storage_stats_task(engines);
    tikv.run_server(server_config);
    tikv.run_status_server();
    tikv.init_quota_tuning_task(tikv.quota_limiter.clone());

    signal_handler::wait_for_signal(
        Some(tikv.engines.take().unwrap().engines),
        tikv.kv_statistics.clone(),
        tikv.raft_statistics.clone(),
    );
    tikv.stop();
}

/// Run a TiKV server. Returns when the server is shutdown by the user, in which
/// case the server will be properly stopped.
pub fn run_tikv(config: TikvConfig) {
    // Sets the global logger ASAP.
    // It is okay to use the config w/o `validate()`,
    // because `initial_logger()` handles various conditions.
    initial_logger(&config);

    // Print version information.
    let build_timestamp = option_env!("TIKV_BUILD_TIME");
    tikv::log_tikv_info(build_timestamp);

    // Print resource quota.
    SysQuota::log_quota();
    CPU_CORES_QUOTA_GAUGE.set(SysQuota::cpu_cores_quota());

    // Do some prepare works before start.
    pre_start();

    let _m = Monitor::default();

    dispatch_api_version!(config.storage.api_version(), {
        if !config.raft_engine.enable {
            run_impl::<RocksEngine, API>(config)
        } else {
            run_impl::<RaftLogEngine, API>(config)
        }
    })
}

const RESERVED_OPEN_FDS: u64 = 1000;

const DEFAULT_METRICS_FLUSH_INTERVAL: Duration = Duration::from_millis(10_000);
const DEFAULT_MEMTRACE_FLUSH_INTERVAL: Duration = Duration::from_millis(1_000);
const DEFAULT_ENGINE_METRICS_RESET_INTERVAL: Duration = Duration::from_millis(60_000);
const DEFAULT_STORAGE_STATS_INTERVAL: Duration = Duration::from_secs(1);
const DEFAULT_QUOTA_LIMITER_TUNE_INTERVAL: Duration = Duration::from_secs(5);

/// A complete TiKV server.
struct TikvServer<ER: RaftEngine> {
    config: TikvConfig,
    cfg_controller: Option<ConfigController>,
    security_mgr: Arc<SecurityManager>,
    pd_client: Arc<RpcClient>,
    router: RaftRouter<RocksEngine, ER>,
    flow_info_sender: Option<mpsc::Sender<FlowInfo>>,
    flow_info_receiver: Option<mpsc::Receiver<FlowInfo>>,
    system: Option<RaftBatchSystem<RocksEngine, ER>>,
    resolver: Option<resolve::PdStoreAddrResolver>,
    store_path: PathBuf,
    snap_mgr: Option<SnapManager>, // Will be filled in `init_servers`.
    encryption_key_manager: Option<Arc<DataKeyManager>>,
    engines: Option<TikvEngines<RocksEngine, ER>>,
    kv_statistics: Option<Arc<RocksStatistics>>,
    raft_statistics: Option<Arc<RocksStatistics>>,
    servers: Option<Servers<RocksEngine, ER>>,
    region_info_accessor: RegionInfoAccessor,
    coprocessor_host: Option<CoprocessorHost<RocksEngine>>,
    to_stop: Vec<Box<dyn Stop>>,
    lock_files: Vec<File>,
    concurrency_manager: ConcurrencyManager,
    env: Arc<Environment>,
    background_worker: Worker,
    check_leader_worker: Worker,
    sst_worker: Option<Box<LazyWorker<String>>>,
    quota_limiter: Arc<QuotaLimiter>,
<<<<<<< HEAD
    causal_ts_provider: Option<CausalTsProviderImpl>, // used for rawkv apiv2
=======
    resource_manager: Option<Arc<ResourceGroupManager>>,
    causal_ts_provider: Option<Arc<CausalTsProviderImpl>>, // used for rawkv apiv2
>>>>>>> f6513edc
    tablet_registry: Option<TabletRegistry<RocksEngine>>,
    br_snap_recovery_mode: bool, // use for br snapshot recovery
}

struct TikvEngines<EK: KvEngine, ER: RaftEngine> {
    engines: Engines<EK, ER>,
    store_meta: Arc<Mutex<StoreMeta>>,
    engine: RaftKv<EK, ServerRaftStoreRouter<EK, ER>>,
}

struct Servers<EK: KvEngine, ER: RaftEngine> {
    lock_mgr: LockManager,
    server: LocalServer<EK, ER>,
    node: Node<Arc<RpcClient>, EK, ER>,
    importer: Arc<SstImporter>,
    cdc_scheduler: tikv_util::worker::Scheduler<cdc::Task>,
    cdc_memory_quota: MemoryQuota,
    rsmeter_pubsub_service: resource_metering::PubSubService,
    backup_stream_scheduler: Option<tikv_util::worker::Scheduler<backup_stream::Task>>,
}

type LocalServer<EK, ER> = Server<resolve::PdStoreAddrResolver, LocalRaftKv<EK, ER>>;
type LocalRaftKv<EK, ER> = RaftKv<EK, ServerRaftStoreRouter<EK, ER>>;

impl<ER> TikvServer<ER>
where
    ER: RaftEngine,
{
    fn init<F: KvFormat>(mut config: TikvConfig) -> TikvServer<ER> {
        tikv_util::thread_group::set_properties(Some(GroupProperties::default()));
        // It is okay use pd config and security config before `init_config`,
        // because these configs must be provided by command line, and only
        // used during startup process.
        let security_mgr = Arc::new(
            SecurityManager::new(&config.security)
                .unwrap_or_else(|e| fatal!("failed to create security manager: {}", e)),
        );
        let env = Arc::new(
            EnvBuilder::new()
                .cq_count(config.server.grpc_concurrency)
                .name_prefix(thd_name!(GRPC_THREAD_PREFIX))
                .build(),
        );
        let mut pd_client =
            Self::connect_to_pd_cluster(&mut config, env.clone(), Arc::clone(&security_mgr));
        // check if TiKV need to run in snapshot recovery mode
        let is_recovering_marked = match pd_client.is_recovering_marked() {
            Err(e) => {
                warn!(
                    "failed to get recovery mode from PD";
                    "error" => ?e,
                );
                false
            }
            Ok(marked) => marked,
        };

        if is_recovering_marked {
            // Run a TiKV server in recovery modeß
            info!("TiKV running in Snapshot Recovery Mode");
            snap_recovery::init_cluster::enter_snap_recovery_mode(&mut config);
            // connect_to_pd_cluster retreived the cluster id from pd
            let cluster_id = config.server.cluster_id;
            snap_recovery::init_cluster::start_recovery(config.clone(), cluster_id, &mut pd_client);
        }

        // Initialize and check config
        let cfg_controller = Self::init_config(config);
        let config = cfg_controller.get_current();

        let store_path = Path::new(&config.storage.data_dir).to_owned();

        let thread_count = config.server.background_thread_count;
        let background_worker = WorkerBuilder::new("background")
            .thread_count(thread_count)
            .create();

        let resource_manager = if config.resource_control.enabled {
            let mgr = Arc::new(ResourceGroupManager::default());
            let mut resource_mgr_service =
                ResourceManagerService::new(mgr.clone(), pd_client.clone());
            // spawn a task to periodically update the minimal virtual time of all resource
            // groups.
            let resource_mgr = mgr.clone();
            background_worker.spawn_interval_task(MIN_PRIORITY_UPDATE_INTERVAL, move || {
                resource_mgr.advance_min_virtual_time();
            });
            // spawn a task to watch all resource groups update.
            background_worker.spawn_async_task(async move {
                resource_mgr_service.watch_resource_groups().await;
            });
            Some(mgr)
        } else {
            None
        };

        // Initialize raftstore channels.
        let (router, system) = fsm::create_raft_batch_system(&config.raft_store, &resource_manager);

        let mut coprocessor_host = Some(CoprocessorHost::new(
            router.clone(),
            config.coprocessor.clone(),
        ));
        let region_info_accessor = RegionInfoAccessor::new(coprocessor_host.as_mut().unwrap());

        // Initialize concurrency manager
        let latest_ts = block_on(pd_client.get_tso()).expect("failed to get timestamp from PD");
        let concurrency_manager = ConcurrencyManager::new(latest_ts);

        // use different quota for front-end and back-end requests
        let quota_limiter = Arc::new(QuotaLimiter::new(
            config.quota.foreground_cpu_time,
            config.quota.foreground_write_bandwidth,
            config.quota.foreground_read_bandwidth,
            config.quota.background_cpu_time,
            config.quota.background_write_bandwidth,
            config.quota.background_read_bandwidth,
            config.quota.max_delay_duration,
            config.quota.enable_auto_tune,
        ));

        let mut causal_ts_provider = None;
        if let ApiVersion::V2 = F::TAG {
            let tso = block_on(causal_ts::BatchTsoProvider::new_opt(
                pd_client.clone(),
                config.causal_ts.renew_interval.0,
                config.causal_ts.alloc_ahead_buffer.0,
                config.causal_ts.renew_batch_min_size,
                config.causal_ts.renew_batch_max_size,
            ));
            if let Err(e) = tso {
                fatal!("Causal timestamp provider initialize failed: {:?}", e);
            }
            causal_ts_provider = Some(tso.unwrap().into());
            info!("Causal timestamp provider startup.");
        }

        // Run check leader in a dedicate thread, because it is time sensitive
        // and crucial to TiCDC replication lag.
        let check_leader_worker = WorkerBuilder::new("check_leader").thread_count(1).create();

        TikvServer {
            config,
            cfg_controller: Some(cfg_controller),
            security_mgr,
            pd_client,
            router,
            system: Some(system),
            resolver: None,
            store_path,
            snap_mgr: None,
            encryption_key_manager: None,
            engines: None,
            kv_statistics: None,
            raft_statistics: None,
            servers: None,
            region_info_accessor,
            coprocessor_host,
            to_stop: vec![],
            lock_files: vec![],
            concurrency_manager,
            env,
            background_worker,
            check_leader_worker,
            flow_info_sender: None,
            flow_info_receiver: None,
            sst_worker: None,
            quota_limiter,
            resource_manager,
            causal_ts_provider,
            tablet_registry: None,
            br_snap_recovery_mode: is_recovering_marked,
        }
    }

    /// Initialize and check the config
    ///
    /// Warnings are logged and fatal errors exist.
    ///
    /// #  Fatal errors
    ///
    /// - If `dynamic config` feature is enabled and failed to register config
    ///   to PD
    /// - If some critical configs (like data dir) are differrent from last run
    /// - If the config can't pass `validate()`
    /// - If the max open file descriptor limit is not high enough to support
    ///   the main database and the raft database.
    fn init_config(mut config: TikvConfig) -> ConfigController {
        validate_and_persist_config(&mut config, true);

        ensure_dir_exist(&config.storage.data_dir).unwrap();
        if !config.rocksdb.wal_dir.is_empty() {
            ensure_dir_exist(&config.rocksdb.wal_dir).unwrap();
        }
        if config.raft_engine.enable {
            ensure_dir_exist(&config.raft_engine.config().dir).unwrap();
        } else {
            ensure_dir_exist(&config.raft_store.raftdb_path).unwrap();
            if !config.raftdb.wal_dir.is_empty() {
                ensure_dir_exist(&config.raftdb.wal_dir).unwrap();
            }
        }

        check_system_config(&config);

        tikv_util::set_panic_hook(config.abort_on_panic, &config.storage.data_dir);

        info!(
            "using config";
            "config" => serde_json::to_string(&config).unwrap(),
        );
        if config.panic_when_unexpected_key_or_data {
            info!("panic-when-unexpected-key-or-data is on");
            tikv_util::set_panic_when_unexpected_key_or_data(true);
        }

        config.write_into_metrics();

        ConfigController::new(config)
    }

    fn connect_to_pd_cluster(
        config: &mut TikvConfig,
        env: Arc<Environment>,
        security_mgr: Arc<SecurityManager>,
    ) -> Arc<RpcClient> {
        let mut pd_client = Arc::new(
            RpcClient::new(&config.pd, Some(env), security_mgr)
                .unwrap_or_else(|e| fatal!("failed to create rpc client: {}", e)),
        );

        let cluster_id = pd_client
            .fetch_cluster_id()
            .unwrap_or_else(|e| fatal!("failed to fetch cluster id: {}", e));
        if cluster_id == DEFAULT_CLUSTER_ID {
            fatal!("cluster id can't be {}", DEFAULT_CLUSTER_ID);
        }
        config.server.cluster_id = cluster_id;
        info!(
            "connect to PD cluster";
            "cluster_id" => cluster_id
        );

        pd_client
    }

    fn check_conflict_addr(&mut self) {
        let cur_addr: SocketAddr = self
            .config
            .server
            .addr
            .parse()
            .expect("failed to parse into a socket address");
        let cur_ip = cur_addr.ip();
        let cur_port = cur_addr.port();
        let lock_dir = get_lock_dir();

        let search_base = env::temp_dir().join(lock_dir);
        file_system::create_dir_all(&search_base)
            .unwrap_or_else(|_| panic!("create {} failed", search_base.display()));

        for entry in file_system::read_dir(&search_base).unwrap().flatten() {
            if !entry.file_type().unwrap().is_file() {
                continue;
            }
            let file_path = entry.path();
            let file_name = file_path.file_name().unwrap().to_str().unwrap();
            if let Ok(addr) = file_name.replace('_', ":").parse::<SocketAddr>() {
                let ip = addr.ip();
                let port = addr.port();
                if cur_port == port
                    && (cur_ip == ip || cur_ip.is_unspecified() || ip.is_unspecified())
                {
                    let _ = try_lock_conflict_addr(file_path);
                }
            }
        }

        let cur_path = search_base.join(cur_addr.to_string().replace(':', "_"));
        let cur_file = try_lock_conflict_addr(cur_path);
        self.lock_files.push(cur_file);
    }

    fn init_fs(&mut self) {
        let lock_path = self.store_path.join(Path::new("LOCK"));

        let f = File::create(lock_path.as_path())
            .unwrap_or_else(|e| fatal!("failed to create lock at {}: {}", lock_path.display(), e));
        if f.try_lock_exclusive().is_err() {
            fatal!(
                "lock {} failed, maybe another instance is using this directory.",
                self.store_path.display()
            );
        }
        self.lock_files.push(f);

        if tikv_util::panic_mark_file_exists(&self.config.storage.data_dir) {
            fatal!(
                "panic_mark_file {} exists, there must be something wrong with the db. \
                     Do not remove the panic_mark_file and force the TiKV node to restart. \
                     Please contact TiKV maintainers to investigate the issue. \
                     If needed, use scale in and scale out to replace the TiKV node. \
                     https://docs.pingcap.com/tidb/stable/scale-tidb-using-tiup",
                tikv_util::panic_mark_file_path(&self.config.storage.data_dir).display()
            );
        }

        // We truncate a big file to make sure that both raftdb and kvdb of TiKV have
        // enough space to do compaction and region migration when TiKV recover.
        // This file is created in data_dir rather than db_path, because we must not
        // increase store size of db_path.
        fn calculate_reserved_space(capacity: u64, reserved_size_from_config: u64) -> u64 {
            let mut reserved_size = reserved_size_from_config;
            if reserved_size_from_config != 0 {
                reserved_size =
                    cmp::max((capacity as f64 * 0.05) as u64, reserved_size_from_config);
            }
            reserved_size
        }
        fn reserve_physical_space(data_dir: &String, available: u64, reserved_size: u64) {
            let path = Path::new(data_dir).join(file_system::SPACE_PLACEHOLDER_FILE);
            if let Err(e) = file_system::remove_file(path) {
                warn!("failed to remove space holder on starting: {}", e);
            }

            // place holder file size is 20% of total reserved space.
            if available > reserved_size {
                file_system::reserve_space_for_recover(data_dir, reserved_size / 5)
                    .map_err(|e| panic!("Failed to reserve space for recovery: {}.", e))
                    .unwrap();
            } else {
                warn!("no enough disk space left to create the place holder file");
            }
        }

        let disk_stats = fs2::statvfs(&self.config.storage.data_dir).unwrap();
        let mut capacity = disk_stats.total_space();
        if self.config.raft_store.capacity.0 > 0 {
            capacity = cmp::min(capacity, self.config.raft_store.capacity.0);
        }
        // reserve space for kv engine
        let kv_reserved_size =
            calculate_reserved_space(capacity, self.config.storage.reserve_space.0);
        disk::set_disk_reserved_space(kv_reserved_size);
        reserve_physical_space(
            &self.config.storage.data_dir,
            disk_stats.available_space(),
            kv_reserved_size,
        );

        let raft_data_dir = if self.config.raft_engine.enable {
            self.config.raft_engine.config().dir
        } else {
            self.config.raft_store.raftdb_path.clone()
        };

        let separated_raft_mount_path =
            path_in_diff_mount_point(&self.config.storage.data_dir, &raft_data_dir);
        if separated_raft_mount_path {
            let raft_disk_stats = fs2::statvfs(&raft_data_dir).unwrap();
            // reserve space for raft engine if raft engine is deployed separately
            let raft_reserved_size = calculate_reserved_space(
                raft_disk_stats.total_space(),
                self.config.storage.reserve_raft_space.0,
            );
            disk::set_raft_disk_reserved_space(raft_reserved_size);
            reserve_physical_space(
                &raft_data_dir,
                raft_disk_stats.available_space(),
                raft_reserved_size,
            );
        }
    }

    fn init_yatp(&self) {
        yatp::metrics::set_namespace(Some("tikv"));
        prometheus::register(Box::new(yatp::metrics::MULTILEVEL_LEVEL0_CHANCE.clone())).unwrap();
        prometheus::register(Box::new(yatp::metrics::MULTILEVEL_LEVEL_ELAPSED.clone())).unwrap();
        prometheus::register(Box::new(yatp::metrics::TASK_EXEC_DURATION.clone())).unwrap();
        prometheus::register(Box::new(yatp::metrics::TASK_POLL_DURATION.clone())).unwrap();
        prometheus::register(Box::new(yatp::metrics::TASK_EXEC_TIMES.clone())).unwrap();
    }

    fn init_encryption(&mut self) {
        self.encryption_key_manager = data_key_manager_from_config(
            &self.config.security.encryption,
            &self.config.storage.data_dir,
        )
        .map_err(|e| {
            panic!(
                "Encryption failed to initialize: {}. code: {}",
                e,
                e.error_code()
            )
        })
        .unwrap()
        .map(Arc::new);
    }

    fn init_flow_receiver(&mut self) -> engine_rocks::FlowListener {
        let (tx, rx) = mpsc::channel();
        self.flow_info_sender = Some(tx.clone());
        self.flow_info_receiver = Some(rx);
        engine_rocks::FlowListener::new(tx)
    }

    fn init_engines(&mut self, engines: Engines<RocksEngine, ER>) {
        let store_meta = Arc::new(Mutex::new(StoreMeta::new(PENDING_MSG_CAP)));
        let engine = RaftKv::new(
            ServerRaftStoreRouter::new(
                self.router.clone(),
                LocalReader::new(
                    engines.kv.clone(),
                    StoreMetaDelegate::new(store_meta.clone(), engines.kv.clone()),
                    self.router.clone(),
                ),
            ),
            engines.kv.clone(),
            self.region_info_accessor.region_leaders(),
        );

        self.engines = Some(TikvEngines {
            engines,
            store_meta,
            engine,
        });
    }

    fn init_gc_worker(
        &mut self,
    ) -> GcWorker<RaftKv<RocksEngine, ServerRaftStoreRouter<RocksEngine, ER>>> {
        let engines = self.engines.as_ref().unwrap();
        let gc_worker = GcWorker::new(
            engines.engine.clone(),
            self.flow_info_sender.take().unwrap(),
            self.config.gc.clone(),
            self.pd_client.feature_gate().clone(),
            Arc::new(self.region_info_accessor.clone()),
        );

        let cfg_controller = self.cfg_controller.as_mut().unwrap();
        cfg_controller.register(
            tikv::config::Module::Gc,
            Box::new(gc_worker.get_config_manager()),
        );

        gc_worker
    }

    fn init_servers<F: KvFormat>(&mut self) -> Arc<VersionTrack<ServerConfig>> {
        let flow_controller = Arc::new(FlowController::Singleton(EngineFlowController::new(
            &self.config.storage.flow_control,
            self.engines.as_ref().unwrap().engine.kv_engine().unwrap(),
            self.flow_info_receiver.take().unwrap(),
        )));
        let mut gc_worker = self.init_gc_worker();
        let mut ttl_checker = Box::new(LazyWorker::new("ttl-checker"));
        let ttl_scheduler = ttl_checker.scheduler();

        let cfg_controller = self.cfg_controller.as_mut().unwrap();

        cfg_controller.register(
            tikv::config::Module::Quota,
            Box::new(QuotaLimitConfigManager::new(Arc::clone(
                &self.quota_limiter,
            ))),
        );

        cfg_controller.register(tikv::config::Module::Log, Box::new(LogConfigManager));

        // Create cdc.
        let mut cdc_worker = Box::new(LazyWorker::new("cdc"));
        let cdc_scheduler = cdc_worker.scheduler();
        let txn_extra_scheduler = cdc::CdcTxnExtraScheduler::new(cdc_scheduler.clone());

        self.engines
            .as_mut()
            .unwrap()
            .engine
            .set_txn_extra_scheduler(Arc::new(txn_extra_scheduler));

        let lock_mgr = LockManager::new(&self.config.pessimistic_txn);
        cfg_controller.register(
            tikv::config::Module::PessimisticTxn,
            Box::new(lock_mgr.config_manager()),
        );
        lock_mgr.register_detector_role_change_observer(self.coprocessor_host.as_mut().unwrap());

        let engines = self.engines.as_ref().unwrap();

        let pd_worker = LazyWorker::new("pd-worker");
        let pd_sender = pd_worker.scheduler();

        if let Some(sst_worker) = &mut self.sst_worker {
            let sst_runner = RecoveryRunner::new(
                engines.engines.kv.clone(),
                engines.store_meta.clone(),
                self.config.storage.background_error_recovery_window.into(),
                DEFAULT_CHECK_INTERVAL,
            );
            sst_worker.start_with_timer(sst_runner);
        }

        let unified_read_pool = if self.config.readpool.is_unified_pool_enabled() {
            let resource_ctl = self
                .resource_manager
                .as_ref()
                .map(|m| m.derive_controller("unified-read-pool".into(), true));
            Some(build_yatp_read_pool(
                &self.config.readpool.unified,
                pd_sender.clone(),
                engines.engine.clone(),
                resource_ctl,
            ))
        } else {
            None
        };
        if let Some(unified_read_pool) = &unified_read_pool {
            let handle = unified_read_pool.handle();
            self.background_worker.spawn_interval_task(
                UPDATE_EWMA_TIME_SLICE_INTERVAL,
                move || {
                    handle.update_ewma_time_slice();
                },
            );
        }

        // The `DebugService` and `DiagnosticsService` will share the same thread pool
        let props = tikv_util::thread_group::current_properties();
        let debug_thread_pool = Arc::new(
            Builder::new_multi_thread()
                .thread_name(thd_name!("debugger"))
                .worker_threads(1)
                .after_start_wrapper(move || {
                    tikv_alloc::add_thread_memory_accessor();
                    tikv_util::thread_group::set_properties(props.clone());
                })
                .before_stop_wrapper(tikv_alloc::remove_thread_memory_accessor)
                .build()
                .unwrap(),
        );

        // Start resource metering.
        let (recorder_notifier, collector_reg_handle, resource_tag_factory, recorder_worker) =
            resource_metering::init_recorder(self.config.resource_metering.precision.as_millis());
        self.to_stop.push(recorder_worker);
        let (reporter_notifier, data_sink_reg_handle, reporter_worker) =
            resource_metering::init_reporter(
                self.config.resource_metering.clone(),
                collector_reg_handle.clone(),
            );
        self.to_stop.push(reporter_worker);
        let (address_change_notifier, single_target_worker) = resource_metering::init_single_target(
            self.config.resource_metering.receiver_address.clone(),
            self.env.clone(),
            data_sink_reg_handle.clone(),
        );
        self.to_stop.push(single_target_worker);
        let rsmeter_pubsub_service = resource_metering::PubSubService::new(data_sink_reg_handle);

        let cfg_manager = resource_metering::ConfigManager::new(
            self.config.resource_metering.clone(),
            recorder_notifier,
            reporter_notifier,
            address_change_notifier,
        );
        cfg_controller.register(
            tikv::config::Module::ResourceMetering,
            Box::new(cfg_manager),
        );

        let storage_read_pool_handle = if self.config.readpool.storage.use_unified_pool() {
            unified_read_pool.as_ref().unwrap().handle()
        } else {
            let storage_read_pools = ReadPool::from(storage::build_read_pool(
                &self.config.readpool.storage,
                pd_sender.clone(),
                engines.engine.clone(),
            ));
            storage_read_pools.handle()
        };

        let storage = Storage::<_, _, F>::from_engine(
            engines.engine.clone(),
            &self.config.storage,
            storage_read_pool_handle,
            lock_mgr.clone(),
            self.concurrency_manager.clone(),
            lock_mgr.get_storage_dynamic_configs(),
            flow_controller.clone(),
            pd_sender.clone(),
            resource_tag_factory.clone(),
            Arc::clone(&self.quota_limiter),
            self.pd_client.feature_gate().clone(),
            self.causal_ts_provider.clone(),
            self.resource_manager
                .as_ref()
                .map(|m| m.derive_controller("scheduler-worker-pool".to_owned(), true)),
        )
        .unwrap_or_else(|e| fatal!("failed to create raft storage: {}", e));
        cfg_controller.register(
            tikv::config::Module::Storage,
            Box::new(StorageConfigManger::new(
                self.tablet_registry.as_ref().unwrap().clone(),
                ttl_scheduler,
                flow_controller,
                storage.get_scheduler(),
            )),
        );

        let (resolver, state) = resolve::new_resolver(
            self.pd_client.clone(),
            &self.background_worker,
            storage.get_engine().raft_extension(),
        );
        self.resolver = Some(resolver);

        ReplicaReadLockChecker::new(self.concurrency_manager.clone())
            .register(self.coprocessor_host.as_mut().unwrap());

        // Create snapshot manager, server.
        let snap_path = self
            .store_path
            .join(Path::new("snap"))
            .to_str()
            .unwrap()
            .to_owned();

        let bps = i64::try_from(self.config.server.snap_max_write_bytes_per_sec.0)
            .unwrap_or_else(|_| fatal!("snap_max_write_bytes_per_sec > i64::max_value"));

        let snap_mgr = SnapManagerBuilder::default()
            .max_write_bytes_per_sec(bps)
            .max_total_size(self.config.server.snap_max_total_size.0)
            .encryption_key_manager(self.encryption_key_manager.clone())
            .max_per_file_size(self.config.raft_store.max_snapshot_file_raw_size.0)
            .enable_multi_snapshot_files(
                self.pd_client
                    .feature_gate()
                    .can_enable(MULTI_FILES_SNAPSHOT_FEATURE),
            )
            .build(snap_path);

        // Create coprocessor endpoint.
        let cop_read_pool_handle = if self.config.readpool.coprocessor.use_unified_pool() {
            unified_read_pool.as_ref().unwrap().handle()
        } else {
            let cop_read_pools = ReadPool::from(coprocessor::readpool_impl::build_read_pool(
                &self.config.readpool.coprocessor,
                pd_sender,
                engines.engine.clone(),
            ));
            cop_read_pools.handle()
        };

        let mut unified_read_pool_scale_receiver = None;
        if self.config.readpool.is_unified_pool_enabled() {
            let (unified_read_pool_scale_notifier, rx) = mpsc::sync_channel(10);
            cfg_controller.register(
                tikv::config::Module::Readpool,
                Box::new(ReadPoolConfigManager::new(
                    unified_read_pool.as_ref().unwrap().handle(),
                    unified_read_pool_scale_notifier,
                    &self.background_worker,
                    self.config.readpool.unified.max_thread_count,
                    self.config.readpool.unified.auto_adjust_pool_size,
                )),
            );
            unified_read_pool_scale_receiver = Some(rx);
        }

        // Register cdc.
        let cdc_ob = cdc::CdcObserver::new(cdc_scheduler.clone());
        cdc_ob.register_to(self.coprocessor_host.as_mut().unwrap());
        // Register cdc config manager.
        cfg_controller.register(
            tikv::config::Module::Cdc,
            Box::new(CdcConfigManager(cdc_worker.scheduler())),
        );

        // Create resolved ts worker
        let rts_worker = if self.config.resolved_ts.enable {
            let worker = Box::new(LazyWorker::new("resolved-ts"));
            // Register the resolved ts observer
            let resolved_ts_ob = resolved_ts::Observer::new(worker.scheduler());
            resolved_ts_ob.register_to(self.coprocessor_host.as_mut().unwrap());
            // Register config manager for resolved ts worker
            cfg_controller.register(
                tikv::config::Module::ResolvedTs,
                Box::new(resolved_ts::ResolvedTsConfigManager::new(
                    worker.scheduler(),
                )),
            );
            Some(worker)
        } else {
            None
        };

        let check_leader_runner = CheckLeaderRunner::new(
            engines.store_meta.clone(),
            self.coprocessor_host.clone().unwrap(),
        );
        let check_leader_scheduler = self
            .check_leader_worker
            .start("check-leader", check_leader_runner);

        let server_config = Arc::new(VersionTrack::new(self.config.server.clone()));

        self.config
            .raft_store
            .validate(
                self.config.coprocessor.region_split_size(),
                self.config.coprocessor.enable_region_bucket,
                self.config.coprocessor.region_bucket_size,
            )
            .unwrap_or_else(|e| fatal!("failed to validate raftstore config {}", e));
        let raft_store = Arc::new(VersionTrack::new(self.config.raft_store.clone()));
        let health_service = HealthService::default();
        let mut node = Node::new(
            self.system.take().unwrap(),
            &server_config.value().clone(),
            raft_store.clone(),
            self.config.storage.api_version(),
            self.pd_client.clone(),
            state,
            self.background_worker.clone(),
            Some(health_service.clone()),
            None,
        );
        node.try_bootstrap_store(engines.engines.clone())
            .unwrap_or_else(|e| fatal!("failed to bootstrap node id: {}", e));

        self.snap_mgr = Some(snap_mgr.clone());
        // Create server
        let server = Server::new(
            node.id(),
            &server_config,
            &self.security_mgr,
            storage,
            coprocessor::Endpoint::new(
                &server_config.value(),
                cop_read_pool_handle,
                self.concurrency_manager.clone(),
                resource_tag_factory,
                Arc::clone(&self.quota_limiter),
            ),
            coprocessor_v2::Endpoint::new(&self.config.coprocessor_v2),
            self.resolver.clone().unwrap(),
            Either::Left(snap_mgr.clone()),
            gc_worker.clone(),
            check_leader_scheduler,
            self.env.clone(),
            unified_read_pool,
            debug_thread_pool,
            health_service,
        )
        .unwrap_or_else(|e| fatal!("failed to create server: {}", e));
        cfg_controller.register(
            tikv::config::Module::Server,
            Box::new(ServerConfigManager::new(
                server.get_snap_worker_scheduler(),
                server_config.clone(),
                server.get_grpc_mem_quota().clone(),
            )),
        );

        // Start backup stream
        let backup_stream_scheduler = if self.config.backup_stream.enable {
            // Create backup stream.
            let mut backup_stream_worker = Box::new(LazyWorker::new("backup-stream"));
            let backup_stream_scheduler = backup_stream_worker.scheduler();

            // Register backup-stream observer.
            let backup_stream_ob = BackupStreamObserver::new(backup_stream_scheduler.clone());
            backup_stream_ob.register_to(self.coprocessor_host.as_mut().unwrap());
            // Register config manager.
            cfg_controller.register(
                tikv::config::Module::BackupStream,
                Box::new(BackupStreamConfigManager(backup_stream_worker.scheduler())),
            );

            let etcd_cli = LazyEtcdClient::new(
                self.config.pd.endpoints.as_slice(),
                ConnectionConfig {
                    keep_alive_interval: self.config.server.grpc_keepalive_time.0,
                    keep_alive_timeout: self.config.server.grpc_keepalive_timeout.0,
                    tls: Arc::clone(&self.security_mgr),
                },
            );
            let backup_stream_endpoint = backup_stream::Endpoint::new(
                node.id(),
                etcd_cli,
                self.config.backup_stream.clone(),
                backup_stream_scheduler.clone(),
                backup_stream_ob,
                self.region_info_accessor.clone(),
                self.router.clone(),
                self.pd_client.clone(),
                self.concurrency_manager.clone(),
                Arc::clone(&self.env),
                engines
                    .store_meta
                    .lock()
                    .unwrap()
                    .region_read_progress
                    .clone(),
                Arc::clone(&self.security_mgr),
            );
            backup_stream_worker.start(backup_stream_endpoint);
            self.to_stop.push(backup_stream_worker);
            Some(backup_stream_scheduler)
        } else {
            None
        };

        let import_path = self.store_path.join("import");
        let mut importer = SstImporter::new(
            &self.config.import,
            import_path,
            self.encryption_key_manager.clone(),
            self.config.storage.api_version(),
        )
        .unwrap();
        for (cf_name, compression_type) in &[
            (
                CF_DEFAULT,
                self.config.rocksdb.defaultcf.bottommost_level_compression,
            ),
            (
                CF_WRITE,
                self.config.rocksdb.writecf.bottommost_level_compression,
            ),
        ] {
            importer.set_compression_type(cf_name, from_rocks_compression_type(*compression_type));
        }
        let importer = Arc::new(importer);

        let split_check_runner = SplitCheckRunner::new(
            engines.engines.kv.clone(),
            self.router.clone(),
            self.coprocessor_host.clone().unwrap(),
        );
        let split_check_scheduler = self
            .background_worker
            .start("split-check", split_check_runner);
        cfg_controller.register(
            tikv::config::Module::Coprocessor,
            Box::new(SplitCheckConfigManager(split_check_scheduler.clone())),
        );

        let split_config_manager =
            SplitConfigManager::new(Arc::new(VersionTrack::new(self.config.split.clone())));
        cfg_controller.register(
            tikv::config::Module::Split,
            Box::new(split_config_manager.clone()),
        );

        let auto_split_controller = AutoSplitController::new(
            split_config_manager,
            self.config.server.grpc_concurrency,
            self.config.readpool.unified.max_thread_count,
            unified_read_pool_scale_receiver,
        );

        // `ConsistencyCheckObserver` must be registered before `Node::start`.
        let safe_point = Arc::new(AtomicU64::new(0));
        let observer = match self.config.coprocessor.consistency_check_method {
            ConsistencyCheckMethod::Mvcc => BoxConsistencyCheckObserver::new(
                MvccConsistencyCheckObserver::new(safe_point.clone()),
            ),
            ConsistencyCheckMethod::Raw => {
                BoxConsistencyCheckObserver::new(RawConsistencyCheckObserver::default())
            }
        };
        self.coprocessor_host
            .as_mut()
            .unwrap()
            .registry
            .register_consistency_check_observer(100, observer);

        node.start(
            engines.engines.clone(),
            server.transport(),
            snap_mgr,
            pd_worker,
            engines.store_meta.clone(),
            self.coprocessor_host.clone().unwrap(),
            importer.clone(),
            split_check_scheduler,
            auto_split_controller,
            self.concurrency_manager.clone(),
            collector_reg_handle,
            self.causal_ts_provider.clone(),
        )
        .unwrap_or_else(|e| fatal!("failed to start node: {}", e));

        // Start auto gc. Must after `Node::start` because `node_id` is initialized
        // there.
        assert!(node.id() > 0); // Node id should never be 0.
        let auto_gc_config = AutoGcConfig::new(
            self.pd_client.clone(),
            self.region_info_accessor.clone(),
            node.id(),
        );
        gc_worker
            .start(node.id())
            .unwrap_or_else(|e| fatal!("failed to start gc worker: {}", e));
        if let Err(e) = gc_worker.start_auto_gc(auto_gc_config, safe_point) {
            fatal!("failed to start auto_gc on storage, error: {}", e);
        }

        initial_metric(&self.config.metric);
        if self.config.storage.enable_ttl {
            ttl_checker.start_with_timer(TtlChecker::new(
                self.engines.as_ref().unwrap().engine.kv_engine().unwrap(),
                self.region_info_accessor.clone(),
                self.config.storage.ttl_check_poll_interval.into(),
            ));
            self.to_stop.push(ttl_checker);
        }

        // Start CDC.
        let cdc_memory_quota = MemoryQuota::new(self.config.cdc.sink_memory_quota.0 as _);
        let cdc_endpoint = cdc::Endpoint::new(
            self.config.server.cluster_id,
            &self.config.cdc,
            self.config.storage.api_version(),
            self.pd_client.clone(),
            cdc_scheduler.clone(),
            self.router.clone(),
            self.engines.as_ref().unwrap().engines.kv.clone(),
            cdc_ob,
            engines.store_meta.clone(),
            self.concurrency_manager.clone(),
            server.env(),
            self.security_mgr.clone(),
            cdc_memory_quota.clone(),
            self.causal_ts_provider.clone(),
        );
        cdc_worker.start_with_timer(cdc_endpoint);
        self.to_stop.push(cdc_worker);

        // Start resolved ts
        if let Some(mut rts_worker) = rts_worker {
            let rts_endpoint = resolved_ts::Endpoint::new(
                &self.config.resolved_ts,
                rts_worker.scheduler(),
                self.router.clone(),
                engines.store_meta.clone(),
                self.pd_client.clone(),
                self.concurrency_manager.clone(),
                server.env(),
                self.security_mgr.clone(),
            );
            rts_worker.start_with_timer(rts_endpoint);
            self.to_stop.push(rts_worker);
        }

        cfg_controller.register(
            tikv::config::Module::Raftstore,
            Box::new(RaftstoreConfigManager::new(
                node.refresh_config_scheduler(),
                raft_store,
            )),
        );

        self.servers = Some(Servers {
            lock_mgr,
            server,
            node,
            importer,
            cdc_scheduler,
            cdc_memory_quota,
            rsmeter_pubsub_service,
            backup_stream_scheduler,
        });

        server_config
    }

    fn register_services(&mut self) {
        let servers = self.servers.as_mut().unwrap();
        let engines = self.engines.as_ref().unwrap();

        // Import SST service.
        let import_service = ImportSstService::new(
            self.config.import.clone(),
            self.config.raft_store.raft_entry_max_size,
            self.router.clone(),
            engines.engines.kv.clone(),
            servers.importer.clone(),
        );
        if servers
            .server
            .register_service(create_import_sst(import_service))
            .is_some()
        {
            fatal!("failed to register import service");
        }

        // Debug service.
        let debug_service = DebugService::new(
            engines.engines.clone(),
            self.kv_statistics.clone(),
            self.raft_statistics.clone(),
            servers.server.get_debug_thread_pool().clone(),
            engines.engine.raft_extension(),
            self.cfg_controller.as_ref().unwrap().clone(),
        );
        if servers
            .server
            .register_service(create_debug(debug_service))
            .is_some()
        {
            fatal!("failed to register debug service");
        }

        // Create Diagnostics service
        let diag_service = DiagnosticsService::new(
            servers.server.get_debug_thread_pool().clone(),
            self.config.log.file.filename.clone(),
            self.config.slow_log_file.clone(),
        );
        if servers
            .server
            .register_service(create_diagnostics(diag_service))
            .is_some()
        {
            fatal!("failed to register diagnostics service");
        }

        // Lock manager.
        if servers
            .server
            .register_service(create_deadlock(servers.lock_mgr.deadlock_service()))
            .is_some()
        {
            fatal!("failed to register deadlock service");
        }

        servers
            .lock_mgr
            .start(
                servers.node.id(),
                self.pd_client.clone(),
                self.resolver.clone().unwrap(),
                self.security_mgr.clone(),
                &self.config.pessimistic_txn,
            )
            .unwrap_or_else(|e| fatal!("failed to start lock manager: {}", e));

        // Backup service.
        let mut backup_worker = Box::new(self.background_worker.lazy_build("backup-endpoint"));
        let backup_scheduler = backup_worker.scheduler();
        let backup_service = backup::Service::<RocksEngine, RaftRouter<RocksEngine, ER>>::new(
            backup_scheduler,
            self.router.clone(),
        );
        if servers
            .server
            .register_service(create_backup(backup_service))
            .is_some()
        {
            fatal!("failed to register backup service");
        }

        let backup_endpoint = backup::Endpoint::new(
            servers.node.id(),
            engines.engine.clone(),
            self.region_info_accessor.clone(),
            engines.engines.kv.clone(),
            self.config.backup.clone(),
            self.concurrency_manager.clone(),
            self.config.storage.api_version(),
            self.causal_ts_provider.clone(),
        );
        self.cfg_controller.as_mut().unwrap().register(
            tikv::config::Module::Backup,
            Box::new(backup_endpoint.get_config_manager()),
        );
        backup_worker.start(backup_endpoint);

        let cdc_service = cdc::Service::new(
            servers.cdc_scheduler.clone(),
            servers.cdc_memory_quota.clone(),
        );
        if servers
            .server
            .register_service(create_change_data(cdc_service))
            .is_some()
        {
            fatal!("failed to register cdc service");
        }
        if servers
            .server
            .register_service(create_resource_metering_pub_sub(
                servers.rsmeter_pubsub_service.clone(),
            ))
            .is_some()
        {
            warn!("failed to register resource metering pubsub service");
        }

        if let Some(sched) = servers.backup_stream_scheduler.take() {
            let pitr_service = backup_stream::Service::new(sched);
            if servers
                .server
                .register_service(create_log_backup(pitr_service))
                .is_some()
            {
                fatal!("failed to register log backup service");
            }
        }

        // the present tikv in recovery mode, start recovery service
        if self.br_snap_recovery_mode {
            let recovery_service =
                RecoveryService::new(engines.engines.clone(), self.router.clone());

            if servers
                .server
                .register_service(create_recover_data(recovery_service))
                .is_some()
            {
                fatal!("failed to register recovery service");
            }
        }
    }

    fn init_io_utility(&mut self) -> BytesFetcher {
        let stats_collector_enabled = file_system::init_io_stats_collector()
            .map_err(|e| warn!("failed to init I/O stats collector: {}", e))
            .is_ok();

        let limiter = Arc::new(
            self.config
                .storage
                .io_rate_limit
                .build(!stats_collector_enabled /* enable_statistics */),
        );
        let fetcher = if stats_collector_enabled {
            BytesFetcher::FromIoStatsCollector()
        } else {
            BytesFetcher::FromRateLimiter(limiter.statistics().unwrap())
        };
        // Set up IO limiter even when rate limit is disabled, so that rate limits can
        // be dynamically applied later on.
        set_io_rate_limiter(Some(limiter));
        fetcher
    }

    fn init_metrics_flusher(
        &mut self,
        fetcher: BytesFetcher,
        engines_info: Arc<EnginesResourceInfo>,
    ) {
        let mut engine_metrics = EngineMetricsManager::<RocksEngine, ER>::new(
            self.tablet_registry.clone().unwrap(),
            self.kv_statistics.clone(),
            self.config.rocksdb.titan.enabled,
            self.engines.as_ref().unwrap().engines.raft.clone(),
            self.raft_statistics.clone(),
        );
        let mut io_metrics = IoMetricsManager::new(fetcher);
        let engines_info_clone = engines_info.clone();

        // region_id -> (suffix, tablet)
        // `update` of EnginesResourceInfo is called perodically which needs this map
        // for recording the latest tablet for each region.
        // `cached_latest_tablets` is passed to `update` to avoid memory
        // allocation each time when calling `update`.
        let mut cached_latest_tablets = HashMap::default();
        self.background_worker
            .spawn_interval_task(DEFAULT_METRICS_FLUSH_INTERVAL, move || {
                let now = Instant::now();
                engine_metrics.flush(now);
                io_metrics.flush(now);
                engines_info_clone.update(now, &mut cached_latest_tablets);
            });
        if let Some(limiter) = get_io_rate_limiter() {
            limiter.set_low_priority_io_adjustor_if_needed(Some(engines_info));
        }

        let mut mem_trace_metrics = MemoryTraceManager::default();
        mem_trace_metrics.register_provider(MEMTRACE_RAFTSTORE.clone());
        mem_trace_metrics.register_provider(MEMTRACE_COPROCESSOR.clone());
        self.background_worker
            .spawn_interval_task(DEFAULT_MEMTRACE_FLUSH_INTERVAL, move || {
                let now = Instant::now();
                mem_trace_metrics.flush(now);
            });
    }

    // Only background cpu quota tuning is implemented at present. iops and frontend
    // quota tuning is on the way
    fn init_quota_tuning_task(&self, quota_limiter: Arc<QuotaLimiter>) {
        // No need to do auto tune when capacity is really low
        if SysQuota::cpu_cores_quota() * BACKGROUND_REQUEST_CORE_MAX_RATIO
            < BACKGROUND_REQUEST_CORE_LOWER_BOUND
        {
            return;
        };

        // Determine the base cpu quota
        let base_cpu_quota =
            // if cpu quota is not specified, start from optimistic case
            if quota_limiter.cputime_limiter(false).is_infinite() {
                1000_f64
                    * f64::max(
                        BACKGROUND_REQUEST_CORE_LOWER_BOUND,
                        SysQuota::cpu_cores_quota() * BACKGROUND_REQUEST_CORE_DEFAULT_RATIO,
                    )
            } else {
                quota_limiter.cputime_limiter(false) / 1000_f64
            };

        // Calculate the celling and floor quota
        let celling_quota = f64::min(
            base_cpu_quota * 2.0,
            1_000_f64 * SysQuota::cpu_cores_quota() * BACKGROUND_REQUEST_CORE_MAX_RATIO,
        );
        let floor_quota = f64::max(
            base_cpu_quota * 0.5,
            1_000_f64 * BACKGROUND_REQUEST_CORE_LOWER_BOUND,
        );

        let mut proc_stats: ProcessStat = ProcessStat::cur_proc_stat().unwrap();
        self.background_worker.spawn_interval_task(
            DEFAULT_QUOTA_LIMITER_TUNE_INTERVAL,
            move || {
                if quota_limiter.auto_tune_enabled() {
                    let cputime_limit = quota_limiter.cputime_limiter(false);
                    let old_quota = if cputime_limit.is_infinite() {
                        base_cpu_quota
                    } else {
                        cputime_limit / 1000_f64
                    };
                    let cpu_usage = match proc_stats.cpu_usage() {
                        Ok(r) => r,
                        Err(_e) => 0.0,
                    };
                    // Try tuning quota when cpu_usage is correctly collected.
                    // rule based tuning:
                    // - if instance is busy, shrink cpu quota for analyze by one quota pace until
                    //   lower bound is hit;
                    // - if instance cpu usage is healthy, no op;
                    // - if instance is idle, increase cpu quota by one quota pace  until upper
                    //   bound is hit.
                    if cpu_usage > 0.0f64 {
                        let mut target_quota = old_quota;

                        let cpu_util = cpu_usage / SysQuota::cpu_cores_quota();
                        if cpu_util >= SYSTEM_BUSY_THRESHOLD {
                            target_quota =
                                f64::max(target_quota - CPU_QUOTA_ADJUSTMENT_PACE, floor_quota);
                        } else if cpu_util < SYSTEM_HEALTHY_THRESHOLD {
                            target_quota =
                                f64::min(target_quota + CPU_QUOTA_ADJUSTMENT_PACE, celling_quota);
                        }

                        if old_quota != target_quota {
                            quota_limiter.set_cpu_time_limit(target_quota as usize, false);
                            debug!(
                                "cpu_time_limiter tuned for backend request";
                                "cpu_util" => ?cpu_util,
                                "new quota" => ?target_quota);
                            INSTANCE_BACKEND_CPU_QUOTA.set(target_quota as i64);
                        }
                    }
                }
            },
        );
    }

    fn init_storage_stats_task(&self, engines: Engines<RocksEngine, ER>) {
        let config_disk_capacity: u64 = self.config.raft_store.capacity.0;
        let data_dir = self.config.storage.data_dir.clone();
        let store_path = self.store_path.clone();
        let snap_mgr = self.snap_mgr.clone().unwrap();
        let reserve_space = disk::get_disk_reserved_space();
        let reserve_raft_space = disk::get_raft_disk_reserved_space();
        if reserve_space == 0 && reserve_raft_space == 0 {
            info!("disk space checker not enabled");
            return;
        }
        let raft_path = engines.raft.get_engine_path().to_string();
        let separated_raft_mount_path =
            path_in_diff_mount_point(raft_path.as_str(), engines.kv.path());
        let raft_almost_full_threshold = reserve_raft_space;
        let raft_already_full_threshold = reserve_raft_space / 2;

        let almost_full_threshold = reserve_space;
        let already_full_threshold = reserve_space / 2;
        fn calculate_disk_usage(a: disk::DiskUsage, b: disk::DiskUsage) -> disk::DiskUsage {
            match (a, b) {
                (disk::DiskUsage::AlreadyFull, _) => disk::DiskUsage::AlreadyFull,
                (_, disk::DiskUsage::AlreadyFull) => disk::DiskUsage::AlreadyFull,
                (disk::DiskUsage::AlmostFull, _) => disk::DiskUsage::AlmostFull,
                (_, disk::DiskUsage::AlmostFull) => disk::DiskUsage::AlmostFull,
                (disk::DiskUsage::Normal, disk::DiskUsage::Normal) => disk::DiskUsage::Normal,
            }
        }
        self.background_worker
            .spawn_interval_task(DEFAULT_STORAGE_STATS_INTERVAL, move || {
                let disk_stats = match fs2::statvfs(&store_path) {
                    Err(e) => {
                        error!(
                            "get disk stat for kv store failed";
                            "kv path" => store_path.to_str(),
                            "err" => ?e
                        );
                        return;
                    }
                    Ok(stats) => stats,
                };
                let disk_cap = disk_stats.total_space();
                let snap_size = snap_mgr.get_total_snap_size().unwrap();

                let kv_size = engines
                    .kv
                    .get_engine_used_size()
                    .expect("get kv engine size");

                let raft_size = engines
                    .raft
                    .get_engine_size()
                    .expect("get raft engine size");

                let mut raft_disk_status = disk::DiskUsage::Normal;
                if separated_raft_mount_path && reserve_raft_space != 0 {
                    let raft_disk_stats = match fs2::statvfs(&raft_path) {
                        Err(e) => {
                            error!(
                                "get disk stat for raft engine failed";
                                "raft engine path" => raft_path.clone(),
                                "err" => ?e
                            );
                            return;
                        }
                        Ok(stats) => stats,
                    };
                    let raft_disk_cap = raft_disk_stats.total_space();
                    let mut raft_disk_available =
                        raft_disk_cap.checked_sub(raft_size).unwrap_or_default();
                    raft_disk_available = cmp::min(raft_disk_available, raft_disk_stats.available_space());
                    raft_disk_status = if raft_disk_available <= raft_already_full_threshold
                    {
                        disk::DiskUsage::AlreadyFull
                    } else if raft_disk_available <= raft_almost_full_threshold
                    {
                        disk::DiskUsage::AlmostFull
                    } else {
                        disk::DiskUsage::Normal
                    };
                }
                let placeholer_file_path = PathBuf::from_str(&data_dir)
                    .unwrap()
                    .join(Path::new(file_system::SPACE_PLACEHOLDER_FILE));

                let placeholder_size: u64 =
                    file_system::get_file_size(placeholer_file_path).unwrap_or(0);

                let used_size = if !separated_raft_mount_path {
                    snap_size + kv_size + raft_size + placeholder_size
                } else {
                    snap_size + kv_size + placeholder_size
                };
                let capacity = if config_disk_capacity == 0 || disk_cap < config_disk_capacity {
                    disk_cap
                } else {
                    config_disk_capacity
                };

                let mut available = capacity.checked_sub(used_size).unwrap_or_default();
                available = cmp::min(available, disk_stats.available_space());

                let prev_disk_status = disk::get_disk_status(0); //0 no need care about failpoint.
                let cur_kv_disk_status = if available <= already_full_threshold {
                    disk::DiskUsage::AlreadyFull
                } else if available <= almost_full_threshold {
                    disk::DiskUsage::AlmostFull
                } else {
                    disk::DiskUsage::Normal
                };
                let cur_disk_status = calculate_disk_usage(raft_disk_status, cur_kv_disk_status);
                if prev_disk_status != cur_disk_status {
                    warn!(
                        "disk usage {:?}->{:?} (raft engine usage: {:?}, kv engine usage: {:?}), seperated raft mount={}, kv available={}, snap={}, kv={}, raft={}, capacity={}",
                        prev_disk_status,
                        cur_disk_status,
                        raft_disk_status,
                        cur_kv_disk_status,
                        separated_raft_mount_path,
                        available,
                        snap_size,
                        kv_size,
                        raft_size,
                        capacity
                    );
                }
                disk::set_disk_status(cur_disk_status);
            })
    }

    fn init_sst_recovery_sender(&mut self) -> Option<Scheduler<String>> {
        if !self
            .config
            .storage
            .background_error_recovery_window
            .is_zero()
        {
            let sst_worker = Box::new(LazyWorker::new("sst-recovery"));
            let scheduler = sst_worker.scheduler();
            self.sst_worker = Some(sst_worker);
            Some(scheduler)
        } else {
            None
        }
    }

    fn run_server(&mut self, server_config: Arc<VersionTrack<ServerConfig>>) {
        let server = self.servers.as_mut().unwrap();
        server
            .server
            .build_and_bind()
            .unwrap_or_else(|e| fatal!("failed to build server: {}", e));
        server
            .server
            .start(server_config, self.security_mgr.clone())
            .unwrap_or_else(|e| fatal!("failed to start server: {}", e));
    }

    fn run_status_server(&mut self) {
        // Create a status server.
        let status_enabled = !self.config.server.status_addr.is_empty();
        if status_enabled {
            let mut status_server = match StatusServer::new(
                self.config.server.status_thread_pool_size,
                self.cfg_controller.take().unwrap(),
                Arc::new(self.config.security.clone()),
                self.engines.as_ref().unwrap().engine.raft_extension(),
                self.store_path.clone(),
            ) {
                Ok(status_server) => Box::new(status_server),
                Err(e) => {
                    error_unknown!(%e; "failed to start runtime for status service");
                    return;
                }
            };
            // Start the status server.
            if let Err(e) = status_server.start(self.config.server.status_addr.clone()) {
                error_unknown!(%e; "failed to bind addr for status service");
            } else {
                self.to_stop.push(status_server);
            }
        }
    }

    fn stop(self) {
        tikv_util::thread_group::mark_shutdown();
        let mut servers = self.servers.unwrap();
        servers
            .server
            .stop()
            .unwrap_or_else(|e| fatal!("failed to stop server: {}", e));

        servers.node.stop();
        self.region_info_accessor.stop();

        servers.lock_mgr.stop();

        if let Some(sst_worker) = self.sst_worker {
            sst_worker.stop_worker();
        }

        self.to_stop.into_iter().for_each(|s| s.stop());
    }
}

pub trait ConfiguredRaftEngine: RaftEngine {
    fn build(
        _: &TikvConfig,
        _: &Arc<Env>,
        _: &Option<Arc<DataKeyManager>>,
        _: &Cache,
    ) -> (Self, Option<Arc<RocksStatistics>>);
    fn as_rocks_engine(&self) -> Option<&RocksEngine>;
    fn register_config(&self, _cfg_controller: &mut ConfigController);
}

impl<T: RaftEngine> ConfiguredRaftEngine for T {
    default fn build(
        _: &TikvConfig,
        _: &Arc<Env>,
        _: &Option<Arc<DataKeyManager>>,
        _: &Cache,
    ) -> (Self, Option<Arc<RocksStatistics>>) {
        unimplemented!()
    }
    default fn as_rocks_engine(&self) -> Option<&RocksEngine> {
        None
    }
    default fn register_config(&self, _cfg_controller: &mut ConfigController) {}
}

impl ConfiguredRaftEngine for RocksEngine {
    fn build(
        config: &TikvConfig,
        env: &Arc<Env>,
        key_manager: &Option<Arc<DataKeyManager>>,
        block_cache: &Cache,
    ) -> (Self, Option<Arc<RocksStatistics>>) {
        let mut raft_data_state_machine = RaftDataStateMachine::new(
            &config.storage.data_dir,
            &config.raft_engine.config().dir,
            &config.raft_store.raftdb_path,
        );
        let should_dump = raft_data_state_machine.before_open_target();

        let raft_db_path = &config.raft_store.raftdb_path;
        let config_raftdb = &config.raftdb;
        let statistics = Arc::new(RocksStatistics::new_titan());
        let raft_db_opts = config_raftdb.build_opt(env.clone(), Some(&statistics));
        let raft_cf_opts = config_raftdb.build_cf_opts(block_cache);
        let raftdb = engine_rocks::util::new_engine_opt(raft_db_path, raft_db_opts, raft_cf_opts)
            .expect("failed to open raftdb");

        if should_dump {
            let raft_engine =
                RaftLogEngine::new(config.raft_engine.config(), key_manager.clone(), None)
                    .expect("failed to open raft engine for migration");
            dump_raft_engine_to_raftdb(&raft_engine, &raftdb, 8 /* threads */);
            raft_engine.stop();
            drop(raft_engine);
            raft_data_state_machine.after_dump_data();
        }
        (raftdb, Some(statistics))
    }

    fn as_rocks_engine(&self) -> Option<&RocksEngine> {
        Some(self)
    }

    fn register_config(&self, cfg_controller: &mut ConfigController) {
        cfg_controller.register(
            tikv::config::Module::Raftdb,
            Box::new(DbConfigManger::new(self.clone(), DbType::Raft)),
        );
    }
}

impl ConfiguredRaftEngine for RaftLogEngine {
    fn build(
        config: &TikvConfig,
        env: &Arc<Env>,
        key_manager: &Option<Arc<DataKeyManager>>,
        block_cache: &Cache,
    ) -> (Self, Option<Arc<RocksStatistics>>) {
        let mut raft_data_state_machine = RaftDataStateMachine::new(
            &config.storage.data_dir,
            &config.raft_store.raftdb_path,
            &config.raft_engine.config().dir,
        );
        let should_dump = raft_data_state_machine.before_open_target();

        let raft_config = config.raft_engine.config();
        let raft_engine =
            RaftLogEngine::new(raft_config, key_manager.clone(), get_io_rate_limiter())
                .expect("failed to open raft engine");

        if should_dump {
            let config_raftdb = &config.raftdb;
            let raft_db_opts = config_raftdb.build_opt(env.clone(), None);
            let raft_cf_opts = config_raftdb.build_cf_opts(block_cache);
            let raftdb = engine_rocks::util::new_engine_opt(
                &config.raft_store.raftdb_path,
                raft_db_opts,
                raft_cf_opts,
            )
            .expect("failed to open raftdb for migration");
            dump_raftdb_to_raft_engine(&raftdb, &raft_engine, 8 /* threads */);
            raftdb.stop();
            drop(raftdb);
            raft_data_state_machine.after_dump_data();
        }
        (raft_engine, None)
    }
}

impl<CER: ConfiguredRaftEngine> TikvServer<CER> {
    fn init_raw_engines(
        &mut self,
        flow_listener: engine_rocks::FlowListener,
    ) -> (Engines<RocksEngine, CER>, Arc<EnginesResourceInfo>) {
        let block_cache = self
            .config
            .storage
            .block_cache
            .build_shared_cache(self.config.storage.engine);
        let env = self
            .config
            .build_shared_rocks_env(self.encryption_key_manager.clone(), get_io_rate_limiter())
            .unwrap();

        // Create raft engine
        let (raft_engine, raft_statistics) = CER::build(
            &self.config,
            &env,
            &self.encryption_key_manager,
            &block_cache,
        );
        self.raft_statistics = raft_statistics;

        // Create kv engine.
        let builder = KvEngineFactoryBuilder::new(env, &self.config, block_cache)
            .compaction_event_sender(Arc::new(RaftRouterCompactedEventSender {
                router: Mutex::new(self.router.clone()),
            }))
            .region_info_accessor(self.region_info_accessor.clone())
            .sst_recovery_sender(self.init_sst_recovery_sender())
            .flow_listener(flow_listener);
        let factory = Box::new(builder.build());
        let kv_engine = factory
            .create_shared_db(&self.store_path)
            .unwrap_or_else(|s| fatal!("failed to create kv engine: {}", s));
        self.kv_statistics = Some(factory.rocks_statistics());
        let engines = Engines::new(kv_engine.clone(), raft_engine);

        let cfg_controller = self.cfg_controller.as_mut().unwrap();
        cfg_controller.register(
            tikv::config::Module::Rocksdb,
            Box::new(DbConfigManger::new(kv_engine.clone(), DbType::Kv)),
        );
        let reg = TabletRegistry::new(Box::new(SingletonFactory::new(kv_engine)), &self.store_path)
            .unwrap();
        // It always use the singleton kv_engine, use arbitrary id and suffix.
        let ctx = TabletContext::with_infinite_region(0, Some(0));
        reg.load(ctx, false).unwrap();
        self.tablet_registry = Some(reg.clone());
        engines.raft.register_config(cfg_controller);

        let engines_info = Arc::new(EnginesResourceInfo::new(
            reg,
            engines.raft.as_rocks_engine().cloned(),
            180, // max_samples_to_preserve
        ));

        (engines, engines_info)
    }
}

/// Various sanity-checks and logging before running a server.
///
/// Warnings are logged.
///
/// # Logs
///
/// The presence of these environment variables that affect the database
/// behavior is logged.
///
/// - `GRPC_POLL_STRATEGY`
/// - `http_proxy` and `https_proxy`
///
/// # Warnings
///
/// - if `net.core.somaxconn` < 32768
/// - if `net.ipv4.tcp_syncookies` is not 0
/// - if `vm.swappiness` is not 0
/// - if data directories are not on SSDs
/// - if the "TZ" environment variable is not set on unix
fn pre_start() {
    check_environment_variables();
    for e in tikv_util::config::check_kernel() {
        warn!(
            "check: kernel";
            "err" => %e
        );
    }
}

fn check_system_config(config: &TikvConfig) {
    info!("beginning system configuration check");
    let mut rocksdb_max_open_files = config.rocksdb.max_open_files;
    if config.rocksdb.titan.enabled {
        // Titan engine maintains yet another pool of blob files and uses the same max
        // number of open files setup as rocksdb does. So we double the max required
        // open files here
        rocksdb_max_open_files *= 2;
    }
    if let Err(e) = tikv_util::config::check_max_open_fds(
        RESERVED_OPEN_FDS + (rocksdb_max_open_files + config.raftdb.max_open_files) as u64,
    ) {
        fatal!("{}", e);
    }

    // Check RocksDB data dir
    if let Err(e) = tikv_util::config::check_data_dir(&config.storage.data_dir) {
        warn!(
            "check: rocksdb-data-dir";
            "path" => &config.storage.data_dir,
            "err" => %e
        );
    }
    // Check raft data dir
    if let Err(e) = tikv_util::config::check_data_dir(&config.raft_store.raftdb_path) {
        warn!(
            "check: raftdb-path";
            "path" => &config.raft_store.raftdb_path,
            "err" => %e
        );
    }
}

fn try_lock_conflict_addr<P: AsRef<Path>>(path: P) -> File {
    let f = File::create(path.as_ref()).unwrap_or_else(|e| {
        fatal!(
            "failed to create lock at {}: {}",
            path.as_ref().display(),
            e
        )
    });

    if f.try_lock_exclusive().is_err() {
        fatal!(
            "{} already in use, maybe another instance is binding with this address.",
            path.as_ref().file_name().unwrap().to_str().unwrap()
        );
    }
    f
}

#[cfg(unix)]
fn get_lock_dir() -> String {
    format!("{}_TIKV_LOCK_FILES", unsafe { libc::getuid() })
}

#[cfg(not(unix))]
fn get_lock_dir() -> String {
    "TIKV_LOCK_FILES".to_owned()
}

/// A small trait for components which can be trivially stopped. Lets us keep
/// a list of these in `TiKV`, rather than storing each component individually.
pub(crate) trait Stop {
    fn stop(self: Box<Self>);
}

impl<R> Stop for StatusServer<R>
where
    R: 'static + Send,
{
    fn stop(self: Box<Self>) {
        (*self).stop()
    }
}

impl Stop for Worker {
    fn stop(self: Box<Self>) {
        Worker::stop(&self);
    }
}

impl<T: fmt::Display + Send + 'static> Stop for LazyWorker<T> {
    fn stop(self: Box<Self>) {
        self.stop_worker();
    }
}

pub struct EngineMetricsManager<EK: KvEngine, ER: RaftEngine> {
    tablet_registry: TabletRegistry<EK>,
    kv_statistics: Option<Arc<RocksStatistics>>,
    kv_is_titan: bool,
    raft_engine: ER,
    raft_statistics: Option<Arc<RocksStatistics>>,
    last_reset: Instant,
}

impl<EK: KvEngine, ER: RaftEngine> EngineMetricsManager<EK, ER> {
    pub fn new(
        tablet_registry: TabletRegistry<EK>,
        kv_statistics: Option<Arc<RocksStatistics>>,
        kv_is_titan: bool,
        raft_engine: ER,
        raft_statistics: Option<Arc<RocksStatistics>>,
    ) -> Self {
        EngineMetricsManager {
            tablet_registry,
            kv_statistics,
            kv_is_titan,
            raft_engine,
            raft_statistics,
            last_reset: Instant::now(),
        }
    }

    pub fn flush(&mut self, now: Instant) {
        let mut reporter = EK::StatisticsReporter::new("kv");
        self.tablet_registry
            .for_each_opened_tablet(|_, db: &mut CachedTablet<EK>| {
                if let Some(db) = db.latest() {
                    reporter.collect(db);
                }
                true
            });
        reporter.flush();
        self.raft_engine.flush_metrics("raft");

        if let Some(s) = self.kv_statistics.as_ref() {
            flush_engine_statistics(s, "kv", self.kv_is_titan);
        }
        if let Some(s) = self.raft_statistics.as_ref() {
            flush_engine_statistics(s, "raft", false);
        }
        if now.saturating_duration_since(self.last_reset) >= DEFAULT_ENGINE_METRICS_RESET_INTERVAL {
            if let Some(s) = self.kv_statistics.as_ref() {
                s.reset();
            }
            if let Some(s) = self.raft_statistics.as_ref() {
                s.reset();
            }
            self.last_reset = now;
        }
    }
}

pub struct EnginesResourceInfo {
    tablet_registry: TabletRegistry<RocksEngine>,
    raft_engine: Option<RocksEngine>,
    latest_normalized_pending_bytes: AtomicU32,
    normalized_pending_bytes_collector: MovingAvgU32,
}

impl EnginesResourceInfo {
    const SCALE_FACTOR: u64 = 100;

    fn new(
        tablet_registry: TabletRegistry<RocksEngine>,
        raft_engine: Option<RocksEngine>,
        max_samples_to_preserve: usize,
    ) -> Self {
        EnginesResourceInfo {
            tablet_registry,
            raft_engine,
            latest_normalized_pending_bytes: AtomicU32::new(0),
            normalized_pending_bytes_collector: MovingAvgU32::new(max_samples_to_preserve),
        }
    }

    pub fn update(
        &self,
        _now: Instant,
        cached_latest_tablets: &mut HashMap<u64, CachedTablet<RocksEngine>>,
    ) {
        let mut normalized_pending_bytes = 0;

        fn fetch_engine_cf(engine: &RocksEngine, cf: &str, normalized_pending_bytes: &mut u32) {
            if let Ok(cf_opts) = engine.get_options_cf(cf) {
                if let Ok(Some(b)) = engine.get_cf_pending_compaction_bytes(cf) {
                    if cf_opts.get_soft_pending_compaction_bytes_limit() > 0 {
                        *normalized_pending_bytes = std::cmp::max(
                            *normalized_pending_bytes,
                            (b * EnginesResourceInfo::SCALE_FACTOR
                                / cf_opts.get_soft_pending_compaction_bytes_limit())
                                as u32,
                        );
                    }
                }
            }
        }

        if let Some(raft_engine) = &self.raft_engine {
            fetch_engine_cf(raft_engine, CF_DEFAULT, &mut normalized_pending_bytes);
        }

        self.tablet_registry
            .for_each_opened_tablet(|id, db: &mut CachedTablet<RocksEngine>| {
                cached_latest_tablets.insert(id, db.clone());
                true
            });

        // todo(SpadeA): Now, there's a potential race condition problem where the
        // tablet could be destroyed after the clone and before the fetching
        // which could result in programme panic. It's okay now as the single global
        // kv_engine will not be destroyed in normal operation and v2 is not
        // ready for operation. Furthermore, this race condition is general to v2 as
        // tablet clone is not a case exclusively happened here. We should
        // propose another PR to tackle it such as destory tablet lazily in a GC
        // thread.

        for (_, cache) in cached_latest_tablets.iter_mut() {
            let Some(tablet) = cache.latest() else { continue };
            for cf in &[CF_DEFAULT, CF_WRITE, CF_LOCK] {
                fetch_engine_cf(tablet, cf, &mut normalized_pending_bytes);
            }
        }

        // Clear ensures that these tablets are not hold forever.
        cached_latest_tablets.clear();

        let (_, avg) = self
            .normalized_pending_bytes_collector
            .add(normalized_pending_bytes);
        self.latest_normalized_pending_bytes.store(
            std::cmp::max(normalized_pending_bytes, avg),
            Ordering::Relaxed,
        );
    }
}

impl IoBudgetAdjustor for EnginesResourceInfo {
    fn adjust(&self, total_budgets: usize) -> usize {
        let score = self.latest_normalized_pending_bytes.load(Ordering::Relaxed) as f32
            / Self::SCALE_FACTOR as f32;
        // Two reasons for adding `sqrt` on top:
        // 1) In theory the convergence point is independent of the value of pending
        //    bytes (as long as backlog generating rate equals consuming rate, which is
        //    determined by compaction budgets), a convex helps reach that point while
        //    maintaining low level of pending bytes.
        // 2) Variance of compaction pending bytes grows with its magnitude, a filter
        //    with decreasing derivative can help balance such trend.
        let score = score.sqrt();
        // The target global write flow slides between Bandwidth / 2 and Bandwidth.
        let score = 0.5 + score / 2.0;
        (total_budgets as f32 * score) as usize
    }
}

#[cfg(test)]
mod test {
    use std::{
        collections::HashMap,
        sync::{atomic::Ordering, Arc},
    };

    use engine_rocks::raw::Env;
    use engine_traits::{
        FlowControlFactorsExt, MiscExt, SyncMutable, TabletContext, TabletRegistry, CF_DEFAULT,
    };
    use tempfile::Builder;
    use tikv::{config::TikvConfig, server::KvEngineFactoryBuilder};
    use tikv_util::{config::ReadableSize, time::Instant};

    use super::EnginesResourceInfo;

    #[test]
    fn test_engines_resource_info_update() {
        let mut config = TikvConfig::default();
        config.rocksdb.defaultcf.disable_auto_compactions = true;
        config.rocksdb.defaultcf.soft_pending_compaction_bytes_limit = Some(ReadableSize(1));
        config.rocksdb.writecf.soft_pending_compaction_bytes_limit = Some(ReadableSize(1));
        config.rocksdb.lockcf.soft_pending_compaction_bytes_limit = Some(ReadableSize(1));
        let env = Arc::new(Env::default());
        let path = Builder::new().prefix("test-update").tempdir().unwrap();
        let cache = config
            .storage
            .block_cache
            .build_shared_cache(config.storage.engine);

        let factory = KvEngineFactoryBuilder::new(env, &config, cache).build();
        let reg = TabletRegistry::new(Box::new(factory), path.path().join("tablets")).unwrap();

        for i in 1..6 {
            let ctx = TabletContext::with_infinite_region(i, Some(10));
            reg.load(ctx, true).unwrap();
        }

        let mut cached = reg.get(1).unwrap();
        let mut tablet = cached.latest().unwrap();
        // Prepare some data for two tablets of the same region. So we can test whether
        // we fetch the bytes from the latest one.
        for i in 1..21 {
            tablet.put_cf(CF_DEFAULT, b"key", b"val").unwrap();
            if i % 2 == 0 {
                tablet.flush_cf(CF_DEFAULT, true).unwrap();
            }
        }
        let old_pending_compaction_bytes = tablet
            .get_cf_pending_compaction_bytes(CF_DEFAULT)
            .unwrap()
            .unwrap();

        let ctx = TabletContext::with_infinite_region(1, Some(20));
        reg.load(ctx, true).unwrap();
        tablet = cached.latest().unwrap();

        for i in 1..11 {
            tablet.put_cf(CF_DEFAULT, b"key", b"val").unwrap();
            if i % 2 == 0 {
                tablet.flush_cf(CF_DEFAULT, true).unwrap();
            }
        }
        let new_pending_compaction_bytes = tablet
            .get_cf_pending_compaction_bytes(CF_DEFAULT)
            .unwrap()
            .unwrap();

        assert!(old_pending_compaction_bytes > new_pending_compaction_bytes);

        let engines_info = Arc::new(EnginesResourceInfo::new(reg, None, 10));

        let mut cached_latest_tablets = HashMap::default();
        engines_info.update(Instant::now(), &mut cached_latest_tablets);

        // The memory allocation should be reserved
        assert!(cached_latest_tablets.capacity() >= 5);
        // The tablet cache should be cleared
        assert!(cached_latest_tablets.is_empty());

        // The latest_normalized_pending_bytes should be equal to the pending compaction
        // bytes of tablet_1_20
        assert_eq!(
            (new_pending_compaction_bytes * 100) as u32,
            engines_info
                .latest_normalized_pending_bytes
                .load(Ordering::Relaxed)
        );
    }
}<|MERGE_RESOLUTION|>--- conflicted
+++ resolved
@@ -249,12 +249,8 @@
     check_leader_worker: Worker,
     sst_worker: Option<Box<LazyWorker<String>>>,
     quota_limiter: Arc<QuotaLimiter>,
-<<<<<<< HEAD
+    resource_manager: Option<Arc<ResourceGroupManager>>,
     causal_ts_provider: Option<CausalTsProviderImpl>, // used for rawkv apiv2
-=======
-    resource_manager: Option<Arc<ResourceGroupManager>>,
-    causal_ts_provider: Option<Arc<CausalTsProviderImpl>>, // used for rawkv apiv2
->>>>>>> f6513edc
     tablet_registry: Option<TabletRegistry<RocksEngine>>,
     br_snap_recovery_mode: bool, // use for br snapshot recovery
 }
