// Copyright 2021 TiKV Project Authors. Licensed under Apache-2.0.

//! This module startups all the components of a TiKV server.
//!
//! It is responsible for reading from configs, starting up the various server
//! components, and handling errors (mostly by aborting and reporting to the
//! user).
//!
//! The entry point is `run_tikv`.
//!
//! Components are often used to initialize other components, and/or must be
//! explicitly stopped. We keep these components in the `TikvServer` struct.

use std::{
    collections::HashMap,
    convert::TryFrom,
    path::{Path, PathBuf},
    str::FromStr,
    sync::{Arc, Mutex, atomic::AtomicU64, mpsc},
    time::Duration,
};

use api_version::{KvFormat, dispatch_api_version};
use backup_stream::{
    BackupStreamResolver, config::BackupStreamConfigManager, metadata::store::PdStore,
    observer::BackupStreamObserver,
};
use causal_ts::CausalTsProviderImpl;
use cdc::CdcConfigManager;
use concurrency_manager::{ConcurrencyManager, LIMIT_VALID_TIME_MULTIPLIER};
use engine_rocks::{
    RocksCompactedEvent, RocksEngine, RocksStatistics, from_rocks_compression_type,
};
use engine_rocks_helper::sst_recovery::{DEFAULT_CHECK_INTERVAL, RecoveryRunner};
use engine_traits::{
    CF_DEFAULT, CF_WRITE, Engines, KvEngine, MiscExt, RaftEngine, SingletonFactory, TabletContext,
    TabletRegistry,
};
use file_system::{BytesFetcher, MetricsManager as IoMetricsManager, get_io_rate_limiter};
use futures::executor::block_on;
use grpcio::{EnvBuilder, Environment};
use health_controller::HealthController;
use hybrid_engine::observer::{
    HybridSnapshotObserver, LoadEvictionObserver as HybridEngineLoadEvictionObserver,
    RegionCacheWriteBatchObserver,
};
use in_memory_engine::{
    InMemoryEngineContext, InMemoryEngineStatistics, RegionCacheMemoryEngine,
    config::InMemoryEngineConfigManager,
};
use kvproto::{
    brpb::create_backup, cdcpb::create_change_data, deadlock::create_deadlock,
    debugpb::create_debug, diagnosticspb::create_diagnostics, import_sstpb::create_import_sst,
    kvrpcpb::ApiVersion, logbackuppb::create_log_backup, recoverdatapb::create_recover_data,
    resource_usage_agent::create_resource_metering_pub_sub,
};
use pd_client::{
    PdClient, RpcClient,
    meta_storage::{Checked, Sourced},
    metrics::STORE_SIZE_EVENT_INT_VEC,
};
use raft_log_engine::RaftLogEngine;
use raftstore::{
    RaftRouterCompactedEventSender,
    coprocessor::{
        BoxConsistencyCheckObserver, ConsistencyCheckMethod, CoprocessorHost,
        RawConsistencyCheckObserver, RegionInfoAccessor, config::SplitCheckConfigManager,
    },
    router::{CdcRaftRouter, ServerRaftStoreRouter},
    store::{
        AutoSplitController, CheckLeaderRunner, DiskCheckRunner, LocalReader, SnapManager,
        SnapManagerBuilder, SplitCheckRunner, SplitConfigManager, StoreMetaDelegate,
        config::RaftstoreConfigManager,
        fsm,
        fsm::store::{
            MULTI_FILES_SNAPSHOT_FEATURE, PENDING_MSG_CAP, RaftBatchSystem, RaftRouter, StoreMeta,
        },
        memory::MEMTRACE_ROOT as MEMTRACE_RAFTSTORE,
        snapshot_backup::PrepareDiskSnapObserver,
    },
};
use resolved_ts::{LeadershipResolver, Task};
use resource_control::{ResourceGroupManager, config::ResourceContrlCfgMgr};
use security::{SecurityConfigManager, SecurityManager};
use service::{service_event::ServiceEvent, service_manager::GrpcServiceManager};
use snap_recovery::RecoveryService;
use tikv::{
    config::{
        ConfigController, DbConfigManger, DbType, LogConfigManager, MemoryConfigManager, TikvConfig,
    },
    coprocessor::{self, MEMTRACE_ROOT as MEMTRACE_COPROCESSOR},
    coprocessor_v2,
    import::{ImportSstService, SstImporter},
    read_pool::{
        ReadPool, ReadPoolConfigManager, UPDATE_EWMA_TIME_SLICE_INTERVAL, build_yatp_read_pool,
    },
    server::{
        CPU_CORES_QUOTA_GAUGE, GRPC_THREAD_PREFIX, KvEngineFactoryBuilder, MEMORY_LIMIT_GAUGE,
        MultiRaftServer, RaftKv, Server,
        config::{Config as ServerConfig, ServerConfigManager},
        debug::{Debugger, DebuggerImpl},
        gc_worker::{AutoGcConfig, GcWorker},
        lock_manager::LockManager,
        raftkv::ReplicaReadLockChecker,
        resolve,
        service::{DebugService, DefaultGrpcMessageFilter, DiagnosticsService},
        status_server::StatusServer,
        tablet_snap::NoSnapshotCache,
        ttl::TtlChecker,
    },
    storage::{
        self, Engine, Storage,
        config::EngineType,
        config_manager::StorageConfigManger,
        kv::LocalTablets,
        mvcc::MvccConsistencyCheckObserver,
        txn::{
            flow_controller::{EngineFlowController, FlowController},
            txn_status_cache::TxnStatusCache,
        },
    },
};
use tikv_alloc::{
    add_thread_memory_accessor, remove_thread_memory_accessor, thread_allocate_exclusive_arena,
};
use tikv_util::{
    Either, check_environment_variables,
    config::VersionTrack,
    memory::MemoryQuota,
    mpsc as TikvMpsc,
    quota_limiter::{QuotaLimitConfigManager, QuotaLimiter},
    sys::{SysQuota, disk, path_in_diff_mount_point, register_memory_usage_high_water},
    thread_group::GroupProperties,
    time::{Instant, Monitor},
    worker::{Builder as WorkerBuilder, LazyWorker, Scheduler, Worker},
    yatp_pool::CleanupMethod,
};
use tokio::runtime::Builder;

use crate::{
    common::{
        ConfiguredRaftEngine, DiskUsageChecker, EngineMetricsManager, EnginesResourceInfo,
        TikvServerCore, build_hybrid_engine,
    },
    memory::*,
    setup::*,
    signal_handler,
    tikv_util::sys::thread::ThreadBuildWrapper,
    utils,
};

#[inline]
fn run_impl<CER, F>(
    config: TikvConfig,
    service_event_tx: TikvMpsc::Sender<ServiceEvent>,
    service_event_rx: TikvMpsc::Receiver<ServiceEvent>,
) where
    CER: ConfiguredRaftEngine,
    F: KvFormat,
{
    let mut tikv = TikvServer::<CER, F>::init(config, service_event_tx.clone());
    // Must be called after `TikvServer::init`.
    let memory_limit = tikv.core.config.memory_usage_limit.unwrap().0;
    let high_water = (tikv.core.config.memory_usage_high_water * memory_limit as f64) as u64;
    register_memory_usage_high_water(high_water);

    tikv.core.check_conflict_addr();
    tikv.core.init_fs();
    tikv.core.init_yatp();
    tikv.core.init_encryption();
    let fetcher = tikv.core.init_io_utility();
    let listener = tikv.core.init_flow_receiver();
    let (engines, engines_info, in_memory_engine) = tikv.init_raw_engines(listener);
    tikv.init_engines(engines.clone());
    let server_config = tikv.init_servers();
    tikv.register_services();
    tikv.init_metrics_flusher(fetcher, engines_info);
    tikv.init_cgroup_monitor();
    tikv.init_storage_stats_task(engines);
    tikv.init_max_ts_updater();
    tikv.run_server(server_config);
    tikv.run_status_server(in_memory_engine);
    tikv.core.init_quota_tuning_task(tikv.quota_limiter.clone());

    // Build a background worker for handling signals.
    {
        let engines = tikv.engines.take().unwrap().engines;
        let kv_statistics = tikv.kv_statistics.clone();
        let raft_statistics = tikv.raft_statistics.clone();
        std::thread::spawn(move || {
            signal_handler::wait_for_signal(
                Some(engines),
                kv_statistics,
                raft_statistics,
                Some(service_event_tx),
            )
        });
    }
    loop {
        if let Ok(service_event) = service_event_rx.recv() {
            match service_event {
                ServiceEvent::PauseGrpc => {
                    tikv.pause();
                }
                ServiceEvent::ResumeGrpc => {
                    tikv.resume();
                }
                ServiceEvent::Exit => {
                    break;
                }
            }
        }
    }
    tikv.stop();
}

/// Run a TiKV server. Returns when the server is shutdown by the user, in which
/// case the server will be properly stopped.
pub fn run_tikv(
    config: TikvConfig,
    service_event_tx: TikvMpsc::Sender<ServiceEvent>,
    service_event_rx: TikvMpsc::Receiver<ServiceEvent>,
) {
    // Print resource quota.
    SysQuota::log_quota();
    CPU_CORES_QUOTA_GAUGE.set(SysQuota::cpu_cores_quota());

    // Do some prepare works before start.
    pre_start();

    let _m = Monitor::default();

    dispatch_api_version!(config.storage.api_version(), {
        if !config.raft_engine.enable {
            run_impl::<RocksEngine, API>(config, service_event_tx, service_event_rx)
        } else {
            run_impl::<RaftLogEngine, API>(config, service_event_tx, service_event_rx)
        }
    })
}

const DEFAULT_METRICS_FLUSH_INTERVAL: Duration = Duration::from_millis(10_000);
const DEFAULT_MEMTRACE_FLUSH_INTERVAL: Duration = Duration::from_millis(1_000);
const DEFAULT_STORAGE_STATS_INTERVAL: Duration = Duration::from_secs(1);
const DEFAULT_CGROUP_MONITOR_INTERVAL: Duration = Duration::from_secs(10);

/// A complete TiKV server.
struct TikvServer<ER, F>
where
    ER: RaftEngine,
    F: KvFormat,
{
    core: TikvServerCore,
    cfg_controller: Option<ConfigController>,
    security_mgr: Arc<SecurityManager>,
    pd_client: Arc<RpcClient>,
    router: RaftRouter<RocksEngine, ER>,
    system: Option<RaftBatchSystem<RocksEngine, ER>>,
    resolver: Option<resolve::PdStoreAddrResolver>,
    snap_mgr: Option<SnapManager>, // Will be filled in `init_servers`.
    engines: Option<TikvEngines<RocksEngine, ER>>,
    kv_statistics: Option<Arc<RocksStatistics>>,
    in_memory_engine_statistics: Option<Arc<InMemoryEngineStatistics>>,
    raft_statistics: Option<Arc<RocksStatistics>>,
    servers: Option<Servers<RocksEngine, ER, F>>,
    region_info_accessor: Option<RegionInfoAccessor>,
    coprocessor_host: Option<CoprocessorHost<RocksEngine>>,
    concurrency_manager: ConcurrencyManager,
    env: Arc<Environment>,
    check_leader_worker: Worker,
    sst_worker: Option<Box<LazyWorker<String>>>,
    quota_limiter: Arc<QuotaLimiter>,
    resource_manager: Option<Arc<ResourceGroupManager>>,
    causal_ts_provider: Option<Arc<CausalTsProviderImpl>>, // used for rawkv apiv2
    tablet_registry: Option<TabletRegistry<RocksEngine>>,
    br_snap_recovery_mode: bool, // use for br snapshot recovery
    resolved_ts_scheduler: Option<Scheduler<Task>>,
    grpc_service_mgr: GrpcServiceManager,
    snap_br_rejector: Option<Arc<PrepareDiskSnapObserver>>,
}

struct TikvEngines<RocksEngine: KvEngine, ER: RaftEngine> {
    engines: Engines<RocksEngine, ER>,
    store_meta: Arc<Mutex<StoreMeta>>,
    engine: RaftKv<RocksEngine, ServerRaftStoreRouter<RocksEngine, ER>>,
}

struct Servers<RocksEngine: KvEngine, ER: RaftEngine, F: KvFormat> {
    lock_mgr: LockManager,
    server: LocalServer<RocksEngine, ER>,
    raft_server: MultiRaftServer<RpcClient, RocksEngine, ER>,
    importer: Arc<SstImporter<RocksEngine>>,
    cdc_scheduler: tikv_util::worker::Scheduler<cdc::Task>,
    cdc_memory_quota: Arc<MemoryQuota>,
    rsmeter_pubsub_service: resource_metering::PubSubService,
    backup_stream_scheduler: Option<tikv_util::worker::Scheduler<backup_stream::Task>>,
    debugger: DebuggerImpl<
        ER,
        RaftKv<RocksEngine, ServerRaftStoreRouter<RocksEngine, ER>>,
        LockManager,
        F,
    >,
}

type LocalServer<EK, ER> = Server<resolve::PdStoreAddrResolver, LocalRaftKv<EK, ER>>;
type LocalRaftKv<EK, ER> = RaftKv<EK, ServerRaftStoreRouter<EK, ER>>;

impl<ER, F> TikvServer<ER, F>
where
    ER: RaftEngine,
    F: KvFormat,
{
    fn init(mut config: TikvConfig, tx: TikvMpsc::Sender<ServiceEvent>) -> TikvServer<ER, F> {
        tikv_util::thread_group::set_properties(Some(GroupProperties::default()));
        // It is okay use pd config and security config before `init_config`,
        // because these configs must be provided by command line, and only
        // used during startup process.
        let security_mgr = Arc::new(
            SecurityManager::new(&config.security)
                .unwrap_or_else(|e| fatal!("failed to create security manager: {}", e)),
        );
        let props = tikv_util::thread_group::current_properties();
        let env = Arc::new(
            EnvBuilder::new()
                .cq_count(config.server.grpc_concurrency)
                .name_prefix(thd_name!(GRPC_THREAD_PREFIX))
                .after_start(move || {
                    tikv_util::thread_group::set_properties(props.clone());

                    // SAFETY: we will call `remove_thread_memory_accessor` at before_stop.
                    unsafe { add_thread_memory_accessor() };
                    thread_allocate_exclusive_arena().unwrap();
                })
                .before_stop(|| {
                    remove_thread_memory_accessor();
                })
                .build(),
        );
        let pd_client = TikvServerCore::connect_to_pd_cluster(
            &mut config,
            env.clone(),
            Arc::clone(&security_mgr),
        );
        // check if TiKV need to run in snapshot recovery mode
        let is_recovering_marked = match pd_client.is_recovering_marked() {
            Err(e) => {
                warn!(
                    "failed to get recovery mode from PD";
                    "error" => ?e,
                );
                false
            }
            Ok(marked) => marked,
        };

        if is_recovering_marked {
            // Run a TiKV server in recovery modeß
            info!("TiKV running in Snapshot Recovery Mode");
            snap_recovery::init_cluster::enter_snap_recovery_mode(&mut config);
            // connect_to_pd_cluster retreived the cluster id from pd
            let cluster_id = config.server.cluster_id;
            snap_recovery::init_cluster::start_recovery(
                config.clone(),
                cluster_id,
                pd_client.clone(),
            );
        }

        // Initialize and check config
        let cfg_controller = TikvServerCore::init_config(config);
        let config = cfg_controller.get_current();

        let store_path = Path::new(&config.storage.data_dir).to_owned();

        let thread_count = config.server.background_thread_count;
        let background_worker = WorkerBuilder::new("background")
            .thread_count(thread_count)
            .create();

        let resource_manager = if config.resource_control.enabled {
            let mgr = Arc::new(ResourceGroupManager::new(config.resource_control.clone()));
            let io_bandwidth = config.storage.io_rate_limit.max_bytes_per_sec.0;
            resource_control::start_periodic_tasks(
                &mgr,
                pd_client.clone(),
                &background_worker,
                io_bandwidth,
            );
            Some(mgr)
        } else {
            None
        };

        // Initialize raftstore channels.
        let (router, system) = fsm::create_raft_batch_system(&config.raft_store, &resource_manager);

        let coprocessor_host = Some(CoprocessorHost::new(
            router.clone(),
            config.coprocessor.clone(),
        ));

        // Initialize concurrency manager
        let latest_ts = block_on(pd_client.get_tso()).expect("failed to get timestamp from PD");
        let concurrency_manager = ConcurrencyManager::new_with_config(
            latest_ts,
            (config.storage.max_ts.cache_sync_interval * LIMIT_VALID_TIME_MULTIPLIER).into(),
            config
                .storage
                .max_ts
                .action_on_invalid_update
                .as_str()
                .try_into()
                .unwrap(),
            Some(pd_client.clone()),
            config.storage.max_ts.max_drift.0,
        );

        // use different quota for front-end and back-end requests
        let quota_limiter = Arc::new(QuotaLimiter::new(
            config.quota.foreground_cpu_time,
            config.quota.foreground_write_bandwidth,
            config.quota.foreground_read_bandwidth,
            config.quota.background_cpu_time,
            config.quota.background_write_bandwidth,
            config.quota.background_read_bandwidth,
            config.quota.max_delay_duration,
            config.quota.enable_auto_tune,
        ));

        let mut causal_ts_provider = None;
        if let ApiVersion::V2 = F::TAG {
            let tso = block_on(causal_ts::BatchTsoProvider::new_opt(
                pd_client.clone(),
                config.causal_ts.renew_interval.0,
                config.causal_ts.alloc_ahead_buffer.0,
                config.causal_ts.renew_batch_min_size,
                config.causal_ts.renew_batch_max_size,
            ));
            if let Err(e) = tso {
                fatal!("Causal timestamp provider initialize failed: {:?}", e);
            }
            causal_ts_provider = Some(Arc::new(tso.unwrap().into()));
            info!("Causal timestamp provider startup.");
        }

        // Run check leader in a dedicate thread, because it is time sensitive
        // and crucial to TiCDC replication lag.
        let check_leader_worker = WorkerBuilder::new("check-leader").thread_count(1).create();

        TikvServer {
            core: TikvServerCore {
                config,
                store_path,
                lock_files: vec![],
                encryption_key_manager: None,
                flow_info_sender: None,
                flow_info_receiver: None,
                to_stop: vec![],
                background_worker,
            },
            cfg_controller: Some(cfg_controller),
            security_mgr,
            pd_client,
            router,
            system: Some(system),
            resolver: None,
            snap_mgr: None,
            engines: None,
            kv_statistics: None,
            in_memory_engine_statistics: None,
            raft_statistics: None,
            servers: None,
            region_info_accessor: None,
            coprocessor_host,
            concurrency_manager,
            env,
            check_leader_worker,
            sst_worker: None,
            quota_limiter,
            resource_manager,
            causal_ts_provider,
            tablet_registry: None,
            br_snap_recovery_mode: is_recovering_marked,
            resolved_ts_scheduler: None,
            grpc_service_mgr: GrpcServiceManager::new(tx),
            snap_br_rejector: None,
        }
    }

    fn init_engines(&mut self, engines: Engines<RocksEngine, ER>) {
        let store_meta = Arc::new(Mutex::new(StoreMeta::new(PENDING_MSG_CAP)));
        let engine = RaftKv::new(
            ServerRaftStoreRouter::new(
                self.router.clone(),
                LocalReader::new(
                    engines.kv.clone(),
                    StoreMetaDelegate::new(store_meta.clone(), engines.kv.clone()),
                    self.router.clone(),
                    self.coprocessor_host.as_ref().unwrap().clone(),
                ),
            ),
            engines.kv.clone(),
            self.region_info_accessor.as_ref().unwrap().region_leaders(),
        );

        self.engines = Some(TikvEngines {
            engines,
            store_meta,
            engine,
        });
    }

    fn init_gc_worker(
        &mut self,
    ) -> GcWorker<RaftKv<RocksEngine, ServerRaftStoreRouter<RocksEngine, ER>>> {
        let engines = self.engines.as_ref().unwrap();
        let gc_worker = GcWorker::new(
            engines.engine.clone(),
            self.core.flow_info_sender.take().unwrap(),
            self.core.config.gc.clone(),
            self.pd_client.feature_gate().clone(),
            Arc::new(self.region_info_accessor.clone().unwrap()),
        );

        let cfg_controller = self.cfg_controller.as_mut().unwrap();
        cfg_controller.register(
            tikv::config::Module::Gc,
            Box::new(gc_worker.get_config_manager()),
        );

        gc_worker
    }

    fn init_servers(&mut self) -> Arc<VersionTrack<ServerConfig>> {
        let flow_controller = Arc::new(FlowController::Singleton(EngineFlowController::new(
            &self.core.config.storage.flow_control,
            self.engines.as_ref().unwrap().engine.kv_engine().unwrap(),
            self.core.flow_info_receiver.take().unwrap(),
        )));
        let mut gc_worker = self.init_gc_worker();
        let mut ttl_checker = Box::new(LazyWorker::new("ttl-checker"));
        let ttl_scheduler = ttl_checker.scheduler();

        let cfg_controller = self.cfg_controller.as_mut().unwrap();

        cfg_controller.register(
            tikv::config::Module::Quota,
            Box::new(QuotaLimitConfigManager::new(Arc::clone(
                &self.quota_limiter,
            ))),
        );

        cfg_controller.register(tikv::config::Module::Log, Box::new(LogConfigManager));
        cfg_controller.register(tikv::config::Module::Memory, Box::new(MemoryConfigManager));
        cfg_controller.register(
            tikv::config::Module::Security,
            Box::new(SecurityConfigManager),
        );
        // Create cdc.
        let cdc_memory_quota = Arc::new(MemoryQuota::new(
            self.core.config.cdc.sink_memory_quota.0 as _,
        ));
        let mut cdc_worker = Box::new(LazyWorker::new("cdc"));
        let cdc_scheduler = cdc_worker.scheduler();
        let txn_extra_scheduler =
            cdc::CdcTxnExtraScheduler::new(cdc_scheduler.clone(), cdc_memory_quota.clone());

        self.engines
            .as_mut()
            .unwrap()
            .engine
            .set_txn_extra_scheduler(Arc::new(txn_extra_scheduler));

        let lock_mgr = LockManager::new(&self.core.config.pessimistic_txn);
        cfg_controller.register(
            tikv::config::Module::PessimisticTxn,
            Box::new(lock_mgr.config_manager()),
        );
        lock_mgr.register_detector_role_change_observer(self.coprocessor_host.as_mut().unwrap());

        let engines = self.engines.as_ref().unwrap();

        let pd_worker = LazyWorker::new("pd-worker");
        let pd_sender = pd_worker.scheduler();

        if let Some(sst_worker) = &mut self.sst_worker {
            let sst_runner = RecoveryRunner::new(
                engines.engines.kv.clone(),
                engines.store_meta.clone(),
                self.core
                    .config
                    .storage
                    .background_error_recovery_window
                    .into(),
                DEFAULT_CHECK_INTERVAL,
            );
            sst_worker.start_with_timer(sst_runner);
        }

        let unified_read_pool = if self.core.config.readpool.is_unified_pool_enabled() {
            let resource_ctl = self
                .resource_manager
                .as_ref()
                .map(|m| m.derive_controller("unified-read-pool".into(), true));
            Some(build_yatp_read_pool(
                &self.core.config.readpool.unified,
                pd_sender.clone(),
                engines.engine.clone(),
                resource_ctl,
                CleanupMethod::Remote(self.core.background_worker.remote()),
                true,
            ))
        } else {
            None
        };
        if let Some(unified_read_pool) = &unified_read_pool {
            let handle = unified_read_pool.handle();
            self.core.background_worker.spawn_interval_task(
                UPDATE_EWMA_TIME_SLICE_INTERVAL,
                move || {
                    handle.update_ewma_time_slice();
                },
            );
        }

        // The `DebugService` and `DiagnosticsService` will share the same thread pool
        let props = tikv_util::thread_group::current_properties();
        let debug_thread_pool = Arc::new(
            Builder::new_multi_thread()
                .thread_name(thd_name!("debugger"))
                .enable_time()
                .worker_threads(1)
                .with_sys_and_custom_hooks(
                    move || {
                        tikv_util::thread_group::set_properties(props.clone());
                    },
                    || {},
                )
                .build()
                .unwrap(),
        );

        // Start resource metering.
        let (recorder_notifier, collector_reg_handle, resource_tag_factory, recorder_worker) =
            resource_metering::init_recorder(
                self.core.config.resource_metering.precision.as_millis(),
            );
        self.core.to_stop.push(recorder_worker);
        let (reporter_notifier, data_sink_reg_handle, reporter_worker) =
            resource_metering::init_reporter(
                self.core.config.resource_metering.clone(),
                collector_reg_handle.clone(),
            );
        self.core.to_stop.push(reporter_worker);
        let (address_change_notifier, single_target_worker) = resource_metering::init_single_target(
            self.core.config.resource_metering.receiver_address.clone(),
            self.env.clone(),
            data_sink_reg_handle.clone(),
        );
        self.core.to_stop.push(single_target_worker);
        let rsmeter_pubsub_service = resource_metering::PubSubService::new(data_sink_reg_handle);

        let cfg_manager = resource_metering::ConfigManager::new(
            self.core.config.resource_metering.clone(),
            recorder_notifier,
            reporter_notifier,
            address_change_notifier,
        );
        cfg_controller.register(
            tikv::config::Module::ResourceMetering,
            Box::new(cfg_manager),
        );

        if let Some(resource_ctl) = &self.resource_manager {
            cfg_controller.register(
                tikv::config::Module::ResourceControl,
                Box::new(ResourceContrlCfgMgr::new(resource_ctl.get_config().clone())),
            );
        }

        let storage_read_pool_handle = if self.core.config.readpool.storage.use_unified_pool() {
            unified_read_pool.as_ref().unwrap().handle()
        } else {
            let storage_read_pools = ReadPool::from(storage::build_read_pool(
                &self.core.config.readpool.storage,
                pd_sender.clone(),
                engines.engine.clone(),
            ));
            storage_read_pools.handle()
        };
        let txn_status_cache = Arc::new(TxnStatusCache::new(
            self.core.config.storage.txn_status_cache_capacity,
        ));

        let storage = Storage::<_, _, F>::from_engine(
            engines.engine.clone(),
            &self.core.config.storage,
            storage_read_pool_handle,
            lock_mgr.clone(),
            self.concurrency_manager.clone(),
            lock_mgr.get_storage_dynamic_configs(),
            flow_controller.clone(),
            pd_sender.clone(),
            resource_tag_factory.clone(),
            Arc::clone(&self.quota_limiter),
            self.pd_client.feature_gate().clone(),
            self.causal_ts_provider.clone(),
            self.resource_manager
                .as_ref()
                .map(|m| m.derive_controller("scheduler-worker-pool".to_owned(), true)),
            self.resource_manager.clone(),
            txn_status_cache.clone(),
        )
        .unwrap_or_else(|e| fatal!("failed to create raft storage: {}", e));
        cfg_controller.register(
            tikv::config::Module::Storage,
            Box::new(StorageConfigManger::new(
                self.tablet_registry.as_ref().unwrap().clone(),
                ttl_scheduler,
                flow_controller,
                storage.get_scheduler(),
                storage.get_concurrency_manager(),
            )),
        );

        let (resolver, state) = resolve::new_resolver(
            self.pd_client.clone(),
            &self.core.background_worker,
            storage.get_engine().raft_extension(),
        );
        self.resolver = Some(resolver);

        ReplicaReadLockChecker::new(self.concurrency_manager.clone())
            .register(self.coprocessor_host.as_mut().unwrap());

        // Create snapshot manager, server.
        let snap_path = self
            .core
            .store_path
            .join(Path::new("snap"))
            .to_str()
            .unwrap()
            .to_owned();

        let bps = i64::try_from(self.core.config.server.snap_io_max_bytes_per_sec.0)
            .unwrap_or_else(|_| fatal!("snap_io_max_bytes_per_sec > i64::max_value"));

        let snap_mgr = SnapManagerBuilder::default()
            .max_write_bytes_per_sec(bps)
            .max_total_size(self.core.config.server.snap_max_total_size.0)
            .concurrent_recv_snap_limit(self.core.config.server.concurrent_recv_snap_limit)
            .encryption_key_manager(self.core.encryption_key_manager.clone())
            .max_per_file_size(self.core.config.raft_store.max_snapshot_file_raw_size.0)
            .enable_multi_snapshot_files(
                self.pd_client
                    .feature_gate()
                    .can_enable(MULTI_FILES_SNAPSHOT_FEATURE),
            )
            .enable_receive_tablet_snapshot(
                self.core.config.raft_store.enable_v2_compatible_learner,
            )
            .min_ingest_snapshot_limit(self.core.config.server.snap_min_ingest_size)
            .build(snap_path);

        // Create coprocessor endpoint.
        let cop_read_pool_handle = if self.core.config.readpool.coprocessor.use_unified_pool() {
            unified_read_pool.as_ref().unwrap().handle()
        } else {
            let cop_read_pools = ReadPool::from(coprocessor::readpool_impl::build_read_pool(
                &self.core.config.readpool.coprocessor,
                pd_sender,
                engines.engine.clone(),
            ));
            cop_read_pools.handle()
        };

        let mut unified_read_pool_scale_receiver = None;
        if self.core.config.readpool.is_unified_pool_enabled() {
            let (unified_read_pool_scale_notifier, rx) = mpsc::sync_channel(10);
            cfg_controller.register(
                tikv::config::Module::Readpool,
                Box::new(ReadPoolConfigManager::new(
                    unified_read_pool.as_ref().unwrap().handle(),
                    unified_read_pool_scale_notifier,
                    &self.core.background_worker,
                    self.core.config.readpool.unified.max_thread_count,
                    self.core.config.readpool.unified.auto_adjust_pool_size,
                )),
            );
            unified_read_pool_scale_receiver = Some(rx);
        }

        // Register cdc.
        let cdc_ob = cdc::CdcObserver::new(cdc_scheduler.clone(), cdc_memory_quota.clone());
        cdc_ob.register_to(self.coprocessor_host.as_mut().unwrap());
        // Register cdc config manager.
        cfg_controller.register(
            tikv::config::Module::Cdc,
            Box::new(CdcConfigManager(cdc_worker.scheduler())),
        );

        // Create resolved ts worker
        let rts_worker = if self.core.config.resolved_ts.enable {
            let worker = Box::new(LazyWorker::new("resolved-ts"));
            // Register the resolved ts observer
            let resolved_ts_ob = resolved_ts::Observer::new(worker.scheduler());
            resolved_ts_ob.register_to(self.coprocessor_host.as_mut().unwrap());
            // Register config manager for resolved ts worker
            cfg_controller.register(
                tikv::config::Module::ResolvedTs,
                Box::new(resolved_ts::ResolvedTsConfigManager::new(
                    worker.scheduler(),
                )),
            );
            Some(worker)
        } else {
            None
        };

        let check_leader_runner = CheckLeaderRunner::new(
            engines.store_meta.clone(),
            self.coprocessor_host.clone().unwrap(),
        );
        let check_leader_scheduler = self
            .check_leader_worker
            .start("check-leader", check_leader_runner);

        let server_config = Arc::new(VersionTrack::new(self.core.config.server.clone()));

        self.core.config.raft_store.optimize_for(false);
<<<<<<< HEAD
        self.core.config.raft_store.optimize_inspector(
=======
        self.core.config.raft_store.tune_inspector_configs(
>>>>>>> 1a171e8c
            path_in_diff_mount_point(
                engines.engines.raft.get_engine_path().to_string().as_str(),
                engines.engines.kv.path(),
            ),
            self.core.config.server.inspect_network_interval,
        );
        self.core
            .config
            .raft_store
            .validate(
                self.core.config.coprocessor.region_split_size(),
                self.core.config.coprocessor.enable_region_bucket(),
                self.core.config.coprocessor.region_bucket_size,
                false,
            )
            .unwrap_or_else(|e| fatal!("failed to validate raftstore config {}", e));
        let raft_store = Arc::new(VersionTrack::new(self.core.config.raft_store.clone()));
        let health_controller = HealthController::new();
        let mut raft_server = MultiRaftServer::new(
            self.system.take().unwrap(),
            &server_config.value().clone(),
            raft_store.clone(),
            self.core.config.storage.api_version(),
            self.pd_client.clone(),
            state,
            self.core.background_worker.clone(),
            health_controller.clone(),
            None,
        );
        raft_server
            .try_bootstrap_store(engines.engines.clone())
            .unwrap_or_else(|e| fatal!("failed to bootstrap raft_server id: {}", e));

        self.snap_mgr = Some(snap_mgr.clone());

        // Create coprocessor endpoint.
        let copr = coprocessor::Endpoint::new(
            &server_config.value(),
            cop_read_pool_handle,
            self.concurrency_manager.clone(),
            resource_tag_factory,
            self.quota_limiter.clone(),
            self.resource_manager.clone(),
        );
        let copr_config_manager = copr.config_manager();

        // Create server
        let server = Server::new(
            raft_server.id(),
            &server_config,
            &self.security_mgr,
            storage.clone(),
            copr,
            coprocessor_v2::Endpoint::new(&self.core.config.coprocessor_v2),
            self.resolver.clone().unwrap(),
            Either::Left(snap_mgr.clone()),
            gc_worker.clone(),
            check_leader_scheduler,
            self.env.clone(),
            unified_read_pool,
            debug_thread_pool,
            health_controller,
            self.resource_manager.clone(),
            Arc::new(DefaultGrpcMessageFilter::new(
                server_config.value().reject_messages_on_memory_ratio,
            )),
            self.core.background_worker.clone(),
        )
        .unwrap_or_else(|e| fatal!("failed to create server: {}", e));
        cfg_controller.register(
            tikv::config::Module::Server,
            Box::new(ServerConfigManager::new(
                server.get_snap_worker_scheduler(),
                server_config.clone(),
                server.get_grpc_mem_quota().clone(),
                copr_config_manager,
            )),
        );

        let rejector = Arc::new(PrepareDiskSnapObserver::default());
        rejector.register_to(self.coprocessor_host.as_mut().unwrap());
        self.snap_br_rejector = Some(rejector);

        // Start backup stream
        let backup_stream_scheduler = if self.core.config.log_backup.enable {
            // Create backup stream.
            let mut backup_stream_worker = Box::new(LazyWorker::new("backup-stream"));
            let backup_stream_scheduler = backup_stream_worker.scheduler();

            // Register backup-stream observer.
            let backup_stream_ob = BackupStreamObserver::new(backup_stream_scheduler.clone());
            backup_stream_ob.register_to(self.coprocessor_host.as_mut().unwrap());
            // Register config manager.
            cfg_controller.register(
                tikv::config::Module::BackupStream,
                Box::new(BackupStreamConfigManager::new(
                    backup_stream_worker.scheduler(),
                    self.core.config.log_backup.clone(),
                )),
            );

            let region_read_progress = engines
                .store_meta
                .lock()
                .unwrap()
                .region_read_progress
                .clone();
            let leadership_resolver = LeadershipResolver::new(
                raft_server.id(),
                self.pd_client.clone(),
                self.env.clone(),
                self.security_mgr.clone(),
                region_read_progress,
                Duration::from_secs(60),
            );

            // build stream backup encryption manager
            let backup_encryption_manager =
                utils::build_backup_encryption_manager(self.core.encryption_key_manager.clone())
                    .expect("failed to build backup encryption manager in server");

            // build stream backup endpoint
            let backup_stream_endpoint = backup_stream::Endpoint::new(
                raft_server.id(),
                PdStore::new(Checked::new(Sourced::new(
                    Arc::clone(&self.pd_client),
                    pd_client::meta_storage::Source::LogBackup,
                ))),
                self.core.config.log_backup.clone(),
                self.core.config.resolved_ts.clone(),
                backup_stream_scheduler.clone(),
                backup_stream_ob,
                self.region_info_accessor.clone().unwrap(),
                CdcRaftRouter(self.router.clone()),
                self.pd_client.clone(),
                self.concurrency_manager.clone(),
                BackupStreamResolver::V1(leadership_resolver),
                backup_encryption_manager,
                txn_status_cache.clone(),
            );
            backup_stream_worker.start(backup_stream_endpoint);
            self.core.to_stop.push(backup_stream_worker);
            Some(backup_stream_scheduler)
        } else {
            None
        };

        let import_path = self.core.store_path.join("import");
        let mut importer = SstImporter::new(
            &self.core.config.import,
            import_path,
            self.core.encryption_key_manager.clone(),
            self.core.config.storage.api_version(),
            false,
        )
        .unwrap();
        for (cf_name, compression_type) in &[
            (
                CF_DEFAULT,
                self.core
                    .config
                    .rocksdb
                    .defaultcf
                    .bottommost_level_compression,
            ),
            (
                CF_WRITE,
                self.core
                    .config
                    .rocksdb
                    .writecf
                    .bottommost_level_compression,
            ),
        ] {
            importer.set_compression_type(cf_name, from_rocks_compression_type(*compression_type));
        }
        let importer = Arc::new(importer);

        let split_check_runner = SplitCheckRunner::new(
            engines.engines.kv.clone(),
            self.router.clone(),
            self.coprocessor_host.clone().unwrap(),
            Some(Arc::new(self.region_info_accessor.clone().unwrap())),
        );
        let split_check_scheduler = self
            .core
            .background_worker
            .start("split-check", split_check_runner);
        cfg_controller.register(
            tikv::config::Module::Coprocessor,
            Box::new(SplitCheckConfigManager(split_check_scheduler.clone())),
        );

        let split_config_manager =
            SplitConfigManager::new(Arc::new(VersionTrack::new(self.core.config.split.clone())));
        cfg_controller.register(
            tikv::config::Module::Split,
            Box::new(split_config_manager.clone()),
        );

        let auto_split_controller = AutoSplitController::new(
            split_config_manager,
            self.core.config.server.grpc_concurrency,
            self.core.config.readpool.unified.max_thread_count,
            unified_read_pool_scale_receiver,
        );

        // `ConsistencyCheckObserver` must be registered before
        // `MultiRaftServer::start`.
        let safe_point = Arc::new(AtomicU64::new(0));
        let observer = match self.core.config.coprocessor.consistency_check_method {
            ConsistencyCheckMethod::Mvcc => BoxConsistencyCheckObserver::new(
                MvccConsistencyCheckObserver::new(safe_point.clone()),
            ),
            ConsistencyCheckMethod::Raw => {
                BoxConsistencyCheckObserver::new(RawConsistencyCheckObserver::default())
            }
        };
        self.coprocessor_host
            .as_mut()
            .unwrap()
            .registry
            .register_consistency_check_observer(100, observer);

        let disk_check_runner = DiskCheckRunner::new(self.core.store_path.clone());

        raft_server
            .start(
                engines.engines.clone(),
                server.transport(),
                snap_mgr,
                pd_worker,
                engines.store_meta.clone(),
                self.coprocessor_host.clone().unwrap(),
                importer.clone(),
                split_check_scheduler,
                auto_split_controller,
                self.concurrency_manager.clone(),
                collector_reg_handle,
                self.causal_ts_provider.clone(),
                disk_check_runner,
                self.grpc_service_mgr.clone(),
                safe_point.clone(),
            )
            .unwrap_or_else(|e| fatal!("failed to start raft_server: {}", e));

        // Start auto gc. Must after `MultiRaftServer::start` because `raft_server_id`
        // is initialized there.
        assert!(raft_server.id() > 0); // MultiRaftServer id should never be 0.
        let auto_gc_config = AutoGcConfig::new(
            self.pd_client.clone(),
            self.region_info_accessor.clone().unwrap(),
            raft_server.id(),
        );
        gc_worker
            .start(
                raft_server.id(),
                self.coprocessor_host.as_ref().cloned().unwrap(),
            )
            .unwrap_or_else(|e| fatal!("failed to start gc worker: {}", e));
        if let Err(e) = gc_worker.start_auto_gc(auto_gc_config, safe_point) {
            fatal!("failed to start auto_gc on storage, error: {}", e);
        }

        // Start auto compaction
        if let Err(e) = gc_worker.start_auto_compaction(
            self.pd_client.clone(),
            self.region_info_accessor.clone().unwrap(),
        ) {
            fatal!("failed to start auto_compaction on storage, error: {}", e);
        }

        initial_metric(&self.core.config.metric);
        if self.core.config.storage.enable_ttl {
            ttl_checker.start_with_timer(TtlChecker::new(
                self.engines.as_ref().unwrap().engine.kv_engine().unwrap(),
                self.region_info_accessor.clone().unwrap(),
                self.core.config.storage.ttl_check_poll_interval.into(),
            ));
            self.core.to_stop.push(ttl_checker);
        }

        // Start CDC.
        let cdc_endpoint = cdc::Endpoint::new(
            self.core.config.server.cluster_id,
            &self.core.config.cdc,
            &self.core.config.resolved_ts,
            self.core.config.storage.engine == EngineType::RaftKv2,
            self.core.config.storage.api_version(),
            self.pd_client.clone(),
            cdc_scheduler.clone(),
            CdcRaftRouter(self.router.clone()),
            LocalTablets::Singleton(self.engines.as_ref().unwrap().engines.kv.clone()),
            cdc_ob,
            engines.store_meta.clone(),
            self.concurrency_manager.clone(),
            server.env(),
            self.security_mgr.clone(),
            cdc_memory_quota.clone(),
            self.causal_ts_provider.clone(),
        );
        cdc_worker.start_with_timer(cdc_endpoint);
        self.core.to_stop.push(cdc_worker);

        // Start resolved ts
        if let Some(mut rts_worker) = rts_worker {
            let rts_endpoint = resolved_ts::Endpoint::new(
                &self.core.config.resolved_ts,
                rts_worker.scheduler(),
                CdcRaftRouter(self.router.clone()),
                engines.store_meta.clone(),
                self.pd_client.clone(),
                self.concurrency_manager.clone(),
                server.env(),
                self.security_mgr.clone(),
                storage.get_scheduler().get_txn_status_cache(),
            );
            self.resolved_ts_scheduler = Some(rts_worker.scheduler());
            rts_worker.start_with_timer(rts_endpoint);
            self.core.to_stop.push(rts_worker);
        }

        cfg_controller.register(
            tikv::config::Module::Raftstore,
            Box::new(RaftstoreConfigManager::new(
                raft_server.refresh_config_scheduler(),
                raft_store,
            )),
        );

        // Create Debugger.
        let mut debugger = DebuggerImpl::new(
            Engines::new(engines.engines.kv.clone(), engines.engines.raft.clone()),
            cfg_controller.clone(),
            Some(storage),
        );
        debugger.set_kv_statistics(self.kv_statistics.clone());
        debugger.set_raft_statistics(self.raft_statistics.clone());

        self.servers = Some(Servers {
            lock_mgr,
            server,
            raft_server,
            importer,
            cdc_scheduler,
            cdc_memory_quota,
            rsmeter_pubsub_service,
            backup_stream_scheduler,
            debugger,
        });

        server_config
    }

    fn init_max_ts_updater(&self) {
        let cm = self.concurrency_manager.clone();
        let pd_client = self.pd_client.clone();

        let max_ts_sync_interval = self.core.config.storage.max_ts.cache_sync_interval.into();
        self.core
            .background_worker
            .spawn_interval_async_task(max_ts_sync_interval, move || {
                let cm = cm.clone();
                let pd_client = pd_client.clone();

                async move {
                    let pd_tso = pd_client.get_tso().await;
                    if let Ok(ts) = pd_tso {
                        cm.set_max_ts_limit(ts);
                    } else {
                        warn!("failed to get tso from pd in background, the max_ts validity check could be skipped");
                    }
                }
            });
    }

    fn register_services(&mut self) {
        let servers = self.servers.as_mut().unwrap();
        let engines = self.engines.as_ref().unwrap();

        // Import SST service.
        let import_service = ImportSstService::new(
            self.core.config.import.clone(),
            self.core.config.raft_store.raft_entry_max_size,
            engines.engine.clone(),
            LocalTablets::Singleton(engines.engines.kv.clone()),
            servers.importer.clone(),
            None,
            self.resource_manager.clone(),
            Arc::new(self.region_info_accessor.clone().unwrap()),
        );
        let import_cfg_mgr = import_service.get_config_manager();

        if servers
            .server
            .register_service(create_import_sst(import_service))
            .is_some()
        {
            fatal!("failed to register import service");
        }

        self.cfg_controller
            .as_mut()
            .unwrap()
            .register(tikv::config::Module::Import, Box::new(import_cfg_mgr));

        // Debug service.
        let resolved_ts_scheduler = Arc::new(self.resolved_ts_scheduler.clone());
        let debug_service = DebugService::new(
            servers.debugger.clone(),
            servers.server.get_debug_thread_pool().clone(),
            engines.engine.raft_extension(),
            self.engines.as_ref().unwrap().store_meta.clone(),
            Arc::new(
                move |region_id, log_locks, min_start_ts, callback| -> bool {
                    if let Some(s) = resolved_ts_scheduler.as_ref() {
                        let res = s.schedule(Task::GetDiagnosisInfo {
                            region_id,
                            log_locks,
                            min_start_ts,
                            callback,
                        });
                        res.is_ok()
                    } else {
                        false
                    }
                },
            ),
        );
        info!("start register debug service");
        if servers
            .server
            .register_service(create_debug(debug_service))
            .is_some()
        {
            fatal!("failed to register debug service");
        }

        // Create Diagnostics service
        let diag_service = DiagnosticsService::new(
            servers.server.get_debug_thread_pool().clone(),
            self.core.config.log.file.filename.clone(),
            self.core.config.slow_log_file.clone(),
        );
        if servers
            .server
            .register_service(create_diagnostics(diag_service))
            .is_some()
        {
            fatal!("failed to register diagnostics service");
        }

        // Lock manager.
        if servers
            .server
            .register_service(create_deadlock(servers.lock_mgr.deadlock_service()))
            .is_some()
        {
            fatal!("failed to register deadlock service");
        }

        servers
            .lock_mgr
            .start(
                servers.raft_server.id(),
                self.pd_client.clone(),
                self.resolver.clone().unwrap(),
                self.security_mgr.clone(),
                &self.core.config.pessimistic_txn,
            )
            .unwrap_or_else(|e| fatal!("failed to start lock manager: {}", e));

        // Backup service.
        let mut backup_worker = Box::new(self.core.background_worker.lazy_build("backup-endpoint"));
        let backup_scheduler = backup_worker.scheduler();
        let backup_endpoint = backup::Endpoint::new(
            servers.raft_server.id(),
            engines.engine.clone(),
            self.region_info_accessor.clone().unwrap(),
            LocalTablets::Singleton(engines.engines.kv.clone()),
            self.core.config.backup.clone(),
            self.concurrency_manager.clone(),
            self.core.config.storage.api_version(),
            self.causal_ts_provider.clone(),
            self.resource_manager.clone(),
        );
        let env = backup::disk_snap::Env::new(
            Arc::new(Mutex::new(self.router.clone())),
            self.snap_br_rejector.take().unwrap(),
            Some(backup_endpoint.io_pool_handle().clone()),
        );
        let backup_service = backup::Service::new(backup_scheduler, env);
        if servers
            .server
            .register_service(create_backup(backup_service))
            .is_some()
        {
            fatal!("failed to register backup service");
        }

        self.cfg_controller.as_mut().unwrap().register(
            tikv::config::Module::Backup,
            Box::new(backup_endpoint.get_config_manager()),
        );
        backup_worker.start(backup_endpoint);

        let cdc_service = cdc::Service::new(
            servers.cdc_scheduler.clone(),
            servers.cdc_memory_quota.clone(),
        );
        if servers
            .server
            .register_service(create_change_data(cdc_service))
            .is_some()
        {
            fatal!("failed to register cdc service");
        }
        if servers
            .server
            .register_service(create_resource_metering_pub_sub(
                servers.rsmeter_pubsub_service.clone(),
            ))
            .is_some()
        {
            warn!("failed to register resource metering pubsub service");
        }

        if let Some(sched) = servers.backup_stream_scheduler.take() {
            let pitr_service = backup_stream::BackupStreamGrpcService::new(sched);
            if servers
                .server
                .register_service(create_log_backup(pitr_service))
                .is_some()
            {
                fatal!("failed to register log backup service");
            }
        }

        // the present tikv in recovery mode, start recovery service
        if self.br_snap_recovery_mode {
            let recovery_service =
                RecoveryService::new(engines.engines.clone(), self.router.clone());

            if servers
                .server
                .register_service(create_recover_data(recovery_service))
                .is_some()
            {
                fatal!("failed to register recovery service");
            }
        }
    }

    fn init_metrics_flusher(
        &mut self,
        fetcher: BytesFetcher,
        engines_info: Arc<EnginesResourceInfo>,
    ) {
        let mut engine_metrics = EngineMetricsManager::<RocksEngine, ER>::new(
            self.tablet_registry.clone().unwrap(),
            self.kv_statistics.clone(),
            self.in_memory_engine_statistics.clone(),
            self.core.config.rocksdb.titan.enabled.is_some_and(|v| v),
            self.engines.as_ref().unwrap().engines.raft.clone(),
            self.raft_statistics.clone(),
        );
        let mut io_metrics = IoMetricsManager::new(fetcher);
        let engines_info_clone = engines_info.clone();

        // region_id -> (suffix, tablet)
        // `update` of EnginesResourceInfo is called perodically which needs this map
        // for recording the latest tablet for each region.
        // `cached_latest_tablets` is passed to `update` to avoid memory
        // allocation each time when calling `update`.
        let mut cached_latest_tablets = HashMap::default();
        self.core.background_worker.spawn_interval_task(
            DEFAULT_METRICS_FLUSH_INTERVAL,
            move || {
                let now = Instant::now();
                engine_metrics.flush(now);
                io_metrics.flush(now);
                engines_info_clone.update(now, &mut cached_latest_tablets);
            },
        );
        if let Some(limiter) = get_io_rate_limiter() {
            limiter.set_low_priority_io_adjustor_if_needed(Some(engines_info));
        }

        let mut mem_trace_metrics = MemoryTraceManager::default();
        mem_trace_metrics.register_provider(MEMTRACE_RAFTSTORE.clone());
        mem_trace_metrics.register_provider(MEMTRACE_COPROCESSOR.clone());
        self.core.background_worker.spawn_interval_task(
            DEFAULT_MEMTRACE_FLUSH_INTERVAL,
            move || {
                let now = Instant::now();
                mem_trace_metrics.flush(now);
            },
        );
    }

    fn init_storage_stats_task(&self, engines: Engines<RocksEngine, ER>) {
        let config_disk_capacity: u64 = self.core.config.raft_store.capacity.0;
        let data_dir = self.core.config.storage.data_dir.clone();
        let store_path = self.core.store_path.clone();
        let snap_mgr = self.snap_mgr.clone().unwrap();
        let reserve_space = disk::get_disk_reserved_space();
        let reserve_raft_space = disk::get_raft_disk_reserved_space();
        let need_update_disk_status = reserve_space != 0 || reserve_raft_space != 0;
        if !need_update_disk_status {
            info!("ignore updating disk status as no reserve space is set");
        }
        let raft_path = engines.raft.get_engine_path().to_string();
        let separated_raft_mount_path =
            path_in_diff_mount_point(raft_path.as_str(), engines.kv.path());
        // If the auxiliary directory of raft engine is specified, it's needed to be
        // checked. Otherwise, it's not needed to be checked. And as the configuration
        // is static, it's safe to check it only once.
        let raft_auxiliay_path = if self.core.config.raft_engine.enable {
            self.core.config.raft_engine.config().spill_dir.clone()
        } else {
            None
        };
        let (separated_raft_auxillay_mount_path, separated_raft_auxiliary_with_kvdb) =
            raft_auxiliay_path
                .as_ref()
                .map(|path| {
                    let seperated_with_kvdb =
                        path_in_diff_mount_point(path.as_str(), engines.kv.path());
                    let seperated_with_raft =
                        path_in_diff_mount_point(path.as_str(), raft_path.as_str());
                    (
                        seperated_with_kvdb && seperated_with_raft,
                        seperated_with_kvdb,
                    )
                })
                .unwrap_or((false, false));
        let disk_usage_checker = DiskUsageChecker::new(
            store_path.as_path().to_str().unwrap().to_string(),
            raft_path,
            raft_auxiliay_path,
            separated_raft_mount_path,
            separated_raft_auxillay_mount_path,
            separated_raft_auxiliary_with_kvdb,
            reserve_space,
            reserve_raft_space,
            config_disk_capacity,
        );
        self.core.background_worker
            .spawn_interval_task(DEFAULT_STORAGE_STATS_INTERVAL, move || {
                let snap_size = snap_mgr.get_total_snap_size().unwrap();
                let kv_size = engines
                    .kv
                    .get_engine_used_size()
                    .expect("get kv engine size");
                let raft_size = engines
                    .raft
                    .get_engine_size()
                    .expect("get raft engine size");
                let placeholer_file_path = PathBuf::from_str(&data_dir)
                    .unwrap()
                    .join(Path::new(file_system::SPACE_PLACEHOLDER_FILE));
                let placeholder_size: u64 =
                    file_system::get_file_size(placeholer_file_path).unwrap_or(0);

                let used_size = if !separated_raft_mount_path {
                    snap_size + kv_size + raft_size + placeholder_size
                } else {
                    snap_size + kv_size + placeholder_size
                };
                // Check the disk usage and update the disk usage status.
                let (cur_disk_status, cur_kv_disk_status, raft_disk_status, capacity, available) = disk_usage_checker.inspect(used_size, raft_size);
                let prev_disk_status = disk::get_disk_status(0); //0 no need care about failpoint.
                if prev_disk_status != cur_disk_status {
                    warn!(
                        "disk usage {:?}->{:?} (raft engine usage: {:?}, kv engine usage: {:?}), seperated raft mount={}, kv available={}, snap={}, kv={}, raft={}, capacity={}",
                        prev_disk_status,
                        cur_disk_status,
                        raft_disk_status,
                        cur_kv_disk_status,
                        separated_raft_mount_path,
                        available,
                        snap_size,
                        kv_size,
                        raft_size,
                        capacity
                    );
                }
                // Update disk status if disk space checker is enabled.
                if need_update_disk_status {
                    disk::set_disk_status(cur_disk_status);
                }
                // Update disk capacity, used size and available size.
                disk::set_disk_capacity(capacity);
                disk::set_disk_used_size(used_size);
                disk::set_disk_available_size(available);

                // Update metrics.
                STORE_SIZE_EVENT_INT_VEC.raft_size.set(raft_size as i64);
                STORE_SIZE_EVENT_INT_VEC.snap_size.set(snap_size as i64);
                STORE_SIZE_EVENT_INT_VEC.kv_size.set(kv_size as i64);

                STORE_SIZE_EVENT_INT_VEC.capacity.set(capacity as i64);
                STORE_SIZE_EVENT_INT_VEC.available.set(available as i64);
                STORE_SIZE_EVENT_INT_VEC.used.set(used_size as i64);
            })
    }

    fn init_sst_recovery_sender(&mut self) -> Option<Scheduler<String>> {
        if !self
            .core
            .config
            .storage
            .background_error_recovery_window
            .is_zero()
        {
            let sst_worker = Box::new(LazyWorker::new("sst-recovery"));
            let scheduler = sst_worker.scheduler();
            self.sst_worker = Some(sst_worker);
            Some(scheduler)
        } else {
            None
        }
    }

    fn init_cgroup_monitor(&mut self) {
        let mut last_cpu_quota: f64 = 0.0;
        let mut last_memory_limit: u64 = 0;
        self.core.background_worker.spawn_interval_task(
            DEFAULT_CGROUP_MONITOR_INTERVAL,
            move || {
                let cpu_quota = SysQuota::cpu_cores_quota_current();
                if cpu_quota != last_cpu_quota {
                    info!("cpu quota set to {:?}", cpu_quota);
                    CPU_CORES_QUOTA_GAUGE.set(cpu_quota);
                    last_cpu_quota = cpu_quota;
                }
                let memory_limit = SysQuota::memory_limit_in_bytes_current();
                if memory_limit != last_memory_limit {
                    info!("memory limit set to {:?}", memory_limit);
                    MEMORY_LIMIT_GAUGE.set(memory_limit as f64);
                    last_memory_limit = memory_limit;
                }
            },
        );
    }

    fn run_server(&mut self, server_config: Arc<VersionTrack<ServerConfig>>) {
        let server = self.servers.as_mut().unwrap();
        server
            .server
            .build_and_bind()
            .unwrap_or_else(|e| fatal!("failed to build server: {}", e));
        server
            .server
            .start(server_config, self.security_mgr.clone(), NoSnapshotCache)
            .unwrap_or_else(|e| fatal!("failed to start server: {}", e));
    }

    fn run_status_server(&mut self, in_memory_engine: Option<RegionCacheMemoryEngine>) {
        // Create a status server.
        let status_enabled = !self.core.config.server.status_addr.is_empty();
        if status_enabled {
            let mut status_server = match StatusServer::new(
                self.core.config.server.status_thread_pool_size,
                self.cfg_controller.take().unwrap(),
                Arc::new(self.core.config.security.clone()),
                self.engines.as_ref().unwrap().engine.raft_extension(),
                self.resource_manager.clone(),
                self.grpc_service_mgr.clone(),
                in_memory_engine,
            ) {
                Ok(status_server) => Box::new(status_server),
                Err(e) => {
                    error_unknown!(%e; "failed to start runtime for status service");
                    return;
                }
            };
            // Start the status server.
            if let Err(e) = status_server.start(self.core.config.server.status_addr.clone()) {
                error_unknown!(%e; "failed to bind addr for status service");
            } else {
                self.core.to_stop.push(status_server);
            }
        }
    }

    fn prepare_stop(&self) {
        if let Some(engines) = self.engines.as_ref() {
            // Disable manul compaction jobs before shutting down the engines. And it
            // will stop the compaction thread in advance, so it won't block the
            // cleanup thread when exiting.
            let _ = engines.engines.kv.disable_manual_compaction();
        }
    }

    fn stop(self) {
        tikv_util::thread_group::mark_shutdown();
        self.prepare_stop();
        let mut servers = self.servers.unwrap();
        servers
            .server
            .stop()
            .unwrap_or_else(|e| fatal!("failed to stop server: {}", e));

        servers.raft_server.stop();
        self.region_info_accessor.as_ref().unwrap().stop();

        servers.lock_mgr.stop();

        if let Some(sst_worker) = self.sst_worker {
            sst_worker.stop_worker();
        }

        self.core.to_stop.into_iter().for_each(|s| s.stop());
    }

    fn pause(&mut self) {
        let server = self.servers.as_mut().unwrap();
        if let Err(e) = server.server.pause() {
            warn!(
                "failed to pause the server";
                "err" => ?e
            );
        }
    }

    fn resume(&mut self) {
        let server = self.servers.as_mut().unwrap();
        if let Err(e) = server.server.resume() {
            warn!(
                "failed to resume the server";
                "err" => ?e
            );
        }
    }
}

impl<CER, F> TikvServer<CER, F>
where
    RocksEngine: KvEngine<DiskEngine = RocksEngine, CompactedEvent = RocksCompactedEvent>,
    CER: ConfiguredRaftEngine,
    F: KvFormat,
{
    fn init_raw_engines(
        &mut self,
        flow_listener: engine_rocks::FlowListener,
    ) -> (
        Engines<RocksEngine, CER>,
        Arc<EnginesResourceInfo>,
        Option<RegionCacheMemoryEngine>,
    ) {
        let block_cache = self.core.config.storage.block_cache.build_shared_cache();
        let env = self
            .core
            .config
            .build_shared_rocks_env(
                self.core.encryption_key_manager.clone(),
                get_io_rate_limiter(),
            )
            .unwrap();

        // Create raft engine
        let (raft_engine, raft_statistics) = CER::build(
            &self.core.config,
            &env,
            &self.core.encryption_key_manager,
            &block_cache,
        );
        self.raft_statistics = raft_statistics;

        // Region stats manager collects region heartbeat for use by in-memory engine.
        let region_stats_manager_enabled_cb: Arc<dyn Fn() -> bool + Send + Sync> =
            if cfg!(feature = "memory-engine") {
                let cfg_controller_clone = self.cfg_controller.clone().unwrap();
                Arc::new(move || cfg_controller_clone.get_current().in_memory_engine.enable)
            } else {
                Arc::new(|| false)
            };

        let in_memory_engine_config = self.core.config.in_memory_engine.clone();
        let in_memory_engine_config = Arc::new(VersionTrack::new(in_memory_engine_config));
        let in_memory_engine_config_clone = in_memory_engine_config.clone();
        let region_info_accessor = RegionInfoAccessor::new(
            self.coprocessor_host.as_mut().unwrap(),
            region_stats_manager_enabled_cb,
            Box::new(move || {
                in_memory_engine_config_clone
                    .value()
                    .mvcc_amplification_threshold
            }),
        );
        self.region_info_accessor = Some(region_info_accessor);

        // Create kv engine.
        let builder = KvEngineFactoryBuilder::new(
            env,
            &self.core.config,
            block_cache,
            self.core.encryption_key_manager.clone(),
        )
        .compaction_event_sender(Arc::new(RaftRouterCompactedEventSender {
            router: Mutex::new(self.router.clone()),
        }))
        .region_info_accessor(self.region_info_accessor.clone().unwrap())
        .sst_recovery_sender(self.init_sst_recovery_sender())
        .flow_listener(flow_listener);
        let factory = Box::new(builder.build());
        let kv_engine = factory
            .create_shared_db(&self.core.store_path)
            .unwrap_or_else(|s| fatal!("failed to create kv engine: {}", s));
        let in_memory_engine_context =
            InMemoryEngineContext::new(in_memory_engine_config.clone(), self.pd_client.clone());
        let in_memory_engine_statistics = in_memory_engine_context.statistics();
        let ime_engine = if self.core.config.in_memory_engine.enable {
            let in_memory_engine = build_hybrid_engine(
                in_memory_engine_context,
                kv_engine.clone(),
                Some(self.pd_client.clone()),
                Some(Arc::new(self.region_info_accessor.clone().unwrap())),
                Box::new(self.router.clone()),
            );

            // Hybrid engine observer.
            let eviction_observer = HybridEngineLoadEvictionObserver::new(Arc::new(
                in_memory_engine.region_cache_engine().clone(),
            ));
            eviction_observer.register_to(self.coprocessor_host.as_mut().unwrap());
            let write_batch_observer =
                RegionCacheWriteBatchObserver::new(in_memory_engine.region_cache_engine().clone());
            write_batch_observer.register_to(self.coprocessor_host.as_mut().unwrap());
            let snapshot_observer =
                HybridSnapshotObserver::new(in_memory_engine.region_cache_engine().clone());
            snapshot_observer.register_to(self.coprocessor_host.as_mut().unwrap());
            Some(in_memory_engine.region_cache_engine().clone())
        } else {
            None
        };
        let in_memory_engine_config_manager =
            InMemoryEngineConfigManager::new(in_memory_engine_config);
        self.kv_statistics = Some(factory.rocks_statistics());
        self.in_memory_engine_statistics = Some(in_memory_engine_statistics);
        let engines = Engines::new(kv_engine.clone(), raft_engine);

        let cfg_controller = self.cfg_controller.as_mut().unwrap();
        cfg_controller.register(
            tikv::config::Module::Rocksdb,
            Box::new(DbConfigManger::new(
                cfg_controller.get_current().rocksdb,
                kv_engine.clone(),
                DbType::Kv,
            )),
        );
        cfg_controller.register(
            tikv::config::Module::InMemoryEngine,
            Box::new(in_memory_engine_config_manager),
        );
        let reg = TabletRegistry::new(
            Box::new(SingletonFactory::new(kv_engine)),
            &self.core.store_path,
        )
        .unwrap();
        // It always use the singleton kv_engine, use arbitrary id and suffix.
        let ctx = TabletContext::with_infinite_region(0, Some(0));
        reg.load(ctx, false).unwrap();
        self.tablet_registry = Some(reg.clone());
        engines.raft.register_config(cfg_controller);

        let engines_info = Arc::new(EnginesResourceInfo::new(
            &self.core.config,
            reg,
            engines.raft.as_rocks_engine().cloned(),
            180, // max_samples_to_preserve
        ));

        (engines, engines_info, ime_engine)
    }
}

/// Various sanity-checks and logging before running a server.
///
/// Warnings are logged.
///
/// # Logs
///
/// The presence of these environment variables that affect the database
/// behavior is logged.
///
/// - `GRPC_POLL_STRATEGY`
/// - `http_proxy` and `https_proxy`
///
/// # Warnings
///
/// - if `net.core.somaxconn` < 32768
/// - if `net.ipv4.tcp_syncookies` is not 0
/// - if `vm.swappiness` is not 0
/// - if data directories are not on SSDs
/// - if the "TZ" environment variable is not set on unix
fn pre_start() {
    check_environment_variables();
    for e in tikv_util::config::check_kernel() {
        warn!(
            "check: kernel";
            "err" => %e
        );
    }
}

#[cfg(test)]
mod test {
    use std::{collections::HashMap, sync::Arc};

    use engine_rocks::raw::Env;
    use engine_traits::{
        CF_DEFAULT, FlowControlFactorsExt, MiscExt, SyncMutable, TabletContext, TabletRegistry,
    };
    use tempfile::Builder;
    use tikv::{config::TikvConfig, server::KvEngineFactoryBuilder};
    use tikv_util::{config::ReadableSize, time::Instant};

    use super::EnginesResourceInfo;

    #[test]
    fn test_engines_resource_info_update() {
        let mut config = TikvConfig::default();
        config.rocksdb.defaultcf.disable_auto_compactions = true;
        config.rocksdb.defaultcf.soft_pending_compaction_bytes_limit = Some(ReadableSize(1));
        config.rocksdb.writecf.soft_pending_compaction_bytes_limit = Some(ReadableSize(1));
        config.rocksdb.lockcf.soft_pending_compaction_bytes_limit = Some(ReadableSize(1));
        let env = Arc::new(Env::default());
        let path = Builder::new().prefix("test-update").tempdir().unwrap();
        config.validate().unwrap();
        let cache = config.storage.block_cache.build_shared_cache();

        let factory = KvEngineFactoryBuilder::new(env, &config, cache, None).build();
        let reg = TabletRegistry::new(Box::new(factory), path.path().join("tablets")).unwrap();

        for i in 1..6 {
            let ctx = TabletContext::with_infinite_region(i, Some(10));
            reg.load(ctx, true).unwrap();
        }

        let mut cached = reg.get(1).unwrap();
        let mut tablet = cached.latest().unwrap();
        // Prepare some data for two tablets of the same region. So we can test whether
        // we fetch the bytes from the latest one.
        for i in 1..21 {
            tablet.put_cf(CF_DEFAULT, b"zkey", b"val").unwrap();
            if i % 2 == 0 {
                tablet.flush_cf(CF_DEFAULT, true).unwrap();
            }
        }
        let old_pending_compaction_bytes = tablet
            .get_cf_pending_compaction_bytes(CF_DEFAULT)
            .unwrap()
            .unwrap();

        let ctx = TabletContext::with_infinite_region(1, Some(20));
        reg.load(ctx, true).unwrap();
        tablet = cached.latest().unwrap();

        for i in 1..11 {
            tablet.put_cf(CF_DEFAULT, b"zkey", b"val").unwrap();
            if i % 2 == 0 {
                tablet.flush_cf(CF_DEFAULT, true).unwrap();
            }
        }
        let new_pending_compaction_bytes = tablet
            .get_cf_pending_compaction_bytes(CF_DEFAULT)
            .unwrap()
            .unwrap();

        assert!(old_pending_compaction_bytes > new_pending_compaction_bytes);

        let engines_info = Arc::new(EnginesResourceInfo::new(&config, reg, None, 10));

        let mut cached_latest_tablets = HashMap::default();
        engines_info.update(Instant::now(), &mut cached_latest_tablets);

        // The memory allocation should be reserved
        assert!(cached_latest_tablets.capacity() >= 5);
        // The tablet cache should be cleared
        assert!(cached_latest_tablets.is_empty());

        // The latest_normalized_pending_bytes should be equal to the pending compaction
        // bytes of tablet_1_20
        assert_eq!(
            (new_pending_compaction_bytes * 100) as u32,
            engines_info.latest_normalized_pending_bytes()
        );
    }
}<|MERGE_RESOLUTION|>--- conflicted
+++ resolved
@@ -828,11 +828,7 @@
         let server_config = Arc::new(VersionTrack::new(self.core.config.server.clone()));
 
         self.core.config.raft_store.optimize_for(false);
-<<<<<<< HEAD
-        self.core.config.raft_store.optimize_inspector(
-=======
         self.core.config.raft_store.tune_inspector_configs(
->>>>>>> 1a171e8c
             path_in_diff_mount_point(
                 engines.engines.raft.get_engine_path().to_string().as_str(),
                 engines.engines.kv.path(),
