--- conflicted
+++ resolved
@@ -546,7 +546,7 @@
         }
         fn reserve_physical_space(data_dir: &String, available: u64, reserved_size: u64) {
             let path = Path::new(data_dir).join(file_system::SPACE_PLACEHOLDER_FILE);
-            if let Err(e) = file_system::remove_file(&path) {
+            if let Err(e) = file_system::remove_file(path) {
                 warn!("failed to remove space holder on starting: {}", e);
             }
 
@@ -565,7 +565,6 @@
         if self.config.raft_store.capacity.0 > 0 {
             capacity = cmp::min(capacity, self.config.raft_store.capacity.0);
         }
-<<<<<<< HEAD
         // reserve space for kv engine
         let kv_reserved_size =
             calculate_reserved_space(capacity, self.config.storage.reserve_space.0);
@@ -575,21 +574,6 @@
             disk_stats.available_space(),
             kv_reserved_size,
         );
-=======
-        let mut reserve_space = self.config.storage.reserve_space.0;
-        if self.config.storage.reserve_space.0 != 0 {
-            reserve_space = cmp::max(
-                (capacity as f64 * 0.05) as u64,
-                self.config.storage.reserve_space.0,
-            );
-        }
-        disk::set_disk_reserved_space(reserve_space);
-        let path =
-            Path::new(&self.config.storage.data_dir).join(file_system::SPACE_PLACEHOLDER_FILE);
-        if let Err(e) = file_system::remove_file(path) {
-            warn!("failed to remove space holder on starting: {}", e);
-        }
->>>>>>> fca5a9ef
 
         let raft_data_dir = if self.config.raft_engine.enable {
             self.config.raft_engine.config().dir
