// Copyright 2021 TiKV Project Authors. Licensed under Apache-2.0.

//! This module startups all the components of a TiKV server.
//!
//! It is responsible for reading from configs, starting up the various server components,
//! and handling errors (mostly by aborting and reporting to the user).
//!
//! The entry point is `run_tikv`.
//!
//! Components are often used to initialize other components, and/or must be explicitly stopped.
//! We keep these components in the `TiKVServer` struct.

use std::{
    cmp,
    convert::TryFrom,
    env, fmt,
    net::SocketAddr,
    path::{Path, PathBuf},
    str::FromStr,
    sync::{
        atomic::{AtomicU32, AtomicU64, Ordering},
        mpsc, Arc, Mutex,
    },
    time::Duration,
    u64,
};

use cdc::{CdcConfigManager, MemoryQuota};
use concurrency_manager::ConcurrencyManager;
use encryption_export::{data_key_manager_from_config, DataKeyManager};
use engine_rocks::{from_rocks_compression_type, get_env, FlowInfo, RocksEngine};
use engine_traits::{
    compaction_job::CompactionJobInfo, CFOptionsExt, ColumnFamilyOptions, Engines,
    FlowControlFactorsExt, KvEngine, MiscExt, RaftEngine, CF_DEFAULT, CF_LOCK, CF_WRITE,
};
use error_code::ErrorCodeExt;
use file_system::{
    get_io_rate_limiter, set_io_rate_limiter, BytesFetcher, File, IOBudgetAdjustor,
    MetricsManager as IOMetricsManager,
};
use futures::executor::block_on;
use grpcio::{EnvBuilder, Environment};
use kvproto::{
    brpb::create_backup, cdcpb::create_change_data, deadlock::create_deadlock,
    debugpb::create_debug, diagnosticspb::create_diagnostics, import_sstpb::create_import_sst,
    resource_usage_agent::create_resource_metering_pub_sub,
};
use pd_client::{PdClient, RpcClient};
use raft_log_engine::RaftLogEngine;
use raftstore::{
    coprocessor::{
        config::SplitCheckConfigManager, BoxConsistencyCheckObserver, ConsistencyCheckMethod,
        CoprocessorHost, RawConsistencyCheckObserver, RegionInfoAccessor,
    },
    router::ServerRaftStoreRouter,
    store::{
        config::RaftstoreConfigManager,
        fsm,
        fsm::store::{RaftBatchSystem, RaftRouter, StoreMeta, PENDING_MSG_CAP},
        memory::MEMTRACE_ROOT as MEMTRACE_RAFTSTORE,
        AutoSplitController, CheckLeaderRunner, GlobalReplicationState, LocalReader, SnapManager,
        SnapManagerBuilder, SplitCheckRunner, SplitConfigManager, StoreMsg,
    },
};
use security::SecurityManager;
use tikv::{
    config::{ConfigController, DBConfigManger, DBType, TiKvConfig, DEFAULT_ROCKSDB_SUB_DIR},
    coprocessor::{self, MEMTRACE_ROOT as MEMTRACE_COPROCESSOR},
    coprocessor_v2,
    import::{ImportSSTService, SSTImporter},
    read_pool::{build_yatp_read_pool, ReadPool, ReadPoolConfigManager},
    server::raftkv::ReplicaReadLockChecker,
    server::{
        config::Config as ServerConfig,
        config::ServerConfigManager,
        create_raft_storage,
        gc_worker::{AutoGcConfig, GcWorker},
        lock_manager::LockManager,
        resolve,
        service::{DebugService, DiagnosticsService},
        status_server::StatusServer,
        ttl::TTLChecker,
        Node, RaftKv, Server, CPU_CORES_QUOTA_GAUGE, DEFAULT_CLUSTER_ID, GRPC_THREAD_PREFIX,
    },
    storage::{
        self, config_manager::StorageConfigManger, mvcc::MvccConsistencyCheckObserver,
        txn::flow_controller::FlowController, Engine,
    },
};
use tikv_util::{
    check_environment_variables,
    config::{ensure_dir_exist, RaftDataStateMachine, VersionTrack},
    math::MovingAvgU32,
    quota_limiter::QuotaLimiter,
    sys::{disk, register_memory_usage_high_water, SysQuota},
    thread_group::GroupProperties,
    time::{Instant, Monitor},
    worker::{Builder as WorkerBuilder, LazyWorker, Worker},
};
use tokio::runtime::Builder;

use crate::raft_engine_switch::*;
use crate::{memory::*, setup::*, signal_handler};

/// Run a TiKV server. Returns when the server is shutdown by the user, in which
/// case the server will be properly stopped.
pub fn run_tikv(config: TiKvConfig) {
    // Sets the global logger ASAP.
    // It is okay to use the config w/o `validate()`,
    // because `initial_logger()` handles various conditions.
    initial_logger(&config);

    // Print version information.
    let build_timestamp = option_env!("TIKV_BUILD_TIME");
    tikv::log_tikv_info(build_timestamp);

    // Print resource quota.
    SysQuota::log_quota();
    CPU_CORES_QUOTA_GAUGE.set(SysQuota::cpu_cores_quota());

    // Do some prepare works before start.
    pre_start();

    let _m = Monitor::default();

    macro_rules! run_impl {
        ($ER: ty) => {{
            let mut tikv = TiKVServer::<$ER>::init(config);

            // Must be called after `TiKVServer::init`.
            let memory_limit = tikv.config.memory_usage_limit.unwrap().0;
            let high_water = (tikv.config.memory_usage_high_water * memory_limit as f64) as u64;
            register_memory_usage_high_water(high_water);

            tikv.check_conflict_addr();
            tikv.init_fs();
            tikv.init_yatp();
            tikv.init_encryption();
            let fetcher = tikv.init_io_utility();
            let listener = tikv.init_flow_receiver();
            let (engines, engines_info) = tikv.init_raw_engines(listener);
            tikv.init_engines(engines.clone());
            let server_config = tikv.init_servers();
            tikv.register_services();
            tikv.init_metrics_flusher(fetcher, engines_info);
            tikv.init_storage_stats_task(engines);
            tikv.run_server(server_config);
            tikv.run_status_server();

            signal_handler::wait_for_signal(Some(tikv.engines.take().unwrap().engines));
            tikv.stop();
        }};
    }

    if !config.raft_engine.enable {
        run_impl!(RocksEngine)
    } else {
        run_impl!(RaftLogEngine)
    }
}

const RESERVED_OPEN_FDS: u64 = 1000;

const DEFAULT_METRICS_FLUSH_INTERVAL: Duration = Duration::from_millis(10_000);
const DEFAULT_MEMTRACE_FLUSH_INTERVAL: Duration = Duration::from_millis(1_000);
const DEFAULT_ENGINE_METRICS_RESET_INTERVAL: Duration = Duration::from_millis(60_000);
const DEFAULT_STORAGE_STATS_INTERVAL: Duration = Duration::from_secs(1);

/// A complete TiKV server.
struct TiKVServer<ER: RaftEngine> {
    config: TiKvConfig,
    cfg_controller: Option<ConfigController>,
    security_mgr: Arc<SecurityManager>,
    pd_client: Arc<RpcClient>,
    router: RaftRouter<RocksEngine, ER>,
    flow_info_sender: Option<mpsc::Sender<FlowInfo>>,
    flow_info_receiver: Option<mpsc::Receiver<FlowInfo>>,
    system: Option<RaftBatchSystem<RocksEngine, ER>>,
    resolver: resolve::PdStoreAddrResolver,
    state: Arc<Mutex<GlobalReplicationState>>,
    store_path: PathBuf,
    snap_mgr: Option<SnapManager>, // Will be filled in `init_servers`.
    encryption_key_manager: Option<Arc<DataKeyManager>>,
    engines: Option<TiKVEngines<RocksEngine, ER>>,
    servers: Option<Servers<RocksEngine, ER>>,
    region_info_accessor: RegionInfoAccessor,
    coprocessor_host: Option<CoprocessorHost<RocksEngine>>,
    to_stop: Vec<Box<dyn Stop>>,
    lock_files: Vec<File>,
    concurrency_manager: ConcurrencyManager,
    env: Arc<Environment>,
    background_worker: Worker,
    quota_limiter: Arc<QuotaLimiter>,
}

struct TiKVEngines<EK: KvEngine, ER: RaftEngine> {
    engines: Engines<EK, ER>,
    store_meta: Arc<Mutex<StoreMeta>>,
    engine: RaftKv<EK, ServerRaftStoreRouter<EK, ER>>,
}

struct Servers<EK: KvEngine, ER: RaftEngine> {
    lock_mgr: LockManager,
    server: LocalServer<EK, ER>,
    node: Node<RpcClient, EK, ER>,
    importer: Arc<SSTImporter>,
    cdc_scheduler: tikv_util::worker::Scheduler<cdc::Task>,
    cdc_memory_quota: MemoryQuota,
    rsmeter_pubsub_service: resource_metering::PubSubService,
}

type LocalServer<EK, ER> =
    Server<RaftRouter<EK, ER>, resolve::PdStoreAddrResolver, LocalRaftKv<EK, ER>>;
type LocalRaftKv<EK, ER> = RaftKv<EK, ServerRaftStoreRouter<EK, ER>>;

impl<ER: RaftEngine> TiKVServer<ER> {
    fn init(mut config: TiKvConfig) -> TiKVServer<ER> {
        tikv_util::thread_group::set_properties(Some(GroupProperties::default()));
        // It is okay use pd config and security config before `init_config`,
        // because these configs must be provided by command line, and only
        // used during startup process.
        let security_mgr = Arc::new(
            SecurityManager::new(&config.security)
                .unwrap_or_else(|e| fatal!("failed to create security manager: {}", e)),
        );
        let env = Arc::new(
            EnvBuilder::new()
                .cq_count(config.server.grpc_concurrency)
                .name_prefix(thd_name!(GRPC_THREAD_PREFIX))
                .build(),
        );
        let pd_client =
            Self::connect_to_pd_cluster(&mut config, env.clone(), Arc::clone(&security_mgr));

        // Initialize and check config
        let cfg_controller = Self::init_config(config);
        let config = cfg_controller.get_current();

        let store_path = Path::new(&config.storage.data_dir).to_owned();

        // Initialize raftstore channels.
        let (router, system) = fsm::create_raft_batch_system(&config.raft_store);

        let thread_count = config.server.background_thread_count;
        let background_worker = WorkerBuilder::new("background")
            .thread_count(thread_count)
            .create();
        let (resolver, state) =
            resolve::new_resolver(Arc::clone(&pd_client), &background_worker, router.clone());

        let mut coprocessor_host = Some(CoprocessorHost::new(
            router.clone(),
            config.coprocessor.clone(),
        ));
        let region_info_accessor = RegionInfoAccessor::new(coprocessor_host.as_mut().unwrap());

        // Initialize concurrency manager
        let latest_ts = block_on(pd_client.get_tso()).expect("failed to get timestamp from PD");
        let concurrency_manager = ConcurrencyManager::new(latest_ts);

        let quota_limiter = Arc::new(QuotaLimiter::new(
            config.quota.foreground_cpu_time,
            config.quota.foreground_write_bandwidth,
            config.quota.foreground_read_bandwidth,
        ));

        TiKVServer {
            config,
            cfg_controller: Some(cfg_controller),
            security_mgr,
            pd_client,
            router,
            system: Some(system),
            resolver,
            state,
            store_path,
            snap_mgr: None,
            encryption_key_manager: None,
            engines: None,
            servers: None,
            region_info_accessor,
            coprocessor_host,
            to_stop: vec![],
            lock_files: vec![],
            concurrency_manager,
            env,
            background_worker,
            flow_info_sender: None,
            flow_info_receiver: None,
            quota_limiter,
        }
    }

    /// Initialize and check the config
    ///
    /// Warnings are logged and fatal errors exist.
    ///
    /// #  Fatal errors
    ///
    /// - If `dynamic config` feature is enabled and failed to register config to PD
    /// - If some critical configs (like data dir) are differrent from last run
    /// - If the config can't pass `validate()`
    /// - If the max open file descriptor limit is not high enough to support
    ///   the main database and the raft database.
    fn init_config(mut config: TiKvConfig) -> ConfigController {
        validate_and_persist_config(&mut config, true);

        ensure_dir_exist(&config.storage.data_dir).unwrap();
        if !config.rocksdb.wal_dir.is_empty() {
            ensure_dir_exist(&config.rocksdb.wal_dir).unwrap();
        }
        if config.raft_engine.enable {
            ensure_dir_exist(&config.raft_engine.config().dir).unwrap();
        } else {
            ensure_dir_exist(&config.raft_store.raftdb_path).unwrap();
            if !config.raftdb.wal_dir.is_empty() {
                ensure_dir_exist(&config.raftdb.wal_dir).unwrap();
            }
        }

        check_system_config(&config);

        tikv_util::set_panic_hook(config.abort_on_panic, &config.storage.data_dir);

        info!(
            "using config";
            "config" => serde_json::to_string(&config).unwrap(),
        );
        if config.panic_when_unexpected_key_or_data {
            info!("panic-when-unexpected-key-or-data is on");
            tikv_util::set_panic_when_unexpected_key_or_data(true);
        }

        config.write_into_metrics();

        ConfigController::new(config)
    }

    fn connect_to_pd_cluster(
        config: &mut TiKvConfig,
        env: Arc<Environment>,
        security_mgr: Arc<SecurityManager>,
    ) -> Arc<RpcClient> {
        let pd_client = Arc::new(
            RpcClient::new(&config.pd, Some(env), security_mgr)
                .unwrap_or_else(|e| fatal!("failed to create rpc client: {}", e)),
        );

        let cluster_id = pd_client
            .get_cluster_id()
            .unwrap_or_else(|e| fatal!("failed to get cluster id: {}", e));
        if cluster_id == DEFAULT_CLUSTER_ID {
            fatal!("cluster id can't be {}", DEFAULT_CLUSTER_ID);
        }
        config.server.cluster_id = cluster_id;
        info!(
            "connect to PD cluster";
            "cluster_id" => cluster_id
        );

        pd_client
    }

    fn check_conflict_addr(&mut self) {
        let cur_addr: SocketAddr = self
            .config
            .server
            .addr
            .parse()
            .expect("failed to parse into a socket address");
        let cur_ip = cur_addr.ip();
        let cur_port = cur_addr.port();
        let lock_dir = get_lock_dir();

        let search_base = env::temp_dir().join(&lock_dir);
        file_system::create_dir_all(&search_base)
            .unwrap_or_else(|_| panic!("create {} failed", search_base.display()));

        for entry in file_system::read_dir(&search_base).unwrap().flatten() {
            if !entry.file_type().unwrap().is_file() {
                continue;
            }
            let file_path = entry.path();
            let file_name = file_path.file_name().unwrap().to_str().unwrap();
            if let Ok(addr) = file_name.replace('_', ":").parse::<SocketAddr>() {
                let ip = addr.ip();
                let port = addr.port();
                if cur_port == port
                    && (cur_ip == ip || cur_ip.is_unspecified() || ip.is_unspecified())
                {
                    let _ = try_lock_conflict_addr(file_path);
                }
            }
        }

        let cur_path = search_base.join(cur_addr.to_string().replace(':', "_"));
        let cur_file = try_lock_conflict_addr(cur_path);
        self.lock_files.push(cur_file);
    }

    fn init_fs(&mut self) {
        let lock_path = self.store_path.join(Path::new("LOCK"));

        let f = File::create(lock_path.as_path())
            .unwrap_or_else(|e| fatal!("failed to create lock at {}: {}", lock_path.display(), e));
        if f.try_lock_exclusive().is_err() {
            fatal!(
                "lock {} failed, maybe another instance is using this directory.",
                self.store_path.display()
            );
        }
        self.lock_files.push(f);

        if tikv_util::panic_mark_file_exists(&self.config.storage.data_dir) {
            fatal!(
                "panic_mark_file {} exists, there must be something wrong with the db. \
                     Do not remove the panic_mark_file and force the TiKV node to restart. \
                     Please contact TiKV maintainers to investigate the issue. \
                     If needed, use scale in and scale out to replace the TiKV node. \
                     https://docs.pingcap.com/tidb/stable/scale-tidb-using-tiup",
                tikv_util::panic_mark_file_path(&self.config.storage.data_dir).display()
            );
        }

        // We truncate a big file to make sure that both raftdb and kvdb of TiKV have enough space
        // to do compaction and region migration when TiKV recover. This file is created in
        // data_dir rather than db_path, because we must not increase store size of db_path.
        let disk_stats = fs2::statvfs(&self.config.storage.data_dir).unwrap();
        let mut capacity = disk_stats.total_space();
        if self.config.raft_store.capacity.0 > 0 {
            capacity = cmp::min(capacity, self.config.raft_store.capacity.0);
        }
        let mut reserve_space = self.config.storage.reserve_space.0;
        if self.config.storage.reserve_space.0 != 0 {
            reserve_space = cmp::max(
                (capacity as f64 * 0.05) as u64,
                self.config.storage.reserve_space.0,
            );
        }
        disk::set_disk_reserved_space(reserve_space);
        let path =
            Path::new(&self.config.storage.data_dir).join(file_system::SPACE_PLACEHOLDER_FILE);
        if let Err(e) = file_system::remove_file(&path) {
            warn!("failed to remove space holder on starting: {}", e);
        }

        let available = disk_stats.available_space();
        // place holder file size is 20% of total reserved space.
        if available > reserve_space {
            file_system::reserve_space_for_recover(
                &self.config.storage.data_dir,
                reserve_space / 5,
            )
            .map_err(|e| panic!("Failed to reserve space for recovery: {}.", e))
            .unwrap();
        } else {
            warn!("no enough disk space left to create the place holder file");
        }
    }

    fn init_yatp(&self) {
        yatp::metrics::set_namespace(Some("tikv"));
        prometheus::register(Box::new(yatp::metrics::MULTILEVEL_LEVEL0_CHANCE.clone())).unwrap();
        prometheus::register(Box::new(yatp::metrics::MULTILEVEL_LEVEL_ELAPSED.clone())).unwrap();
    }

    fn init_encryption(&mut self) {
        self.encryption_key_manager = data_key_manager_from_config(
            &self.config.security.encryption,
            &self.config.storage.data_dir,
        )
        .map_err(|e| {
            panic!(
                "Encryption failed to initialize: {}. code: {}",
                e,
                e.error_code()
            )
        })
        .unwrap()
        .map(Arc::new);
    }

    fn create_raftstore_compaction_listener(&self) -> engine_rocks::CompactionListener {
        fn size_change_filter(info: &engine_rocks::RocksCompactionJobInfo<'_>) -> bool {
            // When calculating region size, we only consider write and default
            // column families.
            let cf = info.cf_name();
            if cf != CF_WRITE && cf != CF_DEFAULT {
                return false;
            }
            // Compactions in level 0 and level 1 are very frequently.
            if info.output_level() < 2 {
                return false;
            }

            true
        }

        let ch = Mutex::new(self.router.clone());
        let compacted_handler =
            Box::new(move |compacted_event: engine_rocks::RocksCompactedEvent| {
                let ch = ch.lock().unwrap();
                let event = StoreMsg::CompactedEvent(compacted_event);
                if let Err(e) = ch.send_control(event) {
                    error_unknown!(?e; "send compaction finished event to raftstore failed");
                }
            });
        engine_rocks::CompactionListener::new(compacted_handler, Some(size_change_filter))
    }

    fn init_flow_receiver(&mut self) -> engine_rocks::FlowListener {
        let (tx, rx) = mpsc::channel();
        self.flow_info_sender = Some(tx.clone());
        self.flow_info_receiver = Some(rx);
        engine_rocks::FlowListener::new(tx)
    }

    fn init_engines(&mut self, engines: Engines<RocksEngine, ER>) {
        let store_meta = Arc::new(Mutex::new(StoreMeta::new(PENDING_MSG_CAP)));
        let engine = RaftKv::new(
            ServerRaftStoreRouter::new(
                self.router.clone(),
                LocalReader::new(engines.kv.clone(), store_meta.clone(), self.router.clone()),
            ),
            engines.kv.clone(),
        );

        self.engines = Some(TiKVEngines {
            engines,
            store_meta,
            engine,
        });
    }

    fn init_gc_worker(
        &mut self,
    ) -> GcWorker<
        RaftKv<RocksEngine, ServerRaftStoreRouter<RocksEngine, ER>>,
        RaftRouter<RocksEngine, ER>,
    > {
        let engines = self.engines.as_ref().unwrap();
        let mut gc_worker = GcWorker::new(
            engines.engine.clone(),
            self.router.clone(),
            self.flow_info_sender.take().unwrap(),
            self.config.gc.clone(),
            self.pd_client.feature_gate().clone(),
        );
        gc_worker
            .start()
            .unwrap_or_else(|e| fatal!("failed to start gc worker: {}", e));
        gc_worker
            .start_observe_lock_apply(
                self.coprocessor_host.as_mut().unwrap(),
                self.concurrency_manager.clone(),
            )
            .unwrap_or_else(|e| fatal!("gc worker failed to observe lock apply: {}", e));

        let cfg_controller = self.cfg_controller.as_mut().unwrap();
        cfg_controller.register(
            tikv::config::Module::Gc,
            Box::new(gc_worker.get_config_manager()),
        );

        gc_worker
    }

    fn init_servers(&mut self) -> Arc<VersionTrack<ServerConfig>> {
        let flow_controller = Arc::new(FlowController::new(
            &self.config.storage.flow_control,
            self.engines.as_ref().unwrap().engine.kv_engine(),
            self.flow_info_receiver.take().unwrap(),
        ));
        let gc_worker = self.init_gc_worker();
        let mut ttl_checker = Box::new(LazyWorker::new("ttl-checker"));
        let ttl_scheduler = ttl_checker.scheduler();

        let cfg_controller = self.cfg_controller.as_mut().unwrap();

        // Create cdc.
        let mut cdc_worker = Box::new(LazyWorker::new("cdc"));
        let cdc_scheduler = cdc_worker.scheduler();
        let txn_extra_scheduler = cdc::CdcTxnExtraScheduler::new(cdc_scheduler.clone());

        self.engines
            .as_mut()
            .unwrap()
            .engine
            .set_txn_extra_scheduler(Arc::new(txn_extra_scheduler));

        let lock_mgr = LockManager::new(&self.config.pessimistic_txn);
        cfg_controller.register(
            tikv::config::Module::PessimisticTxn,
            Box::new(lock_mgr.config_manager()),
        );
        lock_mgr.register_detector_role_change_observer(self.coprocessor_host.as_mut().unwrap());

        let engines = self.engines.as_ref().unwrap();

        let pd_worker = LazyWorker::new("pd-worker");
        let pd_sender = pd_worker.scheduler();

        let unified_read_pool = if self.config.readpool.is_unified_pool_enabled() {
            Some(build_yatp_read_pool(
                &self.config.readpool.unified,
                pd_sender.clone(),
                engines.engine.clone(),
            ))
        } else {
            None
        };

        // The `DebugService` and `DiagnosticsService` will share the same thread pool
        let props = tikv_util::thread_group::current_properties();
        let debug_thread_pool = Arc::new(
            Builder::new_multi_thread()
                .thread_name(thd_name!("debugger"))
                .worker_threads(1)
                .on_thread_start(move || {
                    tikv_alloc::add_thread_memory_accessor();
                    tikv_util::thread_group::set_properties(props.clone());
                })
                .on_thread_stop(tikv_alloc::remove_thread_memory_accessor)
                .build()
                .unwrap(),
        );

        // Start resource metering.
        let (recorder_notifier, collector_reg_handle, resource_tag_factory, recorder_worker) =
            resource_metering::init_recorder(self.config.resource_metering.precision.as_millis());
        self.to_stop.push(recorder_worker);
        let (reporter_notifier, data_sink_reg_handle, reporter_worker) =
            resource_metering::init_reporter(
                self.config.resource_metering.clone(),
                collector_reg_handle.clone(),
            );
        self.to_stop.push(reporter_worker);
        let (address_change_notifier, single_target_worker) = resource_metering::init_single_target(
            self.config.resource_metering.receiver_address.clone(),
            self.env.clone(),
            data_sink_reg_handle.clone(),
        );
        self.to_stop.push(single_target_worker);
        let rsmeter_pubsub_service = resource_metering::PubSubService::new(data_sink_reg_handle);

        let cfg_manager = resource_metering::ConfigManager::new(
            self.config.resource_metering.clone(),
            recorder_notifier,
            reporter_notifier,
            address_change_notifier,
        );
        cfg_controller.register(
            tikv::config::Module::ResourceMetering,
            Box::new(cfg_manager),
        );

        let storage_read_pool_handle = if self.config.readpool.storage.use_unified_pool() {
            unified_read_pool.as_ref().unwrap().handle()
        } else {
            let storage_read_pools = ReadPool::from(storage::build_read_pool(
                &self.config.readpool.storage,
                pd_sender.clone(),
                engines.engine.clone(),
            ));
            storage_read_pools.handle()
        };

        let storage = create_raft_storage(
            engines.engine.clone(),
            &self.config.storage,
            storage_read_pool_handle,
            lock_mgr.clone(),
            self.concurrency_manager.clone(),
            lock_mgr.get_storage_dynamic_configs(),
            flow_controller.clone(),
            pd_sender.clone(),
            resource_tag_factory.clone(),
            Arc::clone(&self.quota_limiter),
            self.pd_client.feature_gate().clone(),
        )
        .unwrap_or_else(|e| fatal!("failed to create raft storage: {}", e));
        cfg_controller.register(
            tikv::config::Module::Storage,
            Box::new(StorageConfigManger::new(
                self.engines.as_ref().unwrap().engine.kv_engine(),
                self.config.storage.block_cache.shared,
                ttl_scheduler,
                flow_controller,
                storage.get_scheduler(),
            )),
        );

        ReplicaReadLockChecker::new(self.concurrency_manager.clone())
            .register(self.coprocessor_host.as_mut().unwrap());

        // Create snapshot manager, server.
        let snap_path = self
            .store_path
            .join(Path::new("snap"))
            .to_str()
            .unwrap()
            .to_owned();

        let bps = i64::try_from(self.config.server.snap_max_write_bytes_per_sec.0)
            .unwrap_or_else(|_| fatal!("snap_max_write_bytes_per_sec > i64::max_value"));

        let snap_mgr = SnapManagerBuilder::default()
            .max_write_bytes_per_sec(bps)
            .max_total_size(self.config.server.snap_max_total_size.0)
            .encryption_key_manager(self.encryption_key_manager.clone())
            .build(snap_path);

        // Create coprocessor endpoint.
        let cop_read_pool_handle = if self.config.readpool.coprocessor.use_unified_pool() {
            unified_read_pool.as_ref().unwrap().handle()
        } else {
            let cop_read_pools = ReadPool::from(coprocessor::readpool_impl::build_read_pool(
                &self.config.readpool.coprocessor,
                pd_sender,
                engines.engine.clone(),
            ));
            cop_read_pools.handle()
        };

<<<<<<< HEAD
        // Register causal observer for RawKV API V2
        // TODO: uncomment after finish modification of Storage.
        // if let ApiVersion::V2 = self.config.storage.api_version() {
        //     let tso = block_on(causal_ts::BatchTsoProvider::new_opt(
        //         self.pd_client.clone(),
        //         self.config.causal_ts.renew_interval.0,
        //         self.config.causal_ts.renew_batch_min_size,
        //     ));
        //     if let Err(e) = tso {
        //         panic!("Causal timestamp provider initialize failed: {:?}", e);
        //     }
        //     let causal_ts_provider = Arc::new(tso.unwrap());
        //     info!("Causal timestamp provider startup.");
        //
        //     let causal_ob = causal_ts::CausalObserver::new(causal_ts_provider);
        //     causal_ob.register_to(self.coprocessor_host.as_mut().unwrap());
        // }
=======
        if self.config.readpool.is_unified_pool_enabled() {
            cfg_controller.register(
                tikv::config::Module::Readpool,
                Box::new(ReadPoolConfigManager(
                    unified_read_pool.as_ref().unwrap().handle(),
                )),
            );
        }
>>>>>>> d9cc4411

        // Register cdc.
        let cdc_ob = cdc::CdcObserver::new(cdc_scheduler.clone());
        cdc_ob.register_to(self.coprocessor_host.as_mut().unwrap());
        // Register cdc config manager.
        cfg_controller.register(
            tikv::config::Module::CDC,
            Box::new(CdcConfigManager(cdc_worker.scheduler())),
        );

        // Create resolved ts worker
        let rts_worker = if self.config.resolved_ts.enable {
            let worker = Box::new(LazyWorker::new("resolved-ts"));
            // Register the resolved ts observer
            let resolved_ts_ob = resolved_ts::Observer::new(worker.scheduler());
            resolved_ts_ob.register_to(self.coprocessor_host.as_mut().unwrap());
            // Register config manager for resolved ts worker
            cfg_controller.register(
                tikv::config::Module::ResolvedTs,
                Box::new(resolved_ts::ResolvedTsConfigManager::new(
                    worker.scheduler(),
                )),
            );
            Some(worker)
        } else {
            None
        };

        let check_leader_runner = CheckLeaderRunner::new(engines.store_meta.clone());
        let check_leader_scheduler = self
            .background_worker
            .start("check-leader", check_leader_runner);

        let server_config = Arc::new(VersionTrack::new(self.config.server.clone()));

        self.config
            .raft_store
            .validate()
            .unwrap_or_else(|e| fatal!("failed to validate raftstore config {}", e));
        let raft_store = Arc::new(VersionTrack::new(self.config.raft_store.clone()));
        let mut node = Node::new(
            self.system.take().unwrap(),
            &server_config.value().clone(),
            raft_store.clone(),
            self.config.storage.api_version(),
            self.pd_client.clone(),
            self.state.clone(),
            self.background_worker.clone(),
        );
        node.try_bootstrap_store(engines.engines.clone())
            .unwrap_or_else(|e| fatal!("failed to bootstrap node id: {}", e));

        self.snap_mgr = Some(snap_mgr.clone());
        // Create server
        let server = Server::new(
            node.id(),
            &server_config,
            &self.security_mgr,
            storage,
            coprocessor::Endpoint::new(
                &server_config.value(),
                cop_read_pool_handle,
                self.concurrency_manager.clone(),
                engine_rocks::raw_util::to_raw_perf_level(self.config.coprocessor.perf_level),
                resource_tag_factory,
                Arc::clone(&self.quota_limiter),
            ),
            coprocessor_v2::Endpoint::new(&self.config.coprocessor_v2),
            self.router.clone(),
            self.resolver.clone(),
            snap_mgr.clone(),
            gc_worker.clone(),
            check_leader_scheduler,
            self.env.clone(),
            unified_read_pool,
            debug_thread_pool,
        )
        .unwrap_or_else(|e| fatal!("failed to create server: {}", e));
        cfg_controller.register(
            tikv::config::Module::Server,
            Box::new(ServerConfigManager::new(
                server.get_snap_worker_scheduler(),
                server_config.clone(),
            )),
        );

        let import_path = self.store_path.join("import");
        let mut importer = SSTImporter::new(
            &self.config.import,
            import_path,
            self.encryption_key_manager.clone(),
            self.config.storage.api_version(),
        )
        .unwrap();
        for (cf_name, compression_type) in &[
            (
                CF_DEFAULT,
                self.config.rocksdb.defaultcf.bottommost_level_compression,
            ),
            (
                CF_WRITE,
                self.config.rocksdb.writecf.bottommost_level_compression,
            ),
        ] {
            importer.set_compression_type(cf_name, from_rocks_compression_type(*compression_type));
        }
        let importer = Arc::new(importer);

        let split_check_runner = SplitCheckRunner::new(
            engines.engines.kv.clone(),
            self.router.clone(),
            self.coprocessor_host.clone().unwrap(),
        );
        let split_check_scheduler = self
            .background_worker
            .start("split-check", split_check_runner);
        cfg_controller.register(
            tikv::config::Module::Coprocessor,
            Box::new(SplitCheckConfigManager(split_check_scheduler.clone())),
        );

        let split_config_manager =
            SplitConfigManager(Arc::new(VersionTrack::new(self.config.split.clone())));
        cfg_controller.register(
            tikv::config::Module::Split,
            Box::new(split_config_manager.clone()),
        );

        let auto_split_controller = AutoSplitController::new(split_config_manager);

        // `ConsistencyCheckObserver` must be registered before `Node::start`.
        let safe_point = Arc::new(AtomicU64::new(0));
        let observer = match self.config.coprocessor.consistency_check_method {
            ConsistencyCheckMethod::Mvcc => BoxConsistencyCheckObserver::new(
                MvccConsistencyCheckObserver::new(safe_point.clone()),
            ),
            ConsistencyCheckMethod::Raw => {
                BoxConsistencyCheckObserver::new(RawConsistencyCheckObserver::default())
            }
        };
        self.coprocessor_host
            .as_mut()
            .unwrap()
            .registry
            .register_consistency_check_observer(100, observer);

        node.start(
            engines.engines.clone(),
            server.transport(),
            snap_mgr,
            pd_worker,
            engines.store_meta.clone(),
            self.coprocessor_host.clone().unwrap(),
            importer.clone(),
            split_check_scheduler,
            auto_split_controller,
            self.concurrency_manager.clone(),
            collector_reg_handle,
        )
        .unwrap_or_else(|e| fatal!("failed to start node: {}", e));

        // Start auto gc. Must after `Node::start` because `node_id` is initialized there.
        assert!(node.id() > 0); // Node id should never be 0.
        let auto_gc_config = AutoGcConfig::new(
            self.pd_client.clone(),
            self.region_info_accessor.clone(),
            node.id(),
        );
        if let Err(e) = gc_worker.start_auto_gc(auto_gc_config, safe_point) {
            fatal!("failed to start auto_gc on storage, error: {}", e);
        }

        initial_metric(&self.config.metric);
        if self.config.storage.enable_ttl {
            ttl_checker.start_with_timer(TTLChecker::new(
                self.engines.as_ref().unwrap().engine.kv_engine(),
                self.region_info_accessor.clone(),
                self.config.storage.ttl_check_poll_interval.into(),
            ));
            self.to_stop.push(ttl_checker);
        }

        // Start CDC.
        let cdc_memory_quota = MemoryQuota::new(self.config.cdc.sink_memory_quota.0 as _);
        let cdc_endpoint = cdc::Endpoint::new(
            self.config.server.cluster_id,
            &self.config.cdc,
            self.pd_client.clone(),
            cdc_scheduler.clone(),
            self.router.clone(),
            self.engines.as_ref().unwrap().engines.kv.clone(),
            cdc_ob,
            engines.store_meta.clone(),
            self.concurrency_manager.clone(),
            server.env(),
            self.security_mgr.clone(),
            cdc_memory_quota.clone(),
        );
        cdc_worker.start_with_timer(cdc_endpoint);
        self.to_stop.push(cdc_worker);

        // Start resolved ts
        if let Some(mut rts_worker) = rts_worker {
            let rts_endpoint = resolved_ts::Endpoint::new(
                &self.config.resolved_ts,
                rts_worker.scheduler(),
                self.router.clone(),
                engines.store_meta.clone(),
                self.pd_client.clone(),
                self.concurrency_manager.clone(),
                server.env(),
                self.security_mgr.clone(),
                // TODO: replace to the cdc sinker
                resolved_ts::DummySinker::new(),
            );
            rts_worker.start_with_timer(rts_endpoint);
            self.to_stop.push(rts_worker);
        }

        cfg_controller.register(
            tikv::config::Module::Raftstore,
            Box::new(RaftstoreConfigManager::new(
                node.refresh_config_scheduler(),
                raft_store,
            )),
        );

        self.servers = Some(Servers {
            lock_mgr,
            server,
            node,
            importer,
            cdc_scheduler,
            cdc_memory_quota,
            rsmeter_pubsub_service,
        });

        server_config
    }

    fn register_services(&mut self) {
        let servers = self.servers.as_mut().unwrap();
        let engines = self.engines.as_ref().unwrap();

        // Import SST service.
        let import_service = ImportSSTService::new(
            self.config.import.clone(),
            self.router.clone(),
            engines.engines.kv.clone(),
            servers.importer.clone(),
        );
        if servers
            .server
            .register_service(create_import_sst(import_service))
            .is_some()
        {
            fatal!("failed to register import service");
        }

        // Debug service.
        let debug_service = DebugService::new(
            engines.engines.clone(),
            servers.server.get_debug_thread_pool().clone(),
            self.router.clone(),
            self.cfg_controller.as_ref().unwrap().clone(),
        );
        if servers
            .server
            .register_service(create_debug(debug_service))
            .is_some()
        {
            fatal!("failed to register debug service");
        }

        // Create Diagnostics service
        let diag_service = DiagnosticsService::new(
            servers.server.get_debug_thread_pool().clone(),
            self.config.log.file.filename.clone(),
            self.config.slow_log_file.clone(),
        );
        if servers
            .server
            .register_service(create_diagnostics(diag_service))
            .is_some()
        {
            fatal!("failed to register diagnostics service");
        }

        // Lock manager.
        if servers
            .server
            .register_service(create_deadlock(servers.lock_mgr.deadlock_service()))
            .is_some()
        {
            fatal!("failed to register deadlock service");
        }

        servers
            .lock_mgr
            .start(
                servers.node.id(),
                self.pd_client.clone(),
                self.resolver.clone(),
                self.security_mgr.clone(),
                &self.config.pessimistic_txn,
            )
            .unwrap_or_else(|e| fatal!("failed to start lock manager: {}", e));

        // Backup service.
        let mut backup_worker = Box::new(self.background_worker.lazy_build("backup-endpoint"));
        let backup_scheduler = backup_worker.scheduler();
        let backup_service = backup::Service::new(backup_scheduler);
        if servers
            .server
            .register_service(create_backup(backup_service))
            .is_some()
        {
            fatal!("failed to register backup service");
        }

        let backup_endpoint = backup::Endpoint::new(
            servers.node.id(),
            engines.engine.clone(),
            self.region_info_accessor.clone(),
            engines.engines.kv.as_inner().clone(),
            self.config.backup.clone(),
            self.concurrency_manager.clone(),
            self.config.storage.api_version(),
        );
        self.cfg_controller.as_mut().unwrap().register(
            tikv::config::Module::Backup,
            Box::new(backup_endpoint.get_config_manager()),
        );
        backup_worker.start(backup_endpoint);

        let cdc_service = cdc::Service::new(
            servers.cdc_scheduler.clone(),
            servers.cdc_memory_quota.clone(),
        );
        if servers
            .server
            .register_service(create_change_data(cdc_service))
            .is_some()
        {
            fatal!("failed to register cdc service");
        }
        if servers
            .server
            .register_service(create_resource_metering_pub_sub(
                servers.rsmeter_pubsub_service.clone(),
            ))
            .is_some()
        {
            warn!("failed to register resource metering pubsub service");
        }
    }

    fn init_io_utility(&mut self) -> BytesFetcher {
        let stats_collector_enabled = file_system::init_io_stats_collector()
            .map_err(|e| warn!("failed to init I/O stats collector: {}", e))
            .is_ok();

        let limiter = Arc::new(
            self.config
                .storage
                .io_rate_limit
                .build(!stats_collector_enabled /*enable_statistics*/),
        );
        let fetcher = if stats_collector_enabled {
            BytesFetcher::FromIOStatsCollector()
        } else {
            BytesFetcher::FromRateLimiter(limiter.statistics().unwrap())
        };
        // Set up IO limiter even when rate limit is disabled, so that rate limits can be
        // dynamically applied later on.
        set_io_rate_limiter(Some(limiter));
        fetcher
    }

    fn init_metrics_flusher(
        &mut self,
        fetcher: BytesFetcher,
        engines_info: Arc<EnginesResourceInfo>,
    ) {
        let mut engine_metrics = EngineMetricsManager::<RocksEngine, ER>::new(
            self.engines.as_ref().unwrap().engines.clone(),
        );
        let mut io_metrics = IOMetricsManager::new(fetcher);
        let engines_info_clone = engines_info.clone();
        self.background_worker
            .spawn_interval_task(DEFAULT_METRICS_FLUSH_INTERVAL, move || {
                let now = Instant::now();
                engine_metrics.flush(now);
                io_metrics.flush(now);
                engines_info_clone.update(now);
            });
        if let Some(limiter) = get_io_rate_limiter() {
            limiter.set_low_priority_io_adjustor_if_needed(Some(engines_info));
        }

        let mut mem_trace_metrics = MemoryTraceManager::default();
        mem_trace_metrics.register_provider(MEMTRACE_RAFTSTORE.clone());
        mem_trace_metrics.register_provider(MEMTRACE_COPROCESSOR.clone());
        self.background_worker
            .spawn_interval_task(DEFAULT_MEMTRACE_FLUSH_INTERVAL, move || {
                let now = Instant::now();
                mem_trace_metrics.flush(now);
            });
    }

    fn init_storage_stats_task(&self, engines: Engines<RocksEngine, ER>) {
        let config_disk_capacity: u64 = self.config.raft_store.capacity.0;
        let data_dir = self.config.storage.data_dir.clone();
        let store_path = self.store_path.clone();
        let snap_mgr = self.snap_mgr.clone().unwrap();
        let reserve_space = disk::get_disk_reserved_space();
        if reserve_space == 0 {
            info!("disk space checker not enabled");
            return;
        }

        let almost_full_threshold = reserve_space;
        let already_full_threshold = reserve_space / 2;
        self.background_worker
            .spawn_interval_task(DEFAULT_STORAGE_STATS_INTERVAL, move || {
                let disk_stats = match fs2::statvfs(&store_path) {
                    Err(e) => {
                        error!(
                            "get disk stat for kv store failed";
                            "kv path" => store_path.to_str(),
                            "err" => ?e
                        );
                        return;
                    }
                    Ok(stats) => stats,
                };
                let disk_cap = disk_stats.total_space();
                let snap_size = snap_mgr.get_total_snap_size().unwrap();

                let kv_size = engines
                    .kv
                    .get_engine_used_size()
                    .expect("get kv engine size");

                let raft_size = engines
                    .raft
                    .get_engine_size()
                    .expect("get raft engine size");

                let placeholer_file_path = PathBuf::from_str(&data_dir)
                    .unwrap()
                    .join(Path::new(file_system::SPACE_PLACEHOLDER_FILE));

                let placeholder_size: u64 =
                    file_system::get_file_size(&placeholer_file_path).unwrap_or(0);

                let used_size = snap_size + kv_size + raft_size + placeholder_size;
                let capacity = if config_disk_capacity == 0 || disk_cap < config_disk_capacity {
                    disk_cap
                } else {
                    config_disk_capacity
                };

                let mut available = capacity.checked_sub(used_size).unwrap_or_default();
                available = cmp::min(available, disk_stats.available_space());

                let prev_disk_status = disk::get_disk_status(0); //0 no need care about failpoint.
                let cur_disk_status = if available <= already_full_threshold {
                    disk::DiskUsage::AlreadyFull
                } else if available <= almost_full_threshold {
                    disk::DiskUsage::AlmostFull
                } else {
                    disk::DiskUsage::Normal
                };
                if prev_disk_status != cur_disk_status {
                    warn!(
                        "disk usage {:?}->{:?}, available={},snap={},kv={},raft={},capacity={}",
                        prev_disk_status,
                        cur_disk_status,
                        available,
                        snap_size,
                        kv_size,
                        raft_size,
                        capacity
                    );
                }
                disk::set_disk_status(cur_disk_status);
            })
    }

    fn run_server(&mut self, server_config: Arc<VersionTrack<ServerConfig>>) {
        let server = self.servers.as_mut().unwrap();
        server
            .server
            .build_and_bind()
            .unwrap_or_else(|e| fatal!("failed to build server: {}", e));
        server
            .server
            .start(server_config, self.security_mgr.clone())
            .unwrap_or_else(|e| fatal!("failed to start server: {}", e));
    }

    fn run_status_server(&mut self) {
        // Create a status server.
        let status_enabled = !self.config.server.status_addr.is_empty();
        if status_enabled {
            let mut status_server = match StatusServer::new(
                self.config.server.status_thread_pool_size,
                self.cfg_controller.take().unwrap(),
                Arc::new(self.config.security.clone()),
                self.router.clone(),
                self.store_path.clone(),
            ) {
                Ok(status_server) => Box::new(status_server),
                Err(e) => {
                    error_unknown!(%e; "failed to start runtime for status service");
                    return;
                }
            };
            // Start the status server.
            if let Err(e) = status_server.start(self.config.server.status_addr.clone()) {
                error_unknown!(%e; "failed to bind addr for status service");
            } else {
                self.to_stop.push(status_server);
            }
        }
    }

    fn stop(self) {
        tikv_util::thread_group::mark_shutdown();
        let mut servers = self.servers.unwrap();
        servers
            .server
            .stop()
            .unwrap_or_else(|e| fatal!("failed to stop server: {}", e));

        servers.node.stop();
        self.region_info_accessor.stop();

        servers.lock_mgr.stop();

        self.to_stop.into_iter().for_each(|s| s.stop());
    }
}

impl TiKVServer<RocksEngine> {
    fn init_raw_engines(
        &mut self,
        flow_listener: engine_rocks::FlowListener,
    ) -> (Engines<RocksEngine, RocksEngine>, Arc<EnginesResourceInfo>) {
        let block_cache = self.config.storage.block_cache.build_shared_cache();
        let shared_block_cache = block_cache.is_some();
        let env = self
            .config
            .build_shared_rocks_env(self.encryption_key_manager.clone(), get_io_rate_limiter())
            .unwrap();

        let mut raft_data_state_machine = RaftDataStateMachine::new(
            &self.config.raft_engine.config().dir,
            &self.config.raft_store.raftdb_path,
        );
        let dump_source = raft_data_state_machine.before_open_target();

        let raft_db_path = &self.config.raft_store.raftdb_path;
        let config_raftdb = &self.config.raftdb;
        let mut raft_db_opts = config_raftdb.build_opt();
        raft_db_opts.set_env(env.clone());
        let raft_cf_opts = config_raftdb.build_cf_opts(&block_cache);
        let raftdb =
            engine_rocks::raw_util::new_engine_opt(raft_db_path, raft_db_opts, raft_cf_opts)
                .unwrap_or_else(|e| fatal!("Failed to create raftdb: {}", e));
        let mut raftdb = RocksEngine::from_db(Arc::new(raftdb));
        raftdb.set_shared_block_cache(shared_block_cache);

        if let Some(source) = dump_source {
            let mut raft_engine_config = self.config.raft_engine.config();
            raft_engine_config.dir = source.to_str().unwrap().to_owned();
            let raft_engine = RaftLogEngine::new(
                raft_engine_config,
                self.encryption_key_manager.clone(),
                None,
            )
            .expect("open raft engine");
            dump_raft_engine_to_raftdb(&raft_engine, &raftdb, 8 /*threads*/);
            raft_data_state_machine.after_dump_data();
        }

        // Create kv engine.
        let mut kv_db_opts = self.config.rocksdb.build_opt();
        kv_db_opts.set_env(env);
        kv_db_opts.add_event_listener(self.create_raftstore_compaction_listener());
        kv_db_opts.add_event_listener(flow_listener);
        let kv_cfs_opts = self.config.rocksdb.build_cf_opts(
            &block_cache,
            Some(&self.region_info_accessor),
            self.config.storage.api_version(),
        );
        let db_path = self.store_path.join(Path::new(DEFAULT_ROCKSDB_SUB_DIR));
        let kv_engine = engine_rocks::raw_util::new_engine_opt(
            db_path.to_str().unwrap(),
            kv_db_opts,
            kv_cfs_opts,
        )
        .unwrap_or_else(|s| fatal!("failed to create kv engine: {}", s));

        let mut kv_engine = RocksEngine::from_db(Arc::new(kv_engine));
        kv_engine.set_shared_block_cache(shared_block_cache);
        let engines = Engines::new(kv_engine, raftdb);

        let cfg_controller = self.cfg_controller.as_mut().unwrap();
        cfg_controller.register(
            tikv::config::Module::Rocksdb,
            Box::new(DBConfigManger::new(
                engines.kv.clone(),
                DBType::Kv,
                self.config.storage.block_cache.shared,
            )),
        );
        cfg_controller.register(
            tikv::config::Module::Raftdb,
            Box::new(DBConfigManger::new(
                engines.raft.clone(),
                DBType::Raft,
                self.config.storage.block_cache.shared,
            )),
        );

        let engines_info = Arc::new(EnginesResourceInfo::new(
            engines.kv.clone(),
            Some(engines.raft.clone()),
            180, /*max_samples_to_preserve*/
        ));

        (engines, engines_info)
    }
}

impl TiKVServer<RaftLogEngine> {
    fn init_raw_engines(
        &mut self,
        flow_listener: engine_rocks::FlowListener,
    ) -> (
        Engines<RocksEngine, RaftLogEngine>,
        Arc<EnginesResourceInfo>,
    ) {
        let env = get_env(self.encryption_key_manager.clone(), get_io_rate_limiter()).unwrap();
        let block_cache = self.config.storage.block_cache.build_shared_cache();

        let mut raft_data_state_machine = RaftDataStateMachine::new(
            &self.config.raft_store.raftdb_path,
            &self.config.raft_engine.config().dir,
        );
        let dump_source = raft_data_state_machine.before_open_target();

        let raft_config = self.config.raft_engine.config();
        let raft_engine = RaftLogEngine::new(
            raft_config,
            self.encryption_key_manager.clone(),
            get_io_rate_limiter(),
        )
        .unwrap_or_else(|e| fatal!("Failed to create raft engine: {}", e));

        if let Some(source) = dump_source {
            let config_raftdb = &self.config.raftdb;
            let mut raft_db_opts = config_raftdb.build_opt();
            raft_db_opts.set_env(env.clone());
            let raft_cf_opts = config_raftdb.build_cf_opts(&block_cache);
            let raftdb = engine_rocks::raw_util::new_engine_opt(
                source.to_str().unwrap(),
                raft_db_opts,
                raft_cf_opts,
            )
            .unwrap_or_else(|e| fatal!("Failed to create raftdb: {}", e));
            let raftdb = RocksEngine::from_db(Arc::new(raftdb));
            dump_raftdb_to_raft_engine(&raftdb, &raft_engine, 8 /*threads*/);
            raft_data_state_machine.after_dump_data();
        }

        // Create kv engine.
        let mut kv_db_opts = self.config.rocksdb.build_opt();
        kv_db_opts.set_env(env);
        kv_db_opts.add_event_listener(self.create_raftstore_compaction_listener());
        kv_db_opts.add_event_listener(flow_listener);
        let kv_cfs_opts = self.config.rocksdb.build_cf_opts(
            &block_cache,
            Some(&self.region_info_accessor),
            self.config.storage.api_version(),
        );
        let db_path = self.store_path.join(Path::new(DEFAULT_ROCKSDB_SUB_DIR));
        let kv_engine = engine_rocks::raw_util::new_engine_opt(
            db_path.to_str().unwrap(),
            kv_db_opts,
            kv_cfs_opts,
        )
        .unwrap_or_else(|s| fatal!("failed to create kv engine: {}", s));

        let mut kv_engine = RocksEngine::from_db(Arc::new(kv_engine));
        let shared_block_cache = block_cache.is_some();
        kv_engine.set_shared_block_cache(shared_block_cache);
        let engines = Engines::new(kv_engine, raft_engine);

        let cfg_controller = self.cfg_controller.as_mut().unwrap();
        cfg_controller.register(
            tikv::config::Module::Rocksdb,
            Box::new(DBConfigManger::new(
                engines.kv.clone(),
                DBType::Kv,
                self.config.storage.block_cache.shared,
            )),
        );

        let engines_info = Arc::new(EnginesResourceInfo::new(
            engines.kv.clone(),
            None, /*raft_engine*/
            180,  /*max_samples_to_preserve*/
        ));

        (engines, engines_info)
    }
}

/// Various sanity-checks and logging before running a server.
///
/// Warnings are logged.
///
/// # Logs
///
/// The presence of these environment variables that affect the database
/// behavior is logged.
///
/// - `GRPC_POLL_STRATEGY`
/// - `http_proxy` and `https_proxy`
///
/// # Warnings
///
/// - if `net.core.somaxconn` < 32768
/// - if `net.ipv4.tcp_syncookies` is not 0
/// - if `vm.swappiness` is not 0
/// - if data directories are not on SSDs
/// - if the "TZ" environment variable is not set on unix
fn pre_start() {
    check_environment_variables();
    for e in tikv_util::config::check_kernel() {
        warn!(
            "check: kernel";
            "err" => %e
        );
    }
}

fn check_system_config(config: &TiKvConfig) {
    info!("beginning system configuration check");
    let mut rocksdb_max_open_files = config.rocksdb.max_open_files;
    if config.rocksdb.titan.enabled {
        // Titan engine maintains yet another pool of blob files and uses the same max
        // number of open files setup as rocksdb does. So we double the max required
        // open files here
        rocksdb_max_open_files *= 2;
    }
    if let Err(e) = tikv_util::config::check_max_open_fds(
        RESERVED_OPEN_FDS + (rocksdb_max_open_files + config.raftdb.max_open_files) as u64,
    ) {
        fatal!("{}", e);
    }

    // Check RocksDB data dir
    if let Err(e) = tikv_util::config::check_data_dir(&config.storage.data_dir) {
        warn!(
            "check: rocksdb-data-dir";
            "path" => &config.storage.data_dir,
            "err" => %e
        );
    }
    // Check raft data dir
    if let Err(e) = tikv_util::config::check_data_dir(&config.raft_store.raftdb_path) {
        warn!(
            "check: raftdb-path";
            "path" => &config.raft_store.raftdb_path,
            "err" => %e
        );
    }
}

fn try_lock_conflict_addr<P: AsRef<Path>>(path: P) -> File {
    let f = File::create(path.as_ref()).unwrap_or_else(|e| {
        fatal!(
            "failed to create lock at {}: {}",
            path.as_ref().display(),
            e
        )
    });

    if f.try_lock_exclusive().is_err() {
        fatal!(
            "{} already in use, maybe another instance is binding with this address.",
            path.as_ref().file_name().unwrap().to_str().unwrap()
        );
    }
    f
}

#[cfg(unix)]
fn get_lock_dir() -> String {
    format!("{}_TIKV_LOCK_FILES", unsafe { libc::getuid() })
}

#[cfg(not(unix))]
fn get_lock_dir() -> String {
    "TIKV_LOCK_FILES".to_owned()
}

/// A small trait for components which can be trivially stopped. Lets us keep
/// a list of these in `TiKV`, rather than storing each component individually.
trait Stop {
    fn stop(self: Box<Self>);
}

impl<E, R> Stop for StatusServer<E, R>
where
    E: 'static,
    R: 'static + Send,
{
    fn stop(self: Box<Self>) {
        (*self).stop()
    }
}

impl Stop for Worker {
    fn stop(self: Box<Self>) {
        Worker::stop(&self);
    }
}

impl<T: fmt::Display + Send + 'static> Stop for LazyWorker<T> {
    fn stop(self: Box<Self>) {
        self.stop_worker();
    }
}

pub struct EngineMetricsManager<EK: KvEngine, R: RaftEngine> {
    engines: Engines<EK, R>,
    last_reset: Instant,
}

impl<EK: KvEngine, R: RaftEngine> EngineMetricsManager<EK, R> {
    pub fn new(engines: Engines<EK, R>) -> Self {
        EngineMetricsManager {
            engines,
            last_reset: Instant::now(),
        }
    }

    pub fn flush(&mut self, now: Instant) {
        KvEngine::flush_metrics(&self.engines.kv, "kv");
        self.engines.raft.flush_metrics("raft");
        if now.saturating_duration_since(self.last_reset) >= DEFAULT_ENGINE_METRICS_RESET_INTERVAL {
            KvEngine::reset_statistics(&self.engines.kv);
            self.engines.raft.reset_statistics();
            self.last_reset = now;
        }
    }
}

pub struct EnginesResourceInfo {
    kv_engine: RocksEngine,
    raft_engine: Option<RocksEngine>,
    latest_normalized_pending_bytes: AtomicU32,
    normalized_pending_bytes_collector: MovingAvgU32,
}

impl EnginesResourceInfo {
    const SCALE_FACTOR: u64 = 100;

    pub fn new(
        kv_engine: RocksEngine,
        raft_engine: Option<RocksEngine>,
        max_samples_to_preserve: usize,
    ) -> Self {
        EnginesResourceInfo {
            kv_engine,
            raft_engine,
            latest_normalized_pending_bytes: AtomicU32::new(0),
            normalized_pending_bytes_collector: MovingAvgU32::new(max_samples_to_preserve),
        }
    }

    pub fn update(&self, _now: Instant) {
        let mut normalized_pending_bytes = 0;

        fn fetch_engine_cf(engine: &RocksEngine, cf: &str, normalized_pending_bytes: &mut u32) {
            if let Ok(cf_opts) = engine.get_options_cf(cf) {
                if let Ok(Some(b)) = engine.get_cf_pending_compaction_bytes(cf) {
                    if cf_opts.get_soft_pending_compaction_bytes_limit() > 0 {
                        *normalized_pending_bytes = std::cmp::max(
                            *normalized_pending_bytes,
                            (b * EnginesResourceInfo::SCALE_FACTOR
                                / cf_opts.get_soft_pending_compaction_bytes_limit())
                                as u32,
                        );
                    }
                }
            }
        }

        if let Some(raft_engine) = &self.raft_engine {
            fetch_engine_cf(raft_engine, CF_DEFAULT, &mut normalized_pending_bytes);
        }
        for cf in &[CF_DEFAULT, CF_WRITE, CF_LOCK] {
            fetch_engine_cf(&self.kv_engine, cf, &mut normalized_pending_bytes);
        }
        let (_, avg) = self
            .normalized_pending_bytes_collector
            .add(normalized_pending_bytes);
        self.latest_normalized_pending_bytes.store(
            std::cmp::max(normalized_pending_bytes, avg),
            Ordering::Relaxed,
        );
    }
}

impl IOBudgetAdjustor for EnginesResourceInfo {
    fn adjust(&self, total_budgets: usize) -> usize {
        let score = self.latest_normalized_pending_bytes.load(Ordering::Relaxed) as f32
            / Self::SCALE_FACTOR as f32;
        // Two reasons for adding `sqrt` on top:
        // 1) In theory the convergence point is independent of the value of pending
        //    bytes (as long as backlog generating rate equals consuming rate, which is
        //    determined by compaction budgets), a convex helps reach that point while
        //    maintaining low level of pending bytes.
        // 2) Variance of compaction pending bytes grows with its magnitude, a filter
        //    with decreasing derivative can help balance such trend.
        let score = score.sqrt();
        // The target global write flow slides between Bandwidth / 2 and Bandwidth.
        let score = 0.5 + score / 2.0;
        (total_budgets as f32 * score) as usize
    }
}<|MERGE_RESOLUTION|>--- conflicted
+++ resolved
@@ -722,7 +722,15 @@
             cop_read_pools.handle()
         };
 
-<<<<<<< HEAD
+        if self.config.readpool.is_unified_pool_enabled() {
+            cfg_controller.register(
+                tikv::config::Module::Readpool,
+                Box::new(ReadPoolConfigManager(
+                    unified_read_pool.as_ref().unwrap().handle(),
+                )),
+            );
+        }
+
         // Register causal observer for RawKV API V2
         // TODO: uncomment after finish modification of Storage.
         // if let ApiVersion::V2 = self.config.storage.api_version() {
@@ -740,16 +748,6 @@
         //     let causal_ob = causal_ts::CausalObserver::new(causal_ts_provider);
         //     causal_ob.register_to(self.coprocessor_host.as_mut().unwrap());
         // }
-=======
-        if self.config.readpool.is_unified_pool_enabled() {
-            cfg_controller.register(
-                tikv::config::Module::Readpool,
-                Box::new(ReadPoolConfigManager(
-                    unified_read_pool.as_ref().unwrap().handle(),
-                )),
-            );
-        }
->>>>>>> d9cc4411
 
         // Register cdc.
         let cdc_ob = cdc::CdcObserver::new(cdc_scheduler.clone());
