// Copyright 2021 TiKV Project Authors. Licensed under Apache-2.0.

//! This module startups all the components of a TiKV server.
//!
//! It is responsible for reading from configs, starting up the various server
//! components, and handling errors (mostly by aborting and reporting to the
//! user).
//!
//! The entry point is `run_tikv`.
//!
//! Components are often used to initialize other components, and/or must be
//! explicitly stopped. We keep these components in the `TikvServer` struct.

use std::{
    collections::HashMap,
    convert::TryFrom,
    path::{Path, PathBuf},
    str::FromStr,
    sync::{atomic::AtomicU64, mpsc, Arc, Mutex},
    time::Duration,
    u64,
};

use api_version::{dispatch_api_version, KvFormat};
use backup_stream::{
    config::BackupStreamConfigManager, metadata::store::PdStore, observer::BackupStreamObserver,
    BackupStreamResolver,
};
use causal_ts::CausalTsProviderImpl;
use cdc::CdcConfigManager;
use concurrency_manager::ConcurrencyManager;
use engine_rocks::{
    from_rocks_compression_type, RocksCompactedEvent, RocksEngine, RocksStatistics,
};
use engine_rocks_helper::sst_recovery::{RecoveryRunner, DEFAULT_CHECK_INTERVAL};
use engine_traits::{
    Engines, KvEngine, MiscExt, RaftEngine, SingletonFactory, TabletContext, TabletRegistry,
    CF_DEFAULT, CF_WRITE,
};
use file_system::{get_io_rate_limiter, BytesFetcher, MetricsManager as IoMetricsManager};
use futures::executor::block_on;
use grpcio::{EnvBuilder, Environment};
use health_controller::HealthController;
use hybrid_engine::observer::{
    HybridSnapshotObserver, LoadEvictionObserver as HybridEngineLoadEvictionObserver,
    RegionCacheWriteBatchObserver,
};
use kvproto::{
    brpb::create_backup, cdcpb::create_change_data, deadlock::create_deadlock,
    debugpb::create_debug, diagnosticspb::create_diagnostics, import_sstpb::create_import_sst,
    kvrpcpb::ApiVersion, logbackuppb::create_log_backup, recoverdatapb::create_recover_data,
    resource_usage_agent::create_resource_metering_pub_sub,
};
use pd_client::{
    meta_storage::{Checked, Sourced},
    PdClient, RpcClient,
};
use raft_log_engine::RaftLogEngine;
use raftstore::{
    coprocessor::{
        config::SplitCheckConfigManager, BoxConsistencyCheckObserver, ConsistencyCheckMethod,
        CoprocessorHost, RawConsistencyCheckObserver, RegionInfoAccessor,
    },
    router::{CdcRaftRouter, ServerRaftStoreRouter},
    store::{
        config::RaftstoreConfigManager,
        fsm,
        fsm::store::{
            RaftBatchSystem, RaftRouter, StoreMeta, MULTI_FILES_SNAPSHOT_FEATURE, PENDING_MSG_CAP,
        },
        memory::MEMTRACE_ROOT as MEMTRACE_RAFTSTORE,
        snapshot_backup::PrepareDiskSnapObserver,
        AutoSplitController, CheckLeaderRunner, LocalReader, SnapManager, SnapManagerBuilder,
        SplitCheckRunner, SplitConfigManager, StoreMetaDelegate,
    },
    RaftRouterCompactedEventSender,
};
use range_cache_memory_engine::{
    config::RangeCacheConfigManager, RangeCacheEngineContext, RangeCacheMemoryEngineStatistics,
};
use resolved_ts::{LeadershipResolver, Task};
use resource_control::ResourceGroupManager;
use security::SecurityManager;
use service::{service_event::ServiceEvent, service_manager::GrpcServiceManager};
use snap_recovery::RecoveryService;
use tikv::{
    config::{
        ConfigController, DbConfigManger, DbType, LogConfigManager, MemoryConfigManager, TikvConfig,
    },
    coprocessor::{self, MEMTRACE_ROOT as MEMTRACE_COPROCESSOR},
    coprocessor_v2,
    import::{ImportSstService, SstImporter},
    read_pool::{
        build_yatp_read_pool, ReadPool, ReadPoolConfigManager, UPDATE_EWMA_TIME_SLICE_INTERVAL,
    },
    server::{
        config::{Config as ServerConfig, ServerConfigManager},
        debug::{Debugger, DebuggerImpl},
        gc_worker::{AutoGcConfig, GcWorker},
        lock_manager::LockManager,
        raftkv::ReplicaReadLockChecker,
        resolve,
        service::{DebugService, DiagnosticsService},
        status_server::StatusServer,
        tablet_snap::NoSnapshotCache,
        ttl::TtlChecker,
        KvEngineFactoryBuilder, MultiRaftServer, RaftKv, Server, CPU_CORES_QUOTA_GAUGE,
        GRPC_THREAD_PREFIX, MEMORY_LIMIT_GAUGE,
    },
    storage::{
        self,
        config::EngineType,
        config_manager::StorageConfigManger,
        kv::LocalTablets,
        mvcc::MvccConsistencyCheckObserver,
        txn::{
            flow_controller::{EngineFlowController, FlowController},
            txn_status_cache::TxnStatusCache,
        },
        Engine, Storage,
    },
};
use tikv_alloc::{add_thread_memory_accessor, remove_thread_memory_accessor};
use tikv_util::{
    check_environment_variables,
    config::VersionTrack,
    memory::MemoryQuota,
    mpsc as TikvMpsc,
    quota_limiter::{QuotaLimitConfigManager, QuotaLimiter},
    sys::{disk, path_in_diff_mount_point, register_memory_usage_high_water, SysQuota},
    thread_group::GroupProperties,
    time::{Instant, Monitor},
    worker::{Builder as WorkerBuilder, LazyWorker, Scheduler, Worker},
    yatp_pool::CleanupMethod,
    Either,
};
use tokio::runtime::Builder;

use crate::{
    common::{
        build_hybrid_engine, ConfiguredRaftEngine, DiskUsageChecker, EngineMetricsManager,
        EnginesResourceInfo, TikvServerCore,
    },
    memory::*,
    setup::*,
    signal_handler,
    tikv_util::sys::thread::ThreadBuildWrapper,
    utils,
};

#[inline]
fn run_impl<CER, F>(
    config: TikvConfig,
    service_event_tx: TikvMpsc::Sender<ServiceEvent>,
    service_event_rx: TikvMpsc::Receiver<ServiceEvent>,
) where
    CER: ConfiguredRaftEngine,
    F: KvFormat,
{
    let mut tikv = TikvServer::<CER, F>::init(config, service_event_tx.clone());
    // Must be called after `TikvServer::init`.
    let memory_limit = tikv.core.config.memory_usage_limit.unwrap().0;
    let high_water = (tikv.core.config.memory_usage_high_water * memory_limit as f64) as u64;
    register_memory_usage_high_water(high_water);

    tikv.core.check_conflict_addr();
    tikv.core.init_fs();
    tikv.core.init_yatp();
    tikv.core.init_encryption();
    let fetcher = tikv.core.init_io_utility();
    let listener = tikv.core.init_flow_receiver();
    let (engines, engines_info) = tikv.init_raw_engines(listener);
    tikv.init_engines(engines.clone());
    let server_config = tikv.init_servers();
    tikv.register_services();
    tikv.init_metrics_flusher(fetcher, engines_info);
    tikv.init_cgroup_monitor();
    tikv.init_storage_stats_task(engines);
    tikv.run_server(server_config);
    tikv.run_status_server();
    tikv.core.init_quota_tuning_task(tikv.quota_limiter.clone());

    // Build a background worker for handling signals.
    {
        let engines = tikv.engines.take().unwrap().engines;
        let kv_statistics = tikv.kv_statistics.clone();
        let raft_statistics = tikv.raft_statistics.clone();
        std::thread::spawn(move || {
            signal_handler::wait_for_signal(
                Some(engines),
                kv_statistics,
                raft_statistics,
                Some(service_event_tx),
            )
        });
    }
    loop {
        if let Ok(service_event) = service_event_rx.recv() {
            match service_event {
                ServiceEvent::PauseGrpc => {
                    tikv.pause();
                }
                ServiceEvent::ResumeGrpc => {
                    tikv.resume();
                }
                ServiceEvent::Exit => {
                    break;
                }
            }
        }
    }
    tikv.stop();
}

/// Run a TiKV server. Returns when the server is shutdown by the user, in which
/// case the server will be properly stopped.
pub fn run_tikv(
    config: TikvConfig,
    service_event_tx: TikvMpsc::Sender<ServiceEvent>,
    service_event_rx: TikvMpsc::Receiver<ServiceEvent>,
) {
    // Print resource quota.
    SysQuota::log_quota();
    CPU_CORES_QUOTA_GAUGE.set(SysQuota::cpu_cores_quota());

    // Do some prepare works before start.
    pre_start();

    let _m = Monitor::default();

    dispatch_api_version!(config.storage.api_version(), {
        if !config.raft_engine.enable {
            run_impl::<RocksEngine, API>(config, service_event_tx, service_event_rx)
        } else {
            run_impl::<RaftLogEngine, API>(config, service_event_tx, service_event_rx)
        }
    })
}

const DEFAULT_METRICS_FLUSH_INTERVAL: Duration = Duration::from_millis(10_000);
const DEFAULT_MEMTRACE_FLUSH_INTERVAL: Duration = Duration::from_millis(1_000);
const DEFAULT_STORAGE_STATS_INTERVAL: Duration = Duration::from_secs(1);
const DEFAULT_CGROUP_MONITOR_INTERVAL: Duration = Duration::from_secs(10);

/// A complete TiKV server.
struct TikvServer<ER, F>
where
    ER: RaftEngine,
    F: KvFormat,
{
    core: TikvServerCore,
    cfg_controller: Option<ConfigController>,
    security_mgr: Arc<SecurityManager>,
    pd_client: Arc<RpcClient>,
    router: RaftRouter<RocksEngine, ER>,
    system: Option<RaftBatchSystem<RocksEngine, ER>>,
    resolver: Option<resolve::PdStoreAddrResolver>,
    snap_mgr: Option<SnapManager>, // Will be filled in `init_servers`.
    engines: Option<TikvEngines<RocksEngine, ER>>,
    kv_statistics: Option<Arc<RocksStatistics>>,
    range_cache_engine_statistics: Option<Arc<RangeCacheMemoryEngineStatistics>>,
    raft_statistics: Option<Arc<RocksStatistics>>,
    servers: Option<Servers<RocksEngine, ER, F>>,
    region_info_accessor: RegionInfoAccessor,
    coprocessor_host: Option<CoprocessorHost<RocksEngine>>,
    concurrency_manager: ConcurrencyManager,
    env: Arc<Environment>,
    check_leader_worker: Worker,
    sst_worker: Option<Box<LazyWorker<String>>>,
    quota_limiter: Arc<QuotaLimiter>,
    resource_manager: Option<Arc<ResourceGroupManager>>,
    causal_ts_provider: Option<Arc<CausalTsProviderImpl>>, // used for rawkv apiv2
    tablet_registry: Option<TabletRegistry<RocksEngine>>,
    br_snap_recovery_mode: bool, // use for br snapshot recovery
    resolved_ts_scheduler: Option<Scheduler<Task>>,
    grpc_service_mgr: GrpcServiceManager,
    snap_br_rejector: Option<Arc<PrepareDiskSnapObserver>>,
}

struct TikvEngines<RocksEngine: KvEngine, ER: RaftEngine> {
    engines: Engines<RocksEngine, ER>,
    store_meta: Arc<Mutex<StoreMeta>>,
    engine: RaftKv<RocksEngine, ServerRaftStoreRouter<RocksEngine, ER>>,
}

struct Servers<RocksEngine: KvEngine, ER: RaftEngine, F: KvFormat> {
    lock_mgr: LockManager,
    server: LocalServer<RocksEngine, ER>,
    raft_server: MultiRaftServer<RpcClient, RocksEngine, ER>,
    importer: Arc<SstImporter<RocksEngine>>,
    cdc_scheduler: tikv_util::worker::Scheduler<cdc::Task>,
    cdc_memory_quota: Arc<MemoryQuota>,
    rsmeter_pubsub_service: resource_metering::PubSubService,
    backup_stream_scheduler: Option<tikv_util::worker::Scheduler<backup_stream::Task>>,
    debugger: DebuggerImpl<
        ER,
        RaftKv<RocksEngine, ServerRaftStoreRouter<RocksEngine, ER>>,
        LockManager,
        F,
    >,
}

type LocalServer<EK, ER> = Server<resolve::PdStoreAddrResolver, LocalRaftKv<EK, ER>>;
type LocalRaftKv<EK, ER> = RaftKv<EK, ServerRaftStoreRouter<EK, ER>>;

impl<ER, F> TikvServer<ER, F>
where
    ER: RaftEngine,
    F: KvFormat,
{
    fn init(mut config: TikvConfig, tx: TikvMpsc::Sender<ServiceEvent>) -> TikvServer<ER, F> {
        tikv_util::thread_group::set_properties(Some(GroupProperties::default()));
        // It is okay use pd config and security config before `init_config`,
        // because these configs must be provided by command line, and only
        // used during startup process.
        let security_mgr = Arc::new(
            SecurityManager::new(&config.security)
                .unwrap_or_else(|e| fatal!("failed to create security manager: {}", e)),
        );
        let props = tikv_util::thread_group::current_properties();
        let env = Arc::new(
            EnvBuilder::new()
                .cq_count(config.server.grpc_concurrency)
                .name_prefix(thd_name!(GRPC_THREAD_PREFIX))
                .after_start(move || {
                    tikv_util::thread_group::set_properties(props.clone());

                    // SAFETY: we will call `remove_thread_memory_accessor` at before_stop.
                    unsafe { add_thread_memory_accessor() };
                    tikv_alloc::thread_allocate_exclusive_arena().unwrap();
                })
                .before_stop(|| {
                    remove_thread_memory_accessor();
                })
                .build(),
        );
        let pd_client = TikvServerCore::connect_to_pd_cluster(
            &mut config,
            env.clone(),
            Arc::clone(&security_mgr),
        );
        // check if TiKV need to run in snapshot recovery mode
        let is_recovering_marked = match pd_client.is_recovering_marked() {
            Err(e) => {
                warn!(
                    "failed to get recovery mode from PD";
                    "error" => ?e,
                );
                false
            }
            Ok(marked) => marked,
        };

        if is_recovering_marked {
            // Run a TiKV server in recovery modeß
            info!("TiKV running in Snapshot Recovery Mode");
            snap_recovery::init_cluster::enter_snap_recovery_mode(&mut config);
            // connect_to_pd_cluster retreived the cluster id from pd
            let cluster_id = config.server.cluster_id;
            snap_recovery::init_cluster::start_recovery(
                config.clone(),
                cluster_id,
                pd_client.clone(),
            );
        }

        // Initialize and check config
        let cfg_controller = TikvServerCore::init_config(config);
        let config = cfg_controller.get_current();

        let store_path = Path::new(&config.storage.data_dir).to_owned();

        let thread_count = config.server.background_thread_count;
        let background_worker = WorkerBuilder::new("background")
            .thread_count(thread_count)
            .create();

        let resource_manager = if config.resource_control.enabled {
            let mgr = Arc::new(ResourceGroupManager::default());
            let io_bandwidth = config.storage.io_rate_limit.max_bytes_per_sec.0;
            resource_control::start_periodic_tasks(
                &mgr,
                pd_client.clone(),
                &background_worker,
                io_bandwidth,
            );
            Some(mgr)
        } else {
            None
        };

        // Initialize raftstore channels.
        let (router, system) = fsm::create_raft_batch_system(&config.raft_store, &resource_manager);

        let mut coprocessor_host = Some(CoprocessorHost::new(
            router.clone(),
            config.coprocessor.clone(),
        ));

        // Region stats manager collects region heartbeat for use by in-memory engine.
        let region_stats_manager_enabled_cb: Arc<dyn Fn() -> bool + Send + Sync> =
            if cfg!(feature = "memory-engine") {
                let cfg_controller_clone = cfg_controller.clone();
                Arc::new(move || {
                    cfg_controller_clone
                        .get_current()
                        .range_cache_engine
                        .enabled
                })
            } else {
                Arc::new(|| false)
            };

        let region_info_accessor = RegionInfoAccessor::new(
            coprocessor_host.as_mut().unwrap(),
            region_stats_manager_enabled_cb,
            config.range_cache_engine.mvcc_amplification_threshold,
        );

        // Initialize concurrency manager
        let latest_ts = block_on(pd_client.get_tso()).expect("failed to get timestamp from PD");
        let concurrency_manager = ConcurrencyManager::new(latest_ts);

        // use different quota for front-end and back-end requests
        let quota_limiter = Arc::new(QuotaLimiter::new(
            config.quota.foreground_cpu_time,
            config.quota.foreground_write_bandwidth,
            config.quota.foreground_read_bandwidth,
            config.quota.background_cpu_time,
            config.quota.background_write_bandwidth,
            config.quota.background_read_bandwidth,
            config.quota.max_delay_duration,
            config.quota.enable_auto_tune,
        ));

        let mut causal_ts_provider = None;
        if let ApiVersion::V2 = F::TAG {
            let tso = block_on(causal_ts::BatchTsoProvider::new_opt(
                pd_client.clone(),
                config.causal_ts.renew_interval.0,
                config.causal_ts.alloc_ahead_buffer.0,
                config.causal_ts.renew_batch_min_size,
                config.causal_ts.renew_batch_max_size,
            ));
            if let Err(e) = tso {
                fatal!("Causal timestamp provider initialize failed: {:?}", e);
            }
            causal_ts_provider = Some(Arc::new(tso.unwrap().into()));
            info!("Causal timestamp provider startup.");
        }

        // Run check leader in a dedicate thread, because it is time sensitive
        // and crucial to TiCDC replication lag.
        let check_leader_worker = WorkerBuilder::new("check-leader").thread_count(1).create();

        TikvServer {
            core: TikvServerCore {
                config,
                store_path,
                lock_files: vec![],
                encryption_key_manager: None,
                flow_info_sender: None,
                flow_info_receiver: None,
                to_stop: vec![],
                background_worker,
            },
            cfg_controller: Some(cfg_controller),
            security_mgr,
            pd_client,
            router,
            system: Some(system),
            resolver: None,
            snap_mgr: None,
            engines: None,
            kv_statistics: None,
            range_cache_engine_statistics: None,
            raft_statistics: None,
            servers: None,
            region_info_accessor,
            coprocessor_host,
            concurrency_manager,
            env,
            check_leader_worker,
            sst_worker: None,
            quota_limiter,
            resource_manager,
            causal_ts_provider,
            tablet_registry: None,
            br_snap_recovery_mode: is_recovering_marked,
            resolved_ts_scheduler: None,
            grpc_service_mgr: GrpcServiceManager::new(tx),
            snap_br_rejector: None,
        }
    }

    fn init_engines(&mut self, engines: Engines<RocksEngine, ER>) {
        let store_meta = Arc::new(Mutex::new(StoreMeta::new(PENDING_MSG_CAP)));
        let engine = RaftKv::new(
            ServerRaftStoreRouter::new(
                self.router.clone(),
                LocalReader::new(
                    engines.kv.clone(),
                    StoreMetaDelegate::new(store_meta.clone(), engines.kv.clone()),
                    self.router.clone(),
                    self.coprocessor_host.as_ref().unwrap().clone(),
                ),
            ),
            engines.kv.clone(),
            self.region_info_accessor.region_leaders(),
        );

        self.engines = Some(TikvEngines {
            engines,
            store_meta,
            engine,
        });
    }

    fn init_gc_worker(
        &mut self,
    ) -> GcWorker<RaftKv<RocksEngine, ServerRaftStoreRouter<RocksEngine, ER>>> {
        let engines = self.engines.as_ref().unwrap();
        let gc_worker = GcWorker::new(
            engines.engine.clone(),
            self.core.flow_info_sender.take().unwrap(),
            self.core.config.gc.clone(),
            self.pd_client.feature_gate().clone(),
            Arc::new(self.region_info_accessor.clone()),
        );

        let cfg_controller = self.cfg_controller.as_mut().unwrap();
        cfg_controller.register(
            tikv::config::Module::Gc,
            Box::new(gc_worker.get_config_manager()),
        );

        gc_worker
    }

    fn init_servers(&mut self) -> Arc<VersionTrack<ServerConfig>> {
        let flow_controller = Arc::new(FlowController::Singleton(EngineFlowController::new(
            &self.core.config.storage.flow_control,
            self.engines.as_ref().unwrap().engine.kv_engine().unwrap(),
            self.core.flow_info_receiver.take().unwrap(),
        )));
        let mut gc_worker = self.init_gc_worker();
        let mut ttl_checker = Box::new(LazyWorker::new("ttl-checker"));
        let ttl_scheduler = ttl_checker.scheduler();

        let cfg_controller = self.cfg_controller.as_mut().unwrap();

        cfg_controller.register(
            tikv::config::Module::Quota,
            Box::new(QuotaLimitConfigManager::new(Arc::clone(
                &self.quota_limiter,
            ))),
        );

        cfg_controller.register(tikv::config::Module::Log, Box::new(LogConfigManager));
        cfg_controller.register(tikv::config::Module::Memory, Box::new(MemoryConfigManager));

        // Create cdc.
        let mut cdc_worker = Box::new(LazyWorker::new("cdc"));
        let cdc_scheduler = cdc_worker.scheduler();
        let txn_extra_scheduler = cdc::CdcTxnExtraScheduler::new(cdc_scheduler.clone());

        self.engines
            .as_mut()
            .unwrap()
            .engine
            .set_txn_extra_scheduler(Arc::new(txn_extra_scheduler));

        let lock_mgr = LockManager::new(&self.core.config.pessimistic_txn);
        cfg_controller.register(
            tikv::config::Module::PessimisticTxn,
            Box::new(lock_mgr.config_manager()),
        );
        lock_mgr.register_detector_role_change_observer(self.coprocessor_host.as_mut().unwrap());

        let engines = self.engines.as_ref().unwrap();

        let pd_worker = LazyWorker::new("pd-worker");
        let pd_sender = pd_worker.scheduler();

        if let Some(sst_worker) = &mut self.sst_worker {
            let sst_runner = RecoveryRunner::new(
                engines.engines.kv.clone(),
                engines.store_meta.clone(),
                self.core
                    .config
                    .storage
                    .background_error_recovery_window
                    .into(),
                DEFAULT_CHECK_INTERVAL,
            );
            sst_worker.start_with_timer(sst_runner);
        }

        let unified_read_pool = if self.core.config.readpool.is_unified_pool_enabled() {
            let resource_ctl = self
                .resource_manager
                .as_ref()
                .map(|m| m.derive_controller("unified-read-pool".into(), true));
            Some(build_yatp_read_pool(
                &self.core.config.readpool.unified,
                pd_sender.clone(),
                engines.engine.clone(),
                resource_ctl,
                CleanupMethod::Remote(self.core.background_worker.remote()),
                true,
            ))
        } else {
            None
        };
        if let Some(unified_read_pool) = &unified_read_pool {
            let handle = unified_read_pool.handle();
            self.core.background_worker.spawn_interval_task(
                UPDATE_EWMA_TIME_SLICE_INTERVAL,
                move || {
                    handle.update_ewma_time_slice();
                },
            );
        }

        // The `DebugService` and `DiagnosticsService` will share the same thread pool
        let props = tikv_util::thread_group::current_properties();
        let debug_thread_pool = Arc::new(
            Builder::new_multi_thread()
                .thread_name(thd_name!("debugger"))
                .enable_time()
                .worker_threads(1)
                .with_sys_and_custom_hooks(
                    move || {
                        tikv_util::thread_group::set_properties(props.clone());
                    },
                    || {},
                )
                .build()
                .unwrap(),
        );

        // Start resource metering.
        let (recorder_notifier, collector_reg_handle, resource_tag_factory, recorder_worker) =
            resource_metering::init_recorder(
                self.core.config.resource_metering.precision.as_millis(),
            );
        self.core.to_stop.push(recorder_worker);
        let (reporter_notifier, data_sink_reg_handle, reporter_worker) =
            resource_metering::init_reporter(
                self.core.config.resource_metering.clone(),
                collector_reg_handle.clone(),
            );
        self.core.to_stop.push(reporter_worker);
        let (address_change_notifier, single_target_worker) = resource_metering::init_single_target(
            self.core.config.resource_metering.receiver_address.clone(),
            self.env.clone(),
            data_sink_reg_handle.clone(),
        );
        self.core.to_stop.push(single_target_worker);
        let rsmeter_pubsub_service = resource_metering::PubSubService::new(data_sink_reg_handle);

        let cfg_manager = resource_metering::ConfigManager::new(
            self.core.config.resource_metering.clone(),
            recorder_notifier,
            reporter_notifier,
            address_change_notifier,
        );
        cfg_controller.register(
            tikv::config::Module::ResourceMetering,
            Box::new(cfg_manager),
        );

        let storage_read_pool_handle = if self.core.config.readpool.storage.use_unified_pool() {
            unified_read_pool.as_ref().unwrap().handle()
        } else {
            let storage_read_pools = ReadPool::from(storage::build_read_pool(
                &self.core.config.readpool.storage,
                pd_sender.clone(),
                engines.engine.clone(),
            ));
            storage_read_pools.handle()
        };
        let txn_status_cache = Arc::new(TxnStatusCache::new(
            self.core.config.storage.txn_status_cache_capacity,
        ));

        let storage = Storage::<_, _, F>::from_engine(
            engines.engine.clone(),
            &self.core.config.storage,
            storage_read_pool_handle,
            lock_mgr.clone(),
            self.concurrency_manager.clone(),
            lock_mgr.get_storage_dynamic_configs(),
            flow_controller.clone(),
            pd_sender.clone(),
            resource_tag_factory.clone(),
            Arc::clone(&self.quota_limiter),
            self.pd_client.feature_gate().clone(),
            self.causal_ts_provider.clone(),
            self.resource_manager
                .as_ref()
                .map(|m| m.derive_controller("scheduler-worker-pool".to_owned(), true)),
            self.resource_manager.clone(),
            txn_status_cache.clone(),
        )
        .unwrap_or_else(|e| fatal!("failed to create raft storage: {}", e));
        cfg_controller.register(
            tikv::config::Module::Storage,
            Box::new(StorageConfigManger::new(
                self.tablet_registry.as_ref().unwrap().clone(),
                ttl_scheduler,
                flow_controller,
                storage.get_scheduler(),
            )),
        );

        let (resolver, state) = resolve::new_resolver(
            self.pd_client.clone(),
            &self.core.background_worker,
            storage.get_engine().raft_extension(),
        );
        self.resolver = Some(resolver);

        ReplicaReadLockChecker::new(self.concurrency_manager.clone())
            .register(self.coprocessor_host.as_mut().unwrap());

        // Create snapshot manager, server.
        let snap_path = self
            .core
            .store_path
            .join(Path::new("snap"))
            .to_str()
            .unwrap()
            .to_owned();

        let bps = i64::try_from(self.core.config.server.snap_io_max_bytes_per_sec.0)
            .unwrap_or_else(|_| fatal!("snap_io_max_bytes_per_sec > i64::max_value"));

        let snap_mgr = SnapManagerBuilder::default()
            .max_write_bytes_per_sec(bps)
            .max_total_size(self.core.config.server.snap_max_total_size.0)
            .concurrent_recv_snap_limit(self.core.config.server.concurrent_recv_snap_limit)
            .encryption_key_manager(self.core.encryption_key_manager.clone())
            .max_per_file_size(self.core.config.raft_store.max_snapshot_file_raw_size.0)
            .enable_multi_snapshot_files(
                self.pd_client
                    .feature_gate()
                    .can_enable(MULTI_FILES_SNAPSHOT_FEATURE),
            )
            .enable_receive_tablet_snapshot(
                self.core.config.raft_store.enable_v2_compatible_learner,
            )
            .min_ingest_snapshot_limit(self.core.config.server.snap_min_ingest_size)
            .build(snap_path);

        // Create coprocessor endpoint.
        let cop_read_pool_handle = if self.core.config.readpool.coprocessor.use_unified_pool() {
            unified_read_pool.as_ref().unwrap().handle()
        } else {
            let cop_read_pools = ReadPool::from(coprocessor::readpool_impl::build_read_pool(
                &self.core.config.readpool.coprocessor,
                pd_sender,
                engines.engine.clone(),
            ));
            cop_read_pools.handle()
        };

        let mut unified_read_pool_scale_receiver = None;
        if self.core.config.readpool.is_unified_pool_enabled() {
            let (unified_read_pool_scale_notifier, rx) = mpsc::sync_channel(10);
            cfg_controller.register(
                tikv::config::Module::Readpool,
                Box::new(ReadPoolConfigManager::new(
                    unified_read_pool.as_ref().unwrap().handle(),
                    unified_read_pool_scale_notifier,
                    &self.core.background_worker,
                    self.core.config.readpool.unified.max_thread_count,
                    self.core.config.readpool.unified.auto_adjust_pool_size,
                )),
            );
            unified_read_pool_scale_receiver = Some(rx);
        }

        // Register cdc.
        let cdc_ob = cdc::CdcObserver::new(cdc_scheduler.clone());
        cdc_ob.register_to(self.coprocessor_host.as_mut().unwrap());
        // Register cdc config manager.
        cfg_controller.register(
            tikv::config::Module::Cdc,
            Box::new(CdcConfigManager(cdc_worker.scheduler())),
        );

        // Create resolved ts worker
        let rts_worker = if self.core.config.resolved_ts.enable {
            let worker = Box::new(LazyWorker::new("resolved-ts"));
            // Register the resolved ts observer
            let resolved_ts_ob = resolved_ts::Observer::new(worker.scheduler());
            resolved_ts_ob.register_to(self.coprocessor_host.as_mut().unwrap());
            // Register config manager for resolved ts worker
            cfg_controller.register(
                tikv::config::Module::ResolvedTs,
                Box::new(resolved_ts::ResolvedTsConfigManager::new(
                    worker.scheduler(),
                )),
            );
            Some(worker)
        } else {
            None
        };

        let check_leader_runner = CheckLeaderRunner::new(
            engines.store_meta.clone(),
            self.coprocessor_host.clone().unwrap(),
        );
        let check_leader_scheduler = self
            .check_leader_worker
            .start("check-leader", check_leader_runner);

        let server_config = Arc::new(VersionTrack::new(self.core.config.server.clone()));

        self.core.config.raft_store.optimize_for(false);
        self.core
            .config
            .raft_store
            .validate(
                self.core.config.coprocessor.region_split_size(),
                self.core.config.coprocessor.enable_region_bucket(),
                self.core.config.coprocessor.region_bucket_size,
                false,
            )
            .unwrap_or_else(|e| fatal!("failed to validate raftstore config {}", e));
        let raft_store = Arc::new(VersionTrack::new(self.core.config.raft_store.clone()));
        let health_controller = HealthController::new();
        let mut raft_server = MultiRaftServer::new(
            self.system.take().unwrap(),
            &server_config.value().clone(),
            raft_store.clone(),
            self.core.config.storage.api_version(),
            self.pd_client.clone(),
            state,
            self.core.background_worker.clone(),
            health_controller.clone(),
            None,
        );
        raft_server
            .try_bootstrap_store(engines.engines.clone())
            .unwrap_or_else(|e| fatal!("failed to bootstrap raft_server id: {}", e));

        self.snap_mgr = Some(snap_mgr.clone());

        // Create coprocessor endpoint.
        let copr = coprocessor::Endpoint::new(
            &server_config.value(),
            cop_read_pool_handle,
            self.concurrency_manager.clone(),
            resource_tag_factory,
            self.quota_limiter.clone(),
            self.resource_manager.clone(),
        );
        let copr_config_manager = copr.config_manager();

        // Create server
        let server = Server::new(
            raft_server.id(),
            &server_config,
            &self.security_mgr,
            storage.clone(),
            copr,
            coprocessor_v2::Endpoint::new(&self.core.config.coprocessor_v2),
            self.resolver.clone().unwrap(),
            Either::Left(snap_mgr.clone()),
            gc_worker.clone(),
            check_leader_scheduler,
            self.env.clone(),
            unified_read_pool,
            debug_thread_pool,
            health_controller,
            self.resource_manager.clone(),
        )
        .unwrap_or_else(|e| fatal!("failed to create server: {}", e));
        cfg_controller.register(
            tikv::config::Module::Server,
            Box::new(ServerConfigManager::new(
                server.get_snap_worker_scheduler(),
                server_config.clone(),
                server.get_grpc_mem_quota().clone(),
                copr_config_manager,
            )),
        );

        let rejector = Arc::new(PrepareDiskSnapObserver::default());
        rejector.register_to(self.coprocessor_host.as_mut().unwrap());
        self.snap_br_rejector = Some(rejector);

        // Start backup stream
        let backup_stream_scheduler = if self.core.config.log_backup.enable {
            // Create backup stream.
            let mut backup_stream_worker = Box::new(LazyWorker::new("backup-stream"));
            let backup_stream_scheduler = backup_stream_worker.scheduler();

            // Register backup-stream observer.
            let backup_stream_ob = BackupStreamObserver::new(backup_stream_scheduler.clone());
            backup_stream_ob.register_to(self.coprocessor_host.as_mut().unwrap());
            // Register config manager.
            cfg_controller.register(
                tikv::config::Module::BackupStream,
                Box::new(BackupStreamConfigManager::new(
                    backup_stream_worker.scheduler(),
                    self.core.config.log_backup.clone(),
                )),
            );

            let region_read_progress = engines
                .store_meta
                .lock()
                .unwrap()
                .region_read_progress
                .clone();
            let leadership_resolver = LeadershipResolver::new(
                raft_server.id(),
                self.pd_client.clone(),
                self.env.clone(),
                self.security_mgr.clone(),
                region_read_progress,
                Duration::from_secs(60),
            );

            // build stream backup encryption manager
            let backup_encryption_manager =
                utils::build_backup_encryption_manager(self.core.encryption_key_manager.clone())
                    .expect("failed to build backup encryption manager in server");

            // build stream backup endpoint
            let backup_stream_endpoint = backup_stream::Endpoint::new(
                raft_server.id(),
                PdStore::new(Checked::new(Sourced::new(
                    Arc::clone(&self.pd_client),
                    pd_client::meta_storage::Source::LogBackup,
                ))),
                self.core.config.log_backup.clone(),
                self.core.config.resolved_ts.clone(),
                backup_stream_scheduler.clone(),
                backup_stream_ob,
                self.region_info_accessor.clone(),
                CdcRaftRouter(self.router.clone()),
                self.pd_client.clone(),
                self.concurrency_manager.clone(),
                BackupStreamResolver::V1(leadership_resolver),
<<<<<<< HEAD
                self.core.encryption_key_manager.clone(),
                txn_status_cache.clone(),
=======
                backup_encryption_manager,
>>>>>>> b88b86b6
            );
            backup_stream_worker.start(backup_stream_endpoint);
            self.core.to_stop.push(backup_stream_worker);
            Some(backup_stream_scheduler)
        } else {
            None
        };

        let import_path = self.core.store_path.join("import");
        let mut importer = SstImporter::new(
            &self.core.config.import,
            import_path,
            self.core.encryption_key_manager.clone(),
            self.core.config.storage.api_version(),
            false,
        )
        .unwrap();
        for (cf_name, compression_type) in &[
            (
                CF_DEFAULT,
                self.core
                    .config
                    .rocksdb
                    .defaultcf
                    .bottommost_level_compression,
            ),
            (
                CF_WRITE,
                self.core
                    .config
                    .rocksdb
                    .writecf
                    .bottommost_level_compression,
            ),
        ] {
            importer.set_compression_type(cf_name, from_rocks_compression_type(*compression_type));
        }
        let importer = Arc::new(importer);

        let split_check_runner = SplitCheckRunner::new(
            engines.engines.kv.clone(),
            self.router.clone(),
            self.coprocessor_host.clone().unwrap(),
        );
        let split_check_scheduler = self
            .core
            .background_worker
            .start("split-check", split_check_runner);
        cfg_controller.register(
            tikv::config::Module::Coprocessor,
            Box::new(SplitCheckConfigManager(split_check_scheduler.clone())),
        );

        let split_config_manager =
            SplitConfigManager::new(Arc::new(VersionTrack::new(self.core.config.split.clone())));
        cfg_controller.register(
            tikv::config::Module::Split,
            Box::new(split_config_manager.clone()),
        );

        let auto_split_controller = AutoSplitController::new(
            split_config_manager,
            self.core.config.server.grpc_concurrency,
            self.core.config.readpool.unified.max_thread_count,
            unified_read_pool_scale_receiver,
        );

        // `ConsistencyCheckObserver` must be registered before
        // `MultiRaftServer::start`.
        let safe_point = Arc::new(AtomicU64::new(0));
        let observer = match self.core.config.coprocessor.consistency_check_method {
            ConsistencyCheckMethod::Mvcc => BoxConsistencyCheckObserver::new(
                MvccConsistencyCheckObserver::new(safe_point.clone()),
            ),
            ConsistencyCheckMethod::Raw => {
                BoxConsistencyCheckObserver::new(RawConsistencyCheckObserver::default())
            }
        };
        self.coprocessor_host
            .as_mut()
            .unwrap()
            .registry
            .register_consistency_check_observer(100, observer);

        raft_server
            .start(
                engines.engines.clone(),
                server.transport(),
                snap_mgr,
                pd_worker,
                engines.store_meta.clone(),
                self.coprocessor_host.clone().unwrap(),
                importer.clone(),
                split_check_scheduler,
                auto_split_controller,
                self.concurrency_manager.clone(),
                collector_reg_handle,
                self.causal_ts_provider.clone(),
                self.grpc_service_mgr.clone(),
                safe_point.clone(),
            )
            .unwrap_or_else(|e| fatal!("failed to start raft_server: {}", e));

        // Start auto gc. Must after `MultiRaftServer::start` because `raft_server_id`
        // is initialized there.
        assert!(raft_server.id() > 0); // MultiRaftServer id should never be 0.
        let auto_gc_config = AutoGcConfig::new(
            self.pd_client.clone(),
            self.region_info_accessor.clone(),
            raft_server.id(),
        );
        gc_worker
            .start(raft_server.id())
            .unwrap_or_else(|e| fatal!("failed to start gc worker: {}", e));
        if let Err(e) = gc_worker.start_auto_gc(auto_gc_config, safe_point) {
            fatal!("failed to start auto_gc on storage, error: {}", e);
        }

        initial_metric(&self.core.config.metric);
        if self.core.config.storage.enable_ttl {
            ttl_checker.start_with_timer(TtlChecker::new(
                self.engines.as_ref().unwrap().engine.kv_engine().unwrap(),
                self.region_info_accessor.clone(),
                self.core.config.storage.ttl_check_poll_interval.into(),
            ));
            self.core.to_stop.push(ttl_checker);
        }

        // Start CDC.
        let cdc_memory_quota = Arc::new(MemoryQuota::new(
            self.core.config.cdc.sink_memory_quota.0 as _,
        ));
        let cdc_endpoint = cdc::Endpoint::new(
            self.core.config.server.cluster_id,
            &self.core.config.cdc,
            &self.core.config.resolved_ts,
            self.core.config.storage.engine == EngineType::RaftKv2,
            self.core.config.storage.api_version(),
            self.pd_client.clone(),
            cdc_scheduler.clone(),
            CdcRaftRouter(self.router.clone()),
            LocalTablets::Singleton(self.engines.as_ref().unwrap().engines.kv.clone()),
            cdc_ob,
            engines.store_meta.clone(),
            self.concurrency_manager.clone(),
            server.env(),
            self.security_mgr.clone(),
            cdc_memory_quota.clone(),
            self.causal_ts_provider.clone(),
        );
        cdc_worker.start_with_timer(cdc_endpoint);
        self.core.to_stop.push(cdc_worker);

        // Start resolved ts
        if let Some(mut rts_worker) = rts_worker {
            let rts_endpoint = resolved_ts::Endpoint::new(
                &self.core.config.resolved_ts,
                rts_worker.scheduler(),
                CdcRaftRouter(self.router.clone()),
                engines.store_meta.clone(),
                self.pd_client.clone(),
                self.concurrency_manager.clone(),
                server.env(),
                self.security_mgr.clone(),
                storage.get_scheduler().get_txn_status_cache(),
            );
            self.resolved_ts_scheduler = Some(rts_worker.scheduler());
            rts_worker.start_with_timer(rts_endpoint);
            self.core.to_stop.push(rts_worker);
        }

        cfg_controller.register(
            tikv::config::Module::Raftstore,
            Box::new(RaftstoreConfigManager::new(
                raft_server.refresh_config_scheduler(),
                raft_store,
            )),
        );

        // Create Debugger.
        let mut debugger = DebuggerImpl::new(
            Engines::new(engines.engines.kv.clone(), engines.engines.raft.clone()),
            self.cfg_controller.as_ref().unwrap().clone(),
            Some(storage),
        );
        debugger.set_kv_statistics(self.kv_statistics.clone());
        debugger.set_raft_statistics(self.raft_statistics.clone());

        self.servers = Some(Servers {
            lock_mgr,
            server,
            raft_server,
            importer,
            cdc_scheduler,
            cdc_memory_quota,
            rsmeter_pubsub_service,
            backup_stream_scheduler,
            debugger,
        });

        server_config
    }

    fn register_services(&mut self) {
        let servers = self.servers.as_mut().unwrap();
        let engines = self.engines.as_ref().unwrap();

        // Import SST service.
        let import_service = ImportSstService::new(
            self.core.config.import.clone(),
            self.core.config.raft_store.raft_entry_max_size,
            engines.engine.clone(),
            LocalTablets::Singleton(engines.engines.kv.clone()),
            servers.importer.clone(),
            None,
            self.resource_manager.clone(),
            Arc::new(self.region_info_accessor.clone()),
        );
        let import_cfg_mgr = import_service.get_config_manager();

        if servers
            .server
            .register_service(create_import_sst(import_service))
            .is_some()
        {
            fatal!("failed to register import service");
        }

        self.cfg_controller
            .as_mut()
            .unwrap()
            .register(tikv::config::Module::Import, Box::new(import_cfg_mgr));

        // Debug service.
        let resolved_ts_scheduler = Arc::new(self.resolved_ts_scheduler.clone());
        let debug_service = DebugService::new(
            servers.debugger.clone(),
            servers.server.get_debug_thread_pool().clone(),
            engines.engine.raft_extension(),
            self.engines.as_ref().unwrap().store_meta.clone(),
            Arc::new(
                move |region_id, log_locks, min_start_ts, callback| -> bool {
                    if let Some(s) = resolved_ts_scheduler.as_ref() {
                        let res = s.schedule(Task::GetDiagnosisInfo {
                            region_id,
                            log_locks,
                            min_start_ts,
                            callback,
                        });
                        res.is_ok()
                    } else {
                        false
                    }
                },
            ),
        );
        info!("start register debug service");
        if servers
            .server
            .register_service(create_debug(debug_service))
            .is_some()
        {
            fatal!("failed to register debug service");
        }

        // Create Diagnostics service
        let diag_service = DiagnosticsService::new(
            servers.server.get_debug_thread_pool().clone(),
            self.core.config.log.file.filename.clone(),
            self.core.config.slow_log_file.clone(),
        );
        if servers
            .server
            .register_service(create_diagnostics(diag_service))
            .is_some()
        {
            fatal!("failed to register diagnostics service");
        }

        // Lock manager.
        if servers
            .server
            .register_service(create_deadlock(servers.lock_mgr.deadlock_service()))
            .is_some()
        {
            fatal!("failed to register deadlock service");
        }

        servers
            .lock_mgr
            .start(
                servers.raft_server.id(),
                self.pd_client.clone(),
                self.resolver.clone().unwrap(),
                self.security_mgr.clone(),
                &self.core.config.pessimistic_txn,
            )
            .unwrap_or_else(|e| fatal!("failed to start lock manager: {}", e));

        // Backup service.
        let mut backup_worker = Box::new(self.core.background_worker.lazy_build("backup-endpoint"));
        let backup_scheduler = backup_worker.scheduler();
        let backup_endpoint = backup::Endpoint::new(
            servers.raft_server.id(),
            engines.engine.clone(),
            self.region_info_accessor.clone(),
            LocalTablets::Singleton(engines.engines.kv.clone()),
            self.core.config.backup.clone(),
            self.concurrency_manager.clone(),
            self.core.config.storage.api_version(),
            self.causal_ts_provider.clone(),
            self.resource_manager.clone(),
        );
        let env = backup::disk_snap::Env::new(
            Arc::new(Mutex::new(self.router.clone())),
            self.snap_br_rejector.take().unwrap(),
            Some(backup_endpoint.io_pool_handle().clone()),
        );
        let backup_service = backup::Service::new(backup_scheduler, env);
        if servers
            .server
            .register_service(create_backup(backup_service))
            .is_some()
        {
            fatal!("failed to register backup service");
        }

        self.cfg_controller.as_mut().unwrap().register(
            tikv::config::Module::Backup,
            Box::new(backup_endpoint.get_config_manager()),
        );
        backup_worker.start(backup_endpoint);

        let cdc_service = cdc::Service::new(
            servers.cdc_scheduler.clone(),
            servers.cdc_memory_quota.clone(),
        );
        if servers
            .server
            .register_service(create_change_data(cdc_service))
            .is_some()
        {
            fatal!("failed to register cdc service");
        }
        if servers
            .server
            .register_service(create_resource_metering_pub_sub(
                servers.rsmeter_pubsub_service.clone(),
            ))
            .is_some()
        {
            warn!("failed to register resource metering pubsub service");
        }

        if let Some(sched) = servers.backup_stream_scheduler.take() {
            let pitr_service = backup_stream::BackupStreamGrpcService::new(sched);
            if servers
                .server
                .register_service(create_log_backup(pitr_service))
                .is_some()
            {
                fatal!("failed to register log backup service");
            }
        }

        // the present tikv in recovery mode, start recovery service
        if self.br_snap_recovery_mode {
            let recovery_service =
                RecoveryService::new(engines.engines.clone(), self.router.clone());

            if servers
                .server
                .register_service(create_recover_data(recovery_service))
                .is_some()
            {
                fatal!("failed to register recovery service");
            }
        }
    }

    fn init_metrics_flusher(
        &mut self,
        fetcher: BytesFetcher,
        engines_info: Arc<EnginesResourceInfo>,
    ) {
        let mut engine_metrics = EngineMetricsManager::<RocksEngine, ER>::new(
            self.tablet_registry.clone().unwrap(),
            self.kv_statistics.clone(),
            self.range_cache_engine_statistics.clone(),
            self.core.config.rocksdb.titan.enabled.map_or(false, |v| v),
            self.engines.as_ref().unwrap().engines.raft.clone(),
            self.raft_statistics.clone(),
        );
        let mut io_metrics = IoMetricsManager::new(fetcher);
        let engines_info_clone = engines_info.clone();

        // region_id -> (suffix, tablet)
        // `update` of EnginesResourceInfo is called perodically which needs this map
        // for recording the latest tablet for each region.
        // `cached_latest_tablets` is passed to `update` to avoid memory
        // allocation each time when calling `update`.
        let mut cached_latest_tablets = HashMap::default();
        self.core.background_worker.spawn_interval_task(
            DEFAULT_METRICS_FLUSH_INTERVAL,
            move || {
                let now = Instant::now();
                engine_metrics.flush(now);
                io_metrics.flush(now);
                engines_info_clone.update(now, &mut cached_latest_tablets);
            },
        );
        if let Some(limiter) = get_io_rate_limiter() {
            limiter.set_low_priority_io_adjustor_if_needed(Some(engines_info));
        }

        let mut mem_trace_metrics = MemoryTraceManager::default();
        mem_trace_metrics.register_provider(MEMTRACE_RAFTSTORE.clone());
        mem_trace_metrics.register_provider(MEMTRACE_COPROCESSOR.clone());
        self.core.background_worker.spawn_interval_task(
            DEFAULT_MEMTRACE_FLUSH_INTERVAL,
            move || {
                let now = Instant::now();
                mem_trace_metrics.flush(now);
            },
        );
    }

    fn init_storage_stats_task(&self, engines: Engines<RocksEngine, ER>) {
        let config_disk_capacity: u64 = self.core.config.raft_store.capacity.0;
        let data_dir = self.core.config.storage.data_dir.clone();
        let store_path = self.core.store_path.clone();
        let snap_mgr = self.snap_mgr.clone().unwrap();
        let reserve_space = disk::get_disk_reserved_space();
        let reserve_raft_space = disk::get_raft_disk_reserved_space();
        if reserve_space == 0 && reserve_raft_space == 0 {
            info!("disk space checker not enabled");
            return;
        }
        let raft_path = engines.raft.get_engine_path().to_string();
        let separated_raft_mount_path =
            path_in_diff_mount_point(raft_path.as_str(), engines.kv.path());
        // If the auxiliary directory of raft engine is specified, it's needed to be
        // checked. Otherwise, it's not needed to be checked. And as the configuration
        // is static, it's safe to check it only once.
        let raft_auxiliay_path = if self.core.config.raft_engine.enable {
            self.core.config.raft_engine.config().spill_dir.clone()
        } else {
            None
        };
        let (separated_raft_auxillay_mount_path, separated_raft_auxiliary_with_kvdb) =
            raft_auxiliay_path
                .as_ref()
                .map(|path| {
                    let seperated_with_kvdb =
                        path_in_diff_mount_point(path.as_str(), engines.kv.path());
                    let seperated_with_raft =
                        path_in_diff_mount_point(path.as_str(), raft_path.as_str());
                    (
                        seperated_with_kvdb && seperated_with_raft,
                        seperated_with_kvdb,
                    )
                })
                .unwrap_or((false, false));
        let disk_usage_checker = DiskUsageChecker::new(
            store_path.as_path().to_str().unwrap().to_string(),
            raft_path,
            raft_auxiliay_path,
            separated_raft_mount_path,
            separated_raft_auxillay_mount_path,
            separated_raft_auxiliary_with_kvdb,
            reserve_space,
            reserve_raft_space,
            config_disk_capacity,
        );
        self.core.background_worker
            .spawn_interval_task(DEFAULT_STORAGE_STATS_INTERVAL, move || {
                let snap_size = snap_mgr.get_total_snap_size().unwrap();
                let kv_size = engines
                    .kv
                    .get_engine_used_size()
                    .expect("get kv engine size");
                let raft_size = engines
                    .raft
                    .get_engine_size()
                    .expect("get raft engine size");
                let placeholer_file_path = PathBuf::from_str(&data_dir)
                    .unwrap()
                    .join(Path::new(file_system::SPACE_PLACEHOLDER_FILE));
                let placeholder_size: u64 =
                    file_system::get_file_size(placeholer_file_path).unwrap_or(0);

                let used_size = if !separated_raft_mount_path {
                    snap_size + kv_size + raft_size + placeholder_size
                } else {
                    snap_size + kv_size + placeholder_size
                };
                // Check the disk usage and update the disk usage status.
                let (cur_disk_status, cur_kv_disk_status, raft_disk_status, capacity, available) = disk_usage_checker.inspect(used_size, raft_size);
                let prev_disk_status = disk::get_disk_status(0); //0 no need care about failpoint.
                if prev_disk_status != cur_disk_status {
                    warn!(
                        "disk usage {:?}->{:?} (raft engine usage: {:?}, kv engine usage: {:?}), seperated raft mount={}, kv available={}, snap={}, kv={}, raft={}, capacity={}",
                        prev_disk_status,
                        cur_disk_status,
                        raft_disk_status,
                        cur_kv_disk_status,
                        separated_raft_mount_path,
                        available,
                        snap_size,
                        kv_size,
                        raft_size,
                        capacity
                    );
                }
                disk::set_disk_status(cur_disk_status);
            })
    }

    fn init_sst_recovery_sender(&mut self) -> Option<Scheduler<String>> {
        if !self
            .core
            .config
            .storage
            .background_error_recovery_window
            .is_zero()
        {
            let sst_worker = Box::new(LazyWorker::new("sst-recovery"));
            let scheduler = sst_worker.scheduler();
            self.sst_worker = Some(sst_worker);
            Some(scheduler)
        } else {
            None
        }
    }

    fn init_cgroup_monitor(&mut self) {
        let mut last_cpu_quota: f64 = 0.0;
        let mut last_memory_limit: u64 = 0;
        self.core.background_worker.spawn_interval_task(
            DEFAULT_CGROUP_MONITOR_INTERVAL,
            move || {
                let cpu_quota = SysQuota::cpu_cores_quota_current();
                if cpu_quota != last_cpu_quota {
                    info!("cpu quota set to {:?}", cpu_quota);
                    CPU_CORES_QUOTA_GAUGE.set(cpu_quota);
                    last_cpu_quota = cpu_quota;
                }
                let memory_limit = SysQuota::memory_limit_in_bytes_current();
                if memory_limit != last_memory_limit {
                    info!("memory limit set to {:?}", memory_limit);
                    MEMORY_LIMIT_GAUGE.set(memory_limit as f64);
                    last_memory_limit = memory_limit;
                }
            },
        );
    }

    fn run_server(&mut self, server_config: Arc<VersionTrack<ServerConfig>>) {
        let server = self.servers.as_mut().unwrap();
        server
            .server
            .build_and_bind()
            .unwrap_or_else(|e| fatal!("failed to build server: {}", e));
        server
            .server
            .start(server_config, self.security_mgr.clone(), NoSnapshotCache)
            .unwrap_or_else(|e| fatal!("failed to start server: {}", e));
    }

    fn run_status_server(&mut self) {
        // Create a status server.
        let status_enabled = !self.core.config.server.status_addr.is_empty();
        if status_enabled {
            let mut status_server = match StatusServer::new(
                self.core.config.server.status_thread_pool_size,
                self.cfg_controller.take().unwrap(),
                Arc::new(self.core.config.security.clone()),
                self.engines.as_ref().unwrap().engine.raft_extension(),
                self.resource_manager.clone(),
                self.grpc_service_mgr.clone(),
            ) {
                Ok(status_server) => Box::new(status_server),
                Err(e) => {
                    error_unknown!(%e; "failed to start runtime for status service");
                    return;
                }
            };
            // Start the status server.
            if let Err(e) = status_server.start(self.core.config.server.status_addr.clone()) {
                error_unknown!(%e; "failed to bind addr for status service");
            } else {
                self.core.to_stop.push(status_server);
            }
        }
    }

    fn prepare_stop(&self) {
        if let Some(engines) = self.engines.as_ref() {
            // Disable manul compaction jobs before shutting down the engines. And it
            // will stop the compaction thread in advance, so it won't block the
            // cleanup thread when exiting.
            let _ = engines.engines.kv.disable_manual_compaction();
        }
    }

    fn stop(self) {
        tikv_util::thread_group::mark_shutdown();
        self.prepare_stop();
        let mut servers = self.servers.unwrap();
        servers
            .server
            .stop()
            .unwrap_or_else(|e| fatal!("failed to stop server: {}", e));

        servers.raft_server.stop();
        self.region_info_accessor.stop();

        servers.lock_mgr.stop();

        if let Some(sst_worker) = self.sst_worker {
            sst_worker.stop_worker();
        }

        self.core.to_stop.into_iter().for_each(|s| s.stop());
    }

    fn pause(&mut self) {
        let server = self.servers.as_mut().unwrap();
        if let Err(e) = server.server.pause() {
            warn!(
                "failed to pause the server";
                "err" => ?e
            );
        }
    }

    fn resume(&mut self) {
        let server = self.servers.as_mut().unwrap();
        if let Err(e) = server.server.resume() {
            warn!(
                "failed to resume the server";
                "err" => ?e
            );
        }
    }
}

impl<CER, F> TikvServer<CER, F>
where
    RocksEngine: KvEngine<DiskEngine = RocksEngine, CompactedEvent = RocksCompactedEvent>,
    CER: ConfiguredRaftEngine,
    F: KvFormat,
{
    fn init_raw_engines(
        &mut self,
        flow_listener: engine_rocks::FlowListener,
    ) -> (Engines<RocksEngine, CER>, Arc<EnginesResourceInfo>) {
        let block_cache = self.core.config.storage.block_cache.build_shared_cache();
        let env = self
            .core
            .config
            .build_shared_rocks_env(
                self.core.encryption_key_manager.clone(),
                get_io_rate_limiter(),
            )
            .unwrap();

        // Create raft engine
        let (raft_engine, raft_statistics) = CER::build(
            &self.core.config,
            &env,
            &self.core.encryption_key_manager,
            &block_cache,
        );
        self.raft_statistics = raft_statistics;

        // Create kv engine.
        let builder = KvEngineFactoryBuilder::new(
            env,
            &self.core.config,
            block_cache,
            self.core.encryption_key_manager.clone(),
        )
        .compaction_event_sender(Arc::new(RaftRouterCompactedEventSender {
            router: Mutex::new(self.router.clone()),
        }))
        .region_info_accessor(self.region_info_accessor.clone())
        .sst_recovery_sender(self.init_sst_recovery_sender())
        .flow_listener(flow_listener);
        let factory = Box::new(builder.build());
        let kv_engine = factory
            .create_shared_db(&self.core.store_path)
            .unwrap_or_else(|s| fatal!("failed to create kv engine: {}", s));
        let mut range_cache_engine_config = self.core.config.range_cache_engine.clone();
        let _ = range_cache_engine_config
            .expected_region_size
            .get_or_insert(self.core.config.coprocessor.region_split_size());
        let range_cache_engine_config = Arc::new(VersionTrack::new(range_cache_engine_config));
        let range_cache_engine_context =
            RangeCacheEngineContext::new(range_cache_engine_config.clone(), self.pd_client.clone());
        let range_cache_engine_statistics = range_cache_engine_context.statistics();
        if self.core.config.range_cache_engine.enabled {
            let in_memory_engine = build_hybrid_engine(
                range_cache_engine_context,
                kv_engine.clone(),
                Some(self.pd_client.clone()),
                Some(Arc::new(self.region_info_accessor.clone())),
            );

            // Hybrid engine observer.
            let eviction_observer =
                HybridEngineLoadEvictionObserver::new(Arc::new(in_memory_engine.clone()));
            eviction_observer.register_to(self.coprocessor_host.as_mut().unwrap());
            let write_batch_observer =
                RegionCacheWriteBatchObserver::new(in_memory_engine.range_cache_engine().clone());
            write_batch_observer.register_to(self.coprocessor_host.as_mut().unwrap());
            let snapshot_observer =
                HybridSnapshotObserver::new(in_memory_engine.range_cache_engine().clone());
            snapshot_observer.register_to(self.coprocessor_host.as_mut().unwrap());
        };
        let range_cache_config_manager = RangeCacheConfigManager(range_cache_engine_config);
        self.kv_statistics = Some(factory.rocks_statistics());
        self.range_cache_engine_statistics = Some(range_cache_engine_statistics);
        let engines = Engines::new(kv_engine.clone(), raft_engine);

        let cfg_controller = self.cfg_controller.as_mut().unwrap();
        cfg_controller.register(
            tikv::config::Module::Rocksdb,
            Box::new(DbConfigManger::new(
                cfg_controller.get_current().rocksdb,
                kv_engine.clone(),
                DbType::Kv,
            )),
        );
        cfg_controller.register(
            tikv::config::Module::RangeCacheEngine,
            Box::new(range_cache_config_manager),
        );
        let reg = TabletRegistry::new(
            Box::new(SingletonFactory::new(kv_engine)),
            &self.core.store_path,
        )
        .unwrap();
        // It always use the singleton kv_engine, use arbitrary id and suffix.
        let ctx = TabletContext::with_infinite_region(0, Some(0));
        reg.load(ctx, false).unwrap();
        self.tablet_registry = Some(reg.clone());
        engines.raft.register_config(cfg_controller);

        let engines_info = Arc::new(EnginesResourceInfo::new(
            &self.core.config,
            reg,
            engines.raft.as_rocks_engine().cloned(),
            180, // max_samples_to_preserve
        ));

        (engines, engines_info)
    }
}

/// Various sanity-checks and logging before running a server.
///
/// Warnings are logged.
///
/// # Logs
///
/// The presence of these environment variables that affect the database
/// behavior is logged.
///
/// - `GRPC_POLL_STRATEGY`
/// - `http_proxy` and `https_proxy`
///
/// # Warnings
///
/// - if `net.core.somaxconn` < 32768
/// - if `net.ipv4.tcp_syncookies` is not 0
/// - if `vm.swappiness` is not 0
/// - if data directories are not on SSDs
/// - if the "TZ" environment variable is not set on unix
fn pre_start() {
    check_environment_variables();
    for e in tikv_util::config::check_kernel() {
        warn!(
            "check: kernel";
            "err" => %e
        );
    }
}

#[cfg(test)]
mod test {
    use std::{collections::HashMap, sync::Arc};

    use engine_rocks::raw::Env;
    use engine_traits::{
        FlowControlFactorsExt, MiscExt, SyncMutable, TabletContext, TabletRegistry, CF_DEFAULT,
    };
    use tempfile::Builder;
    use tikv::{config::TikvConfig, server::KvEngineFactoryBuilder};
    use tikv_util::{config::ReadableSize, time::Instant};

    use super::EnginesResourceInfo;

    #[test]
    fn test_engines_resource_info_update() {
        let mut config = TikvConfig::default();
        config.rocksdb.defaultcf.disable_auto_compactions = true;
        config.rocksdb.defaultcf.soft_pending_compaction_bytes_limit = Some(ReadableSize(1));
        config.rocksdb.writecf.soft_pending_compaction_bytes_limit = Some(ReadableSize(1));
        config.rocksdb.lockcf.soft_pending_compaction_bytes_limit = Some(ReadableSize(1));
        let env = Arc::new(Env::default());
        let path = Builder::new().prefix("test-update").tempdir().unwrap();
        config.validate().unwrap();
        let cache = config.storage.block_cache.build_shared_cache();

        let factory = KvEngineFactoryBuilder::new(env, &config, cache, None).build();
        let reg = TabletRegistry::new(Box::new(factory), path.path().join("tablets")).unwrap();

        for i in 1..6 {
            let ctx = TabletContext::with_infinite_region(i, Some(10));
            reg.load(ctx, true).unwrap();
        }

        let mut cached = reg.get(1).unwrap();
        let mut tablet = cached.latest().unwrap();
        // Prepare some data for two tablets of the same region. So we can test whether
        // we fetch the bytes from the latest one.
        for i in 1..21 {
            tablet.put_cf(CF_DEFAULT, b"zkey", b"val").unwrap();
            if i % 2 == 0 {
                tablet.flush_cf(CF_DEFAULT, true).unwrap();
            }
        }
        let old_pending_compaction_bytes = tablet
            .get_cf_pending_compaction_bytes(CF_DEFAULT)
            .unwrap()
            .unwrap();

        let ctx = TabletContext::with_infinite_region(1, Some(20));
        reg.load(ctx, true).unwrap();
        tablet = cached.latest().unwrap();

        for i in 1..11 {
            tablet.put_cf(CF_DEFAULT, b"zkey", b"val").unwrap();
            if i % 2 == 0 {
                tablet.flush_cf(CF_DEFAULT, true).unwrap();
            }
        }
        let new_pending_compaction_bytes = tablet
            .get_cf_pending_compaction_bytes(CF_DEFAULT)
            .unwrap()
            .unwrap();

        assert!(old_pending_compaction_bytes > new_pending_compaction_bytes);

        let engines_info = Arc::new(EnginesResourceInfo::new(&config, reg, None, 10));

        let mut cached_latest_tablets = HashMap::default();
        engines_info.update(Instant::now(), &mut cached_latest_tablets);

        // The memory allocation should be reserved
        assert!(cached_latest_tablets.capacity() >= 5);
        // The tablet cache should be cleared
        assert!(cached_latest_tablets.is_empty());

        // The latest_normalized_pending_bytes should be equal to the pending compaction
        // bytes of tablet_1_20
        assert_eq!(
            (new_pending_compaction_bytes * 100) as u32,
            engines_info.latest_normalized_pending_bytes()
        );
    }
}<|MERGE_RESOLUTION|>--- conflicted
+++ resolved
@@ -946,12 +946,8 @@
                 self.pd_client.clone(),
                 self.concurrency_manager.clone(),
                 BackupStreamResolver::V1(leadership_resolver),
-<<<<<<< HEAD
-                self.core.encryption_key_manager.clone(),
+                backup_encryption_manager,
                 txn_status_cache.clone(),
-=======
-                backup_encryption_manager,
->>>>>>> b88b86b6
             );
             backup_stream_worker.start(backup_stream_endpoint);
             self.core.to_stop.push(backup_stream_worker);
