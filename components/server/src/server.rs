// Copyright 2021 TiKV Project Authors. Licensed under Apache-2.0.

//! This module startups all the components of a TiKV server.
//!
//! It is responsible for reading from configs, starting up the various server
//! components, and handling errors (mostly by aborting and reporting to the
//! user).
//!
//! The entry point is `run_tikv`.
//!
//! Components are often used to initialize other components, and/or must be
//! explicitly stopped. We keep these components in the `TikvServer` struct.

use std::{
    cmp,
    collections::HashMap,
    convert::TryFrom,
    path::{Path, PathBuf},
    str::FromStr,
    sync::{atomic::AtomicU64, mpsc, Arc, Mutex},
    time::Duration,
    u64,
};

use api_version::{dispatch_api_version, KvFormat};
use backup_stream::{
    config::BackupStreamConfigManager, metadata::store::PdStore, observer::BackupStreamObserver,
    BackupStreamResolver,
};
use causal_ts::CausalTsProviderImpl;
use cdc::{CdcConfigManager, MemoryQuota};
use concurrency_manager::ConcurrencyManager;
use engine_rocks::{from_rocks_compression_type, RocksEngine, RocksStatistics};
use engine_rocks_helper::sst_recovery::{RecoveryRunner, DEFAULT_CHECK_INTERVAL};
use engine_traits::{
    Engines, KvEngine, MiscExt, RaftEngine, SingletonFactory, TabletContext, TabletRegistry,
    CF_DEFAULT, CF_WRITE,
};
use file_system::{get_io_rate_limiter, BytesFetcher, MetricsManager as IoMetricsManager};
use futures::executor::block_on;
use grpcio::{EnvBuilder, Environment};
use grpcio_health::HealthService;
use kvproto::{
    brpb::create_backup, cdcpb::create_change_data, deadlock::create_deadlock,
    debugpb::create_debug, diagnosticspb::create_diagnostics, import_sstpb::create_import_sst,
    kvrpcpb::ApiVersion, logbackuppb::create_log_backup, recoverdatapb::create_recover_data,
    resource_usage_agent::create_resource_metering_pub_sub,
};
use pd_client::{
    meta_storage::{Checked, Sourced},
    PdClient, RpcClient,
};
use raft_log_engine::RaftLogEngine;
use raftstore::{
    coprocessor::{
        config::SplitCheckConfigManager, BoxConsistencyCheckObserver, ConsistencyCheckMethod,
        CoprocessorHost, RawConsistencyCheckObserver, RegionInfoAccessor,
    },
    router::{CdcRaftRouter, ServerRaftStoreRouter},
    store::{
        config::RaftstoreConfigManager,
        fsm,
        fsm::store::{
            RaftBatchSystem, RaftRouter, StoreMeta, MULTI_FILES_SNAPSHOT_FEATURE, PENDING_MSG_CAP,
        },
        memory::MEMTRACE_ROOT as MEMTRACE_RAFTSTORE,
        AutoSplitController, CheckLeaderRunner, LocalReader, SnapManager, SnapManagerBuilder,
        SplitCheckRunner, SplitConfigManager, StoreMetaDelegate,
    },
    RaftRouterCompactedEventSender,
};
use resolved_ts::LeadershipResolver;
use resource_control::{
    ResourceGroupManager, ResourceManagerService, MIN_PRIORITY_UPDATE_INTERVAL,
};
use security::SecurityManager;
use snap_recovery::RecoveryService;
use tikv::{
    config::{ConfigController, DbConfigManger, DbType, LogConfigManager, TikvConfig},
    coprocessor::{self, MEMTRACE_ROOT as MEMTRACE_COPROCESSOR},
    coprocessor_v2,
    import::{ImportSstService, SstImporter},
    read_pool::{
        build_yatp_read_pool, ReadPool, ReadPoolConfigManager, UPDATE_EWMA_TIME_SLICE_INTERVAL,
    },
    server::{
        config::{Config as ServerConfig, ServerConfigManager},
        debug::{Debugger, DebuggerImpl},
        gc_worker::{AutoGcConfig, GcWorker},
        lock_manager::LockManager,
        raftkv::ReplicaReadLockChecker,
        resolve,
        service::{DebugService, DiagnosticsService},
        status_server::StatusServer,
        tablet_snap::NoSnapshotCache,
        ttl::TtlChecker,
        KvEngineFactoryBuilder, Node, RaftKv, Server, CPU_CORES_QUOTA_GAUGE, GRPC_THREAD_PREFIX,
    },
    storage::{
        self,
        config::EngineType,
        config_manager::StorageConfigManger,
        kv::LocalTablets,
        mvcc::MvccConsistencyCheckObserver,
        txn::flow_controller::{EngineFlowController, FlowController},
        Engine, Storage,
    },
};
use tikv_util::{
    check_environment_variables,
    config::VersionTrack,
    quota_limiter::{QuotaLimitConfigManager, QuotaLimiter},
    sys::{disk, path_in_diff_mount_point, register_memory_usage_high_water, SysQuota},
    thread_group::GroupProperties,
    time::{Instant, Monitor},
    worker::{Builder as WorkerBuilder, LazyWorker, Scheduler, Worker},
    yatp_pool::CleanupMethod,
    Either,
};
use tokio::runtime::Builder;

use crate::{
    common::{ConfiguredRaftEngine, EngineMetricsManager, EnginesResourceInfo, TikvServerCore},
    memory::*,
    setup::*,
    signal_handler,
    tikv_util::sys::thread::ThreadBuildWrapper,
};

#[inline]
fn run_impl<CER: ConfiguredRaftEngine, F: KvFormat>(config: TikvConfig) {
    let mut tikv = TikvServer::<CER, F>::init(config);

    // Must be called after `TikvServer::init`.
    let memory_limit = tikv.core.config.memory_usage_limit.unwrap().0;
    let high_water = (tikv.core.config.memory_usage_high_water * memory_limit as f64) as u64;
    register_memory_usage_high_water(high_water);

    tikv.core.check_conflict_addr();
    tikv.core.init_fs();
    tikv.core.init_yatp();
    tikv.core.init_encryption();
    let fetcher = tikv.core.init_io_utility();
    let listener = tikv.core.init_flow_receiver();
    let (engines, engines_info) = tikv.init_raw_engines(listener);
    tikv.init_engines(engines.clone());
    let server_config = tikv.init_servers();
    tikv.register_services();
    tikv.init_metrics_flusher(fetcher, engines_info);
    tikv.init_storage_stats_task(engines);
    tikv.run_server(server_config);
    tikv.run_status_server();
    tikv.core.init_quota_tuning_task(tikv.quota_limiter.clone());

    signal_handler::wait_for_signal(
        Some(tikv.engines.take().unwrap().engines),
        tikv.kv_statistics.clone(),
        tikv.raft_statistics.clone(),
    );
    tikv.stop();
}

/// Run a TiKV server. Returns when the server is shutdown by the user, in which
/// case the server will be properly stopped.
pub fn run_tikv(config: TikvConfig) {
    // Sets the global logger ASAP.
    // It is okay to use the config w/o `validate()`,
    // because `initial_logger()` handles various conditions.
    initial_logger(&config);

    // Print version information.
    let build_timestamp = option_env!("TIKV_BUILD_TIME");
    tikv::log_tikv_info(build_timestamp);

    // Print resource quota.
    SysQuota::log_quota();
    CPU_CORES_QUOTA_GAUGE.set(SysQuota::cpu_cores_quota());

    // Do some prepare works before start.
    pre_start();

    let _m = Monitor::default();

    dispatch_api_version!(config.storage.api_version(), {
        if !config.raft_engine.enable {
            run_impl::<RocksEngine, API>(config)
        } else {
            run_impl::<RaftLogEngine, API>(config)
        }
    })
}

const DEFAULT_METRICS_FLUSH_INTERVAL: Duration = Duration::from_millis(10_000);
const DEFAULT_MEMTRACE_FLUSH_INTERVAL: Duration = Duration::from_millis(1_000);
const DEFAULT_STORAGE_STATS_INTERVAL: Duration = Duration::from_secs(1);

/// A complete TiKV server.
struct TikvServer<ER: RaftEngine, F: KvFormat> {
    core: TikvServerCore,
    cfg_controller: Option<ConfigController>,
    security_mgr: Arc<SecurityManager>,
    pd_client: Arc<RpcClient>,
    router: RaftRouter<RocksEngine, ER>,
    system: Option<RaftBatchSystem<RocksEngine, ER>>,
    resolver: Option<resolve::PdStoreAddrResolver>,
    snap_mgr: Option<SnapManager>, // Will be filled in `init_servers`.
    engines: Option<TikvEngines<RocksEngine, ER>>,
    kv_statistics: Option<Arc<RocksStatistics>>,
    raft_statistics: Option<Arc<RocksStatistics>>,
    servers: Option<Servers<RocksEngine, ER, F>>,
    region_info_accessor: RegionInfoAccessor,
    coprocessor_host: Option<CoprocessorHost<RocksEngine>>,
    concurrency_manager: ConcurrencyManager,
    env: Arc<Environment>,
    check_leader_worker: Worker,
    sst_worker: Option<Box<LazyWorker<String>>>,
    quota_limiter: Arc<QuotaLimiter>,
    resource_manager: Option<Arc<ResourceGroupManager>>,
    causal_ts_provider: Option<Arc<CausalTsProviderImpl>>, // used for rawkv apiv2
    tablet_registry: Option<TabletRegistry<RocksEngine>>,
    br_snap_recovery_mode: bool, // use for br snapshot recovery
}

struct TikvEngines<EK: KvEngine, ER: RaftEngine> {
    engines: Engines<EK, ER>,
    store_meta: Arc<Mutex<StoreMeta>>,
    engine: RaftKv<EK, ServerRaftStoreRouter<EK, ER>>,
}

struct Servers<EK: KvEngine, ER: RaftEngine, F: KvFormat> {
    lock_mgr: LockManager,
    server: LocalServer<EK, ER>,
    node: Node<RpcClient, EK, ER>,
    importer: Arc<SstImporter>,
    cdc_scheduler: tikv_util::worker::Scheduler<cdc::Task>,
    cdc_memory_quota: MemoryQuota,
    rsmeter_pubsub_service: resource_metering::PubSubService,
    backup_stream_scheduler: Option<tikv_util::worker::Scheduler<backup_stream::Task>>,
    debugger: DebuggerImpl<ER, RaftKv<EK, ServerRaftStoreRouter<EK, ER>>, LockManager, F>,
}

type LocalServer<EK, ER> = Server<resolve::PdStoreAddrResolver, LocalRaftKv<EK, ER>>;
type LocalRaftKv<EK, ER> = RaftKv<EK, ServerRaftStoreRouter<EK, ER>>;

impl<ER, F> TikvServer<ER, F>
where
    ER: RaftEngine,
    F: KvFormat,
{
    fn init(mut config: TikvConfig) -> TikvServer<ER, F> {
        tikv_util::thread_group::set_properties(Some(GroupProperties::default()));
        // It is okay use pd config and security config before `init_config`,
        // because these configs must be provided by command line, and only
        // used during startup process.
        let security_mgr = Arc::new(
            SecurityManager::new(&config.security)
                .unwrap_or_else(|e| fatal!("failed to create security manager: {}", e)),
        );
        let env = Arc::new(
            EnvBuilder::new()
                .cq_count(config.server.grpc_concurrency)
                .name_prefix(thd_name!(GRPC_THREAD_PREFIX))
                .build(),
        );
        let pd_client = TikvServerCore::connect_to_pd_cluster(
            &mut config,
            env.clone(),
            Arc::clone(&security_mgr),
        );
        // check if TiKV need to run in snapshot recovery mode
        let is_recovering_marked = match pd_client.is_recovering_marked() {
            Err(e) => {
                warn!(
                    "failed to get recovery mode from PD";
                    "error" => ?e,
                );
                false
            }
            Ok(marked) => marked,
        };

        if is_recovering_marked {
            // Run a TiKV server in recovery modeß
            info!("TiKV running in Snapshot Recovery Mode");
            snap_recovery::init_cluster::enter_snap_recovery_mode(&mut config);
            // connect_to_pd_cluster retreived the cluster id from pd
            let cluster_id = config.server.cluster_id;
            snap_recovery::init_cluster::start_recovery(
                config.clone(),
                cluster_id,
                pd_client.clone(),
            );
        }

        // Initialize and check config
        let cfg_controller = TikvServerCore::init_config(config);
        let config = cfg_controller.get_current();

        let store_path = Path::new(&config.storage.data_dir).to_owned();

        let thread_count = config.server.background_thread_count;
        let background_worker = WorkerBuilder::new("background")
            .thread_count(thread_count)
            .create();

        let resource_manager = if config.resource_control.enabled {
            let mgr = Arc::new(ResourceGroupManager::default());
            let mut resource_mgr_service =
                ResourceManagerService::new(mgr.clone(), pd_client.clone());
            // spawn a task to periodically update the minimal virtual time of all resource
            // groups.
            let resource_mgr = mgr.clone();
            background_worker.spawn_interval_task(MIN_PRIORITY_UPDATE_INTERVAL, move || {
                resource_mgr.advance_min_virtual_time();
            });
            // spawn a task to watch all resource groups update.
            background_worker.spawn_async_task(async move {
                resource_mgr_service.watch_resource_groups().await;
            });
            Some(mgr)
        } else {
            None
        };

        // Initialize raftstore channels.
        let (router, system) = fsm::create_raft_batch_system(&config.raft_store, &resource_manager);

        let mut coprocessor_host = Some(CoprocessorHost::new(
            router.clone(),
            config.coprocessor.clone(),
        ));
        let region_info_accessor = RegionInfoAccessor::new(coprocessor_host.as_mut().unwrap());

        // Initialize concurrency manager
        let latest_ts = block_on(pd_client.get_tso()).expect("failed to get timestamp from PD");
        let concurrency_manager = ConcurrencyManager::new(latest_ts);

        // use different quota for front-end and back-end requests
        let quota_limiter = Arc::new(QuotaLimiter::new(
            config.quota.foreground_cpu_time,
            config.quota.foreground_write_bandwidth,
            config.quota.foreground_read_bandwidth,
            config.quota.background_cpu_time,
            config.quota.background_write_bandwidth,
            config.quota.background_read_bandwidth,
            config.quota.max_delay_duration,
            config.quota.enable_auto_tune,
        ));

        let mut causal_ts_provider = None;
        if let ApiVersion::V2 = F::TAG {
            let tso = block_on(causal_ts::BatchTsoProvider::new_opt(
                pd_client.clone(),
                config.causal_ts.renew_interval.0,
                config.causal_ts.alloc_ahead_buffer.0,
                config.causal_ts.renew_batch_min_size,
                config.causal_ts.renew_batch_max_size,
            ));
            if let Err(e) = tso {
                fatal!("Causal timestamp provider initialize failed: {:?}", e);
            }
            causal_ts_provider = Some(Arc::new(tso.unwrap().into()));
            info!("Causal timestamp provider startup.");
        }

        // Run check leader in a dedicate thread, because it is time sensitive
        // and crucial to TiCDC replication lag.
        let check_leader_worker = WorkerBuilder::new("check-leader").thread_count(1).create();

        TikvServer {
            core: TikvServerCore {
                config,
                store_path,
                lock_files: vec![],
                encryption_key_manager: None,
                flow_info_sender: None,
                flow_info_receiver: None,
                to_stop: vec![],
                background_worker,
            },
            cfg_controller: Some(cfg_controller),
            security_mgr,
            pd_client,
            router,
            system: Some(system),
            resolver: None,
            snap_mgr: None,
            engines: None,
            kv_statistics: None,
            raft_statistics: None,
            servers: None,
            region_info_accessor,
            coprocessor_host,
            concurrency_manager,
            env,
            check_leader_worker,
            sst_worker: None,
            quota_limiter,
            resource_manager,
            causal_ts_provider,
            tablet_registry: None,
            br_snap_recovery_mode: is_recovering_marked,
        }
    }

    fn init_engines(&mut self, engines: Engines<RocksEngine, ER>) {
        let store_meta = Arc::new(Mutex::new(StoreMeta::new(PENDING_MSG_CAP)));
        let engine = RaftKv::new(
            ServerRaftStoreRouter::new(
                self.router.clone(),
                LocalReader::new(
                    engines.kv.clone(),
                    StoreMetaDelegate::new(store_meta.clone(), engines.kv.clone()),
                    self.router.clone(),
                ),
            ),
            engines.kv.clone(),
            self.region_info_accessor.region_leaders(),
        );

        self.engines = Some(TikvEngines {
            engines,
            store_meta,
            engine,
        });
    }

    fn init_gc_worker(
        &mut self,
    ) -> GcWorker<RaftKv<RocksEngine, ServerRaftStoreRouter<RocksEngine, ER>>> {
        let engines = self.engines.as_ref().unwrap();
        let gc_worker = GcWorker::new(
            engines.engine.clone(),
            self.core.flow_info_sender.take().unwrap(),
            self.core.config.gc.clone(),
            self.pd_client.feature_gate().clone(),
            Arc::new(self.region_info_accessor.clone()),
        );

        let cfg_controller = self.cfg_controller.as_mut().unwrap();
        cfg_controller.register(
            tikv::config::Module::Gc,
            Box::new(gc_worker.get_config_manager()),
        );

        gc_worker
    }

    fn init_servers(&mut self) -> Arc<VersionTrack<ServerConfig>> {
        let flow_controller = Arc::new(FlowController::Singleton(EngineFlowController::new(
            &self.core.config.storage.flow_control,
            self.engines.as_ref().unwrap().engine.kv_engine().unwrap(),
            self.core.flow_info_receiver.take().unwrap(),
        )));
        let mut gc_worker = self.init_gc_worker();
        let mut ttl_checker = Box::new(LazyWorker::new("ttl-checker"));
        let ttl_scheduler = ttl_checker.scheduler();

        let cfg_controller = self.cfg_controller.as_mut().unwrap();

        cfg_controller.register(
            tikv::config::Module::Quota,
            Box::new(QuotaLimitConfigManager::new(Arc::clone(
                &self.quota_limiter,
            ))),
        );

        cfg_controller.register(tikv::config::Module::Log, Box::new(LogConfigManager));

        // Create cdc.
        let mut cdc_worker = Box::new(LazyWorker::new("cdc"));
        let cdc_scheduler = cdc_worker.scheduler();
        let txn_extra_scheduler = cdc::CdcTxnExtraScheduler::new(cdc_scheduler.clone());

        self.engines
            .as_mut()
            .unwrap()
            .engine
            .set_txn_extra_scheduler(Arc::new(txn_extra_scheduler));

        let lock_mgr = LockManager::new(&self.core.config.pessimistic_txn);
        cfg_controller.register(
            tikv::config::Module::PessimisticTxn,
            Box::new(lock_mgr.config_manager()),
        );
        lock_mgr.register_detector_role_change_observer(self.coprocessor_host.as_mut().unwrap());

        let engines = self.engines.as_ref().unwrap();

        let pd_worker = LazyWorker::new("pd-worker");
        let pd_sender = pd_worker.scheduler();

        if let Some(sst_worker) = &mut self.sst_worker {
            let sst_runner = RecoveryRunner::new(
                engines.engines.kv.clone(),
                engines.store_meta.clone(),
                self.core
                    .config
                    .storage
                    .background_error_recovery_window
                    .into(),
                DEFAULT_CHECK_INTERVAL,
            );
            sst_worker.start_with_timer(sst_runner);
        }

        let unified_read_pool = if self.core.config.readpool.is_unified_pool_enabled() {
            let resource_ctl = self
                .resource_manager
                .as_ref()
                .map(|m| m.derive_controller("unified-read-pool".into(), true));
            Some(build_yatp_read_pool(
                &self.core.config.readpool.unified,
                pd_sender.clone(),
                engines.engine.clone(),
                resource_ctl,
                CleanupMethod::Remote(self.core.background_worker.remote()),
            ))
        } else {
            None
        };
        if let Some(unified_read_pool) = &unified_read_pool {
            let handle = unified_read_pool.handle();
            self.core.background_worker.spawn_interval_task(
                UPDATE_EWMA_TIME_SLICE_INTERVAL,
                move || {
                    handle.update_ewma_time_slice();
                },
            );
        }

        // The `DebugService` and `DiagnosticsService` will share the same thread pool
        let props = tikv_util::thread_group::current_properties();
        let debug_thread_pool = Arc::new(
            Builder::new_multi_thread()
                .thread_name(thd_name!("debugger"))
                .enable_time()
                .worker_threads(1)
                .with_sys_and_custom_hooks(
                    move || {
                        tikv_util::thread_group::set_properties(props.clone());
                    },
                    || {},
                )
                .build()
                .unwrap(),
        );

        // Start resource metering.
        let (recorder_notifier, collector_reg_handle, resource_tag_factory, recorder_worker) =
            resource_metering::init_recorder(
                self.core.config.resource_metering.precision.as_millis(),
            );
        self.core.to_stop.push(recorder_worker);
        let (reporter_notifier, data_sink_reg_handle, reporter_worker) =
            resource_metering::init_reporter(
                self.core.config.resource_metering.clone(),
                collector_reg_handle.clone(),
            );
        self.core.to_stop.push(reporter_worker);
        let (address_change_notifier, single_target_worker) = resource_metering::init_single_target(
            self.core.config.resource_metering.receiver_address.clone(),
            self.env.clone(),
            data_sink_reg_handle.clone(),
        );
        self.core.to_stop.push(single_target_worker);
        let rsmeter_pubsub_service = resource_metering::PubSubService::new(data_sink_reg_handle);

        let cfg_manager = resource_metering::ConfigManager::new(
            self.core.config.resource_metering.clone(),
            recorder_notifier,
            reporter_notifier,
            address_change_notifier,
        );
        cfg_controller.register(
            tikv::config::Module::ResourceMetering,
            Box::new(cfg_manager),
        );

        let storage_read_pool_handle = if self.core.config.readpool.storage.use_unified_pool() {
            unified_read_pool.as_ref().unwrap().handle()
        } else {
            let storage_read_pools = ReadPool::from(storage::build_read_pool(
                &self.core.config.readpool.storage,
                pd_sender.clone(),
                engines.engine.clone(),
            ));
            storage_read_pools.handle()
        };

        let storage = Storage::<_, _, F>::from_engine(
            engines.engine.clone(),
            &self.core.config.storage,
            storage_read_pool_handle,
            lock_mgr.clone(),
            self.concurrency_manager.clone(),
            lock_mgr.get_storage_dynamic_configs(),
            flow_controller.clone(),
            pd_sender.clone(),
            resource_tag_factory.clone(),
            Arc::clone(&self.quota_limiter),
            self.pd_client.feature_gate().clone(),
            self.causal_ts_provider.clone(),
            self.resource_manager
                .as_ref()
                .map(|m| m.derive_controller("scheduler-worker-pool".to_owned(), true)),
        )
        .unwrap_or_else(|e| fatal!("failed to create raft storage: {}", e));
        cfg_controller.register(
            tikv::config::Module::Storage,
            Box::new(StorageConfigManger::new(
                self.tablet_registry.as_ref().unwrap().clone(),
                ttl_scheduler,
                flow_controller,
                storage.get_scheduler(),
            )),
        );

        let (resolver, state) = resolve::new_resolver(
            self.pd_client.clone(),
            &self.core.background_worker,
            storage.get_engine().raft_extension(),
        );
        self.resolver = Some(resolver);

        ReplicaReadLockChecker::new(self.concurrency_manager.clone())
            .register(self.coprocessor_host.as_mut().unwrap());

        // Create snapshot manager, server.
        let snap_path = self
            .core
            .store_path
            .join(Path::new("snap"))
            .to_str()
            .unwrap()
            .to_owned();

        let bps = i64::try_from(self.core.config.server.snap_io_max_bytes_per_sec.0)
            .unwrap_or_else(|_| fatal!("snap_io_max_bytes_per_sec > i64::max_value"));

        let snap_mgr = SnapManagerBuilder::default()
            .max_write_bytes_per_sec(bps)
            .max_total_size(self.core.config.server.snap_max_total_size.0)
            .encryption_key_manager(self.core.encryption_key_manager.clone())
            .max_per_file_size(self.core.config.raft_store.max_snapshot_file_raw_size.0)
            .enable_multi_snapshot_files(
                self.pd_client
                    .feature_gate()
                    .can_enable(MULTI_FILES_SNAPSHOT_FEATURE),
            )
            .enable_receive_tablet_snapshot(
                self.core.config.raft_store.enable_v2_compatible_learner,
            )
            .build(snap_path);

        // Create coprocessor endpoint.
        let cop_read_pool_handle = if self.core.config.readpool.coprocessor.use_unified_pool() {
            unified_read_pool.as_ref().unwrap().handle()
        } else {
            let cop_read_pools = ReadPool::from(coprocessor::readpool_impl::build_read_pool(
                &self.core.config.readpool.coprocessor,
                pd_sender,
                engines.engine.clone(),
            ));
            cop_read_pools.handle()
        };

        let mut unified_read_pool_scale_receiver = None;
        if self.core.config.readpool.is_unified_pool_enabled() {
            let (unified_read_pool_scale_notifier, rx) = mpsc::sync_channel(10);
            cfg_controller.register(
                tikv::config::Module::Readpool,
                Box::new(ReadPoolConfigManager::new(
                    unified_read_pool.as_ref().unwrap().handle(),
                    unified_read_pool_scale_notifier,
                    &self.core.background_worker,
                    self.core.config.readpool.unified.max_thread_count,
                    self.core.config.readpool.unified.auto_adjust_pool_size,
                )),
            );
            unified_read_pool_scale_receiver = Some(rx);
        }

        // Register cdc.
        let cdc_ob = cdc::CdcObserver::new(cdc_scheduler.clone());
        cdc_ob.register_to(self.coprocessor_host.as_mut().unwrap());
        // Register cdc config manager.
        cfg_controller.register(
            tikv::config::Module::Cdc,
            Box::new(CdcConfigManager(cdc_worker.scheduler())),
        );

        // Create resolved ts worker
        let rts_worker = if self.core.config.resolved_ts.enable {
            let worker = Box::new(LazyWorker::new("resolved-ts"));
            // Register the resolved ts observer
            let resolved_ts_ob = resolved_ts::Observer::new(worker.scheduler());
            resolved_ts_ob.register_to(self.coprocessor_host.as_mut().unwrap());
            // Register config manager for resolved ts worker
            cfg_controller.register(
                tikv::config::Module::ResolvedTs,
                Box::new(resolved_ts::ResolvedTsConfigManager::new(
                    worker.scheduler(),
                )),
            );
            Some(worker)
        } else {
            None
        };

        let check_leader_runner = CheckLeaderRunner::new(
            engines.store_meta.clone(),
            self.coprocessor_host.clone().unwrap(),
        );
        let check_leader_scheduler = self
            .check_leader_worker
            .start("check-leader", check_leader_runner);

        let server_config = Arc::new(VersionTrack::new(self.core.config.server.clone()));

        self.core.config.raft_store.optimize_for(false);
        self.core
            .config
            .raft_store
            .validate(
                self.core.config.coprocessor.region_split_size(),
                self.core.config.coprocessor.enable_region_bucket(),
                self.core.config.coprocessor.region_bucket_size,
                false,
            )
            .unwrap_or_else(|e| fatal!("failed to validate raftstore config {}", e));
        let raft_store = Arc::new(VersionTrack::new(self.core.config.raft_store.clone()));
        let health_service = HealthService::default();
        let mut node = Node::new(
            self.system.take().unwrap(),
            &server_config.value().clone(),
            raft_store.clone(),
            self.core.config.storage.api_version(),
            self.pd_client.clone(),
            state,
            self.core.background_worker.clone(),
            Some(health_service.clone()),
            None,
        );
        node.try_bootstrap_store(engines.engines.clone())
            .unwrap_or_else(|e| fatal!("failed to bootstrap node id: {}", e));

        self.snap_mgr = Some(snap_mgr.clone());
        // Create server
        let server = Server::new(
            node.id(),
            &server_config,
            &self.security_mgr,
            storage.clone(),
            coprocessor::Endpoint::new(
                &server_config.value(),
                cop_read_pool_handle,
                self.concurrency_manager.clone(),
                resource_tag_factory,
                self.quota_limiter.clone(),
            ),
            coprocessor_v2::Endpoint::new(&self.core.config.coprocessor_v2),
            self.resolver.clone().unwrap(),
            Either::Left(snap_mgr.clone()),
            gc_worker.clone(),
            check_leader_scheduler,
            self.env.clone(),
            unified_read_pool,
            debug_thread_pool,
            health_service,
            self.resource_manager.clone(),
        )
        .unwrap_or_else(|e| fatal!("failed to create server: {}", e));
        cfg_controller.register(
            tikv::config::Module::Server,
            Box::new(ServerConfigManager::new(
                server.get_snap_worker_scheduler(),
                server_config.clone(),
                server.get_grpc_mem_quota().clone(),
            )),
        );

        // Start backup stream
        let backup_stream_scheduler = if self.core.config.log_backup.enable {
            // Create backup stream.
            let mut backup_stream_worker = Box::new(LazyWorker::new("backup-stream"));
            let backup_stream_scheduler = backup_stream_worker.scheduler();

            // Register backup-stream observer.
            let backup_stream_ob = BackupStreamObserver::new(backup_stream_scheduler.clone());
            backup_stream_ob.register_to(self.coprocessor_host.as_mut().unwrap());
            // Register config manager.
            cfg_controller.register(
                tikv::config::Module::BackupStream,
                Box::new(BackupStreamConfigManager::new(
                    backup_stream_worker.scheduler(),
                    self.core.config.log_backup.clone(),
                )),
            );

            let region_read_progress = engines
                .store_meta
                .lock()
                .unwrap()
                .region_read_progress
                .clone();
            let leadership_resolver = LeadershipResolver::new(
                node.id(),
                self.pd_client.clone(),
                self.env.clone(),
                self.security_mgr.clone(),
                region_read_progress,
                Duration::from_secs(60),
            );

            let backup_stream_endpoint = backup_stream::Endpoint::new(
                node.id(),
                PdStore::new(Checked::new(Sourced::new(
                    Arc::clone(&self.pd_client),
                    pd_client::meta_storage::Source::LogBackup,
                ))),
                self.core.config.log_backup.clone(),
                backup_stream_scheduler.clone(),
                backup_stream_ob,
                self.region_info_accessor.clone(),
                CdcRaftRouter(self.router.clone()),
                self.pd_client.clone(),
                self.concurrency_manager.clone(),
                BackupStreamResolver::V1(leadership_resolver),
            );
            backup_stream_worker.start(backup_stream_endpoint);
            self.core.to_stop.push(backup_stream_worker);
            Some(backup_stream_scheduler)
        } else {
            None
        };

        let import_path = self.core.store_path.join("import");
        let mut importer = SstImporter::new(
            &self.core.config.import,
            import_path,
            self.core.encryption_key_manager.clone(),
            self.core.config.storage.api_version(),
            false,
        )
        .unwrap();
        for (cf_name, compression_type) in &[
            (
                CF_DEFAULT,
                self.core
                    .config
                    .rocksdb
                    .defaultcf
                    .bottommost_level_compression,
            ),
            (
                CF_WRITE,
                self.core
                    .config
                    .rocksdb
                    .writecf
                    .bottommost_level_compression,
            ),
        ] {
            importer.set_compression_type(cf_name, from_rocks_compression_type(*compression_type));
        }
        let importer = Arc::new(importer);

        let split_check_runner = SplitCheckRunner::new(
            engines.engines.kv.clone(),
            self.router.clone(),
            self.coprocessor_host.clone().unwrap(),
        );
        let split_check_scheduler = self
            .core
            .background_worker
            .start("split-check", split_check_runner);
        cfg_controller.register(
            tikv::config::Module::Coprocessor,
            Box::new(SplitCheckConfigManager(split_check_scheduler.clone())),
        );

        let split_config_manager =
            SplitConfigManager::new(Arc::new(VersionTrack::new(self.core.config.split.clone())));
        cfg_controller.register(
            tikv::config::Module::Split,
            Box::new(split_config_manager.clone()),
        );

        let auto_split_controller = AutoSplitController::new(
            split_config_manager,
            self.core.config.server.grpc_concurrency,
            self.core.config.readpool.unified.max_thread_count,
            unified_read_pool_scale_receiver,
        );

        // `ConsistencyCheckObserver` must be registered before `Node::start`.
        let safe_point = Arc::new(AtomicU64::new(0));
        let observer = match self.core.config.coprocessor.consistency_check_method {
            ConsistencyCheckMethod::Mvcc => BoxConsistencyCheckObserver::new(
                MvccConsistencyCheckObserver::new(safe_point.clone()),
            ),
            ConsistencyCheckMethod::Raw => {
                BoxConsistencyCheckObserver::new(RawConsistencyCheckObserver::default())
            }
        };
        self.coprocessor_host
            .as_mut()
            .unwrap()
            .registry
            .register_consistency_check_observer(100, observer);

        node.start(
            engines.engines.clone(),
            server.transport(),
            snap_mgr,
            pd_worker,
            engines.store_meta.clone(),
            self.coprocessor_host.clone().unwrap(),
            importer.clone(),
            split_check_scheduler,
            auto_split_controller,
            self.concurrency_manager.clone(),
            collector_reg_handle,
            self.causal_ts_provider.clone(),
        )
        .unwrap_or_else(|e| fatal!("failed to start node: {}", e));

        // Start auto gc. Must after `Node::start` because `node_id` is initialized
        // there.
        assert!(node.id() > 0); // Node id should never be 0.
        let auto_gc_config = AutoGcConfig::new(
            self.pd_client.clone(),
            self.region_info_accessor.clone(),
            node.id(),
        );
        gc_worker
            .start(node.id())
            .unwrap_or_else(|e| fatal!("failed to start gc worker: {}", e));
        if let Err(e) = gc_worker.start_auto_gc(auto_gc_config, safe_point) {
            fatal!("failed to start auto_gc on storage, error: {}", e);
        }

        initial_metric(&self.core.config.metric);
        if self.core.config.storage.enable_ttl {
            ttl_checker.start_with_timer(TtlChecker::new(
                self.engines.as_ref().unwrap().engine.kv_engine().unwrap(),
                self.region_info_accessor.clone(),
                self.core.config.storage.ttl_check_poll_interval.into(),
            ));
            self.core.to_stop.push(ttl_checker);
        }

        // Start CDC.
        let cdc_memory_quota = MemoryQuota::new(self.core.config.cdc.sink_memory_quota.0 as _);
        let cdc_endpoint = cdc::Endpoint::new(
            self.core.config.server.cluster_id,
            &self.core.config.cdc,
            self.core.config.storage.engine == EngineType::RaftKv2,
            self.core.config.storage.api_version(),
            self.pd_client.clone(),
            cdc_scheduler.clone(),
            CdcRaftRouter(self.router.clone()),
            LocalTablets::Singleton(self.engines.as_ref().unwrap().engines.kv.clone()),
            cdc_ob,
            engines.store_meta.clone(),
            self.concurrency_manager.clone(),
            server.env(),
            self.security_mgr.clone(),
            cdc_memory_quota.clone(),
            self.causal_ts_provider.clone(),
        );
        cdc_worker.start_with_timer(cdc_endpoint);
        self.core.to_stop.push(cdc_worker);

        // Start resolved ts
        if let Some(mut rts_worker) = rts_worker {
            let rts_endpoint = resolved_ts::Endpoint::new(
                &self.core.config.resolved_ts,
                rts_worker.scheduler(),
                CdcRaftRouter(self.router.clone()),
                engines.store_meta.clone(),
                self.pd_client.clone(),
                self.concurrency_manager.clone(),
                server.env(),
                self.security_mgr.clone(),
            );
            rts_worker.start_with_timer(rts_endpoint);
            self.core.to_stop.push(rts_worker);
        }

        cfg_controller.register(
            tikv::config::Module::Raftstore,
            Box::new(RaftstoreConfigManager::new(
                node.refresh_config_scheduler(),
                raft_store,
            )),
        );

        // Create Debugger.
        let mut debugger = DebuggerImpl::new(
            engines.engines.clone(),
            self.cfg_controller.as_ref().unwrap().clone(),
            Some(storage),
        );
        debugger.set_kv_statistics(self.kv_statistics.clone());
        debugger.set_raft_statistics(self.raft_statistics.clone());

        self.servers = Some(Servers {
            lock_mgr,
            server,
            node,
            importer,
            cdc_scheduler,
            cdc_memory_quota,
            rsmeter_pubsub_service,
            backup_stream_scheduler,
            debugger,
        });

        server_config
    }

    fn register_services(&mut self) {
        let servers = self.servers.as_mut().unwrap();
        let engines = self.engines.as_ref().unwrap();

        // Import SST service.
        let import_service = ImportSstService::new(
            self.core.config.import.clone(),
            self.core.config.raft_store.raft_entry_max_size,
            engines.engine.clone(),
            LocalTablets::Singleton(engines.engines.kv.clone()),
            servers.importer.clone(),
            None,
        );
        let import_cfg_mgr = import_service.get_config_manager();

        if servers
            .server
            .register_service(create_import_sst(import_service))
            .is_some()
        {
            fatal!("failed to register import service");
        }

        self.cfg_controller
            .as_mut()
            .unwrap()
            .register(tikv::config::Module::Import, Box::new(import_cfg_mgr));

        let mut debugger = DebuggerImpl::new(
            engines.engines.clone(),
            self.cfg_controller.as_ref().unwrap().clone(),
        );
        debugger.set_kv_statistics(self.kv_statistics.clone());
        debugger.set_raft_statistics(self.raft_statistics.clone());

        // Debug service.
        let debug_service = DebugService::new(
<<<<<<< HEAD
            debugger,
=======
            servers.debugger.clone(),
>>>>>>> 993eb2f6
            servers.server.get_debug_thread_pool().clone(),
            engines.engine.raft_extension(),
        );
        info!("start register debug service");
        if servers
            .server
            .register_service(create_debug(debug_service))
            .is_some()
        {
            fatal!("failed to register debug service");
        }

        // Create Diagnostics service
        let diag_service = DiagnosticsService::new(
            servers.server.get_debug_thread_pool().clone(),
            self.core.config.log.file.filename.clone(),
            self.core.config.slow_log_file.clone(),
        );
        if servers
            .server
            .register_service(create_diagnostics(diag_service))
            .is_some()
        {
            fatal!("failed to register diagnostics service");
        }

        // Lock manager.
        if servers
            .server
            .register_service(create_deadlock(servers.lock_mgr.deadlock_service()))
            .is_some()
        {
            fatal!("failed to register deadlock service");
        }

        servers
            .lock_mgr
            .start(
                servers.node.id(),
                self.pd_client.clone(),
                self.resolver.clone().unwrap(),
                self.security_mgr.clone(),
                &self.core.config.pessimistic_txn,
            )
            .unwrap_or_else(|e| fatal!("failed to start lock manager: {}", e));

        // Backup service.
        let mut backup_worker = Box::new(self.core.background_worker.lazy_build("backup-endpoint"));
        let backup_scheduler = backup_worker.scheduler();
        let backup_service =
            backup::Service::<RocksEngine, ER>::with_router(backup_scheduler, self.router.clone());
        if servers
            .server
            .register_service(create_backup(backup_service))
            .is_some()
        {
            fatal!("failed to register backup service");
        }

        let backup_endpoint = backup::Endpoint::new(
            servers.node.id(),
            engines.engine.clone(),
            self.region_info_accessor.clone(),
            LocalTablets::Singleton(engines.engines.kv.clone()),
            self.core.config.backup.clone(),
            self.concurrency_manager.clone(),
            self.core.config.storage.api_version(),
            self.causal_ts_provider.clone(),
        );
        self.cfg_controller.as_mut().unwrap().register(
            tikv::config::Module::Backup,
            Box::new(backup_endpoint.get_config_manager()),
        );
        backup_worker.start(backup_endpoint);

        let cdc_service = cdc::Service::new(
            servers.cdc_scheduler.clone(),
            servers.cdc_memory_quota.clone(),
        );
        if servers
            .server
            .register_service(create_change_data(cdc_service))
            .is_some()
        {
            fatal!("failed to register cdc service");
        }
        if servers
            .server
            .register_service(create_resource_metering_pub_sub(
                servers.rsmeter_pubsub_service.clone(),
            ))
            .is_some()
        {
            warn!("failed to register resource metering pubsub service");
        }

        if let Some(sched) = servers.backup_stream_scheduler.take() {
            let pitr_service = backup_stream::Service::new(sched);
            if servers
                .server
                .register_service(create_log_backup(pitr_service))
                .is_some()
            {
                fatal!("failed to register log backup service");
            }
        }

        // the present tikv in recovery mode, start recovery service
        if self.br_snap_recovery_mode {
            let recovery_service =
                RecoveryService::new(engines.engines.clone(), self.router.clone());

            if servers
                .server
                .register_service(create_recover_data(recovery_service))
                .is_some()
            {
                fatal!("failed to register recovery service");
            }
        }
    }

    fn init_metrics_flusher(
        &mut self,
        fetcher: BytesFetcher,
        engines_info: Arc<EnginesResourceInfo>,
    ) {
        let mut engine_metrics = EngineMetricsManager::<RocksEngine, ER>::new(
            self.tablet_registry.clone().unwrap(),
            self.kv_statistics.clone(),
            self.core.config.rocksdb.titan.enabled,
            self.engines.as_ref().unwrap().engines.raft.clone(),
            self.raft_statistics.clone(),
        );
        let mut io_metrics = IoMetricsManager::new(fetcher);
        let engines_info_clone = engines_info.clone();

        // region_id -> (suffix, tablet)
        // `update` of EnginesResourceInfo is called perodically which needs this map
        // for recording the latest tablet for each region.
        // `cached_latest_tablets` is passed to `update` to avoid memory
        // allocation each time when calling `update`.
        let mut cached_latest_tablets = HashMap::default();
        self.core.background_worker.spawn_interval_task(
            DEFAULT_METRICS_FLUSH_INTERVAL,
            move || {
                let now = Instant::now();
                engine_metrics.flush(now);
                io_metrics.flush(now);
                engines_info_clone.update(now, &mut cached_latest_tablets);
            },
        );
        if let Some(limiter) = get_io_rate_limiter() {
            limiter.set_low_priority_io_adjustor_if_needed(Some(engines_info));
        }

        let mut mem_trace_metrics = MemoryTraceManager::default();
        mem_trace_metrics.register_provider(MEMTRACE_RAFTSTORE.clone());
        mem_trace_metrics.register_provider(MEMTRACE_COPROCESSOR.clone());
        self.core.background_worker.spawn_interval_task(
            DEFAULT_MEMTRACE_FLUSH_INTERVAL,
            move || {
                let now = Instant::now();
                mem_trace_metrics.flush(now);
            },
        );
    }

    fn init_storage_stats_task(&self, engines: Engines<RocksEngine, ER>) {
        let config_disk_capacity: u64 = self.core.config.raft_store.capacity.0;
        let data_dir = self.core.config.storage.data_dir.clone();
        let store_path = self.core.store_path.clone();
        let snap_mgr = self.snap_mgr.clone().unwrap();
        let reserve_space = disk::get_disk_reserved_space();
        let reserve_raft_space = disk::get_raft_disk_reserved_space();
        if reserve_space == 0 && reserve_raft_space == 0 {
            info!("disk space checker not enabled");
            return;
        }
        let raft_path = engines.raft.get_engine_path().to_string();
        let separated_raft_mount_path =
            path_in_diff_mount_point(raft_path.as_str(), engines.kv.path());
        let raft_almost_full_threshold = reserve_raft_space;
        let raft_already_full_threshold = reserve_raft_space / 2;

        let almost_full_threshold = reserve_space;
        let already_full_threshold = reserve_space / 2;
        fn calculate_disk_usage(a: disk::DiskUsage, b: disk::DiskUsage) -> disk::DiskUsage {
            match (a, b) {
                (disk::DiskUsage::AlreadyFull, _) => disk::DiskUsage::AlreadyFull,
                (_, disk::DiskUsage::AlreadyFull) => disk::DiskUsage::AlreadyFull,
                (disk::DiskUsage::AlmostFull, _) => disk::DiskUsage::AlmostFull,
                (_, disk::DiskUsage::AlmostFull) => disk::DiskUsage::AlmostFull,
                (disk::DiskUsage::Normal, disk::DiskUsage::Normal) => disk::DiskUsage::Normal,
            }
        }
        self.core.background_worker
            .spawn_interval_task(DEFAULT_STORAGE_STATS_INTERVAL, move || {
                let disk_stats = match fs2::statvfs(&store_path) {
                    Err(e) => {
                        error!(
                            "get disk stat for kv store failed";
                            "kv path" => store_path.to_str(),
                            "err" => ?e
                        );
                        return;
                    }
                    Ok(stats) => stats,
                };
                let disk_cap = disk_stats.total_space();
                let snap_size = snap_mgr.get_total_snap_size().unwrap();

                let kv_size = engines
                    .kv
                    .get_engine_used_size()
                    .expect("get kv engine size");

                let raft_size = engines
                    .raft
                    .get_engine_size()
                    .expect("get raft engine size");

                let mut raft_disk_status = disk::DiskUsage::Normal;
                if separated_raft_mount_path && reserve_raft_space != 0 {
                    let raft_disk_stats = match fs2::statvfs(&raft_path) {
                        Err(e) => {
                            error!(
                                "get disk stat for raft engine failed";
                                "raft engine path" => raft_path.clone(),
                                "err" => ?e
                            );
                            return;
                        }
                        Ok(stats) => stats,
                    };
                    let raft_disk_cap = raft_disk_stats.total_space();
                    let mut raft_disk_available =
                        raft_disk_cap.checked_sub(raft_size).unwrap_or_default();
                    raft_disk_available = cmp::min(raft_disk_available, raft_disk_stats.available_space());
                    raft_disk_status = if raft_disk_available <= raft_already_full_threshold
                    {
                        disk::DiskUsage::AlreadyFull
                    } else if raft_disk_available <= raft_almost_full_threshold
                    {
                        disk::DiskUsage::AlmostFull
                    } else {
                        disk::DiskUsage::Normal
                    };
                }
                let placeholer_file_path = PathBuf::from_str(&data_dir)
                    .unwrap()
                    .join(Path::new(file_system::SPACE_PLACEHOLDER_FILE));

                let placeholder_size: u64 =
                    file_system::get_file_size(placeholer_file_path).unwrap_or(0);

                let used_size = if !separated_raft_mount_path {
                    snap_size + kv_size + raft_size + placeholder_size
                } else {
                    snap_size + kv_size + placeholder_size
                };
                let capacity = if config_disk_capacity == 0 || disk_cap < config_disk_capacity {
                    disk_cap
                } else {
                    config_disk_capacity
                };

                let mut available = capacity.checked_sub(used_size).unwrap_or_default();
                available = cmp::min(available, disk_stats.available_space());

                let prev_disk_status = disk::get_disk_status(0); //0 no need care about failpoint.
                let cur_kv_disk_status = if available <= already_full_threshold {
                    disk::DiskUsage::AlreadyFull
                } else if available <= almost_full_threshold {
                    disk::DiskUsage::AlmostFull
                } else {
                    disk::DiskUsage::Normal
                };
                let cur_disk_status = calculate_disk_usage(raft_disk_status, cur_kv_disk_status);
                if prev_disk_status != cur_disk_status {
                    warn!(
                        "disk usage {:?}->{:?} (raft engine usage: {:?}, kv engine usage: {:?}), seperated raft mount={}, kv available={}, snap={}, kv={}, raft={}, capacity={}",
                        prev_disk_status,
                        cur_disk_status,
                        raft_disk_status,
                        cur_kv_disk_status,
                        separated_raft_mount_path,
                        available,
                        snap_size,
                        kv_size,
                        raft_size,
                        capacity
                    );
                }
                disk::set_disk_status(cur_disk_status);
            })
    }

    fn init_sst_recovery_sender(&mut self) -> Option<Scheduler<String>> {
        if !self
            .core
            .config
            .storage
            .background_error_recovery_window
            .is_zero()
        {
            let sst_worker = Box::new(LazyWorker::new("sst-recovery"));
            let scheduler = sst_worker.scheduler();
            self.sst_worker = Some(sst_worker);
            Some(scheduler)
        } else {
            None
        }
    }

    fn run_server(&mut self, server_config: Arc<VersionTrack<ServerConfig>>) {
        let server = self.servers.as_mut().unwrap();
        server
            .server
            .build_and_bind()
            .unwrap_or_else(|e| fatal!("failed to build server: {}", e));
        server
            .server
            .start(server_config, self.security_mgr.clone(), NoSnapshotCache)
            .unwrap_or_else(|e| fatal!("failed to start server: {}", e));
    }

    fn run_status_server(&mut self) {
        // Create a status server.
        let status_enabled = !self.core.config.server.status_addr.is_empty();
        if status_enabled {
            let mut status_server = match StatusServer::new(
                self.core.config.server.status_thread_pool_size,
                self.cfg_controller.take().unwrap(),
                Arc::new(self.core.config.security.clone()),
                self.engines.as_ref().unwrap().engine.raft_extension(),
                self.core.store_path.clone(),
                self.resource_manager.clone(),
            ) {
                Ok(status_server) => Box::new(status_server),
                Err(e) => {
                    error_unknown!(%e; "failed to start runtime for status service");
                    return;
                }
            };
            // Start the status server.
            if let Err(e) = status_server.start(self.core.config.server.status_addr.clone()) {
                error_unknown!(%e; "failed to bind addr for status service");
            } else {
                self.core.to_stop.push(status_server);
            }
        }
    }

    fn stop(self) {
        tikv_util::thread_group::mark_shutdown();
        let mut servers = self.servers.unwrap();
        servers
            .server
            .stop()
            .unwrap_or_else(|e| fatal!("failed to stop server: {}", e));

        servers.node.stop();
        self.region_info_accessor.stop();

        servers.lock_mgr.stop();

        if let Some(sst_worker) = self.sst_worker {
            sst_worker.stop_worker();
        }

        self.core.to_stop.into_iter().for_each(|s| s.stop());
    }
}

impl<CER: ConfiguredRaftEngine, F: KvFormat> TikvServer<CER, F> {
    fn init_raw_engines(
        &mut self,
        flow_listener: engine_rocks::FlowListener,
    ) -> (Engines<RocksEngine, CER>, Arc<EnginesResourceInfo>) {
        let block_cache = self
            .core
            .config
            .storage
            .block_cache
            .build_shared_cache(self.core.config.storage.engine);
        let env = self
            .core
            .config
            .build_shared_rocks_env(
                self.core.encryption_key_manager.clone(),
                get_io_rate_limiter(),
            )
            .unwrap();

        // Create raft engine
        let (raft_engine, raft_statistics) = CER::build(
            &self.core.config,
            &env,
            &self.core.encryption_key_manager,
            &block_cache,
        );
        self.raft_statistics = raft_statistics;

        // Create kv engine.
        let builder = KvEngineFactoryBuilder::new(
            env,
            &self.core.config,
            block_cache,
            self.core.encryption_key_manager.clone(),
        )
        .compaction_event_sender(Arc::new(RaftRouterCompactedEventSender {
            router: Mutex::new(self.router.clone()),
        }))
        .region_info_accessor(self.region_info_accessor.clone())
        .sst_recovery_sender(self.init_sst_recovery_sender())
        .flow_listener(flow_listener);
        let factory = Box::new(builder.build());
        let kv_engine = factory
            .create_shared_db(&self.core.store_path)
            .unwrap_or_else(|s| fatal!("failed to create kv engine: {}", s));
        self.kv_statistics = Some(factory.rocks_statistics());
        let engines = Engines::new(kv_engine.clone(), raft_engine);

        let cfg_controller = self.cfg_controller.as_mut().unwrap();
        cfg_controller.register(
            tikv::config::Module::Rocksdb,
            Box::new(DbConfigManger::new(kv_engine.clone(), DbType::Kv)),
        );
        let reg = TabletRegistry::new(
            Box::new(SingletonFactory::new(kv_engine)),
            &self.core.store_path,
        )
        .unwrap();
        // It always use the singleton kv_engine, use arbitrary id and suffix.
        let ctx = TabletContext::with_infinite_region(0, Some(0));
        reg.load(ctx, false).unwrap();
        self.tablet_registry = Some(reg.clone());
        engines.raft.register_config(cfg_controller);

        let engines_info = Arc::new(EnginesResourceInfo::new(
            &self.core.config,
            reg,
            engines.raft.as_rocks_engine().cloned(),
            180, // max_samples_to_preserve
        ));

        (engines, engines_info)
    }
}

/// Various sanity-checks and logging before running a server.
///
/// Warnings are logged.
///
/// # Logs
///
/// The presence of these environment variables that affect the database
/// behavior is logged.
///
/// - `GRPC_POLL_STRATEGY`
/// - `http_proxy` and `https_proxy`
///
/// # Warnings
///
/// - if `net.core.somaxconn` < 32768
/// - if `net.ipv4.tcp_syncookies` is not 0
/// - if `vm.swappiness` is not 0
/// - if data directories are not on SSDs
/// - if the "TZ" environment variable is not set on unix
fn pre_start() {
    check_environment_variables();
    for e in tikv_util::config::check_kernel() {
        warn!(
            "check: kernel";
            "err" => %e
        );
    }
}

#[cfg(test)]
mod test {
    use std::{collections::HashMap, sync::Arc};

    use engine_rocks::raw::Env;
    use engine_traits::{
        FlowControlFactorsExt, MiscExt, SyncMutable, TabletContext, TabletRegistry, CF_DEFAULT,
    };
    use tempfile::Builder;
    use tikv::{config::TikvConfig, server::KvEngineFactoryBuilder};
    use tikv_util::{config::ReadableSize, time::Instant};

    use super::EnginesResourceInfo;

    #[test]
    fn test_engines_resource_info_update() {
        let mut config = TikvConfig::default();
        config.rocksdb.defaultcf.disable_auto_compactions = true;
        config.rocksdb.defaultcf.soft_pending_compaction_bytes_limit = Some(ReadableSize(1));
        config.rocksdb.writecf.soft_pending_compaction_bytes_limit = Some(ReadableSize(1));
        config.rocksdb.lockcf.soft_pending_compaction_bytes_limit = Some(ReadableSize(1));
        let env = Arc::new(Env::default());
        let path = Builder::new().prefix("test-update").tempdir().unwrap();
        let cache = config
            .storage
            .block_cache
            .build_shared_cache(config.storage.engine);

        let factory = KvEngineFactoryBuilder::new(env, &config, cache, None).build();
        let reg = TabletRegistry::new(Box::new(factory), path.path().join("tablets")).unwrap();

        for i in 1..6 {
            let ctx = TabletContext::with_infinite_region(i, Some(10));
            reg.load(ctx, true).unwrap();
        }

        let mut cached = reg.get(1).unwrap();
        let mut tablet = cached.latest().unwrap();
        // Prepare some data for two tablets of the same region. So we can test whether
        // we fetch the bytes from the latest one.
        for i in 1..21 {
            tablet.put_cf(CF_DEFAULT, b"key", b"val").unwrap();
            if i % 2 == 0 {
                tablet.flush_cf(CF_DEFAULT, true).unwrap();
            }
        }
        let old_pending_compaction_bytes = tablet
            .get_cf_pending_compaction_bytes(CF_DEFAULT)
            .unwrap()
            .unwrap();

        let ctx = TabletContext::with_infinite_region(1, Some(20));
        reg.load(ctx, true).unwrap();
        tablet = cached.latest().unwrap();

        for i in 1..11 {
            tablet.put_cf(CF_DEFAULT, b"key", b"val").unwrap();
            if i % 2 == 0 {
                tablet.flush_cf(CF_DEFAULT, true).unwrap();
            }
        }
        let new_pending_compaction_bytes = tablet
            .get_cf_pending_compaction_bytes(CF_DEFAULT)
            .unwrap()
            .unwrap();

        assert!(old_pending_compaction_bytes > new_pending_compaction_bytes);

        let engines_info = Arc::new(EnginesResourceInfo::new(&config, reg, None, 10));

        let mut cached_latest_tablets = HashMap::default();
        engines_info.update(Instant::now(), &mut cached_latest_tablets);

        // The memory allocation should be reserved
        assert!(cached_latest_tablets.capacity() >= 5);
        // The tablet cache should be cleared
        assert!(cached_latest_tablets.is_empty());

        // The latest_normalized_pending_bytes should be equal to the pending compaction
        // bytes of tablet_1_20
        assert_eq!(
            (new_pending_compaction_bytes * 100) as u32,
            engines_info.latest_normalized_pending_bytes()
        );
    }
}<|MERGE_RESOLUTION|>--- conflicted
+++ resolved
@@ -1049,20 +1049,9 @@
             .unwrap()
             .register(tikv::config::Module::Import, Box::new(import_cfg_mgr));
 
-        let mut debugger = DebuggerImpl::new(
-            engines.engines.clone(),
-            self.cfg_controller.as_ref().unwrap().clone(),
-        );
-        debugger.set_kv_statistics(self.kv_statistics.clone());
-        debugger.set_raft_statistics(self.raft_statistics.clone());
-
         // Debug service.
         let debug_service = DebugService::new(
-<<<<<<< HEAD
-            debugger,
-=======
             servers.debugger.clone(),
->>>>>>> 993eb2f6
             servers.server.get_debug_thread_pool().clone(),
             engines.engine.raft_extension(),
         );
