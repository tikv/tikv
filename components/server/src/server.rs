// Copyright 2021 TiKV Project Authors. Licensed under Apache-2.0.

//! This module startups all the components of a TiKV server.
//!
//! It is responsible for reading from configs, starting up the various server
//! components, and handling errors (mostly by aborting and reporting to the
//! user).
//!
//! The entry point is `run_tikv`.
//!
//! Components are often used to initialize other components, and/or must be
//! explicitly stopped. We keep these components in the `TikvServer` struct.

use std::{
    cmp,
    collections::HashMap,
    convert::TryFrom,
    env, fmt,
    net::SocketAddr,
    path::{Path, PathBuf},
    str::FromStr,
    sync::{
        atomic::{AtomicU32, AtomicU64, Ordering},
        mpsc, Arc, Mutex,
    },
    time::Duration,
    u64,
};

use api_version::{dispatch_api_version, KvFormat};
use backup_stream::{
    config::BackupStreamConfigManager,
    metadata::{ConnectionConfig, LazyEtcdClient},
    observer::BackupStreamObserver,
};
use causal_ts::CausalTsProviderImpl;
use cdc::{CdcConfigManager, MemoryQuota};
use concurrency_manager::ConcurrencyManager;
use encryption_export::{data_key_manager_from_config, DataKeyManager};
use engine_rocks::{
    from_rocks_compression_type,
    raw::{Cache, Env},
    FlowInfo, FlushListener, RocksEngine, RocksSnapshot,
};
use engine_rocks_helper::sst_recovery::{RecoveryRunner, DEFAULT_CHECK_INTERVAL};
use engine_traits::{
    CfOptions, CfOptionsExt, Engines, FlowControlFactorsExt, KvEngine, MiscExt, RaftEngine,
    TabletFactory, CF_DEFAULT, CF_LOCK, CF_WRITE,
};
use error_code::ErrorCodeExt;
use file_system::{
    get_io_rate_limiter, set_io_rate_limiter, BytesFetcher, File, IoBudgetAdjustor,
    MetricsManager as IoMetricsManager,
};
use futures::executor::block_on;
use grpcio::{EnvBuilder, Environment};
use grpcio_health::HealthService;
use kvproto::{
    brpb::create_backup, cdcpb::create_change_data, deadlock::create_deadlock,
    debugpb::create_debug, diagnosticspb::create_diagnostics, import_sstpb::create_import_sst,
    kvrpcpb::ApiVersion, logbackuppb::create_log_backup, recoverdatapb::create_recover_data,
    resource_usage_agent::create_resource_metering_pub_sub,
};
use pd_client::{PdClient, RpcClient};
use raft_log_engine::RaftLogEngine;
use raftstore::{
    coprocessor::{
        config::SplitCheckConfigManager, BoxConsistencyCheckObserver, ConsistencyCheckMethod,
        CoprocessorHost, RawConsistencyCheckObserver, RegionInfoAccessor,
    },
    router::ServerRaftStoreRouter,
    store::{
        config::RaftstoreConfigManager,
        fsm,
        fsm::store::{
            ApplyResNotifier, RaftBatchSystem, RaftRouter, StoreMeta, MULTI_FILES_SNAPSHOT_FEATURE,
            PENDING_MSG_CAP,
        },
        memory::MEMTRACE_ROOT as MEMTRACE_RAFTSTORE,
        AutoSplitController, CheckLeaderRunner, GlobalReplicationState, LocalReader,
        SeqnoRelationTask, SnapManager, SnapManagerBuilder, SplitCheckRunner, SplitConfigManager,
        StoreMetaDelegate,
    },
    RaftRouterCompactedEventSender,
};
use security::SecurityManager;
use snap_recovery::RecoveryService;
use tikv::{
    config::{ConfigController, DbConfigManger, DbType, LogConfigManager, TikvConfig},
    coprocessor::{self, MEMTRACE_ROOT as MEMTRACE_COPROCESSOR},
    coprocessor_v2,
    import::{ImportSstService, SstImporter},
    read_pool::{build_yatp_read_pool, ReadPool, ReadPoolConfigManager},
    server::{
        config::{Config as ServerConfig, ServerConfigManager},
        create_raft_storage,
        gc_worker::{AutoGcConfig, GcWorker},
        lock_manager::LockManager,
        raftkv::ReplicaReadLockChecker,
        resolve,
        service::{DebugService, DiagnosticsService},
        status_server::StatusServer,
        ttl::TtlChecker,
        KvEngineFactoryBuilder, Node, RaftKv, Server, CPU_CORES_QUOTA_GAUGE, DEFAULT_CLUSTER_ID,
        GRPC_THREAD_PREFIX,
    },
    storage::{
        self,
        config_manager::StorageConfigManger,
        mvcc::MvccConsistencyCheckObserver,
        txn::flow_controller::{EngineFlowController, FlowController},
        Engine,
    },
};
use tikv_util::{
    check_environment_variables,
    config::{ensure_dir_exist, RaftDataStateMachine, VersionTrack},
    math::MovingAvgU32,
    metrics::INSTANCE_BACKEND_CPU_QUOTA,
    quota_limiter::{QuotaLimitConfigManager, QuotaLimiter},
    sys::{cpu_time::ProcessStat, disk, register_memory_usage_high_water, SysQuota},
    thread_group::GroupProperties,
    time::{Instant, Monitor},
    worker::{Builder as WorkerBuilder, LazyWorker, Scheduler, Worker},
};
use tokio::runtime::Builder;

use crate::{
    memory::*, raft_engine_switch::*, setup::*, signal_handler,
    tikv_util::sys::thread::ThreadBuildWrapper,
};

// minimum number of core kept for background requests
const BACKGROUND_REQUEST_CORE_LOWER_BOUND: f64 = 1.0;
// max ratio of core quota for background requests
const BACKGROUND_REQUEST_CORE_MAX_RATIO: f64 = 0.95;
// default ratio of core quota for background requests = core_number * 0.5
const BACKGROUND_REQUEST_CORE_DEFAULT_RATIO: f64 = 0.5;
// indication of TiKV instance is short of cpu
const SYSTEM_BUSY_THRESHOLD: f64 = 0.80;
// indication of TiKV instance in healthy state when cpu usage is in [0.5, 0.80)
const SYSTEM_HEALTHY_THRESHOLD: f64 = 0.50;
// pace of cpu quota adjustment
const CPU_QUOTA_ADJUSTMENT_PACE: f64 = 200.0; // 0.2 vcpu

#[inline]
fn run_impl<CER: ConfiguredRaftEngine, F: KvFormat>(config: TikvConfig) {
    let mut tikv = TikvServer::<CER>::init::<F>(config);

    // Must be called after `TikvServer::init`.
    let memory_limit = tikv.config.memory_usage_limit.unwrap().0;
    let high_water = (tikv.config.memory_usage_high_water * memory_limit as f64) as u64;
    register_memory_usage_high_water(high_water);

    tikv.check_conflict_addr();
    tikv.init_fs();
    tikv.init_yatp();
    tikv.init_encryption();
    let fetcher = tikv.init_io_utility();
    let listener = tikv.init_flow_receiver();
    let (engines, engines_info) = tikv.init_raw_engines(listener);
    tikv.init_engines(engines.clone());
    let server_config = tikv.init_servers::<F>();
    tikv.register_services();
    tikv.init_metrics_flusher(fetcher, engines_info);
    tikv.init_storage_stats_task(engines);
    tikv.run_server(server_config);
    tikv.run_status_server();
    tikv.init_quota_tuning_task(tikv.quota_limiter.clone());

    signal_handler::wait_for_signal(Some(tikv.engines.take().unwrap().engines));
    tikv.stop();
}

/// Run a TiKV server. Returns when the server is shutdown by the user, in which
/// case the server will be properly stopped.
pub fn run_tikv(config: TikvConfig) {
    // Sets the global logger ASAP.
    // It is okay to use the config w/o `validate()`,
    // because `initial_logger()` handles various conditions.
    initial_logger(&config);

    // Print version information.
    let build_timestamp = option_env!("TIKV_BUILD_TIME");
    tikv::log_tikv_info(build_timestamp);

    // Print resource quota.
    SysQuota::log_quota();
    CPU_CORES_QUOTA_GAUGE.set(SysQuota::cpu_cores_quota());

    // Do some prepare works before start.
    pre_start();

    let _m = Monitor::default();

    dispatch_api_version!(config.storage.api_version(), {
        if !config.raft_engine.enable {
            run_impl::<RocksEngine, API>(config)
        } else {
            run_impl::<RaftLogEngine, API>(config)
        }
    })
}

const RESERVED_OPEN_FDS: u64 = 1000;

const DEFAULT_METRICS_FLUSH_INTERVAL: Duration = Duration::from_millis(10_000);
const DEFAULT_MEMTRACE_FLUSH_INTERVAL: Duration = Duration::from_millis(1_000);
const DEFAULT_ENGINE_METRICS_RESET_INTERVAL: Duration = Duration::from_millis(60_000);
const DEFAULT_STORAGE_STATS_INTERVAL: Duration = Duration::from_secs(1);
const DEFAULT_QUOTA_LIMITER_TUNE_INTERVAL: Duration = Duration::from_secs(5);

/// A complete TiKV server.
struct TikvServer<ER: RaftEngine> {
    config: TikvConfig,
    cfg_controller: Option<ConfigController>,
    security_mgr: Arc<SecurityManager>,
    pd_client: Arc<RpcClient>,
    router: RaftRouter<RocksEngine, ER>,
    flow_info_sender: Option<mpsc::Sender<FlowInfo>>,
    flow_info_receiver: Option<mpsc::Receiver<FlowInfo>>,
    system: Option<RaftBatchSystem<RocksEngine, ER>>,
    resolver: resolve::PdStoreAddrResolver,
    state: Arc<Mutex<GlobalReplicationState>>,
    store_path: PathBuf,
    snap_mgr: Option<SnapManager>, // Will be filled in `init_servers`.
    encryption_key_manager: Option<Arc<DataKeyManager>>,
    engines: Option<TikvEngines<RocksEngine, ER>>,
    servers: Option<Servers<RocksEngine, ER>>,
    region_info_accessor: RegionInfoAccessor,
    coprocessor_host: Option<CoprocessorHost<RocksEngine>>,
    to_stop: Vec<Box<dyn Stop>>,
    lock_files: Vec<File>,
    concurrency_manager: ConcurrencyManager,
    env: Arc<Environment>,
    background_worker: Worker,
    sst_worker: Option<Box<LazyWorker<String>>>,
    seqno_worker: Option<LazyWorker<SeqnoRelationTask<RocksSnapshot>>>,
    quota_limiter: Arc<QuotaLimiter>,
    causal_ts_provider: Option<Arc<CausalTsProviderImpl>>, // used for rawkv apiv2
    tablet_factory: Option<Arc<dyn TabletFactory<RocksEngine> + Send + Sync>>,
    br_snap_recovery_mode: bool, // use for br snapshot recovery
}

struct TikvEngines<EK: KvEngine, ER: RaftEngine> {
    engines: Engines<EK, ER>,
    store_meta: Arc<Mutex<StoreMeta>>,
    engine: RaftKv<EK, ServerRaftStoreRouter<EK, ER>>,
}

struct Servers<EK: KvEngine, ER: RaftEngine> {
    lock_mgr: LockManager,
    server: LocalServer<EK, ER>,
    node: Node<RpcClient, EK, ER>,
    importer: Arc<SstImporter>,
    cdc_scheduler: tikv_util::worker::Scheduler<cdc::Task>,
    cdc_memory_quota: MemoryQuota,
    rsmeter_pubsub_service: resource_metering::PubSubService,
    backup_stream_scheduler: Option<tikv_util::worker::Scheduler<backup_stream::Task>>,
}

type LocalServer<EK, ER> =
    Server<RaftRouter<EK, ER>, resolve::PdStoreAddrResolver, LocalRaftKv<EK, ER>>;
type LocalRaftKv<EK, ER> = RaftKv<EK, ServerRaftStoreRouter<EK, ER>>;

impl<ER> TikvServer<ER>
where
    ER: RaftEngine,
{
    fn init<F: KvFormat>(mut config: TikvConfig) -> TikvServer<ER> {
        tikv_util::thread_group::set_properties(Some(GroupProperties::default()));
        // It is okay use pd config and security config before `init_config`,
        // because these configs must be provided by command line, and only
        // used during startup process.
        let security_mgr = Arc::new(
            SecurityManager::new(&config.security)
                .unwrap_or_else(|e| fatal!("failed to create security manager: {}", e)),
        );
        let env = Arc::new(
            EnvBuilder::new()
                .cq_count(config.server.grpc_concurrency)
                .name_prefix(thd_name!(GRPC_THREAD_PREFIX))
                .build(),
        );
        let pd_client =
            Self::connect_to_pd_cluster(&mut config, env.clone(), Arc::clone(&security_mgr));
        // check if TiKV need to run in snapshot recovery mode
        let is_recovering_marked = match pd_client.is_recovering_marked() {
            Err(e) => {
                warn!(
                    "failed to get recovery mode from PD";
                    "error" => ?e,
                );
                false
            }
            Ok(marked) => marked,
        };

        if is_recovering_marked {
            // Run a TiKV server in recovery modeß
            info!("TiKV running in Snapshot Recovery Mode");
            snap_recovery::init_cluster::enter_snap_recovery_mode(&mut config);
            // connect_to_pd_cluster retreived the cluster id from pd
            let cluster_id = config.server.cluster_id;
            snap_recovery::init_cluster::start_recovery(
                config.clone(),
                cluster_id,
                pd_client.clone(),
            );
        }

        // Initialize and check config
        let cfg_controller = Self::init_config(config);
        let config = cfg_controller.get_current();

        let store_path = Path::new(&config.storage.data_dir).to_owned();

        // Initialize raftstore channels.
        let (router, system) = fsm::create_raft_batch_system(&config.raft_store);

        let thread_count = config.server.background_thread_count;
        let background_worker = WorkerBuilder::new("background")
            .thread_count(thread_count)
            .create();
        let (resolver, state) =
            resolve::new_resolver(Arc::clone(&pd_client), &background_worker, router.clone());

        let mut coprocessor_host = Some(CoprocessorHost::new(
            router.clone(),
            config.coprocessor.clone(),
        ));
        let region_info_accessor = RegionInfoAccessor::new(coprocessor_host.as_mut().unwrap());

        // Initialize concurrency manager
        let latest_ts = block_on(pd_client.get_tso()).expect("failed to get timestamp from PD");
        let concurrency_manager = ConcurrencyManager::new(latest_ts);

        // use different quota for front-end and back-end requests
        let quota_limiter = Arc::new(QuotaLimiter::new(
            config.quota.foreground_cpu_time,
            config.quota.foreground_write_bandwidth,
            config.quota.foreground_read_bandwidth,
            config.quota.background_cpu_time,
            config.quota.background_write_bandwidth,
            config.quota.background_read_bandwidth,
            config.quota.max_delay_duration,
            config.quota.enable_auto_tune,
        ));

        let mut causal_ts_provider = None;
        if let ApiVersion::V2 = F::TAG {
            let tso = block_on(causal_ts::BatchTsoProvider::new_opt(
                pd_client.clone(),
                config.causal_ts.renew_interval.0,
                config.causal_ts.available_interval.0,
                config.causal_ts.renew_batch_min_size,
                config.causal_ts.renew_batch_max_size,
            ));
            if let Err(e) = tso {
                fatal!("Causal timestamp provider initialize failed: {:?}", e);
            }
            causal_ts_provider = Some(Arc::new(tso.unwrap().into()));
            info!("Causal timestamp provider startup.");
        }

        TikvServer {
            config,
            cfg_controller: Some(cfg_controller),
            security_mgr,
            pd_client,
            router,
            system: Some(system),
            resolver,
            state,
            store_path,
            snap_mgr: None,
            encryption_key_manager: None,
            engines: None,
            servers: None,
            region_info_accessor,
            coprocessor_host,
            to_stop: vec![],
            lock_files: vec![],
            concurrency_manager,
            env,
            background_worker,
            flow_info_sender: None,
            flow_info_receiver: None,
            sst_worker: None,
            quota_limiter,
            causal_ts_provider,
            tablet_factory: None,
            br_snap_recovery_mode: is_recovering_marked,
            seqno_worker: None,
        }
    }

    /// Initialize and check the config
    ///
    /// Warnings are logged and fatal errors exist.
    ///
    /// #  Fatal errors
    ///
    /// - If `dynamic config` feature is enabled and failed to register config
    ///   to PD
    /// - If some critical configs (like data dir) are differrent from last run
    /// - If the config can't pass `validate()`
    /// - If the max open file descriptor limit is not high enough to support
    ///   the main database and the raft database.
    fn init_config(mut config: TikvConfig) -> ConfigController {
        validate_and_persist_config(&mut config, true);

        ensure_dir_exist(&config.storage.data_dir).unwrap();
        if !config.rocksdb.wal_dir.is_empty() {
            ensure_dir_exist(&config.rocksdb.wal_dir).unwrap();
        }
        if config.raft_engine.enable {
            ensure_dir_exist(&config.raft_engine.config().dir).unwrap();
        } else {
            ensure_dir_exist(&config.raft_store.raftdb_path).unwrap();
            if !config.raftdb.wal_dir.is_empty() {
                ensure_dir_exist(&config.raftdb.wal_dir).unwrap();
            }
        }

        check_system_config(&config);

        tikv_util::set_panic_hook(config.abort_on_panic, &config.storage.data_dir);

        info!(
            "using config";
            "config" => serde_json::to_string(&config).unwrap(),
        );
        if config.panic_when_unexpected_key_or_data {
            info!("panic-when-unexpected-key-or-data is on");
            tikv_util::set_panic_when_unexpected_key_or_data(true);
        }

        config.write_into_metrics();

        ConfigController::new(config)
    }

    fn connect_to_pd_cluster(
        config: &mut TikvConfig,
        env: Arc<Environment>,
        security_mgr: Arc<SecurityManager>,
    ) -> Arc<RpcClient> {
        let pd_client = Arc::new(
            RpcClient::new(&config.pd, Some(env), security_mgr)
                .unwrap_or_else(|e| fatal!("failed to create rpc client: {}", e)),
        );

        let cluster_id = pd_client
            .get_cluster_id()
            .unwrap_or_else(|e| fatal!("failed to get cluster id: {}", e));
        if cluster_id == DEFAULT_CLUSTER_ID {
            fatal!("cluster id can't be {}", DEFAULT_CLUSTER_ID);
        }
        config.server.cluster_id = cluster_id;
        info!(
            "connect to PD cluster";
            "cluster_id" => cluster_id
        );

        pd_client
    }

    fn check_conflict_addr(&mut self) {
        let cur_addr: SocketAddr = self
            .config
            .server
            .addr
            .parse()
            .expect("failed to parse into a socket address");
        let cur_ip = cur_addr.ip();
        let cur_port = cur_addr.port();
        let lock_dir = get_lock_dir();

        let search_base = env::temp_dir().join(&lock_dir);
        file_system::create_dir_all(&search_base)
            .unwrap_or_else(|_| panic!("create {} failed", search_base.display()));

        for entry in file_system::read_dir(&search_base).unwrap().flatten() {
            if !entry.file_type().unwrap().is_file() {
                continue;
            }
            let file_path = entry.path();
            let file_name = file_path.file_name().unwrap().to_str().unwrap();
            if let Ok(addr) = file_name.replace('_', ":").parse::<SocketAddr>() {
                let ip = addr.ip();
                let port = addr.port();
                if cur_port == port
                    && (cur_ip == ip || cur_ip.is_unspecified() || ip.is_unspecified())
                {
                    let _ = try_lock_conflict_addr(file_path);
                }
            }
        }

        let cur_path = search_base.join(cur_addr.to_string().replace(':', "_"));
        let cur_file = try_lock_conflict_addr(cur_path);
        self.lock_files.push(cur_file);
    }

    fn init_fs(&mut self) {
        let lock_path = self.store_path.join(Path::new("LOCK"));

        let f = File::create(lock_path.as_path())
            .unwrap_or_else(|e| fatal!("failed to create lock at {}: {}", lock_path.display(), e));
        if f.try_lock_exclusive().is_err() {
            fatal!(
                "lock {} failed, maybe another instance is using this directory.",
                self.store_path.display()
            );
        }
        self.lock_files.push(f);

        if tikv_util::panic_mark_file_exists(&self.config.storage.data_dir) {
            fatal!(
                "panic_mark_file {} exists, there must be something wrong with the db. \
                     Do not remove the panic_mark_file and force the TiKV node to restart. \
                     Please contact TiKV maintainers to investigate the issue. \
                     If needed, use scale in and scale out to replace the TiKV node. \
                     https://docs.pingcap.com/tidb/stable/scale-tidb-using-tiup",
                tikv_util::panic_mark_file_path(&self.config.storage.data_dir).display()
            );
        }

        // We truncate a big file to make sure that both raftdb and kvdb of TiKV have
        // enough space to do compaction and region migration when TiKV recover.
        // This file is created in data_dir rather than db_path, because we must not
        // increase store size of db_path.
        let disk_stats = fs2::statvfs(&self.config.storage.data_dir).unwrap();
        let mut capacity = disk_stats.total_space();
        if self.config.raft_store.capacity.0 > 0 {
            capacity = cmp::min(capacity, self.config.raft_store.capacity.0);
        }
        let mut reserve_space = self.config.storage.reserve_space.0;
        if self.config.storage.reserve_space.0 != 0 {
            reserve_space = cmp::max(
                (capacity as f64 * 0.05) as u64,
                self.config.storage.reserve_space.0,
            );
        }
        disk::set_disk_reserved_space(reserve_space);
        let path =
            Path::new(&self.config.storage.data_dir).join(file_system::SPACE_PLACEHOLDER_FILE);
        if let Err(e) = file_system::remove_file(&path) {
            warn!("failed to remove space holder on starting: {}", e);
        }

        let available = disk_stats.available_space();
        // place holder file size is 20% of total reserved space.
        if available > reserve_space {
            file_system::reserve_space_for_recover(
                &self.config.storage.data_dir,
                reserve_space / 5,
            )
            .map_err(|e| panic!("Failed to reserve space for recovery: {}.", e))
            .unwrap();
        } else {
            warn!("no enough disk space left to create the place holder file");
        }
    }

    fn init_yatp(&self) {
        yatp::metrics::set_namespace(Some("tikv"));
        prometheus::register(Box::new(yatp::metrics::MULTILEVEL_LEVEL0_CHANCE.clone())).unwrap();
        prometheus::register(Box::new(yatp::metrics::MULTILEVEL_LEVEL_ELAPSED.clone())).unwrap();
    }

    fn init_encryption(&mut self) {
        self.encryption_key_manager = data_key_manager_from_config(
            &self.config.security.encryption,
            &self.config.storage.data_dir,
        )
        .map_err(|e| {
            panic!(
                "Encryption failed to initialize: {}. code: {}",
                e,
                e.error_code()
            )
        })
        .unwrap()
        .map(Arc::new);
    }

    fn init_flow_receiver(&mut self) -> engine_rocks::FlowListener {
        let (tx, rx) = mpsc::channel();
        self.flow_info_sender = Some(tx.clone());
        self.flow_info_receiver = Some(rx);
        engine_rocks::FlowListener::new(tx)
    }

    fn init_engines(&mut self, engines: Engines<RocksEngine, ER>) {
        let store_meta = Arc::new(Mutex::new(StoreMeta::new(PENDING_MSG_CAP)));
        let engine = RaftKv::new(
            ServerRaftStoreRouter::new(
                self.router.clone(),
                LocalReader::new(
                    engines.kv.clone(),
                    StoreMetaDelegate::new(store_meta.clone(), engines.kv.clone()),
                    self.router.clone(),
                ),
            ),
            engines.kv.clone(),
            self.region_info_accessor.region_leaders(),
        );

        self.engines = Some(TikvEngines {
            engines,
            store_meta,
            engine,
        });
    }

    fn init_gc_worker(
        &mut self,
    ) -> GcWorker<
        RaftKv<RocksEngine, ServerRaftStoreRouter<RocksEngine, ER>>,
        RaftRouter<RocksEngine, ER>,
    > {
        let engines = self.engines.as_ref().unwrap();
        let gc_worker = GcWorker::new(
            engines.engine.clone(),
            self.router.clone(),
            self.flow_info_sender.take().unwrap(),
            self.config.gc.clone(),
            self.pd_client.feature_gate().clone(),
            Arc::new(self.region_info_accessor.clone()),
        );

        let cfg_controller = self.cfg_controller.as_mut().unwrap();
        cfg_controller.register(
            tikv::config::Module::Gc,
            Box::new(gc_worker.get_config_manager()),
        );

        gc_worker
    }

    fn init_servers<F: KvFormat>(&mut self) -> Arc<VersionTrack<ServerConfig>> {
        let flow_controller = Arc::new(FlowController::Singleton(EngineFlowController::new(
            &self.config.storage.flow_control,
            self.engines.as_ref().unwrap().engine.kv_engine().unwrap(),
            self.flow_info_receiver.take().unwrap(),
        )));
        let mut gc_worker = self.init_gc_worker();
        let mut ttl_checker = Box::new(LazyWorker::new("ttl-checker"));
        let ttl_scheduler = ttl_checker.scheduler();

        let cfg_controller = self.cfg_controller.as_mut().unwrap();

        cfg_controller.register(
            tikv::config::Module::Quota,
            Box::new(QuotaLimitConfigManager::new(Arc::clone(
                &self.quota_limiter,
            ))),
        );

        cfg_controller.register(tikv::config::Module::Log, Box::new(LogConfigManager));

        // Create cdc.
        let mut cdc_worker = Box::new(LazyWorker::new("cdc"));
        let cdc_scheduler = cdc_worker.scheduler();
        let txn_extra_scheduler = cdc::CdcTxnExtraScheduler::new(cdc_scheduler.clone());

        self.engines
            .as_mut()
            .unwrap()
            .engine
            .set_txn_extra_scheduler(Arc::new(txn_extra_scheduler));

        let lock_mgr = LockManager::new(&self.config.pessimistic_txn);
        cfg_controller.register(
            tikv::config::Module::PessimisticTxn,
            Box::new(lock_mgr.config_manager()),
        );
        lock_mgr.register_detector_role_change_observer(self.coprocessor_host.as_mut().unwrap());

        let engines = self.engines.as_ref().unwrap();

        let pd_worker = LazyWorker::new("pd-worker");
        let pd_sender = pd_worker.scheduler();

        if let Some(sst_worker) = &mut self.sst_worker {
            let sst_runner = RecoveryRunner::new(
                engines.engines.kv.clone(),
                engines.store_meta.clone(),
                self.config.storage.background_error_recovery_window.into(),
                DEFAULT_CHECK_INTERVAL,
            );
            sst_worker.start_with_timer(sst_runner);
        }

        let unified_read_pool = if self.config.readpool.is_unified_pool_enabled() {
            Some(build_yatp_read_pool(
                &self.config.readpool.unified,
                pd_sender.clone(),
                engines.engine.clone(),
            ))
        } else {
            None
        };

        // The `DebugService` and `DiagnosticsService` will share the same thread pool
        let props = tikv_util::thread_group::current_properties();
        let debug_thread_pool = Arc::new(
            Builder::new_multi_thread()
                .thread_name(thd_name!("debugger"))
                .worker_threads(1)
                .after_start_wrapper(move || {
                    tikv_alloc::add_thread_memory_accessor();
                    tikv_util::thread_group::set_properties(props.clone());
                })
                .before_stop_wrapper(tikv_alloc::remove_thread_memory_accessor)
                .build()
                .unwrap(),
        );

        // Start resource metering.
        let (recorder_notifier, collector_reg_handle, resource_tag_factory, recorder_worker) =
            resource_metering::init_recorder(self.config.resource_metering.precision.as_millis());
        self.to_stop.push(recorder_worker);
        let (reporter_notifier, data_sink_reg_handle, reporter_worker) =
            resource_metering::init_reporter(
                self.config.resource_metering.clone(),
                collector_reg_handle.clone(),
            );
        self.to_stop.push(reporter_worker);
        let (address_change_notifier, single_target_worker) = resource_metering::init_single_target(
            self.config.resource_metering.receiver_address.clone(),
            self.env.clone(),
            data_sink_reg_handle.clone(),
        );
        self.to_stop.push(single_target_worker);
        let rsmeter_pubsub_service = resource_metering::PubSubService::new(data_sink_reg_handle);

        let cfg_manager = resource_metering::ConfigManager::new(
            self.config.resource_metering.clone(),
            recorder_notifier,
            reporter_notifier,
            address_change_notifier,
        );
        cfg_controller.register(
            tikv::config::Module::ResourceMetering,
            Box::new(cfg_manager),
        );

        let storage_read_pool_handle = if self.config.readpool.storage.use_unified_pool() {
            unified_read_pool.as_ref().unwrap().handle()
        } else {
            let storage_read_pools = ReadPool::from(storage::build_read_pool(
                &self.config.readpool.storage,
                pd_sender.clone(),
                engines.engine.clone(),
            ));
            storage_read_pools.handle()
        };

        let storage = create_raft_storage::<_, _, _, F, _>(
            engines.engine.clone(),
            &self.config.storage,
            storage_read_pool_handle,
            lock_mgr.clone(),
            self.concurrency_manager.clone(),
            lock_mgr.get_storage_dynamic_configs(),
            flow_controller.clone(),
            pd_sender.clone(),
            resource_tag_factory.clone(),
            Arc::clone(&self.quota_limiter),
            self.pd_client.feature_gate().clone(),
            self.causal_ts_provider.clone(),
        )
        .unwrap_or_else(|e| fatal!("failed to create raft storage: {}", e));
        cfg_controller.register(
            tikv::config::Module::Storage,
            Box::new(StorageConfigManger::new(
                self.tablet_factory.as_ref().unwrap().clone(),
                self.config.storage.block_cache.shared,
                ttl_scheduler,
                flow_controller,
                storage.get_scheduler(),
            )),
        );

        ReplicaReadLockChecker::new(self.concurrency_manager.clone())
            .register(self.coprocessor_host.as_mut().unwrap());

        // Create snapshot manager, server.
        let snap_path = self
            .store_path
            .join(Path::new("snap"))
            .to_str()
            .unwrap()
            .to_owned();

        let bps = i64::try_from(self.config.server.snap_max_write_bytes_per_sec.0)
            .unwrap_or_else(|_| fatal!("snap_max_write_bytes_per_sec > i64::max_value"));

        let snap_mgr = SnapManagerBuilder::default()
            .max_write_bytes_per_sec(bps)
            .max_total_size(self.config.server.snap_max_total_size.0)
            .encryption_key_manager(self.encryption_key_manager.clone())
            .max_per_file_size(self.config.raft_store.max_snapshot_file_raw_size.0)
            .enable_multi_snapshot_files(
                self.pd_client
                    .feature_gate()
                    .can_enable(MULTI_FILES_SNAPSHOT_FEATURE),
            )
            .build(snap_path);

        // Create coprocessor endpoint.
        let cop_read_pool_handle = if self.config.readpool.coprocessor.use_unified_pool() {
            unified_read_pool.as_ref().unwrap().handle()
        } else {
            let cop_read_pools = ReadPool::from(coprocessor::readpool_impl::build_read_pool(
                &self.config.readpool.coprocessor,
                pd_sender,
                engines.engine.clone(),
            ));
            cop_read_pools.handle()
        };

        let mut unified_read_pool_scale_receiver = None;
        if self.config.readpool.is_unified_pool_enabled() {
            let (unified_read_pool_scale_notifier, rx) = mpsc::sync_channel(10);
            cfg_controller.register(
                tikv::config::Module::Readpool,
                Box::new(ReadPoolConfigManager::new(
                    unified_read_pool.as_ref().unwrap().handle(),
                    unified_read_pool_scale_notifier,
                    &self.background_worker,
                    self.config.readpool.unified.max_thread_count,
                    self.config.readpool.unified.auto_adjust_pool_size,
                )),
            );
            unified_read_pool_scale_receiver = Some(rx);
        }

        // Register cdc.
        let cdc_ob = cdc::CdcObserver::new(cdc_scheduler.clone());
        cdc_ob.register_to(self.coprocessor_host.as_mut().unwrap());
        // Register cdc config manager.
        cfg_controller.register(
            tikv::config::Module::Cdc,
            Box::new(CdcConfigManager(cdc_worker.scheduler())),
        );

        // Create resolved ts worker
        let rts_worker = if self.config.resolved_ts.enable {
            let worker = Box::new(LazyWorker::new("resolved-ts"));
            // Register the resolved ts observer
            let resolved_ts_ob = resolved_ts::Observer::new(worker.scheduler());
            resolved_ts_ob.register_to(self.coprocessor_host.as_mut().unwrap());
            // Register config manager for resolved ts worker
            cfg_controller.register(
                tikv::config::Module::ResolvedTs,
                Box::new(resolved_ts::ResolvedTsConfigManager::new(
                    worker.scheduler(),
                )),
            );
            Some(worker)
        } else {
            None
        };

        let check_leader_runner = CheckLeaderRunner::new(
            engines.store_meta.clone(),
            self.coprocessor_host.clone().unwrap(),
        );
        let check_leader_scheduler = self
            .background_worker
            .start("check-leader", check_leader_runner);

        let server_config = Arc::new(VersionTrack::new(self.config.server.clone()));

        self.config
            .raft_store
            .validate(
                self.config.coprocessor.region_split_size,
                self.config.coprocessor.enable_region_bucket,
                self.config.coprocessor.region_bucket_size,
            )
            .unwrap_or_else(|e| fatal!("failed to validate raftstore config {}", e));
        let raft_store = Arc::new(VersionTrack::new(self.config.raft_store.clone()));
        let health_service = HealthService::default();
        let mut node = Node::new(
            self.system.take().unwrap(),
            &server_config.value().clone(),
            raft_store.clone(),
            self.config.storage.api_version(),
            self.pd_client.clone(),
            self.state.clone(),
            self.background_worker.clone(),
            Some(health_service.clone()),
            None,
        );
        node.try_bootstrap_store(engines.engines.clone())
            .unwrap_or_else(|e| fatal!("failed to bootstrap node id: {}", e));

        self.snap_mgr = Some(snap_mgr.clone());
        // Create server
        let server = Server::new(
            node.id(),
            &server_config,
            &self.security_mgr,
            storage,
            coprocessor::Endpoint::new(
                &server_config.value(),
                cop_read_pool_handle,
                self.concurrency_manager.clone(),
                resource_tag_factory,
                Arc::clone(&self.quota_limiter),
            ),
            coprocessor_v2::Endpoint::new(&self.config.coprocessor_v2),
            self.router.clone(),
            self.resolver.clone(),
            snap_mgr.clone(),
            gc_worker.clone(),
            check_leader_scheduler,
            self.env.clone(),
            unified_read_pool,
            debug_thread_pool,
            health_service,
        )
        .unwrap_or_else(|e| fatal!("failed to create server: {}", e));
        cfg_controller.register(
            tikv::config::Module::Server,
            Box::new(ServerConfigManager::new(
                server.get_snap_worker_scheduler(),
                server_config.clone(),
                server.get_grpc_mem_quota().clone(),
            )),
        );

        // Start backup stream
        let backup_stream_scheduler = if self.config.backup_stream.enable {
            // Create backup stream.
            let mut backup_stream_worker = Box::new(LazyWorker::new("backup-stream"));
            let backup_stream_scheduler = backup_stream_worker.scheduler();

            // Register backup-stream observer.
            let backup_stream_ob = BackupStreamObserver::new(backup_stream_scheduler.clone());
            backup_stream_ob.register_to(self.coprocessor_host.as_mut().unwrap());
            // Register config manager.
            cfg_controller.register(
                tikv::config::Module::BackupStream,
                Box::new(BackupStreamConfigManager(backup_stream_worker.scheduler())),
            );

            let etcd_cli = LazyEtcdClient::new(
                self.config.pd.endpoints.as_slice(),
                ConnectionConfig {
                    keep_alive_interval: self.config.server.grpc_keepalive_time.0,
                    keep_alive_timeout: self.config.server.grpc_keepalive_timeout.0,
                    tls: self.security_mgr.tonic_tls_config(),
                },
            );
            let backup_stream_endpoint = backup_stream::Endpoint::new(
                node.id(),
                etcd_cli,
                self.config.backup_stream.clone(),
                backup_stream_scheduler.clone(),
                backup_stream_ob,
                self.region_info_accessor.clone(),
                self.router.clone(),
                self.pd_client.clone(),
                self.concurrency_manager.clone(),
            );
            backup_stream_worker.start(backup_stream_endpoint);
            self.to_stop.push(backup_stream_worker);
            Some(backup_stream_scheduler)
        } else {
            None
        };

        let import_path = self.store_path.join("import");
        let mut importer = SstImporter::new(
            &self.config.import,
            import_path,
            self.encryption_key_manager.clone(),
            self.config.storage.api_version(),
        )
        .unwrap();
        for (cf_name, compression_type) in &[
            (
                CF_DEFAULT,
                self.config.rocksdb.defaultcf.bottommost_level_compression,
            ),
            (
                CF_WRITE,
                self.config.rocksdb.writecf.bottommost_level_compression,
            ),
        ] {
            importer.set_compression_type(cf_name, from_rocks_compression_type(*compression_type));
        }
        let importer = Arc::new(importer);

        let split_check_runner = SplitCheckRunner::new(
            engines.engines.kv.clone(),
            self.router.clone(),
            self.coprocessor_host.clone().unwrap(),
        );
        let split_check_scheduler = self
            .background_worker
            .start("split-check", split_check_runner);
        cfg_controller.register(
            tikv::config::Module::Coprocessor,
            Box::new(SplitCheckConfigManager(split_check_scheduler.clone())),
        );

        let split_config_manager =
            SplitConfigManager::new(Arc::new(VersionTrack::new(self.config.split.clone())));
        cfg_controller.register(
            tikv::config::Module::Split,
            Box::new(split_config_manager.clone()),
        );

        let auto_split_controller = AutoSplitController::new(
            split_config_manager,
            self.config.server.grpc_concurrency,
            self.config.readpool.unified.max_thread_count,
            unified_read_pool_scale_receiver,
        );

        // `ConsistencyCheckObserver` must be registered before `Node::start`.
        let safe_point = Arc::new(AtomicU64::new(0));
        let observer = match self.config.coprocessor.consistency_check_method {
            ConsistencyCheckMethod::Mvcc => BoxConsistencyCheckObserver::new(
                MvccConsistencyCheckObserver::new(safe_point.clone()),
            ),
            ConsistencyCheckMethod::Raw => {
                BoxConsistencyCheckObserver::new(RawConsistencyCheckObserver::default())
            }
        };
        self.coprocessor_host
            .as_mut()
            .unwrap()
            .registry
            .register_consistency_check_observer(100, observer);

        node.start(
            engines.engines.clone(),
            server.transport(),
            snap_mgr,
            pd_worker,
            engines.store_meta.clone(),
            self.coprocessor_host.clone().unwrap(),
            importer.clone(),
            split_check_scheduler,
            auto_split_controller,
            self.concurrency_manager.clone(),
            collector_reg_handle,
<<<<<<< HEAD
            self.seqno_worker.take(),
=======
            self.causal_ts_provider.clone(),
>>>>>>> 47d8c9e4
        )
        .unwrap_or_else(|e| fatal!("failed to start node: {}", e));

        // Start auto gc. Must after `Node::start` because `node_id` is initialized
        // there.
        assert!(node.id() > 0); // Node id should never be 0.
        let auto_gc_config = AutoGcConfig::new(
            self.pd_client.clone(),
            self.region_info_accessor.clone(),
            node.id(),
        );
        gc_worker
            .start(node.id())
            .unwrap_or_else(|e| fatal!("failed to start gc worker: {}", e));
        gc_worker
            .start_observe_lock_apply(
                self.coprocessor_host.as_mut().unwrap(),
                self.concurrency_manager.clone(),
            )
            .unwrap_or_else(|e| fatal!("gc worker failed to observe lock apply: {}", e));
        if let Err(e) = gc_worker.start_auto_gc(auto_gc_config, safe_point) {
            fatal!("failed to start auto_gc on storage, error: {}", e);
        }

        initial_metric(&self.config.metric);
        if self.config.storage.enable_ttl {
            ttl_checker.start_with_timer(TtlChecker::new(
                self.engines.as_ref().unwrap().engine.kv_engine().unwrap(),
                self.region_info_accessor.clone(),
                self.config.storage.ttl_check_poll_interval.into(),
            ));
            self.to_stop.push(ttl_checker);
        }

        // Start CDC.
        let cdc_memory_quota = MemoryQuota::new(self.config.cdc.sink_memory_quota.0 as _);
        let cdc_endpoint = cdc::Endpoint::new(
            self.config.server.cluster_id,
            &self.config.cdc,
            self.config.storage.api_version(),
            self.pd_client.clone(),
            cdc_scheduler.clone(),
            self.router.clone(),
            self.engines.as_ref().unwrap().engines.kv.clone(),
            cdc_ob,
            engines.store_meta.clone(),
            self.concurrency_manager.clone(),
            server.env(),
            self.security_mgr.clone(),
            cdc_memory_quota.clone(),
            self.causal_ts_provider.clone(),
        );
        cdc_worker.start_with_timer(cdc_endpoint);
        self.to_stop.push(cdc_worker);

        // Start resolved ts
        if let Some(mut rts_worker) = rts_worker {
            let rts_endpoint = resolved_ts::Endpoint::new(
                &self.config.resolved_ts,
                rts_worker.scheduler(),
                self.router.clone(),
                engines.store_meta.clone(),
                self.pd_client.clone(),
                self.concurrency_manager.clone(),
                server.env(),
                self.security_mgr.clone(),
                // TODO: replace to the cdc sinker
                resolved_ts::DummySinker::new(),
            );
            rts_worker.start_with_timer(rts_endpoint);
            self.to_stop.push(rts_worker);
        }

        cfg_controller.register(
            tikv::config::Module::Raftstore,
            Box::new(RaftstoreConfigManager::new(
                node.refresh_config_scheduler(),
                raft_store,
            )),
        );

        self.servers = Some(Servers {
            lock_mgr,
            server,
            node,
            importer,
            cdc_scheduler,
            cdc_memory_quota,
            rsmeter_pubsub_service,
            backup_stream_scheduler,
        });

        server_config
    }

    fn register_services(&mut self) {
        let servers = self.servers.as_mut().unwrap();
        let engines = self.engines.as_ref().unwrap();

        // Import SST service.
        let import_service = ImportSstService::new(
            self.config.import.clone(),
            self.config.raft_store.raft_entry_max_size,
            self.router.clone(),
            engines.engines.kv.clone(),
            servers.importer.clone(),
        );
        if servers
            .server
            .register_service(create_import_sst(import_service))
            .is_some()
        {
            fatal!("failed to register import service");
        }

        // Debug service.
        let debug_service = DebugService::new(
            engines.engines.clone(),
            servers.server.get_debug_thread_pool().clone(),
            self.router.clone(),
            self.cfg_controller.as_ref().unwrap().clone(),
        );
        if servers
            .server
            .register_service(create_debug(debug_service))
            .is_some()
        {
            fatal!("failed to register debug service");
        }

        // Create Diagnostics service
        let diag_service = DiagnosticsService::new(
            servers.server.get_debug_thread_pool().clone(),
            self.config.log.file.filename.clone(),
            self.config.slow_log_file.clone(),
        );
        if servers
            .server
            .register_service(create_diagnostics(diag_service))
            .is_some()
        {
            fatal!("failed to register diagnostics service");
        }

        // Lock manager.
        if servers
            .server
            .register_service(create_deadlock(servers.lock_mgr.deadlock_service()))
            .is_some()
        {
            fatal!("failed to register deadlock service");
        }

        servers
            .lock_mgr
            .start(
                servers.node.id(),
                self.pd_client.clone(),
                self.resolver.clone(),
                self.security_mgr.clone(),
                &self.config.pessimistic_txn,
            )
            .unwrap_or_else(|e| fatal!("failed to start lock manager: {}", e));

        // Backup service.
        let mut backup_worker = Box::new(self.background_worker.lazy_build("backup-endpoint"));
        let backup_scheduler = backup_worker.scheduler();
        let backup_service = backup::Service::<RocksEngine, RaftRouter<RocksEngine, ER>>::new(
            backup_scheduler,
            self.router.clone(),
        );
        if servers
            .server
            .register_service(create_backup(backup_service))
            .is_some()
        {
            fatal!("failed to register backup service");
        }

        let backup_endpoint = backup::Endpoint::new(
            servers.node.id(),
            engines.engine.clone(),
            self.region_info_accessor.clone(),
            engines.engines.kv.clone(),
            self.config.backup.clone(),
            self.concurrency_manager.clone(),
            self.config.storage.api_version(),
            self.causal_ts_provider.clone(),
        );
        self.cfg_controller.as_mut().unwrap().register(
            tikv::config::Module::Backup,
            Box::new(backup_endpoint.get_config_manager()),
        );
        backup_worker.start(backup_endpoint);

        let cdc_service = cdc::Service::new(
            servers.cdc_scheduler.clone(),
            servers.cdc_memory_quota.clone(),
        );
        if servers
            .server
            .register_service(create_change_data(cdc_service))
            .is_some()
        {
            fatal!("failed to register cdc service");
        }
        if servers
            .server
            .register_service(create_resource_metering_pub_sub(
                servers.rsmeter_pubsub_service.clone(),
            ))
            .is_some()
        {
            warn!("failed to register resource metering pubsub service");
        }

        if let Some(sched) = servers.backup_stream_scheduler.take() {
            let pitr_service = backup_stream::Service::new(sched);
            if servers
                .server
                .register_service(create_log_backup(pitr_service))
                .is_some()
            {
                fatal!("failed to register log backup service");
            }
        }

        // the present tikv in recovery mode, start recovery service
        if self.br_snap_recovery_mode {
            let recovery_service =
                RecoveryService::new(engines.engines.clone(), self.router.clone());

            if servers
                .server
                .register_service(create_recover_data(recovery_service))
                .is_some()
            {
                fatal!("failed to register recovery service");
            }
        }
    }

    fn init_io_utility(&mut self) -> BytesFetcher {
        let stats_collector_enabled = file_system::init_io_stats_collector()
            .map_err(|e| warn!("failed to init I/O stats collector: {}", e))
            .is_ok();

        let limiter = Arc::new(
            self.config
                .storage
                .io_rate_limit
                .build(!stats_collector_enabled /* enable_statistics */),
        );
        let fetcher = if stats_collector_enabled {
            BytesFetcher::FromIoStatsCollector()
        } else {
            BytesFetcher::FromRateLimiter(limiter.statistics().unwrap())
        };
        // Set up IO limiter even when rate limit is disabled, so that rate limits can
        // be dynamically applied later on.
        set_io_rate_limiter(Some(limiter));
        fetcher
    }

    fn init_metrics_flusher(
        &mut self,
        fetcher: BytesFetcher,
        engines_info: Arc<EnginesResourceInfo>,
    ) {
        let mut engine_metrics = EngineMetricsManager::<RocksEngine, ER>::new(
            self.engines.as_ref().unwrap().engines.clone(),
        );
        let mut io_metrics = IoMetricsManager::new(fetcher);
        let engines_info_clone = engines_info.clone();

        // region_id -> (suffix, tablet)
        // `update` of EnginesResourceInfo is called perodically which needs this map
        // for recording the latest tablet for each region.
        // `cached_latest_tablets` is passed to `update` to avoid memory
        // allocation each time when calling `update`.
        let mut cached_latest_tablets: HashMap<u64, (u64, RocksEngine)> = HashMap::new();
        self.background_worker
            .spawn_interval_task(DEFAULT_METRICS_FLUSH_INTERVAL, move || {
                let now = Instant::now();
                engine_metrics.flush(now);
                io_metrics.flush(now);
                engines_info_clone.update(now, &mut cached_latest_tablets);
            });
        if let Some(limiter) = get_io_rate_limiter() {
            limiter.set_low_priority_io_adjustor_if_needed(Some(engines_info));
        }

        let mut mem_trace_metrics = MemoryTraceManager::default();
        mem_trace_metrics.register_provider(MEMTRACE_RAFTSTORE.clone());
        mem_trace_metrics.register_provider(MEMTRACE_COPROCESSOR.clone());
        self.background_worker
            .spawn_interval_task(DEFAULT_MEMTRACE_FLUSH_INTERVAL, move || {
                let now = Instant::now();
                mem_trace_metrics.flush(now);
            });
    }

    // Only background cpu quota tuning is implemented at present. iops and frontend
    // quota tuning is on the way
    fn init_quota_tuning_task(&self, quota_limiter: Arc<QuotaLimiter>) {
        // No need to do auto tune when capacity is really low
        if SysQuota::cpu_cores_quota() * BACKGROUND_REQUEST_CORE_MAX_RATIO
            < BACKGROUND_REQUEST_CORE_LOWER_BOUND
        {
            return;
        };

        // Determine the base cpu quota
        let base_cpu_quota =
            // if cpu quota is not specified, start from optimistic case
            if quota_limiter.cputime_limiter(false).is_infinite() {
                1000_f64
                    * f64::max(
                        BACKGROUND_REQUEST_CORE_LOWER_BOUND,
                        SysQuota::cpu_cores_quota() * BACKGROUND_REQUEST_CORE_DEFAULT_RATIO,
                    )
            } else {
                quota_limiter.cputime_limiter(false) / 1000_f64
            };

        // Calculate the celling and floor quota
        let celling_quota = f64::min(
            base_cpu_quota * 2.0,
            1_000_f64 * SysQuota::cpu_cores_quota() * BACKGROUND_REQUEST_CORE_MAX_RATIO,
        );
        let floor_quota = f64::max(
            base_cpu_quota * 0.5,
            1_000_f64 * BACKGROUND_REQUEST_CORE_LOWER_BOUND,
        );

        let mut proc_stats: ProcessStat = ProcessStat::cur_proc_stat().unwrap();
        self.background_worker.spawn_interval_task(
            DEFAULT_QUOTA_LIMITER_TUNE_INTERVAL,
            move || {
                if quota_limiter.auto_tune_enabled() {
                    let cputime_limit = quota_limiter.cputime_limiter(false);
                    let old_quota = if cputime_limit.is_infinite() {
                        base_cpu_quota
                    } else {
                        cputime_limit / 1000_f64
                    };
                    let cpu_usage = match proc_stats.cpu_usage() {
                        Ok(r) => r,
                        Err(_e) => 0.0,
                    };
                    // Try tuning quota when cpu_usage is correctly collected.
                    // rule based tuning:
                    // - if instance is busy, shrink cpu quota for analyze by one quota pace until
                    //   lower bound is hit;
                    // - if instance cpu usage is healthy, no op;
                    // - if instance is idle, increase cpu quota by one quota pace  until upper
                    //   bound is hit.
                    if cpu_usage > 0.0f64 {
                        let mut target_quota = old_quota;

                        let cpu_util = cpu_usage / SysQuota::cpu_cores_quota();
                        if cpu_util >= SYSTEM_BUSY_THRESHOLD {
                            target_quota =
                                f64::max(target_quota - CPU_QUOTA_ADJUSTMENT_PACE, floor_quota);
                        } else if cpu_util < SYSTEM_HEALTHY_THRESHOLD {
                            target_quota =
                                f64::min(target_quota + CPU_QUOTA_ADJUSTMENT_PACE, celling_quota);
                        }

                        if old_quota != target_quota {
                            quota_limiter.set_cpu_time_limit(target_quota as usize, false);
                            debug!(
                                "cpu_time_limiter tuned for backend request";
                                "cpu_util" => ?cpu_util,
                                "new quota" => ?target_quota);
                            INSTANCE_BACKEND_CPU_QUOTA.set(target_quota as i64);
                        }
                    }
                }
            },
        );
    }

    fn init_storage_stats_task(&self, engines: Engines<RocksEngine, ER>) {
        let config_disk_capacity: u64 = self.config.raft_store.capacity.0;
        let data_dir = self.config.storage.data_dir.clone();
        let store_path = self.store_path.clone();
        let snap_mgr = self.snap_mgr.clone().unwrap();
        let reserve_space = disk::get_disk_reserved_space();
        if reserve_space == 0 {
            info!("disk space checker not enabled");
            return;
        }

        let almost_full_threshold = reserve_space;
        let already_full_threshold = reserve_space / 2;
        self.background_worker
            .spawn_interval_task(DEFAULT_STORAGE_STATS_INTERVAL, move || {
                let disk_stats = match fs2::statvfs(&store_path) {
                    Err(e) => {
                        error!(
                            "get disk stat for kv store failed";
                            "kv path" => store_path.to_str(),
                            "err" => ?e
                        );
                        return;
                    }
                    Ok(stats) => stats,
                };
                let disk_cap = disk_stats.total_space();
                let snap_size = snap_mgr.get_total_snap_size().unwrap();

                let kv_size = engines
                    .kv
                    .get_engine_used_size()
                    .expect("get kv engine size");

                let raft_size = engines
                    .raft
                    .get_engine_size()
                    .expect("get raft engine size");

                let placeholer_file_path = PathBuf::from_str(&data_dir)
                    .unwrap()
                    .join(Path::new(file_system::SPACE_PLACEHOLDER_FILE));

                let placeholder_size: u64 =
                    file_system::get_file_size(&placeholer_file_path).unwrap_or(0);

                let used_size = snap_size + kv_size + raft_size + placeholder_size;
                let capacity = if config_disk_capacity == 0 || disk_cap < config_disk_capacity {
                    disk_cap
                } else {
                    config_disk_capacity
                };

                let mut available = capacity.checked_sub(used_size).unwrap_or_default();
                available = cmp::min(available, disk_stats.available_space());

                let prev_disk_status = disk::get_disk_status(0); //0 no need care about failpoint.
                let cur_disk_status = if available <= already_full_threshold {
                    disk::DiskUsage::AlreadyFull
                } else if available <= almost_full_threshold {
                    disk::DiskUsage::AlmostFull
                } else {
                    disk::DiskUsage::Normal
                };
                if prev_disk_status != cur_disk_status {
                    warn!(
                        "disk usage {:?}->{:?}, available={},snap={},kv={},raft={},capacity={}",
                        prev_disk_status,
                        cur_disk_status,
                        available,
                        snap_size,
                        kv_size,
                        raft_size,
                        capacity
                    );
                }
                disk::set_disk_status(cur_disk_status);
            })
    }

    fn init_sst_recovery_sender(&mut self) -> Option<Scheduler<String>> {
        if !self
            .config
            .storage
            .background_error_recovery_window
            .is_zero()
        {
            let sst_worker = Box::new(LazyWorker::new("sst-recovery"));
            let scheduler = sst_worker.scheduler();
            self.sst_worker = Some(sst_worker);
            Some(scheduler)
        } else {
            None
        }
    }

    fn init_seqno_relation_sender(
        &mut self,
    ) -> Option<Scheduler<SeqnoRelationTask<RocksSnapshot>>> {
        if self.config.raft_store.disable_kv_wal {
            let seqno_worker = LazyWorker::new("seqno-relation");
            let scheduler = seqno_worker.scheduler();
            self.seqno_worker = Some(seqno_worker);
            Some(scheduler)
        } else {
            None
        }
    }

    fn run_server(&mut self, server_config: Arc<VersionTrack<ServerConfig>>) {
        let server = self.servers.as_mut().unwrap();
        server
            .server
            .build_and_bind()
            .unwrap_or_else(|e| fatal!("failed to build server: {}", e));
        server
            .server
            .start(server_config, self.security_mgr.clone())
            .unwrap_or_else(|e| fatal!("failed to start server: {}", e));
    }

    fn run_status_server(&mut self) {
        // Create a status server.
        let status_enabled = !self.config.server.status_addr.is_empty();
        if status_enabled {
            let mut status_server = match StatusServer::new(
                self.config.server.status_thread_pool_size,
                self.cfg_controller.take().unwrap(),
                Arc::new(self.config.security.clone()),
                self.router.clone(),
                self.store_path.clone(),
            ) {
                Ok(status_server) => Box::new(status_server),
                Err(e) => {
                    error_unknown!(%e; "failed to start runtime for status service");
                    return;
                }
            };
            // Start the status server.
            if let Err(e) = status_server.start(self.config.server.status_addr.clone()) {
                error_unknown!(%e; "failed to bind addr for status service");
            } else {
                self.to_stop.push(status_server);
            }
        }
    }

    fn stop(self) {
        tikv_util::thread_group::mark_shutdown();
        let mut servers = self.servers.unwrap();
        servers
            .server
            .stop()
            .unwrap_or_else(|e| fatal!("failed to stop server: {}", e));

        servers.node.stop();
        self.region_info_accessor.stop();

        servers.lock_mgr.stop();

        if let Some(sst_worker) = self.sst_worker {
            sst_worker.stop_worker();
        }

        self.to_stop.into_iter().for_each(|s| s.stop());
    }
}

pub trait ConfiguredRaftEngine: RaftEngine {
    fn build(
        _: &TikvConfig,
        _: &Arc<Env>,
        _: &Option<Arc<DataKeyManager>>,
        _: &Option<Cache>,
    ) -> Self;
    fn as_rocks_engine(&self) -> Option<&RocksEngine> {
        None
    }
    fn register_config(&self, _cfg_controller: &mut ConfigController, _share_cache: bool) {}
}

impl ConfiguredRaftEngine for RocksEngine {
    fn build(
        config: &TikvConfig,
        env: &Arc<Env>,
        key_manager: &Option<Arc<DataKeyManager>>,
        block_cache: &Option<Cache>,
    ) -> Self {
        let mut raft_data_state_machine = RaftDataStateMachine::new(
            &config.storage.data_dir,
            &config.raft_engine.config().dir,
            &config.raft_store.raftdb_path,
        );
        let should_dump = raft_data_state_machine.before_open_target();

        let raft_db_path = &config.raft_store.raftdb_path;
        let config_raftdb = &config.raftdb;
        let mut raft_db_opts = config_raftdb.build_opt();
        raft_db_opts.set_env(env.clone());
        let raft_cf_opts = config_raftdb.build_cf_opts(block_cache);
        let mut raftdb =
            engine_rocks::util::new_engine_opt(raft_db_path, raft_db_opts, raft_cf_opts)
                .expect("failed to open raftdb");
        raftdb.set_shared_block_cache(block_cache.is_some());

        if should_dump {
            let raft_engine =
                RaftLogEngine::new(config.raft_engine.config(), key_manager.clone(), None)
                    .expect("failed to open raft engine for migration");
            dump_raft_engine_to_raftdb(&raft_engine, &raftdb, 8 /* threads */);
            raft_engine.stop();
            drop(raft_engine);
            raft_data_state_machine.after_dump_data();
        }
        raftdb
    }

    fn as_rocks_engine(&self) -> Option<&RocksEngine> {
        Some(self)
    }

    fn register_config(&self, cfg_controller: &mut ConfigController, share_cache: bool) {
        cfg_controller.register(
            tikv::config::Module::Raftdb,
            Box::new(DbConfigManger::new(
                Arc::new(self.clone()),
                DbType::Raft,
                share_cache,
            )),
        );
    }
}

impl ConfiguredRaftEngine for RaftLogEngine {
    fn build(
        config: &TikvConfig,
        env: &Arc<Env>,
        key_manager: &Option<Arc<DataKeyManager>>,
        block_cache: &Option<Cache>,
    ) -> Self {
        let mut raft_data_state_machine = RaftDataStateMachine::new(
            &config.storage.data_dir,
            &config.raft_store.raftdb_path,
            &config.raft_engine.config().dir,
        );
        let should_dump = raft_data_state_machine.before_open_target();

        let raft_config = config.raft_engine.config();
        let raft_engine =
            RaftLogEngine::new(raft_config, key_manager.clone(), get_io_rate_limiter())
                .expect("failed to open raft engine");

        if should_dump {
            let config_raftdb = &config.raftdb;
            let mut raft_db_opts = config_raftdb.build_opt();
            raft_db_opts.set_env(env.clone());
            let raft_cf_opts = config_raftdb.build_cf_opts(block_cache);
            let raftdb = engine_rocks::util::new_engine_opt(
                &config.raft_store.raftdb_path,
                raft_db_opts,
                raft_cf_opts,
            )
            .expect("failed to open raftdb for migration");
            dump_raftdb_to_raft_engine(&raftdb, &raft_engine, 8 /* threads */);
            raftdb.stop();
            drop(raftdb);
            raft_data_state_machine.after_dump_data();
        }
        raft_engine
    }
}

impl<CER: ConfiguredRaftEngine> TikvServer<CER> {
    fn init_raw_engines(
        &mut self,
        flow_listener: engine_rocks::FlowListener,
    ) -> (Engines<RocksEngine, CER>, Arc<EnginesResourceInfo>) {
        let block_cache = self.config.storage.block_cache.build_shared_cache();
        let env = self
            .config
            .build_shared_rocks_env(self.encryption_key_manager.clone(), get_io_rate_limiter())
            .unwrap();

        // Create raft engine
        let raft_engine = CER::build(
            &self.config,
            &env,
            &self.encryption_key_manager,
            &block_cache,
        );

        // Create kv engine.
        let mut builder = KvEngineFactoryBuilder::new(env, &self.config, &self.store_path)
            .compaction_event_sender(Arc::new(RaftRouterCompactedEventSender {
                router: Mutex::new(self.router.clone()),
            }))
            .region_info_accessor(self.region_info_accessor.clone())
            .sst_recovery_sender(self.init_sst_recovery_sender())
            .flow_listener(flow_listener);
        if let Some(scheduler) = self.init_seqno_relation_sender() {
            let notifier = ApplyResNotifier::new(self.router.clone(), Some(scheduler));
            builder = builder.flush_listener(FlushListener::new(notifier));
        }
        if let Some(cache) = block_cache {
            builder = builder.block_cache(cache);
        }
        let factory = Arc::new(builder.build());
        let kv_engine = factory
            .create_shared_db()
            .unwrap_or_else(|s| fatal!("failed to create kv engine: {}", s));
        let engines = Engines::new(kv_engine, raft_engine);

        let cfg_controller = self.cfg_controller.as_mut().unwrap();
        cfg_controller.register(
            tikv::config::Module::Rocksdb,
            Box::new(DbConfigManger::new(
                factory.clone(),
                DbType::Kv,
                self.config.storage.block_cache.shared,
            )),
        );
        self.tablet_factory = Some(factory.clone());
        engines
            .raft
            .register_config(cfg_controller, self.config.storage.block_cache.shared);

        let engines_info = Arc::new(EnginesResourceInfo::new(
            factory,
            engines.raft.as_rocks_engine().cloned(),
            180, // max_samples_to_preserve
        ));

        (engines, engines_info)
    }
}

/// Various sanity-checks and logging before running a server.
///
/// Warnings are logged.
///
/// # Logs
///
/// The presence of these environment variables that affect the database
/// behavior is logged.
///
/// - `GRPC_POLL_STRATEGY`
/// - `http_proxy` and `https_proxy`
///
/// # Warnings
///
/// - if `net.core.somaxconn` < 32768
/// - if `net.ipv4.tcp_syncookies` is not 0
/// - if `vm.swappiness` is not 0
/// - if data directories are not on SSDs
/// - if the "TZ" environment variable is not set on unix
fn pre_start() {
    check_environment_variables();
    for e in tikv_util::config::check_kernel() {
        warn!(
            "check: kernel";
            "err" => %e
        );
    }
}

fn check_system_config(config: &TikvConfig) {
    info!("beginning system configuration check");
    let mut rocksdb_max_open_files = config.rocksdb.max_open_files;
    if config.rocksdb.titan.enabled {
        // Titan engine maintains yet another pool of blob files and uses the same max
        // number of open files setup as rocksdb does. So we double the max required
        // open files here
        rocksdb_max_open_files *= 2;
    }
    if let Err(e) = tikv_util::config::check_max_open_fds(
        RESERVED_OPEN_FDS + (rocksdb_max_open_files + config.raftdb.max_open_files) as u64,
    ) {
        fatal!("{}", e);
    }

    // Check RocksDB data dir
    if let Err(e) = tikv_util::config::check_data_dir(&config.storage.data_dir) {
        warn!(
            "check: rocksdb-data-dir";
            "path" => &config.storage.data_dir,
            "err" => %e
        );
    }
    // Check raft data dir
    if let Err(e) = tikv_util::config::check_data_dir(&config.raft_store.raftdb_path) {
        warn!(
            "check: raftdb-path";
            "path" => &config.raft_store.raftdb_path,
            "err" => %e
        );
    }
}

fn try_lock_conflict_addr<P: AsRef<Path>>(path: P) -> File {
    let f = File::create(path.as_ref()).unwrap_or_else(|e| {
        fatal!(
            "failed to create lock at {}: {}",
            path.as_ref().display(),
            e
        )
    });

    if f.try_lock_exclusive().is_err() {
        fatal!(
            "{} already in use, maybe another instance is binding with this address.",
            path.as_ref().file_name().unwrap().to_str().unwrap()
        );
    }
    f
}

#[cfg(unix)]
fn get_lock_dir() -> String {
    format!("{}_TIKV_LOCK_FILES", unsafe { libc::getuid() })
}

#[cfg(not(unix))]
fn get_lock_dir() -> String {
    "TIKV_LOCK_FILES".to_owned()
}

/// A small trait for components which can be trivially stopped. Lets us keep
/// a list of these in `TiKV`, rather than storing each component individually.
trait Stop {
    fn stop(self: Box<Self>);
}

impl<E, R> Stop for StatusServer<E, R>
where
    E: 'static,
    R: 'static + Send,
{
    fn stop(self: Box<Self>) {
        (*self).stop()
    }
}

impl Stop for Worker {
    fn stop(self: Box<Self>) {
        Worker::stop(&self);
    }
}

impl<T: fmt::Display + Send + 'static> Stop for LazyWorker<T> {
    fn stop(self: Box<Self>) {
        self.stop_worker();
    }
}

pub struct EngineMetricsManager<EK: KvEngine, R: RaftEngine> {
    engines: Engines<EK, R>,
    last_reset: Instant,
}

impl<EK: KvEngine, R: RaftEngine> EngineMetricsManager<EK, R> {
    pub fn new(engines: Engines<EK, R>) -> Self {
        EngineMetricsManager {
            engines,
            last_reset: Instant::now(),
        }
    }

    pub fn flush(&mut self, now: Instant) {
        KvEngine::flush_metrics(&self.engines.kv, "kv");
        self.engines.raft.flush_metrics("raft");
        if now.saturating_duration_since(self.last_reset) >= DEFAULT_ENGINE_METRICS_RESET_INTERVAL {
            KvEngine::reset_statistics(&self.engines.kv);
            self.engines.raft.reset_statistics();
            self.last_reset = now;
        }
    }
}

pub struct EnginesResourceInfo {
    tablet_factory: Arc<dyn TabletFactory<RocksEngine> + Sync + Send>,
    raft_engine: Option<RocksEngine>,
    latest_normalized_pending_bytes: AtomicU32,
    normalized_pending_bytes_collector: MovingAvgU32,
}

impl EnginesResourceInfo {
    const SCALE_FACTOR: u64 = 100;

    fn new(
        tablet_factory: Arc<dyn TabletFactory<RocksEngine> + Sync + Send>,
        raft_engine: Option<RocksEngine>,
        max_samples_to_preserve: usize,
    ) -> Self {
        EnginesResourceInfo {
            tablet_factory,
            raft_engine,
            latest_normalized_pending_bytes: AtomicU32::new(0),
            normalized_pending_bytes_collector: MovingAvgU32::new(max_samples_to_preserve),
        }
    }

    pub fn update(
        &self,
        _now: Instant,
        cached_latest_tablets: &mut HashMap<u64, (u64, RocksEngine)>,
    ) {
        let mut normalized_pending_bytes = 0;

        fn fetch_engine_cf(engine: &RocksEngine, cf: &str, normalized_pending_bytes: &mut u32) {
            if let Ok(cf_opts) = engine.get_options_cf(cf) {
                if let Ok(Some(b)) = engine.get_cf_pending_compaction_bytes(cf) {
                    if cf_opts.get_soft_pending_compaction_bytes_limit() > 0 {
                        *normalized_pending_bytes = std::cmp::max(
                            *normalized_pending_bytes,
                            (b * EnginesResourceInfo::SCALE_FACTOR
                                / cf_opts.get_soft_pending_compaction_bytes_limit())
                                as u32,
                        );
                    }
                }
            }
        }

        if let Some(raft_engine) = &self.raft_engine {
            fetch_engine_cf(raft_engine, CF_DEFAULT, &mut normalized_pending_bytes);
        }

        self.tablet_factory
            .for_each_opened_tablet(
                &mut |id, suffix, db: &RocksEngine| match cached_latest_tablets.entry(id) {
                    collections::HashMapEntry::Occupied(mut slot) => {
                        if slot.get().0 < suffix {
                            slot.insert((suffix, db.clone()));
                        }
                    }
                    collections::HashMapEntry::Vacant(slot) => {
                        slot.insert((suffix, db.clone()));
                    }
                },
            );

        // todo(SpadeA): Now, there's a potential race condition problem where the
        // tablet could be destroyed after the clone and before the fetching
        // which could result in programme panic. It's okay now as the single global
        // kv_engine will not be destroyed in normal operation and v2 is not
        // ready for operation. Furthermore, this race condition is general to v2 as
        // tablet clone is not a case exclusively happened here. We should
        // propose another PR to tackle it such as destory tablet lazily in a GC
        // thread.

        for (_, (_, tablet)) in cached_latest_tablets.iter() {
            for cf in &[CF_DEFAULT, CF_WRITE, CF_LOCK] {
                fetch_engine_cf(tablet, cf, &mut normalized_pending_bytes);
            }
        }

        // Clear ensures that these tablets are not hold forever.
        cached_latest_tablets.clear();

        let (_, avg) = self
            .normalized_pending_bytes_collector
            .add(normalized_pending_bytes);
        self.latest_normalized_pending_bytes.store(
            std::cmp::max(normalized_pending_bytes, avg),
            Ordering::Relaxed,
        );
    }
}

impl IoBudgetAdjustor for EnginesResourceInfo {
    fn adjust(&self, total_budgets: usize) -> usize {
        let score = self.latest_normalized_pending_bytes.load(Ordering::Relaxed) as f32
            / Self::SCALE_FACTOR as f32;
        // Two reasons for adding `sqrt` on top:
        // 1) In theory the convergence point is independent of the value of pending
        //    bytes (as long as backlog generating rate equals consuming rate, which is
        //    determined by compaction budgets), a convex helps reach that point while
        //    maintaining low level of pending bytes.
        // 2) Variance of compaction pending bytes grows with its magnitude, a filter
        //    with decreasing derivative can help balance such trend.
        let score = score.sqrt();
        // The target global write flow slides between Bandwidth / 2 and Bandwidth.
        let score = 0.5 + score / 2.0;
        (total_budgets as f32 * score) as usize
    }
}

#[cfg(test)]
mod test {
    use std::{
        collections::HashMap,
        sync::{atomic::Ordering, Arc},
    };

    use engine_rocks::{raw::Env, RocksEngine};
    use engine_traits::{
        FlowControlFactorsExt, MiscExt, OpenOptions, SyncMutable, TabletFactory, CF_DEFAULT,
    };
    use tempfile::Builder;
    use tikv::{config::TikvConfig, server::KvEngineFactoryBuilder};
    use tikv_util::{config::ReadableSize, time::Instant};

    use super::EnginesResourceInfo;

    #[test]
    fn test_engines_resource_info_update() {
        let mut config = TikvConfig::default();
        config.rocksdb.defaultcf.disable_auto_compactions = true;
        config.rocksdb.defaultcf.soft_pending_compaction_bytes_limit = Some(ReadableSize(1));
        config.rocksdb.writecf.soft_pending_compaction_bytes_limit = Some(ReadableSize(1));
        config.rocksdb.lockcf.soft_pending_compaction_bytes_limit = Some(ReadableSize(1));
        let env = Arc::new(Env::default());
        let path = Builder::new().prefix("test-update").tempdir().unwrap();

        let builder = KvEngineFactoryBuilder::new(env, &config, path.path());
        let factory = builder.build_v2();

        for i in 1..6 {
            let _ = factory
                .open_tablet(i, Some(10), OpenOptions::default().set_create_new(true))
                .unwrap();
        }

        let tablet = factory
            .open_tablet(1, Some(10), OpenOptions::default().set_cache_only(true))
            .unwrap();
        // Prepare some data for two tablets of the same region. So we can test whether
        // we fetch the bytes from the latest one.
        for i in 1..21 {
            tablet.put_cf(CF_DEFAULT, b"key", b"val").unwrap();
            if i % 2 == 0 {
                tablet.flush_cf(CF_DEFAULT, true).unwrap();
            }
        }
        let old_pending_compaction_bytes = tablet
            .get_cf_pending_compaction_bytes(CF_DEFAULT)
            .unwrap()
            .unwrap();

        let tablet = factory
            .open_tablet(1, Some(20), OpenOptions::default().set_create_new(true))
            .unwrap();

        for i in 1..11 {
            tablet.put_cf(CF_DEFAULT, b"key", b"val").unwrap();
            if i % 2 == 0 {
                tablet.flush_cf(CF_DEFAULT, true).unwrap();
            }
        }
        let new_pending_compaction_bytes = tablet
            .get_cf_pending_compaction_bytes(CF_DEFAULT)
            .unwrap()
            .unwrap();

        assert!(old_pending_compaction_bytes > new_pending_compaction_bytes);

        let engines_info = Arc::new(EnginesResourceInfo::new(Arc::new(factory), None, 10));

        let mut cached_latest_tablets: HashMap<u64, (u64, RocksEngine)> = HashMap::new();
        engines_info.update(Instant::now(), &mut cached_latest_tablets);

        // The memory allocation should be reserved
        assert!(cached_latest_tablets.capacity() >= 5);
        // The tablet cache should be cleared
        assert!(cached_latest_tablets.is_empty());

        // The latest_normalized_pending_bytes should be equal to the pending compaction
        // bytes of tablet_1_20
        assert_eq!(
            (new_pending_compaction_bytes * 100) as u32,
            engines_info
                .latest_normalized_pending_bytes
                .load(Ordering::Relaxed)
        );
    }
}<|MERGE_RESOLUTION|>--- conflicted
+++ resolved
@@ -1053,11 +1053,8 @@
             auto_split_controller,
             self.concurrency_manager.clone(),
             collector_reg_handle,
-<<<<<<< HEAD
+            self.causal_ts_provider.clone(),
             self.seqno_worker.take(),
-=======
-            self.causal_ts_provider.clone(),
->>>>>>> 47d8c9e4
         )
         .unwrap_or_else(|e| fatal!("failed to start node: {}", e));
 
