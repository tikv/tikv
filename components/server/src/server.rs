--- conflicted
+++ resolved
@@ -717,12 +717,8 @@
         }
 
         // Register causal observer for RawKV API V2
-<<<<<<< HEAD
         let mut causal_ob_opt = None;
-        if let ApiVersion::V2 = Api::TAG {
-=======
         if let ApiVersion::V2 = F::TAG {
->>>>>>> 222c5761
             let tso = block_on(causal_ts::BatchTsoProvider::new_opt(
                 self.pd_client.clone(),
                 self.config.causal_ts.renew_interval.0,
